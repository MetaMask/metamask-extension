--- conflicted
+++ resolved
@@ -4337,9 +4337,6 @@
   async importMnemonicToVault(mnemonic) {
     const releaseLock = await this.createVaultMutex.acquire();
     try {
-<<<<<<< HEAD
-      const { id } = await this.keyringController.addNewKeyring(
-=======
       // TODO: `getKeyringsByType` is deprecated, this logic should probably be moved to the `KeyringController`.
       // FIXME: The `KeyringController` does not check yet for duplicated accounts with HD keyrings, see: https://github.com/MetaMask/core/issues/5411
       const alreadyImportedSrp = await this.keyringController
@@ -4358,8 +4355,7 @@
         );
       }
 
-      const newKeyring = await this.keyringController.addNewKeyring(
->>>>>>> 7cf12be1
+      const { id } = await this.keyringController.addNewKeyring(
         KeyringTypes.hd,
         {
           mnemonic,
@@ -4374,18 +4370,7 @@
         this.accountsController.getAccountByAddress(newAccountAddress);
       this.accountsController.setSelectedAccount(account.id);
 
-<<<<<<< HEAD
       await this._addAccountsWithBalance(id);
-=======
-      // TODO: Find a way to encapsulate this logic in the KeyringController itself.
-      const { keyrings, keyringsMetadata } = this.keyringController.state;
-      const keyringId = findKeyringId(keyrings, keyringsMetadata, {
-        address: newAccountAddress,
-        type: KeyringTypes.hd,
-      });
-
-      await this._addAccountsWithBalance(keyringId);
->>>>>>> 7cf12be1
 
       return newAccountAddress;
     } finally {
