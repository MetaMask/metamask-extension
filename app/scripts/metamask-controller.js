import EventEmitter from 'events';
import pump from 'pump';
import {
  AssetsContractController,
  CurrencyRateController,
  NftController,
  NftDetectionController,
  TokenListController,
  TokenRatesController,
  TokensController,
  CodefiTokenPricesServiceV2,
} from '@metamask/assets-controllers';
import { ObservableStore } from '@metamask/obs-store';
import { storeAsStream } from '@metamask/obs-store/dist/asStream';
import { JsonRpcEngine } from 'json-rpc-engine';
import { createEngineStream } from 'json-rpc-middleware-stream';
import { providerAsMiddleware } from '@metamask/eth-json-rpc-middleware';
import {
  debounce,
  ///: BEGIN:ONLY_INCLUDE_IF(snaps)
  throttle,
  memoize,
  wrap,
  ///: END:ONLY_INCLUDE_IF
} from 'lodash';
import { keyringBuilderFactory } from '@metamask/eth-keyring-controller';
import { KeyringController } from '@metamask/keyring-controller';
import createFilterMiddleware from 'eth-json-rpc-filters';
import createSubscriptionManager from 'eth-json-rpc-filters/subscriptionManager';
import {
  errorCodes as rpcErrorCodes,
  EthereumRpcError,
  ethErrors,
} from 'eth-rpc-errors';

import { Mutex } from 'await-semaphore';
import log from 'loglevel';
import {
  TrezorConnectBridge,
  TrezorKeyring,
} from '@metamask/eth-trezor-keyring';
import {
  LedgerKeyring,
  LedgerIframeBridge,
} from '@metamask/eth-ledger-bridge-keyring';
import LatticeKeyring from 'eth-lattice-keyring';
import { MetaMaskKeyring as QRHardwareKeyring } from '@keystonehq/metamask-airgapped-keyring';
import EthQuery from '@metamask/eth-query';
import EthJSQuery from '@metamask/ethjs-query';
import nanoid from 'nanoid';
import { captureException } from '@sentry/browser';
import { AddressBookController } from '@metamask/address-book-controller';
import {
  ApprovalController,
  ApprovalRequestNotFoundError,
} from '@metamask/approval-controller';
import { ControllerMessenger } from '@metamask/base-controller';

import { PhishingController } from '@metamask/phishing-controller';
import { AnnouncementController } from '@metamask/announcement-controller';
import { NetworkController } from '@metamask/network-controller';
import { GasFeeController } from '@metamask/gas-fee-controller';
import {
  PermissionController,
  PermissionsRequestNotFoundError,
  SubjectMetadataController,
  SubjectType,
} from '@metamask/permission-controller';
import SmartTransactionsController from '@metamask/smart-transactions-controller';
import {
  SelectedNetworkController,
  createSelectedNetworkMiddleware,
} from '@metamask/selected-network-controller';
import { LoggingController, LogType } from '@metamask/logging-controller';

///: BEGIN:ONLY_INCLUDE_IF(snaps)
import { RateLimitController } from '@metamask/rate-limit-controller';
import { NotificationController } from '@metamask/notification-controller';
import {
  CronjobController,
  JsonSnapsRegistry,
  SnapController,
  IframeExecutionService,
  buildSnapEndowmentSpecifications,
  buildSnapRestrictedMethodSpecifications,
} from '@metamask/snaps-controllers';
<<<<<<< HEAD
=======
import { createSnapsMethodMiddleware } from '@metamask/snaps-rpc-methods';
>>>>>>> 93a950fa
///: END:ONLY_INCLUDE_IF

import { AccountsController } from '@metamask/accounts-controller';

///: BEGIN:ONLY_INCLUDE_IF(build-mmi)
import {
  CUSTODIAN_TYPES,
  MmiConfigurationController,
} from '@metamask-institutional/custody-keyring';
import { InstitutionalFeaturesController } from '@metamask-institutional/institutional-features';
import { CustodyController } from '@metamask-institutional/custody-controller';
import { TransactionUpdateController } from '@metamask-institutional/transaction-update';
///: END:ONLY_INCLUDE_IF
import { SignatureController } from '@metamask/signature-controller';
///: BEGIN:ONLY_INCLUDE_IF(blockaid)
import { PPOMController } from '@metamask/ppom-validator';
///: END:ONLY_INCLUDE_IF

///: BEGIN:ONLY_INCLUDE_IF(desktop)
// eslint-disable-next-line import/order
import { DesktopController } from '@metamask/desktop/dist/controllers/desktop';
///: END:ONLY_INCLUDE_IF

import {
  ApprovalType,
  ERC1155,
  ERC20,
  ERC721,
} from '@metamask/controller-utils';
import { wordlist } from '@metamask/scure-bip39/dist/wordlists/english';
<<<<<<< HEAD
///: BEGIN:ONLY_INCLUDE_IF(petnames)
=======

>>>>>>> 93a950fa
import {
  NameController,
  ENSNameProvider,
  EtherscanNameProvider,
  TokenNameProvider,
  LensNameProvider,
} from '@metamask/name-controller';
<<<<<<< HEAD
///: END:ONLY_INCLUDE_IF
=======
>>>>>>> 93a950fa

import {
  QueuedRequestController,
  createQueuedRequestMiddleware,
} from '@metamask/queued-request-controller';

import { UserOperationController } from '@metamask/user-operation-controller';

import {
  TransactionController,
  TransactionStatus,
  TransactionType,
} from '@metamask/transaction-controller';

import { BrowserRuntimePostMessageStream } from '@metamask/post-message-stream';
<<<<<<< HEAD
=======

>>>>>>> 93a950fa
///: BEGIN:ONLY_INCLUDE_IF(build-mmi)
import { toChecksumHexAddress } from '../../shared/modules/hexstring-utils';
///: END:ONLY_INCLUDE_IF

import { AssetType, TokenStandard } from '../../shared/constants/transaction';
import {
  GAS_API_BASE_URL,
  GAS_DEV_API_BASE_URL,
  SWAPS_CLIENT_ID,
} from '../../shared/constants/swaps';
import {
  CHAIN_IDS,
  NETWORK_TYPES,
  TEST_NETWORK_TICKER_MAP,
  NetworkStatus,
} from '../../shared/constants/network';
import {
  HardwareDeviceNames,
  LedgerTransportTypes,
} from '../../shared/constants/hardware-wallets';
import { KeyringType } from '../../shared/constants/keyring';
import {
  CaveatTypes,
  RestrictedMethods,
  ///: BEGIN:ONLY_INCLUDE_IF(snaps)
  EndowmentPermissions,
  ExcludedSnapPermissions,
  ExcludedSnapEndowments,
  ///: END:ONLY_INCLUDE_IF
} from '../../shared/constants/permissions';
import { UI_NOTIFICATIONS } from '../../shared/notifications';
import { MILLISECOND, SECOND } from '../../shared/constants/time';
import {
  ORIGIN_METAMASK,
  ///: BEGIN:ONLY_INCLUDE_IF(snaps)
  SNAP_DIALOG_TYPES,
  ///: END:ONLY_INCLUDE_IF
  POLLING_TOKEN_ENVIRONMENT_TYPES,
} from '../../shared/constants/app';
import {
  MetaMetricsEventCategory,
  MetaMetricsEventName,
} from '../../shared/constants/metametrics';
import { LOG_EVENT } from '../../shared/constants/logs';

import {
  getTokenIdParam,
  fetchTokenBalance,
  fetchERC1155Balance,
} from '../../shared/lib/token-util.ts';
import { isEqualCaseInsensitive } from '../../shared/modules/string-utils';
import { parseStandardTokenTransactionData } from '../../shared/modules/transaction.utils';
import { STATIC_MAINNET_TOKEN_LIST } from '../../shared/constants/tokens';
import { getTokenValueParam } from '../../shared/lib/metamask-controller-utils';
import { isManifestV3 } from '../../shared/modules/mv3.utils';
import { hexToDecimal } from '../../shared/modules/conversion.utils';
import { convertNetworkId } from '../../shared/modules/network.utils';
import {
  ///: BEGIN:ONLY_INCLUDE_IF(build-mmi)
  handleMMITransactionUpdate,
  ///: END:ONLY_INCLUDE_IF
  handleTransactionAdded,
  handleTransactionApproved,
  handleTransactionFailed,
  handleTransactionConfirmed,
  handleTransactionDropped,
  handleTransactionRejected,
  handleTransactionSubmitted,
  handlePostTransactionBalanceUpdate,
  createTransactionEventFragmentWithTxId,
} from './lib/transaction/metrics';
///: BEGIN:ONLY_INCLUDE_IF(build-mmi)
import {
  afterTransactionSign as afterTransactionSignMMI,
  beforeCheckPendingTransaction as beforeCheckPendingTransactionMMI,
  beforeTransactionPublish as beforeTransactionPublishMMI,
  beforeTransactionApproveOnInit as beforeApproveOnInitMMI,
  getAdditionalSignArguments as getAdditionalSignArgumentsMMI,
} from './lib/transaction/mmi-hooks';
///: END:ONLY_INCLUDE_IF
///: BEGIN:ONLY_INCLUDE_IF(keyring-snaps)
import { keyringSnapPermissionsBuilder } from './lib/keyring-snaps-permissions';
///: END:ONLY_INCLUDE_IF

<<<<<<< HEAD
///: BEGIN:ONLY_INCLUDE_IF(petnames)
import { SnapsNameProvider } from './lib/SnapsNameProvider';
import { AddressBookPetnamesBridge } from './lib/AddressBookPetnamesBridge';
///: END:ONLY_INCLUDE_IF
=======
import { SnapsNameProvider } from './lib/SnapsNameProvider';
import { AddressBookPetnamesBridge } from './lib/AddressBookPetnamesBridge';
import { AccountIdentitiesPetnamesBridge } from './lib/AccountIdentitiesPetnamesBridge';
>>>>>>> 93a950fa

///: BEGIN:ONLY_INCLUDE_IF(blockaid)
import { createPPOMMiddleware } from './lib/ppom/ppom-middleware';
import * as PPOMModule from './lib/ppom/ppom';
///: END:ONLY_INCLUDE_IF
import {
  onMessageReceived,
  checkForMultipleVersionsRunning,
} from './detect-multiple-instances';
///: BEGIN:ONLY_INCLUDE_IF(build-mmi)
import MMIController from './controllers/mmi-controller';
import { mmiKeyringBuilderFactory } from './mmi-keyring-builder-factory';
///: END:ONLY_INCLUDE_IF
import ComposableObservableStore from './lib/ComposableObservableStore';
import AccountTracker from './lib/account-tracker';
import createDupeReqFilterMiddleware from './lib/createDupeReqFilterMiddleware';
import createLoggerMiddleware from './lib/createLoggerMiddleware';
<<<<<<< HEAD
import {
  createMethodMiddleware,
  ///: BEGIN:ONLY_INCLUDE_IF(snaps)
  createSnapMethodMiddleware,
  ///: END:ONLY_INCLUDE_IF
} from './lib/rpc-method-middleware';
import createOriginMiddleware from './lib/createOriginMiddleware';
import createTabIdMiddleware from './lib/createTabIdMiddleware';
import { NetworkOrderController } from './controllers/network-order';
=======
import { createMethodMiddleware } from './lib/rpc-method-middleware';
import createOriginMiddleware from './lib/createOriginMiddleware';
import createTabIdMiddleware from './lib/createTabIdMiddleware';
import { NetworkOrderController } from './controllers/network-order';
import { AccountOrderController } from './controllers/account-order';
>>>>>>> 93a950fa
import createOnboardingMiddleware from './lib/createOnboardingMiddleware';
import { setupMultiplex } from './lib/stream-utils';
import EnsController from './controllers/ens';
import PreferencesController from './controllers/preferences';
import AppStateController from './controllers/app-state';
import AlertController from './controllers/alert';
import OnboardingController from './controllers/onboarding';
import Backup from './lib/backup';
import DecryptMessageController from './controllers/decrypt-message';
import DetectTokensController from './controllers/detect-tokens';
import SwapsController from './controllers/swaps';
import MetaMetricsController from './controllers/metametrics';
import { segment } from './lib/segment';
import createMetaRPCHandler from './lib/createMetaRPCHandler';
import { previousValueComparator } from './lib/util';
import createMetamaskMiddleware from './lib/createMetamaskMiddleware';
import { hardwareKeyringBuilderFactory } from './lib/hardware-keyring-builder-factory';
import EncryptionPublicKeyController from './controllers/encryption-public-key';
import AppMetadataController from './controllers/app-metadata';

import {
  CaveatMutatorFactories,
  getCaveatSpecifications,
  getChangedAccounts,
  getPermissionBackgroundApiMethods,
  getPermissionSpecifications,
  getPermittedAccountsByOrigin,
  NOTIFICATION_NAMES,
  PermissionLogController,
  unrestrictedMethods,
<<<<<<< HEAD
  ///: BEGIN:ONLY_INCLUDE_IF(snaps)
  buildSnapEndowmentSpecifications,
  buildSnapRestrictedMethodSpecifications,
  ///: END:ONLY_INCLUDE_IF
=======
>>>>>>> 93a950fa
} from './controllers/permissions';
import createRPCMethodTrackingMiddleware from './lib/createRPCMethodTrackingMiddleware';
import { securityProviderCheck } from './lib/security-provider-helpers';
///: BEGIN:ONLY_INCLUDE_IF(blockaid)
import { IndexedDBPPOMStorage } from './lib/ppom/indexed-db-backend';
///: END:ONLY_INCLUDE_IF
import { updateCurrentLocale } from './translate';
<<<<<<< HEAD
=======
import { TrezorOffscreenBridge } from './lib/offscreen-bridge/trezor-offscreen-bridge';
import { LedgerOffscreenBridge } from './lib/offscreen-bridge/ledger-offscreen-bridge';
>>>>>>> 93a950fa
///: BEGIN:ONLY_INCLUDE_IF(keyring-snaps)
import { snapKeyringBuilder, getAccountsBySnapId } from './lib/snap-keyring';
///: END:ONLY_INCLUDE_IF
import { encryptorFactory } from './lib/encryptor-factory';
<<<<<<< HEAD
=======
import { addDappTransaction, addTransaction } from './lib/transaction/util';
import { LatticeKeyringOffscreen } from './lib/offscreen-bridge/lattice-offscreen-keyring';
>>>>>>> 93a950fa

export const METAMASK_CONTROLLER_EVENTS = {
  // Fired after state changes that impact the extension badge (unapproved msg count)
  // The process of updating the badge happens in app/scripts/background.js.
  UPDATE_BADGE: 'updateBadge',
  // TODO: Add this and similar enums to the `controllers` repo and export them
  APPROVAL_STATE_CHANGE: 'ApprovalController:stateChange',
};

// stream channels
const PHISHING_SAFELIST = 'metamask-phishing-safelist';

export default class MetamaskController extends EventEmitter {
  /**
   * @param {object} opts
   */
  constructor(opts) {
    super();

    const { isFirstMetaMaskControllerSetup } = opts;

    this.defaultMaxListeners = 20;

    this.sendUpdate = debounce(
      this.privateSendUpdate.bind(this),
      MILLISECOND * 200,
    );
    this.opts = opts;
    this.extension = opts.browser;
    this.platform = opts.platform;
    this.notificationManager = opts.notificationManager;
    const initState = opts.initState || {};
    const version = this.platform.getVersion();
    this.recordFirstTimeInfo(initState);
    this.featureFlags = opts.featureFlags;

    // this keeps track of how many "controllerStream" connections are open
    // the only thing that uses controller connections are open metamask UI instances
    this.activeControllerConnections = 0;

    this.getRequestAccountTabIds = opts.getRequestAccountTabIds;
    this.getOpenMetamaskTabsIds = opts.getOpenMetamaskTabsIds;

    this.controllerMessenger = new ControllerMessenger();

    this.loggingController = new LoggingController({
      messenger: this.controllerMessenger.getRestricted({
        name: 'LoggingController',
      }),
      state: initState.LoggingController,
    });

    // instance of a class that wraps the extension's storage local API.
    this.localStoreApiWrapper = opts.localStore;

    this.currentMigrationVersion = opts.currentMigrationVersion;

    // observable state store
    this.store = new ComposableObservableStore({
      state: initState,
      controllerMessenger: this.controllerMessenger,
      persist: true,
    });

    // external connections by origin
    // Do not modify directly. Use the associated methods.
    this.connections = {};

    // lock to ensure only one vault created at once
    this.createVaultMutex = new Mutex();

    this.extension.runtime.onInstalled.addListener((details) => {
      if (details.reason === 'update') {
        if (version === '8.1.0') {
          this.platform.openExtensionInBrowser();
        }
        this.loggingController.add({
          type: LogType.GenericLog,
          data: {
            event: LOG_EVENT.VERSION_UPDATE,
            previousVersion: details.previousVersion,
            version,
          },
        });
      }
    });

    this.appMetadataController = new AppMetadataController({
      state: initState.AppMetadataController,
      currentMigrationVersion: this.currentMigrationVersion,
      currentAppVersion: version,
    });

    // next, we will initialize the controllers
    // controller initialization order matters

    this.queuedRequestController = new QueuedRequestController({
      messenger: this.controllerMessenger.getRestricted({
        name: 'QueuedRequestController',
      }),
    });

    this.approvalController = new ApprovalController({
      messenger: this.controllerMessenger.getRestricted({
        name: 'ApprovalController',
      }),
      showApprovalRequest: opts.showUserConfirmation,
      typesExcludedFromRateLimiting: [
        ApprovalType.EthSign,
        ApprovalType.PersonalSign,
        ApprovalType.EthSignTypedData,
        ApprovalType.Transaction,
        ApprovalType.WatchAsset,
        ApprovalType.EthGetEncryptionPublicKey,
        ApprovalType.EthDecrypt,
      ],
    });

    ///: BEGIN:ONLY_INCLUDE_IF(build-mmi)
    this.mmiConfigurationController = new MmiConfigurationController({
      initState: initState.MmiConfigurationController,
      mmiConfigurationServiceUrl: process.env.MMI_CONFIGURATION_SERVICE_URL,
    });
    ///: END:ONLY_INCLUDE_IF

    const networkControllerMessenger = this.controllerMessenger.getRestricted({
      name: 'NetworkController',
    });

    let initialNetworkControllerState = {};
    if (initState.NetworkController) {
      initialNetworkControllerState = initState.NetworkController;
    } else if (process.env.IN_TEST) {
      const networkConfig = {
        chainId: CHAIN_IDS.LOCALHOST,
        nickname: 'Localhost 8545',
        rpcPrefs: {},
        rpcUrl: 'http://localhost:8545',
        ticker: 'ETH',
        id: 'networkConfigurationId',
      };
      initialNetworkControllerState = {
        providerConfig: {
          ...networkConfig,
          type: 'rpc',
        },
        networkConfigurations: {
          networkConfigurationId: {
            ...networkConfig,
          },
        },
      };
    } else if (
      process.env.METAMASK_DEBUG ||
      process.env.METAMASK_ENVIRONMENT === 'test'
    ) {
      initialNetworkControllerState = {
        providerConfig: {
          type: NETWORK_TYPES.GOERLI,
          chainId: CHAIN_IDS.GOERLI,
          ticker: TEST_NETWORK_TICKER_MAP[NETWORK_TYPES.GOERLI],
        },
      };
    }
    this.networkController = new NetworkController({
      messenger: networkControllerMessenger,
      state: initialNetworkControllerState,
      infuraProjectId: opts.infuraProjectId,
      trackMetaMetricsEvent: (...args) =>
        this.metaMetricsController.trackEvent(...args),
    });
    this.networkController.initializeProvider();
    this.provider =
      this.networkController.getProviderAndBlockTracker().provider;
    this.blockTracker =
      this.networkController.getProviderAndBlockTracker().blockTracker;

    // TODO: Delete when ready to remove `networkVersion` from provider object
    this.deprecatedNetworkId = null;
    this.updateDeprecatedNetworkId();
    networkControllerMessenger.subscribe(
      'NetworkController:networkDidChange',
      () => this.updateDeprecatedNetworkId(),
    );

    const tokenListMessenger = this.controllerMessenger.getRestricted({
      name: 'TokenListController',
      allowedEvents: ['NetworkController:stateChange'],
    });

    this.selectedNetworkController = new SelectedNetworkController({
      messenger: this.controllerMessenger.getRestricted({
        name: 'SelectedNetworkController',
        allowedActions: ['NetworkController:getNetworkClientById'],
        allowedEvents: ['NetworkController:stateChange'],
      }),
    });

    this.tokenListController = new TokenListController({
      chainId: this.networkController.state.providerConfig.chainId,
      preventPollingOnNetworkRestart: initState.TokenListController
        ? initState.TokenListController.preventPollingOnNetworkRestart
        : true,
      messenger: tokenListMessenger,
      state: initState.TokenListController,
    });

    this.preferencesController = new PreferencesController({
      initState: initState.PreferencesController,
      initLangCode: opts.initLangCode,
      tokenListController: this.tokenListController,
      provider: this.provider,
      networkConfigurations: this.networkController.state.networkConfigurations,
    });

    this.assetsContractController = new AssetsContractController(
      {
        chainId: this.networkController.state.providerConfig.chainId,
        onPreferencesStateChange: (listener) =>
          this.preferencesController.store.subscribe(listener),
        onNetworkDidChange: (cb) =>
          networkControllerMessenger.subscribe(
            'NetworkController:networkDidChange',
            () => {
              const networkState = this.networkController.state;
              return cb(networkState);
            },
          ),
        getNetworkClientById: this.networkController.getNetworkClientById.bind(
          this.networkController,
        ),
      },
      {
        provider: this.provider,
      },
      initState.AssetsContractController,
    );

    const tokensControllerMessenger = this.controllerMessenger.getRestricted({
      name: 'TokensController',
      allowedActions: ['ApprovalController:addRequest'],
      allowedEvents: [
        'NetworkController:stateChange',
        'AccountsController:selectedAccountChange',
      ],
    });
    this.tokensController = new TokensController({
      messenger: tokensControllerMessenger,
      chainId: this.networkController.state.providerConfig.chainId,
      // TODO: The tokens controller currently does not support internalAccounts. This is done to match the behavior of the previous tokens controller subscription.
      onPreferencesStateChange: (listener) =>
        this.controllerMessenger.subscribe(
          `AccountsController:selectedAccountChange`,
          (newlySelectedInternalAccount) => {
            listener({ selectedAddress: newlySelectedInternalAccount.address });
          },
        ),
      onNetworkDidChange: (cb) =>
        networkControllerMessenger.subscribe(
          'NetworkController:networkDidChange',
          () => {
            const networkState = this.networkController.state;
            return cb(networkState);
          },
        ),
      onTokenListStateChange: (listener) =>
        this.controllerMessenger.subscribe(
          `${this.tokenListController.name}:stateChange`,
          listener,
        ),
      getNetworkClientById: this.networkController.getNetworkClientById.bind(
        this.networkController,
      ),
<<<<<<< HEAD
      getERC20TokenName: this.assetsContractController.getERC20TokenName.bind(
        this.assetsContractController,
      ),
=======
>>>>>>> 93a950fa
      config: {
        provider: this.provider,
        selectedAddress:
          initState.AccountsController?.internalAccounts?.accounts[
            initState.AccountsController?.internalAccounts?.selectedAccount
          ]?.address ?? '',
      },
      state: initState.TokensController,
    });

    const nftControllerMessenger = this.controllerMessenger.getRestricted({
      name: 'NftController',
      allowedActions: [`${this.approvalController.name}:addRequest`],
    });
    this.nftController = new NftController(
      {
        messenger: nftControllerMessenger,
        chainId: this.networkController.state.providerConfig.chainId,
        onPreferencesStateChange:
          this.preferencesController.store.subscribe.bind(
            this.preferencesController.store,
          ),
        onNetworkStateChange: networkControllerMessenger.subscribe.bind(
          networkControllerMessenger,
          'NetworkController:stateChange',
        ),
        getERC721AssetName:
          this.assetsContractController.getERC721AssetName.bind(
            this.assetsContractController,
          ),
        getERC721AssetSymbol:
          this.assetsContractController.getERC721AssetSymbol.bind(
            this.assetsContractController,
          ),
        getERC721TokenURI: this.assetsContractController.getERC721TokenURI.bind(
          this.assetsContractController,
        ),
        getERC721OwnerOf: this.assetsContractController.getERC721OwnerOf.bind(
          this.assetsContractController,
        ),
        getERC1155BalanceOf:
          this.assetsContractController.getERC1155BalanceOf.bind(
            this.assetsContractController,
          ),
        getERC1155TokenURI:
          this.assetsContractController.getERC1155TokenURI.bind(
            this.assetsContractController,
          ),
        onNftAdded: ({ address, symbol, tokenId, standard, source }) =>
          this.metaMetricsController.trackEvent({
            event: MetaMetricsEventName.NftAdded,
            category: MetaMetricsEventCategory.Wallet,
            sensitiveProperties: {
              token_contract_address: address,
              token_symbol: symbol,
              token_id: tokenId,
              token_standard: standard,
              asset_type: AssetType.NFT,
              source,
            },
          }),
        getNetworkClientById: this.networkController.getNetworkClientById.bind(
          this.networkController,
        ),
      },
      {},
      initState.NftController,
    );

    this.nftController.setApiKey(process.env.OPENSEA_KEY);

    this.nftDetectionController = new NftDetectionController({
      chainId: this.networkController.state.providerConfig.chainId,
      onNftsStateChange: (listener) => this.nftController.subscribe(listener),
      onPreferencesStateChange: this.preferencesController.store.subscribe.bind(
        this.preferencesController.store,
      ),
      onNetworkStateChange: networkControllerMessenger.subscribe.bind(
        networkControllerMessenger,
        'NetworkController:stateChange',
      ),
      getOpenSeaApiKey: () => this.nftController.openSeaApiKey,
      getBalancesInSingleCall:
        this.assetsContractController.getBalancesInSingleCall.bind(
          this.assetsContractController,
        ),
      addNft: this.nftController.addNft.bind(this.nftController),
      getNftApi: this.nftController.getNftApi.bind(this.nftController),
      getNftState: () => this.nftController.state,
    });

    this.metaMetricsController = new MetaMetricsController({
      segment,
      preferencesStore: this.preferencesController.store,
      onNetworkDidChange: networkControllerMessenger.subscribe.bind(
        networkControllerMessenger,
        'NetworkController:networkDidChange',
      ),
      getNetworkIdentifier: () => {
        const { type, rpcUrl } = this.networkController.state.providerConfig;
        return type === NETWORK_TYPES.RPC ? rpcUrl : type;
      },
      getCurrentChainId: () =>
        this.networkController.state.providerConfig.chainId,
      version: this.platform.getVersion(),
      environment: process.env.METAMASK_ENVIRONMENT,
      extension: this.extension,
      initState: initState.MetaMetricsController,
      captureException,
    });

    this.on('update', (update) => {
      this.metaMetricsController.handleMetaMaskStateUpdate(update);
    });

    const gasFeeMessenger = this.controllerMessenger.getRestricted({
      name: 'GasFeeController',
      allowedActions: [
        'NetworkController:getEIP1559Compatibility',
        'NetworkController:getNetworkClientById',
<<<<<<< HEAD
      ],
=======
        'NetworkController:getState',
      ],
      allowedEvents: ['NetworkController:stateChange'],
>>>>>>> 93a950fa
    });

    const gasApiBaseUrl = process.env.SWAPS_USE_DEV_APIS
      ? GAS_DEV_API_BASE_URL
      : GAS_API_BASE_URL;

    this.gasFeeController = new GasFeeController({
      state: initState.GasFeeController,
      interval: 10000,
      messenger: gasFeeMessenger,
      clientId: SWAPS_CLIENT_ID,
      getProvider: () =>
        this.networkController.getProviderAndBlockTracker().provider,
      onNetworkDidChange: (eventHandler) => {
        networkControllerMessenger.subscribe(
          'NetworkController:networkDidChange',
          () => eventHandler(this.networkController.state),
        );
      },
      getCurrentNetworkEIP1559Compatibility:
        this.networkController.getEIP1559Compatibility.bind(
          this.networkController,
        ),
      getCurrentAccountEIP1559Compatibility:
        this.getCurrentAccountEIP1559Compatibility.bind(this),
      legacyAPIEndpoint: `${gasApiBaseUrl}/networks/<chain_id>/gasPrices`,
      EIP1559APIEndpoint: `${gasApiBaseUrl}/networks/<chain_id>/suggestedGasFees`,
      getCurrentNetworkLegacyGasAPICompatibility: () => {
        const { chainId } = this.networkController.state.providerConfig;
        return chainId === CHAIN_IDS.BSC;
      },
      getChainId: () => this.networkController.state.providerConfig.chainId,
    });

    this.appStateController = new AppStateController({
      addUnlockListener: this.on.bind(this, 'unlock'),
      isUnlocked: this.isUnlocked.bind(this),
      initState: initState.AppStateController,
      onInactiveTimeout: () => this.setLocked(),
      preferencesStore: this.preferencesController.store,
      messenger: this.controllerMessenger.getRestricted({
        name: 'AppStateController',
        allowedActions: [
          `${this.approvalController.name}:addRequest`,
          `${this.approvalController.name}:acceptRequest`,
        ],
        allowedEvents: [`KeyringController:qrKeyringStateChange`],
      }),
      extension: this.extension,
    });

    const currencyRateMessenger = this.controllerMessenger.getRestricted({
      name: 'CurrencyRateController',
      allowedActions: [`${this.networkController.name}:getNetworkClientById`],
    });
    this.currencyRateController = new CurrencyRateController({
      includeUsdRate: true,
      messenger: currencyRateMessenger,
      state: initState.CurrencyController,
    });

    const phishingControllerMessenger = this.controllerMessenger.getRestricted({
      name: 'PhishingController',
    });

    this.phishingController = new PhishingController({
      messenger: phishingControllerMessenger,
      state: initState.PhishingController,
      hotlistRefreshInterval: process.env.IN_TEST ? 5 * SECOND : undefined,
      stalelistRefreshInterval: process.env.IN_TEST ? 30 * SECOND : undefined,
    });

    this.phishingController.maybeUpdateState();

    ///: BEGIN:ONLY_INCLUDE_IF(blockaid)
    this.ppomController = new PPOMController({
      messenger: this.controllerMessenger.getRestricted({
        name: 'PPOMController',
        allowedEvents: ['NetworkController:stateChange'],
      }),
      storageBackend: new IndexedDBPPOMStorage('PPOMDB', 1),
      provider: this.provider,
      ppomProvider: { PPOM: PPOMModule.PPOM, ppomInit: PPOMModule.default },
      state: initState.PPOMController,
      chainId: this.networkController.state.providerConfig.chainId,
      securityAlertsEnabled:
        this.preferencesController.store.getState().securityAlertsEnabled,
      onPreferencesChange: this.preferencesController.store.subscribe.bind(
        this.preferencesController.store,
      ),
      cdnBaseUrl: process.env.BLOCKAID_FILE_CDN,
      blockaidPublicKey: process.env.BLOCKAID_PUBLIC_KEY,
    });
    ///: END:ONLY_INCLUDE_IF

    const announcementMessenger = this.controllerMessenger.getRestricted({
      name: 'AnnouncementController',
    });

    this.announcementController = new AnnouncementController({
      messenger: announcementMessenger,
      allAnnouncements: UI_NOTIFICATIONS,
      state: initState.AnnouncementController,
    });

    const networkOrderMessenger = this.controllerMessenger.getRestricted({
      name: 'NetworkOrderController',
      allowedEvents: ['NetworkController:stateChange'],
    });
    this.networkOrderController = new NetworkOrderController({
      messenger: networkOrderMessenger,
      state: initState.NetworkOrderController,
    });
<<<<<<< HEAD
=======

    const accountOrderMessenger = this.controllerMessenger.getRestricted({
      name: 'AccountOrderController',
    });
    this.accountOrderController = new AccountOrderController({
      messenger: accountOrderMessenger,
      state: initState.AccountOrderController,
    });

    const accountsControllerMessenger = this.controllerMessenger.getRestricted({
      name: 'AccountsController',
      allowedEvents: [
        'SnapController:stateChange',
        'KeyringController:accountRemoved',
        'KeyringController:stateChange',
        'AccountsController:selectedAccountChange',
      ],
      allowedActions: [
        'AccountsController:setCurrentAccount',
        'AccountsController:setAccountName',
        'AccountsController:listAccounts',
        'AccountsController:getSelectedAccount',
        'AccountsController:getAccountByAddress',
        'AccountsController:updateAccounts',
        'KeyringController:getAccounts',
        'KeyringController:getKeyringsByType',
        'KeyringController:getKeyringForAccount',
      ],
    });

    this.accountsController = new AccountsController({
      messenger: accountsControllerMessenger,
      state: initState.AccountsController,
    });

>>>>>>> 93a950fa
    // token exchange rate tracker
    this.tokenRatesController = new TokenRatesController(
      {
        chainId: this.networkController.state.providerConfig.chainId,
        ticker: this.networkController.state.providerConfig.ticker,
<<<<<<< HEAD
        selectedAddress: () =>
          this.accountsController.getSelectedAccount().address,
=======
        selectedAddress: this.accountsController.getSelectedAccount().address,
>>>>>>> 93a950fa
        onTokensStateChange: (listener) =>
          this.tokensController.subscribe(listener),
        onNetworkStateChange: networkControllerMessenger.subscribe.bind(
          networkControllerMessenger,
          'NetworkController:stateChange',
        ),
        onPreferencesStateChange: (listener) =>
          this.controllerMessenger.subscribe(
            `AccountsController:selectedAccountChange`,
            (newlySelectedInternalAccount) => {
              listener({
                selectedAddress: newlySelectedInternalAccount.address,
              });
            },
          ),
        tokenPricesService: new CodefiTokenPricesServiceV2(),
        getNetworkClientById: this.networkController.getNetworkClientById.bind(
          this.networkController,
        ),
      },
      {
        allTokens: this.tokensController.state.allTokens,
        allDetectedTokens: this.tokensController.state.allDetectedTokens,
      },
      initState.TokenRatesController,
    );
    if (this.preferencesController.store.getState().useCurrencyRateCheck) {
      this.tokenRatesController.start();
    }

    this.preferencesController.store.subscribe(
      previousValueComparator((prevState, currState) => {
        const { useCurrencyRateCheck: prevUseCurrencyRateCheck } = prevState;
        const { useCurrencyRateCheck: currUseCurrencyRateCheck } = currState;
        if (currUseCurrencyRateCheck && !prevUseCurrencyRateCheck) {
          this.currencyRateController.startPollingByNetworkClientId(
            this.networkController.state.selectedNetworkClientId,
          );
          this.tokenRatesController.start();
        } else if (!currUseCurrencyRateCheck && prevUseCurrencyRateCheck) {
          this.currencyRateController.stopAllPolling();
          this.tokenRatesController.stop();
        }
      }, this.preferencesController.store.getState()),
    );

    this.ensController = new EnsController({
      provider: this.provider,
      getCurrentChainId: () =>
        this.networkController.state.providerConfig.chainId,
      onNetworkDidChange: networkControllerMessenger.subscribe.bind(
        networkControllerMessenger,
        'NetworkController:networkDidChange',
      ),
    });

    this.onboardingController = new OnboardingController({
      initState: initState.OnboardingController,
    });

    let additionalKeyrings = [keyringBuilderFactory(QRHardwareKeyring)];

    if (isManifestV3 === false) {
      const keyringOverrides = this.opts.overrides?.keyrings;

      const additionalKeyringTypes = [
        keyringOverrides?.lattice || LatticeKeyring,
        QRHardwareKeyring,
      ];

      const additionalBridgedKeyringTypes = [
        {
          keyring: keyringOverrides?.trezor || TrezorKeyring,
          bridge: keyringOverrides?.trezorBridge || TrezorConnectBridge,
        },
        {
          keyring: keyringOverrides?.ledger || LedgerKeyring,
          bridge: keyringOverrides?.ledgerBridge || LedgerIframeBridge,
        },
      ];

      additionalKeyrings = additionalKeyringTypes.map((keyringType) =>
        keyringBuilderFactory(keyringType),
      );

      additionalBridgedKeyringTypes.forEach((keyringType) =>
        additionalKeyrings.push(
          hardwareKeyringBuilderFactory(
            keyringType.keyring,
            keyringType.bridge,
          ),
        ),
      );

      ///: BEGIN:ONLY_INCLUDE_IF(build-mmi)
      for (const custodianType of Object.keys(CUSTODIAN_TYPES)) {
        additionalKeyrings.push(
          mmiKeyringBuilderFactory(
            CUSTODIAN_TYPES[custodianType].keyringClass,
            { mmiConfigurationController: this.mmiConfigurationController },
          ),
        );
      }
      ///: END:ONLY_INCLUDE_IF
<<<<<<< HEAD
=======
    } else {
      additionalKeyrings.push(
        hardwareKeyringBuilderFactory(TrezorKeyring, TrezorOffscreenBridge),
        hardwareKeyringBuilderFactory(LedgerKeyring, LedgerOffscreenBridge),
        keyringBuilderFactory(LatticeKeyringOffscreen),
      );
>>>>>>> 93a950fa
    }

    ///: BEGIN:ONLY_INCLUDE_IF(keyring-snaps)
    const snapKeyringBuildMessenger = this.controllerMessenger.getRestricted({
      name: 'SnapKeyringBuilder',
      allowedActions: [
        'ApprovalController:addRequest',
        'ApprovalController:acceptRequest',
        'ApprovalController:rejectRequest',
        'ApprovalController:startFlow',
        'ApprovalController:endFlow',
        'ApprovalController:showSuccess',
        'ApprovalController:showError',
        'PhishingController:test',
        'PhishingController:maybeUpdateState',
        'KeyringController:getAccounts',
        'SubjectMetadataController:getSubjectMetadata',
        'AccountsController:setSelectedAccount',
        'AccountsController:getAccountByAddress',
      ],
    });

    const getSnapController = () => this.snapController;

    additionalKeyrings.push(
      snapKeyringBuilder(
        snapKeyringBuildMessenger,
        getSnapController,
        async () => await this.keyringController.persistAllKeyrings(),
        (address) => this.preferencesController.setSelectedAddress(address),
        (address) => this.removeAccount(address),
      ),
    );

    ///: END:ONLY_INCLUDE_IF

    const keyringControllerMessenger = this.controllerMessenger.getRestricted({
      name: 'KeyringController',
    });

    this.keyringController = new KeyringController({
      cacheEncryptionKey: true,
      keyringBuilders: additionalKeyrings,
      state: initState.KeyringController,
      encryptor: opts.encryptor || encryptorFactory(600_000),
      messenger: keyringControllerMessenger,
      removeIdentity: this.preferencesController.removeAddress.bind(
        this.preferencesController,
      ),
      setAccountLabel: (address, label) => {
        const accountToBeNamed =
          this.accountsController.getAccountByAddress(address);
        if (accountToBeNamed === undefined) {
          throw new Error(`No account found for address: ${address}`);
        }
        this.accountsController.setAccountName(accountToBeNamed.id, label);

        this.preferencesController.setAccountLabel(address, label);
      },
      setSelectedAddress: (address) => {
        const accountToBeSet =
          this.accountsController.getAccountByAddress(address);
        if (accountToBeSet === undefined) {
          throw new Error(`No account found for address: ${address}`);
        }

        this.accountsController.setSelectedAccount(accountToBeSet.id);
        this.preferencesController.setSelectedAddress(address);
      },
      syncIdentities: (identities) => {
        this.preferencesController.syncAddresses(identities);
      },
      updateIdentities: this.preferencesController.setAddresses.bind(
        this.preferencesController,
      ),
    });

    this.controllerMessenger.subscribe('KeyringController:unlock', () =>
      this._onUnlock(),
    );
    this.controllerMessenger.subscribe('KeyringController:lock', () =>
      this._onLock(),
    );
    this.controllerMessenger.subscribe(
      'KeyringController:stateChange',
      (state) => {
        this._onKeyringControllerUpdate(state);
      },
    );

<<<<<<< HEAD
    const accountsControllerMessenger = this.controllerMessenger.getRestricted({
      name: 'AccountsController',
      allowedEvents: [
        'SnapController:stateChange',
        'KeyringController:accountRemoved',
        'KeyringController:stateChange',
        'AccountsController:selectedAccountChange',
      ],
      allowedActions: [
        'AccountsController:setCurrentAccount',
        'AccountsController:setAccountName',
        'AccountsController:listAccounts',
        'AccountsController:getSelectedAccount',
        'AccountsController:getAccountByAddress',
        'AccountsController:updateAccounts',
        'KeyringController:getAccounts',
        'KeyringController:getKeyringsByType',
        'KeyringController:getKeyringForAccount',
      ],
    });

    this.accountsController = new AccountsController({
      messenger: accountsControllerMessenger,
      state: initState.AccountsController,
    });

=======
>>>>>>> 93a950fa
    this.permissionController = new PermissionController({
      messenger: this.controllerMessenger.getRestricted({
        name: 'PermissionController',
        allowedActions: [
          `${this.approvalController.name}:addRequest`,
          `${this.approvalController.name}:hasRequest`,
          `${this.approvalController.name}:acceptRequest`,
          `${this.approvalController.name}:rejectRequest`,
          `SnapController:getPermitted`,
          `SnapController:install`,
          `SubjectMetadataController:getSubjectMetadata`,
        ],
      }),
      state: initState.PermissionController,
      caveatSpecifications: getCaveatSpecifications({
        getInternalAccounts: this.accountsController.listAccounts.bind(
          this.accountsController,
        ),
      }),
      permissionSpecifications: {
        ...getPermissionSpecifications({
          getInternalAccounts: this.accountsController.listAccounts.bind(
            this.accountsController,
          ),
          getAllAccounts: this.keyringController.getAccounts.bind(
            this.keyringController,
          ),
          captureKeyringTypesWithMissingIdentities: (
            internalAccounts = [],
            accounts = [],
          ) => {
            const accountsMissingIdentities = accounts.filter(
              (address) =>
                !internalAccounts.some(
                  (account) =>
                    account.address.toLowerCase() === address.toLowerCase(),
                ),
            );
            const keyringTypesWithMissingIdentities =
              accountsMissingIdentities.map((address) =>
                this.keyringController.getAccountKeyringType(address),
              );

            const internalAccountCount = internalAccounts.length;

            const accountTrackerCount = Object.keys(
              this.accountTracker.store.getState().accounts || {},
            ).length;

            captureException(
              new Error(
                `Attempt to get permission specifications failed because their were ${accounts.length} accounts, but ${internalAccountCount} identities, and the ${keyringTypesWithMissingIdentities} keyrings included accounts with missing identities. Meanwhile, there are ${accountTrackerCount} accounts in the account tracker.`,
              ),
            );
          },
        }),
        ///: BEGIN:ONLY_INCLUDE_IF(snaps)
        ...this.getSnapPermissionSpecifications(),
        ///: END:ONLY_INCLUDE_IF
      },
      unrestrictedMethods,
    });

    this.permissionLogController = new PermissionLogController({
      restrictedMethods: new Set(Object.keys(RestrictedMethods)),
      initState: initState.PermissionLogController,
    });

    this.subjectMetadataController = new SubjectMetadataController({
      messenger: this.controllerMessenger.getRestricted({
        name: 'SubjectMetadataController',
        allowedActions: [`${this.permissionController.name}:hasPermissions`],
      }),
      state: initState.SubjectMetadataController,
      subjectCacheLimit: 100,
    });

    // This runtime stream will be used by snaps in MV3 for communication
    // between the snaps running in the offscreen document and the metamask
    // controller running in the mv3 service worker.
    this.runtimeStream = new BrowserRuntimePostMessageStream({
      name: 'parent',
      target: 'child',
    });

    // This listener is a placeholder and should be removed once snaps is added
    // to the MV3 offscreen document solution.
    this.runtimeStream.on('data', (data) => {
      console.log('Service worker received data from offscreen document', data);
    });

    ///: BEGIN:ONLY_INCLUDE_IF(snaps)
    const snapExecutionServiceArgs = {
      iframeUrl: new URL(process.env.IFRAME_EXECUTION_ENVIRONMENT_URL),
      messenger: this.controllerMessenger.getRestricted({
        name: 'ExecutionService',
      }),
      setupSnapProvider: this.setupSnapProvider.bind(this),
    };

    this.snapExecutionService = new IframeExecutionService(
      snapExecutionServiceArgs,
    );

    const snapControllerMessenger = this.controllerMessenger.getRestricted({
      name: 'SnapController',
      allowedEvents: [
        'ExecutionService:unhandledError',
        'ExecutionService:outboundRequest',
        'ExecutionService:outboundResponse',
      ],
      allowedActions: [
        `${this.permissionController.name}:getEndowments`,
        `${this.permissionController.name}:getPermissions`,
        `${this.permissionController.name}:hasPermission`,
        `${this.permissionController.name}:hasPermissions`,
        `${this.permissionController.name}:requestPermissions`,
        `${this.permissionController.name}:revokeAllPermissions`,
        `${this.permissionController.name}:revokePermissions`,
        `${this.permissionController.name}:revokePermissionForAllSubjects`,
        `${this.permissionController.name}:getSubjectNames`,
        `${this.permissionController.name}:updateCaveat`,
        `${this.approvalController.name}:addRequest`,
        `${this.approvalController.name}:updateRequestState`,
        `${this.permissionController.name}:grantPermissions`,
        `${this.subjectMetadataController.name}:getSubjectMetadata`,
        `${this.subjectMetadataController.name}:addSubjectMetadata`,
        `${this.phishingController.name}:maybeUpdateState`,
        `${this.phishingController.name}:testOrigin`,
        'ExecutionService:executeSnap',
        'ExecutionService:getRpcRequestHandler',
        'ExecutionService:terminateSnap',
        'ExecutionService:terminateAllSnaps',
        'ExecutionService:handleRpcRequest',
        'SnapsRegistry:get',
        'SnapsRegistry:getMetadata',
        'SnapsRegistry:update',
        'SnapsRegistry:resolveVersion',
      ],
    });

    const allowLocalSnaps = process.env.ALLOW_LOCAL_SNAPS;
    const requireAllowlist = process.env.REQUIRE_SNAPS_ALLOWLIST;

    this.snapController = new SnapController({
      environmentEndowmentPermissions: Object.values(EndowmentPermissions),
      excludedPermissions: {
        ...ExcludedSnapPermissions,
        ...ExcludedSnapEndowments,
      },
      closeAllConnections: this.removeAllConnections.bind(this),
      state: initState.SnapController,
      messenger: snapControllerMessenger,
      featureFlags: {
        dappsCanUpdateSnaps: true,
        allowLocalSnaps,
        requireAllowlist,
      },
    });

    this.notificationController = new NotificationController({
      messenger: this.controllerMessenger.getRestricted({
        name: 'NotificationController',
      }),
      state: initState.NotificationController,
    });

    this.rateLimitController = new RateLimitController({
      state: initState.RateLimitController,
      messenger: this.controllerMessenger.getRestricted({
        name: 'RateLimitController',
      }),
      implementations: {
        showNativeNotification: {
          method: (origin, message) => {
            const subjectMetadataState = this.controllerMessenger.call(
              'SubjectMetadataController:getState',
            );

            const originMetadata = subjectMetadataState.subjectMetadata[origin];

            this.platform
              ._showNotification(originMetadata?.name ?? origin, message)
              .catch((error) => {
                log.error('Failed to create notification', error);
              });

            return null;
          },
          // 2 calls per 5 minutes
          rateLimitCount: 2,
          rateLimitTimeout: 300000,
        },
        showInAppNotification: {
          method: (origin, message) => {
            this.controllerMessenger.call(
              'NotificationController:show',
              origin,
              message,
            );

            return null;
          },
          // 5 calls per minute
          rateLimitCount: 5,
          rateLimitTimeout: 60000,
        },
      },
    });
    const cronjobControllerMessenger = this.controllerMessenger.getRestricted({
      name: 'CronjobController',
      allowedEvents: [
        'SnapController:snapInstalled',
        'SnapController:snapUpdated',
        'SnapController:snapUninstalled',
        'SnapController:snapEnabled',
        'SnapController:snapDisabled',
      ],
      allowedActions: [
        `${this.permissionController.name}:getPermissions`,
        'SnapController:handleRequest',
        'SnapController:getAll',
      ],
    });
    this.cronjobController = new CronjobController({
      state: initState.CronjobController,
      messenger: cronjobControllerMessenger,
    });

    const snapsRegistryMessenger = this.controllerMessenger.getRestricted({
      name: 'SnapsRegistry',
      allowedEvents: [],
      allowedActions: [],
    });
    this.snapsRegistry = new JsonSnapsRegistry({
      state: initState.SnapsRegistry,
      messenger: snapsRegistryMessenger,
      refetchOnAllowlistMiss: requireAllowlist,
      failOnUnavailableRegistry: requireAllowlist,
      url: {
        registry: 'https://acl.execution.metamask.io/latest/registry.json',
        signature: 'https://acl.execution.metamask.io/latest/signature.json',
      },
      publicKey:
        '0x025b65308f0f0fb8bc7f7ff87bfc296e0330eee5d3c1d1ee4a048b2fd6a86fa0a6',
    });

    ///: END:ONLY_INCLUDE_IF
<<<<<<< HEAD

    // account tracker watches balances, nonces, and any code at their address
    this.accountTracker = new AccountTracker({
      provider: this.provider,
      blockTracker: this.blockTracker,
      getCurrentChainId: () =>
        this.networkController.state.providerConfig.chainId,
      getNetworkIdentifier: (providerConfig) => {
        const { type, rpcUrl } =
          providerConfig ?? this.networkController.state.providerConfig;
        return type === NETWORK_TYPES.RPC ? rpcUrl : type;
      },
      preferencesController: this.preferencesController,
      onboardingController: this.onboardingController,
      controllerMessenger: this.controllerMessenger.getRestricted({
        name: 'AccountTracker',
        allowedEvents: ['AccountsController:selectedAccountChange'],
        allowedActions: ['AccountsController:getSelectedAccount'],
      }),
      initState: { accounts: {} },
      onAccountRemoved: this.controllerMessenger.subscribe.bind(
        this.controllerMessenger,
        'KeyringController:accountRemoved',
      ),
    });

    // start and stop polling for balances based on activeControllerConnections
    this.on('controllerConnectionChanged', (activeControllerConnections) => {
      const { completedOnboarding } =
        this.onboardingController.store.getState();
      if (activeControllerConnections > 0 && completedOnboarding) {
        this.triggerNetworkrequests();
      } else {
        this.stopNetworkRequests();
      }
    });

=======

    // account tracker watches balances, nonces, and any code at their address
    this.accountTracker = new AccountTracker({
      provider: this.provider,
      blockTracker: this.blockTracker,
      getCurrentChainId: () =>
        this.networkController.state.providerConfig.chainId,
      getNetworkIdentifier: (providerConfig) => {
        const { type, rpcUrl } =
          providerConfig ?? this.networkController.state.providerConfig;
        return type === NETWORK_TYPES.RPC ? rpcUrl : type;
      },
      preferencesController: this.preferencesController,
      onboardingController: this.onboardingController,
      controllerMessenger: this.controllerMessenger.getRestricted({
        name: 'AccountTracker',
        allowedEvents: ['AccountsController:selectedAccountChange'],
        allowedActions: ['AccountsController:getSelectedAccount'],
      }),
      initState: { accounts: {} },
      onAccountRemoved: this.controllerMessenger.subscribe.bind(
        this.controllerMessenger,
        'KeyringController:accountRemoved',
      ),
    });

    // start and stop polling for balances based on activeControllerConnections
    this.on('controllerConnectionChanged', (activeControllerConnections) => {
      const { completedOnboarding } =
        this.onboardingController.store.getState();
      if (activeControllerConnections > 0 && completedOnboarding) {
        this.triggerNetworkrequests();
      } else {
        this.stopNetworkRequests();
      }
    });

>>>>>>> 93a950fa
    this.onboardingController.store.subscribe(
      previousValueComparator(async (prevState, currState) => {
        const { completedOnboarding: prevCompletedOnboarding } = prevState;
        const { completedOnboarding: currCompletedOnboarding } = currState;
        if (!prevCompletedOnboarding && currCompletedOnboarding) {
          this.triggerNetworkrequests();
        }
      }, this.onboardingController.store.getState()),
    );

<<<<<<< HEAD
    this.cachedBalancesController = new CachedBalancesController({
      accountTracker: this.accountTracker,
      getCurrentChainId: () =>
        this.networkController.state.providerConfig.chainId,
      initState: initState.CachedBalancesController,
    });

=======
>>>>>>> 93a950fa
    ///: BEGIN:ONLY_INCLUDE_IF(desktop)
    this.desktopController = new DesktopController({
      initState: initState.DesktopController,
    });
    ///: END:ONLY_INCLUDE_IF

    const detectTokensControllerMessenger =
      this.controllerMessenger.getRestricted({
        name: 'DetectTokensController',
        allowedActions: ['KeyringController:getState'],
        allowedEvents: [
          'NetworkController:stateChange',
          'KeyringController:lock',
          'KeyringController:unlock',
          'AccountsController:selectedAccountChange',
          'TokenListController:stateChange',
        ],
      });
    this.detectTokensController = new DetectTokensController({
      messenger: detectTokensControllerMessenger,
      preferences: this.preferencesController,
      tokensController: this.tokensController,
      getCurrentSelectedAccount:
        this.accountsController.getSelectedAccount.bind(
          this.accountsController,
        ),
      assetsContractController: this.assetsContractController,
      network: this.networkController,
      tokenList: this.tokenListController,
      trackMetaMetricsEvent: this.metaMetricsController.trackEvent.bind(
        this.metaMetricsController,
      ),
      getNetworkClientById: this.networkController.getNetworkClientById.bind(
        this.networkController,
      ),
    });

    this.addressBookController = new AddressBookController(
      undefined,
      initState.AddressBookController,
    );

    this.alertController = new AlertController({
      initState: initState.AlertController,
      preferencesStore: this.preferencesController.store,
      controllerMessenger: this.controllerMessenger.getRestricted({
        name: 'AlertController',
        allowedEvents: ['AccountsController:selectedAccountChange'],
        allowedActions: ['AccountsController:getSelectedAccount'],
      }),
    });

    ///: BEGIN:ONLY_INCLUDE_IF(build-mmi)
    this.custodyController = new CustodyController({
      initState: initState.CustodyController,
    });
    this.institutionalFeaturesController = new InstitutionalFeaturesController({
      initState: initState.InstitutionalFeaturesController,
      showConfirmRequest: opts.showUserConfirmation,
    });
    this.transactionUpdateController = new TransactionUpdateController({
      initState: initState.TransactionUpdateController,
      getCustodyKeyring: this.getCustodyKeyringIfExists.bind(this),
      mmiConfigurationController: this.mmiConfigurationController,
      captureException,
    });
    ///: END:ONLY_INCLUDE_IF

    this.backup = new Backup({
      preferencesController: this.preferencesController,
      addressBookController: this.addressBookController,
      accountsController: this.accountsController,
      networkController: this.networkController,
      trackMetaMetricsEvent: this.metaMetricsController.trackEvent.bind(
        this.metaMetricsController,
      ),
    });

    // This gets used as a ...spread parameter in two places: new TransactionController() and createRPCMethodTrackingMiddleware()
    this.snapAndHardwareMetricsParams = {
      getSelectedAccount: this.accountsController.getSelectedAccount.bind(
        this.accountsController,
      ),
      getAccountType: this.getAccountType.bind(this),
      getDeviceModel: this.getDeviceModel.bind(this),
      snapAndHardwareMessenger: this.controllerMessenger.getRestricted({
        name: 'SnapAndHardwareMessenger',
        allowedActions: [
          'KeyringController:getKeyringForAccount',
          'SnapController:get',
          'AccountsController:getSelectedAccount',
        ],
      }),
    };

    this.txController = new TransactionController(
      {
        blockTracker: this.blockTracker,
        cancelMultiplier: 1.1,
        getCurrentNetworkEIP1559Compatibility:
          this.networkController.getEIP1559Compatibility.bind(
            this.networkController,
          ),
        getCurrentAccountEIP1559Compatibility:
          this.getCurrentAccountEIP1559Compatibility.bind(this),
        getExternalPendingTransactions:
          this.getExternalPendingTransactions.bind(this),
        getGasFeeEstimates: this.gasFeeController.fetchGasFeeEstimates.bind(
          this.gasFeeController,
        ),
        getNetworkState: () => this.networkController.state,
        getPermittedAccounts: this.getPermittedAccounts.bind(this),
        getSavedGasFees: () =>
          this.preferencesController.store.getState().advancedGasFee[
            this.networkController.state.providerConfig.chainId
          ],
        getSelectedAddress: () =>
          this.accountsController.getSelectedAccount().address,
        incomingTransactions: {
          includeTokenTransfers: false,
          isEnabled: () =>
            Boolean(
              this.preferencesController.store.getState()
                .incomingTransactionsPreferences?.[
                this.networkController.state.providerConfig.chainId
              ] &&
                this.onboardingController.store.getState().completedOnboarding,
            ),
          queryEntireHistory: false,
          updateTransactions: false,
        },
        messenger: this.controllerMessenger.getRestricted({
          name: 'TransactionController',
          allowedActions: [`${this.approvalController.name}:addRequest`],
        }),
        onNetworkStateChange: (listener) => {
          networkControllerMessenger.subscribe(
            'NetworkController:networkDidChange',
            () => listener(),
          );
        },
        provider: this.provider,
        hooks: {
          ///: BEGIN:ONLY_INCLUDE_IF(build-mmi)
          afterSign: (txMeta, signedEthTx) =>
            afterTransactionSignMMI(
              txMeta,
              signedEthTx,
              this.transactionUpdateController.addTransactionToWatchList.bind(
                this.transactionUpdateController,
              ),
            ),
          beforeCheckPendingTransaction:
            beforeCheckPendingTransactionMMI.bind(this),
          beforeApproveOnInit: beforeApproveOnInitMMI.bind(this),
          beforePublish: beforeTransactionPublishMMI.bind(this),
          getAdditionalSignArguments: getAdditionalSignArgumentsMMI.bind(this),
          ///: END:ONLY_INCLUDE_IF
        },
      },
      {
        sign: (...args) => this.keyringController.signTransaction(...args),
      },
      initState.TransactionController,
    );

    this._addTransactionControllerListeners();

    networkControllerMessenger.subscribe(
      'NetworkController:networkDidChange',
      async () => {
        try {
          if (
            this.preferencesController.store.getState().useCurrencyRateCheck
          ) {
            await this.currencyRateController.stopAllPolling();
            this.currencyRateController.startPollingByNetworkClientId(
              this.networkController.state.selectedNetworkClientId,
            );
          }
        } catch (error) {
          // TODO: Handle failure to get conversion rate more gracefully
          console.error(error);
        }
      },
    );

    this.networkController.lookupNetwork();
    this.decryptMessageController = new DecryptMessageController({
      getState: this.getState.bind(this),
      messenger: this.controllerMessenger.getRestricted({
        name: 'DecryptMessageController',
        allowedActions: [
          `${this.approvalController.name}:addRequest`,
          `${this.approvalController.name}:acceptRequest`,
          `${this.approvalController.name}:rejectRequest`,
          `${this.keyringController.name}:decryptMessage`,
        ],
      }),
      metricsEvent: this.metaMetricsController.trackEvent.bind(
        this.metaMetricsController,
      ),
    });

    this.encryptionPublicKeyController = new EncryptionPublicKeyController({
      messenger: this.controllerMessenger.getRestricted({
        name: 'EncryptionPublicKeyController',
        allowedActions: [
          `${this.approvalController.name}:addRequest`,
          `${this.approvalController.name}:acceptRequest`,
          `${this.approvalController.name}:rejectRequest`,
        ],
      }),
      getEncryptionPublicKey:
        this.keyringController.getEncryptionPublicKey.bind(
          this.keyringController,
        ),
      getAccountKeyringType: this.keyringController.getAccountKeyringType.bind(
        this.keyringController,
      ),
      getState: this.getState.bind(this),
      metricsEvent: this.metaMetricsController.trackEvent.bind(
        this.metaMetricsController,
      ),
    });

    this.signatureController = new SignatureController({
      messenger: this.controllerMessenger.getRestricted({
        name: 'SignatureController',
        allowedActions: [
          `${this.approvalController.name}:addRequest`,
          `${this.keyringController.name}:signMessage`,
          `${this.keyringController.name}:signPersonalMessage`,
          `${this.keyringController.name}:signTypedMessage`,
          `${this.loggingController.name}:add`,
        ],
      }),
      isEthSignEnabled: () =>
        this.preferencesController.store.getState()
          ?.disabledRpcMethodPreferences?.eth_sign,
      getAllState: this.getState.bind(this),
      securityProviderRequest: this.securityProviderRequest.bind(this),
      getCurrentChainId: () =>
        this.networkController.state.providerConfig.chainId,
    });

    this.signatureController.hub.on(
      'cancelWithReason',
      ({ message, reason }) => {
        this.metaMetricsController.trackEvent({
          event: reason,
          category: MetaMetricsEventCategory.Transactions,
          properties: {
            action: 'Sign Request',
            type: message.type,
          },
        });
      },
    );

    ///: BEGIN:ONLY_INCLUDE_IF(build-mmi)
    const transactionMetricsRequest = this.getTransactionMetricsRequest();

    this.mmiController = new MMIController({
      mmiConfigurationController: this.mmiConfigurationController,
      keyringController: this.keyringController,
      securityProviderRequest: this.securityProviderRequest.bind(this),
      preferencesController: this.preferencesController,
      appStateController: this.appStateController,
      transactionUpdateController: this.transactionUpdateController,
      custodyController: this.custodyController,
      institutionalFeaturesController: this.institutionalFeaturesController,
      getState: this.getState.bind(this),
      getPendingNonce: this.getPendingNonce.bind(this),
      accountTracker: this.accountTracker,
      metaMetricsController: this.metaMetricsController,
      networkController: this.networkController,
      permissionController: this.permissionController,
      signatureController: this.signatureController,
      accountsController: this.accountsController,
      platform: this.platform,
      extension: this.extension,
      getTransactions: this.txController.getTransactions.bind(
        this.txController,
      ),
      setTxStatusSigned: (id) =>
        this.txController.updateCustodialTransaction(id, {
          status: TransactionStatus.signed,
        }),
      setTxStatusSubmitted: (id) =>
        this.txController.updateCustodialTransaction(id, {
          status: TransactionStatus.submitted,
        }),
      setTxStatusFailed: (id, reason) =>
        this.txController.updateCustodialTransaction(id, {
          status: TransactionStatus.failed,
          errorMessage: reason,
        }),
      trackTransactionEvents: handleMMITransactionUpdate.bind(
        null,
        transactionMetricsRequest,
      ),
      updateTransaction: (txMeta, note) =>
        this.txController.updateTransaction(txMeta, note),
      updateTransactionHash: (id, hash) =>
        this.txController.updateCustodialTransaction(id, { hash }),
    });
    ///: END:ONLY_INCLUDE_IF

    this.swapsController = new SwapsController(
      {
        getBufferedGasLimit: async (txMeta, multiplier) => {
          const { gas: gasLimit, simulationFails } =
            await this.txController.estimateGasBuffered(
              txMeta.txParams,
              multiplier,
            );

          return { gasLimit, simulationFails };
        },
        provider: this.provider,
        getProviderConfig: () => this.networkController.state.providerConfig,
        getTokenRatesState: () => this.tokenRatesController.state,
        getCurrentChainId: () =>
          this.networkController.state.providerConfig.chainId,
        getEIP1559GasFeeEstimates:
          this.gasFeeController.fetchGasFeeEstimates.bind(
            this.gasFeeController,
          ),
        trackMetaMetricsEvent: this.metaMetricsController.trackEvent.bind(
          this.metaMetricsController,
        ),
      },
      initState.SwapsController,
    );
    this.smartTransactionsController = new SmartTransactionsController(
      {
        getNetworkClientById: this.networkController.getNetworkClientById.bind(
          this.networkController,
        ),
        onNetworkStateChange: networkControllerMessenger.subscribe.bind(
          networkControllerMessenger,
          'NetworkController:stateChange',
        ),
        getNonceLock: this.txController.nonceTracker.getNonceLock.bind(
          this.txController.nonceTracker,
        ),
        confirmExternalTransaction:
          this.txController.confirmExternalTransaction.bind(this.txController),
        provider: this.provider,
        trackMetaMetricsEvent: this.metaMetricsController.trackEvent.bind(
          this.metaMetricsController,
        ),
      },
      {
        supportedChainIds: [CHAIN_IDS.MAINNET, CHAIN_IDS.GOERLI],
      },
      initState.SmartTransactionsController,
    );

<<<<<<< HEAD
    ///: BEGIN:ONLY_INCLUDE_IF(petnames)
=======
>>>>>>> 93a950fa
    const isExternalNameSourcesEnabled = () =>
      this.preferencesController.store.getState().useExternalNameSources;

    this.nameController = new NameController({
      messenger: this.controllerMessenger.getRestricted({
        name: 'NameController',
        allowedActions: [],
      }),
      providers: [
        new ENSNameProvider({
          reverseLookup: this.ensController.reverseResolveAddress.bind(
            this.ensController,
          ),
        }),
        new EtherscanNameProvider({ isEnabled: isExternalNameSourcesEnabled }),
        new TokenNameProvider({ isEnabled: isExternalNameSourcesEnabled }),
        new LensNameProvider({ isEnabled: isExternalNameSourcesEnabled }),
        new SnapsNameProvider({
          messenger: this.controllerMessenger.getRestricted({
            name: 'SnapsNameProvider',
            allowedActions: [
              'SnapController:getAll',
              'SnapController:get',
              'SnapController:handleRequest',
              'PermissionController:getState',
            ],
          }),
        }),
      ],
      state: initState.NameController,
    });

    const petnamesBridgeMessenger = this.controllerMessenger.getRestricted({
      name: 'PetnamesBridge',
      allowedEvents: ['NameController:stateChange'],
    });

    new AddressBookPetnamesBridge({
      addressBookController: this.addressBookController,
      nameController: this.nameController,
      messenger: petnamesBridgeMessenger,
    }).init();

    new AccountIdentitiesPetnamesBridge({
      preferencesController: this.preferencesController,
      nameController: this.nameController,
      messenger: petnamesBridgeMessenger,
    }).init();

    this.userOperationController = new UserOperationController({
      entrypoint: process.env.EIP_4337_ENTRYPOINT,
      getGasFeeEstimates: this.gasFeeController.fetchGasFeeEstimates.bind(
        this.gasFeeController,
      ),
      messenger: this.controllerMessenger.getRestricted({
        name: 'UserOperationController',
        allowedActions: [
          'ApprovalController:addRequest',
          'NetworkController:getNetworkClientById',
        ],
      }),
<<<<<<< HEAD
    }).init();
    ///: END:ONLY_INCLUDE_IF
=======
      state: initState.UserOperationController,
    });

    this.userOperationController.hub.on(
      'user-operation-added',
      this._onUserOperationAdded.bind(this),
    );

    this.userOperationController.hub.on(
      'transaction-updated',
      this._onUserOperationTransactionUpdated.bind(this),
    );
>>>>>>> 93a950fa

    // ensure accountTracker updates balances after network change
    networkControllerMessenger.subscribe(
      'NetworkController:networkDidChange',
      () => {
        this.accountTracker.updateAccounts();
      },
    );

    // clear unapproved transactions and messages when the network will change
    networkControllerMessenger.subscribe(
      'NetworkController:networkWillChange',
      () => {
        this.encryptionPublicKeyController.clearUnapproved();
        this.decryptMessageController.clearUnapproved();
        this.signatureController.clearUnapproved();
        this.approvalController.clear(ethErrors.provider.userRejectedRequest());
      },
    );

    this.metamaskMiddleware = createMetamaskMiddleware({
      static: {
        eth_syncing: false,
        web3_clientVersion: `MetaMask/v${version}`,
      },
      version,
      // account mgmt
      getAccounts: async (
        { origin: innerOrigin },
        { suppressUnauthorizedError = true } = {},
      ) => {
        if (innerOrigin === ORIGIN_METAMASK) {
          const selectedAddress =
            this.accountsController.getSelectedAccount().address;
          return selectedAddress ? [selectedAddress] : [];
        } else if (this.isUnlocked()) {
          return await this.getPermittedAccounts(innerOrigin, {
            suppressUnauthorizedError,
          });
        }
        return []; // changing this is a breaking change
      },
      // tx signing
      processTransaction: (transactionParams, dappRequest) =>
        addDappTransaction(
          this.getAddTransactionRequest({ transactionParams, dappRequest }),
        ),
      // msg signing
      ///: BEGIN:ONLY_INCLUDE_IF(build-main,build-beta,build-flask)
      processEthSignMessage: this.signatureController.newUnsignedMessage.bind(
        this.signatureController,
      ),
      processTypedMessage:
        this.signatureController.newUnsignedTypedMessage.bind(
          this.signatureController,
        ),
      processTypedMessageV3:
        this.signatureController.newUnsignedTypedMessage.bind(
          this.signatureController,
        ),
      processTypedMessageV4:
        this.signatureController.newUnsignedTypedMessage.bind(
          this.signatureController,
        ),
      processPersonalMessage:
        this.signatureController.newUnsignedPersonalMessage.bind(
          this.signatureController,
        ),
      ///: END:ONLY_INCLUDE_IF

      ///: BEGIN:ONLY_INCLUDE_IF(build-mmi)
      /* eslint-disable no-dupe-keys */
      processEthSignMessage: this.mmiController.newUnsignedMessage.bind(
        this.mmiController,
      ),
      processTypedMessage: this.mmiController.newUnsignedMessage.bind(
        this.mmiController,
      ),
      processTypedMessageV3: this.mmiController.newUnsignedMessage.bind(
        this.mmiController,
      ),
      processTypedMessageV4: this.mmiController.newUnsignedMessage.bind(
        this.mmiController,
      ),
      processPersonalMessage: this.mmiController.newUnsignedMessage.bind(
        this.mmiController,
      ),
      setTypedMessageInProgress:
        this.signatureController.setTypedMessageInProgress.bind(
          this.signatureController,
        ),
      setPersonalMessageInProgress:
        this.signatureController.setPersonalMessageInProgress.bind(
          this.signatureController,
        ),
      /* eslint-enable no-dupe-keys */
      ///: END:ONLY_INCLUDE_IF

      processEncryptionPublicKey:
        this.encryptionPublicKeyController.newRequestEncryptionPublicKey.bind(
          this.encryptionPublicKeyController,
        ),
      processDecryptMessage:
        this.decryptMessageController.newRequestDecryptMessage.bind(
          this.decryptMessageController,
        ),
      getPendingNonce: this.getPendingNonce.bind(this),
      getPendingTransactionByHash: (hash) =>
        this.txController.state.transactions.find(
          (meta) =>
            meta.hash === hash && meta.status === TransactionStatus.submitted,
        ),
    });

    // ensure isClientOpenAndUnlocked is updated when memState updates
    this.on('update', (memState) => this._onStateUpdate(memState));

    /**
     * All controllers in Memstore but not in store. They are not persisted.
     * On chrome profile re-start, they will be re-initialized.
     */
    const resetOnRestartStore = {
      AccountTracker: this.accountTracker.store,
      TokenRatesController: this.tokenRatesController,
      DecryptMessageController: this.decryptMessageController,
      EncryptionPublicKeyController: this.encryptionPublicKeyController,
      SignatureController: this.signatureController,
      SwapsController: this.swapsController.store,
      EnsController: this.ensController.store,
      ApprovalController: this.approvalController,
      ///: BEGIN:ONLY_INCLUDE_IF(blockaid)
      PPOMController: this.ppomController,
      ///: END:ONLY_INCLUDE_IF
    };

    this.store.updateStructure({
      AccountsController: this.accountsController,
      AppStateController: this.appStateController.store,
      AppMetadataController: this.appMetadataController.store,
      TransactionController: this.txController,
      KeyringController: this.keyringController,
      PreferencesController: this.preferencesController.store,
      MetaMetricsController: this.metaMetricsController.store,
      AddressBookController: this.addressBookController,
      CurrencyController: this.currencyRateController,
      NetworkController: this.networkController,
      AlertController: this.alertController.store,
      OnboardingController: this.onboardingController.store,
      PermissionController: this.permissionController,
      PermissionLogController: this.permissionLogController.store,
      SubjectMetadataController: this.subjectMetadataController,
      AnnouncementController: this.announcementController,
      NetworkOrderController: this.networkOrderController,
<<<<<<< HEAD
=======
      AccountOrderController: this.accountOrderController,
>>>>>>> 93a950fa
      GasFeeController: this.gasFeeController,
      TokenListController: this.tokenListController,
      TokensController: this.tokensController,
      SmartTransactionsController: this.smartTransactionsController,
      NftController: this.nftController,
      PhishingController: this.phishingController,
      SelectedNetworkController: this.selectedNetworkController,
      LoggingController: this.loggingController,
      ///: BEGIN:ONLY_INCLUDE_IF(snaps)
      SnapController: this.snapController,
      CronjobController: this.cronjobController,
      SnapsRegistry: this.snapsRegistry,
      NotificationController: this.notificationController,
      ///: END:ONLY_INCLUDE_IF
      ///: BEGIN:ONLY_INCLUDE_IF(desktop)
      DesktopController: this.desktopController.store,
      ///: END:ONLY_INCLUDE_IF

      ///: BEGIN:ONLY_INCLUDE_IF(build-mmi)
      CustodyController: this.custodyController.store,
      InstitutionalFeaturesController:
        this.institutionalFeaturesController.store,
      MmiConfigurationController: this.mmiConfigurationController.store,
      ///: END:ONLY_INCLUDE_IF
      ///: BEGIN:ONLY_INCLUDE_IF(blockaid)
      PPOMController: this.ppomController,
      ///: END:ONLY_INCLUDE_IF
<<<<<<< HEAD
      ///: BEGIN:ONLY_INCLUDE_IF(petnames)
      NameController: this.nameController,
      ///: END:ONLY_INCLUDE_IF
=======
      NameController: this.nameController,
      UserOperationController: this.userOperationController,
>>>>>>> 93a950fa
      ...resetOnRestartStore,
    });

    this.memStore = new ComposableObservableStore({
      config: {
        AccountsController: this.accountsController,
        AppStateController: this.appStateController.store,
        AppMetadataController: this.appMetadataController.store,
        NetworkController: this.networkController,
        KeyringController: this.keyringController,
        PreferencesController: this.preferencesController.store,
        MetaMetricsController: this.metaMetricsController.store,
        AddressBookController: this.addressBookController,
        CurrencyController: this.currencyRateController,
        AlertController: this.alertController.store,
        OnboardingController: this.onboardingController.store,
        PermissionController: this.permissionController,
        PermissionLogController: this.permissionLogController.store,
        SubjectMetadataController: this.subjectMetadataController,
        AnnouncementController: this.announcementController,
        NetworkOrderController: this.networkOrderController,
<<<<<<< HEAD
=======
        AccountOrderController: this.accountOrderController,
>>>>>>> 93a950fa
        GasFeeController: this.gasFeeController,
        TokenListController: this.tokenListController,
        TokensController: this.tokensController,
        SmartTransactionsController: this.smartTransactionsController,
        NftController: this.nftController,
        SelectedNetworkController: this.selectedNetworkController,
        LoggingController: this.loggingController,
        TxController: this.txController,
        ///: BEGIN:ONLY_INCLUDE_IF(snaps)
        SnapController: this.snapController,
        CronjobController: this.cronjobController,
        SnapsRegistry: this.snapsRegistry,
        NotificationController: this.notificationController,
        ///: END:ONLY_INCLUDE_IF
        ///: BEGIN:ONLY_INCLUDE_IF(desktop)
        DesktopController: this.desktopController.store,
        ///: END:ONLY_INCLUDE_IF
        ///: BEGIN:ONLY_INCLUDE_IF(build-mmi)
        CustodyController: this.custodyController.store,
        InstitutionalFeaturesController:
          this.institutionalFeaturesController.store,
        MmiConfigurationController: this.mmiConfigurationController.store,
        ///: END:ONLY_INCLUDE_IF
<<<<<<< HEAD
        ///: BEGIN:ONLY_INCLUDE_IF(petnames)
        NameController: this.nameController,
        ///: END:ONLY_INCLUDE_IF
=======
        NameController: this.nameController,
        UserOperationController: this.userOperationController,
>>>>>>> 93a950fa
        ...resetOnRestartStore,
      },
      controllerMessenger: this.controllerMessenger,
    });

    // if this is the first time, clear the state of by calling these methods
    const resetMethods = [
      this.accountTracker.resetState,
      this.decryptMessageController.resetState.bind(
        this.decryptMessageController,
      ),
      this.encryptionPublicKeyController.resetState.bind(
        this.encryptionPublicKeyController,
      ),
      this.signatureController.resetState.bind(this.signatureController),
      this.swapsController.resetState,
      this.ensController.resetState,
      this.approvalController.clear.bind(this.approvalController),
      // WE SHOULD ADD TokenListController.resetState here too. But it's not implemented yet.
    ];

    if (isManifestV3) {
      if (isFirstMetaMaskControllerSetup === true) {
        this.resetStates(resetMethods);
        this.extension.storage.session.set({
          isFirstMetaMaskControllerSetup: false,
        });
      }
    } else {
      // it's always the first time in MV2
      this.resetStates(resetMethods);
    }

    // Automatic login via config password
    const password = process.env.PASSWORD;
    if (
      !this.isUnlocked() &&
      this.onboardingController.store.getState().completedOnboarding &&
      password &&
      !process.env.IN_TEST
    ) {
      this._loginUser(password);
    } else {
      this._startUISync();
    }

    // Lazily update the store with the current extension environment
    this.extension.runtime.getPlatformInfo().then(({ os }) => {
      this.appStateController.setBrowserEnvironment(
        os,
        // This method is presently only supported by Firefox
        this.extension.runtime.getBrowserInfo === undefined
          ? 'chrome'
          : 'firefox',
      );
    });

    this.setupControllerEventSubscriptions();

    // For more information about these legacy streams, see here:
    // https://github.com/MetaMask/metamask-extension/issues/15491
    // TODO:LegacyProvider: Delete
    this.publicConfigStore = this.createPublicConfigStore();

    // Multiple MetaMask instances launched warning
    this.extension.runtime.onMessageExternal.addListener(onMessageReceived);
    // Fire a ping message to check if other extensions are running
    checkForMultipleVersionsRunning();
  }

  triggerNetworkrequests() {
    this.accountTracker.start();
    this.txController.startIncomingTransactionPolling();
    if (this.preferencesController.store.getState().useCurrencyRateCheck) {
      this.currencyRateController.startPollingByNetworkClientId(
        this.networkController.state.selectedNetworkClientId,
      );
    }
    if (this.preferencesController.store.getState().useTokenDetection) {
      this.tokenListController.start();
    }
  }

  stopNetworkRequests() {
    this.accountTracker.stop();
    this.txController.stopIncomingTransactionPolling();
    if (this.preferencesController.store.getState().useCurrencyRateCheck) {
      this.currencyRateController.stopAllPolling();
    }
    if (this.preferencesController.store.getState().useTokenDetection) {
      this.tokenListController.stop();
      this.tokenRatesController.stop();
    }
  }

  resetStates(resetMethods) {
    resetMethods.forEach((resetMethod) => {
      try {
        resetMethod();
      } catch (err) {
        console.error(err);
      }
    });
  }

  ///: BEGIN:ONLY_INCLUDE_IF(keyring-snaps)
  /**
   * Initialize the snap keyring if it is not present.
   *
   * @returns {SnapKeyring}
   */
  async getSnapKeyring() {
    let [snapKeyring] = this.keyringController.getKeyringsByType(
      KeyringType.snap,
    );
    if (!snapKeyring) {
      snapKeyring = await this.keyringController.addNewKeyring(
        KeyringType.snap,
      );
    }
    return snapKeyring;
  }
  ///: END:ONLY_INCLUDE_IF

  ///: BEGIN:ONLY_INCLUDE_IF(build-flask)
  trackInsightSnapView(snapId) {
    this.metaMetricsController.trackEvent({
      event: MetaMetricsEventName.InsightSnapViewed,
      category: MetaMetricsEventCategory.Snaps,
      properties: {
        snap_id: snapId,
      },
    });
  }
  ///: END:ONLY_INCLUDE_IF

  ///: BEGIN:ONLY_INCLUDE_IF(snaps)

  /**
   * Get snap metadata from the current state without refreshing the registry database.
   *
   * @param {string} snapId - A snap id.
   * @returns The available metadata for the snap, if any.
   */
  _getSnapMetadata(snapId) {
    return this.snapsRegistry.state.database?.verifiedSnaps?.[snapId]?.metadata;
  }

  /**
   * Tracks snaps export usage.
   * Note: This function is throttled to 1 call per 60 seconds per snap id + handler combination.
   *
   * @param {string} snapId - The ID of the snap the handler is being triggered on.
   * @param {string} handler - The handler to trigger on the snap for the request.
   * @param {boolean} success - Whether the invocation was successful or not.
   * @param {string} origin - The origin of the request.
   */
  _trackSnapExportUsage = wrap(
    memoize(
      () =>
        throttle(
          (snapId, handler, success, origin) =>
            this.metaMetricsController.trackEvent({
              event: MetaMetricsEventName.SnapExportUsed,
              category: MetaMetricsEventCategory.Snaps,
              properties: {
                snap_id: snapId,
                export: handler,
                snap_category: this._getSnapMetadata(snapId)?.category,
                success,
                origin,
              },
            }),
          SECOND * 60,
        ),
      (snapId, handler, _, origin) => `${snapId}${handler}${origin}`,
    ),
    (getFunc, ...args) => getFunc(...args)(...args),
  );

  /**
   * Passes a JSON-RPC request object to the SnapController for execution.
   *
   * @param {object} args - A bag of options.
   * @param {string} args.snapId - The ID of the recipient snap.
   * @param {string} args.origin - The origin of the RPC request.
   * @param {string} args.handler - The handler to trigger on the snap for the request.
   * @param {object} args.request - The JSON-RPC request object.
   * @returns The result of the JSON-RPC request.
   */
  async handleSnapRequest(args) {
    try {
      const response = await this.controllerMessenger.call(
        'SnapController:handleRequest',
        args,
      );
      this._trackSnapExportUsage(args.snapId, args.handler, true, args.origin);
      return response;
    } catch (error) {
      this._trackSnapExportUsage(args.snapId, args.handler, false, args.origin);
      throw error;
    }
  }

  /**
   * Gets the currently selected locale from the PreferencesController.
   *
   * @returns The currently selected locale.
   */
  getLocale() {
    const { currentLocale } = this.preferencesController.store.getState();

    return currentLocale;
  }

  /**
   * Constructor helper for getting Snap permission specifications.
   */
  getSnapPermissionSpecifications() {
    const snapEncryptor = encryptorFactory(10_000);

    return {
<<<<<<< HEAD
      ...buildSnapEndowmentSpecifications(),
      ...buildSnapRestrictedMethodSpecifications({
        encrypt: snapEncryptor.encrypt,
        decrypt: snapEncryptor.decrypt,
        getLocale: this.getLocale.bind(this),
        clearSnapState: this.controllerMessenger.call.bind(
          this.controllerMessenger,
          'SnapController:clearSnapState',
        ),
        getMnemonic: this.getPrimaryKeyringMnemonic.bind(this),
        getUnlockPromise: this.appStateController.getUnlockPromise.bind(
          this.appStateController,
        ),
        getSnap: this.controllerMessenger.call.bind(
          this.controllerMessenger,
          'SnapController:get',
        ),
        handleSnapRpcRequest: this.handleSnapRequest.bind(this),
        getSnapState: this.controllerMessenger.call.bind(
          this.controllerMessenger,
          'SnapController:getSnapState',
        ),
        showDialog: (origin, type, content, placeholder) =>
          this.approvalController.addAndShowApprovalRequest({
            origin,
            type: SNAP_DIALOG_TYPES[type],
            requestData: { content, placeholder },
          }),
        showNativeNotification: (origin, args) =>
          this.controllerMessenger.call(
            'RateLimitController:call',
            origin,
            'showNativeNotification',
            origin,
            args.message,
=======
      ...buildSnapEndowmentSpecifications(Object.keys(ExcludedSnapEndowments)),
      ...buildSnapRestrictedMethodSpecifications(
        Object.keys(ExcludedSnapPermissions),
        {
          encrypt: snapEncryptor.encrypt,
          decrypt: snapEncryptor.decrypt,
          getLocale: this.getLocale.bind(this),
          clearSnapState: this.controllerMessenger.call.bind(
            this.controllerMessenger,
            'SnapController:clearSnapState',
>>>>>>> 93a950fa
          ),
          getMnemonic: this.getPrimaryKeyringMnemonic.bind(this),
          getUnlockPromise: this.appStateController.getUnlockPromise.bind(
            this.appStateController,
          ),
          getSnap: this.controllerMessenger.call.bind(
            this.controllerMessenger,
            'SnapController:get',
          ),
          handleSnapRpcRequest: this.handleSnapRequest.bind(this),
          getSnapState: this.controllerMessenger.call.bind(
            this.controllerMessenger,
            'SnapController:getSnapState',
          ),
          showDialog: (origin, type, content, placeholder) =>
            this.approvalController.addAndShowApprovalRequest({
              origin,
              type: SNAP_DIALOG_TYPES[type],
              requestData: { content, placeholder },
            }),
          showNativeNotification: (origin, args) =>
            this.controllerMessenger.call(
              'RateLimitController:call',
              origin,
              'showNativeNotification',
              origin,
              args.message,
            ),
          showInAppNotification: (origin, args) =>
            this.controllerMessenger.call(
              'RateLimitController:call',
              origin,
              'showInAppNotification',
              origin,
              args.message,
            ),
          updateSnapState: this.controllerMessenger.call.bind(
            this.controllerMessenger,
            'SnapController:updateSnapState',
          ),
          maybeUpdatePhishingList: () => {
            const { usePhishDetect } =
              this.preferencesController.store.getState();

            if (!usePhishDetect) {
              return;
            }

            this.controllerMessenger.call(
              'PhishingController:maybeUpdateState',
            );
          },
          isOnPhishingList: (origin) => {
            const { usePhishDetect } =
              this.preferencesController.store.getState();

            if (!usePhishDetect) {
              return false;
            }

            return this.controllerMessenger.call(
              'PhishingController:testOrigin',
              origin,
            ).result;
          },
          ///: END:ONLY_INCLUDE_IF
          ///: BEGIN:ONLY_INCLUDE_IF(keyring-snaps)
          getSnapKeyring: this.getSnapKeyring.bind(this),
          ///: END:ONLY_INCLUDE_IF
          ///: BEGIN:ONLY_INCLUDE_IF(snaps)
        },
<<<<<<< HEAD
        ///: END:ONLY_INCLUDE_IF
        ///: BEGIN:ONLY_INCLUDE_IF(keyring-snaps)
        getSnapKeyring: this.getSnapKeyring.bind(this),
        ///: END:ONLY_INCLUDE_IF
        ///: BEGIN:ONLY_INCLUDE_IF(snaps)
      }),
=======
      ),
>>>>>>> 93a950fa
    };
  }

  /**
   * Deletes the specified notifications from state.
   *
   * @param {string[]} ids - The notifications ids to delete.
   */
  dismissNotifications(ids) {
    this.notificationController.dismiss(ids);
  }

  /**
   * Updates the readDate attribute of the specified notifications.
   *
   * @param {string[]} ids - The notifications ids to mark as read.
   */
  markNotificationsAsRead(ids) {
    this.notificationController.markRead(ids);
  }

  ///: END:ONLY_INCLUDE_IF

  /**
   * Sets up BaseController V2 event subscriptions. Currently, this includes
   * the subscriptions necessary to notify permission subjects of account
   * changes.
   *
   * Some of the subscriptions in this method are ControllerMessenger selector
   * event subscriptions. See the relevant documentation for
   * `@metamask/base-controller` for more information.
   *
   * Note that account-related notifications emitted when the extension
   * becomes unlocked are handled in MetaMaskController._onUnlock.
   */
  setupControllerEventSubscriptions() {
    let lastSelectedAddress;

    this.preferencesController.store.subscribe(async (state) => {
      const { currentLocale } = state;

      const { chainId } = this.networkController.state.providerConfig;
      await updateCurrentLocale(currentLocale);

      if (state.incomingTransactionsPreferences?.[chainId]) {
        this.txController.startIncomingTransactionPolling();
      } else {
        this.txController.stopIncomingTransactionPolling();
      }
    });

    this.controllerMessenger.subscribe(
      `${this.accountsController.name}:selectedAccountChange`,
      async (account) => {
        if (account.address && account.address !== lastSelectedAddress) {
          lastSelectedAddress = account.address;
          await this._onAccountChange(account.address);
        }
      },
    );

    // This handles account changes every time relevant permission state
    // changes, for any reason.
    this.controllerMessenger.subscribe(
      `${this.permissionController.name}:stateChange`,
      async (currentValue, previousValue) => {
        const changedAccounts = getChangedAccounts(currentValue, previousValue);

        for (const [origin, accounts] of changedAccounts.entries()) {
          this._notifyAccountsChange(origin, accounts);
        }
      },
      getPermittedAccountsByOrigin,
    );

    this.controllerMessenger.subscribe(
      'NetworkController:networkDidChange',
      async () => {
        await this.txController.updateIncomingTransactions();
      },
    );

    ///: BEGIN:ONLY_INCLUDE_IF(snaps)
<<<<<<< HEAD
    // Record Snap metadata whenever a Snap is added to state.
    this.controllerMessenger.subscribe(
      `${this.snapController.name}:snapAdded`,
      (snap, svgIcon = null) => {
        const {
          manifest: { proposedName },
          version,
        } = snap;
        this.subjectMetadataController.addSubjectMetadata({
          subjectType: SubjectType.Snap,
          name: proposedName,
          origin: snap.id,
          version,
          svgIcon,
        });
      },
    );

=======
>>>>>>> 93a950fa
    this.controllerMessenger.subscribe(
      `${this.snapController.name}:snapInstalled`,
      (truncatedSnap, origin) => {
        const snapId = truncatedSnap.id;
        const snapCategory = this._getSnapMetadata(snapId)?.category;
        this.metaMetricsController.trackEvent({
          event: MetaMetricsEventName.SnapInstalled,
          category: MetaMetricsEventCategory.Snaps,
          properties: {
            snap_id: snapId,
            version: truncatedSnap.version,
            origin,
            snap_category: snapCategory,
          },
        });
      },
    );

    this.controllerMessenger.subscribe(
      `${this.snapController.name}:snapUpdated`,
      (newSnap, oldVersion, origin) => {
        const snapId = newSnap.id;
        const snapCategory = this._getSnapMetadata(snapId)?.category;
        this.metaMetricsController.trackEvent({
          event: MetaMetricsEventName.SnapUpdated,
          category: MetaMetricsEventCategory.Snaps,
          properties: {
            snap_id: snapId,
            old_version: oldVersion,
            new_version: newSnap.version,
            origin,
            snap_category: snapCategory,
          },
        });
      },
    );

    this.controllerMessenger.subscribe(
      `${this.snapController.name}:snapTerminated`,
      (truncatedSnap) => {
        const approvals = Object.values(
          this.approvalController.state.pendingApprovals,
        ).filter(
          (approval) =>
            approval.origin === truncatedSnap.id &&
            approval.type.startsWith(RestrictedMethods.snap_dialog),
        );
        for (const approval of approvals) {
          this.approvalController.reject(
            approval.id,
            new Error('Snap was terminated.'),
          );
        }
      },
    );

    this.controllerMessenger.subscribe(
      `${this.snapController.name}:snapUninstalled`,
      (truncatedSnap) => {
        const notificationIds = Object.values(
          this.notificationController.state.notifications,
        ).reduce((idList, notification) => {
          if (notification.origin === truncatedSnap.id) {
            idList.push(notification.id);
          }
          return idList;
        }, []);

        this.dismissNotifications(notificationIds);

<<<<<<< HEAD
    this.controllerMessenger.subscribe(
      `${this.snapController.name}:snapUninstalled`,
      (truncatedSnap) => {
=======
>>>>>>> 93a950fa
        const snapId = truncatedSnap.id;
        const snapCategory = this._getSnapMetadata(snapId)?.category;
        this.metaMetricsController.trackEvent({
          event: MetaMetricsEventName.SnapUninstalled,
          category: MetaMetricsEventCategory.Snaps,
          properties: {
            snap_id: snapId,
            version: truncatedSnap.version,
            snap_category: snapCategory,
          },
        });
      },
    );

    ///: END:ONLY_INCLUDE_IF
  }

  /**
   * TODO:LegacyProvider: Delete
   * Constructor helper: initialize a public config store.
   * This store is used to make some config info available to Dapps synchronously.
   */
  createPublicConfigStore() {
    // subset of state for metamask inpage provider
    const publicConfigStore = new ObservableStore();

    const selectPublicState = (chainId, { isUnlocked }) => {
      return {
        isUnlocked,
        chainId,
        networkVersion: this.deprecatedNetworkId ?? 'loading',
      };
    };

    const updatePublicConfigStore = (memState) => {
      const networkStatus =
        memState.networksMetadata[memState.selectedNetworkClientId]?.status;
      const { chainId } = this.networkController.state.providerConfig;
      if (networkStatus === NetworkStatus.Available) {
        publicConfigStore.putState(selectPublicState(chainId, memState));
      }
    };

    // setup memStore subscription hooks
    this.on('update', updatePublicConfigStore);
    updatePublicConfigStore(this.getState());

    return publicConfigStore;
  }

  /**
   * Gets relevant state for the provider of an external origin.
   *
   * @param {string} origin - The origin to get the provider state for.
   * @returns {Promise<{ isUnlocked: boolean, networkVersion: string, chainId: string, accounts: string[] }>} An object with relevant state properties.
   */
  async getProviderState(origin) {
    return {
      isUnlocked: this.isUnlocked(),
      accounts: await this.getPermittedAccounts(origin),
      ...this.getProviderNetworkState(
        this.preferencesController.getUseRequestQueue() ? origin : undefined,
      ),
    };
  }

  /**
   * Retrieves network state information relevant for external providers.
   *
   * @param {string} origin - The origin identifier for which network state is requested (default: 'metamask').
   * @returns {object} An object containing important network state properties, including chainId and networkVersion.
   */
  getProviderNetworkState(origin = 'metamask') {
    let chainId;
    if (this.preferencesController.getUseRequestQueue()) {
      // It would be nice to have selectedNetworkController always return a value, and have it decide how to default the values (in all cases we want the default to be 'what ever the globally selected network is').
      // I ended up adding this defaulting here because of an issue where the selected network for the origin 'metamask' - it is `undefined` until you unlock the wallet and select a network for the first time.
      const networkClientId =
        this.controllerMessenger.call(
          'SelectedNetworkController:getNetworkClientIdForDomain',
          origin,
        ) || this.networkController.state.selectedNetworkClientId;

      const networkClient = this.controllerMessenger.call(
        'NetworkController:getNetworkClientById',
        networkClientId,
      );
      chainId = networkClient.configuration.chainId;
    } else {
      chainId = this.networkController.state.providerConfig.chainId;
    }

    return {
      chainId,
      networkVersion: this.deprecatedNetworkId ?? 'loading',
    };
  }

  /**
   * TODO: Delete when ready to remove `networkVersion` from provider object
   * Updates the `deprecatedNetworkId` value
   */
  async updateDeprecatedNetworkId() {
    try {
      this.deprecatedNetworkId = await this.deprecatedGetNetworkId();
    } catch (error) {
      console.error(error);
      this.deprecatedNetworkId = null;
    }
    this._notifyChainChange();
  }

  /**
   * TODO: Delete when ready to remove `networkVersion` from provider object
   * Gets current networkId as returned by `net_version`
   *
   * @returns {string} The networkId for the current network or null on failure
   * @throws Will throw if there is a problem getting the network version
   */
  async deprecatedGetNetworkId() {
    const ethQuery = this.controllerMessenger.call(
      'NetworkController:getEthQuery',
    );

    if (!ethQuery) {
      throw new Error('Provider has not been initialized');
    }

    return new Promise((resolve, reject) => {
      ethQuery.sendAsync({ method: 'net_version' }, (error, result) => {
        if (error) {
          reject(error);
        } else {
          resolve(convertNetworkId(result));
        }
      });
    });
  }

  //=============================================================================
  // EXPOSED TO THE UI SUBSYSTEM
  //=============================================================================

  /**
   * The metamask-state of the various controllers, made available to the UI
   *
   * @returns {object} status
   */
  getState() {
    const { vault } = this.keyringController.state;
    const isInitialized = Boolean(vault);

    const flatState = this.memStore.getFlatState();

    // The vault should not be exposed to the UI
    delete flatState.vault;

    return {
      isInitialized,
      ...flatState,
      ///: BEGIN:ONLY_INCLUDE_IF(snaps)
      // Snap state, source code and other files are stripped out to prevent piping to the MetaMask UI.
      snapStates: {},
      unencryptedSnapStates: {},
      snaps: Object.values(flatState.snaps ?? {}).reduce((acc, snap) => {
        // eslint-disable-next-line no-unused-vars
        const { sourceCode, auxiliaryFiles, ...rest } = snap;
        acc[snap.id] = rest;
        return acc;
      }, {}),
      ///: END:ONLY_INCLUDE_IF
    };
  }

  /**
   * Returns an Object containing API Callback Functions.
   * These functions are the interface for the UI.
   * The API object can be transmitted over a stream via JSON-RPC.
   *
   * @returns {object} Object containing API functions.
   */
  getApi() {
    const {
      accountsController,
      addressBookController,
      alertController,
      appStateController,
      keyringController,
      nftController,
      nftDetectionController,
      currencyRateController,
      detectTokensController,
      ensController,
      gasFeeController,
      metaMetricsController,
      networkController,
      announcementController,
      onboardingController,
      permissionController,
      preferencesController,
      swapsController,
      tokensController,
      smartTransactionsController,
      txController,
      assetsContractController,
      backup,
      approvalController,
      phishingController,
    } = this;

    return {
      // etc
      getState: this.getState.bind(this),
      setCurrentCurrency: currencyRateController.setCurrentCurrency.bind(
        currencyRateController,
      ),
      setUseBlockie: preferencesController.setUseBlockie.bind(
        preferencesController,
      ),
      setUseNonceField: preferencesController.setUseNonceField.bind(
        preferencesController,
      ),
      setUsePhishDetect: preferencesController.setUsePhishDetect.bind(
        preferencesController,
      ),
      setUseMultiAccountBalanceChecker:
        preferencesController.setUseMultiAccountBalanceChecker.bind(
          preferencesController,
        ),
      setUseSafeChainsListValidation:
        preferencesController.setUseSafeChainsListValidation.bind(
          preferencesController,
        ),
      setUseTokenDetection: preferencesController.setUseTokenDetection.bind(
        preferencesController,
      ),
      setUseNftDetection: preferencesController.setUseNftDetection.bind(
        preferencesController,
      ),
      setUse4ByteResolution: preferencesController.setUse4ByteResolution.bind(
        preferencesController,
      ),
      setUseCurrencyRateCheck:
        preferencesController.setUseCurrencyRateCheck.bind(
          preferencesController,
        ),
      setOpenSeaEnabled: preferencesController.setOpenSeaEnabled.bind(
        preferencesController,
      ),
      getUseRequestQueue: this.preferencesController.getUseRequestQueue.bind(
        this.preferencesController,
      ),
      getProviderConfig: () => this.networkController.state.providerConfig,

      ///: BEGIN:ONLY_INCLUDE_IF(blockaid)
      setSecurityAlertsEnabled:
        preferencesController.setSecurityAlertsEnabled.bind(
          preferencesController,
        ),
      ///: END:ONLY_INCLUDE_IF
      ///: BEGIN:ONLY_INCLUDE_IF(keyring-snaps)
      setAddSnapAccountEnabled:
        preferencesController.setAddSnapAccountEnabled.bind(
          preferencesController,
        ),
      ///: END:ONLY_INCLUDE_IF
<<<<<<< HEAD
      ///: BEGIN:ONLY_INCLUDE_IF(petnames)
=======
>>>>>>> 93a950fa
      setUseExternalNameSources:
        preferencesController.setUseExternalNameSources.bind(
          preferencesController,
        ),
<<<<<<< HEAD
      ///: END:ONLY_INCLUDE_IF
=======
>>>>>>> 93a950fa
      setUseRequestQueue: this.setUseRequestQueue.bind(this),
      setIpfsGateway: preferencesController.setIpfsGateway.bind(
        preferencesController,
      ),
      setUseAddressBarEnsResolution:
        preferencesController.setUseAddressBarEnsResolution.bind(
          preferencesController,
        ),
      setParticipateInMetaMetrics:
        metaMetricsController.setParticipateInMetaMetrics.bind(
          metaMetricsController,
        ),
      setCurrentLocale: preferencesController.setCurrentLocale.bind(
        preferencesController,
      ),
      setIncomingTransactionsPreferences:
        preferencesController.setIncomingTransactionsPreferences.bind(
          preferencesController,
        ),
      markPasswordForgotten: this.markPasswordForgotten.bind(this),
      unMarkPasswordForgotten: this.unMarkPasswordForgotten.bind(this),
      getRequestAccountTabIds: this.getRequestAccountTabIds,
      getOpenMetamaskTabsIds: this.getOpenMetamaskTabsIds,
      markNotificationPopupAsAutomaticallyClosed: () =>
        this.notificationManager.markAsAutomaticallyClosed(),

      // approval
      requestUserApproval:
        approvalController.addAndShowApprovalRequest.bind(approvalController),

      // primary keyring management
      addNewAccount: this.addNewAccount.bind(this),
      getSeedPhrase: this.getSeedPhrase.bind(this),
      resetAccount: this.resetAccount.bind(this),
      removeAccount: this.removeAccount.bind(this),
      importAccountWithStrategy: this.importAccountWithStrategy.bind(this),
      ///: BEGIN:ONLY_INCLUDE_IF(keyring-snaps)
      getAccountsBySnapId: (snapId) => getAccountsBySnapId(this, snapId),
      ///: END:ONLY_INCLUDE_IF

      // hardware wallets
      connectHardware: this.connectHardware.bind(this),
      forgetDevice: this.forgetDevice.bind(this),
      checkHardwareStatus: this.checkHardwareStatus.bind(this),
      unlockHardwareWalletAccount: this.unlockHardwareWalletAccount.bind(this),
      attemptLedgerTransportCreation:
        this.attemptLedgerTransportCreation.bind(this),

      // qr hardware devices
      submitQRHardwareCryptoHDKey:
        keyringController.submitQRCryptoHDKey.bind(keyringController),
      submitQRHardwareCryptoAccount:
        keyringController.submitQRCryptoAccount.bind(keyringController),
      cancelSyncQRHardware:
        keyringController.cancelQRSynchronization.bind(keyringController),
      submitQRHardwareSignature:
        keyringController.submitQRSignature.bind(keyringController),
      cancelQRHardwareSignRequest:
        keyringController.cancelQRSignRequest.bind(keyringController),

      // vault management
      submitPassword: this.submitPassword.bind(this),
      verifyPassword: this.verifyPassword.bind(this),

      // network management
      setProviderType: (type) => {
        // when using this format, type happens to be the same as the networkClientId...
        this.selectedNetworkController.setNetworkClientIdForMetamask(type);
        return this.networkController.setProviderType(type);
      },
      setActiveNetwork: (networkConfigurationId) => {
        this.selectedNetworkController.setNetworkClientIdForMetamask(
          networkConfigurationId,
        );
        return this.networkController.setActiveNetwork(networkConfigurationId);
      },
      rollbackToPreviousProvider:
        networkController.rollbackToPreviousProvider.bind(networkController),
      removeNetworkConfiguration:
        networkController.removeNetworkConfiguration.bind(networkController),
      upsertNetworkConfiguration:
        this.networkController.upsertNetworkConfiguration.bind(
          this.networkController,
        ),
      getCurrentNetworkEIP1559Compatibility:
        this.networkController.getEIP1559Compatibility.bind(
          this.networkController,
        ),
      // PreferencesController
      setSelectedAddress: (address) => {
        this.preferencesController.setSelectedAddress(address);
        const account = this.accountsController.getAccountByAddress(address);
        if (account) {
          this.accountsController.setSelectedAccount(account.id);
        } else {
          throw new Error(`No account found for address: ${address}`);
        }
      },
      addToken: tokensController.addToken.bind(tokensController),
      updateTokenType: tokensController.updateTokenType.bind(tokensController),
      setFeatureFlag: preferencesController.setFeatureFlag.bind(
        preferencesController,
      ),
      setPreference: preferencesController.setPreference.bind(
        preferencesController,
      ),

      addKnownMethodData: preferencesController.addKnownMethodData.bind(
        preferencesController,
      ),
      setDismissSeedBackUpReminder:
        preferencesController.setDismissSeedBackUpReminder.bind(
          preferencesController,
        ),
      setDisabledRpcMethodPreference:
        preferencesController.setDisabledRpcMethodPreference.bind(
          preferencesController,
        ),
      getRpcMethodPreferences:
        preferencesController.getRpcMethodPreferences.bind(
          preferencesController,
        ),
      setAdvancedGasFee: preferencesController.setAdvancedGasFee.bind(
        preferencesController,
      ),
      setTheme: preferencesController.setTheme.bind(preferencesController),
      setTransactionSecurityCheckEnabled:
        preferencesController.setTransactionSecurityCheckEnabled.bind(
          preferencesController,
        ),
      ///: BEGIN:ONLY_INCLUDE_IF(keyring-snaps)
      setSnapsAddSnapAccountModalDismissed:
        preferencesController.setSnapsAddSnapAccountModalDismissed.bind(
          preferencesController,
        ),
      ///: END:ONLY_INCLUDE_IF

      // AccountsController
      setSelectedInternalAccount:
        accountsController.setSelectedAccount.bind(accountsController),

      setAccountName:
        accountsController.setAccountName.bind(accountsController),

      setAccountLabel: (address, label) => {
        this.preferencesController.setAccountLabel(address, label);
        const account = this.accountsController.getAccountByAddress(address);
        if (account === undefined) {
          throw new Error(`No account found for address: ${address}`);
        }
        this.accountsController.setAccountName(account.id, label);
      },

      // AssetsContractController
      getTokenStandardAndDetails: this.getTokenStandardAndDetails.bind(this),
      getTokenSymbol: this.getTokenSymbol.bind(this),

      // NftController
      addNft: nftController.addNft.bind(nftController),

      addNftVerifyOwnership:
        nftController.addNftVerifyOwnership.bind(nftController),

      removeAndIgnoreNft: nftController.removeAndIgnoreNft.bind(nftController),

      removeNft: nftController.removeNft.bind(nftController),

      checkAndUpdateAllNftsOwnershipStatus:
        nftController.checkAndUpdateAllNftsOwnershipStatus.bind(nftController),

      checkAndUpdateSingleNftOwnershipStatus:
        nftController.checkAndUpdateSingleNftOwnershipStatus.bind(
          nftController,
        ),

      isNftOwner: nftController.isNftOwner.bind(nftController),

      // AddressController
      setAddressBook: addressBookController.set.bind(addressBookController),
      removeFromAddressBook: addressBookController.delete.bind(
        addressBookController,
      ),

      // AppStateController
      setLastActiveTime:
        appStateController.setLastActiveTime.bind(appStateController),
      setDefaultHomeActiveTabName:
        appStateController.setDefaultHomeActiveTabName.bind(appStateController),
      setConnectedStatusPopoverHasBeenShown:
        appStateController.setConnectedStatusPopoverHasBeenShown.bind(
          appStateController,
        ),
      setRecoveryPhraseReminderHasBeenShown:
        appStateController.setRecoveryPhraseReminderHasBeenShown.bind(
          appStateController,
        ),
      setRecoveryPhraseReminderLastShown:
        appStateController.setRecoveryPhraseReminderLastShown.bind(
          appStateController,
        ),
      setTermsOfUseLastAgreed:
        appStateController.setTermsOfUseLastAgreed.bind(appStateController),
      setSurveyLinkLastClickedOrClosed:
        appStateController.setSurveyLinkLastClickedOrClosed.bind(
          appStateController,
        ),
      ///: BEGIN:ONLY_INCLUDE_IF(snaps)
      setSnapsInstallPrivacyWarningShownStatus:
        appStateController.setSnapsInstallPrivacyWarningShownStatus.bind(
          appStateController,
        ),
      ///: END:ONLY_INCLUDE_IF
      setOutdatedBrowserWarningLastShown:
        appStateController.setOutdatedBrowserWarningLastShown.bind(
          appStateController,
        ),
      setShowTestnetMessageInDropdown:
        appStateController.setShowTestnetMessageInDropdown.bind(
          appStateController,
        ),
      setShowBetaHeader:
        appStateController.setShowBetaHeader.bind(appStateController),
      setShowProductTour:
        appStateController.setShowProductTour.bind(appStateController),
      setShowAccountBanner:
        appStateController.setShowAccountBanner.bind(appStateController),
      setShowNetworkBanner:
        appStateController.setShowNetworkBanner.bind(appStateController),
      updateNftDropDownState:
        appStateController.updateNftDropDownState.bind(appStateController),
      setFirstTimeUsedNetwork:
        appStateController.setFirstTimeUsedNetwork.bind(appStateController),

      // EnsController
      tryReverseResolveAddress:
        ensController.reverseResolveAddress.bind(ensController),

      // KeyringController
      setLocked: this.setLocked.bind(this),
      createNewVaultAndKeychain: this.createNewVaultAndKeychain.bind(this),
      createNewVaultAndRestore: this.createNewVaultAndRestore.bind(this),
      exportAccount: this.exportAccount.bind(this),

      // txController
      updateTransaction: txController.updateTransaction.bind(txController),
      approveTransactionsWithSameNonce:
        txController.approveTransactionsWithSameNonce.bind(txController),
      createCancelTransaction: this.createCancelTransaction.bind(this),
      createSpeedUpTransaction: this.createSpeedUpTransaction.bind(this),
      estimateGas: this.estimateGas.bind(this),
      getNextNonce: this.getNextNonce.bind(this),
      addTransaction: (transactionParams, transactionOptions) =>
        addTransaction(
          this.getAddTransactionRequest({
            transactionParams,
            transactionOptions,
            waitForSubmit: false,
          }),
        ),
      addTransactionAndWaitForPublish: (
        transactionParams,
        transactionOptions,
      ) =>
        addTransaction(
          this.getAddTransactionRequest({
            transactionParams,
            transactionOptions,
            waitForSubmit: true,
          }),
        ),
      createTransactionEventFragment:
        createTransactionEventFragmentWithTxId.bind(
          null,
          this.getTransactionMetricsRequest(),
        ),
      getTransactions: this.txController.getTransactions.bind(
        this.txController,
      ),
      updateEditableParams: this.txController.updateEditableParams.bind(
        this.txController,
      ),
      updateTransactionGasFees:
        txController.updateTransactionGasFees.bind(txController),
      updateTransactionSendFlowHistory:
        txController.updateTransactionSendFlowHistory.bind(txController),
      updatePreviousGasParams:
        txController.updatePreviousGasParams.bind(txController),

      // decryptMessageController
      decryptMessage: this.decryptMessageController.decryptMessage.bind(
        this.decryptMessageController,
      ),
      decryptMessageInline:
        this.decryptMessageController.decryptMessageInline.bind(
          this.decryptMessageController,
        ),
      cancelDecryptMessage:
        this.decryptMessageController.cancelDecryptMessage.bind(
          this.decryptMessageController,
        ),

      // EncryptionPublicKeyController
      encryptionPublicKey:
        this.encryptionPublicKeyController.encryptionPublicKey.bind(
          this.encryptionPublicKeyController,
        ),
      cancelEncryptionPublicKey:
        this.encryptionPublicKeyController.cancelEncryptionPublicKey.bind(
          this.encryptionPublicKeyController,
        ),

      // onboarding controller
      setSeedPhraseBackedUp:
        onboardingController.setSeedPhraseBackedUp.bind(onboardingController),
      completeOnboarding:
        onboardingController.completeOnboarding.bind(onboardingController),
      setFirstTimeFlowType:
        onboardingController.setFirstTimeFlowType.bind(onboardingController),

      // alert controller
      setAlertEnabledness:
        alertController.setAlertEnabledness.bind(alertController),
      setUnconnectedAccountAlertShown:
        alertController.setUnconnectedAccountAlertShown.bind(alertController),
      setWeb3ShimUsageAlertDismissed:
        alertController.setWeb3ShimUsageAlertDismissed.bind(alertController),

      // permissions
      removePermissionsFor: this.removePermissionsFor,
      approvePermissionsRequest: this.acceptPermissionsRequest,
      rejectPermissionsRequest: this.rejectPermissionsRequest,
      ...getPermissionBackgroundApiMethods(permissionController),

      ///: BEGIN:ONLY_INCLUDE_IF(build-mmi)
      connectCustodyAddresses: this.mmiController.connectCustodyAddresses.bind(
        this.mmiController,
      ),
      getCustodianAccounts: this.mmiController.getCustodianAccounts.bind(
        this.mmiController,
      ),
      getCustodianAccountsByAddress:
        this.mmiController.getCustodianAccountsByAddress.bind(
          this.mmiController,
        ),
      getCustodianTransactionDeepLink:
        this.mmiController.getCustodianTransactionDeepLink.bind(
          this.mmiController,
        ),
      getCustodianConfirmDeepLink:
        this.mmiController.getCustodianConfirmDeepLink.bind(this.mmiController),
      getCustodianSignMessageDeepLink:
        this.mmiController.getCustodianSignMessageDeepLink.bind(
          this.mmiController,
        ),
      getCustodianToken: this.mmiController.getCustodianToken.bind(
        this.mmiController,
      ),
      getCustodianJWTList: this.mmiController.getCustodianJWTList.bind(
        this.mmiController,
      ),
      getAllCustodianAccountsWithToken:
        this.mmiController.getAllCustodianAccountsWithToken.bind(
          this.mmiController,
        ),
      setCustodianNewRefreshToken:
        this.mmiController.setCustodianNewRefreshToken.bind(this.mmiController),
      setWaitForConfirmDeepLinkDialog:
        this.custodyController.setWaitForConfirmDeepLinkDialog.bind(
          this.custodyController,
        ),
      setCustodianConnectRequest:
        this.custodyController.setCustodianConnectRequest.bind(
          this.custodyController,
        ),
      getCustodianConnectRequest:
        this.custodyController.getCustodianConnectRequest.bind(
          this.custodyController,
        ),
      getMmiConfiguration:
        this.mmiConfigurationController.getConfiguration.bind(
          this.mmiConfigurationController,
        ),
      removeAddTokenConnectRequest:
        this.institutionalFeaturesController.removeAddTokenConnectRequest.bind(
          this.institutionalFeaturesController,
        ),
      showInteractiveReplacementTokenBanner:
        appStateController.showInteractiveReplacementTokenBanner.bind(
          appStateController,
        ),
      ///: END:ONLY_INCLUDE_IF

      ///: BEGIN:ONLY_INCLUDE_IF(snaps)
      // snaps
      disableSnap: this.controllerMessenger.call.bind(
        this.controllerMessenger,
        'SnapController:disable',
      ),
      enableSnap: this.controllerMessenger.call.bind(
        this.controllerMessenger,
        'SnapController:enable',
      ),
      updateSnap: (origin, requestedSnaps) => {
        // We deliberately do not await this promise as that would mean waiting for the update to complete
        // Instead we return null to signal to the UI that it is safe to redirect to the update flow
        this.controllerMessenger.call(
          'SnapController:install',
          origin,
          requestedSnaps,
        );
        return null;
      },
      removeSnap: this.controllerMessenger.call.bind(
        this.controllerMessenger,
        'SnapController:remove',
      ),
      handleSnapRequest: this.handleSnapRequest.bind(this),
      revokeDynamicSnapPermissions: this.controllerMessenger.call.bind(
        this.controllerMessenger,
        'SnapController:revokeDynamicPermissions',
      ),
      dismissNotifications: this.dismissNotifications.bind(this),
      markNotificationsAsRead: this.markNotificationsAsRead.bind(this),
      updateCaveat: this.updateCaveat.bind(this),
      updateNetworksList: this.updateNetworksList.bind(this),
<<<<<<< HEAD
=======
      updateAccountsList: this.updateAccountsList.bind(this),
      updateHiddenAccountsList: this.updateHiddenAccountsList.bind(this),
>>>>>>> 93a950fa
      getPhishingResult: async (website) => {
        await phishingController.maybeUpdateState();

        return phishingController.test(website);
      },
      ///: END:ONLY_INCLUDE_IF
<<<<<<< HEAD
      ///: BEGIN:ONLY_INCLUDE_IF(keyring-snaps)
      updateSnapRegistry: this.preferencesController.updateSnapRegistry.bind(
        preferencesController,
      ),
      ///: END:ONLY_INCLUDE_IF
=======
>>>>>>> 93a950fa
      ///: BEGIN:ONLY_INCLUDE_IF(desktop)
      // Desktop
      getDesktopEnabled: this.desktopController.getDesktopEnabled.bind(
        this.desktopController,
      ),
      setDesktopEnabled: this.desktopController.setDesktopEnabled.bind(
        this.desktopController,
      ),
      generateDesktopOtp: this.desktopController.generateOtp.bind(
        this.desktopController,
      ),
      testDesktopConnection: this.desktopController.testDesktopConnection.bind(
        this.desktopController,
      ),
      disableDesktop: this.desktopController.disableDesktop.bind(
        this.desktopController,
      ),
      ///: END:ONLY_INCLUDE_IF

      // swaps
      fetchAndSetQuotes:
        swapsController.fetchAndSetQuotes.bind(swapsController),
      setSelectedQuoteAggId:
        swapsController.setSelectedQuoteAggId.bind(swapsController),
      resetSwapsState: swapsController.resetSwapsState.bind(swapsController),
      setSwapsTokens: swapsController.setSwapsTokens.bind(swapsController),
      clearSwapsQuotes: swapsController.clearSwapsQuotes.bind(swapsController),
      setApproveTxId: swapsController.setApproveTxId.bind(swapsController),
      setTradeTxId: swapsController.setTradeTxId.bind(swapsController),
      setSwapsTxGasPrice:
        swapsController.setSwapsTxGasPrice.bind(swapsController),
      setSwapsTxGasLimit:
        swapsController.setSwapsTxGasLimit.bind(swapsController),
      setSwapsTxMaxFeePerGas:
        swapsController.setSwapsTxMaxFeePerGas.bind(swapsController),
      setSwapsTxMaxFeePriorityPerGas:
        swapsController.setSwapsTxMaxFeePriorityPerGas.bind(swapsController),
      safeRefetchQuotes:
        swapsController.safeRefetchQuotes.bind(swapsController),
      stopPollingForQuotes:
        swapsController.stopPollingForQuotes.bind(swapsController),
      setBackgroundSwapRouteState:
        swapsController.setBackgroundSwapRouteState.bind(swapsController),
      resetPostFetchState:
        swapsController.resetPostFetchState.bind(swapsController),
      setSwapsErrorKey: swapsController.setSwapsErrorKey.bind(swapsController),
      setInitialGasEstimate:
        swapsController.setInitialGasEstimate.bind(swapsController),
      setCustomApproveTxData:
        swapsController.setCustomApproveTxData.bind(swapsController),
      setSwapsLiveness: swapsController.setSwapsLiveness.bind(swapsController),
      setSwapsFeatureFlags:
        swapsController.setSwapsFeatureFlags.bind(swapsController),
      setSwapsUserFeeLevel:
        swapsController.setSwapsUserFeeLevel.bind(swapsController),
      setSwapsQuotesPollingLimitEnabled:
        swapsController.setSwapsQuotesPollingLimitEnabled.bind(swapsController),

      // Smart Transactions
      setSmartTransactionsOptInStatus:
        smartTransactionsController.setOptInState.bind(
          smartTransactionsController,
        ),
      fetchSmartTransactionFees: smartTransactionsController.getFees.bind(
        smartTransactionsController,
      ),
      clearSmartTransactionFees: smartTransactionsController.clearFees.bind(
        smartTransactionsController,
      ),
      submitSignedTransactions:
        smartTransactionsController.submitSignedTransactions.bind(
          smartTransactionsController,
        ),
      cancelSmartTransaction:
        smartTransactionsController.cancelSmartTransaction.bind(
          smartTransactionsController,
        ),
      fetchSmartTransactionsLiveness:
        smartTransactionsController.fetchLiveness.bind(
          smartTransactionsController,
        ),
      updateSmartTransaction:
        smartTransactionsController.updateSmartTransaction.bind(
          smartTransactionsController,
        ),
      setStatusRefreshInterval:
        smartTransactionsController.setStatusRefreshInterval.bind(
          smartTransactionsController,
        ),

      // MetaMetrics
      trackMetaMetricsEvent: metaMetricsController.trackEvent.bind(
        metaMetricsController,
      ),
      trackMetaMetricsPage: metaMetricsController.trackPage.bind(
        metaMetricsController,
      ),
      createEventFragment: metaMetricsController.createEventFragment.bind(
        metaMetricsController,
      ),
      updateEventFragment: metaMetricsController.updateEventFragment.bind(
        metaMetricsController,
      ),
      finalizeEventFragment: metaMetricsController.finalizeEventFragment.bind(
        metaMetricsController,
      ),
      ///: BEGIN:ONLY_INCLUDE_IF(build-flask)
      trackInsightSnapView: this.trackInsightSnapView.bind(this),
      ///: END:ONLY_INCLUDE_IF
      // approval controller
      resolvePendingApproval: this.resolvePendingApproval,
      rejectPendingApproval: this.rejectPendingApproval,

      // Notifications
      updateViewedNotifications: announcementController.updateViewed.bind(
        announcementController,
      ),

      // GasFeeController
      getGasFeeEstimatesAndStartPolling:
        gasFeeController.getGasFeeEstimatesAndStartPolling.bind(
          gasFeeController,
        ),

      disconnectGasFeeEstimatePoller:
        gasFeeController.disconnectPoller.bind(gasFeeController),

      getGasFeeTimeEstimate:
        gasFeeController.getTimeEstimate.bind(gasFeeController),

      addPollingTokenToAppState:
        appStateController.addPollingToken.bind(appStateController),

      removePollingTokenFromAppState:
        appStateController.removePollingToken.bind(appStateController),

      // Backup
      backupUserData: backup.backupUserData.bind(backup),
      restoreUserData: backup.restoreUserData.bind(backup),

      // DetectTokenController
      detectNewTokens: detectTokensController.detectNewTokens.bind(
        detectTokensController,
      ),

      // DetectCollectibleController
      detectNfts: nftDetectionController.detectNfts.bind(
        nftDetectionController,
      ),

      /** Token Detection V2 */
      addDetectedTokens:
        tokensController.addDetectedTokens.bind(tokensController),
      addImportedTokens: tokensController.addTokens.bind(tokensController),
      ignoreTokens: tokensController.ignoreTokens.bind(tokensController),
      getBalancesInSingleCall:
        assetsContractController.getBalancesInSingleCall.bind(
          assetsContractController,
        ),

      // E2E testing
      throwTestError: this.throwTestError.bind(this),

<<<<<<< HEAD
      ///: BEGIN:ONLY_INCLUDE_IF(petnames)
=======
>>>>>>> 93a950fa
      updateProposedNames: this.nameController.updateProposedNames.bind(
        this.nameController,
      ),
      setName: this.nameController.setName.bind(this.nameController),
<<<<<<< HEAD
      ///: END:ONLY_INCLUDE_IF
=======
>>>>>>> 93a950fa
    };
  }

  async exportAccount(address, password) {
    await this.verifyPassword(password);
    return this.keyringController.exportAccount(password, address);
  }

  async getTokenStandardAndDetails(address, userAddress, tokenId) {
    const { tokenList } = this.tokenListController.state;
    const { tokens } = this.tokensController.state;

    const staticTokenListDetails =
      STATIC_MAINNET_TOKEN_LIST[address.toLowerCase()] || {};
    const tokenListDetails = tokenList[address.toLowerCase()] || {};
    const userDefinedTokenDetails =
      tokens.find(({ address: _address }) =>
        isEqualCaseInsensitive(_address, address),
      ) || {};

    const tokenDetails = {
      ...staticTokenListDetails,
      ...tokenListDetails,
      ...userDefinedTokenDetails,
    };

    const tokenDetailsStandardIsERC20 =
      isEqualCaseInsensitive(tokenDetails.standard, TokenStandard.ERC20) ||
      tokenDetails.erc20 === true;

    const noEvidenceThatTokenIsAnNFT =
      !tokenId &&
      !isEqualCaseInsensitive(tokenDetails.standard, TokenStandard.ERC1155) &&
      !isEqualCaseInsensitive(tokenDetails.standard, TokenStandard.ERC721) &&
      !tokenDetails.erc721;

    const otherDetailsAreERC20Like =
      tokenDetails.decimals !== undefined && tokenDetails.symbol;

    const tokenCanBeTreatedAsAnERC20 =
      tokenDetailsStandardIsERC20 ||
      (noEvidenceThatTokenIsAnNFT && otherDetailsAreERC20Like);

    let details;
    if (tokenCanBeTreatedAsAnERC20) {
      try {
        const balance = await fetchTokenBalance(
          address,
          userAddress,
          this.provider,
        );

        details = {
          address,
          balance,
          standard: TokenStandard.ERC20,
          decimals: tokenDetails.decimals,
          symbol: tokenDetails.symbol,
        };
      } catch (e) {
        // If the `fetchTokenBalance` call failed, `details` remains undefined, and we
        // fall back to the below `assetsContractController.getTokenStandardAndDetails` call
        log.warning(`Failed to get token balance. Error: ${e}`);
      }
    }

    // `details`` will be undefined if `tokenCanBeTreatedAsAnERC20`` is false,
    // or if it is true but the `fetchTokenBalance`` call failed. In either case, we should
    // attempt to retrieve details from `assetsContractController.getTokenStandardAndDetails`
    if (details === undefined) {
      details = await this.assetsContractController.getTokenStandardAndDetails(
        address,
        userAddress,
        tokenId,
      );
    }

    const tokenDetailsStandardIsERC1155 = isEqualCaseInsensitive(
      details.standard,
      TokenStandard.ERC1155,
    );

    if (tokenDetailsStandardIsERC1155) {
      try {
        const balance = await fetchERC1155Balance(
          address,
          userAddress,
          tokenId,
          this.provider,
        );

        const balanceToUse = balance?._hex
          ? parseInt(balance._hex, 16).toString()
          : null;

        details = {
          ...details,
          balance: balanceToUse,
        };
      } catch (e) {
        // If the `fetchTokenBalance` call failed, `details` remains undefined, and we
        // fall back to the below `assetsContractController.getTokenStandardAndDetails` call
        log.warning('Failed to get token balance. Error:', e);
      }
    }

    return {
      ...details,
      decimals: details?.decimals?.toString(10),
      balance: details?.balance?.toString(10),
    };
  }

  async getTokenSymbol(address) {
    try {
      const details =
        await this.assetsContractController.getTokenStandardAndDetails(address);
      return details?.symbol;
    } catch (e) {
      return null;
    }
  }

  //=============================================================================
  // VAULT / KEYRING RELATED METHODS
  //=============================================================================

  /**
   * Creates a new Vault and create a new keychain.
   *
   * A vault, or KeyringController, is a controller that contains
   * many different account strategies, currently called Keyrings.
   * Creating it new means wiping all previous keyrings.
   *
   * A keychain, or keyring, controls many accounts with a single backup and signing strategy.
   * For example, a mnemonic phrase can generate many accounts, and is a keyring.
   *
   * @param {string} password
   * @returns {object} vault
   */
  async createNewVaultAndKeychain(password) {
    const releaseLock = await this.createVaultMutex.acquire();
    try {
      const vault = await this.keyringController.createNewVaultAndKeychain(
        password,
      );

      const accounts = await this.keyringController.getAccounts();
      this.preferencesController.setAddresses(accounts);
      this.selectFirstAccount();

      return vault;
    } finally {
      releaseLock();
    }
  }

  /**
   * Create a new Vault and restore an existent keyring.
   *
   * @param {string} password
   * @param {number[]} encodedSeedPhrase - The seed phrase, encoded as an array
   * of UTF-8 bytes.
   */
  async createNewVaultAndRestore(password, encodedSeedPhrase) {
    const releaseLock = await this.createVaultMutex.acquire();
    try {
      const seedPhraseAsBuffer = Buffer.from(encodedSeedPhrase);

      // clear known identities
      this.preferencesController.setAddresses([]);

      // clear permissions
      this.permissionController.clearState();

      ///: BEGIN:ONLY_INCLUDE_IF(snaps)
      // Clear snap state
      this.snapController.clearState();
      // Clear notification state
      this.notificationController.clear();
      ///: END:ONLY_INCLUDE_IF

      // clear accounts in accountTracker
      this.accountTracker.clearAccounts();

      this.txController.clearUnapprovedTransactions();

      // create new vault
      const vault = await this.keyringController.createNewVaultAndRestore(
        password,
        this._convertMnemonicToWordlistIndices(seedPhraseAsBuffer),
      );

      // Scan accounts until we find an empty one
      const { chainId } = this.networkController.state.providerConfig;
      const ethQuery = new EthQuery(this.provider);
      const accounts = await this.keyringController.getAccounts();
      let address = accounts[accounts.length - 1];

      for (let count = accounts.length; ; count++) {
        const balance = await this.getBalance(address, ethQuery);

        if (balance === '0x0') {
          // This account has no balance, so check for tokens
          await this.detectTokensController.detectNewTokens({
            selectedAddress: address,
          });

<<<<<<< HEAD
      const internalAccounts = this.accountsController.listAccounts();

      // remove extra zero balance account potentially created from seeking ahead
      if (accounts.length > 1 && lastBalance === '0x0') {
        const internalAccount = internalAccounts.find(
          (account) =>
            account.address.toLowerCase() ===
            accounts[accounts.length - 1].toLowerCase(),
        );
        if (internalAccount) {
          await this.removeAccount(internalAccount.address);
        }
        accounts = await this.keyringController.getAccounts();
=======
          const tokens =
            this.tokensController.state.allTokens?.[chainId]?.[address];
          const detectedTokens =
            this.tokensController.state.allDetectedTokens?.[chainId]?.[address];

          if (
            (tokens?.length ?? 0) === 0 &&
            (detectedTokens?.length ?? 0) === 0
          ) {
            // This account has no balance or tokens
            if (count !== 1) {
              await this.removeAccount(address);
            }
            break;
          }
        }

        // This account has assets, so check the next one
        ({ addedAccountAddress: address } =
          await this.keyringController.addNewAccount(count));
>>>>>>> 93a950fa
      }

      // This must be set as soon as possible to communicate to the
      // keyring's iframe and have the setting initialized properly
      // Optimistically called to not block MetaMask login due to
      // Ledger Keyring GitHub downtime
      this.setLedgerTransportPreference();

      this.selectFirstAccount();

      return vault;
    } finally {
      releaseLock();
    }
  }

  /**
   * Encodes a BIP-39 mnemonic as the indices of words in the English BIP-39 wordlist.
   *
   * @param {Buffer} mnemonic - The BIP-39 mnemonic.
   * @returns {Buffer} The Unicode code points for the seed phrase formed from the words in the wordlist.
   */
  _convertMnemonicToWordlistIndices(mnemonic) {
    const indices = mnemonic
      .toString()
      .split(' ')
      .map((word) => wordlist.indexOf(word));
    return new Uint8Array(new Uint16Array(indices).buffer);
  }

  /**
   * Converts a BIP-39 mnemonic stored as indices of words in the English wordlist to a buffer of Unicode code points.
   *
   * @param {Uint8Array} wordlistIndices - Indices to specific words in the BIP-39 English wordlist.
   * @returns {Buffer} The BIP-39 mnemonic formed from the words in the English wordlist, encoded as a list of Unicode code points.
   */
  _convertEnglishWordlistIndicesToCodepoints(wordlistIndices) {
    return Buffer.from(
      Array.from(new Uint16Array(wordlistIndices.buffer))
        .map((i) => wordlist[i])
        .join(' '),
    );
  }

  /**
   * Get an account balance from the AccountTracker or request it directly from the network.
   *
   * @param {string} address - The account address
   * @param {EthQuery} ethQuery - The EthQuery instance to use when asking the network
   */
  getBalance(address, ethQuery) {
    return new Promise((resolve, reject) => {
      const cached = this.accountTracker.store.getState().accounts[address];

      if (cached && cached.balance) {
        resolve(cached.balance);
      } else {
        ethQuery.getBalance(address, (error, balance) => {
          if (error) {
            reject(error);
            log.error(error);
          } else {
            resolve(balance || '0x0');
          }
        });
      }
    });
  }

  /**
   * Submits the user's password and attempts to unlock the vault.
   * Also synchronizes the preferencesController, to ensure its schema
   * is up to date with known accounts once the vault is decrypted.
   *
   * @param {string} password - The user's password
   */
  async submitPassword(password) {
    await this.keyringController.submitPassword(password);

    ///: BEGIN:ONLY_INCLUDE_IF(build-mmi)
    this.mmiController.onSubmitPassword();
    ///: END:ONLY_INCLUDE_IF

    try {
      await this.blockTracker.checkForLatestBlock();
    } catch (error) {
      log.error('Error while unlocking extension.', error);
    }

    await this.accountsController.updateAccounts();

    // This must be set as soon as possible to communicate to the
    // keyring's iframe and have the setting initialized properly
    // Optimistically called to not block MetaMask login due to
    // Ledger Keyring GitHub downtime
    this.setLedgerTransportPreference();
  }

  async _loginUser(password) {
    try {
      // Automatic login via config password
      await this.submitPassword(password);

      // Updating accounts in this.accountTracker before starting UI syncing ensure that
      // state has account balance before it is synced with UI
      await this.accountTracker.updateAccountsAllActiveNetworks();
    } finally {
      this._startUISync();
    }
  }

  _startUISync() {
    // Message startUISync is used to start syncing state with UI
    // Sending this message after login is completed helps to ensure that incomplete state without
    // account details are not flushed to UI.
    this.emit('startUISync');
    this.startUISync = true;
    this.memStore.subscribe(this.sendUpdate.bind(this));
  }

  /**
   * Submits a user's encryption key to log the user in via login token
   */
  async submitEncryptionKey() {
    try {
      const { loginToken, loginSalt } =
        await this.extension.storage.session.get(['loginToken', 'loginSalt']);
      if (loginToken && loginSalt) {
        const { vault } = this.keyringController.state;

        const jsonVault = JSON.parse(vault);

        if (jsonVault.salt !== loginSalt) {
          console.warn(
            'submitEncryptionKey: Stored salt and vault salt do not match',
          );
          await this.clearLoginArtifacts();
          return;
        }

        await this.keyringController.submitEncryptionKey(loginToken, loginSalt);
      }
    } catch (e) {
      // If somehow this login token doesn't work properly,
      // remove it and the user will get shown back to the unlock screen
      await this.clearLoginArtifacts();
      throw e;
    }
  }

  async clearLoginArtifacts() {
    await this.extension.storage.session.remove(['loginToken', 'loginSalt']);
  }

  /**
   * Submits a user's password to check its validity.
   *
   * @param {string} password - The user's password
   */
  async verifyPassword(password) {
    await this.keyringController.verifyPassword(password);
  }

  /**
   * @type Identity
   * @property {string} name - The account nickname.
   * @property {string} address - The account's ethereum address, in lower case.
   * receiving funds from our automatic Ropsten faucet.
   */

  /**
   * Sets the first account in the state to the selected address
   */
  selectFirstAccount() {
    const { identities } = this.preferencesController.store.getState();
    const [address] = Object.keys(identities);
    this.preferencesController.setSelectedAddress(address);

    const [account] = this.accountsController.listAccounts();
    this.accountsController.setSelectedAccount(account.id);
  }

  /**
   * Gets the mnemonic of the user's primary keyring.
   */
  getPrimaryKeyringMnemonic() {
    const [keyring] = this.keyringController.getKeyringsByType(
      KeyringType.hdKeyTree,
    );
    if (!keyring.mnemonic) {
      throw new Error('Primary keyring mnemonic unavailable.');
    }

    return keyring.mnemonic;
  }

  ///: BEGIN:ONLY_INCLUDE_IF(build-mmi)
  async getCustodyKeyringIfExists(address) {
    const custodyType = this.custodyController.getCustodyTypeByAddress(
      toChecksumHexAddress(address),
    );
    const keyring = this.keyringController.getKeyringsByType(custodyType)[0];
    return keyring?.getAccountDetails(address) ? keyring : undefined;
  }
  ///: END:ONLY_INCLUDE_IF

  //
  // Hardware
  //

  async getKeyringForDevice(deviceName, hdPath = null) {
    const keyringOverrides = this.opts.overrides?.keyrings;
    let keyringName = null;
    switch (deviceName) {
      case HardwareDeviceNames.trezor:
        keyringName = keyringOverrides?.trezor?.type || TrezorKeyring.type;
        break;
      case HardwareDeviceNames.ledger:
        keyringName = keyringOverrides?.ledger?.type || LedgerKeyring.type;
        break;
      case HardwareDeviceNames.qr:
        keyringName = QRHardwareKeyring.type;
        break;
      case HardwareDeviceNames.lattice:
        keyringName = keyringOverrides?.lattice?.type || LatticeKeyring.type;
        break;
      default:
        throw new Error(
          'MetamaskController:getKeyringForDevice - Unknown device',
        );
    }
    let [keyring] = await this.keyringController.getKeyringsByType(keyringName);
    if (!keyring) {
      keyring = await this.keyringController.addNewKeyring(keyringName);
    }
    if (hdPath && keyring.setHdPath) {
      keyring.setHdPath(hdPath);
    }
    if (deviceName === HardwareDeviceNames.lattice) {
      keyring.appName = 'MetaMask';
    }
    if (deviceName === HardwareDeviceNames.trezor) {
      const model = keyring.getModel();
      this.appStateController.setTrezorModel(model);
    }

    keyring.network = this.networkController.state.providerConfig.type;

    return keyring;
  }

  async attemptLedgerTransportCreation() {
    const keyring = await this.getKeyringForDevice(HardwareDeviceNames.ledger);
    return await keyring.attemptMakeApp();
  }

  /**
   * Fetch account list from a hardware device.
   *
   * @param deviceName
   * @param page
   * @param hdPath
   * @returns [] accounts
   */
  async connectHardware(deviceName, page, hdPath) {
    const keyring = await this.getKeyringForDevice(deviceName, hdPath);

    let accounts = [];
    switch (page) {
      case -1:
        accounts = await keyring.getPreviousPage();
        break;
      case 1:
        accounts = await keyring.getNextPage();
        break;
      default:
        accounts = await keyring.getFirstPage();
    }

    // Merge with existing accounts
    // and make sure addresses are not repeated
    const oldAccounts = await this.keyringController.getAccounts();
    const accountsToTrack = [
      ...new Set(
        oldAccounts.concat(accounts.map((a) => a.address.toLowerCase())),
      ),
    ];
    this.accountTracker.syncWithAddresses(accountsToTrack);
    return accounts;
  }

  /**
   * Check if the device is unlocked
   *
   * @param deviceName
   * @param hdPath
   * @returns {Promise<boolean>}
   */
  async checkHardwareStatus(deviceName, hdPath) {
    const keyring = await this.getKeyringForDevice(deviceName, hdPath);
    return keyring.isUnlocked();
  }

  /**
   * Clear
   *
   * @param deviceName
   * @returns {Promise<boolean>}
   */
  async forgetDevice(deviceName) {
    const keyring = await this.getKeyringForDevice(deviceName);

    for (const address of keyring.accounts) {
      await this.removeAccount(address);
    }

    keyring.forgetDevice();
    return true;
  }

  /**
   * Retrieves the keyring for the selected address and using the .type returns
   * a subtype for the account. Either 'hardware', 'imported', 'snap', or 'MetaMask'.
   *
   * @param {string} address - Address to retrieve keyring for
   * @returns {'hardware' | 'imported' | 'snap' | 'MetaMask'}
   */
  async getAccountType(address) {
    const keyringType = await this.keyringController.getAccountKeyringType(
      address,
    );
    switch (keyringType) {
      case KeyringType.trezor:
      case KeyringType.lattice:
      case KeyringType.qr:
      case KeyringType.ledger:
        return 'hardware';
      case KeyringType.imported:
        return 'imported';
      case KeyringType.snap:
        return 'snap';
      default:
        return 'MetaMask';
    }
  }

  /**
   * Retrieves the keyring for the selected address and using the .type
   * determines if a more specific name for the device is available. Returns
   * undefined for non hardware wallets.
   *
   * @param {string} address - Address to retrieve keyring for
   * @returns {'ledger' | 'lattice' | string | undefined}
   */
  async getDeviceModel(address) {
    const keyring = await this.keyringController.getKeyringForAccount(address);
    switch (keyring.type) {
      case KeyringType.trezor:
        return keyring.getModel();
      case KeyringType.qr:
        return keyring.getName();
      case KeyringType.ledger:
        // TODO: get model after ledger keyring exposes method
        return HardwareDeviceNames.ledger;
      case KeyringType.lattice:
        // TODO: get model after lattice keyring exposes method
        return HardwareDeviceNames.lattice;
      default:
        return undefined;
    }
  }

  /**
   * get hardware account label
   *
   * @returns string label
   */

  getAccountLabel(name, index, hdPathDescription) {
    return `${name[0].toUpperCase()}${name.slice(1)} ${
      parseInt(index, 10) + 1
    } ${hdPathDescription || ''}`.trim();
  }

  /**
   * Imports an account from a Trezor or Ledger device.
   *
   * @param index
   * @param deviceName
   * @param hdPath
   * @param hdPathDescription
   * @returns {} keyState
   */
  async unlockHardwareWalletAccount(
    index,
    deviceName,
    hdPath,
    hdPathDescription,
  ) {
    const keyring = await this.getKeyringForDevice(deviceName, hdPath);

    keyring.setAccountToUnlock(index);
    const oldAccounts = await this.keyringController.getAccounts();
    const keyState = await this.keyringController.addNewAccountForKeyring(
      keyring,
    );
    const newAccounts = await this.keyringController.getAccounts();
    this.preferencesController.setAddresses(newAccounts);
    newAccounts.forEach((address) => {
      if (!oldAccounts.includes(address)) {
        const label = this.getAccountLabel(
          deviceName === HardwareDeviceNames.qr
            ? keyring.getName()
            : deviceName,
          index,
          hdPathDescription,
        );
        // Set the account label to Trezor 1 /  Ledger 1 / QR Hardware 1, etc
        this.preferencesController.setAccountLabel(address, label);
        // Select the account
        this.preferencesController.setSelectedAddress(address);

        // It is expected that the account also exist in the accounts-controller
        // in other case, an error shall be thrown
        const account = this.accountsController.getAccountByAddress(address);
        this.accountsController.setAccountName(account.id, label);
      }
    });

    const accounts = this.accountsController.listAccounts();

    const { identities } = this.preferencesController.store.getState();
    return { ...keyState, identities, accounts };
  }

  //
  // Account Management
  //

  /**
   * Adds a new account to the default (first) HD seed phrase Keyring.
   *
   * @param accountCount
   * @returns {Promise<string>} The address of the newly-created account.
   */
  async addNewAccount(accountCount) {
    const oldAccounts = await this.keyringController.getAccounts();

    const { addedAccountAddress } = await this.keyringController.addNewAccount(
      accountCount,
    );

    if (!oldAccounts.includes(addedAccountAddress)) {
      this.preferencesController.setSelectedAddress(addedAccountAddress);
    }

    return addedAccountAddress;
  }

  /**
   * Verifies the validity of the current vault's seed phrase.
   *
   * Validity: seed phrase restores the accounts belonging to the current vault.
   *
   * Called when the first account is created and on unlocking the vault.
   *
   * @param password
   * @returns {Promise<number[]>} The seed phrase to be confirmed by the user,
   * encoded as an array of UTF-8 bytes.
   */
  async getSeedPhrase(password) {
    return this._convertEnglishWordlistIndicesToCodepoints(
      await this.keyringController.exportSeedPhrase(password),
    );
  }

  /**
   * Clears the transaction history, to allow users to force-reset their nonces.
   * Mostly used in development environments, when networks are restarted with
   * the same network ID.
   *
   * @returns {Promise<string>} The current selected address.
   */
  async resetAccount() {
    const selectedAddress =
      this.accountsController.getSelectedAccount().address;
    this.txController.wipeTransactions(true, selectedAddress);
    this.networkController.resetConnection();

    return selectedAddress;
  }

  /**
   * Gets the permitted accounts for the specified origin. Returns an empty
   * array if no accounts are permitted.
   *
   * @param {string} origin - The origin whose exposed accounts to retrieve.
   * @param {boolean} [suppressUnauthorizedError] - Suppresses the unauthorized error.
   * @returns {Promise<string[]>} The origin's permitted accounts, or an empty
   * array.
   */
  async getPermittedAccounts(
    origin,
    { suppressUnauthorizedError = true } = {},
  ) {
    try {
      return await this.permissionController.executeRestrictedMethod(
        origin,
        RestrictedMethods.eth_accounts,
      );
    } catch (error) {
      if (
        suppressUnauthorizedError &&
        error.code === rpcErrorCodes.provider.unauthorized
      ) {
        return [];
      }
      throw error;
    }
  }

  /**
   * Stops exposing the account with the specified address to all third parties.
   * Exposed accounts are stored in caveats of the eth_accounts permission. This
   * method uses `PermissionController.updatePermissionsByCaveat` to
   * remove the specified address from every eth_accounts permission. If a
   * permission only included this address, the permission is revoked entirely.
   *
   * @param {string} targetAccount - The address of the account to stop exposing
   * to third parties.
   */
  removeAllAccountPermissions(targetAccount) {
    this.permissionController.updatePermissionsByCaveat(
      CaveatTypes.restrictReturnedAccounts,
      (existingAccounts) =>
        CaveatMutatorFactories[
          CaveatTypes.restrictReturnedAccounts
        ].removeAccount(targetAccount, existingAccounts),
    );
  }

  /**
   * Removes an account from state / storage.
   *
   * @param {string[]} address - A hex address
   */
  async removeAccount(address) {
    // Remove all associated permissions
    this.removeAllAccountPermissions(address);

    ///: BEGIN:ONLY_INCLUDE_IF(build-mmi)
    this.custodyController.removeAccount(address);
    ///: END:ONLY_INCLUDE_IF(build-mmi)

    const keyring = await this.keyringController.getKeyringForAccount(address);
    // Remove account from the keyring
    await this.keyringController.removeAccount(address);
    const updatedKeyringAccounts = keyring ? await keyring.getAccounts() : {};
    if (updatedKeyringAccounts?.length === 0) {
      keyring.destroy?.();
    }

    return address;
  }

  /**
   * Imports an account with the specified import strategy.
   * These are defined in app/scripts/account-import-strategies
   * Each strategy represents a different way of serializing an Ethereum key pair.
   *
   * @param {'privateKey' | 'json'} strategy - A unique identifier for an account import strategy.
   * @param {any} args - The data required by that strategy to import an account.
   */
  async importAccountWithStrategy(strategy, args) {
    const { importedAccountAddress } =
      await this.keyringController.importAccountWithStrategy(strategy, args);
    // set new account as selected
    this.preferencesController.setSelectedAddress(importedAccountAddress);
  }

  // ---------------------------------------------------------------------------
  // Identity Management (signature operations)

<<<<<<< HEAD
  /**
   * Called when a Dapp suggests a new tx to be signed.
   * this wrapper needs to exist so we can provide a reference to
   *  "newUnapprovedTransaction" before "txController" is instantiated
   *
   * @param {object} txParams - The transaction parameters.
   * @param {object} [req] - The original request, containing the origin.
   */
  async newUnapprovedTransaction(txParams, req) {
    // Options are passed explicitly as an additional security measure
    // to ensure approval is not disabled
    const { result } = await this.txController.addTransaction(txParams, {
      actionId: req.id,
      method: req.method,
      origin: req.origin,
      // This is the default behaviour but specified here for clarity
      requireApproval: true,
      ///: BEGIN:ONLY_INCLUDE_IF(blockaid)
      securityAlertResponse: req.securityAlertResponse,
      ///: END:ONLY_INCLUDE_IF
    });

    return await result;
  }

  async addTransactionAndWaitForPublish(txParams, options) {
    const { transactionMeta, result } = await this.txController.addTransaction(
      txParams,
      options,
    );

    await result;

    return transactionMeta;
  }

  async addTransaction(txParams, options) {
    const { transactionMeta, result } = await this.txController.addTransaction(
      txParams,
      options,
    );

    result.catch(() => {
      // Not concerned with result
    });

    return transactionMeta;
=======
  getAddTransactionRequest({
    transactionParams,
    transactionOptions,
    dappRequest,
  }) {
    return {
      dappRequest,
      networkClientId: this.networkController.state.selectedNetworkClientId,
      selectedAccount: this.accountsController.getSelectedAccount(),
      transactionController: this.txController,
      transactionOptions,
      transactionParams,
      userOperationController: this.userOperationController,
      ///: BEGIN:ONLY_INCLUDE_IF(blockaid)
      ppomController: this.ppomController,
      securityAlertsEnabled:
        this.preferencesController.store.getState()?.securityAlertsEnabled,
      chainId: this.networkController.state.providerConfig.chainId,
      ///: END:ONLY_INCLUDE_IF
    };
>>>>>>> 93a950fa
  }

  /**
   * @returns {boolean} true if the keyring type supports EIP-1559
   */
  async getCurrentAccountEIP1559Compatibility() {
    return true;
  }

  //=============================================================================
  // END (VAULT / KEYRING RELATED METHODS)
  //=============================================================================

  /**
   * Allows a user to attempt to cancel a previously submitted transaction
   * by creating a new transaction.
   *
   * @param {number} originalTxId - the id of the txMeta that you want to
   *  attempt to cancel
   * @param {import(
   *  './controllers/transactions'
   * ).CustomGasSettings} [customGasSettings] - overrides to use for gas params
   *  instead of allowing this method to generate them
   * @param options
   * @returns {object} MetaMask state
   */
  async createCancelTransaction(originalTxId, customGasSettings, options) {
    await this.txController.stopTransaction(
      originalTxId,
      customGasSettings,
      options,
    );
    const state = this.getState();
    return state;
  }

  /**
   * Allows a user to attempt to speed up a previously submitted transaction
   * by creating a new transaction.
   *
   * @param {number} originalTxId - the id of the txMeta that you want to
   *  attempt to speed up
   * @param {import(
   *  './controllers/transactions'
   * ).CustomGasSettings} [customGasSettings] - overrides to use for gas params
   *  instead of allowing this method to generate them
   * @param options
   * @returns {object} MetaMask state
   */
  async createSpeedUpTransaction(originalTxId, customGasSettings, options) {
    await this.txController.speedUpTransaction(
      originalTxId,
      customGasSettings,
      options,
    );
    const state = this.getState();
    return state;
  }

  async estimateGas(estimateGasParams) {
    return new Promise((resolve, reject) => {
      return new EthJSQuery(this.provider).estimateGas(
        estimateGasParams,
        (err, res) => {
          if (err) {
            return reject(err);
          }

          return resolve(res.toString(16));
        },
      );
    });
  }

  handleWatchAssetRequest = ({ asset, type, origin, networkClientId }) => {
    switch (type) {
      case ERC20:
        return this.tokensController.watchAsset({
          asset,
          type,
          networkClientId,
        });
      case ERC721:
      case ERC1155:
        return this.nftController.watchNft(asset, type, origin);
      default:
        throw new Error(`Asset type ${type} not supported`);
    }
  };

  //=============================================================================
  // PASSWORD MANAGEMENT
  //=============================================================================

  /**
   * Allows a user to begin the seed phrase recovery process.
   */
  markPasswordForgotten() {
    this.preferencesController.setPasswordForgotten(true);
    this.sendUpdate();
  }

  /**
   * Allows a user to end the seed phrase recovery process.
   */
  unMarkPasswordForgotten() {
    this.preferencesController.setPasswordForgotten(false);
    this.sendUpdate();
  }

  //=============================================================================
  // REQUEST QUEUE
  //=============================================================================

  setUseRequestQueue(value) {
    this.preferencesController.setUseRequestQueue(value);
    this.selectedNetworkController.update((state) => {
      state.perDomainNetwork = value;
    });
  }

  //=============================================================================
  // SETUP
  //=============================================================================

  /**
   * A runtime.MessageSender object, as provided by the browser:
   *
   * @see https://developer.mozilla.org/en-US/docs/Mozilla/Add-ons/WebExtensions/API/runtime/MessageSender
   * @typedef {object} MessageSender
   * @property {string} - The URL of the page or frame hosting the script that sent the message.
   */

  /**
   * A Snap sender object.
   *
   * @typedef {object} SnapSender
   * @property {string} snapId - The ID of the snap.
   */

  /**
   * Used to create a multiplexed stream for connecting to an untrusted context
   * like a Dapp or other extension.
   *
   * @param options - Options bag.
   * @param {ReadableStream} options.connectionStream - The Duplex stream to connect to.
   * @param {MessageSender | SnapSender} options.sender - The sender of the messages on this stream.
   * @param {string} [options.subjectType] - The type of the sender, i.e. subject.
   */
  setupUntrustedCommunication({ connectionStream, sender, subjectType }) {
    const { usePhishDetect } = this.preferencesController.store.getState();

    let _subjectType;
    if (subjectType) {
      _subjectType = subjectType;
    } else if (sender.id && sender.id !== this.extension.runtime.id) {
      _subjectType = SubjectType.Extension;
    } else {
      _subjectType = SubjectType.Website;
    }

    if (sender.url) {
      const { hostname } = new URL(sender.url);
      this.phishingController.maybeUpdateState();
      // Check if new connection is blocked if phishing detection is on
      const phishingTestResponse = this.phishingController.test(hostname);
      if (usePhishDetect && phishingTestResponse?.result) {
        this.sendPhishingWarning(connectionStream, hostname);
        this.metaMetricsController.trackEvent({
          event: MetaMetricsEventName.PhishingPageDisplayed,
          category: MetaMetricsEventCategory.Phishing,
          properties: {
            url: hostname,
          },
        });
        return;
      }
    }

    // setup multiplexing
    const mux = setupMultiplex(connectionStream);

    // messages between inpage and background
    this.setupProviderConnection(
      mux.createStream('metamask-provider'),
      sender,
      _subjectType,
    );

    // TODO:LegacyProvider: Delete
    if (sender.url) {
      // legacy streams
      this.setupPublicConfig(mux.createStream('publicConfig'));
    }
  }

  /**
   * Used to create a multiplexed stream for connecting to a trusted context,
   * like our own user interfaces, which have the provider APIs, but also
   * receive the exported API from this controller, which includes trusted
   * functions, like the ability to approve transactions or sign messages.
   *
   * @param {*} connectionStream - The duplex stream to connect to.
   * @param {MessageSender} sender - The sender of the messages on this stream
   */
  setupTrustedCommunication(connectionStream, sender) {
    // setup multiplexing
    const mux = setupMultiplex(connectionStream);
    // connect features
    this.setupControllerConnection(mux.createStream('controller'));
    this.setupProviderConnection(
      mux.createStream('provider'),
      sender,
      SubjectType.Internal,
    );
  }

  /**
   * Used to create a multiplexed stream for connecting to the phishing warning page.
   *
   * @param options - Options bag.
   * @param {ReadableStream} options.connectionStream - The Duplex stream to connect to.
   */
  setupPhishingCommunication({ connectionStream }) {
    const { usePhishDetect } = this.preferencesController.store.getState();

    if (!usePhishDetect) {
      return;
    }

    // setup multiplexing
    const mux = setupMultiplex(connectionStream);
    const phishingStream = mux.createStream(PHISHING_SAFELIST);

    // set up postStream transport
    phishingStream.on(
      'data',
      createMetaRPCHandler(
        {
          safelistPhishingDomain: this.safelistPhishingDomain.bind(this),
          backToSafetyPhishingWarning:
            this.backToSafetyPhishingWarning.bind(this),
        },
        phishingStream,
      ),
    );
  }

  /**
   * Called when we detect a suspicious domain. Requests the browser redirects
   * to our anti-phishing page.
   *
   * @private
   * @param {*} connectionStream - The duplex stream to the per-page script,
   * for sending the reload attempt to.
   * @param {string} hostname - The hostname that triggered the suspicion.
   */
  sendPhishingWarning(connectionStream, hostname) {
    const mux = setupMultiplex(connectionStream);
    const phishingStream = mux.createStream('phishing');
    phishingStream.write({ hostname });
  }

  /**
   * A method for providing our API over a stream using JSON-RPC.
   *
   * @param {*} outStream - The stream to provide our API over.
   */
  setupControllerConnection(outStream) {
    const api = this.getApi();

    // report new active controller connection
    this.activeControllerConnections += 1;
    this.emit('controllerConnectionChanged', this.activeControllerConnections);

    // set up postStream transport
    outStream.on(
      'data',
      createMetaRPCHandler(
        api,
        outStream,
        this.store,
        this.localStoreApiWrapper,
      ),
    );
    const handleUpdate = (update) => {
      if (outStream._writableState.ended) {
        return;
      }
      // send notification to client-side
      outStream.write({
        jsonrpc: '2.0',
        method: 'sendUpdate',
        params: [update],
      });
    };
    this.on('update', handleUpdate);
    const startUISync = () => {
      if (outStream._writableState.ended) {
        return;
      }
      // send notification to client-side
      outStream.write({
        jsonrpc: '2.0',
        method: 'startUISync',
      });
    };

    if (this.startUISync) {
      startUISync();
    } else {
      this.once('startUISync', startUISync);
    }

    outStream.on('end', () => {
      this.activeControllerConnections -= 1;
      this.emit(
        'controllerConnectionChanged',
        this.activeControllerConnections,
      );
      this.removeListener('update', handleUpdate);
    });
  }

  /**
   * A method for serving our ethereum provider over a given stream.
   *
   * @param {*} outStream - The stream to provide over.
   * @param {MessageSender | SnapSender} sender - The sender of the messages on this stream
   * @param {SubjectType} subjectType - The type of the sender, i.e. subject.
   */
  setupProviderConnection(outStream, sender, subjectType) {
    let origin;
    if (subjectType === SubjectType.Internal) {
      origin = ORIGIN_METAMASK;
    }
    ///: BEGIN:ONLY_INCLUDE_IF(snaps)
    else if (subjectType === SubjectType.Snap) {
      origin = sender.snapId;
    }
    ///: END:ONLY_INCLUDE_IF
    else {
      origin = new URL(sender.url).origin;
    }

    if (sender.id && sender.id !== this.extension.runtime.id) {
      this.subjectMetadataController.addSubjectMetadata({
        origin,
        extensionId: sender.id,
        subjectType: SubjectType.Extension,
      });
    }

    let tabId;
    if (sender.tab && sender.tab.id) {
      tabId = sender.tab.id;
    }

    const engine = this.setupProviderEngine({
      origin,
      sender,
      subjectType,
      tabId,
    });

    // setup connection
    const providerStream = createEngineStream({ engine });

    const connectionId = this.addConnection(origin, { engine });

    pump(outStream, providerStream, outStream, (err) => {
      // handle any middleware cleanup
      engine._middleware.forEach((mid) => {
        if (mid.destroy && typeof mid.destroy === 'function') {
          mid.destroy();
        }
      });
      connectionId && this.removeConnection(origin, connectionId);
      if (err) {
        log.error(err);
      }
    });
  }

  ///: BEGIN:ONLY_INCLUDE_IF(snaps)
  /**
   * For snaps running in workers.
   *
   * @param snapId
   * @param connectionStream
   */
  setupSnapProvider(snapId, connectionStream) {
    this.setupUntrustedCommunication({
      connectionStream,
      sender: { snapId },
      subjectType: SubjectType.Snap,
    });
  }
  ///: END:ONLY_INCLUDE_IF

  /**
   * A method for creating a provider that is safely restricted for the requesting subject.
   *
   * @param {object} options - Provider engine options
   * @param {string} options.origin - The origin of the sender
   * @param {MessageSender | SnapSender} options.sender - The sender object.
   * @param {string} options.subjectType - The type of the sender subject.
   * @param {tabId} [options.tabId] - The tab ID of the sender - if the sender is within a tab
   */
  setupProviderEngine({ origin, subjectType, sender, tabId }) {
    // setup json rpc engine stack
    const engine = new JsonRpcEngine();

    const { blockTracker, provider } = this;

    // append origin to each request
    engine.push(createOriginMiddleware({ origin }));

    // append selectedNetworkClientId to each request
    engine.push(createSelectedNetworkMiddleware(this.controllerMessenger));

    const { selectedNetworkClientId } = this.networkController.state;

    const selectedNetworkClientIdForDomain =
      this.selectedNetworkController.getNetworkClientIdForDomain(origin);

    // Not sure that this will happen anymore
    if (selectedNetworkClientIdForDomain === undefined) {
      this.selectedNetworkController.setNetworkClientIdForDomain(
        origin,
        selectedNetworkClientId,
      );
    }

    let proxyProviderForDomain = provider;
    if (this.preferencesController.getUseRequestQueue()) {
      proxyProviderForDomain =
        this.selectedNetworkController.getProviderAndBlockTracker(
          origin,
        ).provider;
    }

    const requestQueueMiddleware = createQueuedRequestMiddleware({
      messenger: this.controllerMessenger,
      useRequestQueue: this.preferencesController.getUseRequestQueue.bind(
        this.preferencesController,
      ),
    });
    // add some middleware that will switch chain on each request (as needed)
    engine.push(requestQueueMiddleware);

    // create filter polyfill middleware
    const filterMiddleware = createFilterMiddleware({ provider, blockTracker });

    // create subscription polyfill middleware
    const subscriptionManager = createSubscriptionManager({
      provider,
      blockTracker,
    });
    subscriptionManager.events.on('notification', (message) =>
      engine.emit('notification', message),
    );

    if (isManifestV3) {
      engine.push(createDupeReqFilterMiddleware());
    }

    // append tabId to each request if it exists
    if (tabId) {
      engine.push(createTabIdMiddleware({ tabId }));
    }

    // logging
    engine.push(createLoggerMiddleware({ origin }));
    engine.push(this.permissionLogController.createMiddleware());

    ///: BEGIN:ONLY_INCLUDE_IF(blockaid)
    engine.push(
      createPPOMMiddleware(
        this.ppomController,
        this.preferencesController,
        this.networkController,
      ),
    );
    ///: END:ONLY_INCLUDE_IF

    engine.push(
      createRPCMethodTrackingMiddleware({
        trackEvent: this.metaMetricsController.trackEvent.bind(
          this.metaMetricsController,
        ),
        getMetricsState: this.metaMetricsController.store.getState.bind(
          this.metaMetricsController.store,
        ),
        securityProviderRequest: this.securityProviderRequest.bind(this),
        getAccountType: this.getAccountType.bind(this),
        getDeviceModel: this.getDeviceModel.bind(this),
        snapAndHardwareMessenger: this.controllerMessenger.getRestricted({
          name: 'SnapAndHardwareMessenger',
          allowedActions: [
            'KeyringController:getKeyringForAccount',
            'SnapController:get',
            'AccountsController:getSelectedAccount',
          ],
        }),
      }),
    );

    // onboarding
    if (subjectType === SubjectType.Website) {
      engine.push(
        createOnboardingMiddleware({
          location: sender.url,
          registerOnboarding: this.onboardingController.registerOnboarding,
        }),
      );
    }

    // Unrestricted/permissionless RPC method implementations
    engine.push(
      createMethodMiddleware({
        origin,

        subjectType,

        // Miscellaneous
        addSubjectMetadata:
          this.subjectMetadataController.addSubjectMetadata.bind(
            this.subjectMetadataController,
          ),
        metamaskState: this.getState(),
        getProviderState: this.getProviderState.bind(this),
        getUnlockPromise: this.appStateController.getUnlockPromise.bind(
          this.appStateController,
        ),
        handleWatchAssetRequest: this.handleWatchAssetRequest.bind(this),
        requestUserApproval:
          this.approvalController.addAndShowApprovalRequest.bind(
            this.approvalController,
          ),
        startApprovalFlow: this.approvalController.startFlow.bind(
          this.approvalController,
        ),
        endApprovalFlow: this.approvalController.endFlow.bind(
          this.approvalController,
        ),
        setApprovalFlowLoadingText:
          this.approvalController.setFlowLoadingText.bind(
            this.approvalController,
          ),
        showApprovalSuccess: this.approvalController.success.bind(
          this.approvalController,
        ),
        showApprovalError: this.approvalController.error.bind(
          this.approvalController,
        ),
        sendMetrics: this.metaMetricsController.trackEvent.bind(
          this.metaMetricsController,
        ),
        // Permission-related
        getAccounts: this.getPermittedAccounts.bind(this, origin),
        getPermissionsForOrigin: this.permissionController.getPermissions.bind(
          this.permissionController,
          origin,
        ),
        hasPermission: this.permissionController.hasPermission.bind(
          this.permissionController,
          origin,
        ),
        requestAccountsPermission:
          this.permissionController.requestPermissions.bind(
            this.permissionController,
            { origin },
            { eth_accounts: {} },
          ),
        requestPermissionsForOrigin:
          this.permissionController.requestPermissions.bind(
            this.permissionController,
            { origin },
          ),
        revokePermissionsForOrigin: (permissionKeys) => {
          try {
            this.permissionController.revokePermissions({
              [origin]: permissionKeys,
            });
          } catch (e) {
            // we dont want to handle errors here because
            // the revokePermissions api method should just
            // return `null` if the permissions were not
            // successfully revoked or if the permissions
            // for the origin do not exist
            console.log(e);
          }
        },
        getCurrentChainId: () =>
          this.networkController.state.providerConfig.chainId,
        getCurrentRpcUrl: () =>
          this.networkController.state.providerConfig.rpcUrl,
        // network configuration-related
        getNetworkConfigurations: () =>
          this.networkController.state.networkConfigurations,
        upsertNetworkConfiguration:
          this.networkController.upsertNetworkConfiguration.bind(
            this.networkController,
          ),
        setActiveNetwork: (networkClientId) => {
          // setActiveNetwork is used for custom (non-infura) networks, and for these networks networkClientId === networkConfigurationId
          this.selectedNetworkController.setNetworkClientIdForMetamask(
            networkClientId,
          );
          this.networkController.setActiveNetwork(networkClientId);
        },
        findNetworkClientIdByChainId:
          this.networkController.findNetworkClientIdByChainId.bind(
            this.networkController,
          ),
        findNetworkConfigurationBy: this.findNetworkConfigurationBy.bind(this),
        getNetworkClientIdForDomain:
          this.selectedNetworkController.getNetworkClientIdForDomain.bind(
            this.selectedNetworkController,
          ),
        setNetworkClientIdForDomain:
          this.selectedNetworkController.setNetworkClientIdForDomain.bind(
            this.selectedNetworkController,
          ),

        getUseRequestQueue: this.preferencesController.getUseRequestQueue.bind(
          this.preferencesController,
        ),
        getProviderConfig: () => this.networkController.state.providerConfig,
        setProviderType: (type) => {
          // when using this format, type happens to be the same as the networkClientId...
          this.selectedNetworkController.setNetworkClientIdForMetamask(type);
          return this.networkController.setProviderType(type);
        },

        // Web3 shim-related
        getWeb3ShimUsageState: this.alertController.getWeb3ShimUsageState.bind(
          this.alertController,
        ),
        setWeb3ShimUsageRecorded:
          this.alertController.setWeb3ShimUsageRecorded.bind(
            this.alertController,
          ),

        ///: BEGIN:ONLY_INCLUDE_IF(build-mmi)
        handleMmiAuthenticate:
          this.institutionalFeaturesController.handleMmiAuthenticate.bind(
            this.institutionalFeaturesController,
          ),
        handleMmiCheckIfTokenIsPresent:
          this.mmiController.handleMmiCheckIfTokenIsPresent.bind(
            this.mmiController,
          ),
        handleMmiDashboardData: this.mmiController.handleMmiDashboardData.bind(
          this.mmiController,
        ),
        handleMmiSetAccountAndNetwork:
          this.mmiController.setAccountAndNetwork.bind(this.mmiController),
        handleMmiOpenAddHardwareWallet:
          this.mmiController.handleMmiOpenAddHardwareWallet.bind(
            this.mmiController,
          ),
        ///: END:ONLY_INCLUDE_IF
      }),
    );

    ///: BEGIN:ONLY_INCLUDE_IF(snaps)
    engine.push(
      createSnapsMethodMiddleware(subjectType === SubjectType.Snap, {
        getUnlockPromise: this.appStateController.getUnlockPromise.bind(
          this.appStateController,
        ),
        getSnaps: this.controllerMessenger.call.bind(
          this.controllerMessenger,
          'SnapController:getPermitted',
          origin,
        ),
        requestPermissions: async (requestedPermissions) =>
          await this.permissionController.requestPermissions(
            { origin },
            requestedPermissions,
          ),
        getPermissions: this.permissionController.getPermissions.bind(
          this.permissionController,
          origin,
        ),
        getSnapFile: this.controllerMessenger.call.bind(
          this.controllerMessenger,
          'SnapController:getFile',
          origin,
        ),
        installSnaps: this.controllerMessenger.call.bind(
          this.controllerMessenger,
          'SnapController:install',
          origin,
        ),
<<<<<<< HEAD
=======
        getIsLocked: () => {
          return !this.appStateController.isUnlocked;
        },
>>>>>>> 93a950fa
        ///: END:ONLY_INCLUDE_IF
        ///: BEGIN:ONLY_INCLUDE_IF(keyring-snaps)
        hasPermission: this.permissionController.hasPermission.bind(
          this.permissionController,
          origin,
        ),
        getSnap: this.controllerMessenger.call.bind(
          this.controllerMessenger,
          'SnapController:get',
        ),
        getAllSnaps: this.controllerMessenger.call.bind(
          this.controllerMessenger,
          'SnapController:getAll',
        ),
        handleSnapRpcRequest: (args) =>
          this.handleSnapRequest({ ...args, origin }),
        getAllowedKeyringMethods: keyringSnapPermissionsBuilder(
          this.subjectMetadataController,
          origin,
        ),
        ///: END:ONLY_INCLUDE_IF
        ///: BEGIN:ONLY_INCLUDE_IF(snaps)
      }),
    );
    ///: END:ONLY_INCLUDE_IF

    // filter and subscription polyfills
    engine.push(filterMiddleware);
    engine.push(subscriptionManager.middleware);
    if (subjectType !== SubjectType.Internal) {
      // permissions
      engine.push(
        this.permissionController.createPermissionMiddleware({
          origin,
        }),
      );
    }

    engine.push(this.metamaskMiddleware);

    engine.push(providerAsMiddleware(proxyProviderForDomain));

    return engine;
  }

  /**
   * TODO:LegacyProvider: Delete
   * A method for providing our public config info over a stream.
   * This includes info we like to be synchronous if possible, like
   * the current selected account, and network ID.
   *
   * Since synchronous methods have been deprecated in web3,
   * this is a good candidate for deprecation.
   *
   * @param {*} outStream - The stream to provide public config over.
   */
  setupPublicConfig(outStream) {
    const configStream = storeAsStream(this.publicConfigStore);

    pump(configStream, outStream, (err) => {
      configStream.destroy();
      if (err) {
        log.error(err);
      }
    });
  }

  /**
   * Adds a reference to a connection by origin. Ignores the 'metamask' origin.
   * Caller must ensure that the returned id is stored such that the reference
   * can be deleted later.
   *
   * @param {string} origin - The connection's origin string.
   * @param {object} options - Data associated with the connection
   * @param {object} options.engine - The connection's JSON Rpc Engine
   * @returns {string} The connection's id (so that it can be deleted later)
   */
  addConnection(origin, { engine }) {
    if (origin === ORIGIN_METAMASK) {
      return null;
    }

    if (!this.connections[origin]) {
      this.connections[origin] = {};
    }

    const id = nanoid();
    this.connections[origin][id] = {
      engine,
    };

    return id;
  }

  /**
   * Deletes a reference to a connection, by origin and id.
   * Ignores unknown origins.
   *
   * @param {string} origin - The connection's origin string.
   * @param {string} id - The connection's id, as returned from addConnection.
   */
  removeConnection(origin, id) {
    const connections = this.connections[origin];
    if (!connections) {
      return;
    }

    delete connections[id];

    if (Object.keys(connections).length === 0) {
      delete this.connections[origin];
    }
  }

  /**
   * Closes all connections for the given origin, and removes the references
   * to them.
   * Ignores unknown origins.
   *
   * @param {string} origin - The origin string.
   */
  removeAllConnections(origin) {
    const connections = this.connections[origin];
    if (!connections) {
      return;
    }

    Object.keys(connections).forEach((id) => {
      this.removeConnection(origin, id);
    });
  }

  /**
   * Causes the RPC engines associated with the connections to the given origin
   * to emit a notification event with the given payload.
   *
   * The caller is responsible for ensuring that only permitted notifications
   * are sent.
   *
   * Ignores unknown origins.
   *
   * @param {string} origin - The connection's origin string.
   * @param {unknown} payload - The event payload.
   */
  notifyConnections(origin, payload) {
    const connections = this.connections[origin];

    if (connections) {
      Object.values(connections).forEach((conn) => {
        if (conn.engine) {
          conn.engine.emit('notification', payload);
        }
      });
    }
  }

  /**
   * Causes the RPC engines associated with all connections to emit a
   * notification event with the given payload.
   *
   * If the "payload" parameter is a function, the payload for each connection
   * will be the return value of that function called with the connection's
   * origin.
   *
   * The caller is responsible for ensuring that only permitted notifications
   * are sent.
   *
   * @param {unknown} payload - The event payload, or payload getter function.
   */
  notifyAllConnections(payload) {
    const getPayload =
      typeof payload === 'function'
        ? (origin) => payload(origin)
        : () => payload;

    Object.keys(this.connections).forEach((origin) => {
      Object.values(this.connections[origin]).forEach(async (conn) => {
        if (conn.engine) {
          conn.engine.emit('notification', await getPayload(origin));
        }
      });
    });
  }

  // handlers

  /**
   * Handle a KeyringController update
   *
   * @param {object} state - the KC state
   * @returns {Promise<void>}
   * @private
   */
  async _onKeyringControllerUpdate(state) {
    const { keyrings } = state;
    const addresses = keyrings.reduce(
      (acc, { accounts }) => acc.concat(accounts),
      [],
    );

    if (!addresses.length) {
      return;
    }

    // Ensure preferences + identities controller know about all addresses
    this.preferencesController.syncAddresses(addresses);
    this.accountTracker.syncWithAddresses(addresses);
  }

  /**
   * Handle global application unlock.
   * Notifies all connections that the extension is unlocked, and which
   * account(s) are currently accessible, if any.
   */
  _onUnlock() {
    this.notifyAllConnections(async (origin) => {
      return {
        method: NOTIFICATION_NAMES.unlockStateChanged,
        params: {
          isUnlocked: true,
          accounts: await this.getPermittedAccounts(origin),
        },
      };
    });

    this.unMarkPasswordForgotten();

    // In the current implementation, this handler is triggered by a
    // KeyringController event. Other controllers subscribe to the 'unlock'
    // event of the MetaMaskController itself.
    this.emit('unlock');
  }

  /**
   * Handle global application lock.
   * Notifies all connections that the extension is locked.
   */
  _onLock() {
    this.notifyAllConnections({
      method: NOTIFICATION_NAMES.unlockStateChanged,
      params: {
        isUnlocked: false,
      },
    });

    // In the current implementation, this handler is triggered by a
    // KeyringController event. Other controllers subscribe to the 'lock'
    // event of the MetaMaskController itself.
    this.emit('lock');
  }

  /**
   * Handle memory state updates.
   * - Ensure isClientOpenAndUnlocked is updated
   * - Notifies all connections with the new provider network state
   *   - The external providers handle diffing the state
   *
   * @param newState
   */
  _onStateUpdate(newState) {
    this.isClientOpenAndUnlocked = newState.isUnlocked && this._isClientOpen;
    this._notifyChainChange();
  }

  // misc

  /**
   * A method for emitting the full MetaMask state to all registered listeners.
   *
   * @private
   */
  privateSendUpdate() {
    this.emit('update', this.getState());
  }

  /**
   * @returns {boolean} Whether the extension is unlocked.
   */
  isUnlocked() {
    return this.keyringController.state.isUnlocked;
  }

  //=============================================================================
  // MISCELLANEOUS
  //=============================================================================

  getExternalPendingTransactions(address) {
    return this.smartTransactionsController.getTransactions({
      addressFrom: address,
      status: 'pending',
    });
  }

  /**
   * Returns the nonce that will be associated with a transaction once approved
   *
   * @param {string} address - The hex string address for the transaction
   * @returns {Promise<number>}
   */
  async getPendingNonce(address) {
    const { nonceDetails, releaseLock } = await this.txController.getNonceLock(
      address,
    );

    const pendingNonce = nonceDetails.params.highestSuggested;

    releaseLock();
    return pendingNonce;
  }

  /**
   * Returns the next nonce according to the nonce-tracker
   *
   * @param {string} address - The hex string address for the transaction
   * @returns {Promise<number>}
   */
  async getNextNonce(address) {
    const nonceLock = await this.txController.getNonceLock(address);
    nonceLock.releaseLock();
    return nonceLock.nextNonce;
  }

  /**
   * Throw an artificial error in a timeout handler for testing purposes.
   *
   * @param message - The error message.
   * @deprecated This is only mean to facilitiate E2E testing. We should not
   * use this for handling errors.
   */
  throwTestError(message) {
    setTimeout(() => {
      const error = new Error(message);
      error.name = 'TestError';
      throw error;
    });
  }

  /**
   * A method for setting TransactionController event listeners
   */
  _addTransactionControllerListeners() {
    const transactionMetricsRequest = this.getTransactionMetricsRequest();

    this.txController.hub.on(
      'post-transaction-balance-updated',
      handlePostTransactionBalanceUpdate.bind(null, transactionMetricsRequest),
    );

    this.txController.hub.on('unapprovedTransaction', (transactionMeta) =>
      handleTransactionAdded(transactionMetricsRequest, { transactionMeta }),
    );

    this.txController.hub.on(
      'transaction-approved',
      handleTransactionApproved.bind(null, transactionMetricsRequest),
    );

    this.txController.hub.on(
      'transaction-dropped',
      handleTransactionDropped.bind(null, transactionMetricsRequest),
    );

    this.txController.hub.on(
      'transaction-confirmed',
      handleTransactionConfirmed.bind(null, transactionMetricsRequest),
    );

    this.txController.hub.on(
      'transaction-failed',
      handleTransactionFailed.bind(null, transactionMetricsRequest),
    );

    this.txController.hub.on('transaction-new-swap', ({ transactionMeta }) => {
      this.swapsController.setTradeTxId(transactionMeta.id);
    });

    this.txController.hub.on(
      'transaction-new-swap-approval',
      ({ transactionMeta }) => {
        this.swapsController.setApproveTxId(transactionMeta.id);
      },
    );

    this.txController.hub.on(
      'transaction-rejected',
      handleTransactionRejected.bind(null, transactionMetricsRequest),
    );

    this.txController.hub.on(
      'transaction-submitted',
      handleTransactionSubmitted.bind(null, transactionMetricsRequest),
    );

    this.txController.hub.on(
      'transaction-status-update',
      ({ transactionMeta }) => {
        this._onFinishedTransaction(transactionMeta);
      },
    );
  }

  getTransactionMetricsRequest() {
    const controllerActions = {
      // Metametrics Actions
      createEventFragment: this.metaMetricsController.createEventFragment.bind(
        this.metaMetricsController,
      ),
      finalizeEventFragment:
        this.metaMetricsController.finalizeEventFragment.bind(
          this.metaMetricsController,
        ),
      getEventFragmentById:
        this.metaMetricsController.getEventFragmentById.bind(
          this.metaMetricsController,
        ),
      getParticipateInMetrics: () =>
        this.metaMetricsController.state.participateInMetaMetrics,
      trackEvent: this.metaMetricsController.trackEvent.bind(
        this.metaMetricsController,
      ),
      updateEventFragment: this.metaMetricsController.updateEventFragment.bind(
        this.metaMetricsController,
      ),
      // Other dependencies
      getAccountType: this.getAccountType.bind(this),
      getDeviceModel: this.getDeviceModel.bind(this),
      getEIP1559GasFeeEstimates:
        this.gasFeeController.fetchGasFeeEstimates.bind(this.gasFeeController),
      getSelectedAddress: () =>
        this.preferencesController.store.getState().selectedAddress,
      getTokenStandardAndDetails: this.getTokenStandardAndDetails.bind(this),
      getTransaction: (id) =>
        this.txController.state.transactions.find((tx) => tx.id === id),
    };
    return {
      ...controllerActions,
      snapAndHardwareMessenger: this.controllerMessenger.getRestricted({
        name: 'SnapAndHardwareMessenger',
        allowedActions: [
          'KeyringController:getKeyringForAccount',
          'SnapController:get',
          'AccountsController:getSelectedAccount',
        ],
      }),
      provider: this.provider,
    };
  }

  //=============================================================================
  // CONFIG
  //=============================================================================

  /**
   * Returns the first network configuration object that matches at least one field of the
   * provided search criteria. Returns null if no match is found
   *
   * @param {object} rpcInfo - The RPC endpoint properties and values to check.
   * @returns {object} rpcInfo found in the network configurations list
   */
  findNetworkConfigurationBy(rpcInfo) {
    const { networkConfigurations } = this.networkController.state;
    const networkConfiguration = Object.values(networkConfigurations).find(
      (configuration) => {
        return Object.keys(rpcInfo).some((key) => {
          return configuration[key] === rpcInfo[key];
        });
      },
    );

    return networkConfiguration || null;
  }

  /**
   * Sets the Ledger Live preference to use for Ledger hardware wallet support
   *
   * @deprecated This method is deprecated and will be removed in the future.
   * Only webhid connections are supported in chrome and u2f in firefox.
   */
  async setLedgerTransportPreference() {
    const transportType = window.navigator.hid
      ? LedgerTransportTypes.webhid
      : LedgerTransportTypes.u2f;
    const keyring = await this.getKeyringForDevice(HardwareDeviceNames.ledger);
    if (keyring?.updateTransportMethod) {
      return keyring.updateTransportMethod(transportType).catch((e) => {
        throw e;
      });
    }

    return undefined;
  }

  /**
   * A method for initializing storage the first time.
   *
   * @param {object} initState - The default state to initialize with.
   * @private
   */
  recordFirstTimeInfo(initState) {
    if (!('firstTimeInfo' in initState)) {
      const version = this.platform.getVersion();
      initState.firstTimeInfo = {
        version,
        date: Date.now(),
      };
    }
  }

  // TODO: Replace isClientOpen methods with `controllerConnectionChanged` events.
  /* eslint-disable accessor-pairs */
  /**
   * A method for recording whether the MetaMask user interface is open or not.
   *
   * @param {boolean} open
   */
  set isClientOpen(open) {
    this._isClientOpen = open;
    this.detectTokensController.isOpen = open;
  }
  /* eslint-enable accessor-pairs */

  /**
   * A method that is called by the background when all instances of metamask are closed.
   * Currently used to stop polling in the gasFeeController.
   */
  onClientClosed() {
    try {
      this.gasFeeController.stopPolling();
      this.appStateController.clearPollingTokens();
    } catch (error) {
      console.error(error);
    }
  }

  /**
   * A method that is called by the background when a particular environment type is closed (fullscreen, popup, notification).
   * Currently used to stop polling in the gasFeeController for only that environement type
   *
   * @param environmentType
   */
  onEnvironmentTypeClosed(environmentType) {
    const appStatePollingTokenType =
      POLLING_TOKEN_ENVIRONMENT_TYPES[environmentType];
    const pollingTokensToDisconnect =
      this.appStateController.store.getState()[appStatePollingTokenType];
    pollingTokensToDisconnect.forEach((pollingToken) => {
      this.gasFeeController.disconnectPoller(pollingToken);
      this.appStateController.removePollingToken(
        pollingToken,
        appStatePollingTokenType,
      );
    });
  }

  /**
   * Adds a domain to the PhishingController safelist
   *
   * @param {string} hostname - the domain to safelist
   */
  safelistPhishingDomain(hostname) {
    return this.phishingController.bypass(hostname);
  }

  async backToSafetyPhishingWarning() {
    const extensionURL = this.platform.getExtensionURL();
    await this.platform.switchToAnotherURL(undefined, extensionURL);
  }

  /**
   * Locks MetaMask
   */
  setLocked() {
    return this.keyringController.setLocked();
  }

  removePermissionsFor = (subjects) => {
    try {
      this.permissionController.revokePermissions(subjects);
    } catch (exp) {
      if (!(exp instanceof PermissionsRequestNotFoundError)) {
        throw exp;
      }
    }
  };

  ///: BEGIN:ONLY_INCLUDE_IF(snaps)
  updateCaveat = (origin, target, caveatType, caveatValue) => {
    try {
      this.controllerMessenger.call(
        'PermissionController:updateCaveat',
        origin,
        target,
        caveatType,
        caveatValue,
      );
    } catch (exp) {
      if (!(exp instanceof PermissionsRequestNotFoundError)) {
        throw exp;
      }
    }
  };
  ///: END:ONLY_INCLUDE_IF

  updateNetworksList = (sortedNetworkList) => {
    try {
      this.networkOrderController.updateNetworksList(sortedNetworkList);
    } catch (err) {
      log.error(err.message);
      throw err;
    }
  };
<<<<<<< HEAD
=======

  updateAccountsList = (pinnedAccountList) => {
    try {
      this.accountOrderController.updateAccountsList(pinnedAccountList);
    } catch (err) {
      log.error(err.message);
      throw err;
    }
  };

  updateHiddenAccountsList = (hiddenAccountList) => {
    try {
      this.accountOrderController.updateHiddenAccountsList(hiddenAccountList);
    } catch (err) {
      log.error(err.message);
      throw err;
    }
  };
>>>>>>> 93a950fa

  rejectPermissionsRequest = (requestId) => {
    try {
      this.permissionController.rejectPermissionsRequest(requestId);
    } catch (exp) {
      if (!(exp instanceof PermissionsRequestNotFoundError)) {
        throw exp;
      }
    }
  };

  acceptPermissionsRequest = (request) => {
    try {
      this.permissionController.acceptPermissionsRequest(request);
    } catch (exp) {
      if (!(exp instanceof PermissionsRequestNotFoundError)) {
        throw exp;
      }
    }
  };

  resolvePendingApproval = async (id, value, options) => {
    try {
      await this.approvalController.accept(id, value, options);
    } catch (exp) {
      if (!(exp instanceof ApprovalRequestNotFoundError)) {
        throw exp;
      }
    }
  };

  rejectPendingApproval = (id, error) => {
    try {
      this.approvalController.reject(
        id,
        new EthereumRpcError(error.code, error.message, error.data),
      );
    } catch (exp) {
      if (!(exp instanceof ApprovalRequestNotFoundError)) {
        throw exp;
      }
    }
  };

  async securityProviderRequest(requestData, methodName) {
    const { currentLocale, transactionSecurityCheckEnabled } =
      this.preferencesController.store.getState();

    if (transactionSecurityCheckEnabled) {
      const chainId = Number(
        hexToDecimal(this.networkController.state.providerConfig.chainId),
      );

      try {
        const securityProviderResponse = await securityProviderCheck(
          requestData,
          methodName,
          chainId,
          currentLocale,
        );

        return securityProviderResponse;
      } catch (err) {
        log.error(err.message);
        throw err;
      }
    }

    return null;
  }

  async _onAccountChange(newAddress) {
    const permittedAccountsMap = getPermittedAccountsByOrigin(
      this.permissionController.state,
    );

    for (const [origin, accounts] of permittedAccountsMap.entries()) {
      if (accounts.includes(newAddress)) {
        this._notifyAccountsChange(origin, accounts);
      }
    }

    await this.txController.updateIncomingTransactions();
  }

  async _notifyAccountsChange(origin, newAccounts) {
    if (this.isUnlocked()) {
      this.notifyConnections(origin, {
        method: NOTIFICATION_NAMES.accountsChanged,
        // This should be the same as the return value of `eth_accounts`,
        // namely an array of the current / most recently selected Ethereum
        // account.
        params:
          newAccounts.length < 2
            ? // If the length is 1 or 0, the accounts are sorted by definition.
              newAccounts
            : // If the length is 2 or greater, we have to execute
              // `eth_accounts` vi this method.
              await this.getPermittedAccounts(origin),
      });
    }

    this.permissionLogController.updateAccountsHistory(origin, newAccounts);
  }

  _notifyChainChange() {
    if (this.preferencesController.getUseRequestQueue()) {
      this.notifyAllConnections((origin) => ({
        method: NOTIFICATION_NAMES.chainChanged,
        params: this.getProviderNetworkState(origin),
      }));
    } else {
      this.notifyAllConnections({
        method: NOTIFICATION_NAMES.chainChanged,
        params: this.getProviderNetworkState(),
      });
    }
  }

  async _onFinishedTransaction(transactionMeta) {
    if (
      ![TransactionStatus.confirmed, TransactionStatus.failed].includes(
        transactionMeta.status,
      )
    ) {
      return;
    }

    await this._createTransactionNotifcation(transactionMeta);
    this._updateNFTOwnership(transactionMeta);
    this._trackTransactionFailure(transactionMeta);
  }

  async _createTransactionNotifcation(transactionMeta) {
    const { chainId } = transactionMeta;
    let rpcPrefs = {};

    if (chainId) {
      const { networkConfigurations } = this.networkController.state;

      const matchingNetworkConfig = Object.values(networkConfigurations).find(
        (networkConfiguration) => networkConfiguration.chainId === chainId,
      );

      rpcPrefs = matchingNetworkConfig?.rpcPrefs ?? {};
    }

    try {
      await this.platform.showTransactionNotification(
        transactionMeta,
        rpcPrefs,
      );
    } catch (error) {
      log.error('Failed to create transaction notification', error);
    }
  }

  _updateNFTOwnership(transactionMeta) {
    // if this is a transferFrom method generated from within the app it may be an NFT transfer transaction
    // in which case we will want to check and update ownership status of the transferred NFT.

    const { type, txParams, chainId } = transactionMeta;

    if (
      type !== TransactionType.tokenMethodTransferFrom ||
      txParams === undefined
    ) {
      return;
    }

    const { data, to: contractAddress, from: userAddress } = txParams;
    const transactionData = parseStandardTokenTransactionData(data);

    // Sometimes the tokenId value is parsed as "_value" param. Not seeing this often any more, but still occasionally:
    // i.e. call approve() on BAYC contract - https://etherscan.io/token/0xbc4ca0eda7647a8ab7c2061c2e118a18a936f13d#writeContract, and tokenId shows up as _value,
    // not sure why since it doesn't match the ERC721 ABI spec we use to parse these transactions - https://github.com/MetaMask/metamask-eth-abis/blob/d0474308a288f9252597b7c93a3a8deaad19e1b2/src/abis/abiERC721.ts#L62.
    const transactionDataTokenId =
      getTokenIdParam(transactionData) ?? getTokenValueParam(transactionData);

    const { allNfts } = this.nftController.state;

    // check if its a known NFT
    const knownNft = allNfts?.[userAddress]?.[chainId]?.find(
      ({ address, tokenId }) =>
        isEqualCaseInsensitive(address, contractAddress) &&
        tokenId === transactionDataTokenId,
    );

    // if it is we check and update ownership status.
    if (knownNft) {
      this.nftController.checkAndUpdateSingleNftOwnershipStatus(
        knownNft,
        false,
        // TODO add networkClientId once it is available in the transactionMeta
        // the chainId previously passed here didn't actually allow us to check for ownership on a non globally selected network
        // because the check would use the provider for the globally selected network, not the chainId passed here.
        { userAddress },
      );
    }
  }

  _trackTransactionFailure(transactionMeta) {
    const { txReceipt } = transactionMeta;
    const metamaskState = this.getState();

    if (!txReceipt || txReceipt.status !== '0x0') {
      return;
    }

    this.metaMetricsController.trackEvent(
      {
        event: 'Tx Status Update: On-Chain Failure',
        category: MetaMetricsEventCategory.Background,
        properties: {
          action: 'Transactions',
          errorMessage: transactionMeta.simulationFails?.reason,
          numberOfTokens: metamaskState.tokens.length,
          numberOfAccounts: Object.keys(metamaskState.accounts).length,
        },
      },
      {
        matomoEvent: true,
      },
    );
  }

  _onUserOperationAdded(userOperationMeta) {
    const transactionMeta = this.txController.state.transactions.find(
      (tx) => tx.id === userOperationMeta.id,
    );

    if (!transactionMeta) {
      return;
    }

    if (transactionMeta.type === TransactionType.swap) {
      this.txController.hub.emit('transaction-new-swap', {
        transactionMeta,
      });
    } else if (transactionMeta.type === TransactionType.swapApproval) {
      this.txController.hub.emit('transaction-new-swap-approval', {
        transactionMeta,
      });
    }
  }

  _onUserOperationTransactionUpdated(transactionMeta) {
    transactionMeta.txParams.from =
      this.preferencesController.getSelectedAddress();

    const transactionExists = this.txController.state.transactions.some(
      (tx) => tx.id === transactionMeta.id,
    );

    if (!transactionExists) {
      this.txController.state.transactions.push(transactionMeta);
    }

    this.txController.updateTransaction(
      transactionMeta,
      'Generated from user operation',
    );

    this.txController.hub.emit('transaction-status-update', {
      transactionMeta,
    });
  }
}<|MERGE_RESOLUTION|>--- conflicted
+++ resolved
@@ -84,10 +84,7 @@
   buildSnapEndowmentSpecifications,
   buildSnapRestrictedMethodSpecifications,
 } from '@metamask/snaps-controllers';
-<<<<<<< HEAD
-=======
 import { createSnapsMethodMiddleware } from '@metamask/snaps-rpc-methods';
->>>>>>> 93a950fa
 ///: END:ONLY_INCLUDE_IF
 
 import { AccountsController } from '@metamask/accounts-controller';
@@ -118,11 +115,7 @@
   ERC721,
 } from '@metamask/controller-utils';
 import { wordlist } from '@metamask/scure-bip39/dist/wordlists/english';
-<<<<<<< HEAD
-///: BEGIN:ONLY_INCLUDE_IF(petnames)
-=======
-
->>>>>>> 93a950fa
+
 import {
   NameController,
   ENSNameProvider,
@@ -130,10 +123,6 @@
   TokenNameProvider,
   LensNameProvider,
 } from '@metamask/name-controller';
-<<<<<<< HEAD
-///: END:ONLY_INCLUDE_IF
-=======
->>>>>>> 93a950fa
 
 import {
   QueuedRequestController,
@@ -149,10 +138,7 @@
 } from '@metamask/transaction-controller';
 
 import { BrowserRuntimePostMessageStream } from '@metamask/post-message-stream';
-<<<<<<< HEAD
-=======
-
->>>>>>> 93a950fa
+
 ///: BEGIN:ONLY_INCLUDE_IF(build-mmi)
 import { toChecksumHexAddress } from '../../shared/modules/hexstring-utils';
 ///: END:ONLY_INCLUDE_IF
@@ -237,16 +223,9 @@
 import { keyringSnapPermissionsBuilder } from './lib/keyring-snaps-permissions';
 ///: END:ONLY_INCLUDE_IF
 
-<<<<<<< HEAD
-///: BEGIN:ONLY_INCLUDE_IF(petnames)
-import { SnapsNameProvider } from './lib/SnapsNameProvider';
-import { AddressBookPetnamesBridge } from './lib/AddressBookPetnamesBridge';
-///: END:ONLY_INCLUDE_IF
-=======
 import { SnapsNameProvider } from './lib/SnapsNameProvider';
 import { AddressBookPetnamesBridge } from './lib/AddressBookPetnamesBridge';
 import { AccountIdentitiesPetnamesBridge } from './lib/AccountIdentitiesPetnamesBridge';
->>>>>>> 93a950fa
 
 ///: BEGIN:ONLY_INCLUDE_IF(blockaid)
 import { createPPOMMiddleware } from './lib/ppom/ppom-middleware';
@@ -264,23 +243,11 @@
 import AccountTracker from './lib/account-tracker';
 import createDupeReqFilterMiddleware from './lib/createDupeReqFilterMiddleware';
 import createLoggerMiddleware from './lib/createLoggerMiddleware';
-<<<<<<< HEAD
-import {
-  createMethodMiddleware,
-  ///: BEGIN:ONLY_INCLUDE_IF(snaps)
-  createSnapMethodMiddleware,
-  ///: END:ONLY_INCLUDE_IF
-} from './lib/rpc-method-middleware';
-import createOriginMiddleware from './lib/createOriginMiddleware';
-import createTabIdMiddleware from './lib/createTabIdMiddleware';
-import { NetworkOrderController } from './controllers/network-order';
-=======
 import { createMethodMiddleware } from './lib/rpc-method-middleware';
 import createOriginMiddleware from './lib/createOriginMiddleware';
 import createTabIdMiddleware from './lib/createTabIdMiddleware';
 import { NetworkOrderController } from './controllers/network-order';
 import { AccountOrderController } from './controllers/account-order';
->>>>>>> 93a950fa
 import createOnboardingMiddleware from './lib/createOnboardingMiddleware';
 import { setupMultiplex } from './lib/stream-utils';
 import EnsController from './controllers/ens';
@@ -311,13 +278,6 @@
   NOTIFICATION_NAMES,
   PermissionLogController,
   unrestrictedMethods,
-<<<<<<< HEAD
-  ///: BEGIN:ONLY_INCLUDE_IF(snaps)
-  buildSnapEndowmentSpecifications,
-  buildSnapRestrictedMethodSpecifications,
-  ///: END:ONLY_INCLUDE_IF
-=======
->>>>>>> 93a950fa
 } from './controllers/permissions';
 import createRPCMethodTrackingMiddleware from './lib/createRPCMethodTrackingMiddleware';
 import { securityProviderCheck } from './lib/security-provider-helpers';
@@ -325,20 +285,14 @@
 import { IndexedDBPPOMStorage } from './lib/ppom/indexed-db-backend';
 ///: END:ONLY_INCLUDE_IF
 import { updateCurrentLocale } from './translate';
-<<<<<<< HEAD
-=======
 import { TrezorOffscreenBridge } from './lib/offscreen-bridge/trezor-offscreen-bridge';
 import { LedgerOffscreenBridge } from './lib/offscreen-bridge/ledger-offscreen-bridge';
->>>>>>> 93a950fa
 ///: BEGIN:ONLY_INCLUDE_IF(keyring-snaps)
 import { snapKeyringBuilder, getAccountsBySnapId } from './lib/snap-keyring';
 ///: END:ONLY_INCLUDE_IF
 import { encryptorFactory } from './lib/encryptor-factory';
-<<<<<<< HEAD
-=======
 import { addDappTransaction, addTransaction } from './lib/transaction/util';
 import { LatticeKeyringOffscreen } from './lib/offscreen-bridge/lattice-offscreen-keyring';
->>>>>>> 93a950fa
 
 export const METAMASK_CONTROLLER_EVENTS = {
   // Fired after state changes that impact the extension badge (unapproved msg count)
@@ -612,12 +566,6 @@
       getNetworkClientById: this.networkController.getNetworkClientById.bind(
         this.networkController,
       ),
-<<<<<<< HEAD
-      getERC20TokenName: this.assetsContractController.getERC20TokenName.bind(
-        this.assetsContractController,
-      ),
-=======
->>>>>>> 93a950fa
       config: {
         provider: this.provider,
         selectedAddress:
@@ -738,13 +686,9 @@
       allowedActions: [
         'NetworkController:getEIP1559Compatibility',
         'NetworkController:getNetworkClientById',
-<<<<<<< HEAD
-      ],
-=======
         'NetworkController:getState',
       ],
       allowedEvents: ['NetworkController:stateChange'],
->>>>>>> 93a950fa
     });
 
     const gasApiBaseUrl = process.env.SWAPS_USE_DEV_APIS
@@ -858,8 +802,6 @@
       messenger: networkOrderMessenger,
       state: initState.NetworkOrderController,
     });
-<<<<<<< HEAD
-=======
 
     const accountOrderMessenger = this.controllerMessenger.getRestricted({
       name: 'AccountOrderController',
@@ -895,18 +837,12 @@
       state: initState.AccountsController,
     });
 
->>>>>>> 93a950fa
     // token exchange rate tracker
     this.tokenRatesController = new TokenRatesController(
       {
         chainId: this.networkController.state.providerConfig.chainId,
         ticker: this.networkController.state.providerConfig.ticker,
-<<<<<<< HEAD
-        selectedAddress: () =>
-          this.accountsController.getSelectedAccount().address,
-=======
         selectedAddress: this.accountsController.getSelectedAccount().address,
->>>>>>> 93a950fa
         onTokensStateChange: (listener) =>
           this.tokensController.subscribe(listener),
         onNetworkStateChange: networkControllerMessenger.subscribe.bind(
@@ -1011,15 +947,12 @@
         );
       }
       ///: END:ONLY_INCLUDE_IF
-<<<<<<< HEAD
-=======
     } else {
       additionalKeyrings.push(
         hardwareKeyringBuilderFactory(TrezorKeyring, TrezorOffscreenBridge),
         hardwareKeyringBuilderFactory(LedgerKeyring, LedgerOffscreenBridge),
         keyringBuilderFactory(LatticeKeyringOffscreen),
       );
->>>>>>> 93a950fa
     }
 
     ///: BEGIN:ONLY_INCLUDE_IF(keyring-snaps)
@@ -1110,35 +1043,6 @@
       },
     );
 
-<<<<<<< HEAD
-    const accountsControllerMessenger = this.controllerMessenger.getRestricted({
-      name: 'AccountsController',
-      allowedEvents: [
-        'SnapController:stateChange',
-        'KeyringController:accountRemoved',
-        'KeyringController:stateChange',
-        'AccountsController:selectedAccountChange',
-      ],
-      allowedActions: [
-        'AccountsController:setCurrentAccount',
-        'AccountsController:setAccountName',
-        'AccountsController:listAccounts',
-        'AccountsController:getSelectedAccount',
-        'AccountsController:getAccountByAddress',
-        'AccountsController:updateAccounts',
-        'KeyringController:getAccounts',
-        'KeyringController:getKeyringsByType',
-        'KeyringController:getKeyringForAccount',
-      ],
-    });
-
-    this.accountsController = new AccountsController({
-      messenger: accountsControllerMessenger,
-      state: initState.AccountsController,
-    });
-
-=======
->>>>>>> 93a950fa
     this.permissionController = new PermissionController({
       messenger: this.controllerMessenger.getRestricted({
         name: 'PermissionController',
@@ -1387,7 +1291,6 @@
     });
 
     ///: END:ONLY_INCLUDE_IF
-<<<<<<< HEAD
 
     // account tracker watches balances, nonces, and any code at their address
     this.accountTracker = new AccountTracker({
@@ -1425,45 +1328,6 @@
       }
     });
 
-=======
-
-    // account tracker watches balances, nonces, and any code at their address
-    this.accountTracker = new AccountTracker({
-      provider: this.provider,
-      blockTracker: this.blockTracker,
-      getCurrentChainId: () =>
-        this.networkController.state.providerConfig.chainId,
-      getNetworkIdentifier: (providerConfig) => {
-        const { type, rpcUrl } =
-          providerConfig ?? this.networkController.state.providerConfig;
-        return type === NETWORK_TYPES.RPC ? rpcUrl : type;
-      },
-      preferencesController: this.preferencesController,
-      onboardingController: this.onboardingController,
-      controllerMessenger: this.controllerMessenger.getRestricted({
-        name: 'AccountTracker',
-        allowedEvents: ['AccountsController:selectedAccountChange'],
-        allowedActions: ['AccountsController:getSelectedAccount'],
-      }),
-      initState: { accounts: {} },
-      onAccountRemoved: this.controllerMessenger.subscribe.bind(
-        this.controllerMessenger,
-        'KeyringController:accountRemoved',
-      ),
-    });
-
-    // start and stop polling for balances based on activeControllerConnections
-    this.on('controllerConnectionChanged', (activeControllerConnections) => {
-      const { completedOnboarding } =
-        this.onboardingController.store.getState();
-      if (activeControllerConnections > 0 && completedOnboarding) {
-        this.triggerNetworkrequests();
-      } else {
-        this.stopNetworkRequests();
-      }
-    });
-
->>>>>>> 93a950fa
     this.onboardingController.store.subscribe(
       previousValueComparator(async (prevState, currState) => {
         const { completedOnboarding: prevCompletedOnboarding } = prevState;
@@ -1474,16 +1338,6 @@
       }, this.onboardingController.store.getState()),
     );
 
-<<<<<<< HEAD
-    this.cachedBalancesController = new CachedBalancesController({
-      accountTracker: this.accountTracker,
-      getCurrentChainId: () =>
-        this.networkController.state.providerConfig.chainId,
-      initState: initState.CachedBalancesController,
-    });
-
-=======
->>>>>>> 93a950fa
     ///: BEGIN:ONLY_INCLUDE_IF(desktop)
     this.desktopController = new DesktopController({
       initState: initState.DesktopController,
@@ -1844,10 +1698,6 @@
       initState.SmartTransactionsController,
     );
 
-<<<<<<< HEAD
-    ///: BEGIN:ONLY_INCLUDE_IF(petnames)
-=======
->>>>>>> 93a950fa
     const isExternalNameSourcesEnabled = () =>
       this.preferencesController.store.getState().useExternalNameSources;
 
@@ -1909,10 +1759,6 @@
           'NetworkController:getNetworkClientById',
         ],
       }),
-<<<<<<< HEAD
-    }).init();
-    ///: END:ONLY_INCLUDE_IF
-=======
       state: initState.UserOperationController,
     });
 
@@ -1925,7 +1771,6 @@
       'transaction-updated',
       this._onUserOperationTransactionUpdated.bind(this),
     );
->>>>>>> 93a950fa
 
     // ensure accountTracker updates balances after network change
     networkControllerMessenger.subscribe(
@@ -2079,10 +1924,7 @@
       SubjectMetadataController: this.subjectMetadataController,
       AnnouncementController: this.announcementController,
       NetworkOrderController: this.networkOrderController,
-<<<<<<< HEAD
-=======
       AccountOrderController: this.accountOrderController,
->>>>>>> 93a950fa
       GasFeeController: this.gasFeeController,
       TokenListController: this.tokenListController,
       TokensController: this.tokensController,
@@ -2110,14 +1952,8 @@
       ///: BEGIN:ONLY_INCLUDE_IF(blockaid)
       PPOMController: this.ppomController,
       ///: END:ONLY_INCLUDE_IF
-<<<<<<< HEAD
-      ///: BEGIN:ONLY_INCLUDE_IF(petnames)
-      NameController: this.nameController,
-      ///: END:ONLY_INCLUDE_IF
-=======
       NameController: this.nameController,
       UserOperationController: this.userOperationController,
->>>>>>> 93a950fa
       ...resetOnRestartStore,
     });
 
@@ -2139,10 +1975,7 @@
         SubjectMetadataController: this.subjectMetadataController,
         AnnouncementController: this.announcementController,
         NetworkOrderController: this.networkOrderController,
-<<<<<<< HEAD
-=======
         AccountOrderController: this.accountOrderController,
->>>>>>> 93a950fa
         GasFeeController: this.gasFeeController,
         TokenListController: this.tokenListController,
         TokensController: this.tokensController,
@@ -2166,14 +1999,8 @@
           this.institutionalFeaturesController.store,
         MmiConfigurationController: this.mmiConfigurationController.store,
         ///: END:ONLY_INCLUDE_IF
-<<<<<<< HEAD
-        ///: BEGIN:ONLY_INCLUDE_IF(petnames)
-        NameController: this.nameController,
-        ///: END:ONLY_INCLUDE_IF
-=======
         NameController: this.nameController,
         UserOperationController: this.userOperationController,
->>>>>>> 93a950fa
         ...resetOnRestartStore,
       },
       controllerMessenger: this.controllerMessenger,
@@ -2396,43 +2223,6 @@
     const snapEncryptor = encryptorFactory(10_000);
 
     return {
-<<<<<<< HEAD
-      ...buildSnapEndowmentSpecifications(),
-      ...buildSnapRestrictedMethodSpecifications({
-        encrypt: snapEncryptor.encrypt,
-        decrypt: snapEncryptor.decrypt,
-        getLocale: this.getLocale.bind(this),
-        clearSnapState: this.controllerMessenger.call.bind(
-          this.controllerMessenger,
-          'SnapController:clearSnapState',
-        ),
-        getMnemonic: this.getPrimaryKeyringMnemonic.bind(this),
-        getUnlockPromise: this.appStateController.getUnlockPromise.bind(
-          this.appStateController,
-        ),
-        getSnap: this.controllerMessenger.call.bind(
-          this.controllerMessenger,
-          'SnapController:get',
-        ),
-        handleSnapRpcRequest: this.handleSnapRequest.bind(this),
-        getSnapState: this.controllerMessenger.call.bind(
-          this.controllerMessenger,
-          'SnapController:getSnapState',
-        ),
-        showDialog: (origin, type, content, placeholder) =>
-          this.approvalController.addAndShowApprovalRequest({
-            origin,
-            type: SNAP_DIALOG_TYPES[type],
-            requestData: { content, placeholder },
-          }),
-        showNativeNotification: (origin, args) =>
-          this.controllerMessenger.call(
-            'RateLimitController:call',
-            origin,
-            'showNativeNotification',
-            origin,
-            args.message,
-=======
       ...buildSnapEndowmentSpecifications(Object.keys(ExcludedSnapEndowments)),
       ...buildSnapRestrictedMethodSpecifications(
         Object.keys(ExcludedSnapPermissions),
@@ -2443,7 +2233,6 @@
           clearSnapState: this.controllerMessenger.call.bind(
             this.controllerMessenger,
             'SnapController:clearSnapState',
->>>>>>> 93a950fa
           ),
           getMnemonic: this.getPrimaryKeyringMnemonic.bind(this),
           getUnlockPromise: this.appStateController.getUnlockPromise.bind(
@@ -2515,16 +2304,7 @@
           ///: END:ONLY_INCLUDE_IF
           ///: BEGIN:ONLY_INCLUDE_IF(snaps)
         },
-<<<<<<< HEAD
-        ///: END:ONLY_INCLUDE_IF
-        ///: BEGIN:ONLY_INCLUDE_IF(keyring-snaps)
-        getSnapKeyring: this.getSnapKeyring.bind(this),
-        ///: END:ONLY_INCLUDE_IF
-        ///: BEGIN:ONLY_INCLUDE_IF(snaps)
-      }),
-=======
-      ),
->>>>>>> 93a950fa
+      ),
     };
   }
 
@@ -2608,27 +2388,6 @@
     );
 
     ///: BEGIN:ONLY_INCLUDE_IF(snaps)
-<<<<<<< HEAD
-    // Record Snap metadata whenever a Snap is added to state.
-    this.controllerMessenger.subscribe(
-      `${this.snapController.name}:snapAdded`,
-      (snap, svgIcon = null) => {
-        const {
-          manifest: { proposedName },
-          version,
-        } = snap;
-        this.subjectMetadataController.addSubjectMetadata({
-          subjectType: SubjectType.Snap,
-          name: proposedName,
-          origin: snap.id,
-          version,
-          svgIcon,
-        });
-      },
-    );
-
-=======
->>>>>>> 93a950fa
     this.controllerMessenger.subscribe(
       `${this.snapController.name}:snapInstalled`,
       (truncatedSnap, origin) => {
@@ -2699,12 +2458,6 @@
 
         this.dismissNotifications(notificationIds);
 
-<<<<<<< HEAD
-    this.controllerMessenger.subscribe(
-      `${this.snapController.name}:snapUninstalled`,
-      (truncatedSnap) => {
-=======
->>>>>>> 93a950fa
         const snapId = truncatedSnap.id;
         const snapCategory = this._getSnapMetadata(snapId)?.category;
         this.metaMetricsController.trackEvent({
@@ -2971,18 +2724,10 @@
           preferencesController,
         ),
       ///: END:ONLY_INCLUDE_IF
-<<<<<<< HEAD
-      ///: BEGIN:ONLY_INCLUDE_IF(petnames)
-=======
->>>>>>> 93a950fa
       setUseExternalNameSources:
         preferencesController.setUseExternalNameSources.bind(
           preferencesController,
         ),
-<<<<<<< HEAD
-      ///: END:ONLY_INCLUDE_IF
-=======
->>>>>>> 93a950fa
       setUseRequestQueue: this.setUseRequestQueue.bind(this),
       setIpfsGateway: preferencesController.setIpfsGateway.bind(
         preferencesController,
@@ -3408,25 +3153,14 @@
       markNotificationsAsRead: this.markNotificationsAsRead.bind(this),
       updateCaveat: this.updateCaveat.bind(this),
       updateNetworksList: this.updateNetworksList.bind(this),
-<<<<<<< HEAD
-=======
       updateAccountsList: this.updateAccountsList.bind(this),
       updateHiddenAccountsList: this.updateHiddenAccountsList.bind(this),
->>>>>>> 93a950fa
       getPhishingResult: async (website) => {
         await phishingController.maybeUpdateState();
 
         return phishingController.test(website);
       },
       ///: END:ONLY_INCLUDE_IF
-<<<<<<< HEAD
-      ///: BEGIN:ONLY_INCLUDE_IF(keyring-snaps)
-      updateSnapRegistry: this.preferencesController.updateSnapRegistry.bind(
-        preferencesController,
-      ),
-      ///: END:ONLY_INCLUDE_IF
-=======
->>>>>>> 93a950fa
       ///: BEGIN:ONLY_INCLUDE_IF(desktop)
       // Desktop
       getDesktopEnabled: this.desktopController.getDesktopEnabled.bind(
@@ -3590,18 +3324,10 @@
       // E2E testing
       throwTestError: this.throwTestError.bind(this),
 
-<<<<<<< HEAD
-      ///: BEGIN:ONLY_INCLUDE_IF(petnames)
-=======
->>>>>>> 93a950fa
       updateProposedNames: this.nameController.updateProposedNames.bind(
         this.nameController,
       ),
       setName: this.nameController.setName.bind(this.nameController),
-<<<<<<< HEAD
-      ///: END:ONLY_INCLUDE_IF
-=======
->>>>>>> 93a950fa
     };
   }
 
@@ -3810,21 +3536,6 @@
             selectedAddress: address,
           });
 
-<<<<<<< HEAD
-      const internalAccounts = this.accountsController.listAccounts();
-
-      // remove extra zero balance account potentially created from seeking ahead
-      if (accounts.length > 1 && lastBalance === '0x0') {
-        const internalAccount = internalAccounts.find(
-          (account) =>
-            account.address.toLowerCase() ===
-            accounts[accounts.length - 1].toLowerCase(),
-        );
-        if (internalAccount) {
-          await this.removeAccount(internalAccount.address);
-        }
-        accounts = await this.keyringController.getAccounts();
-=======
           const tokens =
             this.tokensController.state.allTokens?.[chainId]?.[address];
           const detectedTokens =
@@ -3845,7 +3556,6 @@
         // This account has assets, so check the next one
         ({ addedAccountAddress: address } =
           await this.keyringController.addNewAccount(count));
->>>>>>> 93a950fa
       }
 
       // This must be set as soon as possible to communicate to the
@@ -4429,55 +4139,6 @@
   // ---------------------------------------------------------------------------
   // Identity Management (signature operations)
 
-<<<<<<< HEAD
-  /**
-   * Called when a Dapp suggests a new tx to be signed.
-   * this wrapper needs to exist so we can provide a reference to
-   *  "newUnapprovedTransaction" before "txController" is instantiated
-   *
-   * @param {object} txParams - The transaction parameters.
-   * @param {object} [req] - The original request, containing the origin.
-   */
-  async newUnapprovedTransaction(txParams, req) {
-    // Options are passed explicitly as an additional security measure
-    // to ensure approval is not disabled
-    const { result } = await this.txController.addTransaction(txParams, {
-      actionId: req.id,
-      method: req.method,
-      origin: req.origin,
-      // This is the default behaviour but specified here for clarity
-      requireApproval: true,
-      ///: BEGIN:ONLY_INCLUDE_IF(blockaid)
-      securityAlertResponse: req.securityAlertResponse,
-      ///: END:ONLY_INCLUDE_IF
-    });
-
-    return await result;
-  }
-
-  async addTransactionAndWaitForPublish(txParams, options) {
-    const { transactionMeta, result } = await this.txController.addTransaction(
-      txParams,
-      options,
-    );
-
-    await result;
-
-    return transactionMeta;
-  }
-
-  async addTransaction(txParams, options) {
-    const { transactionMeta, result } = await this.txController.addTransaction(
-      txParams,
-      options,
-    );
-
-    result.catch(() => {
-      // Not concerned with result
-    });
-
-    return transactionMeta;
-=======
   getAddTransactionRequest({
     transactionParams,
     transactionOptions,
@@ -4498,7 +4159,6 @@
       chainId: this.networkController.state.providerConfig.chainId,
       ///: END:ONLY_INCLUDE_IF
     };
->>>>>>> 93a950fa
   }
 
   /**
@@ -5196,12 +4856,9 @@
           'SnapController:install',
           origin,
         ),
-<<<<<<< HEAD
-=======
         getIsLocked: () => {
           return !this.appStateController.isUnlocked;
         },
->>>>>>> 93a950fa
         ///: END:ONLY_INCLUDE_IF
         ///: BEGIN:ONLY_INCLUDE_IF(keyring-snaps)
         hasPermission: this.permissionController.hasPermission.bind(
@@ -5813,8 +5470,6 @@
       throw err;
     }
   };
-<<<<<<< HEAD
-=======
 
   updateAccountsList = (pinnedAccountList) => {
     try {
@@ -5833,7 +5488,6 @@
       throw err;
     }
   };
->>>>>>> 93a950fa
 
   rejectPermissionsRequest = (requestId) => {
     try {
