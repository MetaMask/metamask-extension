--- conflicted
+++ resolved
@@ -30,14 +30,7 @@
 import { SUPPORT_LINK } from '../../shared/lib/ui-utils';
 import { getErrorHtml } from '../../shared/lib/error-utils';
 import { endTrace, trace, TraceName } from '../../shared/lib/trace';
-<<<<<<< HEAD
 import { PortStream } from './lib/extension-port-stream';
-import {
-  METHOD_DISPLAY_STATE_CORRUPTION_ERROR,
-  displayStateCorruptionError,
-} from './lib/state-corruption-errors';
-=======
->>>>>>> 601226aa
 import ExtensionPlatform from './platforms/extension';
 import { setupMultiplex } from './lib/stream-utils';
 import { getEnvironmentType, getPlatform } from './lib/util';
