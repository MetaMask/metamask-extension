--- conflicted
+++ resolved
@@ -36,10 +36,7 @@
 import { SUPPORT_LINK } from '../../shared/lib/ui-utils';
 import { getErrorHtml } from '../../shared/lib/error-utils';
 import { endTrace, trace, TraceName } from '../../shared/lib/trace';
-<<<<<<< HEAD
-=======
 import { METHOD_DISPLAY_STATE_CORRUPTION_ERROR } from '../../shared/constants/state-corruption';
->>>>>>> c9f5c5a9
 import ExtensionPlatform from './platforms/extension';
 import { setupMultiplex } from './lib/stream-utils';
 import { getEnvironmentType, getPlatform } from './lib/util';
@@ -107,10 +104,6 @@
   const messageListener = async (message) => {
     const method = message?.data?.method;
 
-<<<<<<< HEAD
-    if (method !== METHOD_START_UI_SYNC) {
-      return;
-=======
     switch (method) {
       case METHOD_START_UI_SYNC:
         await handleStartUISync();
@@ -122,9 +115,10 @@
         window.location.reload();
         break;
       default:
->>>>>>> c9f5c5a9
-    }
-
+    }
+  };
+
+  async function handleStartUISync() {
     endTrace({ name: TraceName.BackgroundConnect });
 
     if (isManifestV3 && isUIInitialised) {
@@ -145,9 +139,6 @@
     } else {
       extensionPort.onMessage.removeListener(messageListener);
     }
-<<<<<<< HEAD
-  };
-=======
   }
 
   /**
@@ -172,7 +163,6 @@
       currentLocale,
     );
   }
->>>>>>> c9f5c5a9
 
   if (isManifestV3) {
     // resetExtensionStreamAndListeners takes care to remove listeners from closed streams
