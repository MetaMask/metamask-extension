--- conflicted
+++ resolved
@@ -26,7 +26,6 @@
 import { isManifestV3 } from '../../shared/modules/mv3.utils';
 import { checkForLastErrorAndLog } from '../../shared/modules/browser-runtime.utils';
 import { SUPPORT_LINK } from '../../shared/lib/ui-utils';
-<<<<<<< HEAD
 import {
   getErrorHtml,
   getStateCorruptionErrorHtml,
@@ -35,10 +34,8 @@
   ///: END:ONLY_INCLUDE_IF
 } from '../../shared/lib/error-utils';
 import { Storage } from '../../shared/modules/Storage/Storage.types';
-=======
 import { getErrorHtml } from '../../shared/lib/error-utils';
 import { endTrace, trace, TraceName } from '../../shared/lib/trace';
->>>>>>> b6639fc0
 import ExtensionPlatform from './platforms/extension';
 import { setupMultiplex } from './lib/stream-utils';
 import { getEnvironmentType, getPlatform } from './lib/util';
@@ -150,7 +147,6 @@
     extensionPort.onDisconnect.addListener(resetExtensionStreamAndListeners);
   }
 
-<<<<<<< HEAD
   function initializeUiWithTab(tab) {
     initializeUi(
       tab,
@@ -192,22 +188,14 @@
 
         const { metamask: { completedOnboarding } = {} } = state;
 
-        if (
-          !completedOnboarding &&
-          windowType !== ENVIRONMENT_TYPE_FULLSCREEN
-        ) {
-          global.platform.openExtensionInBrowser();
-        }
-      },
-    );
-=======
-  trace({
-    name: TraceName.BackgroundConnect,
-    parentContext: traceContext,
-  });
-
-  extensionPort.onMessage.addListener(messageListener);
-}
+    trace({
+      name: TraceName.BackgroundConnect,
+      parentContext: traceContext,
+    });
+
+    extensionPort.onMessage.addListener(messageListener);
+  }
+
 
 /**
  * Load the phishing warning page temporarily to ensure the service
@@ -222,7 +210,6 @@
 
   if (phishingSWMemoryFetch[PHISHING_WARNING_SW_STORAGE_KEY]) {
     return;
->>>>>>> b6639fc0
   }
 
   const currentPlatform = getPlatform();
@@ -381,7 +368,6 @@
   });
 }
 
-<<<<<<< HEAD
 async function displayStateCorruptionError(err, metamaskState) {
   const html = await getStateCorruptionErrorHtml(SUPPORT_LINK, metamaskState);
   container.innerHTML = html;
@@ -412,10 +398,6 @@
     err,
     ///: END:ONLY_INCLUDE_IF
   );
-=======
-async function displayCriticalError(errorKey, err, metamaskState) {
-  const html = await getErrorHtml(errorKey, SUPPORT_LINK, metamaskState);
->>>>>>> b6639fc0
 
   container.innerHTML = html;
 
