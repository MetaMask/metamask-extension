--- conflicted
+++ resolved
@@ -1,13 +1,8 @@
-<<<<<<< HEAD
-import { Messenger } from '@metamask/base-controller';
 import {
   CodefiTokenPricesServiceV2,
   CurrencyRateController,
 } from '@metamask/assets-controllers';
-=======
-import { CurrencyRateController } from '@metamask/assets-controllers';
 import { getRootMessenger } from '../lib/messenger';
->>>>>>> ef73b816
 import { ControllerInitRequest } from './types';
 import { buildControllerInitRequestMock } from './test/utils';
 import {
@@ -34,10 +29,6 @@
   },
 }));
 
-/* type CurrencyRateControllerPriceApi = ReturnType<
-  typeof AbstractTokenPricesService
->; */
-
 function getInitRequestMock(): jest.Mocked<
   ControllerInitRequest<
     CurrencyRateControllerMessenger,
