import { GasFeeController } from '@metamask/gas-fee-controller';
import { KeyringController } from '@metamask/keyring-controller';
import { NetworkController } from '@metamask/network-controller';
import {
  CaveatSpecificationConstraint,
  PermissionController,
  PermissionSpecificationConstraint,
} from '@metamask/permission-controller';
import { PPOMController } from '@metamask/ppom-validator';
import SmartTransactionsController from '@metamask/smart-transactions-controller';
import { TransactionController } from '@metamask/transaction-controller';
import { TransactionUpdateController } from '@metamask-institutional/transaction-update';
import { AccountsController } from '@metamask/accounts-controller';
import {
  MultichainAssetsController,
  MultichainAssetsRatesController,
  MultichainBalancesController,
  TokenRatesController,
} from '@metamask/assets-controllers';
import { MultichainNetworkController } from '@metamask/multichain-network-controller';
import { MultichainTransactionsController } from '@metamask/multichain-transactions-controller';
import {
  CronjobController,
  ExecutionService,
  JsonSnapsRegistry,
  SnapController,
  SnapInsightsController,
  SnapInterfaceController,
} from '@metamask/snaps-controllers';
import {
  RateLimitController,
  RateLimitedApiMap,
} from '@metamask/rate-limit-controller';
import { Controller as AuthenticationController } from '@metamask/profile-sync-controller/auth';
import { Controller as UserStorageController } from '@metamask/profile-sync-controller/user-storage';
import { Controller as NotificationServicesController } from '@metamask/notification-services-controller/notification-services';
import { Controller as NotificationServicesPushController } from '@metamask/notification-services-controller/push-services';
import { SamplePetnamesController } from '@metamask/sample-controllers';
import OnboardingController from '../controllers/onboarding';
import { PreferencesController } from '../controllers/preferences-controller';
import SwapsController from '../controllers/swaps';

/**
 * Union of all controllers supporting or required by modular initialization.
 */
export type Controller =
  | AuthenticationController
  | CronjobController
  | ExecutionService
  | GasFeeController
  | JsonSnapsRegistry
  | KeyringController
  | MultichainAssetsController
  | MultichainAssetsRatesController
  | MultichainBalancesController
  | MultichainTransactionsController
  | MultichainNetworkController
  | NetworkController
  | NotificationServicesController
  | NotificationServicesPushController
  | OnboardingController
  | PermissionController<
      PermissionSpecificationConstraint,
      CaveatSpecificationConstraint
    >
  | PPOMController
  | PreferencesController
  | RateLimitController<RateLimitedApiMap>
  | SmartTransactionsController
  | SnapController
  | SnapInterfaceController
  | SnapInsightsController
  | TransactionController
  | (TransactionUpdateController & {
      name: 'TransactionUpdateController';
      state: Record<string, unknown>;
    })
<<<<<<< HEAD
  | SamplePetnamesController
  | UserStorageController;
=======
  | UserStorageController
  | TokenRatesController;
>>>>>>> 2890d6af

/**
 * Flat state object for all controllers supporting or required by modular initialization.
 * e.g. `{ transactions: [] }`.
 */
export type ControllerFlatState = AccountsController['state'] &
  AuthenticationController['state'] &
  CronjobController['state'] &
  GasFeeController['state'] &
  JsonSnapsRegistry['state'] &
  KeyringController['state'] &
  MultichainAssetsController['state'] &
  MultichainAssetsRatesController['state'] &
  MultichainBalancesController['state'] &
  MultichainTransactionsController['state'] &
  MultichainNetworkController['state'] &
  NetworkController['state'] &
  OnboardingController['state'] &
  PermissionController<
    PermissionSpecificationConstraint,
    CaveatSpecificationConstraint
  >['state'] &
  PPOMController['state'] &
  PreferencesController['state'] &
  SmartTransactionsController['state'] &
  SnapController['state'] &
  SnapInsightsController['state'] &
  SnapInterfaceController['state'] &
  TransactionController['state'] &
  SwapsController['state'] &
  UserStorageController['state'] &
  TokenRatesController['state'];<|MERGE_RESOLUTION|>--- conflicted
+++ resolved
@@ -75,13 +75,9 @@
       name: 'TransactionUpdateController';
       state: Record<string, unknown>;
     })
-<<<<<<< HEAD
   | SamplePetnamesController
-  | UserStorageController;
-=======
   | UserStorageController
   | TokenRatesController;
->>>>>>> 2890d6af
 
 /**
  * Flat state object for all controllers supporting or required by modular initialization.
