import { GasFeeController } from '@metamask/gas-fee-controller';
import { KeyringController } from '@metamask/keyring-controller';
import { NetworkController } from '@metamask/network-controller';
import {
  CaveatSpecificationConstraint,
  PermissionController,
  PermissionSpecificationConstraint,
} from '@metamask/permission-controller';
import { PPOMController } from '@metamask/ppom-validator';
import SmartTransactionsController from '@metamask/smart-transactions-controller';
import { TransactionController } from '@metamask/transaction-controller';
import { TransactionUpdateController } from '@metamask-institutional/transaction-update';
import { AccountsController } from '@metamask/accounts-controller';
import {
  MultichainAssetsController,
  MultichainAssetsRatesController,
  MultichainBalancesController,
} from '@metamask/assets-controllers';
import { MultichainNetworkController } from '@metamask/multichain-network-controller';
import { MultichainTransactionsController } from '@metamask/multichain-transactions-controller';
import {
  CronjobController,
  ExecutionService,
  JsonSnapsRegistry,
  SnapController,
  SnapInsightsController,
  SnapInterfaceController,
} from '@metamask/snaps-controllers';
import {
  RateLimitController,
  RateLimitedApiMap,
} from '@metamask/rate-limit-controller';
<<<<<<< HEAD
import { SamplePetnamesController } from '../controllers/sample';
=======
import { Controller as AuthenticationController } from '@metamask/profile-sync-controller/auth';
import { Controller as UserStorageController } from '@metamask/profile-sync-controller/user-storage';
import { Controller as NotificationServicesController } from '@metamask/notification-services-controller/notification-services';
import { Controller as NotificationServicesPushController } from '@metamask/notification-services-controller/push-services';
>>>>>>> 38fc0887
import OnboardingController from '../controllers/onboarding';
import { PreferencesController } from '../controllers/preferences-controller';
import SwapsController from '../controllers/swaps';

/**
 * Union of all controllers supporting or required by modular initialization.
 */
export type Controller =
  | AuthenticationController
  | CronjobController
  | ExecutionService
  | GasFeeController
  | JsonSnapsRegistry
  | KeyringController
  | MultichainAssetsController
  | MultichainAssetsRatesController
  | MultichainBalancesController
  | MultichainTransactionsController
  | MultichainNetworkController
  | NetworkController
  | NotificationServicesController
  | NotificationServicesPushController
  | OnboardingController
  | PermissionController<
      PermissionSpecificationConstraint,
      CaveatSpecificationConstraint
    >
  | PPOMController
  | PreferencesController
  | RateLimitController<RateLimitedApiMap>
  | SmartTransactionsController
  | SnapController
  | SnapInterfaceController
  | SnapInsightsController
  | TransactionController
  | (TransactionUpdateController & {
      name: 'TransactionUpdateController';
      state: Record<string, unknown>;
    })
<<<<<<< HEAD
  | SamplePetnamesController;
=======
  | UserStorageController;
>>>>>>> 38fc0887

/**
 * Flat state object for all controllers supporting or required by modular initialization.
 * e.g. `{ transactions: [] }`.
 */
export type ControllerFlatState = AccountsController['state'] &
  AuthenticationController['state'] &
  CronjobController['state'] &
  GasFeeController['state'] &
  JsonSnapsRegistry['state'] &
  KeyringController['state'] &
  MultichainAssetsController['state'] &
  MultichainAssetsRatesController['state'] &
  MultichainBalancesController['state'] &
  MultichainTransactionsController['state'] &
  MultichainNetworkController['state'] &
  NetworkController['state'] &
  OnboardingController['state'] &
  PermissionController<
    PermissionSpecificationConstraint,
    CaveatSpecificationConstraint
  >['state'] &
  PPOMController['state'] &
  PreferencesController['state'] &
  SmartTransactionsController['state'] &
  SnapController['state'] &
  SnapInsightsController['state'] &
  SnapInterfaceController['state'] &
  TransactionController['state'] &
  SwapsController['state'] &
  UserStorageController['state'];<|MERGE_RESOLUTION|>--- conflicted
+++ resolved
@@ -30,14 +30,11 @@
   RateLimitController,
   RateLimitedApiMap,
 } from '@metamask/rate-limit-controller';
-<<<<<<< HEAD
-import { SamplePetnamesController } from '../controllers/sample';
-=======
 import { Controller as AuthenticationController } from '@metamask/profile-sync-controller/auth';
 import { Controller as UserStorageController } from '@metamask/profile-sync-controller/user-storage';
 import { Controller as NotificationServicesController } from '@metamask/notification-services-controller/notification-services';
 import { Controller as NotificationServicesPushController } from '@metamask/notification-services-controller/push-services';
->>>>>>> 38fc0887
+import { SamplePetnamesController } from '../controllers/sample';
 import OnboardingController from '../controllers/onboarding';
 import { PreferencesController } from '../controllers/preferences-controller';
 import SwapsController from '../controllers/swaps';
@@ -77,11 +74,8 @@
       name: 'TransactionUpdateController';
       state: Record<string, unknown>;
     })
-<<<<<<< HEAD
-  | SamplePetnamesController;
-=======
+  | SamplePetnamesController
   | UserStorageController;
->>>>>>> 38fc0887
 
 /**
  * Flat state object for all controllers supporting or required by modular initialization.
