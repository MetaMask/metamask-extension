--- conflicted
+++ resolved
@@ -65,8 +65,6 @@
 import { ApprovalController } from '@metamask/approval-controller';
 import { NetworkEnablementController } from '@metamask/network-enablement-controller';
 import { PermissionLogController } from '@metamask/permission-log-controller';
-<<<<<<< HEAD
-=======
 import { AnnouncementController } from '@metamask/announcement-controller';
 import { PhishingController } from '@metamask/phishing-controller';
 import { LoggingController } from '@metamask/logging-controller';
@@ -78,7 +76,6 @@
 } from '@metamask/message-manager';
 import { SignatureController } from '@metamask/signature-controller';
 import { UserOperationController } from '@metamask/user-operation-controller';
->>>>>>> 1371d2d0
 import OnboardingController from '../controllers/onboarding';
 import { PreferencesController } from '../controllers/preferences-controller';
 import SwapsController from '../controllers/swaps';
@@ -91,23 +88,17 @@
 import { AppStateController } from '../controllers/app-state-controller';
 import { SnapKeyringBuilder } from '../lib/snap-keyring/snap-keyring';
 import { SubscriptionService } from '../services/subscription/subscription-service';
-<<<<<<< HEAD
-=======
 import { AccountOrderController } from '../controllers/account-order';
 import { AlertController } from '../controllers/alert-controller';
 import { MetaMetricsDataDeletionController } from '../controllers/metametrics-data-deletion/metametrics-data-deletion';
 import AppMetadataController from '../controllers/app-metadata';
 import DecryptMessageController from '../controllers/decrypt-message';
 import EncryptionPublicKeyController from '../controllers/encryption-public-key';
->>>>>>> 1371d2d0
 
 /**
  * Union of all controllers supporting or required by modular initialization.
  */
 export type Controller =
-<<<<<<< HEAD
-  | AccountTrackerController
-=======
   | AccountOrderController
   | AccountTrackerController
   | AccountsController
@@ -115,7 +106,6 @@
   | AlertController
   | AnnouncementController
   | AppMetadataController
->>>>>>> 1371d2d0
   | ApprovalController
   | AppStateController
   | AuthenticationController
@@ -123,11 +113,6 @@
   | BridgeStatusController
   | CronjobController
   | CurrencyRateController
-<<<<<<< HEAD
-  | DelegationController
-  | DeFiPositionsController
-  | EnsController
-=======
   | DecryptMessageController
   | DecryptMessageManager
   | DelegationController
@@ -136,7 +121,6 @@
   | EncryptionPublicKeyManager
   | EnsController
   | ErrorReportingService
->>>>>>> 1371d2d0
   | ExecutionService
   | GasFeeController
   | GatorPermissionsController
@@ -150,10 +134,7 @@
   | MultichainBalancesController
   | MultichainTransactionsController
   | MultichainNetworkController
-<<<<<<< HEAD
-=======
   | MultichainRouter
->>>>>>> 1371d2d0
   | NameController
   | NetworkController
   | NetworkOrderController
@@ -166,10 +147,7 @@
       CaveatSpecificationConstraint
     >
   | PermissionLogController
-<<<<<<< HEAD
-=======
   | PhishingController
->>>>>>> 1371d2d0
   | PPOMController
   | PreferencesController
   | RateLimitController<RateLimitedApiMap>
@@ -214,12 +192,9 @@
   AccountsController['state'] &
   AlertController['state'] &
   AccountTreeController['state'] &
-<<<<<<< HEAD
-=======
   AddressBookController['state'] &
   AnnouncementController['state'] &
   AppMetadataController['state'] &
->>>>>>> 1371d2d0
   ApprovalController['state'] &
   AppStateController['state'] &
   AuthenticationController['state'] &
@@ -251,10 +226,7 @@
     CaveatSpecificationConstraint
   >['state'] &
   PermissionLogController['state'] &
-<<<<<<< HEAD
-=======
   PhishingController['state'] &
->>>>>>> 1371d2d0
   PPOMController['state'] &
   PreferencesController['state'] &
   RatesController['state'] &
@@ -274,10 +246,7 @@
   TokenListController['state'] &
   TokensController['state'] &
   TransactionController['state'] &
-<<<<<<< HEAD
-=======
   UserOperationController['state'] &
->>>>>>> 1371d2d0
   UserStorageController['state'] &
   TokenRatesController['state'] &
   NftController['state'] &
