import { GasFeeController } from '@metamask/gas-fee-controller';
import { KeyringController } from '@metamask/keyring-controller';
import { NetworkController } from '@metamask/network-controller';
import {
  CaveatSpecificationConstraint,
  PermissionController,
  PermissionSpecificationConstraint,
} from '@metamask/permission-controller';
import { PPOMController } from '@metamask/ppom-validator';
import SmartTransactionsController from '@metamask/smart-transactions-controller';
import { TransactionController } from '@metamask/transaction-controller';
import { TransactionUpdateController } from '@metamask-institutional/transaction-update';
import { AccountsController } from '@metamask/accounts-controller';
import {
  MultichainAssetsController,
  MultichainAssetsRatesController,
  MultichainBalancesController,
} from '@metamask/assets-controllers';
import { MultichainNetworkController } from '@metamask/multichain-network-controller';
import { MultichainTransactionsController } from '@metamask/multichain-transactions-controller';
import {
  CronjobController,
  ExecutionService,
  JsonSnapsRegistry,
  SnapController,
  SnapInsightsController,
  SnapInterfaceController,
} from '@metamask/snaps-controllers';
import {
  RateLimitController,
  RateLimitedApiMap,
} from '@metamask/rate-limit-controller';
import { Controller as AuthenticationController } from '@metamask/profile-sync-controller/auth';
import { Controller as UserStorageController } from '@metamask/profile-sync-controller/user-storage';
import OnboardingController from '../controllers/onboarding';
import { PreferencesController } from '../controllers/preferences-controller';
import SwapsController from '../controllers/swaps';
import { InstitutionalSnapController } from '../lib/transaction/institutional-snap/InstitutionalSnapController';

/**
 * Union of all controllers supporting or required by modular initialization.
 */
export type Controller =
  | AuthenticationController
  | CronjobController
  | ExecutionService
  | GasFeeController
  | JsonSnapsRegistry
  | KeyringController
  | MultichainAssetsController
  | MultichainAssetsRatesController
  | MultichainBalancesController
  | MultichainTransactionsController
  | MultichainNetworkController
  | NetworkController
  | OnboardingController
  | PermissionController<
      PermissionSpecificationConstraint,
      CaveatSpecificationConstraint
    >
  | PPOMController
  | PreferencesController
  | RateLimitController<RateLimitedApiMap>
  | SmartTransactionsController
  | SnapController
  | SnapInterfaceController
  | SnapInsightsController
  | TransactionController
  | (TransactionUpdateController & {
      name: 'TransactionUpdateController';
      state: Record<string, unknown>;
    })
<<<<<<< HEAD
  | InstitutionalSnapController;
=======
  | UserStorageController;
>>>>>>> da1c33ed

/**
 * Flat state object for all controllers supporting or required by modular initialization.
 * e.g. `{ transactions: [] }`.
 */
export type ControllerFlatState = AccountsController['state'] &
  AuthenticationController['state'] &
  CronjobController['state'] &
  GasFeeController['state'] &
  JsonSnapsRegistry['state'] &
  KeyringController['state'] &
  MultichainAssetsController['state'] &
  MultichainAssetsRatesController['state'] &
  MultichainBalancesController['state'] &
  MultichainTransactionsController['state'] &
  MultichainNetworkController['state'] &
  NetworkController['state'] &
  OnboardingController['state'] &
  PermissionController<
    PermissionSpecificationConstraint,
    CaveatSpecificationConstraint
  >['state'] &
  PPOMController['state'] &
  PreferencesController['state'] &
  SmartTransactionsController['state'] &
  SnapController['state'] &
  SnapInsightsController['state'] &
  SnapInterfaceController['state'] &
  TransactionController['state'] &
  SwapsController['state'] &
  UserStorageController['state'];<|MERGE_RESOLUTION|>--- conflicted
+++ resolved
@@ -70,11 +70,8 @@
       name: 'TransactionUpdateController';
       state: Record<string, unknown>;
     })
-<<<<<<< HEAD
   | InstitutionalSnapController;
-=======
   | UserStorageController;
->>>>>>> da1c33ed
 
 /**
  * Flat state object for all controllers supporting or required by modular initialization.
