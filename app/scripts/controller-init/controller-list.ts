--- conflicted
+++ resolved
@@ -54,13 +54,10 @@
 import { EncryptionKey } from '@metamask/browser-passworder';
 import { GatorPermissionsController } from '@metamask/gator-permissions-controller';
 import { ShieldController } from '@metamask/shield-controller';
-<<<<<<< HEAD
 import { SubscriptionController } from '@metamask/subscription-controller';
-=======
 import { EnsController } from '@metamask/ens-controller';
 import { NameController } from '@metamask/name-controller';
 import { SelectedNetworkController } from '@metamask/selected-network-controller';
->>>>>>> 148a8a60
 import OnboardingController from '../controllers/onboarding';
 import { PreferencesController } from '../controllers/preferences-controller';
 import SwapsController from '../controllers/swaps';
@@ -113,15 +110,12 @@
   | SnapController
   | SnapInterfaceController
   | SnapInsightsController
-<<<<<<< HEAD
   | SubscriptionController
-=======
   | SnapsNameProvider
   | TokenBalancesController
   | TokenDetectionController
   | TokenListController
   | TokensController
->>>>>>> 148a8a60
   | TransactionController
   | InstitutionalSnapController
   | UserStorageController
@@ -173,14 +167,11 @@
   SnapController['state'] &
   SnapInsightsController['state'] &
   SnapInterfaceController['state'] &
-<<<<<<< HEAD
   SubscriptionController['state'] &
-=======
   TokenBalancesController['state'] &
   TokenDetectionController['state'] &
   TokenListController['state'] &
   TokensController['state'] &
->>>>>>> 148a8a60
   TransactionController['state'] &
   SwapsController['state'] &
   UserStorageController['state'] &
