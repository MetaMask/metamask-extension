--- conflicted
+++ resolved
@@ -75,13 +75,9 @@
       name: 'TransactionUpdateController';
       state: Record<string, unknown>;
     })
-<<<<<<< HEAD
-  | InstitutionalSnapController;
-  | UserStorageController;
-=======
+  | InstitutionalSnapController
   | UserStorageController
   | TokenRatesController;
->>>>>>> b1470f78
 
 /**
  * Flat state object for all controllers supporting or required by modular initialization.
