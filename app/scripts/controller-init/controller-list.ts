--- conflicted
+++ resolved
@@ -80,11 +80,8 @@
   | UserStorageController
   | TokenRatesController
   | NftController
-<<<<<<< HEAD
+  | NftDetectionController
   | AssetsContractController;
-=======
-  | NftDetectionController;
->>>>>>> 1158dcaa
 
 /**
  * Flat state object for all controllers supporting or required by modular initialization.
