import { GasFeeController } from '@metamask/gas-fee-controller';
import { KeyringController } from '@metamask/keyring-controller';
import { NetworkController } from '@metamask/network-controller';
import {
  CaveatSpecificationConstraint,
  PermissionController,
  PermissionSpecificationConstraint,
} from '@metamask/permission-controller';
import { PPOMController } from '@metamask/ppom-validator';
import SmartTransactionsController from '@metamask/smart-transactions-controller';
import { TransactionController } from '@metamask/transaction-controller';
import { TransactionUpdateController } from '@metamask-institutional/transaction-update';
import { AccountsController } from '@metamask/accounts-controller';
import {
  AssetsContractController,
  MultichainAssetsController,
  MultichainAssetsRatesController,
  MultichainBalancesController,
  NftController,
  NftDetectionController,
  TokenRatesController,
} from '@metamask/assets-controllers';
import { MultichainNetworkController } from '@metamask/multichain-network-controller';
import { MultichainTransactionsController } from '@metamask/multichain-transactions-controller';
import {
  CronjobController,
  ExecutionService,
  JsonSnapsRegistry,
  SnapController,
  SnapInsightsController,
  SnapInterfaceController,
} from '@metamask/snaps-controllers';
import {
  RateLimitController,
  RateLimitedApiMap,
} from '@metamask/rate-limit-controller';
import { Controller as AuthenticationController } from '@metamask/profile-sync-controller/auth';
import { Controller as UserStorageController } from '@metamask/profile-sync-controller/user-storage';
import { Controller as NotificationServicesController } from '@metamask/notification-services-controller/notification-services';
import { Controller as NotificationServicesPushController } from '@metamask/notification-services-controller/push-services';
<<<<<<< HEAD
=======
import { DelegationController } from '@metamask/delegation-controller';

import { RemoteFeatureFlagController } from '@metamask/remote-feature-flag-controller';
import { AccountTreeController } from '@metamask/account-tree-controller';
>>>>>>> c9f5c5a9
import OnboardingController from '../controllers/onboarding';
import { PreferencesController } from '../controllers/preferences-controller';
import SwapsController from '../controllers/swaps';
import { InstitutionalSnapController } from '../controllers/institutional-snap/InstitutionalSnapController';

/**
 * Union of all controllers supporting or required by modular initialization.
 */
export type Controller =
  | AuthenticationController
  | CronjobController
  | ExecutionService
  | GasFeeController
  | JsonSnapsRegistry
  | KeyringController
  | MultichainAssetsController
  | MultichainAssetsRatesController
  | MultichainBalancesController
  | MultichainTransactionsController
  | MultichainNetworkController
  | NetworkController
  | NotificationServicesController
  | NotificationServicesPushController
  | OnboardingController
  | PermissionController<
      PermissionSpecificationConstraint,
      CaveatSpecificationConstraint
    >
  | PPOMController
  | PreferencesController
  | RateLimitController<RateLimitedApiMap>
  | SmartTransactionsController
  | SnapController
  | SnapInterfaceController
  | SnapInsightsController
  | TransactionController
  | (TransactionUpdateController & {
      name: 'TransactionUpdateController';
      state: Record<string, unknown>;
    })
  | InstitutionalSnapController
  | UserStorageController
  | TokenRatesController
  | NftController
  | NftDetectionController
  | AssetsContractController
  | AccountTreeController;

/**
 * Flat state object for all controllers supporting or required by modular initialization.
 * e.g. `{ transactions: [] }`.
 */
export type ControllerFlatState = AccountsController['state'] &
  AccountTreeController['state'] &
  AuthenticationController['state'] &
  CronjobController['state'] &
  GasFeeController['state'] &
  JsonSnapsRegistry['state'] &
  KeyringController['state'] &
  MultichainAssetsController['state'] &
  MultichainAssetsRatesController['state'] &
  MultichainBalancesController['state'] &
  MultichainTransactionsController['state'] &
  MultichainNetworkController['state'] &
  NetworkController['state'] &
  OnboardingController['state'] &
  PermissionController<
    PermissionSpecificationConstraint,
    CaveatSpecificationConstraint
  >['state'] &
  PPOMController['state'] &
  PreferencesController['state'] &
  SmartTransactionsController['state'] &
  SnapController['state'] &
  SnapInsightsController['state'] &
  SnapInterfaceController['state'] &
  TransactionController['state'] &
  SwapsController['state'] &
  UserStorageController['state'] &
  TokenRatesController['state'] &
  NftController['state'] &
  NftDetectionController['state'];<|MERGE_RESOLUTION|>--- conflicted
+++ resolved
@@ -9,10 +9,10 @@
 import { PPOMController } from '@metamask/ppom-validator';
 import SmartTransactionsController from '@metamask/smart-transactions-controller';
 import { TransactionController } from '@metamask/transaction-controller';
-import { TransactionUpdateController } from '@metamask-institutional/transaction-update';
 import { AccountsController } from '@metamask/accounts-controller';
 import {
   AssetsContractController,
+  DeFiPositionsController,
   MultichainAssetsController,
   MultichainAssetsRatesController,
   MultichainBalancesController,
@@ -38,13 +38,10 @@
 import { Controller as UserStorageController } from '@metamask/profile-sync-controller/user-storage';
 import { Controller as NotificationServicesController } from '@metamask/notification-services-controller/notification-services';
 import { Controller as NotificationServicesPushController } from '@metamask/notification-services-controller/push-services';
-<<<<<<< HEAD
-=======
 import { DelegationController } from '@metamask/delegation-controller';
 
 import { RemoteFeatureFlagController } from '@metamask/remote-feature-flag-controller';
 import { AccountTreeController } from '@metamask/account-tree-controller';
->>>>>>> c9f5c5a9
 import OnboardingController from '../controllers/onboarding';
 import { PreferencesController } from '../controllers/preferences-controller';
 import SwapsController from '../controllers/swaps';
@@ -56,6 +53,8 @@
 export type Controller =
   | AuthenticationController
   | CronjobController
+  | DelegationController
+  | DeFiPositionsController
   | ExecutionService
   | GasFeeController
   | JsonSnapsRegistry
@@ -81,10 +80,6 @@
   | SnapInterfaceController
   | SnapInsightsController
   | TransactionController
-  | (TransactionUpdateController & {
-      name: 'TransactionUpdateController';
-      state: Record<string, unknown>;
-    })
   | InstitutionalSnapController
   | UserStorageController
   | TokenRatesController
@@ -101,6 +96,8 @@
   AccountTreeController['state'] &
   AuthenticationController['state'] &
   CronjobController['state'] &
+  DeFiPositionsController['state'] &
+  DelegationController['state'] &
   GasFeeController['state'] &
   JsonSnapsRegistry['state'] &
   KeyringController['state'] &
@@ -126,4 +123,5 @@
   UserStorageController['state'] &
   TokenRatesController['state'] &
   NftController['state'] &
-  NftDetectionController['state'];+  NftDetectionController['state'] &
+  RemoteFeatureFlagController['state'];