import { Provider } from '@metamask/network-controller';
import {
  ActionConstraint,
  Messenger,
  EventConstraint,
  RestrictedMessenger,
} from '@metamask/base-controller';
import { Hex } from '@metamask/utils';
import { Duplex } from 'readable-stream';
import { SubjectType } from '@metamask/permission-controller';
import { PreinstalledSnap } from '@metamask/snaps-controllers';
import { TransactionMeta } from '@metamask/transaction-controller';
import type { TransactionMetricsRequest } from '../../../shared/types/metametrics';
import { MessageSender } from '../../../types/global';
import {
  MetaMetricsEventOptions,
  MetaMetricsEventPayload,
} from '../../../shared/constants/metametrics';
import type { CronjobControllerStorageManager } from '../lib/CronjobControllerStorageManager';
<<<<<<< HEAD
=======
import { OAuthRefreshTokenResult } from '../services/oauth/types';
>>>>>>> 3fdb6d6d
import { Controller, ControllerFlatState } from './controller-list';

/** The supported controller names. */
export type ControllerName = Controller['name'];

/** All controller types by name. */
export type ControllerByName = {
  [name in ControllerName]: Controller & { name: name };
};

/**
 * Persisted state for all controllers.
 * e.g. `{ TransactionController: { transactions: [] } }`.
 */
export type ControllerPersistedState = Partial<{
  [name in ControllerName]: Partial<
    ControllerByName[name] extends { state: unknown }
      ? ControllerByName[name]['state']
      : never
  >;
}>;

/** Generic controller messenger using base template types. */
export type BaseControllerMessenger = Messenger<
  ActionConstraint,
  EventConstraint
>;

/** Generic restricted controller messenger using base template types. */
export type BaseRestrictedControllerMessenger = RestrictedMessenger<
  string,
  ActionConstraint,
  EventConstraint,
  string,
  string
>;

type SnapSender = {
  snapId: string;
};

type Sender = MessageSender | SnapSender;

/**
 * Request to initialize and return a controller instance.
 * Includes standard data and methods not coupled to any specific controller.
 */
export type ControllerInitRequest<
  ControllerMessengerType extends BaseRestrictedControllerMessenger,
  InitMessengerType extends void | BaseRestrictedControllerMessenger = void,
> = {
  /**
   * Required controller messenger instance.
   * Generated using the callback specified in `getControllerMessengerCallback`.
   */
  controllerMessenger: ControllerMessengerType;

  /**
   * Retrieve a controller instance by name.
   * Throws an error if the controller is not yet initialized.
   *
   * @param name - The name of the controller to retrieve.
   */
  getController<Name extends ControllerName>(
    name: Name,
  ): ControllerByName[Name];

  /**
   * Retrieve the flat state for all controllers.
   * For example: `{ transactions: [] }`.
   *
   * @deprecated Subscribe to other controller state via the messenger.
   */
  getFlatState: () => ControllerFlatState;

  /**
   * Retrieve the chain ID of the globally selected network.
   *
   * @deprecated Will be removed in the future pending multi-chain support.
   */
  getGlobalChainId(): Hex;

  /**
   * Retrieve the permitted accounts for a given origin.
   *
   * @param origin - The origin for which to retrieve permitted accounts.
   * @param options - Additional options for the request.
   * @param options.suppressUnauthorizedError - Whether to not throw if an unauthorized error occurs. Defaults to `true`.
   */
  getPermittedAccounts(
    origin: string,
    options?: { suppressUnauthorizedError?: boolean },
  ): Promise<string[]>;

  /**
   * Retrieve the provider instance for the globally selected network.
   *
   * @deprecated Will be removed in the future pending multi-chain support.
   */
  getProvider: () => Provider;

  /**
   * Retrieve a transaction metrics request instance.
   * Includes data and callbacks required to generate metrics.
   */
  getTransactionMetricsRequest(): TransactionMetricsRequest;

  /**
   * Function to update account balance for network of the transaction
   */
  updateAccountBalanceForTransactionNetwork(
    transactionMeta: TransactionMeta,
  ): void;

  /**
   * A promise that resolves when the offscreen document is ready.
   */
  offscreenPromise: Promise<void>;

  /**
   * The full persisted state for all controllers.
   * Includes controller name properties.
   * e.g. `{ TransactionController: { transactions: [] } }`.
   */
  persistedState: ControllerPersistedState;

  /**
   * Close all connections for the given origin, and removes the references
   * to them. Ignores unknown origins.
   *
   * @param origin - The origin for which to remove all connections.
   */
  removeAllConnections(origin: string): void;

  /**
   * Create a multiplexed stream for connecting to an untrusted context like a
   * like a website, Snap, or other extension.
   *
   * @param options - The options for creating the stream.
   * @param options.connectionStream - The stream to connect to the untrusted
   * context.
   * @param options.sender - The sender of the stream.
   * @param options.subjectType - The type of the subject of the stream.
   */
  setupUntrustedCommunicationEip1193(options: {
    connectionStream: Duplex;
    sender: Sender;
    subjectType: SubjectType;
  }): void;

  /**
   * Show a native notification.
   *
   * @param title - The title of the notification.
   * @param message - The message of the notification.
   * @param url - The URL to open when the notification is clicked.
   */
  showNotification: (
    title: string,
    message: string,
    url?: string,
  ) => Promise<void>;

  /**
   * Get the MetaMetrics ID.
   */
  getMetaMetricsId: () => string;

  /**
   * submits a metametrics event, not waiting for it to complete or allowing its error to bubble up
   *
   * @param payload - details of the event
   * @param options - options for handling/routing the event
   */
  trackEvent: (
    payload: MetaMetricsEventPayload,
    options?: MetaMetricsEventOptions,
  ) => void;

  /**
   * A list of preinstalled Snaps loaded from disk during boot.
   */
  preinstalledSnaps: PreinstalledSnap[];

  /**
   * Required initialization messenger instance.
   * Generated using the callback specified in `getInitMessengerCallback`.
   */
  initMessenger: InitMessengerType;

<<<<<<< HEAD
=======
  /**
   * Refresh the OAuth token.
   */
  refreshOAuthToken: () => Promise<OAuthRefreshTokenResult>;

  /**
   * Revoke the current OAuth refresh token and get a new one.
   */
  revokeAndGetNewRefreshToken: () => Promise<{
    newRefreshToken: string;
    newRevokeToken: string;
  }>;

>>>>>>> 3fdb6d6d
  getCronjobControllerStorageManager: () => CronjobControllerStorageManager;
};

/**
 * A single background API method available to the UI.
 */

// TODO: Fix in https://github.com/MetaMask/metamask-extension/issues/31973
// eslint-disable-next-line @typescript-eslint/no-explicit-any
export type ControllerApi = (...args: any[]) => unknown;

/**
 * Result of initializing a controller instance.
 */
export type ControllerInitResult<ControllerType extends Controller> = {
  /**
   * The initialized controller instance.
   */
  controller: ControllerType;

  /**
   * The background API methods available for the controller.
   */
  api?: Record<string, ControllerApi>;

  /**
   * The key used to store the controller state in the persisted store.
   * Defaults to the controller `name` property if `undefined`.
   * If `null`, the controller state will not be persisted.
   */
  persistedStateKey?: string | null;

  /**
   * The key used to store the controller state in the memory-only store.
   * Defaults to the controller `name` property if `undefined`.
   * If `null`, the controller state will not be synchronized with the UI state.
   */
  memStateKey?: string | null;
};

/**
 * Function to initialize a controller instance and return associated data.
 */
export type ControllerInitFunction<
  ControllerType extends Controller,
  ControllerMessengerType extends BaseRestrictedControllerMessenger,
  InitMessengerType extends void | BaseRestrictedControllerMessenger = void,
> = (
  request: ControllerInitRequest<ControllerMessengerType, InitMessengerType>,
) => ControllerInitResult<ControllerType>;<|MERGE_RESOLUTION|>--- conflicted
+++ resolved
@@ -17,10 +17,7 @@
   MetaMetricsEventPayload,
 } from '../../../shared/constants/metametrics';
 import type { CronjobControllerStorageManager } from '../lib/CronjobControllerStorageManager';
-<<<<<<< HEAD
-=======
 import { OAuthRefreshTokenResult } from '../services/oauth/types';
->>>>>>> 3fdb6d6d
 import { Controller, ControllerFlatState } from './controller-list';
 
 /** The supported controller names. */
@@ -211,8 +208,6 @@
    */
   initMessenger: InitMessengerType;
 
-<<<<<<< HEAD
-=======
   /**
    * Refresh the OAuth token.
    */
@@ -226,7 +221,6 @@
     newRevokeToken: string;
   }>;
 
->>>>>>> 3fdb6d6d
   getCronjobControllerStorageManager: () => CronjobControllerStorageManager;
 };
 
