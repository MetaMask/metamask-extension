import { Provider } from '@metamask/network-controller';
import {
  ActionConstraint,
  Messenger,
  EventConstraint,
  RestrictedMessenger,
} from '@metamask/base-controller';
import { Hex } from '@metamask/utils';
import { Duplex } from 'readable-stream';
import { SubjectType } from '@metamask/permission-controller';
import { PreinstalledSnap } from '@metamask/snaps-controllers';
import { TransactionMeta } from '@metamask/transaction-controller';
<<<<<<< HEAD
import { AuthConnection } from '@metamask/seedless-onboarding-controller';
import type { TransactionMetricsRequest } from '../../../shared/types/metametrics';
=======
import type { TransactionMetricsRequest } from '../../../shared/types';
>>>>>>> 2624cdc3
import { MessageSender } from '../../../types/global';
import {
  MetaMetricsEventOptions,
  MetaMetricsEventPayload,
} from '../../../shared/constants/metametrics';
import type { CronjobControllerStorageManager } from '../lib/CronjobControllerStorageManager';
import { Controller, ControllerFlatState } from './controller-list';

/** The supported controller names. */
export type ControllerName = Controller['name'];

/** All controller types by name. */
export type ControllerByName = {
  [name in ControllerName]: Controller & { name: name };
};

/**
 * Persisted state for all controllers.
 * e.g. `{ TransactionController: { transactions: [] } }`.
 */
export type ControllerPersistedState = Partial<{
  [name in ControllerName]: Partial<
    ControllerByName[name] extends { state: unknown }
      ? ControllerByName[name]['state']
      : never
  >;
}>;

/** Generic controller messenger using base template types. */
export type BaseControllerMessenger = Messenger<
  ActionConstraint,
  EventConstraint
>;

/** Generic restricted controller messenger using base template types. */
export type BaseRestrictedControllerMessenger = RestrictedMessenger<
  string,
  ActionConstraint,
  EventConstraint,
  string,
  string
>;

type SnapSender = {
  snapId: string;
};

type Sender = MessageSender | SnapSender;

/**
 * Request to initialize and return a controller instance.
 * Includes standard data and methods not coupled to any specific controller.
 */
export type ControllerInitRequest<
  ControllerMessengerType extends BaseRestrictedControllerMessenger,
  InitMessengerType extends void | BaseRestrictedControllerMessenger = void,
> = {
  /**
   * Required controller messenger instance.
   * Generated using the callback specified in `getControllerMessengerCallback`.
   */
  controllerMessenger: ControllerMessengerType;

  /**
   * Retrieve a controller instance by name.
   * Throws an error if the controller is not yet initialized.
   *
   * @param name - The name of the controller to retrieve.
   */
  getController<Name extends ControllerName>(
    name: Name,
  ): ControllerByName[Name];

  /**
   * Retrieve the flat state for all controllers.
   * For example: `{ transactions: [] }`.
   *
   * @deprecated Subscribe to other controller state via the messenger.
   */
  getFlatState: () => ControllerFlatState;

  /**
   * Retrieve the chain ID of the globally selected network.
   *
   * @deprecated Will be removed in the future pending multi-chain support.
   */
  getGlobalChainId(): Hex;

  /**
   * Retrieve the permitted accounts for a given origin.
   *
   * @param origin - The origin for which to retrieve permitted accounts.
   * @param options - Additional options for the request.
   * @param options.suppressUnauthorizedError - Whether to not throw if an unauthorized error occurs. Defaults to `true`.
   */
  getPermittedAccounts(
    origin: string,
    options?: { suppressUnauthorizedError?: boolean },
  ): Promise<string[]>;

  /**
   * Retrieve the provider instance for the globally selected network.
   *
   * @deprecated Will be removed in the future pending multi-chain support.
   */
  getProvider: () => Provider;

  /**
   * Retrieve a transaction metrics request instance.
   * Includes data and callbacks required to generate metrics.
   */
  getTransactionMetricsRequest(): TransactionMetricsRequest;

  /**
   * Function to update account balance for network of the transaction
   */
  updateAccountBalanceForTransactionNetwork(
    transactionMeta: TransactionMeta,
  ): void;

  /**
   * A promise that resolves when the offscreen document is ready.
   */
  offscreenPromise: Promise<void>;

  /**
   * The full persisted state for all controllers.
   * Includes controller name properties.
   * e.g. `{ TransactionController: { transactions: [] } }`.
   */
  persistedState: ControllerPersistedState;

  /**
   * Close all connections for the given origin, and removes the references
   * to them. Ignores unknown origins.
   *
   * @param origin - The origin for which to remove all connections.
   */
  removeAllConnections(origin: string): void;

  /**
   * Create a multiplexed stream for connecting to an untrusted context like a
   * like a website, Snap, or other extension.
   *
   * @param options - The options for creating the stream.
   * @param options.connectionStream - The stream to connect to the untrusted
   * context.
   * @param options.sender - The sender of the stream.
   * @param options.subjectType - The type of the subject of the stream.
   */
  setupUntrustedCommunicationEip1193(options: {
    connectionStream: Duplex;
    sender: Sender;
    subjectType: SubjectType;
  }): void;

  /**
   * Show a native notification.
   *
   * @param title - The title of the notification.
   * @param message - The message of the notification.
   * @param url - The URL to open when the notification is clicked.
   */
  showNotification: (
    title: string,
    message: string,
    url?: string,
  ) => Promise<void>;

  /**
   * Get the MetaMetrics ID.
   */
  getMetaMetricsId: () => string;

  /**
   * submits a metametrics event, not waiting for it to complete or allowing its error to bubble up
   *
   * @param payload - details of the event
   * @param options - options for handling/routing the event
   */
  trackEvent: (
    payload: MetaMetricsEventPayload,
    options?: MetaMetricsEventOptions,
  ) => void;

  /**
   * A list of preinstalled Snaps loaded from disk during boot.
   */
  preinstalledSnaps: PreinstalledSnap[];

  /**
   * Required initialization messenger instance.
   * Generated using the callback specified in `getInitMessengerCallback`.
   */
  initMessenger: InitMessengerType;

<<<<<<< HEAD
  /**
   * Refresh the OAuth token.
   */
  refreshOAuthToken: () => Promise<OAuthRefreshTokenResult>;

  /**
   * Revoke the current OAuth refresh token and get a new one.
   */
  renewRefreshToken: (params: {
    connection: AuthConnection;
    revokeToken: string;
  }) => Promise<{
    newRefreshToken: string;
    newRevokeToken: string;
  }>;

  revokeRefreshToken: (params: {
    connection: AuthConnection;
    revokeToken: string;
  }) => Promise<void>;

=======
>>>>>>> 2624cdc3
  getCronjobControllerStorageManager: () => CronjobControllerStorageManager;
};

/**
 * A single background API method available to the UI.
 */

// TODO: Fix in https://github.com/MetaMask/metamask-extension/issues/31973
// eslint-disable-next-line @typescript-eslint/no-explicit-any
export type ControllerApi = (...args: any[]) => unknown;

/**
 * Result of initializing a controller instance.
 */
export type ControllerInitResult<ControllerType extends Controller> = {
  /**
   * The initialized controller instance.
   */
  controller: ControllerType;

  /**
   * The background API methods available for the controller.
   */
  api?: Record<string, ControllerApi>;

  /**
   * The key used to store the controller state in the persisted store.
   * Defaults to the controller `name` property if `undefined`.
   * If `null`, the controller state will not be persisted.
   */
  persistedStateKey?: string | null;

  /**
   * The key used to store the controller state in the memory-only store.
   * Defaults to the controller `name` property if `undefined`.
   * If `null`, the controller state will not be synchronized with the UI state.
   */
  memStateKey?: string | null;
};

/**
 * Function to initialize a controller instance and return associated data.
 */
export type ControllerInitFunction<
  ControllerType extends Controller,
  ControllerMessengerType extends BaseRestrictedControllerMessenger,
  InitMessengerType extends void | BaseRestrictedControllerMessenger = void,
> = (
  request: ControllerInitRequest<ControllerMessengerType, InitMessengerType>,
) => ControllerInitResult<ControllerType>;<|MERGE_RESOLUTION|>--- conflicted
+++ resolved
@@ -10,12 +10,7 @@
 import { SubjectType } from '@metamask/permission-controller';
 import { PreinstalledSnap } from '@metamask/snaps-controllers';
 import { TransactionMeta } from '@metamask/transaction-controller';
-<<<<<<< HEAD
-import { AuthConnection } from '@metamask/seedless-onboarding-controller';
-import type { TransactionMetricsRequest } from '../../../shared/types/metametrics';
-=======
 import type { TransactionMetricsRequest } from '../../../shared/types';
->>>>>>> 2624cdc3
 import { MessageSender } from '../../../types/global';
 import {
   MetaMetricsEventOptions,
@@ -212,30 +207,6 @@
    */
   initMessenger: InitMessengerType;
 
-<<<<<<< HEAD
-  /**
-   * Refresh the OAuth token.
-   */
-  refreshOAuthToken: () => Promise<OAuthRefreshTokenResult>;
-
-  /**
-   * Revoke the current OAuth refresh token and get a new one.
-   */
-  renewRefreshToken: (params: {
-    connection: AuthConnection;
-    revokeToken: string;
-  }) => Promise<{
-    newRefreshToken: string;
-    newRevokeToken: string;
-  }>;
-
-  revokeRefreshToken: (params: {
-    connection: AuthConnection;
-    revokeToken: string;
-  }) => Promise<void>;
-
-=======
->>>>>>> 2624cdc3
   getCronjobControllerStorageManager: () => CronjobControllerStorageManager;
 };
 
