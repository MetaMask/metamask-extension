--- conflicted
+++ resolved
@@ -8,11 +8,8 @@
 import { Hex } from '@metamask/utils';
 import { Duplex } from 'readable-stream';
 import { SubjectType } from '@metamask/permission-controller';
-<<<<<<< HEAD
 import { PreinstalledSnap } from '@metamask/snaps-controllers';
-=======
 import { TransactionMeta } from '@metamask/transaction-controller';
->>>>>>> a4179bca
 import type { TransactionMetricsRequest } from '../../../shared/types/metametrics';
 import { MessageSender } from '../../../types/global';
 import {
