--- conflicted
+++ resolved
@@ -9,11 +9,6 @@
 import { PreinstalledSnap } from '@metamask/snaps-controllers';
 import { TransactionMeta } from '@metamask/transaction-controller';
 import { Browser } from 'webextension-polyfill';
-<<<<<<< HEAD
-import type { TransactionMetricsRequest } from '../../../shared/types';
-import { MessageSender } from '../../../types/global';
-import type { CronjobControllerStorageManager } from '../lib/CronjobControllerStorageManager';
-=======
 import { ExportableKeyEncryptor } from '@metamask/keyring-controller';
 import { KeyringClass } from '@metamask/keyring-utils';
 import { QrKeyringScannerBridge } from '@metamask/eth-qr-keyring';
@@ -21,7 +16,6 @@
 import { MessageSender } from '../../../types/global';
 import type { CronjobControllerStorageManager } from '../lib/CronjobControllerStorageManager';
 import { HardwareTransportBridgeClass } from '../lib/hardware-keyring-builder-factory';
->>>>>>> 17d008f4
 import { Controller, ControllerFlatState } from './controller-list';
 
 /** The supported controller names. */
@@ -80,15 +74,12 @@
   controllerMessenger: ControllerMessengerType;
 
   /**
-<<<<<<< HEAD
-=======
    * An instance of an encryptor to use for encrypting and decrypting
    * sensitive data.
    */
   encryptor?: ExportableKeyEncryptor;
 
   /**
->>>>>>> 17d008f4
    * The extension browser API.
    */
   extension: Browser;
@@ -224,14 +215,11 @@
   initMessenger: InitMessengerType;
 
   getCronjobControllerStorageManager: () => CronjobControllerStorageManager;
-<<<<<<< HEAD
-=======
 
   /**
    * The user's preferred language code, if any.
    */
   initLangCode: string | null;
->>>>>>> 17d008f4
 };
 
 /**
