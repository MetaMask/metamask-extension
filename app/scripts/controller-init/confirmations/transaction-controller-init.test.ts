import { Messenger } from '@metamask/base-controller';
import { NetworkController } from '@metamask/network-controller';
<<<<<<< HEAD
=======
// Mocha type definitions are conflicting with Jest
import { it as jestIt } from '@jest/globals';
>>>>>>> 1371d2d0
import {
  TransactionMeta,
  TransactionType,
  TransactionController,
  TransactionControllerMessenger,
  TransactionControllerOptions,
  TransactionStatus,
} from '@metamask/transaction-controller';
import {
  getTransactionControllerInitMessenger,
  getTransactionControllerMessenger,
  TransactionControllerInitMessenger,
} from '../messengers/transaction-controller-messenger';
import { buildControllerInitRequestMock, CHAIN_ID_MOCK } from '../test/utils';
import { ControllerInitRequest } from '../types';
import { TransactionControllerInit } from './transaction-controller-init';

jest.mock('@metamask/transaction-controller');

/**
 * Build a mock NetworkController.
 *
 * @param partialMock - A partial mock object for the NetworkController, merged
 * with the default mock.
 * @returns A mock NetworkController.
 */
function buildControllerMock(
  partialMock?: Partial<NetworkController>,
): NetworkController {
  const defaultNetworkControllerMock = {
    getNetworkClientRegistry: jest.fn().mockReturnValue({}),
  };

  // @ts-expect-error Incomplete mock, just includes properties used by code-under-test.
  return {
    ...defaultNetworkControllerMock,
    ...partialMock,
  };
}

function buildInitRequestMock(): jest.Mocked<
  ControllerInitRequest<
    TransactionControllerMessenger,
    TransactionControllerInitMessenger
  >
> {
  const baseControllerMessenger = new Messenger();

  const requestMock = {
    ...buildControllerInitRequestMock(),
    controllerMessenger: getTransactionControllerMessenger(
      baseControllerMessenger,
    ),
    initMessenger: getTransactionControllerInitMessenger(
      baseControllerMessenger,
    ),
  };

  requestMock.getController.mockReturnValue(buildControllerMock());

  return requestMock;
}

describe('Transaction Controller Init', () => {
  const transactionControllerClassMock = jest.mocked(TransactionController);

  /**
   * Extract a constructor option passed to the controller.
   *
   * @param option - The option to extract.
   * @param dependencyProperties - Any properties required on the controller dependencies.
   * @returns The extracted option.
   */
  // TODO: Fix in https://github.com/MetaMask/metamask-extension/issues/31860
  // eslint-disable-next-line @typescript-eslint/naming-convention
  function testConstructorOption<T extends keyof TransactionControllerOptions>(
    option: T,
    dependencyProperties: Record<string, unknown> = {},
  ): TransactionControllerOptions[T] {
    const requestMock = buildInitRequestMock();

    requestMock.getController.mockReturnValue(
      buildControllerMock(dependencyProperties),
    );

    TransactionControllerInit(requestMock);

    return transactionControllerClassMock.mock.calls[0][0][option];
  }

  beforeEach(() => {
    jest.resetAllMocks();
  });

  it('returns controller instance', () => {
    const requestMock = buildInitRequestMock();
    expect(TransactionControllerInit(requestMock).controller).toBeInstanceOf(
      TransactionController,
    );
  });

  it('retrieves saved gas fees from preferences', () => {
    const getSavedGasFees = testConstructorOption('getSavedGasFees', {
      state: {
        advancedGasFee: {
          [CHAIN_ID_MOCK]: {
            maxBaseFee: '0x1',
            priorityFee: '0x2',
          },
        },
      },
    });

    expect(getSavedGasFees?.(CHAIN_ID_MOCK)).toStrictEqual({
      maxBaseFee: '0x1',
      priorityFee: '0x2',
    });
  });

  describe('determines incoming transactions is enabled', () => {
    it('when useExternalServices is enabled in preferences and onboarding complete', () => {
      const incomingTransactionsIsEnabled = testConstructorOption(
        'incomingTransactions',
        {
          state: {
            completedOnboarding: true,
            useExternalServices: true,
          },
        },
      )?.isEnabled;

      expect(incomingTransactionsIsEnabled?.()).toBe(true);
    });

    it('unless enabled in preferences but onboarding incomplete', () => {
      const incomingTransactionsIsEnabled = testConstructorOption(
        'incomingTransactions',
        {
          state: {
            completedOnboarding: false,
            useExternalServices: true,
          },
        },
      )?.isEnabled;

      expect(incomingTransactionsIsEnabled?.()).toBe(false);
    });

    it('unless disabled in preferences and onboarding complete', () => {
      const incomingTransactionsIsEnabled = testConstructorOption(
        'incomingTransactions',
        {
          state: {
            completedOnboarding: true,
            useExternalServices: false,
          },
        },
      )?.isEnabled;

      expect(incomingTransactionsIsEnabled?.()).toBe(false);
    });
  });

  it('determines if first time interaction enabled using preference', () => {
    const isFirstTimeInteractionEnabled = testConstructorOption(
      'isFirstTimeInteractionEnabled',
      {
        state: {
          securityAlertsEnabled: true,
        },
      },
    );

    expect(isFirstTimeInteractionEnabled?.()).toBe(true);
  });

  it('determines if simulation enabled using preference', () => {
    const isSimulationEnabled = testConstructorOption('isSimulationEnabled', {
      state: {
        useTransactionSimulations: true,
      },
    });

    expect(isSimulationEnabled?.()).toBe(true);
  });

  it('always disables pending transaction resubmit', () => {
    const pendingTransactions = testConstructorOption('pendingTransactions');

    expect(pendingTransactions?.isResubmitEnabled?.()).toBe(false);
  });

  jestIt.each([
    ['swap', TransactionType.swap, false],
    ['swapApproval', TransactionType.swapApproval, false],
    ['bridge', TransactionType.bridge, false],
    ['bridgeApproval', TransactionType.bridgeApproval, false],
    ['contractInteraction', TransactionType.contractInteraction, true],
  ])(
    'disables automatic gas fee updates for %s transactions',
    (_label, type, gasFeeUpdateEnabled) => {
      const isAutomaticGasFeeUpdateEnabled = testConstructorOption(
        'isAutomaticGasFeeUpdateEnabled',
      );

      const tx: TransactionMeta = {
        id: '1',
        type,
        chainId: CHAIN_ID_MOCK,
        networkClientId: 'test-network',
        status: TransactionStatus.unapproved,
        time: Date.now(),
        txParams: {
          from: '0x0000000000000000000000000000000000000000',
        },
      };

      expect(isAutomaticGasFeeUpdateEnabled?.(tx)).toBe(gasFeeUpdateEnabled);
    },
  );
});<|MERGE_RESOLUTION|>--- conflicted
+++ resolved
@@ -1,10 +1,7 @@
 import { Messenger } from '@metamask/base-controller';
 import { NetworkController } from '@metamask/network-controller';
-<<<<<<< HEAD
-=======
 // Mocha type definitions are conflicting with Jest
 import { it as jestIt } from '@jest/globals';
->>>>>>> 1371d2d0
 import {
   TransactionMeta,
   TransactionType,
