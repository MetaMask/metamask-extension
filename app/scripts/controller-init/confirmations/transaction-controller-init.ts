<<<<<<< HEAD
import SmartTransactionsController from '@metamask/smart-transactions-controller';
import { SmartTransactionStatuses } from '@metamask/smart-transactions-controller/dist/types';
=======
import { PRODUCT_TYPES } from '@metamask/subscription-controller';
>>>>>>> 1371d2d0
import {
  type PublishBatchHookRequest,
  type PublishBatchHookTransaction,
  SavedGasFees,
  TransactionController,
  TransactionControllerMessenger,
  TransactionMeta,
  TransactionType,
} from '@metamask/transaction-controller';
<<<<<<< HEAD
=======
import {
  SmartTransactionsController,
  SmartTransactionStatuses,
} from '@metamask/smart-transactions-controller';
>>>>>>> 1371d2d0
import { Hex } from '@metamask/utils';
import { trace } from '../../../../shared/lib/trace';
import { getIsSmartTransaction } from '../../../../shared/modules/selectors';
import { getShieldGatewayConfig } from '../../../../shared/modules/shield';
import { TransactionMetricsRequest } from '../../../../shared/types/metametrics';
import {
  getSmartTransactionCommonParams,
  SmartTransactionHookMessenger,
  submitBatchSmartTransactionHook,
  submitSmartTransactionHook,
} from '../../lib/smart-transaction/smart-transactions';
import { Delegation7702PublishHook } from '../../lib/transaction/hooks/delegation-7702-publish';
import { EnforceSimulationHook } from '../../lib/transaction/hooks/enforce-simulation-hook';
import {
  handlePostTransactionBalanceUpdate,
  handleTransactionAdded,
  handleTransactionApproved,
  handleTransactionConfirmed,
  handleTransactionDropped,
  handleTransactionFailed,
  handleTransactionRejected,
  handleTransactionSubmitted,
} from '../../lib/transaction/metrics';
import { isSendBundleSupported } from '../../lib/transaction/sentinel-api';
import { getTransactionById } from '../../lib/transaction/util';
import { ControllerFlatState } from '../controller-list';
import { TransactionControllerInitMessenger } from '../messengers/transaction-controller-messenger';
import {
  ControllerInitFunction,
  ControllerInitRequest,
  ControllerInitResult,
} from '../types';

export const TransactionControllerInit: ControllerInitFunction<
  TransactionController,
  TransactionControllerMessenger,
  TransactionControllerInitMessenger
> = (request) => {
  const {
    controllerMessenger,
    initMessenger,
    getFlatState,
    getPermittedAccounts,
    getTransactionMetricsRequest,
    updateAccountBalanceForTransactionNetwork,
    persistedState,
  } = request;

  const {
    gasFeeController,
    keyringController,
    networkController,
    onboardingController,
    preferencesController,
    smartTransactionsController,
  } = getControllers(request);

  const controller: TransactionController = new TransactionController({
    getCurrentNetworkEIP1559Compatibility: () =>
      // @ts-expect-error Controller type does not support undefined return value
      initMessenger.call('NetworkController:getEIP1559Compatibility'),
    getCurrentAccountEIP1559Compatibility: async () => true,
    // @ts-expect-error Mismatched types
    getExternalPendingTransactions: (address) =>
      getExternalPendingTransactions(smartTransactionsController(), address),
    getGasFeeEstimates: (...args) =>
      gasFeeController().fetchGasFeeEstimates(...args),
    getNetworkClientRegistry: (...args) =>
      networkController().getNetworkClientRegistry(...args),
    getNetworkState: () => networkController().state,
    // @ts-expect-error Controller type does not support undefined return value
    getPermittedAccounts,
    getSavedGasFees: (chainId) => {
      return preferencesController().state.advancedGasFee[
        chainId
      ] as unknown as SavedGasFees | undefined;
    },
    getSimulationConfig: async (url, opts) => {
      const getToken = () =>
        initMessenger.call('AuthenticationController:getBearerToken');
      const getShieldSubscription = () =>
        initMessenger.call(
          'SubscriptionController:getSubscriptionByProduct',
          PRODUCT_TYPES.SHIELD,
        );
      const origin = opts?.txMeta?.origin;
      return getShieldGatewayConfig(getToken, getShieldSubscription, url, {
        origin,
      });
    },
    incomingTransactions: {
      client: `extension-${process.env.METAMASK_VERSION?.replace(/\./gu, '-')}`,
      includeTokenTransfers: false,
      isEnabled: () =>
        preferencesController().state.useExternalServices &&
        onboardingController().state.completedOnboarding,
      updateTransactions: true,
    },
    isAutomaticGasFeeUpdateEnabled: ({ type }) => {
      // Disables automatic gas fee updates for swap and bridge transactions
      // which provide their own gas parameters when they are submitted
      const disabledTypes = [
        TransactionType.swap,
        TransactionType.swapApproval,
        TransactionType.bridge,
        TransactionType.bridgeApproval,
      ];

      return !type || !disabledTypes.includes(type);
    },
    isEIP7702GasFeeTokensEnabled: async (transactionMeta) => {
      const { chainId } = transactionMeta;
      const uiState = getUIState(getFlatState());

      // @ts-expect-error Smart transaction selector types does not match controller state
      return !getIsSmartTransaction(uiState, chainId);
    },
    isFirstTimeInteractionEnabled: () =>
      preferencesController().state.securityAlertsEnabled,
    isSimulationEnabled: () =>
      preferencesController().state.useTransactionSimulations,
    messenger: controllerMessenger,
    pendingTransactions: {
      isResubmitEnabled: () => false,
    },
    publicKeyEIP7702: process.env.EIP_7702_PUBLIC_KEY as Hex | undefined,
    testGasFeeFlows: Boolean(process.env.TEST_GAS_FEE_FLOWS === 'true'),
    // @ts-expect-error Controller uses string for names rather than enum
    trace,
    hooks: {
      afterSimulate: new EnforceSimulationHook({
        messenger: initMessenger,
      }).getAfterSimulateHook(),
      beforePublish: (transactionMeta: TransactionMeta) => {
        const response = initMessenger.call(
          'InstitutionalSnapController:publishHook',
          transactionMeta,
        );
        return response;
      },
      beforeSign: new EnforceSimulationHook({
        messenger: initMessenger,
      }).getBeforeSignHook(),
      beforeCheckPendingTransactions: (transactionMeta: TransactionMeta) => {
        const response = initMessenger.call(
          'InstitutionalSnapController:beforeCheckPendingTransactionHook',
          transactionMeta,
        );

        return response;
      },
      // @ts-expect-error Controller type does not support undefined return value
      publish: (transactionMeta, signedTx) =>
        publishHook({
          flatState: getFlatState(),
          initMessenger,
          signedTx,
          smartTransactionsController: smartTransactionsController(),
          transactionController: controller,
          transactionMeta,
        }),
      publishBatch: async (_request: PublishBatchHookRequest) =>
        await publishBatchHook({
          transactionController: controller,
          smartTransactionsController: smartTransactionsController(),
          hookControllerMessenger:
            initMessenger as SmartTransactionHookMessenger,
          flatState: getFlatState(),
          transactions: _request.transactions as PublishBatchHookTransaction[],
        }),
    },
    // @ts-expect-error Keyring controller expects TxData returned but TransactionController expects TypedTransaction
    sign: (...args) => keyringController().signTransaction(...args),
    state: persistedState.TransactionController,
  });

  addTransactionControllerListeners(
    initMessenger,
    getTransactionMetricsRequest,
    updateAccountBalanceForTransactionNetwork,
  );

  const api = getApi(controller);

  return { controller, api, memStateKey: 'TxController' };
};

function getApi(
  controller: TransactionController,
): ControllerInitResult<TransactionController>['api'] {
  return {
    abortTransactionSigning:
      controller.abortTransactionSigning.bind(controller),
    getLayer1GasFee: controller.getLayer1GasFee.bind(controller),
    getTransactions: controller.getTransactions.bind(controller),
    isAtomicBatchSupported: controller.isAtomicBatchSupported.bind(controller),
    startIncomingTransactionPolling:
      controller.startIncomingTransactionPolling.bind(controller),
    stopIncomingTransactionPolling:
      controller.stopIncomingTransactionPolling.bind(controller),
    updateAtomicBatchData: controller.updateAtomicBatchData.bind(controller),
    updateBatchTransactions:
      controller.updateBatchTransactions.bind(controller),
    updateEditableParams: controller.updateEditableParams.bind(controller),
    updatePreviousGasParams:
      controller.updatePreviousGasParams.bind(controller),
    updateSelectedGasFeeToken:
      controller.updateSelectedGasFeeToken.bind(controller),
    updateTransactionGasFees:
      controller.updateTransactionGasFees.bind(controller),
    updateTransactionSendFlowHistory:
      controller.updateTransactionSendFlowHistory.bind(controller),
  };
}

function getControllers(
  request: ControllerInitRequest<
    TransactionControllerMessenger,
    TransactionControllerInitMessenger
  >,
) {
  return {
    gasFeeController: () => request.getController('GasFeeController'),
    keyringController: () => request.getController('KeyringController'),
    networkController: () => request.getController('NetworkController'),
    onboardingController: () => request.getController('OnboardingController'),
    preferencesController: () => request.getController('PreferencesController'),
    smartTransactionsController: () =>
      request.getController('SmartTransactionsController'),
    institutionalSnapController: () =>
      request.getController('InstitutionalSnapController'),
  };
}

function getExternalPendingTransactions(
  smartTransactionsController: SmartTransactionsController,
  address: string,
) {
  return smartTransactionsController.getTransactions({
    addressFrom: address,
    status: SmartTransactionStatuses.PENDING,
  });
}

function addTransactionControllerListeners(
  initMessenger: TransactionControllerInitMessenger,
  getTransactionMetricsRequest: () => TransactionMetricsRequest,
  updateAccountBalanceForTransactionNetwork: (
    transactionMeta: TransactionMeta,
  ) => void,
) {
  const transactionMetricsRequest = getTransactionMetricsRequest();

  initMessenger.subscribe(
    'TransactionController:unapprovedTransactionAdded',
    updateAccountBalanceForTransactionNetwork,
  );

  initMessenger.subscribe(
    'TransactionController:transactionConfirmed',
    updateAccountBalanceForTransactionNetwork,
  );

  initMessenger.subscribe(
    'TransactionController:postTransactionBalanceUpdated',
    // TODO: Fix in https://github.com/MetaMask/metamask-extension/issues/31879
    // eslint-disable-next-line @typescript-eslint/no-misused-promises
    handlePostTransactionBalanceUpdate.bind(null, transactionMetricsRequest),
  );

  initMessenger.subscribe(
    'TransactionController:unapprovedTransactionAdded',
    // TODO: Fix in https://github.com/MetaMask/metamask-extension/issues/31879
    // eslint-disable-next-line @typescript-eslint/no-misused-promises
    (transactionMeta) =>
      handleTransactionAdded(transactionMetricsRequest, { transactionMeta }),
  );

  initMessenger.subscribe(
    'TransactionController:transactionApproved',
    // TODO: Fix in https://github.com/MetaMask/metamask-extension/issues/31879
    // eslint-disable-next-line @typescript-eslint/no-misused-promises
    handleTransactionApproved.bind(null, transactionMetricsRequest),
  );

  initMessenger.subscribe(
    'TransactionController:transactionDropped',
    // TODO: Fix in https://github.com/MetaMask/metamask-extension/issues/31879
    // eslint-disable-next-line @typescript-eslint/no-misused-promises
    handleTransactionDropped.bind(null, transactionMetricsRequest),
  );

  initMessenger.subscribe(
    'TransactionController:transactionConfirmed',
    // @ts-expect-error Error is string in metrics code but TransactionError in TransactionMeta type from controller
    // TODO: Fix in https://github.com/MetaMask/metamask-extension/issues/31879
    // eslint-disable-next-line @typescript-eslint/no-misused-promises
    handleTransactionConfirmed.bind(null, transactionMetricsRequest),
  );

  initMessenger.subscribe(
    'TransactionController:transactionFailed',
    // TODO: Fix in https://github.com/MetaMask/metamask-extension/issues/31879
    // eslint-disable-next-line @typescript-eslint/no-misused-promises
    handleTransactionFailed.bind(null, transactionMetricsRequest),
  );

  initMessenger.subscribe(
    'TransactionController:transactionNewSwap',
    ({ transactionMeta }) =>
      // TODO: This can be called internally by the TransactionController
      // since Swaps Controller registers this action handler
      initMessenger.call('SwapsController:setTradeTxId', transactionMeta.id),
  );

  initMessenger.subscribe(
    'TransactionController:transactionNewSwapApproval',
    ({ transactionMeta }) =>
      // TODO: This can be called internally by the TransactionController
      // since Swaps Controller registers this action handler
      initMessenger.call('SwapsController:setApproveTxId', transactionMeta.id),
  );

  initMessenger.subscribe(
    'TransactionController:transactionRejected',
    // TODO: Fix in https://github.com/MetaMask/metamask-extension/issues/31879
    // eslint-disable-next-line @typescript-eslint/no-misused-promises
    handleTransactionRejected.bind(null, transactionMetricsRequest),
  );

  initMessenger.subscribe(
    'TransactionController:transactionSubmitted',
    // TODO: Fix in https://github.com/MetaMask/metamask-extension/issues/31879
    // eslint-disable-next-line @typescript-eslint/no-misused-promises
    handleTransactionSubmitted.bind(null, transactionMetricsRequest),
  );
}

function getUIState(flatState: ControllerFlatState) {
  return { metamask: flatState };
}

export async function publishHook({
  flatState,
  initMessenger,
  signedTx,
  smartTransactionsController,
  transactionController,
  transactionMeta,
}: {
  flatState: ControllerFlatState;
  initMessenger: TransactionControllerInitMessenger;
  signedTx: string;
  smartTransactionsController: SmartTransactionsController;
  transactionController: TransactionController;
  transactionMeta: TransactionMeta;
}) {
  const { isSmartTransaction, featureFlags, isHardwareWalletAccount } =
    getSmartTransactionCommonParams(flatState, transactionMeta.chainId);
  const sendBundleSupport = await isSendBundleSupported(
    transactionMeta.chainId,
  );

<<<<<<< HEAD
  if (!isSmartTransaction || !sendBundleSupport) {
=======
  if (
    !isSmartTransaction ||
    !sendBundleSupport ||
    transactionMeta.isGasFeeSponsored
  ) {
>>>>>>> 1371d2d0
    const hook = new Delegation7702PublishHook({
      isAtomicBatchSupported: transactionController.isAtomicBatchSupported.bind(
        transactionController,
      ),
      messenger: initMessenger,
    }).getHook();

    const result = await hook(transactionMeta, signedTx);
    if (result?.transactionHash) {
      return result;
    }
    // else, fall back to regular regular transaction submission
  }

  if (
    isSmartTransaction &&
    (sendBundleSupport || transactionMeta.selectedGasFeeToken === undefined)
  ) {
    const result = await submitSmartTransactionHook({
      transactionMeta,
      signedTransactionInHex: signedTx as Hex,
      transactionController,
      smartTransactionsController,
      controllerMessenger: initMessenger,
      isSmartTransaction,
      isHardwareWallet: isHardwareWalletAccount,
      // @ts-expect-error Smart transaction selector return type does not match FeatureFlags type from hook
      featureFlags,
    });

    if (result?.transactionHash) {
      return result;
    }
    // else, fall back to regular regular transaction submission
  }

  // Default: fall back to regular transaction submission
  return { transactionHash: undefined };
}

export function publishBatchHook({
  transactionController,
  smartTransactionsController,
  hookControllerMessenger,
  flatState,
  transactions,
}: {
  transactionController: TransactionController;
  smartTransactionsController: SmartTransactionsController;
  hookControllerMessenger: SmartTransactionHookMessenger;
  flatState: ControllerFlatState;
  transactions: PublishBatchHookTransaction[];
}) {
  // Get transactionMeta based on the last transaction ID
  const lastTransaction = transactions[transactions.length - 1];
  const transactionMeta = getTransactionById(
    lastTransaction.id ?? '',
    transactionController,
  );

  // If we couldn't find the transaction, we should handle that gracefully
  if (!transactionMeta) {
    throw new Error(
      `publishBatchSmartTransactionHook: Could not find transaction with id ${lastTransaction.id}`,
    );
  }

  const { isSmartTransaction, featureFlags, isHardwareWalletAccount } =
    getSmartTransactionCommonParams(flatState, transactionMeta.chainId);

  if (!isSmartTransaction) {
    return undefined;
  }

  return submitBatchSmartTransactionHook({
    transactions,
    transactionController,
    smartTransactionsController,
    controllerMessenger: hookControllerMessenger,
    isSmartTransaction,
    isHardwareWallet: isHardwareWalletAccount,
    // @ts-expect-error Smart transaction selector return type does not match FeatureFlags type from hook
    featureFlags,
    transactionMeta,
  });
}<|MERGE_RESOLUTION|>--- conflicted
+++ resolved
@@ -1,9 +1,4 @@
-<<<<<<< HEAD
-import SmartTransactionsController from '@metamask/smart-transactions-controller';
-import { SmartTransactionStatuses } from '@metamask/smart-transactions-controller/dist/types';
-=======
 import { PRODUCT_TYPES } from '@metamask/subscription-controller';
->>>>>>> 1371d2d0
 import {
   type PublishBatchHookRequest,
   type PublishBatchHookTransaction,
@@ -13,13 +8,10 @@
   TransactionMeta,
   TransactionType,
 } from '@metamask/transaction-controller';
-<<<<<<< HEAD
-=======
 import {
   SmartTransactionsController,
   SmartTransactionStatuses,
 } from '@metamask/smart-transactions-controller';
->>>>>>> 1371d2d0
 import { Hex } from '@metamask/utils';
 import { trace } from '../../../../shared/lib/trace';
 import { getIsSmartTransaction } from '../../../../shared/modules/selectors';
@@ -383,15 +375,11 @@
     transactionMeta.chainId,
   );
 
-<<<<<<< HEAD
-  if (!isSmartTransaction || !sendBundleSupport) {
-=======
   if (
     !isSmartTransaction ||
     !sendBundleSupport ||
     transactionMeta.isGasFeeSponsored
   ) {
->>>>>>> 1371d2d0
     const hook = new Delegation7702PublishHook({
       isAtomicBatchSupported: transactionController.isAtomicBatchSupported.bind(
         transactionController,
