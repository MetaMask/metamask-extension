import {
  type PublishBatchHookRequest,
  type PublishBatchHookTransaction,
  TransactionController,
  TransactionControllerMessenger,
  TransactionMeta,
} from '@metamask/transaction-controller';
import SmartTransactionsController from '@metamask/smart-transactions-controller';
import { SmartTransactionStatuses } from '@metamask/smart-transactions-controller/dist/types';
import { Hex } from '@metamask/utils';
import {
  getChainSupportsSmartTransactions,
  getIsSmartTransaction,
  getSmartTransactionsPreferenceEnabled,
} from '../../../../shared/modules/selectors';
import {
  SmartTransactionHookMessenger,
  publishSmartTransactionHook,
  publishBatchSmartTransactionHook,
} from '../../lib/smart-transaction/smart-transactions';
import { trace } from '../../../../shared/lib/trace';

import {
  handlePostTransactionBalanceUpdate,
  handleTransactionAdded,
  handleTransactionApproved,
  handleTransactionConfirmed,
  handleTransactionDropped,
  handleTransactionFailed,
  handleTransactionRejected,
  handleTransactionSubmitted,
} from '../../lib/transaction/metrics';
import {
  ControllerInitFunction,
  ControllerInitRequest,
  ControllerInitResult,
} from '../types';
import { TransactionControllerInitMessenger } from '../messengers/transaction-controller-messenger';
import { ControllerFlatState } from '../controller-list';
import { TransactionMetricsRequest } from '../../../../shared/types/metametrics';
import { updateRemoteModeTransaction } from '../../lib/remote-mode';
import { EnforceSimulationHook } from '../../lib/transaction/hooks/enforce-simulation-hook';

export const TransactionControllerInit: ControllerInitFunction<
  TransactionController,
  TransactionControllerMessenger,
  TransactionControllerInitMessenger
> = (request) => {
  const {
    controllerMessenger,
    initMessenger,
    getFlatState,
    getGlobalChainId,
    getPermittedAccounts,
    getTransactionMetricsRequest,
    updateAccountBalanceForTransactionNetwork,
    persistedState,
  } = request;

  const {
    gasFeeController,
    keyringController,
    networkController,
    onboardingController,
    preferencesController,
    smartTransactionsController,
  } = getControllers(request);

  const controller: TransactionController = new TransactionController({
    getCurrentNetworkEIP1559Compatibility: () =>
      // @ts-expect-error Controller type does not support undefined return value
      initMessenger.call('NetworkController:getEIP1559Compatibility'),
    getCurrentAccountEIP1559Compatibility: async () => true,
    // @ts-expect-error Mismatched types
    getExternalPendingTransactions: (address) =>
      getExternalPendingTransactions(smartTransactionsController(), address),
    getGasFeeEstimates: (...args) =>
      gasFeeController().fetchGasFeeEstimates(...args),
    getNetworkClientRegistry: (...args) =>
      networkController().getNetworkClientRegistry(...args),
    getNetworkState: () => networkController().state,
    // @ts-expect-error Controller type does not support undefined return value
    getPermittedAccounts,
    // @ts-expect-error Preferences controller uses Record rather than specific type
    getSavedGasFees: () => {
      const globalChainId = getGlobalChainId();
      return preferencesController().state.advancedGasFee[globalChainId];
    },
    incomingTransactions: {
      client: `extension-${process.env.METAMASK_VERSION?.replace(/\./gu, '-')}`,
      includeTokenTransfers: false,
      isEnabled: () =>
        preferencesController().state.useExternalServices &&
        onboardingController().state.completedOnboarding,
      updateTransactions: true,
    },
    isAutomaticGasFeeUpdateEnabled: () => true,
    isEIP7702GasFeeTokensEnabled: async (transactionMeta) => {
      const { chainId } = transactionMeta;
      const uiState = getUIState(getFlatState());

      // @ts-expect-error Smart transaction selector types does not match controller state
      return !getIsSmartTransaction(uiState, chainId);
    },
    isFirstTimeInteractionEnabled: () =>
      preferencesController().state.securityAlertsEnabled,
    isSimulationEnabled: () =>
      preferencesController().state.useTransactionSimulations,
    messenger: controllerMessenger,
    pendingTransactions: {
      isResubmitEnabled: () => {
        const uiState = getUIState(getFlatState());
        return !(
          getSmartTransactionsPreferenceEnabled(uiState) &&
          getChainSupportsSmartTransactions(uiState)
        );
      },
    },
    publicKeyEIP7702: process.env.EIP_7702_PUBLIC_KEY as Hex | undefined,
    testGasFeeFlows: Boolean(process.env.TEST_GAS_FEE_FLOWS === 'true'),
    // @ts-expect-error Controller uses string for names rather than enum
    trace,
    hooks: {
      afterAdd: async ({ transactionMeta }) => {
        return updateRemoteModeTransaction({
          transactionMeta,
          state: getFlatState(),
        });
      },
      afterSimulate: new EnforceSimulationHook({
        messenger: initMessenger,
      }).getAfterSimulateHook(),
      beforePublish: (transactionMeta: TransactionMeta) => {
        const response = initMessenger.call(
          'InstitutionalSnapController:publishHook',
          transactionMeta,
        );
        return response;
      },
      beforeSign: new EnforceSimulationHook({
        messenger: initMessenger,
      }).getBeforeSignHook(),
      beforeCheckPendingTransactions: (transactionMeta: TransactionMeta) => {
        const response = initMessenger.call(
          'InstitutionalSnapController:beforeCheckPendingTransactionHook',
          transactionMeta,
        );

        return response;
      },
      // @ts-expect-error Controller type does not support undefined return value
      publish: (transactionMeta, signedTx) =>
        publishSmartTransactionHook({
          flatState: getFlatState(),
          initMessenger,
          signedTx,
          smartTransactionsController: smartTransactionsController(),
          transactionController: controller,
          transactionMeta,
        }),
      publishBatch: async (_request: PublishBatchHookRequest) =>
        await publishBatchSmartTransactionHook({
          transactionController: controller,
          smartTransactionsController: smartTransactionsController(),
          hookControllerMessenger:
            initMessenger as SmartTransactionHookMessenger,
          flatState: getFlatState(),
          transactions: _request.transactions as PublishBatchHookTransaction[],
        }),
    },
    // @ts-expect-error Keyring controller expects TxData returned but TransactionController expects TypedTransaction
    sign: (...args) => keyringController().signTransaction(...args),
    state: persistedState.TransactionController,
  });

  addTransactionControllerListeners(
    initMessenger,
    getTransactionMetricsRequest,
    updateAccountBalanceForTransactionNetwork,
  );

  const api = getApi(controller);

  return { controller, api, memStateKey: 'TxController' };
};

function getApi(
  controller: TransactionController,
): ControllerInitResult<TransactionController>['api'] {
  return {
    abortTransactionSigning:
      controller.abortTransactionSigning.bind(controller),
    getLayer1GasFee: controller.getLayer1GasFee.bind(controller),
    getTransactions: controller.getTransactions.bind(controller),
    isAtomicBatchSupported: controller.isAtomicBatchSupported.bind(controller),
    startIncomingTransactionPolling:
      controller.startIncomingTransactionPolling.bind(controller),
    stopIncomingTransactionPolling:
      controller.stopIncomingTransactionPolling.bind(controller),
    updateAtomicBatchData: controller.updateAtomicBatchData.bind(controller),
    updateBatchTransactions:
      controller.updateBatchTransactions.bind(controller),
    updateEditableParams: controller.updateEditableParams.bind(controller),
    updatePreviousGasParams:
      controller.updatePreviousGasParams.bind(controller),
    updateSelectedGasFeeToken:
      controller.updateSelectedGasFeeToken.bind(controller),
    updateTransactionGasFees:
      controller.updateTransactionGasFees.bind(controller),
    updateTransactionSendFlowHistory:
      controller.updateTransactionSendFlowHistory.bind(controller),
  };
}

function getControllers(
  request: ControllerInitRequest<
    TransactionControllerMessenger,
    TransactionControllerInitMessenger
  >,
) {
  return {
    gasFeeController: () => request.getController('GasFeeController'),
    keyringController: () => request.getController('KeyringController'),
    networkController: () => request.getController('NetworkController'),
    onboardingController: () => request.getController('OnboardingController'),
    preferencesController: () => request.getController('PreferencesController'),
    smartTransactionsController: () =>
      request.getController('SmartTransactionsController'),
    institutionalSnapController: () =>
      request.getController('InstitutionalSnapController'),
  };
}

<<<<<<< HEAD
function getSmartTransactionCommonParams(
  flatState: ControllerFlatState,
  chainId?: string,
) {
  // UI state is required to support shared selectors to avoid duplicate logic in frontend and backend.
  // Ideally all backend logic would instead rely on messenger event / state subscriptions.
  const uiState = getUIState(flatState);

  // @ts-expect-error Smart transaction selector types does not match controller state
  const isSmartTransaction = getIsSmartTransaction(uiState, chainId);

  // @ts-expect-error Smart transaction selector types does not match controller state
  const featureFlags = getFeatureFlagsByChainId(uiState, chainId);

  const isHardwareWalletAccount = isHardwareWallet(uiState);

  return {
    isSmartTransaction,
    featureFlags,
    isHardwareWalletAccount,
  };
}

async function publishHook({
  flatState,
  initMessenger,
  signedTx,
  smartTransactionsController,
  transactionController,
  transactionMeta,
}: {
  flatState: ControllerFlatState;
  initMessenger: TransactionControllerInitMessenger;
  signedTx: string;
  smartTransactionsController: SmartTransactionsController;
  transactionController: TransactionController;
  transactionMeta: TransactionMeta;
}) {
  const result = await publishSmartTransactionHook(
    transactionController,
    smartTransactionsController,
    initMessenger,
    flatState,
    transactionMeta,
    signedTx as Hex,
  );

  if (result?.transactionHash) {
    return result;
  }

  const hook = new Delegation7702PublishHook({
    isAtomicBatchSupported: transactionController.isAtomicBatchSupported.bind(
      transactionController,
    ),
    messenger: initMessenger,
  }).getHook();

  return await hook(transactionMeta, signedTx);
}

async function publishSmartTransactionHook(
  transactionController: TransactionController,
  smartTransactionsController: SmartTransactionsController,
  hookControllerMessenger: SmartTransactionHookMessenger,
  flatState: ControllerFlatState,
  transactionMeta: TransactionMeta,
  signedTransactionInHex: Hex,
) {
  const { isSmartTransaction, featureFlags, isHardwareWalletAccount } =
    getSmartTransactionCommonParams(flatState, transactionMeta.chainId);

  if (!isSmartTransaction) {
    // Will cause TransactionController to publish to the RPC provider as normal.
    return { transactionHash: undefined };
  }

  return await submitSmartTransactionHook({
    transactionMeta,
    signedTransactionInHex,
    transactionController,
    smartTransactionsController,
    controllerMessenger: hookControllerMessenger,
    isSmartTransaction,
    isHardwareWallet: isHardwareWalletAccount,
    // @ts-expect-error Smart transaction selector return type does not match FeatureFlags type from hook
    featureFlags,
  });
}

function publishBatchSmartTransactionHook({
  transactionController,
  smartTransactionsController,
  hookControllerMessenger,
  flatState,
  transactions,
}: {
  transactionController: TransactionController;
  smartTransactionsController: SmartTransactionsController;
  hookControllerMessenger: SmartTransactionHookMessenger;
  flatState: ControllerFlatState;
  transactions: PublishBatchHookTransaction[];
}) {
  // Get transactionMeta based on the last transaction ID
  const lastTransaction = transactions[transactions.length - 1];
  const transactionMeta = getTransactionById(
    lastTransaction.id ?? '',
    transactionController,
  );

  // If we couldn't find the transaction, we should handle that gracefully
  if (!transactionMeta) {
    throw new Error(
      `publishBatchSmartTransactionHook: Could not find transaction with id ${lastTransaction.id}`,
    );
  }

  const { isSmartTransaction, featureFlags, isHardwareWalletAccount } =
    getSmartTransactionCommonParams(flatState, transactionMeta.chainId);

  if (!isSmartTransaction) {
    return undefined;
  }

  return submitBatchSmartTransactionHook({
    transactions,
    transactionController,
    smartTransactionsController,
    controllerMessenger: hookControllerMessenger,
    isSmartTransaction,
    isHardwareWallet: isHardwareWalletAccount,
    // @ts-expect-error Smart transaction selector return type does not match FeatureFlags type from hook
    featureFlags,
    transactionMeta,
  });
}

=======
>>>>>>> 1f277d6d
function getExternalPendingTransactions(
  smartTransactionsController: SmartTransactionsController,
  address: string,
) {
  return smartTransactionsController.getTransactions({
    addressFrom: address,
    status: SmartTransactionStatuses.PENDING,
  });
}

function addTransactionControllerListeners(
  initMessenger: TransactionControllerInitMessenger,
  getTransactionMetricsRequest: () => TransactionMetricsRequest,
  updateAccountBalanceForTransactionNetwork: (
    transactionMeta: TransactionMeta,
  ) => void,
) {
  const transactionMetricsRequest = getTransactionMetricsRequest();

  initMessenger.subscribe(
    'TransactionController:unapprovedTransactionAdded',
    updateAccountBalanceForTransactionNetwork,
  );

  initMessenger.subscribe(
    'TransactionController:transactionConfirmed',
    updateAccountBalanceForTransactionNetwork,
  );

  initMessenger.subscribe(
    'TransactionController:postTransactionBalanceUpdated',
    // TODO: Fix in https://github.com/MetaMask/metamask-extension/issues/31879
    // eslint-disable-next-line @typescript-eslint/no-misused-promises
    handlePostTransactionBalanceUpdate.bind(null, transactionMetricsRequest),
  );

  initMessenger.subscribe(
    'TransactionController:unapprovedTransactionAdded',
    // TODO: Fix in https://github.com/MetaMask/metamask-extension/issues/31879
    // eslint-disable-next-line @typescript-eslint/no-misused-promises
    (transactionMeta) =>
      handleTransactionAdded(transactionMetricsRequest, { transactionMeta }),
  );

  initMessenger.subscribe(
    'TransactionController:transactionApproved',
    // TODO: Fix in https://github.com/MetaMask/metamask-extension/issues/31879
    // eslint-disable-next-line @typescript-eslint/no-misused-promises
    handleTransactionApproved.bind(null, transactionMetricsRequest),
  );

  initMessenger.subscribe(
    'TransactionController:transactionDropped',
    // TODO: Fix in https://github.com/MetaMask/metamask-extension/issues/31879
    // eslint-disable-next-line @typescript-eslint/no-misused-promises
    handleTransactionDropped.bind(null, transactionMetricsRequest),
  );

  initMessenger.subscribe(
    'TransactionController:transactionConfirmed',
    // @ts-expect-error Error is string in metrics code but TransactionError in TransactionMeta type from controller
    // TODO: Fix in https://github.com/MetaMask/metamask-extension/issues/31879
    // eslint-disable-next-line @typescript-eslint/no-misused-promises
    handleTransactionConfirmed.bind(null, transactionMetricsRequest),
  );

  initMessenger.subscribe(
    'TransactionController:transactionFailed',
    // TODO: Fix in https://github.com/MetaMask/metamask-extension/issues/31879
    // eslint-disable-next-line @typescript-eslint/no-misused-promises
    handleTransactionFailed.bind(null, transactionMetricsRequest),
  );

  initMessenger.subscribe(
    'TransactionController:transactionNewSwap',
    ({ transactionMeta }) =>
      // TODO: This can be called internally by the TransactionController
      // since Swaps Controller registers this action handler
      initMessenger.call('SwapsController:setTradeTxId', transactionMeta.id),
  );

  initMessenger.subscribe(
    'TransactionController:transactionNewSwapApproval',
    ({ transactionMeta }) =>
      // TODO: This can be called internally by the TransactionController
      // since Swaps Controller registers this action handler
      initMessenger.call('SwapsController:setApproveTxId', transactionMeta.id),
  );

  initMessenger.subscribe(
    'TransactionController:transactionRejected',
    // TODO: Fix in https://github.com/MetaMask/metamask-extension/issues/31879
    // eslint-disable-next-line @typescript-eslint/no-misused-promises
    handleTransactionRejected.bind(null, transactionMetricsRequest),
  );

  initMessenger.subscribe(
    'TransactionController:transactionSubmitted',
    // TODO: Fix in https://github.com/MetaMask/metamask-extension/issues/31879
    // eslint-disable-next-line @typescript-eslint/no-misused-promises
    handleTransactionSubmitted.bind(null, transactionMetricsRequest),
  );
}

function getUIState(flatState: ControllerFlatState) {
  return { metamask: flatState };
}<|MERGE_RESOLUTION|>--- conflicted
+++ resolved
@@ -231,146 +231,6 @@
   };
 }
 
-<<<<<<< HEAD
-function getSmartTransactionCommonParams(
-  flatState: ControllerFlatState,
-  chainId?: string,
-) {
-  // UI state is required to support shared selectors to avoid duplicate logic in frontend and backend.
-  // Ideally all backend logic would instead rely on messenger event / state subscriptions.
-  const uiState = getUIState(flatState);
-
-  // @ts-expect-error Smart transaction selector types does not match controller state
-  const isSmartTransaction = getIsSmartTransaction(uiState, chainId);
-
-  // @ts-expect-error Smart transaction selector types does not match controller state
-  const featureFlags = getFeatureFlagsByChainId(uiState, chainId);
-
-  const isHardwareWalletAccount = isHardwareWallet(uiState);
-
-  return {
-    isSmartTransaction,
-    featureFlags,
-    isHardwareWalletAccount,
-  };
-}
-
-async function publishHook({
-  flatState,
-  initMessenger,
-  signedTx,
-  smartTransactionsController,
-  transactionController,
-  transactionMeta,
-}: {
-  flatState: ControllerFlatState;
-  initMessenger: TransactionControllerInitMessenger;
-  signedTx: string;
-  smartTransactionsController: SmartTransactionsController;
-  transactionController: TransactionController;
-  transactionMeta: TransactionMeta;
-}) {
-  const result = await publishSmartTransactionHook(
-    transactionController,
-    smartTransactionsController,
-    initMessenger,
-    flatState,
-    transactionMeta,
-    signedTx as Hex,
-  );
-
-  if (result?.transactionHash) {
-    return result;
-  }
-
-  const hook = new Delegation7702PublishHook({
-    isAtomicBatchSupported: transactionController.isAtomicBatchSupported.bind(
-      transactionController,
-    ),
-    messenger: initMessenger,
-  }).getHook();
-
-  return await hook(transactionMeta, signedTx);
-}
-
-async function publishSmartTransactionHook(
-  transactionController: TransactionController,
-  smartTransactionsController: SmartTransactionsController,
-  hookControllerMessenger: SmartTransactionHookMessenger,
-  flatState: ControllerFlatState,
-  transactionMeta: TransactionMeta,
-  signedTransactionInHex: Hex,
-) {
-  const { isSmartTransaction, featureFlags, isHardwareWalletAccount } =
-    getSmartTransactionCommonParams(flatState, transactionMeta.chainId);
-
-  if (!isSmartTransaction) {
-    // Will cause TransactionController to publish to the RPC provider as normal.
-    return { transactionHash: undefined };
-  }
-
-  return await submitSmartTransactionHook({
-    transactionMeta,
-    signedTransactionInHex,
-    transactionController,
-    smartTransactionsController,
-    controllerMessenger: hookControllerMessenger,
-    isSmartTransaction,
-    isHardwareWallet: isHardwareWalletAccount,
-    // @ts-expect-error Smart transaction selector return type does not match FeatureFlags type from hook
-    featureFlags,
-  });
-}
-
-function publishBatchSmartTransactionHook({
-  transactionController,
-  smartTransactionsController,
-  hookControllerMessenger,
-  flatState,
-  transactions,
-}: {
-  transactionController: TransactionController;
-  smartTransactionsController: SmartTransactionsController;
-  hookControllerMessenger: SmartTransactionHookMessenger;
-  flatState: ControllerFlatState;
-  transactions: PublishBatchHookTransaction[];
-}) {
-  // Get transactionMeta based on the last transaction ID
-  const lastTransaction = transactions[transactions.length - 1];
-  const transactionMeta = getTransactionById(
-    lastTransaction.id ?? '',
-    transactionController,
-  );
-
-  // If we couldn't find the transaction, we should handle that gracefully
-  if (!transactionMeta) {
-    throw new Error(
-      `publishBatchSmartTransactionHook: Could not find transaction with id ${lastTransaction.id}`,
-    );
-  }
-
-  const { isSmartTransaction, featureFlags, isHardwareWalletAccount } =
-    getSmartTransactionCommonParams(flatState, transactionMeta.chainId);
-
-  if (!isSmartTransaction) {
-    return undefined;
-  }
-
-  return submitBatchSmartTransactionHook({
-    transactions,
-    transactionController,
-    smartTransactionsController,
-    controllerMessenger: hookControllerMessenger,
-    isSmartTransaction,
-    isHardwareWallet: isHardwareWalletAccount,
-    // @ts-expect-error Smart transaction selector return type does not match FeatureFlags type from hook
-    featureFlags,
-    transactionMeta,
-  });
-}
-
-=======
->>>>>>> 1f277d6d
 function getExternalPendingTransactions(
   smartTransactionsController: SmartTransactionsController,
   address: string,
