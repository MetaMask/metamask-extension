--- conflicted
+++ resolved
@@ -125,11 +125,7 @@
     // @ts-expect-error Controller uses string for names rather than enum
     trace,
     hooks: {
-<<<<<<< HEAD
-      afterAdd: ({ transactionMeta }) => {
-=======
       afterAdd: async ({ transactionMeta }) => {
->>>>>>> 2560251f
         return updateRemoteModeTransaction({
           transactionMeta,
           state: getFlatState(),
