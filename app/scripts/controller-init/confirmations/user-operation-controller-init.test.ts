import { UserOperationController } from '@metamask/user-operation-controller';
import type {
  TransactionControllerEmulateNewTransaction,
  TransactionControllerEmulateTransactionUpdate,
} from '@metamask/transaction-controller';
import { ControllerInitRequest } from '../types';
import { buildControllerInitRequestMock } from '../test/utils';
import {
  getUserOperationControllerMessenger,
  getUserOperationControllerInitMessenger,
  UserOperationControllerMessenger,
  UserOperationControllerInitMessenger,
} from '../messengers';
import { getRootMessenger } from '../../lib/messenger';
import { UserOperationControllerInit } from './user-operation-controller-init';

jest.mock('@metamask/user-operation-controller', () => ({
  UserOperationController: jest.fn().mockImplementation(() => ({
    hub: {
      on: jest.fn(),
    },
  })),
}));

function getInitRequestMock(): jest.Mocked<
  ControllerInitRequest<
    UserOperationControllerMessenger,
    UserOperationControllerInitMessenger
  >
> {
<<<<<<< HEAD
  const baseMessenger = getRootMessenger<never, never>();
=======
  const baseMessenger = new Messenger<
    | TransactionControllerEmulateNewTransaction
    | TransactionControllerEmulateTransactionUpdate,
    never
  >();
>>>>>>> a7132ae0

  const requestMock = {
    ...buildControllerInitRequestMock(),
    controllerMessenger: getUserOperationControllerMessenger(baseMessenger),
    initMessenger: getUserOperationControllerInitMessenger(baseMessenger),
  };

  baseMessenger.registerActionHandler(
    'TransactionController:emulateNewTransaction',
    jest.fn(),
  );
  baseMessenger.registerActionHandler(
    'TransactionController:emulateTransactionUpdate',
    jest.fn(),
  );

  // @ts-expect-error: Partial mock.
  requestMock.getController.mockImplementation((name: string) => {
    if (name === 'GasFeeController') {
      return {
        fetchGasFeeEstimates: jest.fn(),
      };
    }
    return undefined;
  });

  return requestMock;
}

describe('UserOperationControllerInit', () => {
  it('initializes the controller', () => {
    const { controller } = UserOperationControllerInit(getInitRequestMock());
    expect(controller).toBeInstanceOf(Object);
  });

  it('passes the proper arguments to the controller', () => {
    UserOperationControllerInit(getInitRequestMock());

    const controllerMock = jest.mocked(UserOperationController);
    expect(controllerMock).toHaveBeenCalledWith({
      messenger: expect.any(Object),
      state: undefined,
      entrypoint: process.env.EIP_4337_ENTRYPOINT,
      getGasFeeEstimates: expect.any(Function),
    });
  });

  it('calls TransactionController:emulateNewTransaction when a new user operation is added', () => {
    const controllerMock = jest.mocked(UserOperationController);
    const onSpy = jest.fn();
    // @ts-expect-error Partial mock
    controllerMock.mockImplementation(() => {
      return {
        hub: {
          on: onSpy,
        },
      };
    });
    const initRequest = getInitRequestMock();
    const initMessengerCallSpy = jest.spyOn(initRequest.initMessenger, 'call');

    UserOperationControllerInit(initRequest);
    const onUserOperationAdded = onSpy.mock.calls.find(
      (call) => call[0] === 'user-operation-added',
    )[1];
    onUserOperationAdded({ id: 'mock-id' });

    expect(initMessengerCallSpy).toHaveBeenCalledWith(
      'TransactionController:emulateNewTransaction',
      'mock-id',
    );
  });

  it('calls TransactionController:emulateTransactionUpdate when a transaction is updated', () => {
    const controllerMock = jest.mocked(UserOperationController);
    const onSpy = jest.fn();
    // @ts-expect-error Partial mock
    controllerMock.mockImplementation(() => {
      return {
        hub: {
          on: onSpy,
        },
      };
    });
    const initRequest = getInitRequestMock();
    const initMessengerCallSpy = jest.spyOn(initRequest.initMessenger, 'call');

    UserOperationControllerInit(initRequest);
    const onTransactionUpdated = onSpy.mock.calls.find(
      (call) => call[0] === 'transaction-updated',
    )[1];
    onTransactionUpdated({ id: 'mock-id' });

    expect(initMessengerCallSpy).toHaveBeenCalledWith(
      'TransactionController:emulateTransactionUpdate',
      { id: 'mock-id' },
    );
  });
});<|MERGE_RESOLUTION|>--- conflicted
+++ resolved
@@ -28,30 +28,17 @@
     UserOperationControllerInitMessenger
   >
 > {
-<<<<<<< HEAD
-  const baseMessenger = getRootMessenger<never, never>();
-=======
-  const baseMessenger = new Messenger<
+  const baseMessenger = getRootMessenger<
     | TransactionControllerEmulateNewTransaction
     | TransactionControllerEmulateTransactionUpdate,
     never
   >();
->>>>>>> a7132ae0
 
   const requestMock = {
     ...buildControllerInitRequestMock(),
     controllerMessenger: getUserOperationControllerMessenger(baseMessenger),
     initMessenger: getUserOperationControllerInitMessenger(baseMessenger),
   };
-
-  baseMessenger.registerActionHandler(
-    'TransactionController:emulateNewTransaction',
-    jest.fn(),
-  );
-  baseMessenger.registerActionHandler(
-    'TransactionController:emulateTransactionUpdate',
-    jest.fn(),
-  );
 
   // @ts-expect-error: Partial mock.
   requestMock.getController.mockImplementation((name: string) => {
