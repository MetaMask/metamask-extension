import { Messenger } from '@metamask/base-controller';
import {
  KeyringControllerLockEvent,
  KeyringControllerUnlockEvent,
} from '@metamask/keyring-controller';
import {
  SeedlessOnboardingControllerGetStateAction,
  SeedlessOnboardingControllerStateChangeEvent,
} from '@metamask/seedless-onboarding-controller';
import {
  OAuthServiceGetNewRefreshTokenAction,
<<<<<<< HEAD
  OAuthServiceRevokeAndGetNewRefreshTokenAction,
=======
  OAuthServiceRevokeRefreshTokenAction,
  OAuthServiceRenewRefreshTokenAction,
>>>>>>> 17d008f4
} from '../../../services/oauth/types';

type MessengerActions = SeedlessOnboardingControllerGetStateAction;

type MessengerEvents =
  | SeedlessOnboardingControllerStateChangeEvent
  | KeyringControllerLockEvent
  | KeyringControllerUnlockEvent;

export type SeedlessOnboardingControllerMessenger = ReturnType<
  typeof getSeedlessOnboardingControllerMessenger
>;

/**
 * Get a restricted messenger for the Seedless Onboarding controller. This is scoped to the
 * actions and events that the Seedless Onboarding controller is allowed to handle.
 *
 * @param messenger - The messenger to restrict.
 * @returns The restricted messenger.
 */
export function getSeedlessOnboardingControllerMessenger(
  messenger: Messenger<MessengerActions, MessengerEvents>,
) {
  return messenger.getRestricted({
    name: 'SeedlessOnboardingController',
    allowedActions: [],
    allowedEvents: [],
  });
}

type InitActions =
  | OAuthServiceGetNewRefreshTokenAction
  | OAuthServiceRevokeRefreshTokenAction
  | OAuthServiceRenewRefreshTokenAction;

export type SeedlessOnboardingControllerInitMessenger = ReturnType<
  typeof getSeedlessOnboardingControllerInitMessenger
>;

/**
 * Get a restricted messenger for the seedless onboarding controller init. This
 * is scoped to the actions and events that the seedless onboarding controller
 * init is allowed to handle.
 *
 * @param messenger - The messenger to restrict.
 * @returns The restricted messenger.
 */
export function getSeedlessOnboardingControllerInitMessenger(
  messenger: Messenger<InitActions, never>,
) {
  return messenger.getRestricted({
    name: 'SeedlessOnboardingControllerInit',
    allowedEvents: [],
    allowedActions: [
      'OAuthService:getNewRefreshToken',
      'OAuthService:revokeRefreshToken',
      'OAuthService:renewRefreshToken',
    ],
  });
}

type InitActions =
  | OAuthServiceGetNewRefreshTokenAction
  | OAuthServiceRevokeAndGetNewRefreshTokenAction;

export type SeedlessOnboardingControllerInitMessenger = ReturnType<
  typeof getSeedlessOnboardingControllerInitMessenger
>;

/**
 * Get a restricted messenger for the seedless onboarding controller init. This
 * is scoped to the actions and events that the seedless onboarding controller
 * init is allowed to handle.
 *
 * @param messenger - The messenger to restrict.
 * @returns The restricted messenger.
 */
export function getSeedlessOnboardingControllerInitMessenger(
  messenger: Messenger<InitActions, never>,
) {
  return messenger.getRestricted({
    name: 'SeedlessOnboardingControllerInit',
    allowedEvents: [],
    allowedActions: [
      'OAuthService:getNewRefreshToken',
      'OAuthService:revokeAndGetNewRefreshToken',
    ],
  });
}<|MERGE_RESOLUTION|>--- conflicted
+++ resolved
@@ -9,12 +9,8 @@
 } from '@metamask/seedless-onboarding-controller';
 import {
   OAuthServiceGetNewRefreshTokenAction,
-<<<<<<< HEAD
-  OAuthServiceRevokeAndGetNewRefreshTokenAction,
-=======
   OAuthServiceRevokeRefreshTokenAction,
   OAuthServiceRenewRefreshTokenAction,
->>>>>>> 17d008f4
 } from '../../../services/oauth/types';
 
 type MessengerActions = SeedlessOnboardingControllerGetStateAction;
@@ -74,33 +70,4 @@
       'OAuthService:renewRefreshToken',
     ],
   });
-}
-
-type InitActions =
-  | OAuthServiceGetNewRefreshTokenAction
-  | OAuthServiceRevokeAndGetNewRefreshTokenAction;
-
-export type SeedlessOnboardingControllerInitMessenger = ReturnType<
-  typeof getSeedlessOnboardingControllerInitMessenger
->;
-
-/**
- * Get a restricted messenger for the seedless onboarding controller init. This
- * is scoped to the actions and events that the seedless onboarding controller
- * init is allowed to handle.
- *
- * @param messenger - The messenger to restrict.
- * @returns The restricted messenger.
- */
-export function getSeedlessOnboardingControllerInitMessenger(
-  messenger: Messenger<InitActions, never>,
-) {
-  return messenger.getRestricted({
-    name: 'SeedlessOnboardingControllerInit',
-    allowedEvents: [],
-    allowedActions: [
-      'OAuthService:getNewRefreshToken',
-      'OAuthService:revokeAndGetNewRefreshToken',
-    ],
-  });
 }