--- conflicted
+++ resolved
@@ -1,10 +1,6 @@
-<<<<<<< HEAD
 import { Messenger } from '@metamask/messenger';
 import { RootMessenger } from '.';
-=======
-import { Messenger } from '@metamask/base-controller';
 import { AccountOrderControllerMessengerActions } from '../../controllers/account-order';
->>>>>>> 653f0f11
 
 export type AccountOrderControllerMessenger = ReturnType<
   typeof getAccountOrderControllerMessenger
@@ -18,11 +14,7 @@
  * messenger.
  */
 export function getAccountOrderControllerMessenger(
-<<<<<<< HEAD
-  messenger: RootMessenger<never, never>,
-=======
-  messenger: Messenger<AccountOrderControllerMessengerActions, never>,
->>>>>>> 653f0f11
+  messenger: RootMessenger<AccountOrderControllerMessengerActions, never>,
 ) {
   return new Messenger<
     'AccountOrderController',
