--- conflicted
+++ resolved
@@ -1,12 +1,4 @@
-<<<<<<< HEAD
-import { Messenger } from '@metamask/base-controller';
-=======
-import {
-  AccountsControllerAccountAddedEvent,
-  AccountsControllerListAccountsAction,
-} from '@metamask/accounts-controller';
 import { Messenger } from '@metamask/messenger';
->>>>>>> 54b58dbc
 import { TransactionControllerTransactionConfirmedEvent } from '@metamask/transaction-controller';
 import { KeyringControllerLockEvent } from '@metamask/keyring-controller';
 import { RemoteFeatureFlagControllerGetStateAction } from '@metamask/remote-feature-flag-controller';
@@ -39,14 +31,6 @@
 export function getDeFiPositionsControllerMessenger(
   messenger: RootMessenger<AllowedActions, AllowedEvents>,
 ) {
-<<<<<<< HEAD
-  return messenger.getRestricted({
-    name: 'DeFiPositionsController',
-    allowedActions: [
-      'AccountTreeController:getAccountsFromSelectedAccountGroup',
-    ],
-    allowedEvents: [
-=======
   const controllerMessenger = new Messenger<
     'DeFiPositionsController',
     AllowedActions,
@@ -58,10 +42,8 @@
   });
   messenger.delegate({
     messenger: controllerMessenger,
-    actions: ['AccountsController:listAccounts'],
+    actions: ['AccountTreeController:getAccountsFromSelectedAccountGroup'],
     events: [
-      'KeyringController:unlock',
->>>>>>> 54b58dbc
       'KeyringController:lock',
       'TransactionController:transactionConfirmed',
       'AccountTreeController:selectedAccountGroupChange',
@@ -81,11 +63,6 @@
 export function getDeFiPositionsControllerInitMessenger(
   messenger: RootMessenger<AllowedInitializationActions, never>,
 ) {
-<<<<<<< HEAD
-  return messenger.getRestricted({
-    name: 'DeFiPositionsControllerInit',
-    allowedActions: [
-=======
   const controllerInitMessenger = new Messenger<
     'DeFiPositionsControllerInit',
     AllowedInitializationActions,
@@ -98,11 +75,9 @@
   messenger.delegate({
     messenger: controllerInitMessenger,
     actions: [
->>>>>>> 54b58dbc
       'RemoteFeatureFlagController:getState',
       'MetaMetricsController:trackEvent',
     ],
-    allowedEvents: [],
   });
   return controllerInitMessenger;
 }