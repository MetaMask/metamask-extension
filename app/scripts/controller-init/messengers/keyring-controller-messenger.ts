<<<<<<< HEAD
import { Messenger } from '@metamask/base-controller';
=======
import { Messenger } from '@metamask/messenger';
>>>>>>> 67fcea3a
import { AppStateControllerRequestQrCodeScanAction } from '../../controllers/app-state-controller';
import { RootMessenger } from '../../lib/messenger';

export type KeyringControllerMessenger = ReturnType<
  typeof getKeyringControllerMessenger
>;

/**
 * Create a messenger restricted to the allowed actions and events of the
 * keyring controller.
 *
 * @param messenger - The base messenger used to create the restricted
 * messenger.
 */
export function getKeyringControllerMessenger(
<<<<<<< HEAD
  messenger: Messenger<never, never>,
=======
  messenger: RootMessenger<never, never>,
>>>>>>> 67fcea3a
) {
  return new Messenger<'KeyringController', never, never, typeof messenger>({
    namespace: 'KeyringController',
    parent: messenger,
  });
}

type AllowedInitializationActions = AppStateControllerRequestQrCodeScanAction;

export type KeyringControllerInitMessenger = ReturnType<
  typeof getKeyringControllerInitMessenger
>;

/**
 * Create a messenger restricted to the allowed actions and events needed to
 * initialize the keyring controller.
 *
 * @param messenger - The base messenger used to create the restricted
 * messenger.
 */
export function getKeyringControllerInitMessenger(
  messenger: RootMessenger<AllowedInitializationActions, never>,
) {
  const controllerInitMessenger = new Messenger<
    'KeyringControllerInit',
    AllowedInitializationActions,
    never,
    typeof messenger
  >({
    namespace: 'KeyringControllerInit',
    parent: messenger,
  });
  messenger.delegate({
    messenger: controllerInitMessenger,
    actions: ['AppStateController:requestQrCodeScan'],
    events: [],
  });
  return controllerInitMessenger;
}<|MERGE_RESOLUTION|>--- conflicted
+++ resolved
@@ -1,8 +1,4 @@
-<<<<<<< HEAD
-import { Messenger } from '@metamask/base-controller';
-=======
 import { Messenger } from '@metamask/messenger';
->>>>>>> 67fcea3a
 import { AppStateControllerRequestQrCodeScanAction } from '../../controllers/app-state-controller';
 import { RootMessenger } from '../../lib/messenger';
 
@@ -18,11 +14,7 @@
  * messenger.
  */
 export function getKeyringControllerMessenger(
-<<<<<<< HEAD
-  messenger: Messenger<never, never>,
-=======
   messenger: RootMessenger<never, never>,
->>>>>>> 67fcea3a
 ) {
   return new Messenger<'KeyringController', never, never, typeof messenger>({
     namespace: 'KeyringController',
