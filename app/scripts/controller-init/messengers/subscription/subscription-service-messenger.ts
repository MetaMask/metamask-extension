import { Messenger } from '@metamask/messenger';
import type { SubscriptionControllerEvents } from '@metamask/subscription-controller';
import {
  SERVICE_NAME,
  SubscriptionServiceAction,
  SubscriptionServiceMessenger,
} from '../../../services/subscription/types';
import { RootMessenger } from '../../../lib/messenger';

/**
 * Get a restricted messenger for the SubscriptionService. This is scoped to the
 * actions and events that the SubscriptionService is allowed to handle.
 *
 * @param messenger - The messenger to restrict.
 * @returns The restricted messenger.
 */
export function getSubscriptionServiceMessenger(
  messenger: RootMessenger<
    SubscriptionServiceAction,
    SubscriptionControllerEvents
  >,
): SubscriptionServiceMessenger {
  const serviceMessenger = new Messenger<
    'SubscriptionService',
    SubscriptionServiceAction,
    SubscriptionControllerEvents,
    typeof messenger
  >({
    namespace: SERVICE_NAME,
    parent: messenger,
  });
  messenger.delegate({
    messenger: serviceMessenger,
    actions: [
      'SubscriptionController:getPricing',
      'SubscriptionController:getSubscriptions',
      'SubscriptionController:startShieldSubscriptionWithCard',
      'SubscriptionController:updatePaymentMethod',
      'SubscriptionController:getCryptoApproveTransactionParams',
      'SubscriptionController:getBillingPortalUrl',
      'SubscriptionController:submitSponsorshipIntents',
      'SubscriptionController:getState',
      'AppStateController:getState',
      'AuthenticationController:getBearerToken',
      'TransactionController:getTransactions',
      'AccountsController:getState',
      'PreferencesController:getState',
      'SmartTransactionsController:getState',
      'NetworkController:getState',
      'SwapsController:getState',
      'MetaMetricsController:trackEvent',
<<<<<<< HEAD
      'KeyringController:getState',
=======
>>>>>>> c9ae8452
    ],
  });
  return serviceMessenger;
}<|MERGE_RESOLUTION|>--- conflicted
+++ resolved
@@ -41,6 +41,8 @@
       'SubscriptionController:submitSponsorshipIntents',
       'SubscriptionController:getState',
       'AppStateController:getState',
+      'SubscriptionController:getState',
+      'AppStateController:getState',
       'AuthenticationController:getBearerToken',
       'TransactionController:getTransactions',
       'AccountsController:getState',
@@ -49,10 +51,7 @@
       'NetworkController:getState',
       'SwapsController:getState',
       'MetaMetricsController:trackEvent',
-<<<<<<< HEAD
       'KeyringController:getState',
-=======
->>>>>>> c9ae8452
     ],
   });
   return serviceMessenger;
