--- conflicted
+++ resolved
@@ -14,14 +14,10 @@
 type Actions =
   | NetworkControllerGetStateAction
   | NetworkControllerSetActiveNetworkAction
-<<<<<<< HEAD
   | NetworkControllerRemoveNetworkAction
   | NetworkControllerGetSelectedChainIdAction
-  | NetworkControllerFindNetworkClientIdByChainIdAction;
-=======
-  | NetworkControllerGetStateAction
+  | NetworkControllerFindNetworkClientIdByChainIdAction
   | AccountsControllerListMultichainAccountsAction;
->>>>>>> a72d529f
 
 type Events = AccountsControllerSelectedAccountChangeEvent;
 
@@ -44,13 +40,10 @@
     allowedActions: [
       'NetworkController:setActiveNetwork',
       'NetworkController:getState',
-<<<<<<< HEAD
       'NetworkController:removeNetwork',
       'NetworkController:findNetworkClientIdByChainId',
       'NetworkController:getSelectedChainId',
-=======
       'AccountsController:listMultichainAccounts',
->>>>>>> a72d529f
     ],
     allowedEvents: ['AccountsController:selectedAccountChange'],
   });
