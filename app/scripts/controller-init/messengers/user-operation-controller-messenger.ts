import { Messenger } from '@metamask/messenger';
import { AddApprovalRequest } from '@metamask/approval-controller';
import { NetworkControllerGetNetworkClientByIdAction } from '@metamask/network-controller';
import {
  KeyringControllerPatchUserOperationAction,
  KeyringControllerPrepareUserOperationAction,
  KeyringControllerSignUserOperationAction,
} from '@metamask/keyring-controller';
<<<<<<< HEAD
import { RootMessenger } from '../../lib/messenger';
=======
import type {
  TransactionControllerEmulateNewTransaction,
  TransactionControllerEmulateTransactionUpdate,
} from '@metamask/transaction-controller';
>>>>>>> a7132ae0

type AllowedActions =
  | AddApprovalRequest
  | KeyringControllerPatchUserOperationAction
  | KeyringControllerPrepareUserOperationAction
  | KeyringControllerSignUserOperationAction
  | NetworkControllerGetNetworkClientByIdAction
  | TransactionControllerEmulateNewTransaction
  | TransactionControllerEmulateTransactionUpdate;

export type UserOperationControllerMessenger = ReturnType<
  typeof getUserOperationControllerMessenger
>;

export type UserOperationControllerInitMessenger = ReturnType<
  typeof getUserOperationControllerInitMessenger
>;

/**
 * Create a messenger restricted to the allowed actions and events of the
 * user operation controller.
 *
 * @param messenger - The base messenger used to create the restricted
 * messenger.
 */
export function getUserOperationControllerMessenger(
  messenger: RootMessenger<AllowedActions, never>,
) {
  const controllerMessenger = new Messenger<
    'UserOperationController',
    AllowedActions,
    never,
    typeof messenger
  >({
    namespace: 'UserOperationController',
    parent: messenger,
  });
  messenger.delegate({
    messenger: controllerMessenger,
    actions: [
      'ApprovalController:addRequest',
      'NetworkController:getNetworkClientById',
      'KeyringController:prepareUserOperation',
      'KeyringController:patchUserOperation',
      'KeyringController:signUserOperation',
    ],
  });
<<<<<<< HEAD
  return controllerMessenger;
=======
}

/**
 * Create a messenger restricted to the actions/events required to initialize
 * the user operation controller.
 *
 * @param messenger - The base messenger used to create the restricted
 * messenger.
 */
export function getUserOperationControllerInitMessenger(
  messenger: Messenger<AllowedActions, never>,
) {
  return messenger.getRestricted({
    name: 'UserOperationControllerInit',
    allowedActions: [
      'TransactionController:emulateNewTransaction',
      'TransactionController:emulateTransactionUpdate',
    ],
    allowedEvents: [],
  });
>>>>>>> a7132ae0
}<|MERGE_RESOLUTION|>--- conflicted
+++ resolved
@@ -6,14 +6,11 @@
   KeyringControllerPrepareUserOperationAction,
   KeyringControllerSignUserOperationAction,
 } from '@metamask/keyring-controller';
-<<<<<<< HEAD
-import { RootMessenger } from '../../lib/messenger';
-=======
 import type {
   TransactionControllerEmulateNewTransaction,
   TransactionControllerEmulateTransactionUpdate,
 } from '@metamask/transaction-controller';
->>>>>>> a7132ae0
+import { RootMessenger } from '../../lib/messenger';
 
 type AllowedActions =
   | AddApprovalRequest
@@ -61,10 +58,14 @@
       'KeyringController:signUserOperation',
     ],
   });
-<<<<<<< HEAD
   return controllerMessenger;
-=======
 }
+
+type InitMessengerActions =
+  | TransactionControllerEmulateNewTransaction
+  | TransactionControllerEmulateTransactionUpdate;
+
+type InitMessengerEvents = never;
 
 /**
  * Create a messenger restricted to the actions/events required to initialize
@@ -74,15 +75,23 @@
  * messenger.
  */
 export function getUserOperationControllerInitMessenger(
-  messenger: Messenger<AllowedActions, never>,
+  messenger: RootMessenger<InitMessengerActions, InitMessengerEvents>,
 ) {
-  return messenger.getRestricted({
-    name: 'UserOperationControllerInit',
-    allowedActions: [
+  const controllerInitMessenger = new Messenger<
+    'UserOperationControllerInit',
+    InitMessengerActions,
+    InitMessengerEvents,
+    typeof messenger
+  >({
+    namespace: 'UserOperationControllerInit',
+    parent: messenger,
+  });
+  messenger.delegate({
+    messenger: controllerInitMessenger,
+    actions: [
       'TransactionController:emulateNewTransaction',
       'TransactionController:emulateTransactionUpdate',
     ],
-    allowedEvents: [],
   });
->>>>>>> a7132ae0
+  return controllerInitMessenger;
 }