--- conflicted
+++ resolved
@@ -46,10 +46,7 @@
   getTokenRatesControllerInitMessenger,
   getTokenRatesControllerMessenger,
   getAssetsContractControllerInitMessenger,
-<<<<<<< HEAD
-=======
   getNetworkEnablementControllerInitMessenger,
->>>>>>> 1371d2d0
 } from './assets';
 import {
   getNotificationServicesControllerMessenger,
@@ -159,9 +156,6 @@
   getNetworkControllerMessenger,
 } from './network-controller-messenger';
 import { getSubscriptionServiceMessenger } from './subscription/subscription-service-messenger';
-<<<<<<< HEAD
-
-=======
 import { getAnnouncementControllerMessenger } from './announcement-controller-messenger';
 import { getAccountOrderControllerMessenger } from './account-order-controller-messenger';
 import { getAccountsControllerMessenger } from './accounts-controller-messenger';
@@ -191,7 +185,6 @@
 
 export type { AccountOrderControllerMessenger } from './account-order-controller-messenger';
 export { getAccountOrderControllerMessenger } from './account-order-controller-messenger';
->>>>>>> 1371d2d0
 export type {
   AccountTrackerControllerMessenger,
   AccountTrackerControllerInitMessenger,
@@ -200,10 +193,6 @@
   getAccountTrackerControllerMessenger,
   getAccountTrackerControllerInitMessenger,
 } from './account-tracker-controller-messenger';
-<<<<<<< HEAD
-export type { AppStateControllerMessenger } from './app-state-controller-messenger';
-export { getAppStateControllerMessenger } from './app-state-controller-messenger';
-=======
 export type { AccountsControllerMessenger } from './accounts-controller-messenger';
 export { getAccountsControllerMessenger } from './accounts-controller-messenger';
 export type { AddressBookControllerMessenger } from './address-book-controller-messenger';
@@ -218,7 +207,6 @@
 export { getAppStateControllerMessenger } from './app-state-controller-messenger';
 export type { ApprovalControllerMessenger } from './approval-controller-messenger';
 export { getApprovalControllerMessenger } from './approval-controller-messenger';
->>>>>>> 1371d2d0
 export type {
   BridgeControllerMessenger,
   BridgeControllerInitMessenger,
@@ -237,8 +225,6 @@
   getCurrencyRateControllerMessenger,
   getCurrencyRateControllerInitMessenger,
 } from './currency-rate-controller-messenger';
-<<<<<<< HEAD
-=======
 export type { DecryptMessageControllerMessenger } from './decrypt-message-controller-messenger';
 export {
   getDecryptMessageControllerMessenger,
@@ -256,7 +242,6 @@
 } from './encryption-public-key-controller-messenger';
 export type { EncryptionPublicKeyManagerMessenger } from './encryption-public-key-manager-messenger';
 export { getEncryptionPublicKeyManagerMessenger } from './encryption-public-key-manager-messenger';
->>>>>>> 1371d2d0
 export type {
   EnsControllerMessenger,
   EnsControllerInitMessenger,
@@ -265,11 +250,8 @@
   getEnsControllerMessenger,
   getEnsControllerInitMessenger,
 } from './ens-controller-messenger';
-<<<<<<< HEAD
-=======
 export type { ErrorReportingServiceMessenger } from './error-reporting-service-messenger';
 export { getErrorReportingServiceMessenger } from './error-reporting-service-messenger';
->>>>>>> 1371d2d0
 export type {
   GasFeeControllerMessenger,
   GasFeeControllerInitMessenger,
@@ -286,11 +268,8 @@
   getKeyringControllerMessenger,
   getKeyringControllerInitMessenger,
 } from './keyring-controller-messenger';
-<<<<<<< HEAD
-=======
 export type { LoggingControllerMessenger } from './logging-controller-messenger';
 export { getLoggingControllerMessenger } from './logging-controller-messenger';
->>>>>>> 1371d2d0
 export type { MetaMetricsControllerMessenger } from './metametrics-controller-messenger';
 export { getMetaMetricsControllerMessenger } from './metametrics-controller-messenger';
 export type { MetaMetricsDataDeletionControllerMessenger } from './metametrics-data-deletion-controller-messenger';
@@ -358,58 +337,6 @@
   getSwapsControllerInitMessenger,
 } from './swaps-controller-messenger';
 export type {
-  NetworkControllerMessenger,
-  NetworkControllerInitMessenger,
-} from './network-controller-messenger';
-export {
-  getNetworkControllerMessenger,
-  getNetworkControllerInitMessenger,
-} from './network-controller-messenger';
-export type { RatesControllerMessenger } from './rates-controller-messenger';
-export { getRatesControllerMessenger } from './rates-controller-messenger';
-export type {
-  NameControllerMessenger,
-  NameControllerInitMessenger,
-} from './name-controller-messenger';
-export {
-  getNameControllerMessenger,
-  getNameControllerInitMessenger,
-} from './name-controller-messenger';
-export type { OnboardingControllerMessenger } from './onboarding-controller-messenger';
-export { getOnboardingControllerMessenger } from './onboarding-controller-messenger';
-export type { PreferencesControllerMessenger } from './preferences-controller-messenger';
-export { getPreferencesControllerMessenger } from './preferences-controller-messenger';
-export type {
-  PermissionControllerMessenger,
-  PermissionControllerInitMessenger,
-} from './permission-controller-messenger';
-export {
-  getPermissionControllerMessenger,
-  getPermissionControllerInitMessenger,
-} from './permission-controller-messenger';
-export type { PermissionLogControllerMessenger } from './permission-log-controller-messenger';
-export { getPermissionLogControllerMessenger } from './permission-log-controller-messenger';
-export type {
-  RemoteFeatureFlagControllerMessenger,
-  RemoteFeatureFlagControllerInitMessenger,
-} from './remote-feature-flag-controller-messenger';
-export {
-  getRemoteFeatureFlagControllerMessenger,
-  getRemoteFeatureFlagControllerInitMessenger,
-} from './remote-feature-flag-controller-messenger';
-export type { SelectedNetworkControllerMessenger } from './selected-network-controller-messenger';
-export { getSelectedNetworkControllerMessenger } from './selected-network-controller-messenger';
-export type { SubjectMetadataControllerMessenger } from './subject-metadata-controller-messenger';
-export { getSubjectMetadataControllerMessenger } from './subject-metadata-controller-messenger';
-export type {
-  SwapsControllerMessenger,
-  SwapsControllerInitMessenger,
-} from './swaps-controller-messenger';
-export {
-  getSwapsControllerMessenger,
-  getSwapsControllerInitMessenger,
-} from './swaps-controller-messenger';
-export type {
   TokenBalancesControllerMessenger,
   TokenBalancesControllerInitMessenger,
 } from './token-balances-controller-messenger';
@@ -445,19 +372,14 @@
 export { getUserOperationControllerMessenger } from './user-operation-controller-messenger';
 
 export const CONTROLLER_MESSENGERS = {
-<<<<<<< HEAD
-=======
   AccountOrderController: {
     getMessenger: getAccountOrderControllerMessenger,
     getInitMessenger: noop,
   },
->>>>>>> 1371d2d0
   AccountTrackerController: {
     getMessenger: getAccountTrackerControllerMessenger,
     getInitMessenger: getAccountTrackerControllerInitMessenger,
   },
-<<<<<<< HEAD
-=======
   AccountsController: {
     getMessenger: getAccountsControllerMessenger,
     getInitMessenger: noop,
@@ -482,7 +404,6 @@
     getMessenger: getApprovalControllerMessenger,
     getInitMessenger: noop,
   },
->>>>>>> 1371d2d0
   AppStateController: {
     getMessenger: getAppStateControllerMessenger,
     getInitMessenger: noop,
@@ -507,8 +428,6 @@
     getMessenger: getCurrencyRateControllerMessenger,
     getInitMessenger: getCurrencyRateControllerInitMessenger,
   },
-<<<<<<< HEAD
-=======
   DecryptMessageController: {
     getMessenger: getDecryptMessageControllerMessenger,
     getInitMessenger: getDecryptMessageControllerInitMessenger,
@@ -517,7 +436,6 @@
     getMessenger: getDecryptMessageManagerMessenger,
     getInitMessenger: noop,
   },
->>>>>>> 1371d2d0
   DeFiPositionsController: {
     getMessenger: getDeFiPositionsControllerMessenger,
     getInitMessenger: getDeFiPositionsControllerInitMessenger,
@@ -526,8 +444,6 @@
     getMessenger: getDelegationControllerMessenger,
     getInitMessenger: getDelegationControllerInitMessenger,
   },
-<<<<<<< HEAD
-=======
   EncryptionPublicKeyController: {
     getMessenger: getEncryptionPublicKeyControllerMessenger,
     getInitMessenger: getEncryptionPublicKeyControllerInitMessenger,
@@ -536,18 +452,14 @@
     getMessenger: getEncryptionPublicKeyManagerMessenger,
     getInitMessenger: noop,
   },
->>>>>>> 1371d2d0
   EnsController: {
     getMessenger: getEnsControllerMessenger,
     getInitMessenger: getEnsControllerInitMessenger,
   },
-<<<<<<< HEAD
-=======
   ErrorReportingService: {
     getMessenger: getErrorReportingServiceMessenger,
     getInitMessenger: noop,
   },
->>>>>>> 1371d2d0
   ExecutionService: {
     getMessenger: getExecutionServiceMessenger,
     getInitMessenger: noop,
@@ -568,13 +480,10 @@
     getMessenger: getKeyringControllerMessenger,
     getInitMessenger: getKeyringControllerInitMessenger,
   },
-<<<<<<< HEAD
-=======
   LoggingController: {
     getMessenger: getLoggingControllerMessenger,
     getInitMessenger: noop,
   },
->>>>>>> 1371d2d0
   MetaMetricsController: {
     getMessenger: getMetaMetricsControllerMessenger,
     getInitMessenger: noop,
@@ -603,15 +512,12 @@
     getMessenger: getMultichainNetworkControllerMessenger,
     getInitMessenger: noop,
   },
-<<<<<<< HEAD
-=======
   ///: BEGIN:ONLY_INCLUDE_IF(keyring-snaps)
   MultichainRouter: {
     getMessenger: getMultichainRouterMessenger,
     getInitMessenger: noop,
   },
   ///: END:ONLY_INCLUDE_IF
->>>>>>> 1371d2d0
   NameController: {
     getMessenger: getNameControllerMessenger,
     getInitMessenger: getNameControllerInitMessenger,
@@ -644,13 +550,10 @@
     getMessenger: getPermissionLogControllerMessenger,
     getInitMessenger: noop,
   },
-<<<<<<< HEAD
-=======
   PhishingController: {
     getMessenger: getPhishingControllerMessenger,
     getInitMessenger: noop,
   },
->>>>>>> 1371d2d0
   RateLimitController: {
     getMessenger: getRateLimitControllerMessenger,
     getInitMessenger: getRateLimitControllerInitMessenger,
@@ -675,13 +578,10 @@
     getMessenger: getShieldControllerMessenger,
     getInitMessenger: getShieldControllerInitMessenger,
   },
-<<<<<<< HEAD
-=======
   SignatureController: {
     getMessenger: getSignatureControllerMessenger,
     getInitMessenger: getSignatureControllerInitMessenger,
   },
->>>>>>> 1371d2d0
   SnapsNameProvider: {
     getMessenger: getSnapsNameProviderMessenger,
     getInitMessenger: noop,
@@ -796,10 +696,6 @@
   },
   NetworkEnablementController: {
     getMessenger: getNetworkEnablementControllerMessenger,
-<<<<<<< HEAD
-    getInitMessenger: noop,
-=======
     getInitMessenger: getNetworkEnablementControllerInitMessenger,
->>>>>>> 1371d2d0
   },
 } as const;