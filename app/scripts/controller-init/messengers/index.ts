import { noop } from 'lodash';
import {
  getPPOMControllerMessenger,
  getPPOMControllerInitMessenger,
} from './ppom-controller-messenger';
import {
  getCronjobControllerMessenger,
  getExecutionServiceMessenger,
  getRateLimitControllerInitMessenger,
  getRateLimitControllerMessenger,
  getSnapControllerInitMessenger,
  getSnapControllerMessenger,
  getSnapInsightsControllerMessenger,
  getSnapInterfaceControllerMessenger,
  getSnapsRegistryMessenger,
  getWebSocketServiceMessenger,
} from './snaps';
import {
  getTransactionControllerMessenger,
  getTransactionControllerInitMessenger,
} from './transaction-controller-messenger';
import {
  getMultichainBalancesControllerMessenger,
  getMultichainTransactionsControllerMessenger,
  getMultichainAssetsControllerMessenger,
  getMultichainNetworkControllerMessenger,
  getMultichainAssetsRatesControllerMessenger,
} from './multichain';
import { getInstitutionalSnapControllerMessenger } from './accounts/institutional-snap-controller-messenger';
import {
  getAuthenticationControllerMessenger,
  getUserStorageControllerMessenger,
} from './identity';
import {
  getAssetsContractControllerMessenger,
  getNftControllerMessenger,
  getNftDetectionControllerMessenger,
  getTokenRatesControllerMessenger,
} from './assets';
import {
  getNotificationServicesControllerMessenger,
  getNotificationServicesPushControllerMessenger,
} from './notifications';
import { getDeFiPositionsControllerMessenger } from './defi-positions';
import { getDeFiPositionsControllerInitMessenger } from './defi-positions/defi-positions-controller-messenger';
import {
  getDelegationControllerInitMessenger,
  getDelegationControllerMessenger,
} from './delegation/delegation-controller-messenger';
import {
  getAccountTreeControllerMessenger,
  getAccountTreeControllerInitMessenger,
  getMultichainAccountServiceMessenger,
} from './accounts';
import { getSeedlessOnboardingControllerMessenger } from './seedless-onboarding';
import { getSmartTransactionsControllerMessenger } from './smart-transactions-controller-messenger';

export const CONTROLLER_MESSENGERS = {
  AuthenticationController: {
    getMessenger: getAuthenticationControllerMessenger,
    getInitMessenger: noop,
  },
  CronjobController: {
    getMessenger: getCronjobControllerMessenger,
    getInitMessenger: noop,
  },
  DeFiPositionsController: {
    getMessenger: getDeFiPositionsControllerMessenger,
    getInitMessenger: getDeFiPositionsControllerInitMessenger,
  },
  DelegationController: {
    getMessenger: getDelegationControllerMessenger,
    getInitMessenger: getDelegationControllerInitMessenger,
  },
  ExecutionService: {
    getMessenger: getExecutionServiceMessenger,
    getInitMessenger: noop,
  },
  InstitutionalSnapController: {
    getMessenger: getInstitutionalSnapControllerMessenger,
    getInitMessenger: noop,
  },
  MultichainAssetsController: {
    getMessenger: getMultichainAssetsControllerMessenger,
    getInitMessenger: noop,
  },
  MultichainAssetsRatesController: {
    getMessenger: getMultichainAssetsRatesControllerMessenger,
    getInitMessenger: noop,
  },
  MultichainBalancesController: {
    getMessenger: getMultichainBalancesControllerMessenger,
    getInitMessenger: noop,
  },
  MultichainTransactionsController: {
    getMessenger: getMultichainTransactionsControllerMessenger,
    getInitMessenger: noop,
  },
  MultichainNetworkController: {
    getMessenger: getMultichainNetworkControllerMessenger,
    getInitMessenger: noop,
  },
  NotificationServicesController: {
    getMessenger: getNotificationServicesControllerMessenger,
    getInitMessenger: noop,
  },
  NotificationServicesPushController: {
    getMessenger: getNotificationServicesPushControllerMessenger,
    getInitMessenger: noop,
  },
  RateLimitController: {
    getMessenger: getRateLimitControllerMessenger,
    getInitMessenger: getRateLimitControllerInitMessenger,
  },
  SeedlessOnboardingController: {
    getMessenger: getSeedlessOnboardingControllerMessenger,
    getInitMessenger: noop,
  },
  SnapsRegistry: {
    getMessenger: getSnapsRegistryMessenger,
    getInitMessenger: noop,
  },
  SnapController: {
    getMessenger: getSnapControllerMessenger,
    getInitMessenger: getSnapControllerInitMessenger,
  },
  SnapInsightsController: {
    getMessenger: getSnapInsightsControllerMessenger,
    getInitMessenger: noop,
  },
  SnapInterfaceController: {
    getMessenger: getSnapInterfaceControllerMessenger,
    getInitMessenger: noop,
  },
  PPOMController: {
    getMessenger: getPPOMControllerMessenger,
    getInitMessenger: getPPOMControllerInitMessenger,
  },
  TransactionController: {
    getMessenger: getTransactionControllerMessenger,
    getInitMessenger: getTransactionControllerInitMessenger,
  },
  UserStorageController: {
    getMessenger: getUserStorageControllerMessenger,
    getInitMessenger: noop,
  },
  TokenRatesController: {
    getMessenger: getTokenRatesControllerMessenger,
    getInitMessenger: noop,
  },
  NftController: {
    getMessenger: getNftControllerMessenger,
    getInitMessenger: noop,
  },
  NftDetectionController: {
    getMessenger: getNftDetectionControllerMessenger,
    getInitMessenger: noop,
  },
  AssetsContractController: {
    getMessenger: getAssetsContractControllerMessenger,
    getInitMessenger: noop,
  },
  AccountTreeController: {
    getMessenger: getAccountTreeControllerMessenger,
    getInitMessenger: getAccountTreeControllerInitMessenger,
  },
  WebSocketService: {
    getMessenger: getWebSocketServiceMessenger,
    getInitMessenger: noop,
  },
  SmartTransactionsController: {
    getMessenger: getSmartTransactionsControllerMessenger,
    getInitMessenger: noop,
  },
<<<<<<< HEAD
=======
  MultichainAccountService: {
    getMessenger: getMultichainAccountServiceMessenger,
    getInitMessenger: noop,
  },
>>>>>>> 7cdc1939
} as const;<|MERGE_RESOLUTION|>--- conflicted
+++ resolved
@@ -172,11 +172,8 @@
     getMessenger: getSmartTransactionsControllerMessenger,
     getInitMessenger: noop,
   },
-<<<<<<< HEAD
-=======
   MultichainAccountService: {
     getMessenger: getMultichainAccountServiceMessenger,
     getInitMessenger: noop,
   },
->>>>>>> 7cdc1939
 } as const;