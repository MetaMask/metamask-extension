import { noop } from 'lodash';
import {
  getPPOMControllerMessenger,
  getPPOMControllerInitMessenger,
} from './ppom-controller-messenger';
import {
  getCronjobControllerMessenger,
  getExecutionServiceMessenger,
  getRateLimitControllerInitMessenger,
  getRateLimitControllerMessenger,
  getSnapControllerInitMessenger,
  getSnapControllerMessenger,
  getSnapInsightsControllerMessenger,
  getSnapInterfaceControllerMessenger,
  getSnapsRegistryMessenger,
  getWebSocketServiceMessenger,
} from './snaps';
import {
  getTransactionControllerMessenger,
  getTransactionControllerInitMessenger,
} from './transaction-controller-messenger';
import {
  getMultichainBalancesControllerMessenger,
  getMultichainTransactionsControllerMessenger,
  getMultichainAssetsControllerMessenger,
  getMultichainNetworkControllerMessenger,
  getMultichainAssetsRatesControllerMessenger,
} from './multichain';
import { getInstitutionalSnapControllerMessenger } from './accounts/institutional-snap-controller-messenger';
import {
  getAuthenticationControllerMessenger,
  getUserStorageControllerMessenger,
} from './identity';
import {
  getAssetsContractControllerMessenger,
  getNftControllerMessenger,
  getNftDetectionControllerMessenger,
  getTokenRatesControllerMessenger,
} from './assets';
import {
  getNotificationServicesControllerMessenger,
  getNotificationServicesPushControllerMessenger,
} from './notifications';
import { getDeFiPositionsControllerMessenger } from './defi-positions';
import { getDeFiPositionsControllerInitMessenger } from './defi-positions/defi-positions-controller-messenger';
import {
  getDelegationControllerInitMessenger,
  getDelegationControllerMessenger,
} from './delegation/delegation-controller-messenger';
import {
  getAccountTreeControllerMessenger,
  getAccountTreeControllerInitMessenger,
} from './accounts';
<<<<<<< HEAD
=======
import { getSeedlessOnboardingControllerMessenger } from './seedless-onboarding';
>>>>>>> 7f4e6d9b

export const CONTROLLER_MESSENGERS = {
  AuthenticationController: {
    getMessenger: getAuthenticationControllerMessenger,
    getInitMessenger: noop,
  },
  CronjobController: {
    getMessenger: getCronjobControllerMessenger,
    getInitMessenger: noop,
  },
  DeFiPositionsController: {
    getMessenger: getDeFiPositionsControllerMessenger,
    getInitMessenger: getDeFiPositionsControllerInitMessenger,
  },
  DelegationController: {
    getMessenger: getDelegationControllerMessenger,
    getInitMessenger: getDelegationControllerInitMessenger,
  },
  ExecutionService: {
    getMessenger: getExecutionServiceMessenger,
    getInitMessenger: noop,
  },
  InstitutionalSnapController: {
    getMessenger: getInstitutionalSnapControllerMessenger,
    getInitMessenger: noop,
  },
  MultichainAssetsController: {
    getMessenger: getMultichainAssetsControllerMessenger,
    getInitMessenger: noop,
  },
  MultichainAssetsRatesController: {
    getMessenger: getMultichainAssetsRatesControllerMessenger,
    getInitMessenger: noop,
  },
  MultichainBalancesController: {
    getMessenger: getMultichainBalancesControllerMessenger,
    getInitMessenger: noop,
  },
  MultichainTransactionsController: {
    getMessenger: getMultichainTransactionsControllerMessenger,
    getInitMessenger: noop,
  },
  MultichainNetworkController: {
    getMessenger: getMultichainNetworkControllerMessenger,
    getInitMessenger: noop,
  },
  NotificationServicesController: {
    getMessenger: getNotificationServicesControllerMessenger,
    getInitMessenger: noop,
  },
  NotificationServicesPushController: {
    getMessenger: getNotificationServicesPushControllerMessenger,
    getInitMessenger: noop,
  },
  RateLimitController: {
    getMessenger: getRateLimitControllerMessenger,
    getInitMessenger: getRateLimitControllerInitMessenger,
  },
  SeedlessOnboardingController: {
    getMessenger: getSeedlessOnboardingControllerMessenger,
    getInitMessenger: noop,
  },
  SnapsRegistry: {
    getMessenger: getSnapsRegistryMessenger,
    getInitMessenger: noop,
  },
  SnapController: {
    getMessenger: getSnapControllerMessenger,
    getInitMessenger: getSnapControllerInitMessenger,
  },
  SnapInsightsController: {
    getMessenger: getSnapInsightsControllerMessenger,
    getInitMessenger: noop,
  },
  SnapInterfaceController: {
    getMessenger: getSnapInterfaceControllerMessenger,
    getInitMessenger: noop,
  },
  PPOMController: {
    getMessenger: getPPOMControllerMessenger,
    getInitMessenger: getPPOMControllerInitMessenger,
  },
  TransactionController: {
    getMessenger: getTransactionControllerMessenger,
    getInitMessenger: getTransactionControllerInitMessenger,
  },
  UserStorageController: {
    getMessenger: getUserStorageControllerMessenger,
    getInitMessenger: noop,
  },
  TokenRatesController: {
    getMessenger: getTokenRatesControllerMessenger,
    getInitMessenger: noop,
  },
  NftController: {
    getMessenger: getNftControllerMessenger,
    getInitMessenger: noop,
  },
  NftDetectionController: {
    getMessenger: getNftDetectionControllerMessenger,
    getInitMessenger: noop,
  },
  AssetsContractController: {
    getMessenger: getAssetsContractControllerMessenger,
    getInitMessenger: noop,
  },
  AccountTreeController: {
    getMessenger: getAccountTreeControllerMessenger,
    getInitMessenger: getAccountTreeControllerInitMessenger,
  },
  WebSocketService: {
    getMessenger: getWebSocketServiceMessenger,
    getInitMessenger: noop,
  },
} as const;<|MERGE_RESOLUTION|>--- conflicted
+++ resolved
@@ -51,10 +51,7 @@
   getAccountTreeControllerMessenger,
   getAccountTreeControllerInitMessenger,
 } from './accounts';
-<<<<<<< HEAD
-=======
 import { getSeedlessOnboardingControllerMessenger } from './seedless-onboarding';
->>>>>>> 7f4e6d9b
 
 export const CONTROLLER_MESSENGERS = {
   AuthenticationController: {
