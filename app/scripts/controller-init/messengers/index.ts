import { noop } from 'lodash';
import {
  getPPOMControllerMessenger,
  getPPOMControllerInitMessenger,
} from './ppom-controller-messenger';
import {
  getCronjobControllerMessenger,
  getExecutionServiceMessenger,
  getRateLimitControllerInitMessenger,
  getRateLimitControllerMessenger,
  getSnapControllerInitMessenger,
  getSnapControllerMessenger,
  getSnapInsightsControllerMessenger,
  getSnapInterfaceControllerMessenger,
  getSnapsRegistryMessenger,
  getWebSocketServiceMessenger,
} from './snaps';
import {
  getTransactionControllerMessenger,
  getTransactionControllerInitMessenger,
} from './transaction-controller-messenger';
import {
  getMultichainBalancesControllerMessenger,
  getMultichainTransactionsControllerMessenger,
  getMultichainAssetsControllerMessenger,
  getMultichainNetworkControllerMessenger,
  getMultichainAssetsRatesControllerMessenger,
} from './multichain';
import { getInstitutionalSnapControllerMessenger } from './accounts/institutional-snap-controller-messenger';
import {
  getAuthenticationControllerMessenger,
  getUserStorageControllerMessenger,
} from './identity';
import {
  getAssetsContractControllerMessenger,
  getNftControllerMessenger,
  getNftDetectionControllerMessenger,
  getTokenRatesControllerMessenger,
} from './assets';
import {
  getNotificationServicesControllerMessenger,
  getNotificationServicesPushControllerMessenger,
} from './notifications';
import { getDeFiPositionsControllerMessenger } from './defi-positions';
import { getDeFiPositionsControllerInitMessenger } from './defi-positions/defi-positions-controller-messenger';
import {
  getDelegationControllerInitMessenger,
  getDelegationControllerMessenger,
} from './delegation/delegation-controller-messenger';
import {
  getAccountTreeControllerMessenger,
  getAccountTreeControllerInitMessenger,
  getMultichainAccountServiceMessenger,
} from './accounts';
import { getSeedlessOnboardingControllerMessenger } from './seedless-onboarding';
import { getSmartTransactionsControllerMessenger } from './smart-transactions-controller-messenger';

export const CONTROLLER_MESSENGERS = {
  AuthenticationController: {
    getMessenger: getAuthenticationControllerMessenger,
    getInitMessenger: noop,
  },
  CronjobController: {
    getMessenger: getCronjobControllerMessenger,
    getInitMessenger: noop,
  },
  DeFiPositionsController: {
    getMessenger: getDeFiPositionsControllerMessenger,
    getInitMessenger: getDeFiPositionsControllerInitMessenger,
  },
  DelegationController: {
    getMessenger: getDelegationControllerMessenger,
    getInitMessenger: getDelegationControllerInitMessenger,
  },
  ExecutionService: {
    getMessenger: getExecutionServiceMessenger,
    getInitMessenger: noop,
  },
  InstitutionalSnapController: {
    getMessenger: getInstitutionalSnapControllerMessenger,
    getInitMessenger: noop,
  },
  MultichainAssetsController: {
    getMessenger: getMultichainAssetsControllerMessenger,
    getInitMessenger: noop,
  },
  MultichainAssetsRatesController: {
    getMessenger: getMultichainAssetsRatesControllerMessenger,
    getInitMessenger: noop,
  },
  MultichainBalancesController: {
    getMessenger: getMultichainBalancesControllerMessenger,
    getInitMessenger: noop,
  },
  MultichainTransactionsController: {
    getMessenger: getMultichainTransactionsControllerMessenger,
    getInitMessenger: noop,
  },
  MultichainNetworkController: {
    getMessenger: getMultichainNetworkControllerMessenger,
    getInitMessenger: noop,
  },
  NotificationServicesController: {
    getMessenger: getNotificationServicesControllerMessenger,
    getInitMessenger: noop,
  },
  NotificationServicesPushController: {
    getMessenger: getNotificationServicesPushControllerMessenger,
    getInitMessenger: noop,
  },
  RateLimitController: {
    getMessenger: getRateLimitControllerMessenger,
    getInitMessenger: getRateLimitControllerInitMessenger,
  },
  SeedlessOnboardingController: {
    getMessenger: getSeedlessOnboardingControllerMessenger,
    getInitMessenger: noop,
  },
  SnapsRegistry: {
    getMessenger: getSnapsRegistryMessenger,
    getInitMessenger: noop,
  },
  SnapController: {
    getMessenger: getSnapControllerMessenger,
    getInitMessenger: getSnapControllerInitMessenger,
  },
  SnapInsightsController: {
    getMessenger: getSnapInsightsControllerMessenger,
    getInitMessenger: noop,
  },
  SnapInterfaceController: {
    getMessenger: getSnapInterfaceControllerMessenger,
    getInitMessenger: noop,
  },
  PPOMController: {
    getMessenger: getPPOMControllerMessenger,
    getInitMessenger: getPPOMControllerInitMessenger,
  },
  TransactionController: {
    getMessenger: getTransactionControllerMessenger,
    getInitMessenger: getTransactionControllerInitMessenger,
  },
  UserStorageController: {
    getMessenger: getUserStorageControllerMessenger,
    getInitMessenger: noop,
  },
  TokenRatesController: {
    getMessenger: getTokenRatesControllerMessenger,
    getInitMessenger: noop,
  },
  NftController: {
    getMessenger: getNftControllerMessenger,
    getInitMessenger: noop,
  },
  NftDetectionController: {
    getMessenger: getNftDetectionControllerMessenger,
    getInitMessenger: noop,
  },
  AssetsContractController: {
    getMessenger: getAssetsContractControllerMessenger,
    getInitMessenger: noop,
  },
  AccountTreeController: {
    getMessenger: getAccountTreeControllerMessenger,
    getInitMessenger: getAccountTreeControllerInitMessenger,
  },
  WebSocketService: {
    getMessenger: getWebSocketServiceMessenger,
    getInitMessenger: noop,
  },
<<<<<<< HEAD
  MultichainAccountService: {
    getMessenger: getMultichainAccountServiceMessenger,
=======
  SmartTransactionsController: {
    getMessenger: getSmartTransactionsControllerMessenger,
>>>>>>> 415c768f
    getInitMessenger: noop,
  },
} as const;<|MERGE_RESOLUTION|>--- conflicted
+++ resolved
@@ -168,13 +168,12 @@
     getMessenger: getWebSocketServiceMessenger,
     getInitMessenger: noop,
   },
-<<<<<<< HEAD
+  SmartTransactionsController: {
+    getMessenger: getSmartTransactionsControllerMessenger,
+    getInitMessenger: noop,
+  },
   MultichainAccountService: {
     getMessenger: getMultichainAccountServiceMessenger,
-=======
-  SmartTransactionsController: {
-    getMessenger: getSmartTransactionsControllerMessenger,
->>>>>>> 415c768f
     getInitMessenger: noop,
   },
 } as const;