import { noop } from 'lodash';
import {
  getPPOMControllerMessenger,
  getPPOMControllerInitMessenger,
} from './ppom-controller-messenger';
import {
  getCronjobControllerMessenger,
  getExecutionServiceMessenger,
  getRateLimitControllerInitMessenger,
  getRateLimitControllerMessenger,
  getSnapControllerInitMessenger,
  getSnapControllerMessenger,
  getSnapInsightsControllerMessenger,
  getSnapInterfaceControllerMessenger,
  getSnapsRegistryMessenger,
} from './snaps';
import {
  getTransactionControllerMessenger,
  getTransactionControllerInitMessenger,
} from './transaction-controller-messenger';
import {
  getMultichainBalancesControllerMessenger,
  getMultichainTransactionsControllerMessenger,
  getMultichainAssetsControllerMessenger,
  getMultichainNetworkControllerMessenger,
  getMultichainAssetsRatesControllerMessenger,
} from './multichain';
import { getInstitutionalSnapControllerMessenger } from './accounts/institutional-snap-controller-messenger';
import {
  getAuthenticationControllerMessenger,
  getUserStorageControllerMessenger,
} from './identity';
import {
  getAssetsContractControllerMessenger,
  getNftControllerMessenger,
  getNftDetectionControllerMessenger,
  getTokenRatesControllerMessenger,
} from './assets';
import {
  getNotificationServicesControllerMessenger,
  getNotificationServicesPushControllerMessenger,
} from './notifications';
<<<<<<< HEAD
=======
import { getDeFiPositionsControllerMessenger } from './defi-positions';
import { getDeFiPositionsControllerInitMessenger } from './defi-positions/defi-positions-controller-messenger';
import {
  getDelegationControllerInitMessenger,
  getDelegationControllerMessenger,
} from './delegation/delegation-controller-messenger';
import {
  getAccountTreeControllerMessenger,
  getAccountTreeControllerInitMessenger,
} from './accounts';
>>>>>>> c9f5c5a9

export const CONTROLLER_MESSENGERS = {
  AuthenticationController: {
    getMessenger: getAuthenticationControllerMessenger,
    getInitMessenger: noop,
  },
  CronjobController: {
    getMessenger: getCronjobControllerMessenger,
    getInitMessenger: noop,
  },
  ExecutionService: {
    getMessenger: getExecutionServiceMessenger,
    getInitMessenger: noop,
  },
  InstitutionalSnapController: {
    getMessenger: getInstitutionalSnapControllerMessenger,
    getInitMessenger: noop,
  },
  MultichainAssetsController: {
    getMessenger: getMultichainAssetsControllerMessenger,
    getInitMessenger: noop,
  },
  MultichainAssetsRatesController: {
    getMessenger: getMultichainAssetsRatesControllerMessenger,
    getInitMessenger: noop,
  },
  MultichainBalancesController: {
    getMessenger: getMultichainBalancesControllerMessenger,
    getInitMessenger: noop,
  },
  MultichainTransactionsController: {
    getMessenger: getMultichainTransactionsControllerMessenger,
    getInitMessenger: noop,
  },
  MultichainNetworkController: {
    getMessenger: getMultichainNetworkControllerMessenger,
    getInitMessenger: noop,
  },
  NotificationServicesController: {
    getMessenger: getNotificationServicesControllerMessenger,
    getInitMessenger: noop,
  },
  NotificationServicesPushController: {
    getMessenger: getNotificationServicesPushControllerMessenger,
    getInitMessenger: noop,
  },
  RateLimitController: {
    getMessenger: getRateLimitControllerMessenger,
    getInitMessenger: getRateLimitControllerInitMessenger,
  },
  SnapsRegistry: {
    getMessenger: getSnapsRegistryMessenger,
    getInitMessenger: noop,
  },
  SnapController: {
    getMessenger: getSnapControllerMessenger,
    getInitMessenger: getSnapControllerInitMessenger,
  },
  SnapInsightsController: {
    getMessenger: getSnapInsightsControllerMessenger,
    getInitMessenger: noop,
  },
  SnapInterfaceController: {
    getMessenger: getSnapInterfaceControllerMessenger,
    getInitMessenger: noop,
  },
  PPOMController: {
    getMessenger: getPPOMControllerMessenger,
    getInitMessenger: getPPOMControllerInitMessenger,
  },
  TransactionController: {
    getMessenger: getTransactionControllerMessenger,
    getInitMessenger: getTransactionControllerInitMessenger,
  },
  UserStorageController: {
    getMessenger: getUserStorageControllerMessenger,
    getInitMessenger: noop,
  },
  TokenRatesController: {
    getMessenger: getTokenRatesControllerMessenger,
    getInitMessenger: noop,
  },
  NftController: {
    getMessenger: getNftControllerMessenger,
    getInitMessenger: noop,
  },
  NftDetectionController: {
    getMessenger: getNftDetectionControllerMessenger,
    getInitMessenger: noop,
  },
  AssetsContractController: {
    getMessenger: getAssetsContractControllerMessenger,
    getInitMessenger: noop,
  },
  AccountTreeController: {
    getMessenger: getAccountTreeControllerMessenger,
    getInitMessenger: getAccountTreeControllerInitMessenger,
  },
} as const;<|MERGE_RESOLUTION|>--- conflicted
+++ resolved
@@ -40,8 +40,6 @@
   getNotificationServicesControllerMessenger,
   getNotificationServicesPushControllerMessenger,
 } from './notifications';
-<<<<<<< HEAD
-=======
 import { getDeFiPositionsControllerMessenger } from './defi-positions';
 import { getDeFiPositionsControllerInitMessenger } from './defi-positions/defi-positions-controller-messenger';
 import {
@@ -52,7 +50,6 @@
   getAccountTreeControllerMessenger,
   getAccountTreeControllerInitMessenger,
 } from './accounts';
->>>>>>> c9f5c5a9
 
 export const CONTROLLER_MESSENGERS = {
   AuthenticationController: {
@@ -62,6 +59,14 @@
   CronjobController: {
     getMessenger: getCronjobControllerMessenger,
     getInitMessenger: noop,
+  },
+  DeFiPositionsController: {
+    getMessenger: getDeFiPositionsControllerMessenger,
+    getInitMessenger: getDeFiPositionsControllerInitMessenger,
+  },
+  DelegationController: {
+    getMessenger: getDelegationControllerMessenger,
+    getInitMessenger: getDelegationControllerInitMessenger,
   },
   ExecutionService: {
     getMessenger: getExecutionServiceMessenger,
