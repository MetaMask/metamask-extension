--- conflicted
+++ resolved
@@ -72,19 +72,15 @@
  * messenger.
  */
 export function getAccountTrackerControllerInitMessenger(
-<<<<<<< HEAD
-  messenger: RootMessenger,
-=======
-  messenger: Messenger<
+  messenger: RootMessenger<
     AllowedInitializationActions,
     AllowedInitializationEvents
   >,
->>>>>>> b2534a95
 ) {
   const accountTrackerControllerInitMessenger = new Messenger<
     'AccountTrackerControllerInit',
     AllowedInitializationActions,
-    never,
+    AllowedInitializationEvents,
     RootMessenger
   >({
     namespace: 'AccountTrackerControllerInit',
@@ -98,10 +94,7 @@
       'RemoteFeatureFlagController:getState',
       'PreferencesController:getState',
     ],
-<<<<<<< HEAD
-=======
-    allowedEvents: ['NetworkController:networkDidChange'],
->>>>>>> b2534a95
+    events: ['NetworkController:networkDidChange'],
   });
   return accountTrackerControllerInitMessenger;
 }