--- conflicted
+++ resolved
@@ -1,15 +1,11 @@
-<<<<<<< HEAD
-import { ActionConstraint, Messenger } from '@metamask/base-controller';
-import { RemoteFeatureFlagControllerGetStateAction } from '@metamask/remote-feature-flag-controller';
-import { AccountTrackerController } from '@metamask/assets-controllers';
-=======
 import {
   ActionConstraint,
   MOCK_ANY_NAMESPACE,
   Messenger,
   MockAnyNamespace,
 } from '@metamask/messenger';
->>>>>>> 67fcea3a
+import { RemoteFeatureFlagControllerGetStateAction } from '@metamask/remote-feature-flag-controller';
+import { AccountTrackerController } from '@metamask/assets-controllers';
 import {
   AutoManagedNetworkClient,
   CustomNetworkClientConfiguration,
@@ -35,11 +31,7 @@
 
 function getInitRequestMock(
   baseMessenger = new Messenger<
-<<<<<<< HEAD
-=======
     MockAnyNamespace,
-    | NetworkControllerGetSelectedNetworkClientAction
->>>>>>> 67fcea3a
     | RemoteFeatureFlagControllerGetStateAction
     | NetworkControllerGetStateAction
     | NetworkControllerGetNetworkClientByIdAction
@@ -129,30 +121,4 @@
     expect(chainIds).toContain('0x38'); // BSC
     expect(chainIds).toContain('0xe708'); // Linea
   });
-<<<<<<< HEAD
-=======
-
-  it('calls `updateAccounts` when `NetworkController:networkDidChange` is emitted', () => {
-    const messenger = new Messenger<
-      MockAnyNamespace,
-      | NetworkControllerGetSelectedNetworkClientAction
-      | RemoteFeatureFlagControllerGetStateAction
-      | ActionConstraint,
-      NetworkControllerNetworkDidChangeEvent
-    >({ namespace: MOCK_ANY_NAMESPACE });
-
-    const request = getInitRequestMock(messenger);
-    const { controller } = AccountTrackerControllerInit(request);
-
-    expect(controller.updateAccounts).not.toHaveBeenCalled();
-
-    messenger.publish('NetworkController:networkDidChange', {
-      selectedNetworkClientId: 'test',
-      networkConfigurationsByChainId: {},
-      networksMetadata: {},
-    });
-
-    expect(controller.updateAccounts).toHaveBeenCalledTimes(1);
-  });
->>>>>>> 67fcea3a
 });