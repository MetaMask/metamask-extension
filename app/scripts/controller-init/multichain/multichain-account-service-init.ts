--- conflicted
+++ resolved
@@ -16,12 +16,9 @@
   isMultichainAccountsFeatureEnabled,
   MultichainAccountsFeatureFlag,
 } from '../../../../shared/lib/multichain-accounts/remote-feature-flag';
-<<<<<<< HEAD
-=======
 ///: BEGIN:ONLY_INCLUDE_IF(bitcoin)
 import { isMultichainFeatureEnabled } from '../../../../shared/lib/multichain-feature-flags';
 ///: END:ONLY_INCLUDE_IF
->>>>>>> 1371d2d0
 
 /**
  * Initialize the multichain account service.
@@ -36,8 +33,6 @@
   MultichainAccountServiceMessenger,
   MultichainAccountServiceInitMessenger
 > = ({ controllerMessenger, initMessenger }) => {
-<<<<<<< HEAD
-=======
   ///: BEGIN:ONLY_INCLUDE_IF(bitcoin)
   const btcProvider = new AccountProviderWrapper(
     controllerMessenger,
@@ -45,7 +40,6 @@
   );
   ///: END:ONLY_INCLUDE_IF
 
->>>>>>> 1371d2d0
   const controller = new MultichainAccountService({
     messenger: controllerMessenger,
     providers: [
@@ -96,8 +90,6 @@
     }, preferencesState),
   );
 
-<<<<<<< HEAD
-=======
   ///: BEGIN:ONLY_INCLUDE_IF(bitcoin)
   // Handle Bitcoin provider feature flag using previousValueComparator pattern
   const initialRemoteFeatureFlagsState = initMessenger.call(
@@ -143,7 +135,6 @@
   );
   ///: END:ONLY_INCLUDE_IF
 
->>>>>>> 1371d2d0
   return {
     memStateKey: null,
     persistedStateKey: null,
