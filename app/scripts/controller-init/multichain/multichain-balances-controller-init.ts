--- conflicted
+++ resolved
@@ -12,16 +12,8 @@
  */
 export const MultichainBalancesControllerInit: ControllerInitFunction<
   MultichainBalancesController,
-<<<<<<< HEAD
-  MultichainBalancesControllerMessenger,
-  MultichainBalancesControllerInitMessenger
-> = (request) => {
-  const { controllerMessenger, persistedState } = request;
-
-=======
   MultichainBalancesControllerMessenger
 > = ({ controllerMessenger, persistedState }) => {
->>>>>>> 188d7d6b
   const controller = new MultichainBalancesController({
     // @ts-expect-error TODO: Resolve mismatch between base-controller versions.
     messenger: controllerMessenger,
