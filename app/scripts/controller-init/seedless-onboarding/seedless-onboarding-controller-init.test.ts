import {
  SeedlessOnboardingController,
  Web3AuthNetwork,
} from '@metamask/seedless-onboarding-controller';
import { Messenger } from '@metamask/base-controller';
import { ControllerInitRequest } from '../types';
import {
  getSeedlessOnboardingControllerMessenger,
  SeedlessOnboardingControllerMessenger,
} from '../messengers/seedless-onboarding';
import { buildControllerInitRequestMock } from '../test/utils';
import { SeedlessOnboardingControllerInit } from './seedless-onboarding-controller-init';

jest.mock('@metamask/seedless-onboarding-controller');

function buildInitRequestMock(): jest.Mocked<
  ControllerInitRequest<SeedlessOnboardingControllerMessenger>
> {
  const baseControllerMessenger = new Messenger();

  return {
    ...buildControllerInitRequestMock(),
    controllerMessenger: getSeedlessOnboardingControllerMessenger(
      baseControllerMessenger,
    ),
    initMessenger: undefined,
  };
}

describe('SeedlessOnboardingControllerInit', () => {
  const SeedlessOnboardingControllerClassMock = jest.mocked(
    SeedlessOnboardingController,
  );

  beforeEach(() => {
    jest.resetAllMocks();
  });

  it('should return controller instance', () => {
    const requestMock = buildInitRequestMock();
    expect(
      SeedlessOnboardingControllerInit(requestMock).controller,
    ).toBeInstanceOf(SeedlessOnboardingController);
  });

  it('initializes with correct messenger and state', () => {
    const requestMock = buildInitRequestMock();
    SeedlessOnboardingControllerInit(requestMock);

    const network = process.env.WEB3AUTH_NETWORK as Web3AuthNetwork;

    expect(SeedlessOnboardingControllerClassMock).toHaveBeenCalledWith({
      messenger: requestMock.controllerMessenger,
      state: requestMock.persistedState.SeedlessOnboardingController,
<<<<<<< HEAD
      network: Web3AuthNetwork.Devnet,
      encryptor: {
        decrypt: expect.any(Function),
        decryptWithDetail: expect.any(Function),
        decryptWithKey: expect.any(Function),
        encrypt: expect.any(Function),
        encryptWithDetail: expect.any(Function),
        importKey: expect.any(Function),
      },
=======
      network,
>>>>>>> d0057592
    });
  });
});<|MERGE_RESOLUTION|>--- conflicted
+++ resolved
@@ -52,8 +52,7 @@
     expect(SeedlessOnboardingControllerClassMock).toHaveBeenCalledWith({
       messenger: requestMock.controllerMessenger,
       state: requestMock.persistedState.SeedlessOnboardingController,
-<<<<<<< HEAD
-      network: Web3AuthNetwork.Devnet,
+      network,
       encryptor: {
         decrypt: expect.any(Function),
         decryptWithDetail: expect.any(Function),
@@ -62,9 +61,6 @@
         encryptWithDetail: expect.any(Function),
         importKey: expect.any(Function),
       },
-=======
-      network,
->>>>>>> d0057592
     });
   });
 });