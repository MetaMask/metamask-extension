import {
  SeedlessOnboardingController,
  SeedlessOnboardingControllerMessenger,
  Web3AuthNetwork,
} from '@metamask/seedless-onboarding-controller';
import { EncryptionKey, EncryptionResult } from '@metamask/browser-passworder';
import { ControllerInitFunction } from '../types';
import { encryptorFactory } from '../../lib/encryptor-factory';
import { isDevOrTestBuild } from '../../services/oauth/config';
import { SeedlessOnboardingControllerInitMessenger } from '../messengers/seedless-onboarding';

const loadWeb3AuthNetwork = (): Web3AuthNetwork => {
  return isDevOrTestBuild() ? Web3AuthNetwork.Devnet : Web3AuthNetwork.Mainnet;
};

export const SeedlessOnboardingControllerInit: ControllerInitFunction<
  SeedlessOnboardingController<EncryptionKey>,
  SeedlessOnboardingControllerMessenger,
  SeedlessOnboardingControllerInitMessenger
> = (request) => {
  const { initMessenger, controllerMessenger, persistedState } = request;

  const encryptor = encryptorFactory(600_000);

  const network = loadWeb3AuthNetwork();

  const controller = new SeedlessOnboardingController({
    messenger: controllerMessenger,
    state: persistedState.SeedlessOnboardingController,
    network,
    passwordOutdatedCacheTTL: 15_000, // 15 seconds

    // This is a temporary workaround to allow the OAuthService to be used
    // in the seedless onboarding controller. Ideally the controller calls the
    // service directly using the messenger system, but that requires some
    // further refactoring in the controller.
    refreshJWTToken: (...args) =>
      initMessenger.call('OAuthService:getNewRefreshToken', ...args),
    revokeRefreshToken: (...args) =>
<<<<<<< HEAD
      initMessenger.call('OAuthService:revokeAndGetNewRefreshToken', ...args),
=======
      initMessenger.call('OAuthService:revokeRefreshToken', ...args),
    renewRefreshToken: (...args) =>
      initMessenger.call('OAuthService:renewRefreshToken', ...args),
>>>>>>> 17d008f4

    encryptor: {
      decrypt: (key, encryptedData) => encryptor.decrypt(key, encryptedData),
      decryptWithDetail: (key, encryptedData) =>
        encryptor.decryptWithDetail(key, encryptedData),
      decryptWithKey(key, encryptedData) {
        let payload: EncryptionResult;
        if (typeof encryptedData === 'string') {
          payload = JSON.parse(encryptedData);
        } else {
          payload = encryptedData;
        }

        return encryptor.decryptWithKey(key as EncryptionKey, payload);
      },
      encrypt: (key, data) => encryptor.encrypt(key, data),
      encryptWithDetail: (key, data) => encryptor.encryptWithDetail(key, data),
      importKey: (key) => encryptor.importKey(key),
    },
  });

  return {
    controller,
  };
};<|MERGE_RESOLUTION|>--- conflicted
+++ resolved
@@ -37,13 +37,9 @@
     refreshJWTToken: (...args) =>
       initMessenger.call('OAuthService:getNewRefreshToken', ...args),
     revokeRefreshToken: (...args) =>
-<<<<<<< HEAD
-      initMessenger.call('OAuthService:revokeAndGetNewRefreshToken', ...args),
-=======
       initMessenger.call('OAuthService:revokeRefreshToken', ...args),
     renewRefreshToken: (...args) =>
       initMessenger.call('OAuthService:renewRefreshToken', ...args),
->>>>>>> 17d008f4
 
     encryptor: {
       decrypt: (key, encryptedData) => encryptor.decrypt(key, encryptedData),
