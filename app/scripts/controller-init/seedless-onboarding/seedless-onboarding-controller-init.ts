--- conflicted
+++ resolved
@@ -18,17 +18,7 @@
   SeedlessOnboardingControllerMessenger,
   SeedlessOnboardingControllerInitMessenger
 > = (request) => {
-<<<<<<< HEAD
-  const {
-    controllerMessenger,
-    persistedState,
-    refreshOAuthToken,
-    renewRefreshToken,
-    revokeRefreshToken,
-  } = request;
-=======
   const { initMessenger, controllerMessenger, persistedState } = request;
->>>>>>> 2624cdc3
 
   const encryptor = encryptorFactory(600_000);
 
@@ -39,11 +29,6 @@
     state: persistedState.SeedlessOnboardingController,
     network,
     passwordOutdatedCacheTTL: 15_000, // 15 seconds
-<<<<<<< HEAD
-    refreshJWTToken: refreshOAuthToken,
-    renewRefreshToken,
-    revokeRefreshToken,
-=======
 
     // This is a temporary workaround to allow the OAuthService to be used
     // in the seedless onboarding controller. Ideally the controller calls the
@@ -52,9 +37,10 @@
     refreshJWTToken: (...args) =>
       initMessenger.call('OAuthService:getNewRefreshToken', ...args),
     revokeRefreshToken: (...args) =>
-      initMessenger.call('OAuthService:revokeAndGetNewRefreshToken', ...args),
+      initMessenger.call('OAuthService:revokeRefreshToken', ...args),
+    renewRefreshToken: (...args) =>
+      initMessenger.call('OAuthService:renewRefreshToken', ...args),
 
->>>>>>> 2624cdc3
     encryptor: {
       decrypt: (key, encryptedData) => encryptor.decrypt(key, encryptedData),
       decryptWithDetail: (key, encryptedData) =>
