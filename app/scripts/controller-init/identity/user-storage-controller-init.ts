--- conflicted
+++ resolved
@@ -32,56 +32,6 @@
     // @ts-expect-error Controller uses string for names rather than enum
     trace,
     config: {
-<<<<<<< HEAD
-=======
-      accountSyncing: {
-        maxNumberOfAccountsToAdd: isProduction() ? undefined : 100,
-        onAccountAdded: (profileId) => {
-          initMessenger.call('MetaMetricsController:trackEvent', {
-            category: MetaMetricsEventCategory.BackupAndSync,
-            event: MetaMetricsEventName.AccountsSyncAdded,
-            properties: {
-              // TODO: Fix in https://github.com/MetaMask/metamask-extension/issues/31860
-              // eslint-disable-next-line @typescript-eslint/naming-convention
-              profile_id: profileId,
-            },
-          });
-        },
-        onAccountNameUpdated: (profileId) => {
-          initMessenger.call('MetaMetricsController:trackEvent', {
-            category: MetaMetricsEventCategory.BackupAndSync,
-            event: MetaMetricsEventName.AccountsSyncNameUpdated,
-            properties: {
-              // TODO: Fix in https://github.com/MetaMask/metamask-extension/issues/31860
-              // eslint-disable-next-line @typescript-eslint/naming-convention
-              profile_id: profileId,
-            },
-          });
-        },
-        onAccountSyncErroneousSituation: (
-          profileId,
-          situationMessage,
-          sentryContext,
-        ) => {
-          captureException(
-            new Error(`Account sync - ${situationMessage}`),
-            sentryContext,
-          );
-          initMessenger.call('MetaMetricsController:trackEvent', {
-            category: MetaMetricsEventCategory.BackupAndSync,
-            event: MetaMetricsEventName.AccountsSyncErroneousSituation,
-            properties: {
-              // TODO: Fix in https://github.com/MetaMask/metamask-extension/issues/31860
-              // eslint-disable-next-line @typescript-eslint/naming-convention
-              profile_id: profileId,
-              // TODO: Fix in https://github.com/MetaMask/metamask-extension/issues/31860
-              // eslint-disable-next-line @typescript-eslint/naming-convention
-              situation_message: situationMessage,
-            },
-          });
-        },
-      },
->>>>>>> dc775e6b
       contactSyncing: {
         onContactUpdated: (profileId) => {
           initMessenger.call('MetaMetricsController:trackEvent', {
