import { SnapController } from '@metamask/snaps-controllers';
<<<<<<< HEAD
import { Messenger } from '@metamask/base-controller';
=======
import {
  MOCK_ANY_NAMESPACE,
  Messenger,
  MockAnyNamespace,
} from '@metamask/messenger';
>>>>>>> c50e35ad
import {
  KeyringControllerLockEvent,
  KeyringControllerUnlockEvent,
} from '@metamask/keyring-controller';
import { ControllerInitRequest } from '../types';
import { buildControllerInitRequestMock } from '../test/utils';
import {
  getSnapControllerInitMessenger,
  getSnapControllerMessenger,
  SnapControllerInitMessenger,
  SnapControllerMessenger,
} from '../messengers/snaps';
import { getRootMessenger } from '../../lib/messenger';
import { SnapControllerInit } from './snap-controller-init';

jest.mock('@metamask/snaps-controllers');

function getInitRequestMock(
<<<<<<< HEAD
  baseMessenger = new Messenger<never, never>(),
=======
  baseMessenger = getRootMessenger(),
>>>>>>> c50e35ad
): jest.Mocked<
  ControllerInitRequest<SnapControllerMessenger, SnapControllerInitMessenger>
> {
  const requestMock = {
    ...buildControllerInitRequestMock(),
    controllerMessenger: getSnapControllerMessenger(baseMessenger),
    initMessenger: getSnapControllerInitMessenger(baseMessenger),
    preinstalledSnaps: [],
  };

  return requestMock;
}

describe('SnapControllerInit', () => {
  beforeEach(() => {
    jest.clearAllMocks();
  });

  it('initializes the controller', () => {
    const { controller } = SnapControllerInit(getInitRequestMock());
    expect(controller).toBeInstanceOf(SnapController);
  });

  it('passes the proper arguments to the controller', () => {
    SnapControllerInit(getInitRequestMock());

    const controllerMock = jest.mocked(SnapController);
    expect(controllerMock).toHaveBeenCalledWith({
      messenger: expect.any(Object),
      state: undefined,
      closeAllConnections: expect.any(Function),
      dynamicPermissions: ['endowment:caip25'],
      encryptor: expect.any(Object),
      environmentEndowmentPermissions: expect.any(Array),
      excludedPermissions: expect.any(Object),
      featureFlags: {
        allowLocalSnaps: false,
        rejectInvalidPlatformVersion: false,
        requireAllowlist: false,
        forcePreinstalledSnaps: false,
      },
      getFeatureFlags: expect.any(Function),
      getMnemonicSeed: expect.any(Function),
      preinstalledSnaps: expect.any(Array),
      trackEvent: expect.any(Function),
    });
  });

  it('calls `SnapController:setClientActive` when the client is locked', () => {
<<<<<<< HEAD
    const baseMessenger = new Messenger<never, KeyringControllerLockEvent>();
=======
    const baseMessenger = new Messenger<
      MockAnyNamespace,
      never,
      KeyringControllerLockEvent
    >({ namespace: MOCK_ANY_NAMESPACE });
>>>>>>> c50e35ad

    const request = getInitRequestMock(baseMessenger);
    const { initMessenger } = request;

    const spy = jest.spyOn(initMessenger, 'call');

    SnapControllerInit(request);
    baseMessenger.publish('KeyringController:lock');

    expect(spy).toHaveBeenCalledWith('SnapController:setClientActive', false);
  });

  it('calls `SnapController:setClientActive` when the client is unlocked', () => {
<<<<<<< HEAD
    const baseMessenger = new Messenger<never, KeyringControllerUnlockEvent>();
=======
    const baseMessenger = new Messenger<
      MockAnyNamespace,
      never,
      KeyringControllerUnlockEvent
    >({ namespace: MOCK_ANY_NAMESPACE });
>>>>>>> c50e35ad

    const request = getInitRequestMock(baseMessenger);
    const { initMessenger } = request;

    const spy = jest.spyOn(initMessenger, 'call');

    SnapControllerInit(request);
    baseMessenger.publish('KeyringController:unlock');

    expect(spy).toHaveBeenCalledWith('SnapController:setClientActive', true);
  });
});<|MERGE_RESOLUTION|>--- conflicted
+++ resolved
@@ -1,13 +1,9 @@
 import { SnapController } from '@metamask/snaps-controllers';
-<<<<<<< HEAD
-import { Messenger } from '@metamask/base-controller';
-=======
 import {
   MOCK_ANY_NAMESPACE,
   Messenger,
   MockAnyNamespace,
 } from '@metamask/messenger';
->>>>>>> c50e35ad
 import {
   KeyringControllerLockEvent,
   KeyringControllerUnlockEvent,
@@ -26,11 +22,7 @@
 jest.mock('@metamask/snaps-controllers');
 
 function getInitRequestMock(
-<<<<<<< HEAD
-  baseMessenger = new Messenger<never, never>(),
-=======
   baseMessenger = getRootMessenger(),
->>>>>>> c50e35ad
 ): jest.Mocked<
   ControllerInitRequest<SnapControllerMessenger, SnapControllerInitMessenger>
 > {
@@ -80,15 +72,11 @@
   });
 
   it('calls `SnapController:setClientActive` when the client is locked', () => {
-<<<<<<< HEAD
-    const baseMessenger = new Messenger<never, KeyringControllerLockEvent>();
-=======
     const baseMessenger = new Messenger<
       MockAnyNamespace,
       never,
       KeyringControllerLockEvent
     >({ namespace: MOCK_ANY_NAMESPACE });
->>>>>>> c50e35ad
 
     const request = getInitRequestMock(baseMessenger);
     const { initMessenger } = request;
@@ -102,15 +90,11 @@
   });
 
   it('calls `SnapController:setClientActive` when the client is unlocked', () => {
-<<<<<<< HEAD
-    const baseMessenger = new Messenger<never, KeyringControllerUnlockEvent>();
-=======
     const baseMessenger = new Messenger<
       MockAnyNamespace,
       never,
       KeyringControllerUnlockEvent
     >({ namespace: MOCK_ANY_NAMESPACE });
->>>>>>> c50e35ad
 
     const request = getInitRequestMock(baseMessenger);
     const { initMessenger } = request;
