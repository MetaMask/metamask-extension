--- conflicted
+++ resolved
@@ -35,10 +35,8 @@
 import { v4 as uuid } from 'uuid';
 import { WindowPostMessageStream } from '@metamask/post-message-stream';
 import { initializeProvider } from '@metamask/providers/initializeInpageProvider';
-<<<<<<< HEAD
 import ObjectMultiplex from '@metamask/object-multiplex';
 import { pipeline } from 'readable-stream';
-=======
 
 // this is currently equivalent to process.env.MULTICHAIN_API
 // which can't be used for conditional imports
@@ -50,7 +48,6 @@
 import { registerSolanaWalletStandard } from '@metamask/solana-wallet-standard';
 ///: END:ONLY_INCLUDE_IF
 
->>>>>>> 9ad3001a
 import shouldInjectProvider from '../../shared/modules/provider-injection';
 import { METAMASK_PROVIDER } from './constants/stream';
 
