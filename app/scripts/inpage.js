/*global Web3*/
cleanContextForImports()
require('web3/dist/web3.min.js')
const log = require('loglevel')
const LocalMessageDuplexStream = require('post-message-stream')
const setupDappAutoReload = require('./lib/auto-reload.js')
const MetamaskInpageProvider = require('metamask-inpage-provider')

restoreContextAfterImports()

log.setDefaultLevel(process.env.METAMASK_DEBUG ? 'debug' : 'warn')

console.warn('ATTENTION: In an effort to improve user privacy, MetaMask will ' +
'stop exposing user accounts to dapps by default beginning November 2nd, 2018. ' +
'Dapps should call provider.enable() in order to view and use accounts. Please see ' +
'https://bit.ly/2QQHXvF for complete information and up-to-date example code.')

//
// setup plugin communication
//

// setup background connection
var metamaskStream = new LocalMessageDuplexStream({
  name: 'nifty-inpage',
  target: 'nifty-contentscript',
})

// compose the inpage provider
var inpageProvider = new MetamaskInpageProvider(metamaskStream)
// set a high max listener count to avoid unnecesary warnings
inpageProvider.setMaxListeners(100)

// Augment the provider with its enable method
inpageProvider.enable = function (options = {}) {
  return new Promise((resolve, reject) => {
    if (options.mockRejection) {
      reject('User rejected account access')
    } else {
      inpageProvider.sendAsync({ method: 'eth_accounts', params: [] }, (error, response) => {
        if (error) {
          reject(error)
        } else {
          resolve(response.result)
        }
      })
    }
  })
}

// Work around for web3@1.0 deleting the bound `sendAsync` but not the unbound
// `sendAsync` method on the prototype, causing `this` reference issues with drizzle
const proxiedInpageProvider = new Proxy(inpageProvider, {
  // straight up lie that we deleted the property so that it doesnt
  // throw an error in strict mode
  deleteProperty: () => true,
})

window.ethereum = proxiedInpageProvider

//
// setup web3
//

<<<<<<< HEAD
var web3 = new Web3(inpageProvider)
=======
if (typeof window.web3 !== 'undefined') {
  throw new Error(`MetaMask detected another web3.
     MetaMask will not work reliably with another web3 extension.
     This usually happens if you have two MetaMasks installed,
     or MetaMask and another web3 extension. Please remove one
     and try again.`)
}

var web3 = new Web3(proxiedInpageProvider)
>>>>>>> 17372e15
web3.setProvider = function () {
  log.debug('Nifty Wallet - overrode web3.setProvider')
}
log.debug('Nifty Wallet - injected web3')

setupDappAutoReload(web3, inpageProvider.publicConfigStore)

// export global web3, with usage-detection and deprecation warning

/* TODO: Uncomment this area once auto-reload.js has been deprecated:
let hasBeenWarned = false
global.web3 = new Proxy(web3, {
  get: (_web3, key) => {
    // show warning once on web3 access
    if (!hasBeenWarned && key !== 'currentProvider') {
      console.warn('Nifty Wallet: web3 will be deprecated in the near future in favor of the ethereumProvider \nhttps://github.com/MetaMask/faq/blob/master/detecting_metamask.md#web3-deprecation')
      hasBeenWarned = true
    }
    // return value normally
    return _web3[key]
  },
  set: (_web3, key, value) => {
    // set value normally
    _web3[key] = value
  },
})
*/

// set web3 defaultAccount
inpageProvider.publicConfigStore.subscribe(function (state) {
  web3.eth.defaultAccount = state.selectedAddress
})

// need to make sure we aren't affected by overlapping namespaces
// and that we dont affect the app with our namespace
// mostly a fix for web3's BigNumber if AMD's "define" is defined...
var __define

/**
 * Caches reference to global define object and deletes it to
 * avoid conflicts with other global define objects, such as
 * AMD's define function
 */
function cleanContextForImports () {
  __define = global.define
  try {
    global.define = undefined
  } catch (_) {
    console.warn('Nifty Wallet - global.define could not be deleted.')
  }
}

/**
 * Restores global define object from cached reference
 */
function restoreContextAfterImports () {
  try {
    global.define = __define
  } catch (_) {
    console.warn('Nifty Wallet - global.define could not be overwritten.')
  }
}<|MERGE_RESOLUTION|>--- conflicted
+++ resolved
@@ -61,19 +61,7 @@
 // setup web3
 //
 
-<<<<<<< HEAD
 var web3 = new Web3(inpageProvider)
-=======
-if (typeof window.web3 !== 'undefined') {
-  throw new Error(`MetaMask detected another web3.
-     MetaMask will not work reliably with another web3 extension.
-     This usually happens if you have two MetaMasks installed,
-     or MetaMask and another web3 extension. Please remove one
-     and try again.`)
-}
-
-var web3 = new Web3(proxiedInpageProvider)
->>>>>>> 17372e15
 web3.setProvider = function () {
   log.debug('Nifty Wallet - overrode web3.setProvider')
 }
