// need to make sure we aren't affected by overlapping namespaces
// and that we dont affect the app with our namespace
// mostly a fix for web3's BigNumber if AMD's "define" is defined...
let __define;

/**
 * Caches reference to global define object and deletes it to
 * avoid conflicts with other global define objects, such as
 * AMD's define function
 */
const cleanContextForImports = () => {
  __define = global.define;
  try {
    global.define = undefined;
  } catch (_) {
    console.warn('MetaMask - global.define could not be deleted.');
  }
};

/**
 * Restores global define object from cached reference
 */
const restoreContextAfterImports = () => {
  try {
    global.define = __define;
  } catch (_) {
    console.warn('MetaMask - global.define could not be overwritten.');
  }
};

cleanContextForImports();

/* eslint-disable import/first */
console.log('inpage calling freeze');
import 'ses'; // import ses to get agoric assert and lockdown global and assert
import './lockdown-run';

// try {
//   // eslint-disable-next-line no-undef,import/unambiguous
//   lockdown({
//     consoleTaming: 'unsafe',
//     errorTaming: 'unsafe',
//     mathTaming: 'unsafe',
//     dateTaming: 'unsafe',
//     domainTaming: 'unsafe',
//     overrideTaming: 'severe',
//   });
// } catch (error) {
//   console.error('Lockdown failed:', error);
// }
import '@endo/eventual-send/shim'; // install `HandledPromise` shim
import log from 'loglevel';
import pump from 'pump';
import debugStream from '@stdlib/streams-node-debug';
import ObjectMultiplex from '@metamask/object-multiplex';
import debugStream from '@stdlib/streams-node-debug';
import { WindowPostMessageStream } from '@metamask/post-message-stream';
import { initializeProvider } from '@metamask/providers/dist/initializeInpageProvider';
import shouldInjectProvider from '../../shared/modules/provider-injection';

console.log('import captp stream');
import makeCapTpFromStream from './lib/makeCapTpFromStream';

// contexts
const CONTENT_SCRIPT = 'metamask-contentscript';
const INPAGE = 'metamask-inpage';

restoreContextAfterImports();

log.setDefaultLevel(process.env.METAMASK_DEBUG ? 'debug' : 'warn');

//
// setup plugin communication
//

if (shouldInjectProvider()) {
  // setup background connection
  const metamaskStream = new WindowPostMessageStream({
    name: INPAGE,
    target: CONTENT_SCRIPT,
  });
  const metamaskDebugStream = debugStream({
    'name': 'debug-stream-inpage'
  });

  // Intercept captp messages, ignoring everything else
  const interceptingMux = new ObjectMultiplex();
  interceptingMux.ignoreStream('metamask-provider');
  const captpSubstream = interceptingMux.createStream('metamask-captp');

  const stream1 = debugStream({
    name: 'my-stream1',
    objectMode: true,
  });
  const stream2 = debugStream({
    name: 'my-stream2',
    objectMode: true,
  });
  const stream3 = debugStream({
    name: 'my-stream3',
    objectMode: true,
  });
  const stream4 = debugStream({
    name: 'my-stream4',
    objectMode: true,
  });

  pump(
    metamaskStream,
    stream1,
    interceptingMux,
    stream2,
    metamaskStream,
    log.error,
  );

  const { captpStream, abort, getBootstrap } = makeCapTpFromStream(
    window.location.origin,
    harden({
      greet: async (name) => {
        // eslint-disable-next-line no-alert, no-undef
        alert(`Hello, ${name}!`);
      },
    }),
  );
<<<<<<< HEAD
  pump(captpStream, metamaskDebugStream, captpSubstream, captpStream, (err) => {
=======
  pump(captpStream, stream3, captpSubstream, stream4, captpStream, (err) => {
>>>>>>> b6e4cd46
    log.error(err);
    abort();
  });
  window.getBootstrap = getBootstrap;

  initializeProvider({
    connectionStream: metamaskStream,
    logger: log,
    shouldShimWeb3: true,
  });
}<|MERGE_RESOLUTION|>--- conflicted
+++ resolved
@@ -51,7 +51,6 @@
 import '@endo/eventual-send/shim'; // install `HandledPromise` shim
 import log from 'loglevel';
 import pump from 'pump';
-import debugStream from '@stdlib/streams-node-debug';
 import ObjectMultiplex from '@metamask/object-multiplex';
 import debugStream from '@stdlib/streams-node-debug';
 import { WindowPostMessageStream } from '@metamask/post-message-stream';
@@ -123,11 +122,7 @@
       },
     }),
   );
-<<<<<<< HEAD
-  pump(captpStream, metamaskDebugStream, captpSubstream, captpStream, (err) => {
-=======
   pump(captpStream, stream3, captpSubstream, stream4, captpStream, (err) => {
->>>>>>> b6e4cd46
     log.error(err);
     abort();
   });
