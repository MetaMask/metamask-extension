--- conflicted
+++ resolved
@@ -174,58 +174,4 @@
 // eslint-disable-next-line no-undef
 if (self.serviceWorker.state === 'activated') {
   importAllScripts();
-}
-
-<<<<<<< HEAD
-/**
- * A promise that resolves when the `onInstalled` event is fired.
- *
- * @type {PromiseWithResolvers<chrome.runtime.InstalledDetails>}
- */
-const deferredOnInstalledListener = withResolvers();
-globalThis.stateHooks.onInstalledListener = deferredOnInstalledListener.promise;
-
-/**
- * `onInstalled` event handler.
- *
- * On MV3 builds we must listen for this event in `app-init`, otherwise we found
- * that the listener is never called.
- * For MV2 builds, the listener is added in `background.js` instead.
- */
-chrome.runtime.onInstalled.addListener(function listener(details) {
-  chrome.runtime.onInstalled.removeListener(listener);
-  deferredOnInstalledListener.resolve(details);
-  delete globalThis.stateHooks.onInstalledListener;
-});
-=======
-/*
- * This content script is injected programmatically because
- * MAIN world injection does not work properly via manifest
- * https://bugs.chromium.org/p/chromium/issues/detail?id=634381
- */
-const registerInPageContentScript = async () => {
-  try {
-    await chrome.scripting.registerContentScripts([
-      {
-        id: 'inpage',
-        matches: ['file://*/*', 'http://*/*', 'https://*/*'],
-        js: ['scripts/inpage.js'],
-        runAt: 'document_start',
-        world: 'MAIN',
-        allFrames: true,
-      },
-    ]);
-  } catch (err) {
-    /**
-     * An error occurs when app-init.js is reloaded. Attempts to avoid the duplicate script error:
-     * 1. registeringContentScripts inside runtime.onInstalled - This caused a race condition
-     *    in which the provider might not be loaded in time.
-     * 2. await chrome.scripting.getRegisteredContentScripts() to check for an existing
-     *    inpage script before registering - The provider is not loaded on time.
-     */
-    console.warn(`Dropped attempt to register inpage content script. ${err}`);
-  }
-};
-
-registerInPageContentScript();
->>>>>>> b50a9d96
+}