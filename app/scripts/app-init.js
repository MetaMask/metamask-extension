// This file is used only for manifest version 3

// Represents if importAllScripts has been run
// eslint-disable-next-line
let scriptsLoadInitiated = false;
const { chrome } = globalThis;
const testMode = process.env.IN_TEST;

const loadTimeLogs = [];
// eslint-disable-next-line import/unambiguous
function tryImport(...fileNames) {
  try {
    const startTime = new Date().getTime();
    // eslint-disable-next-line
    importScripts(...fileNames);
    const endTime = new Date().getTime();
    loadTimeLogs.push({
      name: fileNames[0],
      value: endTime - startTime,
      children: [],
      startTime,
      endTime,
    });

    return true;
  } catch (e) {
    console.error(e);
  }

  return false;
}

function importAllScripts() {
  // Bail if we've already imported scripts
  if (scriptsLoadInitiated) {
    return;
  }
  scriptsLoadInitiated = true;
  const files = [];

  // In testMode individual files are imported, this is to help capture load time stats
  const loadFile = (fileName) => {
    if (testMode) {
      tryImport(fileName);
    } else {
      files.push(fileName);
    }
  };

  const startImportScriptsTime = Date.now();

  // value of useSnow below is dynamically replaced at build time with actual value
  const useSnow = process.env.USE_SNOW;
  if (typeof useSnow !== 'boolean') {
    throw new Error('Missing USE_SNOW environment variable');
  }

  // value of applyLavaMoat below is dynamically replaced at build time with actual value
  const applyLavaMoat = process.env.APPLY_LAVAMOAT;
  if (typeof applyLavaMoat !== 'boolean') {
    throw new Error('Missing APPLY_LAVAMOAT environment variable');
  }

<<<<<<< HEAD
  loadFile('./scripts/sentry-install.js');

  // eslint-disable-next-line no-undef
  const isWorker = !self.document;
  if (!isWorker) {
    loadFile('./scripts/snow.js');
  }

  loadFile('./scripts/use-snow.js');

  // Always apply LavaMoat in e2e test builds, so that we can capture initialization stats
  if (testMode || applyLavaMoat) {
    loadFile('./scripts/runtime-lavamoat.js');
    loadFile('./scripts/lockdown-more.js');
    loadFile('./scripts/policy-load.js');
  } else {
    loadFile('./scripts/init-globals.js');
    loadFile('./scripts/lockdown-install.js');
    loadFile('./scripts/lockdown-run.js');
    loadFile('./scripts/lockdown-more.js');
    loadFile('./scripts/runtime-cjs.js');
=======
  loadFile('../scripts/sentry-install.js');

  if (useSnow) {
    // eslint-disable-next-line no-undef
    const isWorker = !self.document;
    if (!isWorker) {
      loadFile('../scripts/snow.js');
    }

    loadFile('../scripts/use-snow.js');
  }

  // Always apply LavaMoat in e2e test builds, so that we can capture initialization stats
  if (testMode || applyLavaMoat) {
    loadFile('../scripts/runtime-lavamoat.js');
    loadFile('../scripts/lockdown-more.js');
    loadFile('../scripts/policy-load.js');
  } else {
    loadFile('../scripts/init-globals.js');
    loadFile('../scripts/lockdown-install.js');
    loadFile('../scripts/lockdown-run.js');
    loadFile('../scripts/lockdown-more.js');
    loadFile('../scripts/runtime-cjs.js');
>>>>>>> 38199bb1
  }

  // This environment variable is set to a string of comma-separated relative file paths.
  const rawFileList = process.env.FILE_NAMES;
  const fileList = rawFileList.split(',');
  fileList.forEach((fileName) => loadFile(fileName));

  // Import all required resources
  tryImport(...files);

  const endImportScriptsTime = Date.now();

  // for performance metrics/reference
  console.log(
    `SCRIPTS IMPORT COMPLETE in Seconds: ${
      (Date.now() - startImportScriptsTime) / 1000
    }`,
  );

  // In testMode load time logs are output to console
  if (testMode) {
    console.log(
      `Time for each import: ${JSON.stringify(
        {
          name: 'Total',
          children: loadTimeLogs,
          startTime: startImportScriptsTime,
          endTime: endImportScriptsTime,
          value: endImportScriptsTime - startImportScriptsTime,
          version: 1,
        },
        undefined,
        '    ',
      )}`,
    );
  }
}

// Ref: https://stackoverflow.com/questions/66406672/chrome-extension-mv3-modularize-service-worker-js-file
// eslint-disable-next-line no-undef
self.addEventListener('install', importAllScripts);

/*
 * A keepalive message listener to prevent Service Worker getting shut down due to inactivity.
 * UI sends the message periodically, in a setInterval.
 * Chrome will revive the service worker if it was shut down, whenever a new message is sent, but only if a listener was defined here.
 *
 * chrome below needs to be replaced by cross-browser object,
 * but there is issue in importing webextension-polyfill into service worker.
 * chrome does seems to work in at-least all chromium based browsers
 */
chrome.runtime.onMessage.addListener(() => {
  importAllScripts();
  return false;
});

/*
 * This content script is injected programmatically because
 * MAIN world injection does not work properly via manifest
 * https://bugs.chromium.org/p/chromium/issues/detail?id=634381
 */
const registerInPageContentScript = async () => {
  try {
    await chrome.scripting.registerContentScripts([
      {
        id: 'inpage',
        matches: ['file://*/*', 'http://*/*', 'https://*/*'],
        js: ['scripts/inpage.js'],
        runAt: 'document_start',
        world: 'MAIN',
      },
    ]);
  } catch (err) {
    /**
     * An error occurs when app-init.js is reloaded. Attempts to avoid the duplicate script error:
     * 1. registeringContentScripts inside runtime.onInstalled - This caused a race condition
     *    in which the provider might not be loaded in time.
     * 2. await chrome.scripting.getRegisteredContentScripts() to check for an existing
     *    inpage script before registering - The provider is not loaded on time.
     */
    console.warn(`Dropped attempt to register inpage content script. ${err}`);
  }
};

registerInPageContentScript();

/**
 * Creates an offscreen document that can be used to load additional scripts
 * and iframes that can communicate with the extension through the chrome
 * runtime API. Only one offscreen document may exist, so any iframes required
 * by extension can be embedded in the offscreen.html file. See the offscreen
 * folder for more details.
 */
async function createOffscreen() {
  if (await chrome.offscreen.hasDocument()) {
    return;
  }

  await chrome.offscreen.createDocument({
    url: './offscreen.html',
    reasons: ['IFRAME_SCRIPTING'],
    justification:
      'Used for Hardware Wallet and Snaps scripts to communicate with the extension.',
  });

  console.debug('Offscreen iframe loaded');
}

createOffscreen();<|MERGE_RESOLUTION|>--- conflicted
+++ resolved
@@ -61,29 +61,6 @@
     throw new Error('Missing APPLY_LAVAMOAT environment variable');
   }
 
-<<<<<<< HEAD
-  loadFile('./scripts/sentry-install.js');
-
-  // eslint-disable-next-line no-undef
-  const isWorker = !self.document;
-  if (!isWorker) {
-    loadFile('./scripts/snow.js');
-  }
-
-  loadFile('./scripts/use-snow.js');
-
-  // Always apply LavaMoat in e2e test builds, so that we can capture initialization stats
-  if (testMode || applyLavaMoat) {
-    loadFile('./scripts/runtime-lavamoat.js');
-    loadFile('./scripts/lockdown-more.js');
-    loadFile('./scripts/policy-load.js');
-  } else {
-    loadFile('./scripts/init-globals.js');
-    loadFile('./scripts/lockdown-install.js');
-    loadFile('./scripts/lockdown-run.js');
-    loadFile('./scripts/lockdown-more.js');
-    loadFile('./scripts/runtime-cjs.js');
-=======
   loadFile('../scripts/sentry-install.js');
 
   if (useSnow) {
@@ -107,7 +84,6 @@
     loadFile('../scripts/lockdown-run.js');
     loadFile('../scripts/lockdown-more.js');
     loadFile('../scripts/runtime-cjs.js');
->>>>>>> 38199bb1
   }
 
   // This environment variable is set to a string of comma-separated relative file paths.
