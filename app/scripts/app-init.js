// This file is used only for manifest version 3

// Represents if importAllScripts has been run
// eslint-disable-next-line
<<<<<<< HEAD
let scriptsLoadedInitiated = false;
=======
let scriptsLoaded = false;

// Variable testMode is set to true when preparing test build.
// This helps in changing service worker execution in test environment.
const testMode = false;

const loadTimeLogs = [];
>>>>>>> 76c06692

// eslint-disable-next-line import/unambiguous
function tryImport(...fileNames) {
  try {
    const startTime = new Date().getTime();
    // eslint-disable-next-line
    importScripts(...fileNames);
    const endTime = new Date().getTime();
    loadTimeLogs.push({
      name: fileNames[0],
      value: endTime - startTime,
      children: [],
      startTime,
      endTime,
    });

    return true;
  } catch (e) {
    console.error(e);
  }

  return false;
}

function importAllScripts() {
  // Bail if we've already imported scripts
<<<<<<< HEAD
  if (scriptsLoadedInitiated) {
    return;
  }
  scriptsLoadedInitiated = true;
=======
  if (scriptsLoaded) {
    return;
  }

  const files = [];

  // In testMode individual files are imported, this is to help capture load time stats
  const loadFile = (fileName) => {
    if (testMode) {
      tryImport(fileName);
    } else {
      files.push(fileName);
    }
  };
>>>>>>> 76c06692

  const startImportScriptsTime = Date.now();
  // value of applyLavaMoat below is dynamically replaced at build time with actual value
  const applyLavaMoat = true;

<<<<<<< HEAD
  const files = ['./globalthis.js', './sentry-install.js'];

  if (applyLavaMoat) {
    files.push(
      './runtime-lavamoat.js',
      './lockdown-more.js',
      './policy-load.js',
    );
  } else {
    files.push(
      './init-globals.js',
      './lockdown-install.js',
      './lockdown-run.js',
      './lockdown-more.js',
      './runtime-cjs.js',
    );
  }

  // The list of files is injected at build time by replacing comment below with comma separated strings of file names
  // https://github.com/MetaMask/metamask-extension/blob/496d9d81c3367931031edc11402552690c771acf/development/build/scripts.js#L406
  // eslint-disable-next-line
  files.push(/** FILE NAMES */);

  // Import all required resources
  tryImport(...files);
=======
  loadFile('./globalthis.js');
  loadFile('./sentry-install.js');

  if (applyLavaMoat) {
    loadFile('./runtime-lavamoat.js');
    loadFile('./lockdown-more.js');
    loadFile('./policy-load.js');
  } else {
    loadFile('./init-globals.js');
    loadFile('./lockdown-install.js');
    loadFile('./lockdown-run.js');
    loadFile('./lockdown-more.js');
    loadFile('./runtime-cjs.js');
  }

  // Mark scripts as loaded
  scriptsLoaded = true;

  const fileList = [
    // The list of files is injected at build time by replacing comment below with comma separated strings of file names
    // https://github.com/MetaMask/metamask-extension/blob/496d9d81c3367931031edc11402552690c771acf/development/build/scripts.js#L406
    /** FILE NAMES */
  ];

  fileList.forEach((fileName) => loadFile(fileName));

  // Import all required resources
  tryImport(...files);

  const endImportScriptsTime = Date.now();
>>>>>>> 76c06692

  // for performance metrics/reference
  console.log(
    `SCRIPTS IMPORT COMPLETE in Seconds: ${
      (Date.now() - startImportScriptsTime) / 1000
    }`,
  );

  // In testMode load time logs are output to console
  if (testMode) {
    console.log(
      `Time for each import: ${JSON.stringify(
        {
          name: 'Total',
          children: loadTimeLogs,
          startTime: startImportScriptsTime,
          endTime: endImportScriptsTime,
          value: endImportScriptsTime - startImportScriptsTime,
          version: 1,
        },
        undefined,
        '    ',
      )}`,
    );
  }
}

// eslint-disable-next-line no-undef
self.addEventListener('install', importAllScripts);

/*
 * Message event listener below loads script if they are no longer available.
 * chrome below needs to be replaced by cross-browser object,
 * but there is issue in importing webextension-polyfill into service worker.
 * chrome does seems to work in at-least all chromium based browsers
 */
// eslint-disable-next-line no-undef
chrome.runtime.onMessage.addListener(importAllScripts);<|MERGE_RESOLUTION|>--- conflicted
+++ resolved
@@ -2,17 +2,13 @@
 
 // Represents if importAllScripts has been run
 // eslint-disable-next-line
-<<<<<<< HEAD
 let scriptsLoadedInitiated = false;
-=======
-let scriptsLoaded = false;
 
 // Variable testMode is set to true when preparing test build.
 // This helps in changing service worker execution in test environment.
 const testMode = false;
 
 const loadTimeLogs = [];
->>>>>>> 76c06692
 
 // eslint-disable-next-line import/unambiguous
 function tryImport(...fileNames) {
@@ -39,15 +35,10 @@
 
 function importAllScripts() {
   // Bail if we've already imported scripts
-<<<<<<< HEAD
   if (scriptsLoadedInitiated) {
     return;
   }
   scriptsLoadedInitiated = true;
-=======
-  if (scriptsLoaded) {
-    return;
-  }
 
   const files = [];
 
@@ -59,39 +50,11 @@
       files.push(fileName);
     }
   };
->>>>>>> 76c06692
 
   const startImportScriptsTime = Date.now();
   // value of applyLavaMoat below is dynamically replaced at build time with actual value
   const applyLavaMoat = true;
 
-<<<<<<< HEAD
-  const files = ['./globalthis.js', './sentry-install.js'];
-
-  if (applyLavaMoat) {
-    files.push(
-      './runtime-lavamoat.js',
-      './lockdown-more.js',
-      './policy-load.js',
-    );
-  } else {
-    files.push(
-      './init-globals.js',
-      './lockdown-install.js',
-      './lockdown-run.js',
-      './lockdown-more.js',
-      './runtime-cjs.js',
-    );
-  }
-
-  // The list of files is injected at build time by replacing comment below with comma separated strings of file names
-  // https://github.com/MetaMask/metamask-extension/blob/496d9d81c3367931031edc11402552690c771acf/development/build/scripts.js#L406
-  // eslint-disable-next-line
-  files.push(/** FILE NAMES */);
-
-  // Import all required resources
-  tryImport(...files);
-=======
   loadFile('./globalthis.js');
   loadFile('./sentry-install.js');
 
@@ -107,9 +70,6 @@
     loadFile('./runtime-cjs.js');
   }
 
-  // Mark scripts as loaded
-  scriptsLoaded = true;
-
   const fileList = [
     // The list of files is injected at build time by replacing comment below with comma separated strings of file names
     // https://github.com/MetaMask/metamask-extension/blob/496d9d81c3367931031edc11402552690c771acf/development/build/scripts.js#L406
@@ -122,7 +82,6 @@
   tryImport(...files);
 
   const endImportScriptsTime = Date.now();
->>>>>>> 76c06692
 
   // for performance metrics/reference
   console.log(
