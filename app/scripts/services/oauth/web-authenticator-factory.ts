--- conflicted
+++ resolved
@@ -29,15 +29,9 @@
   return crypto.randomUUID();
 }
 
-<<<<<<< HEAD
-export function webAuthenticatorFactory(): WebAuthenticator {
-  // for the e2e tests, we will use the mockWebAuthenticator
-  if (process.env.IN_TEST) {
-    return mockWebAuthenticator();
-  }
-=======
-function getIdentityAPI(): typeof chrome.identity | typeof browser.identity {
->>>>>>> 6dfae8dc
+export function getIdentityAPI():
+  | typeof chrome.identity
+  | typeof browser.identity {
   const isFirefox = getPlatform() === PLATFORM_FIREFOX;
   return isFirefox
     ? globalThis.browser.identity // use browser.identity for Firefox
@@ -73,6 +67,10 @@
 }
 
 export function webAuthenticatorFactory(): WebAuthenticator {
+  if (process.env.IN_TEST) {
+    return mockWebAuthenticator();
+  }
+
   return {
     launchWebAuthFlow,
     generateCodeVerifierAndChallenge,
