import { AuthConnection } from '@metamask/seedless-onboarding-controller';
import { BaseLoginHandler } from './base-login-handler';
import { AuthTokenResponse, LoginHandlerOptions, OAuthUserInfo } from './types';

export class AppleLoginHandler extends BaseLoginHandler {
  public readonly OAUTH_SERVER_URL = 'https://appleid.apple.com/auth/authorize';

  readonly #scope = ['name', 'email'];

  protected serverRedirectUri: string;

  constructor(options: LoginHandlerOptions) {
    super(options);

    if (options.serverRedirectUri) {
      this.serverRedirectUri = options.serverRedirectUri;
    } else {
      this.serverRedirectUri = `${options.authServerUrl}/api/v1/oauth/callback`;
    }
  }

  get authConnection() {
    return AuthConnection.Apple;
  }

  get scope() {
    return this.#scope;
  }

  /**
   * Generate the Auth URL to initiate the OAuth login to get the Authorization Code from Apple ID server.
   *
   * @returns The URL to initiate the OAuth login.
   */
<<<<<<< HEAD
  async getAuthUrl(): Promise<string> {
=======
  getAuthUrl(): Promise<string> {
>>>>>>> 12800706
    const authUrl = new URL(this.OAUTH_SERVER_URL);

    const nonce = this.generateNonce();

    authUrl.searchParams.set('client_id', this.options.oAuthClientId);
    authUrl.searchParams.set('response_type', 'code');
    authUrl.searchParams.set('redirect_uri', this.serverRedirectUri);
    authUrl.searchParams.set('response_mode', 'form_post');
    authUrl.searchParams.set('nonce', nonce);
    authUrl.searchParams.set('prompt', this.prompt);
    authUrl.searchParams.set(
      'state',
      JSON.stringify({
        client_redirect_back_uri: this.options.redirectUri,
        nonce,
      }),
    );
    authUrl.searchParams.set('scope', this.#scope.join(' '));

    return Promise.resolve(authUrl.toString());
  }

  /**
   * Get the JWT Token from the Web3Auth Authentication Server.
   *
   * @param code - The Authorization Code from the social login provider.
   * @returns The JWT Token from the Web3Auth Authentication Server.
   */
  async getAuthIdToken(code: string): Promise<AuthTokenResponse> {
    const requestData = this.generateAuthTokenRequestData(code);
    const res = await this.requestAuthToken(requestData);
    return res;
  }

  /**
   * Generate the request body data to get the JWT Token from the Web3Auth Authentication Server.
   *
   * @param code - The Authorization Code from the social login provider.
   * @returns The request data for the Web3Auth Authentication Server.
   */
  generateAuthTokenRequestData(code: string): string {
    const { web3AuthNetwork } = this.options;
    const requestData = {
      code,
      client_id: this.options.oAuthClientId,
      redirect_uri: this.serverRedirectUri,
      login_provider: this.authConnection,
      network: web3AuthNetwork,
    };

    return JSON.stringify(requestData);
  }

  /**
   * Get the user's information from the JWT Token.
   *
   * @param idToken - The JWT Token from the Web3Auth Authentication Server.
   * @returns The user's information from the JWT Token.
   */
  async getUserInfo(idToken: string): Promise<OAuthUserInfo> {
    const jsonPayload = this.decodeIdToken(idToken);
    const payload = JSON.parse(jsonPayload);
    return {
      email: payload.email,
      sub: payload.sub,
    };
  }
}<|MERGE_RESOLUTION|>--- conflicted
+++ resolved
@@ -32,11 +32,7 @@
    *
    * @returns The URL to initiate the OAuth login.
    */
-<<<<<<< HEAD
   async getAuthUrl(): Promise<string> {
-=======
-  getAuthUrl(): Promise<string> {
->>>>>>> 12800706
     const authUrl = new URL(this.OAUTH_SERVER_URL);
 
     const nonce = this.generateNonce();
