--- conflicted
+++ resolved
@@ -10,11 +10,6 @@
 
   readonly #scope = ['profile', 'email'];
 
-<<<<<<< HEAD
-  readonly CODE_CHALLENGE_METHOD = 'S256';
-
-=======
->>>>>>> 12800706
   #codeVerifier: string | undefined;
 
   get authConnection() {
@@ -31,11 +26,6 @@
    * @returns The URL to initiate the OAuth login.
    */
   async getAuthUrl(): Promise<string> {
-<<<<<<< HEAD
-    const codeVerifierChallenge = await this.generateCodeVerifierChallenge();
-
-=======
->>>>>>> 12800706
     const authUrl = new URL(this.OAUTH_SERVER_URL);
 
     const { codeVerifier, challenge } =
@@ -46,13 +36,6 @@
     authUrl.searchParams.set('client_id', this.options.oAuthClientId);
     authUrl.searchParams.set('response_type', 'code');
     authUrl.searchParams.set('scope', this.#scope.join(' '));
-<<<<<<< HEAD
-    authUrl.searchParams.set('code_challenge_method', this.CODE_CHALLENGE_METHOD);
-    authUrl.searchParams.set('code_challenge', codeVerifierChallenge);
-    authUrl.searchParams.set('state', JSON.stringify({
-      nonce: this.nonce,
-    }));
-=======
     authUrl.searchParams.set(
       'code_challenge_method',
       this.CODE_CHALLENGE_METHOD,
@@ -64,7 +47,6 @@
         nonce,
       }),
     );
->>>>>>> 12800706
     authUrl.searchParams.set('redirect_uri', this.options.redirectUri);
     authUrl.searchParams.set('nonce', nonce);
     authUrl.searchParams.set('prompt', this.prompt);
@@ -118,19 +100,4 @@
       sub: payload.sub,
     };
   }
-
-  private async generateCodeVerifierChallenge(): Promise<string> {
-    const bytes = new Uint8Array(32);
-    crypto.getRandomValues(bytes);
-    this.#codeVerifier = Array.from(bytes).join('');
-
-    const challengeBuffer = await crypto.subtle.digest(
-      'SHA-256',
-      new TextEncoder().encode(this.#codeVerifier),
-    );
-
-    const challenge = base64urlencode(challengeBuffer);
-
-    return challenge;
-  }
 }