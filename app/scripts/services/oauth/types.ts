import {
  Web3AuthNetwork,
  AuthConnection,
  SeedlessOnboardingControllerGetStateAction,
} from '@metamask/seedless-onboarding-controller';
import { RestrictedMessenger } from '@metamask/base-controller';

export const SERVICE_NAME = 'OAuthService';

export type ServiceName = typeof SERVICE_NAME;

/**
 * Start the OAuth login process for the given social login type.
 */
export type OAuthServiceStartOAuthLoginAction = {
  type: `${ServiceName}:startOAuthLogin`;
  handler: (authConnection: AuthConnection) => Promise<OAuthLoginResult>;
};

/**
 * Get a new refresh token from the Web3Auth Authentication Server.
 */
export type OAuthServiceGetNewRefreshTokenAction = {
  type: `${ServiceName}:getNewRefreshToken`;
  handler: (options: {
    connection: AuthConnection;
    refreshToken: string;
  }) => Promise<OAuthRefreshTokenResult>;
};

/**
 * Revoke the current refresh token and get a new refresh token.
 */
export type OAuthServiceRevokeRefreshTokenAction = {
  type: `${ServiceName}:revokeRefreshToken`;
  handler: (options: {
    connection: AuthConnection;
    revokeToken: string;
  }) => Promise<void>;
};

/**
 * Revoke the current refresh token and get a new refresh token.
 */
export type OAuthServiceRenewRefreshTokenAction = {
  type: `${ServiceName}:renewRefreshToken`;
  handler: (options: {
    connection: AuthConnection;
    revokeToken: string;
  }) => Promise<{ newRevokeToken: string; newRefreshToken: string }>;
};

/**
 * All possible actions for the OAuthService.
 */
export type OAuthServiceAction =
  | OAuthServiceStartOAuthLoginAction
  | OAuthServiceGetNewRefreshTokenAction
<<<<<<< HEAD
  | OAuthServiceRevokeRefreshTokenAction
  | OAuthServiceRenewRefreshTokenAction;
=======
  | OAuthServiceRevokeAndGetNewRefreshTokenAction
  | SeedlessOnboardingControllerGetStateAction;
>>>>>>> c1f7fed5

/**
 * All possible events that the OAuthService can emit.
 */
export type OAuthServiceEvent = never;

/**
 * The WebAuthenticator is a type that defines the methods for the Web Authenticator API to launch the OAuth2 login flow.
 * It is used to abstract the Web Authenticator API from the OAuthService.
 */
export type WebAuthenticator = {
  /**
   * Get the redirect URL for the OAuth login.
   *
   * @returns The redirect URL for the OAuth login.
   */
  getRedirectURL: () => string;

  /**
   * Launch the oauth2 web flow to get the Authorization Code from the social login provider.
   *
   * @param options - The options for the web auth flow.
   * @returns The redirect URL from the social login provider.
   */
  launchWebAuthFlow: (
    options: {
      /** The URL that initiates the auth flow. */
      url: string;
      /**
       * Optional.
       * Whether to launch auth flow in interactive mode.
       * Since some auth flows may immediately redirect to a result URL, launchWebAuthFlow hides its web view until the first navigation either redirects to the final URL, or finishes loading a page meant to be displayed.
       * If the interactive flag is true, the window will be displayed when a page load completes. If the flag is false or omitted, launchWebAuthFlow will return with an error if the initial navigation does not complete the flow.
       */
      interactive?: boolean;
    },
    /**
     * The callback function to handle the response from the social login provider.
     *
     * @param responseUrl - The redirect URL from the social login provider.
     */
    callback: (responseUrl?: string) => void,
  ) => Promise<string | null | void>;

  /**
   * Generate a code verifier challenge for the OAuth login PKCE flow.
   *
   * @returns The code verifier challenge string.
   */
  generateCodeVerifierAndChallenge: () => Promise<{
    codeVerifier: string;
    challenge: string;
  }>;

  /**
   * Generate a nonce for the OAuth login.
   *
   * @returns The nonce string.
   */
  generateNonce: () => string;
};

export type LoginHandlerOptions = {
  oAuthClientId: string;
  authServerUrl: string;
  web3AuthNetwork: Web3AuthNetwork;
  webAuthenticator: WebAuthenticator;
  scopes?: string[];
};

export type OAuthLoginEnv = {
  /**
   * The Google Client ID for the OAuth login.
   */
  googleClientId: string;

  /**
   * The Apple Client ID for the OAuth login.
   */
  appleClientId: string;
};

export type OAuthConfig = {
  googleAuthConnectionId: string;
  googleGroupedAuthConnectionId: string;
  appleAuthConnectionId: string;
  appleGroupedAuthConnectionId: string;
  authServerUrl: string;
  web3AuthNetwork: Web3AuthNetwork;
};

export type OAuthServiceOptions = {
  /**
   * The messenger used to communicate with other services and controllers.
   */
  messenger: RestrictedMessenger<
    typeof SERVICE_NAME,
    OAuthServiceAction,
    OAuthServiceEvent,
    OAuthServiceAction['type'],
    OAuthServiceEvent['type']
  >;

  /**
   * The environment variables required for the OAuth login and get JWT Token.
   */
  env: OAuthLoginEnv;

  /**
   * The WebAuthenticator to use for the OAuth login.
   */
  webAuthenticator: WebAuthenticator;

  /**
   * Buffered trace methods that handle consent checking
   */
  bufferedTrace: (
    request: Record<string, unknown>,
    fn?: (context?: unknown) => unknown,
  ) => unknown;
  bufferedEndTrace: (request: Record<string, unknown>) => void;
};

/**
 * The response from the Web3Auth Authentication Server to get the JWT Token.
 *
 * The response is a JSON object with the following properties:
 * - success: boolean - whether the request was successful
 * - message: string - the message from the Web3Auth Authentication Server
 * - jwt_tokens: Record<string, string> - the JWT Tokens issued from the Web3Auth Authentication Server
 */
export type AuthTokenResponse = {
  // TODO: Fix in https://github.com/MetaMask/metamask-extension/issues/31860
  // eslint-disable-next-line @typescript-eslint/naming-convention
  id_token: string;

  /**
   * The refresh token issued from the Web3Auth Authentication Server.
   * This is used to refresh the JWT Token.
   */
  // TODO: Fix in https://github.com/MetaMask/metamask-extension/issues/31860
  // eslint-disable-next-line @typescript-eslint/naming-convention
  refresh_token: string;

  /**
   * The revoke token issued from the Web3Auth Authentication Server.
   * This is used to revoke the JWT Token.
   */
  // TODO: Fix in https://github.com/MetaMask/metamask-extension/issues/31860
  // eslint-disable-next-line @typescript-eslint/naming-convention
  revoke_token: string;

  /**
   * The access token issued from the Web3Auth Authentication Server.
   * This token includes the user information (email, idToken, etc.)
   */
  // TODO: Fix in https://github.com/MetaMask/metamask-extension/issues/31860
  // eslint-disable-next-line @typescript-eslint/naming-convention
  access_token: string;

  /**
   * The metadata access token issued from the Web3Auth Authentication Server.
   * This is used to access the secret metadata store.
   */
  // TODO: Fix in https://github.com/MetaMask/metamask-extension/issues/31860
  // eslint-disable-next-line @typescript-eslint/naming-convention
  metadata_access_token: string;

  indexes: number[];
  endpoints: Record<string, string>;
};

/**
 * The result of the OAuth login.
 *
 * This is the return value of the {@link OAuthService.startOAuthLogin} method.
 * It contains the user's information and the JWT Tokens issued from the Web3Auth Authentication Server.
 *
 * - authConnection: AuthConnection - the social login type
 * - authConnectionId: string - the ID of the social login type
 * - groupedAuthConnectionId: string - the ID of the grouped social login type
 * - userId: string - the user's ID
 * - idTokens: string[] - the JWT Tokens issued from the Web3Auth Authentication Server
 * - socialLoginEmail: string - the email of the user
 */
export type OAuthLoginResult = {
  authConnection: AuthConnection;
  authConnectionId: string;
  groupedAuthConnectionId: string;
  userId: string;
  idTokens: string[];
  socialLoginEmail: string;
  refreshToken: string;
  revokeToken: string;
  accessToken: string;
  metadataAccessToken: string;
};

/**
 * The result of the OAuth refresh token.
 *
 * This is the return value of the {@link OAuthService.getNewRefreshToken} method.
 * It contains the JWT Tokens issued from the Web3Auth Authentication Server.
 */
export type OAuthRefreshTokenResult = Pick<
  OAuthLoginResult,
  'idTokens' | 'accessToken' | 'metadataAccessToken'
>;

/**
 * The user's information extracted from the JWT Token.
 */
export type OAuthUserInfo = {
  email: string;
  sub: string;
};<|MERGE_RESOLUTION|>--- conflicted
+++ resolved
@@ -56,13 +56,9 @@
 export type OAuthServiceAction =
   | OAuthServiceStartOAuthLoginAction
   | OAuthServiceGetNewRefreshTokenAction
-<<<<<<< HEAD
   | OAuthServiceRevokeRefreshTokenAction
-  | OAuthServiceRenewRefreshTokenAction;
-=======
-  | OAuthServiceRevokeAndGetNewRefreshTokenAction
+  | OAuthServiceRenewRefreshTokenAction
   | SeedlessOnboardingControllerGetStateAction;
->>>>>>> c1f7fed5
 
 /**
  * All possible events that the OAuthService can emit.
