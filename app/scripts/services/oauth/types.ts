--- conflicted
+++ resolved
@@ -31,10 +31,6 @@
 /**
  * Revoke the current refresh token and get a new refresh token.
  */
-<<<<<<< HEAD
-export type OAuthServiceRevokeAndGetNewRefreshTokenAction = {
-  type: `${ServiceName}:revokeAndGetNewRefreshToken`;
-=======
 export type OAuthServiceRevokeRefreshTokenAction = {
   type: `${ServiceName}:revokeRefreshToken`;
   handler: (options: {
@@ -48,7 +44,6 @@
  */
 export type OAuthServiceRenewRefreshTokenAction = {
   type: `${ServiceName}:renewRefreshToken`;
->>>>>>> 17d008f4
   handler: (options: {
     connection: AuthConnection;
     revokeToken: string;
@@ -61,12 +56,8 @@
 export type OAuthServiceAction =
   | OAuthServiceStartOAuthLoginAction
   | OAuthServiceGetNewRefreshTokenAction
-<<<<<<< HEAD
-  | OAuthServiceRevokeAndGetNewRefreshTokenAction
-=======
   | OAuthServiceRevokeRefreshTokenAction
   | OAuthServiceRenewRefreshTokenAction
->>>>>>> 17d008f4
   | SeedlessOnboardingControllerGetStateAction;
 
 /**
