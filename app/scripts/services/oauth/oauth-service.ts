import { AuthConnection } from '@metamask/seedless-onboarding-controller';
import { OAuthErrorMessages } from '../../../../shared/modules/error';
import {
  MOCK_AUTH_CONNECTION_ID,
  MOCK_GROUPED_AUTH_CONNECTION_ID,
} from '../../../../test/e2e/constants';
import { checkForLastError } from '../../../../shared/modules/browser-runtime.utils';
import { TraceName, TraceOperation } from '../../../../shared/lib/trace';
import { BaseLoginHandler } from './base-login-handler';
import { createLoginHandler } from './create-login-handler';
import type {
  OAuthConfig,
  OAuthLoginEnv,
  OAuthLoginResult,
  OAuthServiceOptions,
  WebAuthenticator,
} from './types';
import { loadOAuthConfig } from './config';

export default class OAuthService {
  #env: OAuthConfig & OAuthLoginEnv;

  #webAuthenticator: WebAuthenticator;

<<<<<<< HEAD
  #bufferedTrace: OAuthServiceOptions['bufferedTrace'];

  #bufferedEndTrace: OAuthServiceOptions['bufferedEndTrace'];

  constructor({
    env,
    webAuthenticator,
    bufferedTrace,
    bufferedEndTrace,
  }: OAuthServiceOptions) {
=======
  constructor({ env, webAuthenticator }: OAuthServiceOptions) {
    const oauthConfig = loadOAuthConfig();
>>>>>>> 25febbae
    this.#env = {
      ...env,
      ...oauthConfig,
    };
    this.#webAuthenticator = webAuthenticator;
    this.#bufferedTrace = bufferedTrace;
    this.#bufferedEndTrace = bufferedEndTrace;
  }

  /**
   * Start the OAuth login process for the given social login type.
   *
   * @param authConnection - The social login type to login with.
   * @returns The login result.
   */
  async startOAuthLogin(
    authConnection: AuthConnection,
  ): Promise<OAuthLoginResult> {
    // create the login handler for the given social login type
    // this is to get the Jwt Token in the exchange for the Authorization Code
    const loginHandler = createLoginHandler(
      authConnection,
      this.#env,
      this.#webAuthenticator,
    );

    return this.#handleOAuthLogin(loginHandler);
  }

  /**
   * Get a new refresh token from the Web3Auth Authentication Server.
   *
   * @param options - The options for the get new refresh token.
   * @param options.connection - The social login type to login with.
   * @param options.refreshToken - The refresh token to authenticate the refresh request.
   * @returns The new refresh token.
   */
  async getNewRefreshToken(options: {
    connection: AuthConnection;
    refreshToken: string;
  }): Promise<{ idTokens: string[] }> {
    const { connection, refreshToken } = options;
    const loginHandler = createLoginHandler(
      connection,
      this.#env,
      this.#webAuthenticator,
    );

    const refreshTokenData = await loginHandler.refreshAuthToken(refreshToken);
    const idToken = refreshTokenData.id_token;

    return {
      idTokens: [idToken],
    };
  }

  /**
   * Revoke the current refresh token and get a new refresh token.
   *
   * @param options - The options for the revoke and get new refresh token.
   * @param options.connection - The social login type to login with.
   * @param options.revokeToken - The revoke token to authenticate the revoke request.
   * @returns The new refresh token and revoke token.
   */
  async revokeAndGetNewRefreshToken(options: {
    connection: AuthConnection;
    revokeToken: string;
  }): Promise<{ newRevokeToken: string; newRefreshToken: string }> {
    const { connection, revokeToken } = options;
    const loginHandler = createLoginHandler(
      connection,
      this.#env,
      this.#webAuthenticator,
    );

    const res = await loginHandler.revokeRefreshToken(revokeToken);
    return {
      newRefreshToken: res.refresh_token,
      newRevokeToken: res.revoke_token,
    };
  }

  /**
   * Handle the OAuth login for the given social login type.
   *
   * For Google login, we will use the `PKCE` flow to get the Authorization Code.
   * For Apple login, we will use the `server-redirect` flow to get the Authorization Code.
   *
   * Then, we will use the Authorization Code to get the Jwt Token from the Web3Auth Authentication Server.
   *
   * @param loginHandler - The login handler to use.
   * @returns The login result.
   */
  async #handleOAuthLogin(loginHandler: BaseLoginHandler) {
    const authUrl = await loginHandler.getAuthUrl();

    let providerLoginSuccess = false;
    let redirectUrlFromOAuth = null;
    try {
      this.#bufferedTrace?.({
        name: TraceName.OnboardingOAuthProviderLogin,
        op: TraceOperation.OnboardingSecurityOp,
      });
      // launch the web auth flow to get the Authorization Code from the social login provider
      redirectUrlFromOAuth = await new Promise<string>((resolve, reject) => {
        // since promise returns aren't supported until MV3, we need to use a callback function to support MV2
        this.#webAuthenticator.launchWebAuthFlow(
          {
            interactive: true,
            url: authUrl,
          },
          (responseUrl) => {
            try {
              if (responseUrl) {
                try {
                  loginHandler.validateState(responseUrl);
                  resolve(responseUrl);
                } catch (error) {
                  reject(error);
                }
              } else {
                if (this.#isUserCancelledLoginError()) {
                  reject(
                    new Error(OAuthErrorMessages.USER_CANCELLED_LOGIN_ERROR),
                  );
                  return;
                }
                reject(
                  new Error(OAuthErrorMessages.NO_REDIRECT_URL_FOUND_ERROR),
                );
              }
            } catch (error: unknown) {
              reject(error);
            }
          },
        );
      });
      providerLoginSuccess = true;
    } catch (error: unknown) {
      const errorMessage =
        error instanceof Error ? error.message : 'Unknown error';

      this.#bufferedTrace?.({
        name: TraceName.OnboardingOAuthProviderLoginError,
        op: TraceOperation.OnboardingError,
        tags: { errorMessage },
      });
      this.#bufferedEndTrace?.({
        name: TraceName.OnboardingOAuthProviderLoginError,
      });

      throw error;
    } finally {
      this.#bufferedEndTrace?.({
        name: TraceName.OnboardingOAuthProviderLogin,
        data: { success: providerLoginSuccess },
      });
    }

    let getAuthTokensSuccess = false;
    try {
      this.#bufferedTrace?.({
        name: TraceName.OnboardingOAuthBYOAServerGetAuthTokens,
        op: TraceOperation.OnboardingSecurityOp,
      });
      // handle the OAuth response from the social login provider and get the Jwt Token in exchange
      const loginResult = await this.#handleOAuthResponse(
        loginHandler,
        redirectUrlFromOAuth,
      );
      getAuthTokensSuccess = true;
      return loginResult;
    } catch (error: unknown) {
      const errorMessage =
        error instanceof Error ? error.message : 'Unknown error';

      this.#bufferedTrace?.({
        name: TraceName.OnboardingOAuthBYOAServerGetAuthTokensError,
        op: TraceOperation.OnboardingError,
        tags: { errorMessage },
      });
      this.#bufferedEndTrace?.({
        name: TraceName.OnboardingOAuthBYOAServerGetAuthTokensError,
      });

      throw error;
    } finally {
      this.#bufferedEndTrace?.({
        name: TraceName.OnboardingOAuthBYOAServerGetAuthTokens,
        data: { success: getAuthTokensSuccess },
      });
    }
  }

  /**
   * Handle the OAuth response from the social login provider and get the Jwt Token in exchange.
   *
   * The Social Login Auth Server returned the Authorization Code in the redirect URL.
   * This function will extract the Authorization Code from the redirect URL,
   * use it to get the Jwt Token from the Web3Auth Authentication Server.
   *
   * @param loginHandler - The login handler to use.
   * @param redirectUrl - The redirect URL from webAuthFlow which includes the Authorization Code.
   * @returns The login result.
   */
  async #handleOAuthResponse(
    loginHandler: BaseLoginHandler,
    redirectUrl: string,
  ): Promise<OAuthLoginResult> {
    const { authConnection } = loginHandler;

    // We still need to extract the Authorization Code from the redirect URL for Google login (PKCE flow)
    // For Apple login (BFF flow), the Authorization Code is returned to the Authentication Server in the redirect URL
    const authCode =
      authConnection === AuthConnection.Google
        ? this.#getRedirectUrlAuthCode(redirectUrl)
        : null;

    const res = await this.#getAuthIdToken(loginHandler, authCode);
    return res;
  }

  /**
   * Get the Jwt Token from the Web3Auth Authentication Server.
   *
   * @param loginHandler - The login handler to use.
   * @param authCode - The Authorization Code from the social login provider.
   * @returns The login result.
   */
  async #getAuthIdToken(
    loginHandler: BaseLoginHandler,
    authCode: string | null,
  ): Promise<OAuthLoginResult> {
    let authConnectionId = '';
    let groupedAuthConnectionId = '';

    if (process.env.IN_TEST) {
      authConnectionId = MOCK_AUTH_CONNECTION_ID;
      groupedAuthConnectionId = MOCK_GROUPED_AUTH_CONNECTION_ID;
    } else if (loginHandler.authConnection === AuthConnection.Google) {
      authConnectionId = this.#env.googleAuthConnectionId;
      groupedAuthConnectionId = this.#env.googleGroupedAuthConnectionId;
    } else if (loginHandler.authConnection === AuthConnection.Apple) {
      authConnectionId = this.#env.appleAuthConnectionId;
      groupedAuthConnectionId = this.#env.appleGroupedAuthConnectionId;
    }

    const authTokenData = await loginHandler.getAuthIdToken(authCode);
    const idToken = authTokenData.id_token;
    const userInfo = await loginHandler.getUserInfo(idToken);

    return {
      authConnectionId,
      groupedAuthConnectionId,
      userId: userInfo.sub || userInfo.email,
      idTokens: [idToken],
      authConnection: loginHandler.authConnection,
      socialLoginEmail: userInfo.email,
      refreshToken: authTokenData.refresh_token,
      revokeToken: authTokenData.revoke_token,
    };
  }

  #getRedirectUrlAuthCode(redirectUrl: string): string | null {
    const url = new URL(redirectUrl);
    return url.searchParams.get('code');
  }

  #isUserCancelledLoginError(): boolean {
    const error = checkForLastError();
    return error?.message === OAuthErrorMessages.USER_CANCELLED_LOGIN_ERROR;
  }
}<|MERGE_RESOLUTION|>--- conflicted
+++ resolved
@@ -22,7 +22,6 @@
 
   #webAuthenticator: WebAuthenticator;
 
-<<<<<<< HEAD
   #bufferedTrace: OAuthServiceOptions['bufferedTrace'];
 
   #bufferedEndTrace: OAuthServiceOptions['bufferedEndTrace'];
@@ -33,10 +32,7 @@
     bufferedTrace,
     bufferedEndTrace,
   }: OAuthServiceOptions) {
-=======
-  constructor({ env, webAuthenticator }: OAuthServiceOptions) {
     const oauthConfig = loadOAuthConfig();
->>>>>>> 25febbae
     this.#env = {
       ...env,
       ...oauthConfig,
