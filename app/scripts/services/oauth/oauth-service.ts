--- conflicted
+++ resolved
@@ -126,16 +126,10 @@
     const isDevOrTestEnv = getIsDevOrTestEnv();
 
     let config: Record<string, string> = {};
-<<<<<<< HEAD
-    if (getIsDevOrTestEnv()) {
-      config = OAUTH_CONFIG.development;
-    } else {
-=======
     if (isDevOrTestEnv) {
       config = OAUTH_CONFIG.development;
     } else {
       // if the build type is not found, use the main config
->>>>>>> c6dd21f2
       config = OAUTH_CONFIG[buildType] || OAUTH_CONFIG.main;
     }
 
