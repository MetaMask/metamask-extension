import { Messenger } from '@metamask/messenger';
import {
  COHORT_NAMES,
  PAYMENT_TYPES,
  PRODUCT_TYPES,
  StartSubscriptionRequest,
  UpdatePaymentMethodOpts,
} from '@metamask/subscription-controller';
import {
  TransactionMeta,
  TransactionType,
} from '@metamask/transaction-controller';
import log from 'loglevel';
import { KeyringTypes } from '@metamask/keyring-controller';
<<<<<<< HEAD
import { CaipAccountId, Json } from '@metamask/utils';
=======
import {
  CaipAccountId,
  Json,
  parseCaipChainId,
  toCaipAccountId,
} from '@metamask/utils';
import { isEqualCaseInsensitive } from '@metamask/controller-utils';
>>>>>>> 4d7c7b3d
import ExtensionPlatform from '../../platforms/extension';
import { WebAuthenticator } from '../oauth/types';
import { isSendBundleSupported } from '../../lib/transaction/sentinel-api';
import { getIsSmartTransaction } from '../../../../shared/modules/selectors';
// TODO: Migrate to shared directory and remove restricted import
// eslint-disable-next-line import/no-restricted-paths
import { fetchSwapsFeatureFlags } from '../../../../ui/pages/swaps/swaps.util';
import { SwapsControllerState } from '../../controllers/swaps/swaps.types';
import {
  getSubscriptionRequestTrackingProps,
  getUserAccountTypeAndCategory,
  getUserBalanceCategory,
} from '../../../../shared/modules/shield/metrics';
import {
  MetaMetricsEventCategory,
  MetaMetricsEventName,
} from '../../../../shared/constants/metametrics';
import {
  SubscriptionServiceAction,
  SubscriptionServiceEvent,
  SubscriptionServiceOptions,
  SERVICE_NAME,
  ServiceName,
} from './types';

export class SubscriptionService {
  // Required for modular initialisation.
  name: ServiceName = SERVICE_NAME;

  state = null;

  #messenger: Messenger<
    typeof SERVICE_NAME,
    SubscriptionServiceAction,
    SubscriptionServiceEvent
  >;

  #platform: ExtensionPlatform;

  #webAuthenticator: WebAuthenticator;

  constructor({
    messenger,
    platform,
    webAuthenticator,
  }: SubscriptionServiceOptions) {
    this.#messenger = messenger;
    this.#platform = platform;
    this.#webAuthenticator = webAuthenticator;

    this.#messenger.registerActionHandler(
      `${SERVICE_NAME}:submitSubscriptionSponsorshipIntent`,
      this.submitSubscriptionSponsorshipIntent.bind(this),
    );
  }

  async updateSubscriptionCardPaymentMethod(
    params: Extract<UpdatePaymentMethodOpts, { paymentType: 'card' }>,
    currentTabId?: number,
  ) {
    const { paymentType } = params;
    if (paymentType !== PAYMENT_TYPES.byCard) {
      throw new Error('Only card payment type is supported');
    }

    const redirectUrl = this.#webAuthenticator.getRedirectURL();

    const { redirectUrl: checkoutSessionUrl } = (await this.#messenger.call(
      'SubscriptionController:updatePaymentMethod',
      {
        ...params,
        successUrl: redirectUrl,
      },
    )) as { redirectUrl: string };

    // skipping redirect and open new tab in test environment
    if (!process.env.IN_TEST) {
      await this.#openAndWaitForTabToClose({
        url: checkoutSessionUrl,
        successUrl: redirectUrl,
      });

      if (!currentTabId) {
        // open extension browser shield settings if open from pop up (no current tab)
        this.#platform.openExtensionInBrowser('/settings/transaction-shield');
      }
    }

    const subscriptions = await this.#messenger.call(
      'SubscriptionController:getSubscriptions',
    );

    return subscriptions;
  }

  async updateSubscriptionCryptoPaymentMethod(
    params: Extract<UpdatePaymentMethodOpts, { paymentType: 'crypto' }>,
  ) {
    const { paymentType } = params;
    if (paymentType !== PAYMENT_TYPES.byCrypto) {
      throw new Error('Only crypto payment type is supported');
    }

    await this.#messenger.call(
      'SubscriptionController:updatePaymentMethod',
      params,
    );

    const subscriptions = await this.#messenger.call(
      'SubscriptionController:getSubscriptions',
    );

    return subscriptions;
  }

  async startSubscriptionWithCard(
    params: StartSubscriptionRequest,
    currentTabId?: number,
  ) {
    try {
      const redirectUrl = this.#webAuthenticator.getRedirectURL();

      // check if the account is opted in to rewards
      const rewardAccountId = await this.#getRewardCaipAccountId();

      const { checkoutSessionUrl } = await this.#messenger.call(
        'SubscriptionController:startShieldSubscriptionWithCard',
        {
          ...params,
          successUrl: redirectUrl,
          rewardAccountId,
        },
      );

      // skipping redirect and open new tab in test environment
      if (!process.env.IN_TEST) {
        await this.#openAndWaitForTabToClose({
          url: checkoutSessionUrl,
          successUrl: redirectUrl,
        });

        if (!currentTabId) {
          // open extension browser shield settings if open from pop up (no current tab)
          this.#platform.openExtensionInBrowser(
            // need `waitForSubscriptionCreation` param to wait for subscription creation happen in the background and not redirect to the shield plan page immediately
            '/settings/transaction-shield?waitForSubscriptionCreation=true',
          );
        }
      }

      const subscriptions = await this.#messenger.call(
        'SubscriptionController:getSubscriptions',
      );
      this.trackSubscriptionRequestEvent('completed');
      return subscriptions;
    } catch (error) {
      const errorMessage =
        error instanceof Error ? error.message : 'Unknown error';
      this.trackSubscriptionRequestEvent('failed', undefined, {
        // TODO: Fix in https://github.com/MetaMask/metamask-extension/issues/31860
        // eslint-disable-next-line @typescript-eslint/naming-convention
        error_message: errorMessage,
      });
      throw error;
    }
  }

  /**
   * Handles the shield subscription approval transaction after confirm
   *
   * @param txMeta - The transaction metadata.
   * @returns Promise<void> - resolves when the transaction is submitted successfully.
   */
  async handlePostTransaction(txMeta: TransactionMeta) {
    // Assign the shield eligibility cohort if the conditions are met
    this.#assignPostTxCohort(txMeta);

    if (txMeta.type !== TransactionType.shieldSubscriptionApprove) {
      return;
    }

    // handle shield subscription approval transaction
    await this.#handleShieldSubscriptionApproveTransaction(txMeta);
  }

  async submitSubscriptionSponsorshipIntent(txMeta: TransactionMeta) {
    const { chainId, type, txParams, actionId, id } = txMeta;
    if (type !== TransactionType.shieldSubscriptionApprove) {
      return;
    }

    const transactions =
      this.#messenger.call('TransactionController:getTransactions') || [];
    const existingTxMeta = transactions?.find(
      (tx) => (actionId && tx.actionId === actionId) || tx.id === id,
    );
    // If the transaction already exists, we don't need to submit the sponsorship intent again
    if (existingTxMeta) {
      return;
    }

    const isSmartTransactionEnabled =
      await this.#getIsSmartTransactionEnabled(chainId);
    if (!isSmartTransactionEnabled) {
      return;
    }

    try {
      await this.#messenger.call(
        'SubscriptionController:submitSponsorshipIntents',
        {
          chainId,
          address: txParams.from as `0x${string}`,
          products: [PRODUCT_TYPES.SHIELD],
        },
      );
    } catch (error) {
      log.error('Failed to submit sponsorship intent', error);
    }
  }

  async getRewardsActualSubscriptionId(accountCaipId: CaipAccountId) {
    const actualSubscriptionId = this.#messenger.call(
      'RewardsController:getActualSubscriptionId',
      accountCaipId,
    );
    if (!actualSubscriptionId) {
      return null;
    }
    return actualSubscriptionId;
  }

  /**
   * Link the reward to the existing shield subscription.
   *
   * @param subscriptionId - Shield subscription ID to link the reward to.
   * @returns Promise<void> - The reward subscription ID or undefined if the season is not active or the primary account is not opted in to rewards.
   */
  async linkRewardToExistingSubscription(subscriptionId: string) {
    try {
      const rewardAccountId = await this.#getRewardCaipAccountId();
      if (!rewardAccountId) {
        return;
      }

      await this.#messenger.call('SubscriptionController:linkRewards', {
        subscriptionId,
        rewardAccountId,
      });
    } catch (error) {
      log.error('Failed to link reward to existing subscription', error);
    }
  }

  /**
   * Track the subscription request event.
   *
   * @param requestStatus - The request status.
   * @param transactionMeta - The transaction meta (for crypto subscription requests).
   * @param extrasProps - The extra properties.
   */
  trackSubscriptionRequestEvent(
    requestStatus: 'started' | 'completed' | 'failed',
    transactionMeta?: TransactionMeta,
    extrasProps?: Record<string, Json>,
  ) {
    if (
      transactionMeta &&
      transactionMeta.type !== TransactionType.shieldSubscriptionApprove
    ) {
      return;
    }

    const subscriptionControllerState = this.#messenger.call(
      'SubscriptionController:getState',
    );
    const appStateControllerState = this.#messenger.call(
      'AppStateController:getState',
    );
    const {
      defaultSubscriptionPaymentOptions,
      shieldSubscriptionMetricsProps,
    } = appStateControllerState;

    const accountTypeAndCategory = this.#getAccountTypeAndCategoryForMetrics();

    const trackingProps = getSubscriptionRequestTrackingProps(
      subscriptionControllerState,
      defaultSubscriptionPaymentOptions,
      shieldSubscriptionMetricsProps,
      transactionMeta,
    );

    this.#messenger.call('MetaMetricsController:trackEvent', {
      event: MetaMetricsEventName.ShieldSubscriptionRequest,
      category: MetaMetricsEventCategory.Shield,
      properties: {
        ...accountTypeAndCategory,
        ...trackingProps,
        ...extrasProps,
        status: requestStatus,
      },
    });
  }

  async #openAndWaitForTabToClose(params: { url: string; successUrl: string }) {
    const openedTab = await this.#platform.openTab({ url: params.url });

    await new Promise<void>((resolve, reject) => {
      let succeeded = false;
      // Set up a listener to watch for navigation on that specific tab
      const onTabUpdatedListener = (
        tabId: number,
        changeInfo: { url: string },
      ) => {
        // We only care about updates to our specific checkout tab
        if (
          tabId === openedTab.id &&
          changeInfo.url?.startsWith(params.successUrl)
        ) {
          // Payment was successful!
          succeeded = true;

          // Clean up: close the tab
          this.#platform.closeTab(tabId);
        }
        // TODO: handle cancel url ?
      };
      this.#platform.addTabUpdatedListener(onTabUpdatedListener);

      // Set up a listener to watch for tab removal
      const onTabRemovedListener = (tabId: number) => {
        const cleanupListeners = () => {
          this.#platform.removeTabUpdatedListener(onTabUpdatedListener);
          this.#platform.removeTabRemovedListener(onTabRemovedListener);
        };
        if (tabId === openedTab.id) {
          cleanupListeners();
          if (succeeded) {
            resolve();
          } else {
            reject(new Error('Tab action failed'));
          }
        }
      };
      this.#platform.addTabRemovedListener(onTabRemovedListener);
    });
  }

  async #handleShieldSubscriptionApproveTransaction(txMeta: TransactionMeta) {
    const { isGasFeeSponsored, chainId } = txMeta;
    const bundlerSupported = await isSendBundleSupported(chainId);
    const isSponsored = Boolean(isGasFeeSponsored && bundlerSupported);

    try {
      this.trackSubscriptionRequestEvent('started', txMeta, {
        // TODO: Fix in https://github.com/MetaMask/metamask-extension/issues/31860
        // eslint-disable-next-line @typescript-eslint/naming-convention
        has_sufficient_crypto_balance: true,
      });

      const rewardAccountId = await this.#getRewardCaipAccountId();

      await this.#messenger.call(
        'SubscriptionController:submitShieldSubscriptionCryptoApproval',
        txMeta,
        isSponsored,
        rewardAccountId,
      );

      this.trackSubscriptionRequestEvent('completed', txMeta, {
        // TODO: Fix in https://github.com/MetaMask/metamask-extension/issues/31860
        // eslint-disable-next-line @typescript-eslint/naming-convention
        gas_sponsored: isSponsored || false,
      });
    } catch (error) {
      log.error('Error on Shield subscription approval transaction', error);
      const errorMessage =
        error instanceof Error ? error.message : 'Unknown error';
      this.trackSubscriptionRequestEvent('failed', txMeta, {
        // TODO: Fix in https://github.com/MetaMask/metamask-extension/issues/31860
        // eslint-disable-next-line @typescript-eslint/naming-convention
        error_message: errorMessage,
      });
      throw error;
    }
  }

  async #getIsSmartTransactionEnabled(chainId: `0x${string}`) {
    const swapsControllerState = await this.#getSwapsFeatureFlagsFromNetwork();
    const uiState = {
      metamask: {
        ...swapsControllerState,
        ...this.#messenger.call('AccountsController:getState'),
        ...this.#messenger.call('PreferencesController:getState'),
        ...this.#messenger.call('SmartTransactionsController:getState'),
        ...this.#messenger.call('NetworkController:getState'),
      },
    };
    // @ts-expect-error Smart transaction selector types does not match controller state
    const isSmartTransaction = getIsSmartTransaction(uiState, chainId);
    const isSendBundleSupportedChain = await isSendBundleSupported(chainId);

    return isSendBundleSupportedChain && isSmartTransaction;
  }

  async #getSwapsFeatureFlagsFromNetwork(): Promise<
    SwapsControllerState | undefined
  > {
    const swapsControllerState = this.#messenger.call(
      'SwapsController:getState',
    );
    const { swapsFeatureFlags } = swapsControllerState.swapsState;
    try {
      if (!swapsFeatureFlags || Object.keys(swapsFeatureFlags).length === 0) {
        const updatedSwapsFeatureFlags = await fetchSwapsFeatureFlags();
        if (!updatedSwapsFeatureFlags) {
          return swapsControllerState;
        }
        return {
          ...swapsControllerState,
          swapsState: {
            ...swapsControllerState.swapsState,
            swapsFeatureFlags: updatedSwapsFeatureFlags,
          },
        };
      }
    } catch (error) {
      log.error('Failed to fetch swaps feature flags', error);
      return swapsControllerState;
    }
    return swapsControllerState;
  }

  #getAccountTypeAndCategoryForMetrics() {
    const { internalAccounts } = this.#messenger.call(
      'AccountsController:getState',
    );
    const selectedInternalAccount =
      internalAccounts.accounts[internalAccounts.selectedAccount];
    const keyringsMetadata = this.#messenger.call('KeyringController:getState');
    const hdKeyringsMetadata = keyringsMetadata.keyrings.filter(
      (keyring) => keyring.type === KeyringTypes.hd,
    );

    return getUserAccountTypeAndCategory(
      selectedInternalAccount,
      hdKeyringsMetadata,
    );
  }

  /**
   * Get the reward subscription ID for the current season.
   *
   * @returns Promise<string | undefined> - The reward subscription ID or undefined if the season is not active.
   */
  async #getRewardCaipAccountId(): Promise<CaipAccountId | undefined> {
    try {
      const currentSeasonMetadata = await this.#messenger.call(
        'RewardsController:getSeasonMetadata',
        'current',
      );
      const { startDate, endDate } = currentSeasonMetadata;
      const currentTimeStamp = Date.now();
      if (currentTimeStamp < startDate || currentTimeStamp > endDate) {
        return undefined;
      }

      // if payer address is not provided or not opted in to rewards, fallback to use the primary account
      const primaryCaipAccountId = await this.#getPrimaryCaipAccountId();
      if (!primaryCaipAccountId) {
        return undefined;
      }

      const hasAccountOptedIn = await this.#messenger.call(
        'RewardsController:getHasAccountOptedIn',
        primaryCaipAccountId,
      );
      return hasAccountOptedIn ? primaryCaipAccountId : undefined;
    } catch (error) {
      log.warn('Failed to get reward season metadata', error);
      return undefined;
    }
  }

  /**
   * Get the primary CAIP account ID.
   *
   * @returns Promise<CaipAccountId | undefined> - The primary CAIP account ID.
   */
  async #getPrimaryCaipAccountId(): Promise<CaipAccountId | undefined> {
    try {
      const keyringsMetadata = this.#messenger.call(
        'KeyringController:getState',
      );
      const primaryHdKeyring = keyringsMetadata.keyrings.find(
        (keyring) => keyring.type === KeyringTypes.hd,
      );
      if (!primaryHdKeyring) {
        return undefined;
      }

      const { internalAccounts } = this.#messenger.call(
        'AccountsController:getState',
      );
      const primaryInternalAccount = Object.values(
        internalAccounts.accounts,
      ).find((account) => {
        const entropySource = account.options?.entropySource;
        if (typeof entropySource === 'string') {
          return isEqualCaseInsensitive(
            entropySource,
            primaryHdKeyring.metadata.id,
          );
        }
        return false;
      });
      if (!primaryInternalAccount) {
        return undefined;
      }

      const { namespace, reference } = parseCaipChainId(
        primaryInternalAccount.scopes[0],
      );

      return toCaipAccountId(
        namespace,
        reference,
        primaryInternalAccount.address,
      );
    } catch (error) {
      log.warn(
        '[getPrimaryCaipAccountId] Failed to get primary CAIP account ID',
        error,
      );
      return undefined;
    }
  }

  /**
   * Assign the post tx cohort after the transaction is confirmed.
   *
   * @param txMeta - The transaction metadata.
   */
  #assignPostTxCohort(txMeta: TransactionMeta) {
    try {
      if (!txMeta.type) {
        return;
      }

      // Mark send/transfer/swap transactions for Shield post_tx cohort evaluation
      const isPostTxTransaction = [
        TransactionType.simpleSend,
        TransactionType.tokenMethodTransfer,
        TransactionType.swap,
        TransactionType.swapAndSend,
      ].includes(txMeta.type);

      const { pendingShieldCohort, shieldSubscriptionMetricsProps } =
        this.#messenger.call('AppStateController:getState');
      if (isPostTxTransaction && !pendingShieldCohort) {
        this.#messenger.call(
          'AppStateController:setPendingShieldCohort',
          COHORT_NAMES.POST_TX,
          txMeta.type,
        );

        // Track the Shield eligibility cohort assigned event
        this.#messenger.call('MetaMetricsController:trackEvent', {
          event: MetaMetricsEventName.ShieldEligibilityCohortAssigned,
          category: MetaMetricsEventCategory.Shield,
          properties: {
            ...this.#getAccountTypeAndCategoryForMetrics(),
            // TODO: Fix in https://github.com/MetaMask/metamask-extension/issues/31860
            // eslint-disable-next-line @typescript-eslint/naming-convention
            multi_chain_balance_category: getUserBalanceCategory(
              shieldSubscriptionMetricsProps?.userBalanceInUSD ?? 0,
            ),
            // TODO: Fix in https://github.com/MetaMask/metamask-extension/issues/31860
            // eslint-disable-next-line @typescript-eslint/naming-convention
            assigned_cohort: COHORT_NAMES.POST_TX,
          },
        });
      }
    } catch (error) {
      log.error('Failed to assign post tx cohort', error);
    }
  }
}<|MERGE_RESOLUTION|>--- conflicted
+++ resolved
@@ -12,9 +12,6 @@
 } from '@metamask/transaction-controller';
 import log from 'loglevel';
 import { KeyringTypes } from '@metamask/keyring-controller';
-<<<<<<< HEAD
-import { CaipAccountId, Json } from '@metamask/utils';
-=======
 import {
   CaipAccountId,
   Json,
@@ -22,7 +19,6 @@
   toCaipAccountId,
 } from '@metamask/utils';
 import { isEqualCaseInsensitive } from '@metamask/controller-utils';
->>>>>>> 4d7c7b3d
 import ExtensionPlatform from '../../platforms/extension';
 import { WebAuthenticator } from '../oauth/types';
 import { isSendBundleSupported } from '../../lib/transaction/sentinel-api';
