/**
 * @file The entry point for the web extension singleton process.
 */

// Disabled to allow setting up initial state hooks first

// This import sets up global functions required for Sentry to function.
// It must be run first in case an error is thrown later during initialization.
import './lib/setup-initial-state-hooks';

import { finished, pipeline } from 'readable-stream';
import debounce from 'debounce-stream';
import log from 'loglevel';
import browser from 'webextension-polyfill';
import { storeAsStream } from '@metamask/obs-store';
import { isObject, hasProperty } from '@metamask/utils';
import PortStream from 'extension-port-stream';
import { NotificationServicesController } from '@metamask/notification-services-controller';
import { FirstTimeFlowType } from '../../shared/constants/onboarding';

import {
  ENVIRONMENT_TYPE_POPUP,
  ENVIRONMENT_TYPE_NOTIFICATION,
  ENVIRONMENT_TYPE_FULLSCREEN,
  EXTENSION_MESSAGES,
  PLATFORM_FIREFOX,
  MESSAGE_TYPE,
} from '../../shared/constants/app';
import {
  REJECT_NOTIFICATION_CLOSE,
  REJECT_NOTIFICATION_CLOSE_SIG,
  MetaMetricsEventCategory,
  MetaMetricsEventName,
  MetaMetricsUserTrait,
} from '../../shared/constants/metametrics';
import { checkForLastErrorAndLog } from '../../shared/modules/browser-runtime.utils';
import { isManifestV3 } from '../../shared/modules/mv3.utils';
import { maskObject } from '../../shared/modules/object.utils';
import { FIXTURE_STATE_METADATA_VERSION } from '../../test/e2e/default-fixture';
import { getSocketBackgroundToMocha } from '../../test/e2e/background-socket/socket-background-to-mocha';
import {
  OffscreenCommunicationTarget,
  OffscreenCommunicationEvents,
} from '../../shared/constants/offscreen-communication';
import {
  FakeLedgerBridge,
  FakeTrezorBridge,
} from '../../test/stub/keyring-bridge';
import { getCurrentChainId } from '../../shared/modules/selectors/networks';
import { createCaipStream } from '../../shared/modules/caip-stream';
import getFetchWithTimeout from '../../shared/modules/fetch-with-timeout';
import { isStateCorruptionError } from '../../shared/constants/errors';
import getFirstPreferredLangCode from '../../shared/lib/get-first-preferred-lang-code';
import { getManifestFlags } from '../../shared/lib/manifestFlags';
import {
  CorruptionHandler,
  hasVault,
} from './lib/state-corruption/state-corruption-recovery';
import {
  backedUpStateKeys,
  PersistenceManager,
} from './lib/stores/persistence-manager';
import ExtensionStore from './lib/stores/extension-store';
import ReadOnlyNetworkStore from './lib/stores/read-only-network-store';
import migrations from './migrations';
import Migrator from './lib/migrator';
import ExtensionPlatform from './platforms/extension';
import { SENTRY_BACKGROUND_STATE } from './constants/sentry-state';

import createStreamSink from './lib/createStreamSink';
import NotificationManager, {
  NOTIFICATION_MANAGER_EVENTS,
} from './lib/notification-manager';
import MetamaskController, {
  METAMASK_CONTROLLER_EVENTS,
} from './metamask-controller';
import getObjStructure from './lib/getObjStructure';
import setupEnsIpfsResolver from './lib/ens-ipfs/setup';
import {
  deferredPromise,
  getPlatform,
  shouldEmitDappViewedEvent,
} from './lib/util';
import { createOffscreen } from './offscreen';
import { setupMultiplex } from './lib/stream-utils';
import { generateWalletState } from './fixtures/generate-wallet-state';
import rawFirstTimeState from './first-time-state';

/* eslint-enable import/first */

import { COOKIE_ID_MARKETING_WHITELIST_ORIGINS } from './constants/marketing-site-whitelist';
import {
  METAMASK_CAIP_MULTICHAIN_PROVIDER,
  METAMASK_EIP_1193_PROVIDER,
} from './constants/stream';
import { PREINSTALLED_SNAPS_URLS } from './constants/snaps';

/**
 * @typedef {import('./lib/stores/persistence-manager').Backup} Backup
 */

// eslint-disable-next-line @metamask/design-tokens/color-no-hex
const BADGE_COLOR_APPROVAL = '#0376C9';
// eslint-disable-next-line @metamask/design-tokens/color-no-hex
const BADGE_COLOR_NOTIFICATION = '#D73847';
const BADGE_MAX_COUNT = 9;

const inTest = process.env.IN_TEST;
const useReadOnlyNetworkStore =
  inTest && getManifestFlags().testing?.forceExtensionStore !== true;
const localStore = useReadOnlyNetworkStore
  ? new ReadOnlyNetworkStore()
  : new ExtensionStore();
const persistenceManager = new PersistenceManager({ localStore });
// Setup global hook for improved Sentry state snapshots during initialization
global.stateHooks.getMostRecentPersistedState = () =>
  persistenceManager.mostRecentRetrievedState;

/**
 * A helper function to log the current state of the vault. Useful for debugging
 * purposes, to, in the case of database corruption, an possible way for an end
 * user to recover their vault. Hopefully this is never needed.
 */
global.logEncryptedVault = () => {
  persistenceManager.logEncryptedVault();
};

const { sentry } = global;
let firstTimeState = { ...rawFirstTimeState };

const metamaskInternalProcessHash = {
  [ENVIRONMENT_TYPE_POPUP]: true,
  [ENVIRONMENT_TYPE_NOTIFICATION]: true,
  [ENVIRONMENT_TYPE_FULLSCREEN]: true,
};

const metamaskBlockedPorts = ['trezor-connect'];

log.setLevel(process.env.METAMASK_DEBUG ? 'debug' : 'info', false);

const platform = new ExtensionPlatform();
const notificationManager = new NotificationManager();
const isFirefox = getPlatform() === PLATFORM_FIREFOX;

let openPopupCount = 0;
let notificationIsOpen = false;
let uiIsTriggering = false;
const openMetamaskTabsIDs = {};
const requestAccountTabIds = {};
let controller;
const tabOriginMapping = {};

if (inTest || process.env.METAMASK_DEBUG) {
  global.stateHooks.metamaskGetState = persistenceManager.get.bind(
    persistenceManager,
    { validateVault: false },
  );
}

const phishingPageUrl = new URL(process.env.PHISHING_WARNING_PAGE_URL);

// normalized (adds a trailing slash to the end of the domain if it's missing)
// the URL once and reuse it:
const phishingPageHref = phishingPageUrl.toString();

const ONE_SECOND_IN_MILLISECONDS = 1_000;
// Timeout for initializing phishing warning page.
const PHISHING_WARNING_PAGE_TIMEOUT = ONE_SECOND_IN_MILLISECONDS;

if (!isManifestV3) {
  /**
   * `onInstalled` event handler.
   *
   * On MV3 builds we must listen for this event in `app-init`, otherwise we found that the listener
   * is never called.
   * There is no `app-init` file on MV2 builds, so we add a listener here instead.
   *
   * @param {import('webextension-polyfill').Runtime.OnInstalledDetailsType} details - Event details.
   */
  const onInstalledListener = (details) => {
    if (details.reason === 'install') {
      onInstall();
      browser.runtime.onInstalled.removeListener(onInstalledListener);
    }
  };

  browser.runtime.onInstalled.addListener(onInstalledListener);

  // This condition is for when the `onInstalled` listener in `app-init` was called before
  // `background.js` was loaded.
} else if (globalThis.stateHooks.metamaskWasJustInstalled) {
  onInstall();
  // Delete just to clean up global namespace
  delete globalThis.stateHooks.metamaskWasJustInstalled;
  // This condition is for when `background.js` was loaded before the `onInstalled` listener was
  // called.
} else {
  globalThis.stateHooks.metamaskTriggerOnInstall = () => onInstall();
}

/**
 * This deferred Promise is used to track whether initialization has finished.
 *
 * It is very important to ensure that `resolveInitialization` is *always*
 * called once initialization has completed, and that `rejectInitialization` is
 * called if initialization fails in an unrecoverable way.
 */
/**
 * @type {Promise<void>}
 */
let isInitialized;
/**
 * @type {() => void}
 */
let resolveInitialization;
/**
 * @type {() => void}
 */
let rejectInitialization;

/**
 * Creates a deferred Promise and sets the global variables to track the
 * state of application initialization (or re-initialization).
 */
function setGlobalInitializers() {
  const deferred = deferredPromise();
  isInitialized = deferred.promise;
  resolveInitialization = deferred.resolve;
  rejectInitialization = deferred.reject;
}
setGlobalInitializers();

/**
 * Sends a message to the dapp(s) content script to signal it can connect to MetaMask background as
 * the backend is not active. It is required to re-connect dapps after service worker re-activates.
 * For non-dapp pages, the message will be sent and ignored.
 */
const sendReadyMessageToTabs = async () => {
  const tabs = await browser.tabs
    .query({
      /**
       * Only query tabs that our extension can run in. To do this, we query for all URLs that our
       * extension can inject scripts in, which is by using the "<all_urls>" value and __without__
       * the "tabs" manifest permission. If we included the "tabs" permission, this would also fetch
       * URLs that we'd not be able to inject in, e.g. chrome://pages, chrome://extension, which
       * is not what we'd want.
       *
       * You might be wondering, how does the "url" param work without the "tabs" permission?
       *
       * @see {@link https://bugs.chromium.org/p/chromium/issues/detail?id=661311#c1}
       *  "If the extension has access to inject scripts into Tab, then we can return the url
       *   of Tab (because the extension could just inject a script to message the location.href)."
       */
      url: '<all_urls>',
      windowType: 'normal',
    })
    .then((result) => {
      checkForLastErrorAndLog();
      return result;
    })
    .catch(() => {
      checkForLastErrorAndLog();
    });

  /** @todo we should only sendMessage to dapp tabs, not all tabs. */
  for (const tab of tabs) {
    browser.tabs
      .sendMessage(tab.id, {
        name: EXTENSION_MESSAGES.READY,
      })
      .then(() => {
        checkForLastErrorAndLog();
      })
      .catch(() => {
        // An error may happen if:
        //  * a contentscript is blocked from loading, and thus there is no
        // `runtime.onMessage` handlers to listen to the message, or
        //  * if MetaMask reloads/installs while tabs are already open, as these
        // tabs won't have a valid Port to send the message to.
        checkForLastErrorAndLog();
      });
  }
};

/**
 * Detects known phishing pages as soon as the browser begins to load the
 * page. If the page is a known phishing page, the user is redirected to the
 * phishing warning page.
 *
 * This detection works even if the phishing page is now a redirect to a new
 * domain that our phishing detection system is not aware of.
 *
 * @param {MetamaskController} theController
 */
function maybeDetectPhishing(theController) {
  async function redirectTab(tabId, url) {
    try {
      return await browser.tabs.update(tabId, {
        url,
      });
    } catch (error) {
      return sentry?.captureException(error);
    }
  }
  // we can use the blocking API in MV2, but not in MV3
  const isManifestV2 = !isManifestV3;
  browser.webRequest.onBeforeRequest.addListener(
    (details) => {
      if (details.tabId === browser.tabs.TAB_ID_NONE) {
        return {};
      }

      const { completedOnboarding } = theController.onboardingController.state;
      if (!completedOnboarding) {
        return {};
      }

      const prefState = theController.preferencesController.state;
      if (!prefState.usePhishDetect) {
        return {};
      }

      // ignore requests that come from our phishing warning page, as
      // the requests may come from the "continue to site" link, so we'll
      // actually _want_ to bypass the phishing detection. We shouldn't have to
      // do this, because the phishing site does tell the extension that the
      // domain it blocked it now "safe", but it does this _after_ the request
      // begins (which would get blocked by this listener). So we have to bail
      // on detection here.
      // This check can be removed once  https://github.com/MetaMask/phishing-warning/issues/160
      // is shipped.
      if (
        details.initiator &&
        details.initiator !== 'null' &&
        // compare normalized URLs
        new URL(details.initiator).host === phishingPageUrl.host
      ) {
        return {};
      }

      const { hostname, href, searchParams } = new URL(details.url);
      if (inTest) {
        if (searchParams.has('IN_TEST_BYPASS_EARLY_PHISHING_DETECTION')) {
          // this is a test page that needs to bypass early phishing detection
          return {};
        }
      }

      theController.phishingController.maybeUpdateState();

      const blockedRequestResponse =
        theController.phishingController.isBlockedRequest(details.url);

      let phishingTestResponse;
      if (details.type === 'main_frame' || details.type === 'sub_frame') {
        phishingTestResponse = theController.phishingController.test(
          details.url,
        );
      }

      // if the request is not blocked, and the phishing test is not blocked, return and don't show the phishing screen
      if (!phishingTestResponse?.result && !blockedRequestResponse.result) {
        return {};
      }

      // Determine the block reason based on the type
      let blockReason;
      let blockedUrl = hostname;
      if (phishingTestResponse?.result && blockedRequestResponse.result) {
        blockReason = `${phishingTestResponse.type} and ${blockedRequestResponse.type}`;
      } else if (phishingTestResponse?.result) {
        blockReason = phishingTestResponse.type;
      } else {
        blockReason = blockedRequestResponse.type;
        blockedUrl = details.initiator;
      }

      if (!isFirefox) {
        theController.metaMetricsController.trackEvent(
          {
            // should we differentiate between background redirection and content script redirection?
            event: MetaMetricsEventName.PhishingPageDisplayed,
            category: MetaMetricsEventCategory.Phishing,
            properties: {
              url: blockedUrl,
              referrer: {
                url: blockedUrl,
              },
              reason: blockReason,
              requestDomain: blockedRequestResponse.result
                ? hostname
                : undefined,
            },
          },
          {
            excludeMetaMetricsId: true,
          },
        );
      }
      const querystring = new URLSearchParams({ hostname, href });
      const redirectUrl = new URL(phishingPageHref);
      redirectUrl.hash = querystring.toString();
      const redirectHref = redirectUrl.toString();

      // blocking is better than tab redirection, as blocking will prevent
      // the browser from loading the page at all
      if (isManifestV2) {
        // We can redirect `main_frame` requests directly to the warning page.
        // For non-`main_frame` requests (e.g. `sub_frame` or WebSocket), we cancel them
        // and redirect the whole tab asynchronously so that the user sees the warning.
        if (details.type === 'main_frame') {
          return { redirectUrl: redirectHref };
        }
        redirectTab(details.tabId, redirectHref);
        return { cancel: true };
      }
      // redirect the whole tab (even if it's a sub_frame request)
      redirectTab(details.tabId, redirectHref);
      return {};
    },
    {
      urls: ['http://*/*', 'https://*/*', 'ws://*/*', 'wss://*/*'],
    },
    isManifestV2 ? ['blocking'] : [],
  );
}

// These are set after initialization
/**
 * Connects a WindowPostMessage Port to the MetaMask controller.
 * This method identifies trusted (MetaMask) interfaces, and connects them differently from untrusted (web pages).
 *
 * @callback ConnectWindowPostMessage
 * @param {chrome.runtime.Port} remotePort - The port provided by a new context.
 * @returns {void}
 */
/** @type {ConnectWindowPostMessage} */
let connectWindowPostMessage;

/**
 * Connects a externally_connecatable Port to the MetaMask controller.
 * This method identifies dapp clients and connects them differently from extension clients.
 *
 * @callback ConnectExternallyConnectable
 * @param {chrome.runtime.Port} remotePort - The port provided by a new context.
 */
/** @type {ConnectExternallyConnectable} */
let connectExternallyConnectable;

/**
 * Connects a Duplexstream to the MetaMask controller EIP-1193 API (via a multiplexed duplex stream).
 *
 * @callback ConnectEip1193
 * @param {DuplexStream} connectionStream - The duplex stream.
 * @param {chrome.runtime.MessageSender} sender - The remote port sender.
 */
/** @type {ConnectEip1193} */
let connectEip1193;

/**
 * Connects a DuplexStream to the MetaMask controller Caip Multichain API.
 *
 * @callback ConnectCaipMultichain
 * @param {DuplexStream} connectionStream - The duplex stream.
 * @param {chrome.runtime.MessageSender} sender - The remote port sender.
 */
/** @type {ConnectCaipMultichain} */
let connectCaipMultichain;

const corruptionHandler = new CorruptionHandler();
browser.runtime.onConnect.addListener(async (...args) => {
  // Queue up connection attempts here, waiting until after initialization
  try {
    await isInitialized;

    // This is set in `setupController`, which is called as part of initialization
    connectWindowPostMessage(...args);
  } catch (error) {
    sentry?.captureException(error);

    // if we have a STATE_CORRUPTION_ERROR tell the user about it and offer to
    // restore from a backup, if we have one.
    if (isStateCorruptionError(error)) {
      await corruptionHandler.handleStateCorruptionError({
        port: args[0],
        error,
        database: persistenceManager,
        repairCallback: async (backup) => {
          // we are going to reinitialize the background script, so we need to
          // reset the initialization promises. this is gross since it is
          // possible the original references could have been passed to other
          // functions, and we can't update those references from here.
          // right now, that isn't the case though.
          setGlobalInitializers();

          if (hasVault(backup)) {
            await initBackground(backup);
            controller.onboardingController.setFirstTimeFlowType(
              FirstTimeFlowType.restore,
            );
          } else {
            // if we don't have a backup we need to make sure we clear the state
            // from the database, and then reinitialize the background script
            // with the first time state.
            await persistenceManager.reset();
            await initBackground(null);
          }
        },
      });
    }
  }
});
browser.runtime.onConnectExternal.addListener(async (...args) => {
  // Queue up connection attempts here, waiting until after initialization
  await isInitialized;
  // This is set in `setupController`, which is called as part of initialization
  connectExternallyConnectable(...args);
});

function saveTimestamp() {
  const timestamp = new Date().toISOString();

  browser.storage.session.set({ timestamp });
}

/**
 * @typedef {import('@metamask/transaction-controller').TransactionMeta} TransactionMeta
 */

/**
 * The data emitted from the MetaMaskController.store EventEmitter, also used to initialize the MetaMaskController. Available in UI on React state as state.metamask.
 *
 * @typedef MetaMaskState
 * @property {boolean} isInitialized - Whether the first vault has been created.
 * @property {boolean} isUnlocked - Whether the vault is currently decrypted and accounts are available for selection.
 * @property {boolean} isAccountMenuOpen - Represents whether the main account selection UI is currently displayed.
 * @property {boolean} isNetworkMenuOpen - Represents whether the main network selection UI is currently displayed.
 * @property {object} identities - An object matching lower-case hex addresses to Identity objects with "address" and "name" (nickname) keys.
 * @property {object} networkConfigurations - A list of network configurations, containing RPC provider details (eg chainId, rpcUrl, rpcPreferences).
 * @property {Array} addressBook - A list of previously sent to addresses.
 * @property {object} marketData - A map from chain ID -> contract address -> an object containing the token's market data.
 * @property {Array} tokens - Tokens held by the current user, including their balances.
 * @property {object} send - TODO: Document
 * @property {boolean} useBlockie - Indicates preferred user identicon format. True for blockie, false for Jazzicon.
 * @property {object} featureFlags - An object for optional feature flags.
 * @property {boolean} welcomeScreen - True if welcome screen should be shown.
 * @property {string} currentLocale - A locale string matching the user's preferred display language.
 * @property {string} networkStatus - Either "unknown", "available", "unavailable", or "blocked", depending on the status of the currently selected network.
 * @property {object} accounts - An object mapping lower-case hex addresses to objects with "balance" and "address" keys, both storing hex string values.
 * @property {object} accountsByChainId - An object mapping lower-case hex addresses to objects with "balance" and "address" keys, both storing hex string values keyed by chain id.
 * @property {hex} currentBlockGasLimit - The most recently seen block gas limit, in a lower case hex prefixed string.
 * @property {object} currentBlockGasLimitByChainId - The most recently seen block gas limit, in a lower case hex prefixed string keyed by chain id.
 * @property {object} unapprovedPersonalMsgs - An object of messages pending approval, mapping a unique ID to the options.
 * @property {number} unapprovedPersonalMsgCount - The number of messages in unapprovedPersonalMsgs.
 * @property {object} unapprovedEncryptionPublicKeyMsgs - An object of messages pending approval, mapping a unique ID to the options.
 * @property {number} unapprovedEncryptionPublicKeyMsgCount - The number of messages in EncryptionPublicKeyMsgs.
 * @property {object} unapprovedDecryptMsgs - An object of messages pending approval, mapping a unique ID to the options.
 * @property {number} unapprovedDecryptMsgCount - The number of messages in unapprovedDecryptMsgs.
 * @property {object} unapprovedTypedMessages - An object of messages pending approval, mapping a unique ID to the options.
 * @property {number} unapprovedTypedMessagesCount - The number of messages in unapprovedTypedMessages.
 * @property {number} pendingApprovalCount - The number of pending request in the approval controller.
 * @property {Keyring[]} keyrings - An array of keyring descriptions, summarizing the accounts that are available for use, and what keyrings they belong to.
 * @property {string} selectedAddress - A lower case hex string of the currently selected address.
 * @property {string} currentCurrency - A string identifying the user's preferred display currency, for use in showing conversion rates.
 * @property {number} currencyRates - An object mapping of nativeCurrency to conversion rate and date
 * @property {boolean} forgottenPassword - Returns true if the user has initiated the password recovery screen, is recovering from seed phrase.
 */

/**
 * @typedef VersionedData
 * @property {MetaMaskState} data - The data emitted from MetaMask controller, or used to initialize it.
 * @property {number} version - The latest migration version that has been run.
 */

/**
 * Initializes the MetaMask controller, and sets up all platform configuration.
 *
 * @param {Backup | null} backup
 * @returns {Promise} Setup complete.
 */
async function initialize(backup) {
  const offscreenPromise = isManifestV3 ? createOffscreen() : null;

  const initData = await loadStateFromPersistence(backup);

  const initState = initData.data;
  const initLangCode = await getFirstPreferredLangCode();

  let isFirstMetaMaskControllerSetup;

  // We only want to start this if we are running a test build, not for the release build.
  // `navigator.webdriver` is true if Selenium, Puppeteer, or Playwright are running.
  // In MV3, the Service Worker sees `navigator.webdriver` as `undefined`, so this will trigger from
  // an Offscreen Document message instead. Because it's a singleton class, it's safe to start multiple times.
  if (process.env.IN_TEST && window.navigator?.webdriver) {
    getSocketBackgroundToMocha();
  }

  if (isManifestV3) {
    // Save the timestamp immediately and then every `SAVE_TIMESTAMP_INTERVAL`
    // miliseconds. This keeps the service worker alive.
    if (initState.PreferencesController?.enableMV3TimestampSave !== false) {
      const SAVE_TIMESTAMP_INTERVAL_MS = 2 * 1000;

      saveTimestamp();
      setInterval(saveTimestamp, SAVE_TIMESTAMP_INTERVAL_MS);
    }

    const sessionData = await browser.storage.session.get([
      'isFirstMetaMaskControllerSetup',
    ]);

    isFirstMetaMaskControllerSetup =
      sessionData?.isFirstMetaMaskControllerSetup === undefined;
    await browser.storage.session.set({ isFirstMetaMaskControllerSetup });
  }

  const overrides = inTest
    ? {
        keyrings: {
          trezorBridge: FakeTrezorBridge,
          ledgerBridge: FakeLedgerBridge,
        },
      }
    : {};

  const preinstalledSnaps = await loadPreinstalledSnaps();

  setupController(
    initState,
    initLangCode,
    overrides,
    isFirstMetaMaskControllerSetup,
    initData.meta,
    offscreenPromise,
    preinstalledSnaps,
  );

  // `setupController` sets up the `controller` object, so we can use it now:
  maybeDetectPhishing(controller);

  if (!isManifestV3) {
    await loadPhishingWarningPage();
  }
  await sendReadyMessageToTabs();
}

/**
 * Loads the preinstalled snaps from urls and returns them as an array.
 * It fails if any Snap fails to load in the expected time range.
 * Supports .json.gz files using gzip decompression.
 */
async function loadPreinstalledSnaps() {
  const fetchWithTimeout = getFetchWithTimeout();
  const promises = PREINSTALLED_SNAPS_URLS.map(async (url) => {
    const response = await fetchWithTimeout(url);

    // If the Snap is compressed, decompress it
    if (url.pathname.endsWith('.json.gz')) {
      const ds = new DecompressionStream('gzip');
      const decompressedStream = response.body.pipeThrough(ds);
      return await new Response(decompressedStream).json();
    }

    return await response.json();
  });

  return Promise.all(promises);
}

/**
 * An error thrown if the phishing warning page takes too long to load.
 */
class PhishingWarningPageTimeoutError extends Error {
  constructor() {
    super('Timeout failed');
  }
}

/**
 * Load the phishing warning page temporarily to ensure the service
 * worker has been registered, so that the warning page works offline.
 */
async function loadPhishingWarningPage() {
  let iframe;
  try {
    const extensionStartupPhishingPageUrl = new URL(phishingPageHref);
    // The `extensionStartup` hash signals to the phishing warning page that it should not bother
    // setting up streams for user interaction. Otherwise this page load would cause a console
    // error.
    extensionStartupPhishingPageUrl.hash = '#extensionStartup';

    iframe = window.document.createElement('iframe');
    iframe.setAttribute('src', extensionStartupPhishingPageUrl.href);
    iframe.setAttribute('sandbox', 'allow-scripts allow-same-origin');

    // Create "deferred Promise" to allow passing resolve/reject to event handlers
    let deferredResolve;
    let deferredReject;
    const loadComplete = new Promise((resolve, reject) => {
      deferredResolve = resolve;
      deferredReject = reject;
    });

    // The load event is emitted once loading has completed, even if the loading failed.
    // If loading failed we can't do anything about it, so we don't need to check.
    iframe.addEventListener('load', deferredResolve);

    // This step initiates the page loading.
    window.document.body.appendChild(iframe);

    // This timeout ensures that this iframe gets cleaned up in a reasonable
    // timeframe, and ensures that the "initialization complete" message
    // doesn't get delayed too long.
    setTimeout(
      () => deferredReject(new PhishingWarningPageTimeoutError()),
      PHISHING_WARNING_PAGE_TIMEOUT,
    );
    await loadComplete;
  } catch (error) {
    if (error instanceof PhishingWarningPageTimeoutError) {
      console.warn(
        'Phishing warning page timeout; page not guaranteed to work offline.',
      );
    } else {
      console.error('Failed to initialize phishing warning page', error);
    }
  } finally {
    if (iframe) {
      iframe.remove();
    }
  }
}

//
// State and Persistence
//

/**
 * Loads any stored data, prioritizing the latest storage strategy.
 * Migrates that data schema in case it was last loaded on an older version.
 *
 * @param {Backup | null} backup
 * @returns {Promise<{data: MetaMaskState meta: {version: number}}>} Last data emitted from previous instance of MetaMask.
 */
export async function loadStateFromPersistence(backup) {
  if (process.env.WITH_STATE) {
    const stateOverrides = await generateWalletState();
    firstTimeState = { ...firstTimeState, ...stateOverrides };
  }

  // read from disk
  // first from preferred, async API:
  /**
   * @type {import("./lib/stores/base-store").MetaMaskStorageStructure | undefined}
   */
  let preMigrationVersionedData;
  if (backup) {
<<<<<<< HEAD
    preMigrationVersionedData = { data: {} };
=======
    preMigrationVersionedData = { data: {}, meta: {} };
>>>>>>> 4cc15a9e
    for (const key of backedUpStateKeys) {
      if (hasProperty(backup, key)) {
        preMigrationVersionedData.data[key] = backup[key];
      }
    }
    // use the meta property from the backup if it exists, that way the
    // migrations will behave correctly.
<<<<<<< HEAD
    if (hasProperty(backup, 'meta')) {
      preMigrationVersionedData.meta = backup.meta;
    }
=======
    if (hasProperty(backup, 'meta') && isObject(backup.meta)) {
      preMigrationVersionedData.meta = backup.meta;
    }
    // sanity check on the meta property
    if (typeof preMigrationVersionedData.meta.version !== 'number') {
      log.error(
        "The `backup`'s `meta.version` property was missing during backup restore.",
      );
      // the last migration version before we started storing backups was `155`
      // so we can use that version as a fallback.
      preMigrationVersionedData.meta.version = 155;
    }
>>>>>>> 4cc15a9e
  } else {
    const validateVault = true;
    preMigrationVersionedData = await persistenceManager.get({ validateVault });
  }

  const migrator = new Migrator({
    migrations,
    defaultVersion: process.env.WITH_STATE
      ? FIXTURE_STATE_METADATA_VERSION
      : null,
  });

  // report migration errors to sentry
  migrator.on('error', (err) => {
    console.warn(err);
    // get vault structure without secrets
    const vaultStructure = getObjStructure(preMigrationVersionedData);
    sentry.captureException(err, {
      // "extra" key is required by Sentry
      extra: { vaultStructure },
    });
  });

  if (!preMigrationVersionedData?.data && !preMigrationVersionedData?.meta) {
    preMigrationVersionedData = migrator.generateInitialState(firstTimeState);
  }

  // migrate data
  const versionedData = await migrator.migrateData(preMigrationVersionedData);
  if (!versionedData) {
    throw new Error('MetaMask - migrator returned undefined');
  } else if (!isObject(versionedData.meta)) {
    throw new Error(
      `MetaMask - migrator metadata has invalid type '${typeof versionedData.meta}'`,
    );
  } else if (typeof versionedData.meta.version !== 'number') {
    throw new Error(
      `MetaMask - migrator metadata version has invalid type '${typeof versionedData
        .meta.version}'`,
    );
  } else if (!isObject(versionedData.data)) {
    throw new Error(
      `MetaMask - migrator data has invalid type '${typeof versionedData.data}'`,
    );
  }
  // this initializes the meta/version data as a class variable to be used for future writes
  persistenceManager.setMetadata(versionedData.meta);

  // write to disk
  await persistenceManager.set(versionedData.data);

  // return just the data
  return versionedData;
}

/**
 * Emit event of DappViewed,
 * which should only be tracked only after a user opts into metrics and connected to the dapp
 *
 * @param {string} origin - URL of visited dapp
 */
function emitDappViewedMetricEvent(origin) {
  const { metaMetricsId } = controller.metaMetricsController.state;
  if (!shouldEmitDappViewedEvent(metaMetricsId)) {
    return;
  }

  const numberOfConnectedAccounts =
    controller.getPermittedAccounts(origin).length;
  if (numberOfConnectedAccounts === 0) {
    return;
  }

  const preferencesState = controller.controllerMessenger.call(
    'PreferencesController:getState',
  );
  const numberOfTotalAccounts = Object.keys(preferencesState.identities).length;

  controller.metaMetricsController.trackEvent(
    {
      event: MetaMetricsEventName.DappViewed,
      category: MetaMetricsEventCategory.InpageProvider,
      referrer: {
        url: origin,
      },
      properties: {
        is_first_visit: false,
        number_of_accounts: numberOfTotalAccounts,
        number_of_accounts_connected: numberOfConnectedAccounts,
      },
    },
    {
      excludeMetaMetricsId: true,
    },
  );
}

/**
 * Track dapp connection when loaded and permissioned
 *
 * @param {chrome.runtime.Port} remotePort - The port provided by a new context.
 */
function trackDappView(remotePort) {
  if (!remotePort.sender || !remotePort.sender.tab || !remotePort.sender.url) {
    return;
  }
  const tabId = remotePort.sender.tab.id;
  const url = new URL(remotePort.sender.url);
  const { origin } = url;

  // store the orgin to corresponding tab so it can provide infor for onActivated listener
  if (!Object.keys(tabOriginMapping).includes(tabId)) {
    tabOriginMapping[tabId] = origin;
  }

  const isConnectedToDapp = controller.controllerMessenger.call(
    'PermissionController:hasPermissions',
    origin,
  );

  // when open a new tab, this event will trigger twice, only 2nd time is with dapp loaded
  const isTabLoaded = remotePort.sender.tab.title !== 'New Tab';

  // *** Emit DappViewed metric event when ***
  // - refresh the dapp
  // - open dapp in a new tab
  if (isConnectedToDapp && isTabLoaded) {
    emitDappViewedMetricEvent(origin);
  }
}

/**
 * Emit App Opened event
 */
function emitAppOpenedMetricEvent() {
  const { metaMetricsId, participateInMetaMetrics } =
    controller.metaMetricsController.state;

  // Skip if user hasn't opted into metrics
  if (metaMetricsId === null && !participateInMetaMetrics) {
    return;
  }

  controller.metaMetricsController.trackEvent({
    event: MetaMetricsEventName.AppOpened,
    category: MetaMetricsEventCategory.App,
  });
}

/**
 * This function checks if the app is being opened
 * and emits an event only if no other UI instances are currently open.
 *
 * @param {string} environment - The environment type where the app is opening
 */
function trackAppOpened(environment) {
  // List of valid environment types to track
  const environmentTypeList = [
    ENVIRONMENT_TYPE_POPUP,
    ENVIRONMENT_TYPE_NOTIFICATION,
    ENVIRONMENT_TYPE_FULLSCREEN,
  ];

  // Check if any UI instances are currently open
  const isFullscreenOpen = Object.values(openMetamaskTabsIDs).some(Boolean);
  const isAlreadyOpen =
    isFullscreenOpen || notificationIsOpen || openPopupCount > 0;

  // Only emit event if no UI is open and environment is valid
  if (!isAlreadyOpen && environmentTypeList.includes(environment)) {
    emitAppOpenedMetricEvent();
  }
}

/**
 * Initializes the MetaMask Controller with any initial state and default language.
 * Configures platform-specific error reporting strategy.
 * Streams emitted state updates to platform-specific storage strategy.
 * Creates platform listeners for new Dapps/Contexts, and sets up their data connections to the controller.
 *
 * @param {object} initState - The initial state to start the controller with, matches the state that is emitted from the controller.
 * @param {string} initLangCode - The region code for the language preferred by the current user.
 * @param {object} overrides - object with callbacks that are allowed to override the setup controller logic
 * @param isFirstMetaMaskControllerSetup
 * @param {object} stateMetadata - Metadata about the initial state and migrations, including the most recent migration version
 * @param {Promise<void>} offscreenPromise - A promise that resolves when the offscreen document has finished initialization.
 * @param {Array} preinstalledSnaps - A list of preinstalled Snaps loaded from disk during boot.
 */
export function setupController(
  initState,
  initLangCode,
  overrides,
  isFirstMetaMaskControllerSetup,
  stateMetadata,
  offscreenPromise,
  preinstalledSnaps,
) {
  //
  // MetaMask Controller
  //
  controller = new MetamaskController({
    infuraProjectId: process.env.INFURA_PROJECT_ID,
    // User confirmation callbacks:
    showUserConfirmation: triggerUi,
    // initial state
    initState,
    // initial locale code
    initLangCode,
    // platform specific api
    platform,
    notificationManager,
    browser,
    getRequestAccountTabIds: () => {
      return requestAccountTabIds;
    },
    getOpenMetamaskTabsIds: () => {
      return openMetamaskTabsIDs;
    },
    overrides,
    isFirstMetaMaskControllerSetup,
    currentMigrationVersion: stateMetadata.version,
    featureFlags: {},
    offscreenPromise,
    preinstalledSnaps,
  });

  setupEnsIpfsResolver({
    getCurrentChainId: () =>
      getCurrentChainId({ metamask: controller.networkController.state }),
    getIpfsGateway: controller.preferencesController.getIpfsGateway.bind(
      controller.preferencesController,
    ),
    getUseAddressBarEnsResolution: () =>
      controller.preferencesController.state.useAddressBarEnsResolution,
    provider: controller.provider,
  });

  // setup state persistence
  pipeline(
    storeAsStream(controller.store),
    debounce(1000),
    createStreamSink(async (state) => {
      await persistenceManager.set(state);
    }),
    (error) => {
      log.error('MetaMask - Persistence pipeline failed', error);
    },
  );

  setupSentryGetStateGlobal(controller);

  const isClientOpenStatus = () => {
    return (
      openPopupCount > 0 ||
      Boolean(Object.keys(openMetamaskTabsIDs).length) ||
      notificationIsOpen
    );
  };

  const onCloseEnvironmentInstances = (isClientOpen, environmentType) => {
    // if all instances of metamask are closed we call a method on the controller to stop gasFeeController polling
    if (isClientOpen === false) {
      controller.onClientClosed();
      // otherwise we want to only remove the polling tokens for the environment type that has closed
    } else {
      // in the case of fullscreen environment a user might have multiple tabs open so we don't want to disconnect all of
      // its corresponding polling tokens unless all tabs are closed.
      if (
        environmentType === ENVIRONMENT_TYPE_FULLSCREEN &&
        Boolean(Object.keys(openMetamaskTabsIDs).length)
      ) {
        return;
      }
      controller.onEnvironmentTypeClosed(environmentType);
    }
  };

  connectWindowPostMessage = (remotePort) => {
    const processName = remotePort.name;

    if (metamaskBlockedPorts.includes(remotePort.name)) {
      return;
    }

    let isMetaMaskInternalProcess = false;
    const senderUrl = remotePort.sender?.url
      ? new URL(remotePort.sender.url)
      : null;

    if (isFirefox) {
      isMetaMaskInternalProcess = metamaskInternalProcessHash[processName];
    } else {
      isMetaMaskInternalProcess =
        senderUrl?.origin === `chrome-extension://${browser.runtime.id}`;
    }

    if (isMetaMaskInternalProcess) {
      const portStream =
        overrides?.getPortStream?.(remotePort) || new PortStream(remotePort);
      // communication with popup
      controller.isClientOpen = true;
      controller.setupTrustedCommunication(portStream, remotePort.sender);
      trackAppOpened(processName);

      initializeRemoteFeatureFlags();

      if (processName === ENVIRONMENT_TYPE_POPUP) {
        openPopupCount += 1;
        finished(portStream, () => {
          openPopupCount -= 1;
          const isClientOpen = isClientOpenStatus();
          controller.isClientOpen = isClientOpen;
          onCloseEnvironmentInstances(isClientOpen, ENVIRONMENT_TYPE_POPUP);
        });
      }

      if (processName === ENVIRONMENT_TYPE_NOTIFICATION) {
        notificationIsOpen = true;

        finished(portStream, () => {
          notificationIsOpen = false;
          const isClientOpen = isClientOpenStatus();
          controller.isClientOpen = isClientOpen;
          onCloseEnvironmentInstances(
            isClientOpen,
            ENVIRONMENT_TYPE_NOTIFICATION,
          );
        });
      }

      if (processName === ENVIRONMENT_TYPE_FULLSCREEN) {
        const tabId = remotePort.sender.tab.id;
        openMetamaskTabsIDs[tabId] = true;

        finished(portStream, () => {
          delete openMetamaskTabsIDs[tabId];
          const isClientOpen = isClientOpenStatus();
          controller.isClientOpen = isClientOpen;
          onCloseEnvironmentInstances(
            isClientOpen,
            ENVIRONMENT_TYPE_FULLSCREEN,
          );
        });
      }
    } else if (
      senderUrl &&
      senderUrl.origin === phishingPageUrl.origin &&
      senderUrl.pathname === phishingPageUrl.pathname
    ) {
      const portStreamForPhishingPage =
        overrides?.getPortStream?.(remotePort) || new PortStream(remotePort);
      controller.setupPhishingCommunication({
        connectionStream: portStreamForPhishingPage,
      });
    } else {
      // this is triggered when a new tab is opened, or origin(url) is changed
      if (remotePort.sender && remotePort.sender.tab && remotePort.sender.url) {
        const tabId = remotePort.sender.tab.id;
        const url = new URL(remotePort.sender.url);
        const { origin } = url;

        trackDappView(remotePort);

        remotePort.onMessage.addListener((msg) => {
          if (
            msg.data &&
            msg.data.method === MESSAGE_TYPE.ETH_REQUEST_ACCOUNTS
          ) {
            requestAccountTabIds[origin] = tabId;
          }
        });
      }
      if (
        senderUrl &&
        COOKIE_ID_MARKETING_WHITELIST_ORIGINS.some(
          (origin) => origin === senderUrl.origin,
        )
      ) {
        const portStreamForCookieHandlerPage =
          overrides?.getPortStream?.(remotePort) || new PortStream(remotePort);
        controller.setUpCookieHandlerCommunication({
          connectionStream: portStreamForCookieHandlerPage,
        });
      }

      const portStream =
        overrides?.getPortStream?.(remotePort) || new PortStream(remotePort);

      connectEip1193(portStream, remotePort.sender);

      if (isFirefox) {
        const mux = setupMultiplex(portStream);
        mux.ignoreStream(METAMASK_EIP_1193_PROVIDER);

        connectCaipMultichain(
          mux.createStream(METAMASK_CAIP_MULTICHAIN_PROVIDER),
          remotePort.sender,
        );
      }
    }
  };

  connectExternallyConnectable = (remotePort) => {
    const portStream =
      overrides?.getPortStream?.(remotePort) || new PortStream(remotePort);

    // if the sender.id value is present it means the caller is an extension rather
    // than a site. When the caller is an extension we want to fallback to connecting
    // it with the 1193 provider
    const isDappConnecting = !remotePort.sender.id;
    if (isDappConnecting) {
      if (metamaskBlockedPorts.includes(remotePort.name)) {
        return;
      }

      // this is triggered when a new tab is opened, or origin(url) is changed
      trackDappView(remotePort);

      connectCaipMultichain(createCaipStream(portStream), remotePort.sender);
    } else {
      connectEip1193(portStream, remotePort.sender);
    }
  };

  connectEip1193 = (connectionStream, sender) => {
    controller.setupUntrustedCommunicationEip1193({
      connectionStream,
      sender,
    });
  };

  connectCaipMultichain = (connectionStream, sender) => {
    controller.setupUntrustedCommunicationCaip({
      connectionStream,
      sender,
    });
  };

  if (overrides?.registerConnectListeners) {
    overrides.registerConnectListeners(
      connectWindowPostMessage,
      connectEip1193,
    );
  }

  //
  // User Interface setup
  //
  updateBadge();

  controller.controllerMessenger.subscribe(
    METAMASK_CONTROLLER_EVENTS.DECRYPT_MESSAGE_MANAGER_UPDATE_BADGE,
    updateBadge,
  );
  controller.controllerMessenger.subscribe(
    METAMASK_CONTROLLER_EVENTS.ENCRYPTION_PUBLIC_KEY_MANAGER_UPDATE_BADGE,
    updateBadge,
  );
  controller.signatureController.hub.on(
    METAMASK_CONTROLLER_EVENTS.UPDATE_BADGE,
    updateBadge,
  );
  controller.controllerMessenger.subscribe(
    METAMASK_CONTROLLER_EVENTS.APP_STATE_UNLOCK_CHANGE,
    updateBadge,
  );

  controller.controllerMessenger.subscribe(
    METAMASK_CONTROLLER_EVENTS.APPROVAL_STATE_CHANGE,
    updateBadge,
  );

  controller.controllerMessenger.subscribe(
    METAMASK_CONTROLLER_EVENTS.METAMASK_NOTIFICATIONS_LIST_UPDATED,
    updateBadge,
  );

  controller.controllerMessenger.subscribe(
    METAMASK_CONTROLLER_EVENTS.METAMASK_NOTIFICATIONS_MARK_AS_READ,
    updateBadge,
  );

  /**
   * Formats a count for display as a badge label.
   *
   * @param {number} count - The count to be formatted.
   * @param {number} maxCount - The maximum count to display before using the '+' suffix.
   * @returns {string} The formatted badge label.
   */
  function getBadgeLabel(count, maxCount) {
    return count > maxCount ? `${maxCount}+` : String(count);
  }

  /**
   * Updates the Web Extension's "badge" number, on the little fox in the toolbar.
   * The number reflects the current number of pending transactions or message signatures needing user approval.
   */
  function updateBadge() {
    const pendingApprovalCount = getPendingApprovalCount();
    const unreadNotificationsCount = getUnreadNotificationsCount();

    let label = '';
    let badgeColor = BADGE_COLOR_APPROVAL;

    if (pendingApprovalCount) {
      label = getBadgeLabel(pendingApprovalCount, BADGE_MAX_COUNT);
    } else if (unreadNotificationsCount > 0) {
      label = getBadgeLabel(unreadNotificationsCount, BADGE_MAX_COUNT);
      badgeColor = BADGE_COLOR_NOTIFICATION;
    }

    try {
      const badgeText = { text: label };
      const badgeBackgroundColor = { color: badgeColor };

      if (isManifestV3) {
        browser.action.setBadgeText(badgeText);
        browser.action.setBadgeBackgroundColor(badgeBackgroundColor);
      } else {
        browser.browserAction.setBadgeText(badgeText);
        browser.browserAction.setBadgeBackgroundColor(badgeBackgroundColor);
      }
    } catch (error) {
      console.error('Error updating browser badge:', error);
    }
  }

  /**
   * Initializes remote feature flags by making a request to fetch them from the clientConfigApi.
   * This function is called when MM is during internal process.
   * If the request fails, the error will be logged but won't interrupt extension initialization.
   *
   * @returns {Promise<void>} A promise that resolves when the remote feature flags have been updated.
   */
  async function initializeRemoteFeatureFlags() {
    try {
      // initialize the request to fetch remote feature flags
      await controller.remoteFeatureFlagController.updateRemoteFeatureFlags();
    } catch (error) {
      log.error('Error initializing remote feature flags:', error);
    }
  }

  function getPendingApprovalCount() {
    try {
      const pendingApprovalCount =
        controller.appStateController.waitingForUnlock.length +
        controller.approvalController.getTotalApprovalCount();
      return pendingApprovalCount;
    } catch (error) {
      console.error('Failed to get pending approval count:', error);
      return 0;
    }
  }

  function getUnreadNotificationsCount() {
    try {
      const { isNotificationServicesEnabled, isFeatureAnnouncementsEnabled } =
        controller.notificationServicesController.state;

      const snapNotificationCount = Object.values(
        controller.notificationServicesController.state
          .metamaskNotificationsList,
      ).filter(
        (notification) =>
          notification.type ===
            NotificationServicesController.Constants.TRIGGER_TYPES.SNAP &&
          notification.readDate === null,
      ).length;

      const featureAnnouncementCount = isFeatureAnnouncementsEnabled
        ? controller.notificationServicesController.state.metamaskNotificationsList.filter(
            (notification) =>
              !notification.isRead &&
              notification.type ===
                NotificationServicesController.Constants.TRIGGER_TYPES
                  .FEATURES_ANNOUNCEMENT,
          ).length
        : 0;

      const walletNotificationCount = isNotificationServicesEnabled
        ? controller.notificationServicesController.state.metamaskNotificationsList.filter(
            (notification) =>
              !notification.isRead &&
              notification.type !==
                NotificationServicesController.Constants.TRIGGER_TYPES
                  .FEATURES_ANNOUNCEMENT &&
              notification.type !==
                NotificationServicesController.Constants.TRIGGER_TYPES.SNAP,
          ).length
        : 0;

      const unreadNotificationsCount =
        snapNotificationCount +
        featureAnnouncementCount +
        walletNotificationCount;

      return unreadNotificationsCount;
    } catch (error) {
      console.error('Failed to get unread notifications count:', error);
      return 0;
    }
  }

  notificationManager.on(
    NOTIFICATION_MANAGER_EVENTS.POPUP_CLOSED,
    ({ automaticallyClosed }) => {
      if (!automaticallyClosed) {
        rejectUnapprovedNotifications();
      } else if (getPendingApprovalCount() > 0) {
        triggerUi();
      }

      updateBadge();
    },
  );

  function rejectUnapprovedNotifications() {
    controller.signatureController.rejectUnapproved(
      REJECT_NOTIFICATION_CLOSE_SIG,
    );
    controller.decryptMessageController.rejectUnapproved(
      REJECT_NOTIFICATION_CLOSE,
    );
    controller.encryptionPublicKeyController.rejectUnapproved(
      REJECT_NOTIFICATION_CLOSE,
    );

    controller.rejectAllPendingApprovals();
  }

  // Updates the snaps registry and check for newly blocked snaps to block if the user has at least one snap installed that isn't preinstalled.
  if (
    Object.values(controller.snapController.state.snaps).some(
      (snap) => !snap.preinstalled,
    )
  ) {
    controller.snapController.updateBlockedSnaps();
  }
}

//
// Etc...
//

/**
 * Opens the browser popup for user confirmation
 */
async function triggerUi() {
  const tabs = await platform.getActiveTabs();
  const currentlyActiveMetamaskTab = Boolean(
    tabs.find((tab) => openMetamaskTabsIDs[tab.id]),
  );
  // Vivaldi is not closing port connection on popup close, so openPopupCount does not work correctly
  // To be reviewed in the future if this behaviour is fixed - also the way we determine isVivaldi variable might change at some point
  const isVivaldi =
    tabs.length > 0 &&
    tabs[0].extData &&
    tabs[0].extData.indexOf('vivaldi_tab') > -1;
  if (
    !uiIsTriggering &&
    (isVivaldi || openPopupCount === 0) &&
    !currentlyActiveMetamaskTab
  ) {
    uiIsTriggering = true;
    try {
      const currentPopupId = controller.appStateController.getCurrentPopupId();
      await notificationManager.showPopup(
        (newPopupId) =>
          controller.appStateController.setCurrentPopupId(newPopupId),
        currentPopupId,
      );
    } finally {
      uiIsTriggering = false;
    }
  }
}

// It adds the "App Installed" event into a queue of events, which will be tracked only after a user opts into metrics.
const addAppInstalledEvent = () => {
  if (controller) {
    controller.metaMetricsController.updateTraits({
      [MetaMetricsUserTrait.InstallDateExt]: new Date()
        .toISOString()
        .split('T')[0], // yyyy-mm-dd
    });
    controller.metaMetricsController.addEventBeforeMetricsOptIn({
      category: MetaMetricsEventCategory.App,
      event: MetaMetricsEventName.AppInstalled,
      properties: {},
    });
    return;
  }
  setTimeout(() => {
    // If the controller is not set yet, we wait and try to add the "App Installed" event again.
    addAppInstalledEvent();
  }, 500);
};

/**
 * Trigger actions that should happen only upon initial install (e.g. open tab for onboarding).
 */
function onInstall() {
  log.debug('First install detected');
  addAppInstalledEvent();
  if (!process.env.IN_TEST && !process.env.METAMASK_DEBUG) {
    platform.openExtensionInBrowser();
  }
}

function onNavigateToTab() {
  browser.tabs.onActivated.addListener((onActivatedTab) => {
    if (controller) {
      const { tabId } = onActivatedTab;
      const currentOrigin = tabOriginMapping[tabId];
      // *** Emit DappViewed metric event when ***
      // - navigate to a connected dapp
      if (currentOrigin) {
        const connectSitePermissions =
          controller.permissionController.state.subjects[currentOrigin];
        // when the dapp is not connected, connectSitePermissions is undefined
        const isConnectedToDapp = connectSitePermissions !== undefined;
        if (isConnectedToDapp) {
          emitDappViewedMetricEvent(currentOrigin);
        }
      }
    }
  });
}

function setupSentryGetStateGlobal(store) {
  global.stateHooks.getSentryAppState = function () {
    const backgroundState = store.memStore.getState();
    return maskObject(backgroundState, SENTRY_BACKGROUND_STATE);
  };
}

/**
 *
 * @param {Backup | null} backup
 */
async function initBackground(backup) {
  onNavigateToTab();
  try {
    await initialize(backup);
    if (process.env.IN_TEST) {
      // Send message to offscreen document
      if (browser.offscreen) {
        browser.runtime.sendMessage({
          target: OffscreenCommunicationTarget.extension,
          event: OffscreenCommunicationEvents.metamaskBackgroundReady,
        });
      } else {
        window.document?.documentElement?.classList.add('controller-loaded');
      }
    }
    persistenceManager.cleanUpMostRecentRetrievedState();

    log.info('MetaMask initialization complete.');
    resolveInitialization();
  } catch (error) {
    log.error(error);
    rejectInitialization(error);
  }
}
if (!process.env.SKIP_BACKGROUND_INITIALIZATION) {
  initBackground(null);
}<|MERGE_RESOLUTION|>--- conflicted
+++ resolved
@@ -756,11 +756,7 @@
    */
   let preMigrationVersionedData;
   if (backup) {
-<<<<<<< HEAD
-    preMigrationVersionedData = { data: {} };
-=======
     preMigrationVersionedData = { data: {}, meta: {} };
->>>>>>> 4cc15a9e
     for (const key of backedUpStateKeys) {
       if (hasProperty(backup, key)) {
         preMigrationVersionedData.data[key] = backup[key];
@@ -768,11 +764,6 @@
     }
     // use the meta property from the backup if it exists, that way the
     // migrations will behave correctly.
-<<<<<<< HEAD
-    if (hasProperty(backup, 'meta')) {
-      preMigrationVersionedData.meta = backup.meta;
-    }
-=======
     if (hasProperty(backup, 'meta') && isObject(backup.meta)) {
       preMigrationVersionedData.meta = backup.meta;
     }
@@ -785,7 +776,6 @@
       // so we can use that version as a fallback.
       preMigrationVersionedData.meta.version = 155;
     }
->>>>>>> 4cc15a9e
   } else {
     const validateVault = true;
     preMigrationVersionedData = await persistenceManager.get({ validateVault });
