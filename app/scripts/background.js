--- conflicted
+++ resolved
@@ -134,51 +134,33 @@
 
 // Event emitter for state persistence
 export const statePersistenceEvents = new EventEmitter();
-
-<<<<<<< HEAD
-let onInstallProm;
-if (!isManifestV3) {
-  onInstallProm = globalThis.stateHooks.onInstallProm;
+if (isManifestV3) {
+  globalThis.stateHooks.onReadyListener.promise.then((reason) => {
+    if (reason === 'install') {
+      onInstall();
+    }
+  });
 } else {
-  onInstallProm = Promise.withResolvers();
-  function onStartup() {
-    browser.runtime.onStartup.removeListener(onStartup);
-    onInstallProm.resolve();
-  }
-  if (isFirefox) {
-    browser.runtime.onInstalled.addListener(async function (details) {
-      // if we got an `onInstalled`, we don't need to listen to onStartup any more
-      browser.runtime.onStartup.removeListener(onStartup);
-      if (details.reason === 'install') {
-        await browser.storage.session.set({ isFirstTimeInstall: true });
-        await browser.storage.local.set({ vaultHasNotYetBeenCreated: true });
-      } else if (details.reason === 'update') {
-        await browser.storage.session.set({ isFirstTimeInstall: false });
-      }
-      onInstallProm.resolve();
-    });
-  } else if (!isManifestV3) {
-    browser.runtime.onInstalled.addListener(async function (details) {
-      // if we got an `onInstalled`, we don't need to listen to onStartup any more
-      browser.runtime.onStartup.removeListener(onStartup);
-      if (details.reason === 'install') {
-        global.sessionStorage.setItem('isFirstTimeInstall', true);
-        await browser.storage.local.set({ vaultHasNotYetBeenCreated: true });
-      } else if (details.reason === 'update') {
-        global.sessionStorage.setItem('isFirstTimeInstall', false);
-      }
-      onInstallProm.resolve();
-    });
-  }
-  // `onStartup` doesn't fire in private browsing modes
-  if (browser.extension.inIncognitoContext) {
-    // so lets make sure we do eventually start up
-    setTimeout(() => onInstallProm.resolve(), 5000);
-  } else {
-    browser.runtime.onStartup.addListener(onStartup);
-  }
-=======
-if (!isManifestV3) {
+  globalThis.stateHooks.onReadyListener = Promise.withResolvers();
+
+  // lets make sure we do eventually start up no matter what
+  // TODO(David M): this is so awful.
+  const timer = setTimeout(() => {
+    uninstallListeners();
+    globalThis.stateHooks.onReadyListener.resolve("startup");
+  }, 5000);
+
+  function uninstallListeners(){
+    clearTimeout(timer);
+    chrome.runtime.onStartup.removeListener(onStartupListener);
+    chrome.runtime.onInstalled.removeListener(onInstalledListener);
+  }
+
+  function onStartupListener() {
+    uninstallListeners();
+    globalThis.stateHooks.onReadyListener.resolve("startup");
+  }
+
   /**
    * `onInstalled` event handler.
    *
@@ -188,26 +170,20 @@
    *
    * @param {import('webextension-polyfill').Runtime.OnInstalledDetailsType} details - Event details.
    */
-  const onInstalledListener = (details) => {
-    if (details.reason === 'install') {
-      onInstall();
-      browser.runtime.onInstalled.removeListener(onInstalledListener);
-    }
-  };
-
+  function onInstalledListener({ reason }) {
+    uninstallListeners();
+    if (reason === "install") {
+      globalThis.stateHooks.onReadyListener.resolve("install");
+    } else {
+      globalThis.stateHooks.onReadyListener.resolve("startup");
+    }
+  }
   browser.runtime.onInstalled.addListener(onInstalledListener);
 
-  // This condition is for when the `onInstalled` listener in `app-init` was called before
-  // `background.js` was loaded.
-} else if (globalThis.stateHooks.metamaskWasJustInstalled) {
-  onInstall();
-  // Delete just to clean up global namespace
-  delete globalThis.stateHooks.metamaskWasJustInstalled;
-  // This condition is for when `background.js` was loaded before the `onInstalled` listener was
-  // called.
-} else {
-  globalThis.stateHooks.metamaskTriggerOnInstall = () => onInstall();
->>>>>>> 8611ef98
+  // `onStartup` doesn't fire in private browsing modes
+  if (!chrome.extension.inIncognitoContext) {
+    chrome.runtime.onStartup.addListener(onStartupListener);
+  }
 }
 
 /**
@@ -663,9 +639,6 @@
     firstTimeState = { ...firstTimeState, ...stateOverrides };
   }
 
-  // make sure we have updated the `vaultHasNotYetBeenCreated` flag if needed
-  await onInstallProm.promise;
-
   // read from disk
   // first from preferred, async API:
   let preMigrationVersionedData = await persistenceManager.get();
@@ -677,17 +650,13 @@
   if (vaultDataPresent === false) {
     // so we don't have a vault... don't panic yet! there is a chance we aren't
     // supposed to have one at this point.
-    // `vaultHasNotYetBeenCreated` can be `true`, `false`, or `undefined`. If it
-    // is `!== true`, we *should* have a vault... and now we can panic.
-    const weShouldHaveAVault =
-      preMigrationVersionedData.vaultHasNotYetBeenCreated !== true;
-    if (weShouldHaveAVault) {
-      throw new Error(MISSING_VAULT_ERROR);
-    }
-  }
-
-  if (!preMigrationVersionedData?.data && !preMigrationVersionedData?.meta) {
-    preMigrationVersionedData = migrator.generateInitialState(firstTimeState);
+    const reason = await globalThis.stateHooks.onReadyListener.promise;
+    // the only reason we should NOT have a vault is if we were just installed
+    // for the very first time
+    const weShouldHaveAVault = reason !== "install";
+    if(weShouldHaveAVault) {
+        throw new Error(MISSING_VAULT_ERROR);
+    }
   }
 
   const migrator = new Migrator({
@@ -707,6 +676,10 @@
       extra: { vaultStructure },
     });
   });
+
+  if (!preMigrationVersionedData?.data && !preMigrationVersionedData?.meta) {
+    preMigrationVersionedData = migrator.generateInitialState(firstTimeState);
+  }
 
   // migrate data
   const versionedData = await migrator.migrateData(preMigrationVersionedData);
@@ -1416,12 +1389,8 @@
 }
 
 async function initBackground() {
-<<<<<<< HEAD
-=======
   onNavigateToTab();
->>>>>>> 8611ef98
   try {
-    await onInstall();
     await initialize();
     if (process.env.IN_TEST) {
       // Send message to offscreen document
