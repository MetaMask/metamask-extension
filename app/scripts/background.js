/**
 * @file The entry point for the web extension singleton process.
 */

// Disabled to allow setting up initial state hooks first

// This import sets up global functions required for Sentry to function.
// It must be run first in case an error is thrown later during initialization.
import './lib/setup-initial-state-hooks';

import { finished } from 'readable-stream';
import log from 'loglevel';
import browser from 'webextension-polyfill';
import { isObject, hasProperty } from '@metamask/utils';
import PortStream from 'extension-port-stream';
import { NotificationServicesController } from '@metamask/notification-services-controller';
import { withResolvers } from '../../shared/lib/promise-with-resolvers';
import { FirstTimeFlowType } from '../../shared/constants/onboarding';

import {
  ENVIRONMENT_TYPE_POPUP,
  ENVIRONMENT_TYPE_NOTIFICATION,
  ENVIRONMENT_TYPE_FULLSCREEN,
  PLATFORM_FIREFOX,
  MESSAGE_TYPE,
} from '../../shared/constants/app';
import { EXTENSION_MESSAGES } from '../../shared/constants/messages';
import {
  REJECT_NOTIFICATION_CLOSE,
  REJECT_NOTIFICATION_CLOSE_SIG,
  MetaMetricsEventCategory,
  MetaMetricsEventName,
  MetaMetricsUserTrait,
} from '../../shared/constants/metametrics';
import { checkForLastErrorAndLog } from '../../shared/modules/browser-runtime.utils';
import { isManifestV3 } from '../../shared/modules/mv3.utils';
import { maskObject } from '../../shared/modules/object.utils';
import {
  OffscreenCommunicationTarget,
  OffscreenCommunicationEvents,
} from '../../shared/constants/offscreen-communication';
<<<<<<< HEAD
import {
  FakeLedgerBridge,
  FakeQrBridge,
  FakeTrezorBridge,
} from '../../test/stub/keyring-bridge';
=======
>>>>>>> baa6fb12
import { getCurrentChainId } from '../../shared/modules/selectors/networks';
import { createCaipStream } from '../../shared/modules/caip-stream';
import getFetchWithTimeout from '../../shared/modules/fetch-with-timeout';
import { isStateCorruptionError } from '../../shared/constants/errors';
import getFirstPreferredLangCode from '../../shared/lib/get-first-preferred-lang-code';
import { getManifestFlags } from '../../shared/lib/manifestFlags';
import { DISPLAY_GENERAL_STARTUP_ERROR } from '../../shared/constants/start-up-errors';
import {
  CorruptionHandler,
  hasVault,
} from './lib/state-corruption/state-corruption-recovery';
import {
  backedUpStateKeys,
  PersistenceManager,
} from './lib/stores/persistence-manager';
import ExtensionStore from './lib/stores/extension-store';
import ReadOnlyNetworkStore from './lib/stores/read-only-network-store';
import migrations from './migrations';
import Migrator from './lib/migrator';
import ExtensionPlatform from './platforms/extension';
import { SENTRY_BACKGROUND_STATE } from './constants/sentry-state';

import NotificationManager, {
  NOTIFICATION_MANAGER_EVENTS,
} from './lib/notification-manager';
import MetamaskController, {
  METAMASK_CONTROLLER_EVENTS,
} from './metamask-controller';
import getObjStructure from './lib/getObjStructure';
import setupEnsIpfsResolver from './lib/ens-ipfs/setup';
import { getPlatform, shouldEmitDappViewedEvent } from './lib/util';
import { createOffscreen } from './offscreen';
import { setupMultiplex } from './lib/stream-utils';
import rawFirstTimeState from './first-time-state';

/* eslint-enable import/first */

import { COOKIE_ID_MARKETING_WHITELIST_ORIGINS } from './constants/marketing-site-whitelist';
import {
  METAMASK_CAIP_MULTICHAIN_PROVIDER,
  METAMASK_EIP_1193_PROVIDER,
} from './constants/stream';
import { PREINSTALLED_SNAPS_URLS } from './constants/snaps';
import { DeepLinkRouter } from './lib/deep-links/deep-link-router';
import { createEvent } from './lib/deep-links/metrics';
import { getRequestSafeReload } from './lib/safe-reload';
import { tryPostMessage } from './lib/start-up-errors/start-up-errors';
import { CronjobControllerStorageManager } from './lib/CronjobControllerStorageManager';

/**
 * @typedef {import('./lib/stores/persistence-manager').Backup} Backup
 */

// eslint-disable-next-line @metamask/design-tokens/color-no-hex
const BADGE_COLOR_APPROVAL = '#0376C9';
// eslint-disable-next-line @metamask/design-tokens/color-no-hex
const BADGE_COLOR_NOTIFICATION = '#D73847';
const BADGE_MAX_COUNT = 9;

const inTest = process.env.IN_TEST;
const useReadOnlyNetworkStore =
  inTest && getManifestFlags().testing?.forceExtensionStore !== true;
const localStore = useReadOnlyNetworkStore
  ? new ReadOnlyNetworkStore()
  : new ExtensionStore();
const persistenceManager = new PersistenceManager({ localStore });
// Setup global hook for improved Sentry state snapshots during initialization
global.stateHooks.getMostRecentPersistedState = () =>
  persistenceManager.mostRecentRetrievedState;

/**
 * A helper function to log the current state of the vault. Useful for debugging
 * purposes, to, in the case of database corruption, an possible way for an end
 * user to recover their vault. Hopefully this is never needed.
 */
global.logEncryptedVault = () => {
  persistenceManager.logEncryptedVault();
};

const { sentry } = global;
let firstTimeState = { ...rawFirstTimeState };

const metamaskInternalProcessHash = {
  [ENVIRONMENT_TYPE_POPUP]: true,
  [ENVIRONMENT_TYPE_NOTIFICATION]: true,
  [ENVIRONMENT_TYPE_FULLSCREEN]: true,
};

const metamaskBlockedPorts = ['trezor-connect'];

log.setLevel(process.env.METAMASK_DEBUG ? 'debug' : 'info', false);

const platform = new ExtensionPlatform();
const notificationManager = new NotificationManager();
const isFirefox = getPlatform() === PLATFORM_FIREFOX;

let openPopupCount = 0;
let notificationIsOpen = false;
let uiIsTriggering = false;
const openMetamaskTabsIDs = {};
const requestAccountTabIds = {};
let controller;
const tabOriginMapping = {};

if (inTest || process.env.METAMASK_DEBUG) {
  global.stateHooks.metamaskGetState = persistenceManager.get.bind(
    persistenceManager,
    { validateVault: false },
  );
}

const phishingPageUrl = new URL(process.env.PHISHING_WARNING_PAGE_URL);

// normalized (adds a trailing slash to the end of the domain if it's missing)
// the URL once and reuse it:
const phishingPageHref = phishingPageUrl.toString();

const ONE_SECOND_IN_MILLISECONDS = 1_000;
// Timeout for initializing phishing warning page.
const PHISHING_WARNING_PAGE_TIMEOUT = ONE_SECOND_IN_MILLISECONDS;

// In MV3 onInstalled must be installed in the entry file
if (globalThis.stateHooks.onInstalledListener) {
  globalThis.stateHooks.onInstalledListener.then(handleOnInstalled);
} else {
  browser.runtime.onInstalled.addListener(function listener(details) {
    browser.runtime.onInstalled.removeListener(listener);
    handleOnInstalled(details);
  });
}

/**
 * This deferred Promise is used to track whether initialization has finished.
 *
 * It is very important to ensure that `resolveInitialization` is *always*
 * called once initialization has completed, and that `rejectInitialization` is
 * called if initialization fails in an unrecoverable way.
 */
/**
 * @type {Promise<void>}
 */
let isInitialized;
/**
 * @type {() => void}
 */
let resolveInitialization;
/**
 * @type {() => void}
 */
let rejectInitialization;

/**
 * Creates a deferred Promise and sets the global variables to track the
 * state of application initialization (or re-initialization).
 */
function setGlobalInitializers() {
  const deferred = withResolvers();
  isInitialized = deferred.promise;
  resolveInitialization = deferred.resolve;
  rejectInitialization = deferred.reject;
}
setGlobalInitializers();

/**
 * Sends a message to the dapp(s) content script to signal it can connect to MetaMask background as
 * the backend is not active. It is required to re-connect dapps after service worker re-activates.
 * For non-dapp pages, the message will be sent and ignored.
 */
const sendReadyMessageToTabs = async () => {
  const tabs = await browser.tabs
    .query({
      /**
       * Only query tabs that our extension can run in. To do this, we query for all URLs that our
       * extension can inject scripts in, which is by using the "<all_urls>" value and __without__
       * the "tabs" manifest permission. If we included the "tabs" permission, this would also fetch
       * URLs that we'd not be able to inject in, e.g. chrome://pages, chrome://extension, which
       * is not what we'd want.
       *
       * You might be wondering, how does the "url" param work without the "tabs" permission?
       *
       * @see {@link https://bugs.chromium.org/p/chromium/issues/detail?id=661311#c1}
       *  "If the extension has access to inject scripts into Tab, then we can return the url
       *   of Tab (because the extension could just inject a script to message the location.href)."
       */
      url: '<all_urls>',
      windowType: 'normal',
    })
    .then((result) => {
      checkForLastErrorAndLog();
      return result;
    })
    .catch(() => {
      checkForLastErrorAndLog();
    });

  /** @todo we should only sendMessage to dapp tabs, not all tabs. */
  for (const tab of tabs) {
    browser.tabs
      .sendMessage(tab.id, {
        name: EXTENSION_MESSAGES.READY,
      })
      .then(() => {
        checkForLastErrorAndLog();
      })
      .catch(() => {
        // An error may happen if:
        //  * a contentscript is blocked from loading, and thus there is no
        // `runtime.onMessage` handlers to listen to the message, or
        //  * if MetaMask reloads/installs while tabs are already open, as these
        // tabs won't have a valid Port to send the message to.
        checkForLastErrorAndLog();
      });
  }
};

/**
 * Detects known phishing pages as soon as the browser begins to load the
 * page. If the page is a known phishing page, the user is redirected to the
 * phishing warning page.
 *
 * This detection works even if the phishing page is now a redirect to a new
 * domain that our phishing detection system is not aware of.
 *
 * @param {MetamaskController} theController
 */
function maybeDetectPhishing(theController) {
  async function redirectTab(tabId, url) {
    try {
      return await browser.tabs.update(tabId, {
        url,
      });
    } catch (error) {
      return sentry?.captureException(error);
    }
  }
  // we can use the blocking API in MV2, but not in MV3
  const isManifestV2 = !isManifestV3;
  browser.webRequest.onBeforeRequest.addListener(
    (details) => {
      if (details.tabId === browser.tabs.TAB_ID_NONE) {
        return {};
      }

      const { completedOnboarding } = theController.onboardingController.state;
      if (!completedOnboarding) {
        return {};
      }

      const prefState = theController.preferencesController.state;
      if (!prefState.usePhishDetect) {
        return {};
      }

      // ignore requests that come from our phishing warning page, as
      // the requests may come from the "continue to site" link, so we'll
      // actually _want_ to bypass the phishing detection. We shouldn't have to
      // do this, because the phishing site does tell the extension that the
      // domain it blocked it now "safe", but it does this _after_ the request
      // begins (which would get blocked by this listener). So we have to bail
      // on detection here.
      // This check can be removed once  https://github.com/MetaMask/phishing-warning/issues/160
      // is shipped.
      if (
        details.initiator &&
        details.initiator !== 'null' &&
        // compare normalized URLs
        new URL(details.initiator).host === phishingPageUrl.host
      ) {
        return {};
      }

      const { hostname, href, searchParams } = new URL(details.url);
      if (inTest) {
        if (searchParams.has('IN_TEST_BYPASS_EARLY_PHISHING_DETECTION')) {
          // this is a test page that needs to bypass early phishing detection
          return {};
        }
      }

      theController.phishingController.maybeUpdateState();

      const blockedRequestResponse =
        theController.phishingController.isBlockedRequest(details.url);

      let phishingTestResponse;
      if (details.type === 'main_frame' || details.type === 'sub_frame') {
        phishingTestResponse = theController.phishingController.test(
          details.url,
        );
      }

      // if the request is not blocked, and the phishing test is not blocked, return and don't show the phishing screen
      if (!phishingTestResponse?.result && !blockedRequestResponse.result) {
        return {};
      }

      // Determine the block reason based on the type
      let blockReason;
      let blockedUrl = hostname;
      if (phishingTestResponse?.result && blockedRequestResponse.result) {
        blockReason = `${phishingTestResponse.type} and ${blockedRequestResponse.type}`;
      } else if (phishingTestResponse?.result) {
        blockReason = phishingTestResponse.type;
      } else {
        blockReason = blockedRequestResponse.type;
        blockedUrl = details.initiator;
      }

      if (!isFirefox) {
        theController.metaMetricsController.trackEvent(
          {
            // should we differentiate between background redirection and content script redirection?
            event: MetaMetricsEventName.PhishingPageDisplayed,
            category: MetaMetricsEventCategory.Phishing,
            properties: {
              url: blockedUrl,
              referrer: {
                url: blockedUrl,
              },
              reason: blockReason,
              requestDomain: blockedRequestResponse.result
                ? hostname
                : undefined,
            },
          },
          {
            excludeMetaMetricsId: true,
          },
        );
      }
      const querystring = new URLSearchParams({ hostname, href });
      const redirectUrl = new URL(phishingPageHref);
      redirectUrl.hash = querystring.toString();
      const redirectHref = redirectUrl.toString();

      // blocking is better than tab redirection, as blocking will prevent
      // the browser from loading the page at all
      if (isManifestV2) {
        // We can redirect `main_frame` requests directly to the warning page.
        // For non-`main_frame` requests (e.g. `sub_frame` or WebSocket), we cancel them
        // and redirect the whole tab asynchronously so that the user sees the warning.
        if (details.type === 'main_frame') {
          return { redirectUrl: redirectHref };
        }
        redirectTab(details.tabId, redirectHref);
        return { cancel: true };
      }
      // redirect the whole tab (even if it's a sub_frame request)
      redirectTab(details.tabId, redirectHref);
      return {};
    },
    {
      urls: ['http://*/*', 'https://*/*', 'ws://*/*', 'wss://*/*'],
    },
    isManifestV2 ? ['blocking'] : [],
  );
}

// These are set after initialization
/**
 * Connects a WindowPostMessage Port to the MetaMask controller.
 * This method identifies trusted (MetaMask) interfaces, and connects them differently from untrusted (web pages).
 *
 * @callback ConnectWindowPostMessage
 * @param {chrome.runtime.Port} remotePort - The port provided by a new context.
 * @returns {void}
 */
/** @type {ConnectWindowPostMessage} */
let connectWindowPostMessage;

/**
 * Connects a externally_connecatable Port to the MetaMask controller.
 * This method identifies dapp clients and connects them differently from extension clients.
 *
 * @callback ConnectExternallyConnectable
 * @param {chrome.runtime.Port} remotePort - The port provided by a new context.
 */
/** @type {ConnectExternallyConnectable} */
let connectExternallyConnectable;

/**
 * Connects a Duplexstream to the MetaMask controller EIP-1193 API (via a multiplexed duplex stream).
 *
 * @callback ConnectEip1193
 * @param {DuplexStream} connectionStream - The duplex stream.
 * @param {chrome.runtime.MessageSender} sender - The remote port sender.
 */
/** @type {ConnectEip1193} */
let connectEip1193;

/**
 * Connects a DuplexStream to the MetaMask controller Caip Multichain API.
 *
 * @callback ConnectCaipMultichain
 * @param {DuplexStream} connectionStream - The duplex stream.
 * @param {chrome.runtime.MessageSender} sender - The remote port sender.
 */
/** @type {ConnectCaipMultichain} */
let connectCaipMultichain;

const corruptionHandler = new CorruptionHandler();
browser.runtime.onConnect.addListener(async (...args) => {
  // Queue up connection attempts here, waiting until after initialization
  try {
    await isInitialized;

    // This is set in `setupController`, which is called as part of initialization
    connectWindowPostMessage(...args);
  } catch (error) {
    sentry?.captureException(error);
    const port = args[0];

    // if we have a STATE_CORRUPTION_ERROR tell the user about it and offer to
    // restore from a backup, if we have one.
    if (isStateCorruptionError(error)) {
      await corruptionHandler.handleStateCorruptionError({
        port,
        error,
        database: persistenceManager,
        repairCallback: async (backup) => {
          // we are going to reinitialize the background script, so we need to
          // reset the initialization promises. this is gross since it is
          // possible the original references could have been passed to other
          // functions, and we can't update those references from here.
          // right now, that isn't the case though.
          setGlobalInitializers();

          if (hasVault(backup)) {
            await initBackground(backup);
            controller.onboardingController.setFirstTimeFlowType(
              FirstTimeFlowType.restore,
            );
          } else {
            // if we don't have a backup we need to make sure we clear the state
            // from the database, and then reinitialize the background script
            // with the first time state.
            await persistenceManager.reset();
            await initBackground(null);
          }
        },
      });
    } else {
      const errorLike = isObject(error)
        ? {
            message: error.message ?? 'Unknown error',
            name: error.name ?? 'UnknownError',
            stack: error.stack,
          }
        : {
            message: String(error),
            name: 'UnknownError',
            stack: '',
          };
      // general errors
      tryPostMessage(port, DISPLAY_GENERAL_STARTUP_ERROR, {
        error: errorLike,
        currentLocale: controller?.preferencesController?.state?.currentLocale,
      });
    }
  }
});
browser.runtime.onConnectExternal.addListener(async (...args) => {
  // Queue up connection attempts here, waiting until after initialization
  await isInitialized;
  // This is set in `setupController`, which is called as part of initialization
  connectExternallyConnectable(...args);
});

function saveTimestamp() {
  const timestamp = new Date().toISOString();

  browser.storage.session.set({ timestamp });
}

/**
 * @typedef {import('@metamask/transaction-controller').TransactionMeta} TransactionMeta
 */

/**
 * The data emitted from the MetaMaskController.store EventEmitter, also used to initialize the MetaMaskController. Available in UI on React state as state.metamask.
 *
 * @typedef MetaMaskState
 * @property {boolean} isInitialized - Whether the first vault has been created.
 * @property {boolean} isUnlocked - Whether the vault is currently decrypted and accounts are available for selection.
 * @property {boolean} isAccountMenuOpen - Represents whether the main account selection UI is currently displayed.
 * @property {boolean} isNetworkMenuOpen - Represents whether the main network selection UI is currently displayed.
 * @property {object} identities - An object matching lower-case hex addresses to Identity objects with "address" and "name" (nickname) keys.
 * @property {object} networkConfigurations - A list of network configurations, containing RPC provider details (eg chainId, rpcUrl, rpcPreferences).
 * @property {Array} addressBook - A list of previously sent to addresses.
 * @property {object} marketData - A map from chain ID -> contract address -> an object containing the token's market data.
 * @property {Array} tokens - Tokens held by the current user, including their balances.
 * @property {object} send - TODO: Document
 * @property {boolean} useBlockie - Indicates preferred user identicon format. True for blockie, false for Jazzicon.
 * @property {object} featureFlags - An object for optional feature flags.
 * @property {boolean} welcomeScreen - True if welcome screen should be shown.
 * @property {string} currentLocale - A locale string matching the user's preferred display language.
 * @property {string} networkStatus - Either "unknown", "available", "unavailable", or "blocked", depending on the status of the currently selected network.
 * @property {object} accounts - An object mapping lower-case hex addresses to objects with "balance" and "address" keys, both storing hex string values.
 * @property {object} accountsByChainId - An object mapping lower-case hex addresses to objects with "balance" and "address" keys, both storing hex string values keyed by chain id.
 * @property {hex} currentBlockGasLimit - The most recently seen block gas limit, in a lower case hex prefixed string.
 * @property {object} currentBlockGasLimitByChainId - The most recently seen block gas limit, in a lower case hex prefixed string keyed by chain id.
 * @property {object} unapprovedPersonalMsgs - An object of messages pending approval, mapping a unique ID to the options.
 * @property {number} unapprovedPersonalMsgCount - The number of messages in unapprovedPersonalMsgs.
 * @property {object} unapprovedEncryptionPublicKeyMsgs - An object of messages pending approval, mapping a unique ID to the options.
 * @property {number} unapprovedEncryptionPublicKeyMsgCount - The number of messages in EncryptionPublicKeyMsgs.
 * @property {object} unapprovedDecryptMsgs - An object of messages pending approval, mapping a unique ID to the options.
 * @property {number} unapprovedDecryptMsgCount - The number of messages in unapprovedDecryptMsgs.
 * @property {object} unapprovedTypedMessages - An object of messages pending approval, mapping a unique ID to the options.
 * @property {number} unapprovedTypedMessagesCount - The number of messages in unapprovedTypedMessages.
 * @property {number} pendingApprovalCount - The number of pending request in the approval controller.
 * @property {Keyring[]} keyrings - An array of keyring descriptions, summarizing the accounts that are available for use, and what keyrings they belong to.
 * @property {string} selectedAddress - A lower case hex string of the currently selected address.
 * @property {string} currentCurrency - A string identifying the user's preferred display currency, for use in showing conversion rates.
 * @property {number} currencyRates - An object mapping of nativeCurrency to conversion rate and date
 * @property {boolean} forgottenPassword - Returns true if the user has initiated the password recovery screen, is recovering from seed phrase.
 */

/**
 * @typedef VersionedData
 * @property {MetaMaskState} data - The data emitted from MetaMask controller, or used to initialize it.
 * @property {number} version - The latest migration version that has been run.
 */

/**
 * Initializes the MetaMask controller, and sets up all platform configuration.
 *
 * @param {Backup | null} backup
 * @returns {Promise} Setup complete.
 */
async function initialize(backup) {
  const offscreenPromise = isManifestV3 ? createOffscreen() : null;

  const initData = await loadStateFromPersistence(backup);

  const initState = initData.data;
  const initLangCode = await getFirstPreferredLangCode();

  let isFirstMetaMaskControllerSetup;

  // We only want to start this if we are running a test build, not for the release build.
  // `navigator.webdriver` is true if Selenium, Puppeteer, or Playwright are running.
  // In MV3, the Service Worker sees `navigator.webdriver` as `undefined`, so this will trigger from
  // an Offscreen Document message instead. Because it's a singleton class, it's safe to start multiple times.
  if (process.env.IN_TEST && window.navigator?.webdriver) {
    const { getSocketBackgroundToMocha } =
      // Use `require` to make it easier to exclude this test code from the Browserify build.
      // eslint-disable-next-line @typescript-eslint/no-require-imports, @typescript-eslint/no-var-requires, node/global-require
      require('../../test/e2e/background-socket/socket-background-to-mocha');
    getSocketBackgroundToMocha();
  }

  if (isManifestV3) {
    // Save the timestamp immediately and then every `SAVE_TIMESTAMP_INTERVAL`
    // miliseconds. This keeps the service worker alive.
    if (initState.PreferencesController?.enableMV3TimestampSave !== false) {
      const SAVE_TIMESTAMP_INTERVAL_MS = 2 * 1000;

      saveTimestamp();
      setInterval(saveTimestamp, SAVE_TIMESTAMP_INTERVAL_MS);
    }

    const sessionData = await browser.storage.session.get([
      'isFirstMetaMaskControllerSetup',
    ]);

    isFirstMetaMaskControllerSetup =
      sessionData?.isFirstMetaMaskControllerSetup === undefined;
    await browser.storage.session.set({ isFirstMetaMaskControllerSetup });
  }

  const overrides = inTest
    ? {
        keyrings: {
<<<<<<< HEAD
          trezorBridge: FakeTrezorBridge,
          ledgerBridge: FakeLedgerBridge,
          qrBridge: FakeQrBridge,
=======
          // Use `require` to make it easier to exclude this test code from the Browserify build.
          // eslint-disable-next-line @typescript-eslint/no-require-imports, @typescript-eslint/no-var-requires, node/global-require
          trezorBridge: require('../../test/stub/keyring-bridge')
            .FakeTrezorBridge,
          // Use `require` to make it easier to exclude this test code from the Browserify build.
          // eslint-disable-next-line @typescript-eslint/no-require-imports, @typescript-eslint/no-var-requires, node/global-require
          ledgerBridge: require('../../test/stub/keyring-bridge')
            .FakeLedgerBridge,
>>>>>>> baa6fb12
        },
      }
    : {};

  const preinstalledSnaps = await loadPreinstalledSnaps();
  const cronjobControllerStorageManager = new CronjobControllerStorageManager();
  await cronjobControllerStorageManager.init();

  const { update, requestSafeReload } =
    getRequestSafeReload(persistenceManager);

  setupController(
    initState,
    initLangCode,
    overrides,
    isFirstMetaMaskControllerSetup,
    initData.meta,
    offscreenPromise,
    preinstalledSnaps,
    requestSafeReload,
    cronjobControllerStorageManager,
  );

  controller.store.on('update', update);
  controller.store.on('error', (error) => {
    log.error('MetaMask controller.store error:', error);
    sentry?.captureException(error);
  });

  // `setupController` sets up the `controller` object, so we can use it now:
  maybeDetectPhishing(controller);

  if (!isManifestV3) {
    await loadPhishingWarningPage();
  }
  await sendReadyMessageToTabs();

  new DeepLinkRouter({
    getExtensionURL: platform.getExtensionURL,
    getState: controller.getState.bind(controller),
  })
    .on('navigate', async ({ url, parsed }) => {
      // don't track deep links that are immediately redirected (like /buy)
      if (!('redirectTo' in parsed)) {
        await controller.metaMetricsController.trackEvent(
          createEvent({ signature: parsed.signature, url }),
        );
      }
    })
    .on('error', (error) => sentry?.captureException(error))
    .install();
}

/**
 * Loads the preinstalled snaps from urls and returns them as an array.
 * It fails if any Snap fails to load in the expected time range.
 * Supports .json.gz files using gzip decompression.
 */
async function loadPreinstalledSnaps() {
  const fetchWithTimeout = getFetchWithTimeout();
  const promises = PREINSTALLED_SNAPS_URLS.map(async (url) => {
    const response = await fetchWithTimeout(url);

    // If the Snap is compressed, decompress it
    if (url.pathname.endsWith('.json.gz')) {
      const ds = new DecompressionStream('gzip');
      const decompressedStream = response.body.pipeThrough(ds);
      return await new Response(decompressedStream).json();
    }

    return await response.json();
  });

  return Promise.all(promises);
}

/**
 * An error thrown if the phishing warning page takes too long to load.
 */
class PhishingWarningPageTimeoutError extends Error {
  constructor() {
    super('Timeout failed');
  }
}

/**
 * Load the phishing warning page temporarily to ensure the service
 * worker has been registered, so that the warning page works offline.
 */
async function loadPhishingWarningPage() {
  let iframe;
  try {
    const extensionStartupPhishingPageUrl = new URL(phishingPageHref);
    // The `extensionStartup` hash signals to the phishing warning page that it should not bother
    // setting up streams for user interaction. Otherwise this page load would cause a console
    // error.
    extensionStartupPhishingPageUrl.hash = '#extensionStartup';

    iframe = window.document.createElement('iframe');
    iframe.setAttribute('src', extensionStartupPhishingPageUrl.href);
    iframe.setAttribute('sandbox', 'allow-scripts allow-same-origin');

    // Create "deferred Promise" to allow passing resolve/reject to event handlers
    let deferredResolve;
    let deferredReject;
    const loadComplete = new Promise((resolve, reject) => {
      deferredResolve = resolve;
      deferredReject = reject;
    });

    // The load event is emitted once loading has completed, even if the loading failed.
    // If loading failed we can't do anything about it, so we don't need to check.
    iframe.addEventListener('load', deferredResolve);

    // This step initiates the page loading.
    window.document.body.appendChild(iframe);

    // This timeout ensures that this iframe gets cleaned up in a reasonable
    // timeframe, and ensures that the "initialization complete" message
    // doesn't get delayed too long.
    setTimeout(
      () => deferredReject(new PhishingWarningPageTimeoutError()),
      PHISHING_WARNING_PAGE_TIMEOUT,
    );
    await loadComplete;
  } catch (error) {
    if (error instanceof PhishingWarningPageTimeoutError) {
      console.warn(
        'Phishing warning page timeout; page not guaranteed to work offline.',
      );
    } else {
      console.error('Failed to initialize phishing warning page', error);
    }
  } finally {
    if (iframe) {
      iframe.remove();
    }
  }
}

//
// State and Persistence
//

/**
 * Loads any stored data, prioritizing the latest storage strategy.
 * Migrates that data schema in case it was last loaded on an older version.
 *
 * @param {Backup | null} backup
 * @returns {Promise<{data: MetaMaskState meta: {version: number}}>} Last data emitted from previous instance of MetaMask.
 */
export async function loadStateFromPersistence(backup) {
  if (process.env.WITH_STATE) {
    const withState = JSON.parse(process.env.WITH_STATE);

    // Use `require` to make it easier to exclude this test code from the Browserify build.
    // eslint-disable-next-line @typescript-eslint/no-require-imports, @typescript-eslint/no-var-requires, node/global-require
    const { generateWalletState } = require('./fixtures/generate-wallet-state');
    const fixtureBuilder = await generateWalletState(withState, false);

    const stateOverrides = fixtureBuilder.fixture.data;
    firstTimeState = { ...firstTimeState, ...stateOverrides };
  }

  // read from disk
  // first from preferred, async API:
  /**
   * @type {import("./lib/stores/base-store").MetaMaskStorageStructure | undefined}
   */
  let preMigrationVersionedData;
  if (backup) {
    preMigrationVersionedData = { data: {}, meta: {} };
    for (const key of backedUpStateKeys) {
      if (hasProperty(backup, key)) {
        preMigrationVersionedData.data[key] = backup[key];
      }
    }
    // use the meta property from the backup if it exists, that way the
    // migrations will behave correctly.
    if (hasProperty(backup, 'meta') && isObject(backup.meta)) {
      preMigrationVersionedData.meta = backup.meta;
    }
    // sanity check on the meta property
    if (typeof preMigrationVersionedData.meta.version !== 'number') {
      log.error(
        "The `backup`'s `meta.version` property was missing during backup restore.",
      );
      // the last migration version before we started storing backups was `155`
      // so we can use that version as a fallback.
      preMigrationVersionedData.meta.version = 155;
    }
  } else {
    const validateVault = true;
    preMigrationVersionedData = await persistenceManager.get({ validateVault });
  }

  const migrator = new Migrator({
    migrations,
    defaultVersion: process.env.WITH_STATE
      ? // eslint-disable-next-line @typescript-eslint/no-require-imports, @typescript-eslint/no-var-requires, node/global-require
        require('../../test/e2e/default-fixture').FIXTURE_STATE_METADATA_VERSION
      : null,
  });

  // report migration errors to sentry
  migrator.on('error', (err) => {
    console.warn(err);
    // get vault structure without secrets
    const vaultStructure = getObjStructure(preMigrationVersionedData);
    sentry.captureException(err, {
      // "extra" key is required by Sentry
      extra: { vaultStructure },
    });
  });

  if (!preMigrationVersionedData?.data && !preMigrationVersionedData?.meta) {
    preMigrationVersionedData = migrator.generateInitialState(firstTimeState);
  }

  // migrate data
  const versionedData = await migrator.migrateData(preMigrationVersionedData);
  if (!versionedData) {
    throw new Error('MetaMask - migrator returned undefined');
  } else if (!isObject(versionedData.meta)) {
    throw new Error(
      `MetaMask - migrator metadata has invalid type '${typeof versionedData.meta}'`,
    );
  } else if (typeof versionedData.meta.version !== 'number') {
    throw new Error(
      `MetaMask - migrator metadata version has invalid type '${typeof versionedData
        .meta.version}'`,
    );
  } else if (!isObject(versionedData.data)) {
    throw new Error(
      `MetaMask - migrator data has invalid type '${typeof versionedData.data}'`,
    );
  }
  // this initializes the meta/version data as a class variable to be used for future writes
  persistenceManager.setMetadata(versionedData.meta);

  // write to disk
  await persistenceManager.set(versionedData.data);

  // return just the data
  return versionedData;
}

/**
 * Emit event of DappViewed,
 * which should only be tracked only after a user opts into metrics and connected to the dapp
 *
 * @param {string} origin - URL of visited dapp
 */
function emitDappViewedMetricEvent(origin) {
  const { metaMetricsId } = controller.metaMetricsController.state;
  if (!shouldEmitDappViewedEvent(metaMetricsId)) {
    return;
  }

  const numberOfConnectedAccounts =
    controller.getPermittedAccounts(origin).length;
  if (numberOfConnectedAccounts === 0) {
    return;
  }

  const preferencesState = controller.controllerMessenger.call(
    'PreferencesController:getState',
  );
  const numberOfTotalAccounts = Object.keys(preferencesState.identities).length;

  controller.metaMetricsController.trackEvent(
    {
      event: MetaMetricsEventName.DappViewed,
      category: MetaMetricsEventCategory.InpageProvider,
      referrer: {
        url: origin,
      },
      properties: {
        is_first_visit: false,
        number_of_accounts: numberOfTotalAccounts,
        number_of_accounts_connected: numberOfConnectedAccounts,
      },
    },
    {
      excludeMetaMetricsId: true,
    },
  );
}

/**
 * Track dapp connection when loaded and permissioned
 *
 * @param {chrome.runtime.Port} remotePort - The port provided by a new context.
 */
function trackDappView(remotePort) {
  if (!remotePort.sender || !remotePort.sender.tab || !remotePort.sender.url) {
    return;
  }
  const tabId = remotePort.sender.tab.id;
  const url = new URL(remotePort.sender.url);
  const { origin } = url;

  // store the orgin to corresponding tab so it can provide infor for onActivated listener
  if (!Object.keys(tabOriginMapping).includes(tabId)) {
    tabOriginMapping[tabId] = origin;
  }

  const isConnectedToDapp = controller.controllerMessenger.call(
    'PermissionController:hasPermissions',
    origin,
  );

  // when open a new tab, this event will trigger twice, only 2nd time is with dapp loaded
  const isTabLoaded = remotePort.sender.tab.title !== 'New Tab';

  // *** Emit DappViewed metric event when ***
  // - refresh the dapp
  // - open dapp in a new tab
  if (isConnectedToDapp && isTabLoaded) {
    emitDappViewedMetricEvent(origin);
  }
}

/**
 * Emit App Opened event
 */
function emitAppOpenedMetricEvent() {
  const { metaMetricsId, participateInMetaMetrics } =
    controller.metaMetricsController.state;

  // Skip if user hasn't opted into metrics
  if (metaMetricsId === null && !participateInMetaMetrics) {
    return;
  }

  controller.metaMetricsController.trackEvent({
    event: MetaMetricsEventName.AppOpened,
    category: MetaMetricsEventCategory.App,
  });
}

/**
 * This function checks if the app is being opened
 * and emits an event only if no other UI instances are currently open.
 *
 * @param {string} environment - The environment type where the app is opening
 */
function trackAppOpened(environment) {
  // List of valid environment types to track
  const environmentTypeList = [
    ENVIRONMENT_TYPE_POPUP,
    ENVIRONMENT_TYPE_NOTIFICATION,
    ENVIRONMENT_TYPE_FULLSCREEN,
  ];

  // Check if any UI instances are currently open
  const isFullscreenOpen = Object.values(openMetamaskTabsIDs).some(Boolean);
  const isAlreadyOpen =
    isFullscreenOpen || notificationIsOpen || openPopupCount > 0;

  // Only emit event if no UI is open and environment is valid
  if (!isAlreadyOpen && environmentTypeList.includes(environment)) {
    emitAppOpenedMetricEvent();
  }
}

/**
 * Initializes the MetaMask Controller with any initial state and default language.
 * Configures platform-specific error reporting strategy.
 * Streams emitted state updates to platform-specific storage strategy.
 * Creates platform listeners for new Dapps/Contexts, and sets up their data connections to the controller.
 *
 * @param {object} initState - The initial state to start the controller with, matches the state that is emitted from the controller.
 * @param {string} initLangCode - The region code for the language preferred by the current user.
 * @param {object} overrides - object with callbacks that are allowed to override the setup controller logic
 * @param isFirstMetaMaskControllerSetup
 * @param {object} stateMetadata - Metadata about the initial state and migrations, including the most recent migration version
 * @param {Promise<void>} offscreenPromise - A promise that resolves when the offscreen document has finished initialization.
 * @param {Array} preinstalledSnaps - A list of preinstalled Snaps loaded from disk during boot.
 * @param {() => Promise<void>)} requestSafeReload - A function that requests a safe reload of the extension.
 * @param {CronjobControllerStorageManager} cronjobControllerStorageManager - A storage manager for the CronjobController.
 */
export function setupController(
  initState,
  initLangCode,
  overrides,
  isFirstMetaMaskControllerSetup,
  stateMetadata,
  offscreenPromise,
  preinstalledSnaps,
  requestSafeReload,
  cronjobControllerStorageManager,
) {
  //
  // MetaMask Controller
  //
  controller = new MetamaskController({
    infuraProjectId: process.env.INFURA_PROJECT_ID,
    // User confirmation callbacks:
    showUserConfirmation: triggerUi,
    // initial state
    initState,
    // initial locale code
    initLangCode,
    // platform specific api
    platform,
    notificationManager,
    browser,
    getRequestAccountTabIds: () => {
      return requestAccountTabIds;
    },
    getOpenMetamaskTabsIds: () => {
      return openMetamaskTabsIDs;
    },
    overrides,
    isFirstMetaMaskControllerSetup,
    currentMigrationVersion: stateMetadata.version,
    featureFlags: {},
    offscreenPromise,
    preinstalledSnaps,
    requestSafeReload,
    cronjobControllerStorageManager,
  });

  setupEnsIpfsResolver({
    getCurrentChainId: () =>
      getCurrentChainId({ metamask: controller.networkController.state }),
    getIpfsGateway: controller.preferencesController.getIpfsGateway.bind(
      controller.preferencesController,
    ),
    getUseAddressBarEnsResolution: () =>
      controller.preferencesController.state.useAddressBarEnsResolution,
    provider: controller.provider,
  });

  setupSentryGetStateGlobal(controller);

  const isClientOpenStatus = () => {
    return (
      openPopupCount > 0 ||
      Boolean(Object.keys(openMetamaskTabsIDs).length) ||
      notificationIsOpen
    );
  };

  const onCloseEnvironmentInstances = (isClientOpen, environmentType) => {
    // if all instances of metamask are closed we call a method on the controller to stop gasFeeController polling
    if (isClientOpen === false) {
      controller.onClientClosed();
      // otherwise we want to only remove the polling tokens for the environment type that has closed
    } else {
      // in the case of fullscreen environment a user might have multiple tabs open so we don't want to disconnect all of
      // its corresponding polling tokens unless all tabs are closed.
      if (
        environmentType === ENVIRONMENT_TYPE_FULLSCREEN &&
        Boolean(Object.keys(openMetamaskTabsIDs).length)
      ) {
        return;
      }
      controller.onEnvironmentTypeClosed(environmentType);
    }
  };

  connectWindowPostMessage = (remotePort) => {
    const processName = remotePort.name;

    if (metamaskBlockedPorts.includes(remotePort.name)) {
      return;
    }

    let isMetaMaskInternalProcess = false;
    const senderUrl = remotePort.sender?.url
      ? new URL(remotePort.sender.url)
      : null;

    if (isFirefox) {
      isMetaMaskInternalProcess = metamaskInternalProcessHash[processName];
    } else {
      isMetaMaskInternalProcess =
        senderUrl?.origin === `chrome-extension://${browser.runtime.id}`;
    }

    if (isMetaMaskInternalProcess) {
      const portStream =
        overrides?.getPortStream?.(remotePort) || new PortStream(remotePort);
      // communication with popup
      controller.isClientOpen = true;
      controller.setupTrustedCommunication(portStream, remotePort.sender);
      trackAppOpened(processName);

      initializeRemoteFeatureFlags();

      if (processName === ENVIRONMENT_TYPE_POPUP) {
        openPopupCount += 1;
        finished(portStream, () => {
          openPopupCount -= 1;
          const isClientOpen = isClientOpenStatus();
          controller.isClientOpen = isClientOpen;
          onCloseEnvironmentInstances(isClientOpen, ENVIRONMENT_TYPE_POPUP);
        });
      }

      if (processName === ENVIRONMENT_TYPE_NOTIFICATION) {
        notificationIsOpen = true;

        finished(portStream, () => {
          notificationIsOpen = false;
          const isClientOpen = isClientOpenStatus();
          controller.isClientOpen = isClientOpen;
          onCloseEnvironmentInstances(
            isClientOpen,
            ENVIRONMENT_TYPE_NOTIFICATION,
          );
        });
      }

      if (processName === ENVIRONMENT_TYPE_FULLSCREEN) {
        const tabId = remotePort.sender.tab.id;
        openMetamaskTabsIDs[tabId] = true;

        finished(portStream, () => {
          delete openMetamaskTabsIDs[tabId];
          const isClientOpen = isClientOpenStatus();
          controller.isClientOpen = isClientOpen;
          onCloseEnvironmentInstances(
            isClientOpen,
            ENVIRONMENT_TYPE_FULLSCREEN,
          );
        });
      }
    } else if (
      senderUrl &&
      senderUrl.origin === phishingPageUrl.origin &&
      senderUrl.pathname === phishingPageUrl.pathname
    ) {
      const portStreamForPhishingPage =
        overrides?.getPortStream?.(remotePort) || new PortStream(remotePort);
      controller.setupPhishingCommunication({
        connectionStream: portStreamForPhishingPage,
      });
    } else {
      // this is triggered when a new tab is opened, or origin(url) is changed
      if (remotePort.sender && remotePort.sender.tab && remotePort.sender.url) {
        const tabId = remotePort.sender.tab.id;
        const url = new URL(remotePort.sender.url);
        const { origin } = url;

        trackDappView(remotePort);

        remotePort.onMessage.addListener((msg) => {
          if (
            msg.data &&
            msg.data.method === MESSAGE_TYPE.ETH_REQUEST_ACCOUNTS
          ) {
            requestAccountTabIds[origin] = tabId;
          }
        });
      }
      if (
        senderUrl &&
        COOKIE_ID_MARKETING_WHITELIST_ORIGINS.some(
          (origin) => origin === senderUrl.origin,
        )
      ) {
        const portStreamForCookieHandlerPage =
          overrides?.getPortStream?.(remotePort) || new PortStream(remotePort);
        controller.setUpCookieHandlerCommunication({
          connectionStream: portStreamForCookieHandlerPage,
        });
      }

      const portStream =
        overrides?.getPortStream?.(remotePort) || new PortStream(remotePort);

      connectEip1193(portStream, remotePort.sender);

      // for firefox and manifest v2 (non production webpack builds)
      // we expose the multichain provider via window.postMessage
      if (isFirefox || !isManifestV3) {
        const mux = setupMultiplex(portStream);
        mux.ignoreStream(METAMASK_EIP_1193_PROVIDER);

        connectCaipMultichain(
          mux.createStream(METAMASK_CAIP_MULTICHAIN_PROVIDER),
          remotePort.sender,
        );
      }
    }
  };

  connectExternallyConnectable = (remotePort) => {
    const portStream =
      overrides?.getPortStream?.(remotePort) || new PortStream(remotePort);

    // if the sender.id value is present it means the caller is an extension rather
    // than a site. When the caller is an extension we want to fallback to connecting
    // it with the 1193 provider
    const isDappConnecting = !remotePort.sender.id;
    if (isDappConnecting) {
      if (metamaskBlockedPorts.includes(remotePort.name)) {
        return;
      }

      // this is triggered when a new tab is opened, or origin(url) is changed
      trackDappView(remotePort);

      connectCaipMultichain(createCaipStream(portStream), remotePort.sender);
    } else {
      connectEip1193(portStream, remotePort.sender);
    }
  };

  connectEip1193 = (connectionStream, sender) => {
    controller.setupUntrustedCommunicationEip1193({
      connectionStream,
      sender,
    });
  };

  connectCaipMultichain = (connectionStream, sender) => {
    controller.setupUntrustedCommunicationCaip({
      connectionStream,
      sender,
    });
  };

  if (overrides?.registerConnectListeners) {
    overrides.registerConnectListeners(
      connectWindowPostMessage,
      connectEip1193,
    );
  }

  //
  // User Interface setup
  //
  updateBadge();

  controller.controllerMessenger.subscribe(
    METAMASK_CONTROLLER_EVENTS.DECRYPT_MESSAGE_MANAGER_UPDATE_BADGE,
    updateBadge,
  );
  controller.controllerMessenger.subscribe(
    METAMASK_CONTROLLER_EVENTS.ENCRYPTION_PUBLIC_KEY_MANAGER_UPDATE_BADGE,
    updateBadge,
  );
  controller.signatureController.hub.on(
    METAMASK_CONTROLLER_EVENTS.UPDATE_BADGE,
    updateBadge,
  );
  controller.controllerMessenger.subscribe(
    METAMASK_CONTROLLER_EVENTS.APP_STATE_UNLOCK_CHANGE,
    updateBadge,
  );

  controller.controllerMessenger.subscribe(
    METAMASK_CONTROLLER_EVENTS.APPROVAL_STATE_CHANGE,
    updateBadge,
  );

  controller.controllerMessenger.subscribe(
    METAMASK_CONTROLLER_EVENTS.METAMASK_NOTIFICATIONS_LIST_UPDATED,
    updateBadge,
  );

  controller.controllerMessenger.subscribe(
    METAMASK_CONTROLLER_EVENTS.METAMASK_NOTIFICATIONS_MARK_AS_READ,
    updateBadge,
  );

  /**
   * Formats a count for display as a badge label.
   *
   * @param {number} count - The count to be formatted.
   * @param {number} maxCount - The maximum count to display before using the '+' suffix.
   * @returns {string} The formatted badge label.
   */
  function getBadgeLabel(count, maxCount) {
    return count > maxCount ? `${maxCount}+` : String(count);
  }

  /**
   * Updates the Web Extension's "badge" number, on the little fox in the toolbar.
   * The number reflects the current number of pending transactions or message signatures needing user approval.
   */
  function updateBadge() {
    const pendingApprovalCount = getPendingApprovalCount();
    const unreadNotificationsCount = getUnreadNotificationsCount();

    let label = '';
    let badgeColor = BADGE_COLOR_APPROVAL;

    if (pendingApprovalCount) {
      label = getBadgeLabel(pendingApprovalCount, BADGE_MAX_COUNT);
    } else if (unreadNotificationsCount > 0) {
      label = getBadgeLabel(unreadNotificationsCount, BADGE_MAX_COUNT);
      badgeColor = BADGE_COLOR_NOTIFICATION;
    }

    try {
      const badgeText = { text: label };
      const badgeBackgroundColor = { color: badgeColor };

      if (isManifestV3) {
        browser.action.setBadgeText(badgeText);
        browser.action.setBadgeBackgroundColor(badgeBackgroundColor);
      } else {
        browser.browserAction.setBadgeText(badgeText);
        browser.browserAction.setBadgeBackgroundColor(badgeBackgroundColor);
      }
    } catch (error) {
      console.error('Error updating browser badge:', error);
    }
  }

  /**
   * Initializes remote feature flags by making a request to fetch them from the clientConfigApi.
   * This function is called when MM is during internal process.
   * If the request fails, the error will be logged but won't interrupt extension initialization.
   *
   * @returns {Promise<void>} A promise that resolves when the remote feature flags have been updated.
   */
  async function initializeRemoteFeatureFlags() {
    try {
      // initialize the request to fetch remote feature flags
      await controller.remoteFeatureFlagController.updateRemoteFeatureFlags();
    } catch (error) {
      log.error('Error initializing remote feature flags:', error);
    }
  }

  function getPendingApprovalCount() {
    try {
      const pendingApprovalCount =
        controller.appStateController.waitingForUnlock.length +
        controller.approvalController.getTotalApprovalCount();
      return pendingApprovalCount;
    } catch (error) {
      console.error('Failed to get pending approval count:', error);
      return 0;
    }
  }

  function getUnreadNotificationsCount() {
    try {
      const { isNotificationServicesEnabled, isFeatureAnnouncementsEnabled } =
        controller.notificationServicesController.state;

      const snapNotificationCount = Object.values(
        controller.notificationServicesController.state
          .metamaskNotificationsList,
      ).filter(
        (notification) =>
          notification.type ===
            NotificationServicesController.Constants.TRIGGER_TYPES.SNAP &&
          notification.readDate === null,
      ).length;

      const featureAnnouncementCount = isFeatureAnnouncementsEnabled
        ? controller.notificationServicesController.state.metamaskNotificationsList.filter(
            (notification) =>
              !notification.isRead &&
              notification.type ===
                NotificationServicesController.Constants.TRIGGER_TYPES
                  .FEATURES_ANNOUNCEMENT,
          ).length
        : 0;

      const walletNotificationCount = isNotificationServicesEnabled
        ? controller.notificationServicesController.state.metamaskNotificationsList.filter(
            (notification) =>
              !notification.isRead &&
              notification.type !==
                NotificationServicesController.Constants.TRIGGER_TYPES
                  .FEATURES_ANNOUNCEMENT &&
              notification.type !==
                NotificationServicesController.Constants.TRIGGER_TYPES.SNAP,
          ).length
        : 0;

      const unreadNotificationsCount =
        snapNotificationCount +
        featureAnnouncementCount +
        walletNotificationCount;

      return unreadNotificationsCount;
    } catch (error) {
      console.error('Failed to get unread notifications count:', error);
      return 0;
    }
  }

  notificationManager.on(
    NOTIFICATION_MANAGER_EVENTS.POPUP_CLOSED,
    ({ automaticallyClosed }) => {
      if (!automaticallyClosed) {
        rejectUnapprovedNotifications();
      } else if (getPendingApprovalCount() > 0) {
        triggerUi();
      }

      updateBadge();
    },
  );

  function rejectUnapprovedNotifications() {
    controller.signatureController.rejectUnapproved(
      REJECT_NOTIFICATION_CLOSE_SIG,
    );
    controller.decryptMessageController.rejectUnapproved(
      REJECT_NOTIFICATION_CLOSE,
    );
    controller.encryptionPublicKeyController.rejectUnapproved(
      REJECT_NOTIFICATION_CLOSE,
    );

    controller.rejectAllPendingApprovals();
  }

  // Updates the snaps registry and check for newly blocked snaps to block if the user has at least one snap installed that isn't preinstalled.
  if (
    Object.values(controller.snapController.state.snaps).some(
      (snap) => !snap.preinstalled,
    )
  ) {
    controller.snapController.updateBlockedSnaps();
  }
}

//
// Etc...
//

/**
 * Opens the browser popup for user confirmation
 */
async function triggerUi() {
  const tabs = await platform.getActiveTabs();
  const currentlyActiveMetamaskTab = Boolean(
    tabs.find((tab) => openMetamaskTabsIDs[tab.id]),
  );
  // Vivaldi is not closing port connection on popup close, so openPopupCount does not work correctly
  // To be reviewed in the future if this behaviour is fixed - also the way we determine isVivaldi variable might change at some point
  const isVivaldi =
    tabs.length > 0 &&
    tabs[0].extData &&
    tabs[0].extData.indexOf('vivaldi_tab') > -1;
  if (
    !uiIsTriggering &&
    (isVivaldi || openPopupCount === 0) &&
    !currentlyActiveMetamaskTab
  ) {
    uiIsTriggering = true;
    try {
      const currentPopupId = controller.appStateController.getCurrentPopupId();
      await notificationManager.showPopup(
        (newPopupId) =>
          controller.appStateController.setCurrentPopupId(newPopupId),
        currentPopupId,
      );
    } finally {
      uiIsTriggering = false;
    }
  }
}

// It adds the "App Installed" event into a queue of events, which will be tracked only after a user opts into metrics.
const addAppInstalledEvent = () => {
  if (controller) {
    controller.metaMetricsController.updateTraits({
      [MetaMetricsUserTrait.InstallDateExt]: new Date()
        .toISOString()
        .split('T')[0], // yyyy-mm-dd
    });
    controller.metaMetricsController.addEventBeforeMetricsOptIn({
      category: MetaMetricsEventCategory.App,
      event: MetaMetricsEventName.AppInstalled,
      properties: {},
    });
    return;
  }
  setTimeout(() => {
    // If the controller is not set yet, we wait and try to add the "App Installed" event again.
    addAppInstalledEvent();
  }, 500);
};

/**
 * Handles the onInstalled event.
 *
 * @param {chrome.runtime.InstalledDetails} details
 */
function handleOnInstalled(details) {
  if (details.reason === 'install') {
    onInstall();
  } else if (
    details.reason === 'update' &&
    details.previousVersion &&
    details.previousVersion !== platform.getVersion()
  ) {
    onUpdate();
  }
}

/**
 * Trigger actions that should happen only upon initial install (e.g. open tab for onboarding).
 */
function onInstall() {
  log.debug('First install detected');
  addAppInstalledEvent();
  if (!process.env.IN_TEST && !process.env.METAMASK_DEBUG) {
    platform.openExtensionInBrowser();
  }
}

/**
 * Trigger actions that should happen only upon update installation
 */
async function onUpdate() {
  await isInitialized;
  log.debug('Update installation detected');
  controller.appStateController.setLastUpdatedAt(Date.now());
}

/**
 * Trigger actions that should happen only when an update is available
 */
async function onUpdateAvailable() {
  await isInitialized;
  log.debug('An update is available');
  controller.appStateController.setIsUpdateAvailable(true);
}

browser.runtime.onUpdateAvailable.addListener(onUpdateAvailable);

function onNavigateToTab() {
  browser.tabs.onActivated.addListener((onActivatedTab) => {
    if (controller) {
      const { tabId } = onActivatedTab;
      const currentOrigin = tabOriginMapping[tabId];
      // *** Emit DappViewed metric event when ***
      // - navigate to a connected dapp
      if (currentOrigin) {
        const connectSitePermissions =
          controller.permissionController.state.subjects[currentOrigin];
        // when the dapp is not connected, connectSitePermissions is undefined
        const isConnectedToDapp = connectSitePermissions !== undefined;
        if (isConnectedToDapp) {
          emitDappViewedMetricEvent(currentOrigin);
        }
      }
    }
  });
}

function setupSentryGetStateGlobal(store) {
  global.stateHooks.getSentryAppState = function () {
    const backgroundState = store.memStore.getState();
    return maskObject(backgroundState, SENTRY_BACKGROUND_STATE);
  };
}

/**
 *
 * @param {Backup | null} backup
 */
async function initBackground(backup) {
  onNavigateToTab();
  try {
    await initialize(backup);
    if (process.env.IN_TEST) {
      // Send message to offscreen document
      if (browser.offscreen) {
        browser.runtime.sendMessage({
          target: OffscreenCommunicationTarget.extension,
          event: OffscreenCommunicationEvents.metamaskBackgroundReady,
        });
      } else {
        window.document?.documentElement?.classList.add('controller-loaded');
      }
    }
    persistenceManager.cleanUpMostRecentRetrievedState();

    log.info('MetaMask initialization complete.');
    resolveInitialization();
  } catch (error) {
    log.error(error);
    rejectInitialization(error);
  }
}
if (!process.env.SKIP_BACKGROUND_INITIALIZATION) {
  initBackground(null);
}<|MERGE_RESOLUTION|>--- conflicted
+++ resolved
@@ -39,14 +39,6 @@
   OffscreenCommunicationTarget,
   OffscreenCommunicationEvents,
 } from '../../shared/constants/offscreen-communication';
-<<<<<<< HEAD
-import {
-  FakeLedgerBridge,
-  FakeQrBridge,
-  FakeTrezorBridge,
-} from '../../test/stub/keyring-bridge';
-=======
->>>>>>> baa6fb12
 import { getCurrentChainId } from '../../shared/modules/selectors/networks';
 import { createCaipStream } from '../../shared/modules/caip-stream';
 import getFetchWithTimeout from '../../shared/modules/fetch-with-timeout';
@@ -620,11 +612,6 @@
   const overrides = inTest
     ? {
         keyrings: {
-<<<<<<< HEAD
-          trezorBridge: FakeTrezorBridge,
-          ledgerBridge: FakeLedgerBridge,
-          qrBridge: FakeQrBridge,
-=======
           // Use `require` to make it easier to exclude this test code from the Browserify build.
           // eslint-disable-next-line @typescript-eslint/no-require-imports, @typescript-eslint/no-var-requires, node/global-require
           trezorBridge: require('../../test/stub/keyring-bridge')
@@ -633,7 +620,9 @@
           // eslint-disable-next-line @typescript-eslint/no-require-imports, @typescript-eslint/no-var-requires, node/global-require
           ledgerBridge: require('../../test/stub/keyring-bridge')
             .FakeLedgerBridge,
->>>>>>> baa6fb12
+          // Use `require` to make it easier to exclude this test code from the Browserify build.
+          // eslint-disable-next-line @typescript-eslint/no-require-imports, @typescript-eslint/no-var-requires, node/global-require
+          qrBridge: require('../../test/stub/keyring-bridge').FakeQrBridge,
         },
       }
     : {};
