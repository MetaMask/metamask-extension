--- conflicted
+++ resolved
@@ -1,87 +1,68 @@
 /**
  * @file The entry point for the web extension singleton process.
  */
-// these need to run before anything else
-/* eslint-disable import/first,import/order */
-import setupFetchDebugging from './lib/setupFetchDebugging'
-/* eslint-enable import/order */
-
-setupFetchDebugging()
-
-// polyfills
-import 'abortcontroller-polyfill/dist/polyfill-patch-fetch'
-
-import endOfStream from 'end-of-stream'
-import pump from 'pump'
-import debounce from 'debounce-stream'
-import log from 'loglevel'
-import extension from 'extensionizer'
-import { storeAsStream, storeTransformStream } from '@metamask/obs-store'
-import PortStream from 'extension-port-stream'
-import { captureException } from '@sentry/browser'
-import migrations from './migrations'
-import Migrator from './lib/migrator'
-import ExtensionPlatform from './platforms/extension'
-import LocalStore from './lib/local-store'
-import ReadOnlyNetworkStore from './lib/network-store'
-import createStreamSink from './lib/createStreamSink'
-import NotificationManager from './lib/notification-manager'
-import MetamaskController from './metamask-controller'
-import rawFirstTimeState from './first-time-state'
-import getFirstPreferredLangCode from './lib/get-first-preferred-lang-code'
-import getObjStructure from './lib/getObjStructure'
-import setupEnsIpfsResolver from './lib/ens-ipfs/setup'
+
+import endOfStream from 'end-of-stream';
+import pump from 'pump';
+import debounce from 'debounce-stream';
+import log from 'loglevel';
+import extension from 'extensionizer';
+import { storeAsStream, storeTransformStream } from '@metamask/obs-store';
+import PortStream from 'extension-port-stream';
+import { captureException } from '@sentry/browser';
 
 import {
   ENVIRONMENT_TYPE_POPUP,
   ENVIRONMENT_TYPE_NOTIFICATION,
   ENVIRONMENT_TYPE_FULLSCREEN,
-} from './lib/enums'
+} from '../../shared/constants/app';
+import { SECOND } from '../../shared/constants/time';
+import migrations from './migrations';
+import Migrator from './lib/migrator';
+import ExtensionPlatform from './platforms/extension';
+import LocalStore from './lib/local-store';
+import ReadOnlyNetworkStore from './lib/network-store';
+import createStreamSink from './lib/createStreamSink';
+import NotificationManager from './lib/notification-manager';
+import MetamaskController, {
+  METAMASK_CONTROLLER_EVENTS,
+} from './metamask-controller';
+import rawFirstTimeState from './first-time-state';
+import getFirstPreferredLangCode from './lib/get-first-preferred-lang-code';
+import getObjStructure from './lib/getObjStructure';
+import setupEnsIpfsResolver from './lib/ens-ipfs/setup';
 /* eslint-enable import/first */
 
-const { sentry } = global
-const firstTimeState = { ...rawFirstTimeState }
-
-log.setDefaultLevel(process.env.METAMASK_DEBUG ? 'debug' : 'warn')
-
-const platform = new ExtensionPlatform()
-
-const notificationManager = new NotificationManager()
-global.METAMASK_NOTIFIER = notificationManager
-
-let popupIsOpen = false
-let notificationIsOpen = false
-const openMetamaskTabsIDs = {}
-const requestAccountTabIds = {}
+const { sentry } = global;
+const firstTimeState = { ...rawFirstTimeState };
+
+log.setDefaultLevel(process.env.METAMASK_DEBUG ? 'debug' : 'info');
+
+const platform = new ExtensionPlatform();
+
+const notificationManager = new NotificationManager();
+global.METAMASK_NOTIFIER = notificationManager;
+
+let popupIsOpen = false;
+let notificationIsOpen = false;
+let uiIsTriggering = false;
+const openMetamaskTabsIDs = {};
+const requestAccountTabIds = {};
 
 // state persistence
-const inTest = process.env.IN_TEST === 'true'
-const localStore = inTest ? new ReadOnlyNetworkStore() : new LocalStore()
-let versionedData
+const inTest = process.env.IN_TEST === 'true';
+const localStore = inTest ? new ReadOnlyNetworkStore() : new LocalStore();
+let versionedData;
 
 if (inTest || process.env.METAMASK_DEBUG) {
-  global.metamaskGetState = localStore.get.bind(localStore)
+  global.metamaskGetState = localStore.get.bind(localStore);
 }
 
 // initialization flow
-initialize().catch(log.error)
-
-/**
- * An object representing a transaction, in whatever state it is in.
- * @typedef TransactionMeta
- *
- * @property {number} id - An internally unique tx identifier.
- * @property {number} time - Time the tx was first suggested, in unix epoch time (ms).
- * @property {string} status - The current transaction status (unapproved, signed, submitted, dropped, failed, rejected), as defined in `tx-state-manager.js`.
- * @property {string} metamaskNetworkId - The transaction's network ID, used for EIP-155 compliance.
- * @property {boolean} loadingDefaults - TODO: Document
- * @property {Object} txParams - The tx params as passed to the network provider.
- * @property {Object[]} history - A history of mutations to this TransactionMeta object.
- * @property {string} origin - A string representing the interface that suggested the transaction.
- * @property {Object} nonceDetails - A metadata object containing information used to derive the suggested nonce, useful for debugging nonce issues.
- * @property {string} rawTx - A hex string of the final signed transaction, ready to submit to the network.
- * @property {string} hash - A hex string of the transaction hash, used to identify the transaction on the network.
- * @property {number} submittedTime - The time the transaction was submitted to the network, in Unix epoch time (ms).
+initialize().catch(log.error);
+
+/**
+ * @typedef {import('../../shared/constants/transaction').TransactionMeta} TransactionMeta
  */
 
 /**
@@ -139,12 +120,6 @@
  * @returns {Promise} Setup complete.
  */
 async function initialize() {
-<<<<<<< HEAD
-  const initState = await loadStateFromPersistence()
-  const initLangCode = await getFirstPreferredLangCode()
-  await setupController(initState, initLangCode)
-  log.debug('MetaMask initialization complete.')
-=======
   const initState = await loadStateFromPersistence();
   const initLangCode = await getFirstPreferredLangCode();
   await setupController(initState, initLangCode);
@@ -152,7 +127,6 @@
   setTimeout(() => {
     throw new Error('TEST ERROR');
   }, 0);
->>>>>>> 449986d7
 }
 
 //
@@ -166,13 +140,13 @@
  */
 async function loadStateFromPersistence() {
   // migrations
-  const migrator = new Migrator({ migrations })
-  migrator.on('error', console.warn)
+  const migrator = new Migrator({ migrations });
+  migrator.on('error', console.warn);
 
   // read from disk
   // first from preferred, async API:
   versionedData =
-    (await localStore.get()) || migrator.generateInitialState(firstTimeState)
+    (await localStore.get()) || migrator.generateInitialState(firstTimeState);
 
   // check if somehow state is empty
   // this should never happen but new error reporting suggests that it has
@@ -180,38 +154,38 @@
   // https://github.com/metamask/metamask-extension/issues/3919
   if (versionedData && !versionedData.data) {
     // unable to recover, clear state
-    versionedData = migrator.generateInitialState(firstTimeState)
-    sentry.captureMessage('MetaMask - Empty vault found - unable to recover')
+    versionedData = migrator.generateInitialState(firstTimeState);
+    sentry.captureMessage('MetaMask - Empty vault found - unable to recover');
   }
 
   // report migration errors to sentry
   migrator.on('error', (err) => {
     // get vault structure without secrets
-    const vaultStructure = getObjStructure(versionedData)
+    const vaultStructure = getObjStructure(versionedData);
     sentry.captureException(err, {
       // "extra" key is required by Sentry
       extra: { vaultStructure },
-    })
-  })
+    });
+  });
 
   // migrate data
-  versionedData = await migrator.migrateData(versionedData)
+  versionedData = await migrator.migrateData(versionedData);
   if (!versionedData) {
-    throw new Error('MetaMask - migrator returned undefined')
+    throw new Error('MetaMask - migrator returned undefined');
   }
 
   // write to disk
   if (localStore.isSupported) {
-    localStore.set(versionedData)
+    localStore.set(versionedData);
   } else {
     // throw in setTimeout so as to not block boot
     setTimeout(() => {
-      throw new Error('MetaMask - Localstore not supported')
-    })
+      throw new Error('MetaMask - Localstore not supported');
+    });
   }
 
   // return just the data
-  return versionedData.data
+  return versionedData.data;
 }
 
 /**
@@ -242,20 +216,22 @@
     platform,
     extension,
     getRequestAccountTabIds: () => {
-      return requestAccountTabIds
+      return requestAccountTabIds;
     },
     getOpenMetamaskTabsIds: () => {
-      return openMetamaskTabsIDs
+      return openMetamaskTabsIDs;
     },
-  })
+  });
 
   setupEnsIpfsResolver({
-    getCurrentNetwork: controller.getCurrentNetwork,
+    getCurrentChainId: controller.networkController.getCurrentChainId.bind(
+      controller.networkController,
+    ),
     getIpfsGateway: controller.preferencesController.getIpfsGateway.bind(
       controller.preferencesController,
     ),
     provider: controller.provider,
-  })
+  });
 
   // setup state persistence
   pump(
@@ -264,9 +240,9 @@
     storeTransformStream(versionifyData),
     createStreamSink(persistData),
     (error) => {
-      log.error('MetaMask - Persistence pipeline failed', error)
+      log.error('MetaMask - Persistence pipeline failed', error);
     },
-  )
+  );
 
   /**
    * Assigns the given state to the versioned object (with metadata), and returns that.
@@ -274,28 +250,32 @@
    * @returns {VersionedData} The state object wrapped in an object that includes a metadata key.
    */
   function versionifyData(state) {
-    versionedData.data = state
-    return versionedData
-  }
+    versionedData.data = state;
+    return versionedData;
+  }
+
+  let dataPersistenceFailing = false;
+
   async function persistData(state) {
     if (!state) {
-      throw new Error('MetaMask - updated state is missing')
+      throw new Error('MetaMask - updated state is missing');
     }
     if (!state.data) {
-      throw new Error('MetaMask - updated state does not have data')
+      throw new Error('MetaMask - updated state does not have data');
     }
     if (localStore.isSupported) {
       try {
-        await localStore.set(state)
-        if (controller.appStateController.dataPersistenceFailing) {
-          controller.appStateController.setDataPersistenceFailing(false)
+        await localStore.set(state);
+        if (dataPersistenceFailing) {
+          dataPersistenceFailing = false;
         }
       } catch (err) {
         // log error so we dont break the pipeline
-        if (!controller.appStateController.dataPersistenceFailing) {
-          controller.appStateController.setDataPersistenceFailing(true)
+        if (!dataPersistenceFailing) {
+          dataPersistenceFailing = true;
+          captureException(err);
         }
-        log.error('error setting state in local store:', err)
+        log.error('error setting state in local store:', err);
       }
     }
   }
@@ -303,24 +283,42 @@
   //
   // connect to other contexts
   //
-  extension.runtime.onConnect.addListener(connectRemote)
-  extension.runtime.onConnectExternal.addListener(connectExternal)
+  extension.runtime.onConnect.addListener(connectRemote);
+  extension.runtime.onConnectExternal.addListener(connectExternal);
 
   const metamaskInternalProcessHash = {
     [ENVIRONMENT_TYPE_POPUP]: true,
     [ENVIRONMENT_TYPE_NOTIFICATION]: true,
     [ENVIRONMENT_TYPE_FULLSCREEN]: true,
-  }
-
-  const metamaskBlockedPorts = ['trezor-connect']
+  };
+
+  const metamaskBlockedPorts = ['trezor-connect'];
 
   const isClientOpenStatus = () => {
     return (
       popupIsOpen ||
       Boolean(Object.keys(openMetamaskTabsIDs).length) ||
       notificationIsOpen
-    )
-  }
+    );
+  };
+
+  const onCloseEnvironmentInstances = (isClientOpen, environmentType) => {
+    // if all instances of metamask are closed we call a method on the controller to stop gasFeeController polling
+    if (isClientOpen === false) {
+      controller.onClientClosed();
+      // otherwise we want to only remove the polling tokens for the environment type that has closed
+    } else {
+      // in the case of fullscreen environment a user might have multiple tabs open so we don't want to disconnect all of
+      // its corresponding polling tokens unless all tabs are closed.
+      if (
+        environmentType === ENVIRONMENT_TYPE_FULLSCREEN &&
+        Boolean(Object.keys(openMetamaskTabsIDs).length)
+      ) {
+        return;
+      }
+      controller.onEnvironmentTypeClosed(environmentType);
+    }
+  };
 
   /**
    * A runtime.Port object, as provided by the browser:
@@ -335,99 +333,135 @@
    * @param {Port} remotePort - The port provided by a new context.
    */
   function connectRemote(remotePort) {
-    const processName = remotePort.name
-    const isMetaMaskInternalProcess = metamaskInternalProcessHash[processName]
+    const processName = remotePort.name;
+    const isMetaMaskInternalProcess = metamaskInternalProcessHash[processName];
 
     if (metamaskBlockedPorts.includes(remotePort.name)) {
-      return
+      return;
     }
 
     if (isMetaMaskInternalProcess) {
-      const portStream = new PortStream(remotePort)
+      const portStream = new PortStream(remotePort);
       // communication with popup
-      controller.isClientOpen = true
-      controller.setupTrustedCommunication(portStream, remotePort.sender)
+      controller.isClientOpen = true;
+      controller.setupTrustedCommunication(portStream, remotePort.sender);
 
       if (processName === ENVIRONMENT_TYPE_POPUP) {
-        popupIsOpen = true
-
+        popupIsOpen = true;
         endOfStream(portStream, () => {
-          popupIsOpen = false
-          controller.isClientOpen = isClientOpenStatus()
-        })
+          popupIsOpen = false;
+          const isClientOpen = isClientOpenStatus();
+          controller.isClientOpen = isClientOpen;
+          onCloseEnvironmentInstances(isClientOpen, ENVIRONMENT_TYPE_POPUP);
+        });
       }
 
       if (processName === ENVIRONMENT_TYPE_NOTIFICATION) {
-        notificationIsOpen = true
+        notificationIsOpen = true;
 
         endOfStream(portStream, () => {
-          notificationIsOpen = false
-          controller.isClientOpen = isClientOpenStatus()
-        })
+          notificationIsOpen = false;
+          const isClientOpen = isClientOpenStatus();
+          controller.isClientOpen = isClientOpen;
+          onCloseEnvironmentInstances(
+            isClientOpen,
+            ENVIRONMENT_TYPE_NOTIFICATION,
+          );
+        });
       }
 
       if (processName === ENVIRONMENT_TYPE_FULLSCREEN) {
-        const tabId = remotePort.sender.tab.id
-        openMetamaskTabsIDs[tabId] = true
+        const tabId = remotePort.sender.tab.id;
+        openMetamaskTabsIDs[tabId] = true;
 
         endOfStream(portStream, () => {
-          delete openMetamaskTabsIDs[tabId]
-          controller.isClientOpen = isClientOpenStatus()
-        })
+          delete openMetamaskTabsIDs[tabId];
+          const isClientOpen = isClientOpenStatus();
+          controller.isClientOpen = isClientOpen;
+          onCloseEnvironmentInstances(
+            isClientOpen,
+            ENVIRONMENT_TYPE_FULLSCREEN,
+          );
+        });
       }
     } else {
       if (remotePort.sender && remotePort.sender.tab && remotePort.sender.url) {
-        const tabId = remotePort.sender.tab.id
-        const url = new URL(remotePort.sender.url)
-        const { origin } = url
+        const tabId = remotePort.sender.tab.id;
+        const url = new URL(remotePort.sender.url);
+        const { origin } = url;
 
         remotePort.onMessage.addListener((msg) => {
           if (msg.data && msg.data.method === 'eth_requestAccounts') {
-            requestAccountTabIds[origin] = tabId
+            requestAccountTabIds[origin] = tabId;
           }
-        })
-      }
-      connectExternal(remotePort)
+        });
+      }
+      connectExternal(remotePort);
     }
   }
 
   // communication with page or other extension
   function connectExternal(remotePort) {
-    const portStream = new PortStream(remotePort)
-    controller.setupUntrustedCommunication(portStream, remotePort.sender)
+    const portStream = new PortStream(remotePort);
+    controller.setupUntrustedCommunication(portStream, remotePort.sender);
   }
 
   //
   // User Interface setup
   //
 
-  updateBadge()
-  controller.txController.on('update:badge', updateBadge)
-  controller.messageManager.on('updateBadge', updateBadge)
-  controller.personalMessageManager.on('updateBadge', updateBadge)
-  controller.decryptMessageManager.on('updateBadge', updateBadge)
-  controller.encryptionPublicKeyManager.on('updateBadge', updateBadge)
-  controller.typedMessageManager.on('updateBadge', updateBadge)
-  controller.approvalController.subscribe(updateBadge)
-  controller.appStateController.on('updateBadge', updateBadge)
+  updateBadge();
+  controller.txController.on(
+    METAMASK_CONTROLLER_EVENTS.UPDATE_BADGE,
+    updateBadge,
+  );
+  controller.messageManager.on(
+    METAMASK_CONTROLLER_EVENTS.UPDATE_BADGE,
+    updateBadge,
+  );
+  controller.personalMessageManager.on(
+    METAMASK_CONTROLLER_EVENTS.UPDATE_BADGE,
+    updateBadge,
+  );
+  controller.decryptMessageManager.on(
+    METAMASK_CONTROLLER_EVENTS.UPDATE_BADGE,
+    updateBadge,
+  );
+  controller.encryptionPublicKeyManager.on(
+    METAMASK_CONTROLLER_EVENTS.UPDATE_BADGE,
+    updateBadge,
+  );
+  controller.typedMessageManager.on(
+    METAMASK_CONTROLLER_EVENTS.UPDATE_BADGE,
+    updateBadge,
+  );
+  controller.appStateController.on(
+    METAMASK_CONTROLLER_EVENTS.UPDATE_BADGE,
+    updateBadge,
+  );
+
+  controller.controllerMessenger.subscribe(
+    METAMASK_CONTROLLER_EVENTS.APPROVAL_STATE_CHANGE,
+    updateBadge,
+  );
 
   /**
    * Updates the Web Extension's "badge" number, on the little fox in the toolbar.
    * The number reflects the current number of pending transactions or message signatures needing user approval.
    */
   function updateBadge() {
-    let label = ''
-    const unapprovedTxCount = controller.txController.getUnapprovedTxCount()
-    const { unapprovedMsgCount } = controller.messageManager
-    const { unapprovedPersonalMsgCount } = controller.personalMessageManager
-    const { unapprovedDecryptMsgCount } = controller.decryptMessageManager
+    let label = '';
+    const unapprovedTxCount = controller.txController.getUnapprovedTxCount();
+    const { unapprovedMsgCount } = controller.messageManager;
+    const { unapprovedPersonalMsgCount } = controller.personalMessageManager;
+    const { unapprovedDecryptMsgCount } = controller.decryptMessageManager;
     const {
       unapprovedEncryptionPublicKeyMsgCount,
-    } = controller.encryptionPublicKeyManager
-    const { unapprovedTypedMessagesCount } = controller.typedMessageManager
-    const pendingApprovalCount = controller.approvalController.getTotalApprovalCount()
+    } = controller.encryptionPublicKeyManager;
+    const { unapprovedTypedMessagesCount } = controller.typedMessageManager;
+    const pendingApprovalCount = controller.approvalController.getTotalApprovalCount();
     const waitingForUnlockCount =
-      controller.appStateController.waitingForUnlock.length
+      controller.appStateController.waitingForUnlock.length;
     const count =
       unapprovedTxCount +
       unapprovedMsgCount +
@@ -436,15 +470,15 @@
       unapprovedEncryptionPublicKeyMsgCount +
       unapprovedTypedMessagesCount +
       pendingApprovalCount +
-      waitingForUnlockCount
+      waitingForUnlockCount;
     if (count) {
-      label = String(count)
-    }
-    extension.browserAction.setBadgeText({ text: label })
-    extension.browserAction.setBadgeBackgroundColor({ color: '#037DD6' })
-  }
-
-  return Promise.resolve()
+      label = String(count);
+    }
+    extension.browserAction.setBadgeText({ text: label });
+    extension.browserAction.setBadgeBackgroundColor({ color: '#037DD6' });
+  }
+
+  return Promise.resolve();
 }
 
 //
@@ -455,18 +489,27 @@
  * Opens the browser popup for user confirmation
  */
 async function triggerUi() {
-  const tabs = await platform.getActiveTabs()
+  const tabs = await platform.getActiveTabs();
   const currentlyActiveMetamaskTab = Boolean(
     tabs.find((tab) => openMetamaskTabsIDs[tab.id]),
-  )
+  );
   // Vivaldi is not closing port connection on popup close, so popupIsOpen does not work correctly
   // To be reviewed in the future if this behaviour is fixed - also the way we determine isVivaldi variable might change at some point
   const isVivaldi =
     tabs.length > 0 &&
     tabs[0].extData &&
-    tabs[0].extData.indexOf('vivaldi_tab') > -1
-  if ((isVivaldi || !popupIsOpen) && !currentlyActiveMetamaskTab) {
-    await notificationManager.showPopup()
+    tabs[0].extData.indexOf('vivaldi_tab') > -1;
+  if (
+    !uiIsTriggering &&
+    (isVivaldi || !popupIsOpen) &&
+    !currentlyActiveMetamaskTab
+  ) {
+    uiIsTriggering = true;
+    try {
+      await notificationManager.showPopup();
+    } finally {
+      uiIsTriggering = false;
+    }
   }
 }
 
@@ -475,15 +518,15 @@
  * then it waits until user interact with the UI
  */
 async function openPopup() {
-  await triggerUi()
+  await triggerUi();
   await new Promise((resolve) => {
     const interval = setInterval(() => {
       if (!notificationIsOpen) {
-        clearInterval(interval)
-        resolve()
-      }
-    }, 1000)
-  })
+        clearInterval(interval);
+        resolve();
+      }
+    }, SECOND);
+  });
 }
 
 // On first install, open a new tab with MetaMask
@@ -492,6 +535,6 @@
     reason === 'install' &&
     !(process.env.METAMASK_DEBUG || process.env.IN_TEST)
   ) {
-    platform.openExtensionInBrowser()
-  }
-})+    platform.openExtensionInBrowser();
+  }
+});