--- conflicted
+++ resolved
@@ -1578,16 +1578,6 @@
 
     controller.rejectAllPendingApprovals();
   }
-<<<<<<< HEAD
-
-  // Updates the snaps registry and check for newly blocked snaps to block if the user has at least one snap installed that isn't preinstalled.
-  if (
-    Object.values(controller.snapController.state.snaps).some(
-      (snap) => !snap.preinstalled,
-    )
-  ) {
-    controller.snapController.updateRegistry();
-  }
 
   // TODO: only do this when onboarding completed? or does the controller itself
   // already "know" not to call out ot the network in this case?
@@ -1595,8 +1585,6 @@
     controller.networkController,
     controller.remoteFeatureFlagController,
   );
-=======
->>>>>>> 289b693b
 }
 
 //
