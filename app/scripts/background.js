--- conflicted
+++ resolved
@@ -501,14 +501,6 @@
 
     if (!isManifestV3) {
       await loadPhishingWarningPage();
-<<<<<<< HEAD
-      // Workaround for Bug #1446231 to override page CSP for inline script nodes injected by extension content scripts
-      // https://bugzilla.mozilla.org/show_bug.cgi?id=1446231
-      if (isFirefox) {
-        overrideContentSecurityPolicyHeader();
-      }
-=======
->>>>>>> a3713ad7
     }
     await sendReadyMessageToTabs();
     log.info('MetaMask initialization complete.');
