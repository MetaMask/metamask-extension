--- conflicted
+++ resolved
@@ -378,7 +378,6 @@
         blockedUrl = details.initiator;
       }
 
-<<<<<<< HEAD
       let blockedHostname;
       try {
         blockedHostname = new URL(blockedUrl).hostname;
@@ -414,9 +413,6 @@
         hostname: blockedHostname, // used for creating the EPD issue title (false positive report)
         href: blockedUrl, // used for displaying the URL on the phsihing warning page + proceed anyway URL
       });
-=======
-      const querystring = new URLSearchParams({ hostname, href });
->>>>>>> e02a7d3d
       const redirectUrl = new URL(phishingPageHref);
       redirectUrl.hash = querystring.toString();
       const redirectHref = redirectUrl.toString();
