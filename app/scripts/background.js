/**
 * @file The entry point for the web extension singleton process.
 */

// Disabled to allow setting up initial state hooks first

// This import sets up global functions required for Sentry to function.
// It must be run first in case an error is thrown later during initialization.
import './lib/setup-initial-state-hooks';

import EventEmitter from 'events';
import { finished, pipeline } from 'readable-stream';
import debounce from 'debounce-stream';
import log from 'loglevel';
import browser from 'webextension-polyfill';
import { storeAsStream } from '@metamask/obs-store';
import { isObject } from '@metamask/utils';
import { ApprovalType } from '@metamask/controller-utils';
import PortStream from 'extension-port-stream';

import { providerErrors } from '@metamask/rpc-errors';
import { DIALOG_APPROVAL_TYPES } from '@metamask/snaps-rpc-methods';
import { NotificationServicesController } from '@metamask/notification-services-controller';

import {
  ENVIRONMENT_TYPE_POPUP,
  ENVIRONMENT_TYPE_NOTIFICATION,
  ENVIRONMENT_TYPE_FULLSCREEN,
  EXTENSION_MESSAGES,
  PLATFORM_FIREFOX,
  MESSAGE_TYPE,
  ///: BEGIN:ONLY_INCLUDE_IF(keyring-snaps)
  SNAP_MANAGE_ACCOUNTS_CONFIRMATION_TYPES,
  ///: END:ONLY_INCLUDE_IF
} from '../../shared/constants/app';
import {
  REJECT_NOTIFICATION_CLOSE,
  REJECT_NOTIFICATION_CLOSE_SIG,
  MetaMetricsEventCategory,
  MetaMetricsEventName,
  MetaMetricsUserTrait,
} from '../../shared/constants/metametrics';
import { checkForLastErrorAndLog } from '../../shared/modules/browser-runtime.utils';
import { isManifestV3 } from '../../shared/modules/mv3.utils';
import { maskObject } from '../../shared/modules/object.utils';
<<<<<<< HEAD
import { ExtensionStore } from '../../shared/modules/Storage/ExtensionStore';
import ReadOnlyNetworkStore from '../../shared/modules/Storage/ReadOnlyNetworkStore';
import migrations from './migrations';
import Migrator from './lib/migrator';
import ExtensionPlatform from './platforms/extension';
import { SENTRY_BACKGROUND_STATE } from './lib/setupSentry';
=======
import { FIXTURE_STATE_METADATA_VERSION } from '../../test/e2e/default-fixture';
import { getSocketBackgroundToMocha } from '../../test/e2e/background-socket/socket-background-to-mocha';
import {
  OffscreenCommunicationTarget,
  OffscreenCommunicationEvents,
} from '../../shared/constants/offscreen-communication';
import {
  FakeLedgerBridge,
  FakeTrezorBridge,
} from '../../test/stub/keyring-bridge';
// TODO: Remove restricted import
// eslint-disable-next-line import/no-restricted-paths
import { getCurrentChainId } from '../../ui/selectors';
import migrations from './migrations';
import Migrator from './lib/migrator';
import ExtensionPlatform from './platforms/extension';
import LocalStore from './lib/local-store';
import ReadOnlyNetworkStore from './lib/network-store';
import { SENTRY_BACKGROUND_STATE } from './constants/sentry-state';
>>>>>>> b6639fc0

import createStreamSink from './lib/createStreamSink';
import NotificationManager, {
  NOTIFICATION_MANAGER_EVENTS,
} from './lib/notification-manager';
import MetamaskController, {
  METAMASK_CONTROLLER_EVENTS,
} from './metamask-controller';
import getFirstPreferredLangCode from './lib/get-first-preferred-lang-code';
import getObjStructure from './lib/getObjStructure';
import setupEnsIpfsResolver from './lib/ens-ipfs/setup';
import {
  deferredPromise,
  getPlatform,
  shouldEmitDappViewedEvent,
} from './lib/util';
import { generateWalletState } from './fixtures/generate-wallet-state';
import { createOffscreen } from './offscreen';

/* eslint-enable import/first */

import { COOKIE_ID_MARKETING_WHITELIST_ORIGINS } from './constants/marketing-site-whitelist';

// eslint-disable-next-line @metamask/design-tokens/color-no-hex
const BADGE_COLOR_APPROVAL = '#0376C9';
// eslint-disable-next-line @metamask/design-tokens/color-no-hex
const BADGE_COLOR_NOTIFICATION = '#D73847';
const BADGE_MAX_COUNT = 9;

// Setup global hook for improved Sentry state snapshots during initialization
const inTest = process.env.IN_TEST;
const migrator = new Migrator({ migrations });
const localStore = inTest
  ? new ReadOnlyNetworkStore({ migrator })
  : new ExtensionStore({ migrator });
global.stateHooks.getMostRecentPersistedState = () =>
  localStore.mostRecentRetrievedState;

const { sentry } = global;
<<<<<<< HEAD
=======
let firstTimeState = { ...rawFirstTimeState };
>>>>>>> b6639fc0

const metamaskInternalProcessHash = {
  [ENVIRONMENT_TYPE_POPUP]: true,
  [ENVIRONMENT_TYPE_NOTIFICATION]: true,
  [ENVIRONMENT_TYPE_FULLSCREEN]: true,
};

const metamaskBlockedPorts = ['trezor-connect'];

log.setLevel(process.env.METAMASK_DEBUG ? 'debug' : 'info', false);

const platform = new ExtensionPlatform();
const notificationManager = new NotificationManager();

let openPopupCount = 0;
let notificationIsOpen = false;
let uiIsTriggering = false;
const openMetamaskTabsIDs = {};
const requestAccountTabIds = {};
let controller;
let versionedData;
const tabOriginMapping = {};

if (inTest || process.env.METAMASK_DEBUG) {
  global.stateHooks.metamaskGetState = localStore.get.bind(localStore);
}

const phishingPageUrl = new URL(process.env.PHISHING_WARNING_PAGE_URL);

// normalized (adds a trailing slash to the end of the domain if it's missing)
// the URL once and reuse it:
const phishingPageHref = phishingPageUrl.toString();

const ONE_SECOND_IN_MILLISECONDS = 1_000;
// Timeout for initializing phishing warning page.
const PHISHING_WARNING_PAGE_TIMEOUT = ONE_SECOND_IN_MILLISECONDS;

// Event emitter for state persistence
export const statePersistenceEvents = new EventEmitter();

/**
 * This deferred Promise is used to track whether initialization has finished.
 *
 * It is very important to ensure that `resolveInitialization` is *always*
 * called once initialization has completed, and that `rejectInitialization` is
 * called if initialization fails in an unrecoverable way.
 */
const {
  promise: isInitialized,
  resolve: resolveInitialization,
  reject: rejectInitialization,
} = deferredPromise();

/**
 * Sends a message to the dapp(s) content script to signal it can connect to MetaMask background as
 * the backend is not active. It is required to re-connect dapps after service worker re-activates.
 * For non-dapp pages, the message will be sent and ignored.
 */
const sendReadyMessageToTabs = async () => {
  const tabs = await browser.tabs
    .query({
      /**
       * Only query tabs that our extension can run in. To do this, we query for all URLs that our
       * extension can inject scripts in, which is by using the "<all_urls>" value and __without__
       * the "tabs" manifest permission. If we included the "tabs" permission, this would also fetch
       * URLs that we'd not be able to inject in, e.g. chrome://pages, chrome://extension, which
       * is not what we'd want.
       *
       * You might be wondering, how does the "url" param work without the "tabs" permission?
       *
       * @see {@link https://bugs.chromium.org/p/chromium/issues/detail?id=661311#c1}
       *  "If the extension has access to inject scripts into Tab, then we can return the url
       *   of Tab (because the extension could just inject a script to message the location.href)."
       */
      url: '<all_urls>',
      windowType: 'normal',
    })
    .then((result) => {
      checkForLastErrorAndLog();
      return result;
    })
    .catch(() => {
      checkForLastErrorAndLog();
    });

  /** @todo we should only sendMessage to dapp tabs, not all tabs. */
  for (const tab of tabs) {
    browser.tabs
      .sendMessage(tab.id, {
        name: EXTENSION_MESSAGES.READY,
      })
      .then(() => {
        checkForLastErrorAndLog();
      })
      .catch(() => {
        // An error may happen if the contentscript is blocked from loading,
        // and thus there is no runtime.onMessage handler to listen to the message.
        checkForLastErrorAndLog();
      });
  }
};

/**
 * Detects known phishing pages as soon as the browser begins to load the
 * page. If the page is a known phishing page, the user is redirected to the
 * phishing warning page.
 *
 * This detection works even if the phishing page is now a redirect to a new
 * domain that our phishing detection system is not aware of.
 *
 * @param {MetamaskController} theController
 */
function maybeDetectPhishing(theController) {
  async function redirectTab(tabId, url) {
    try {
      return await browser.tabs.update(tabId, {
        url,
      });
    } catch (error) {
      return sentry?.captureException(error);
    }
  }
  // we can use the blocking API in MV2, but not in MV3
  const isManifestV2 = !isManifestV3;
  browser.webRequest.onBeforeRequest.addListener(
    (details) => {
      if (details.tabId === browser.tabs.TAB_ID_NONE) {
        return {};
      }

      const { completedOnboarding } = theController.onboardingController.state;
      if (!completedOnboarding) {
        return {};
      }

      const prefState = theController.preferencesController.state;
      if (!prefState.usePhishDetect) {
        return {};
      }

      // ignore requests that come from our phishing warning page, as
      // the requests may come from the "continue to site" link, so we'll
      // actually _want_ to bypass the phishing detection. We shouldn't have to
      // do this, because the phishing site does tell the extension that the
      // domain it blocked it now "safe", but it does this _after_ the request
      // begins (which would get blocked by this listener). So we have to bail
      // on detection here.
      // This check can be removed once  https://github.com/MetaMask/phishing-warning/issues/160
      // is shipped.
      if (
        details.initiator &&
        // compare normalized URLs
        new URL(details.initiator).host === phishingPageUrl.host
      ) {
        return {};
      }

      const { hostname, href, searchParams } = new URL(details.url);
      if (inTest) {
        if (searchParams.has('IN_TEST_BYPASS_EARLY_PHISHING_DETECTION')) {
          // this is a test page that needs to bypass early phishing detection
          return {};
        }
      }

      theController.phishingController.maybeUpdateState();

      const blockedRequestResponse =
        theController.phishingController.isBlockedRequest(details.url);

      let phishingTestResponse;
      if (details.type === 'main_frame' || details.type === 'sub_frame') {
        phishingTestResponse = theController.phishingController.test(
          details.url,
        );
      }

      // if the request is not blocked, and the phishing test is not blocked, return and don't show the phishing screen
      if (!phishingTestResponse?.result && !blockedRequestResponse.result) {
        return {};
      }

      // Determine the block reason based on the type
      let blockReason;
      if (phishingTestResponse?.result && blockedRequestResponse.result) {
        blockReason = `${phishingTestResponse.type} and ${blockedRequestResponse.type}`;
      } else if (phishingTestResponse?.result) {
        blockReason = phishingTestResponse.type;
      } else {
        blockReason = blockedRequestResponse.type;
      }

      theController.metaMetricsController.trackEvent({
        // should we differentiate between background redirection and content script redirection?
        event: MetaMetricsEventName.PhishingPageDisplayed,
        category: MetaMetricsEventCategory.Phishing,
        properties: {
          url: hostname,
          referrer: {
            url: hostname,
          },
          reason: blockReason,
        },
      });
      const querystring = new URLSearchParams({ hostname, href });
      const redirectUrl = new URL(phishingPageHref);
      redirectUrl.hash = querystring.toString();
      const redirectHref = redirectUrl.toString();

      // blocking is better than tab redirection, as blocking will prevent
      // the browser from loading the page at all
      if (isManifestV2) {
        if (details.type === 'sub_frame') {
          // redirect the entire tab to the
          // phishing warning page instead.
          redirectTab(details.tabId, redirectHref);
          // don't let the sub_frame load at all
          return { cancel: true };
        }
        // redirect the whole tab
        return { redirectUrl: redirectHref };
      }
      // redirect the whole tab (even if it's a sub_frame request)
      redirectTab(details.tabId, redirectHref);
      return {};
    },
    {
      urls: ['http://*/*', 'https://*/*'],
    },
    isManifestV2 ? ['blocking'] : [],
  );
}

// These are set after initialization
let connectRemote;
let connectExternalExtension;
let connectExternalCaip;

browser.runtime.onConnect.addListener(async (...args) => {
  // Queue up connection attempts here, waiting until after initialization
  await isInitialized;

  // This is set in `setupController`, which is called as part of initialization
  connectRemote(...args);
});
browser.runtime.onConnectExternal.addListener(async (...args) => {
  // Queue up connection attempts here, waiting until after initialization
  await isInitialized;
  // This is set in `setupController`, which is called as part of initialization
  const port = args[0];

  if (port.sender.tab?.id && process.env.BARAD_DUR) {
    connectExternalCaip(...args);
  } else {
    connectExternalExtension(...args);
  }
});

function saveTimestamp() {
  const timestamp = new Date().toISOString();

  browser.storage.session.set({ timestamp });
}

/**
 * @typedef {import('@metamask/transaction-controller').TransactionMeta} TransactionMeta
 */

/**
 * The data emitted from the MetaMaskController.store EventEmitter, also used to initialize the MetaMaskController. Available in UI on React state as state.metamask.
 *
 * @typedef MetaMaskState
 * @property {boolean} isInitialized - Whether the first vault has been created.
 * @property {boolean} isUnlocked - Whether the vault is currently decrypted and accounts are available for selection.
 * @property {boolean} isAccountMenuOpen - Represents whether the main account selection UI is currently displayed.
 * @property {boolean} isNetworkMenuOpen - Represents whether the main network selection UI is currently displayed.
 * @property {object} identities - An object matching lower-case hex addresses to Identity objects with "address" and "name" (nickname) keys.
 * @property {object} networkConfigurations - A list of network configurations, containing RPC provider details (eg chainId, rpcUrl, rpcPreferences).
 * @property {Array} addressBook - A list of previously sent to addresses.
 * @property {object} marketData - A map from chain ID -> contract address -> an object containing the token's market data.
 * @property {Array} tokens - Tokens held by the current user, including their balances.
 * @property {object} send - TODO: Document
 * @property {boolean} useBlockie - Indicates preferred user identicon format. True for blockie, false for Jazzicon.
 * @property {object} featureFlags - An object for optional feature flags.
 * @property {boolean} welcomeScreen - True if welcome screen should be shown.
 * @property {string} currentLocale - A locale string matching the user's preferred display language.
 * @property {string} networkStatus - Either "unknown", "available", "unavailable", or "blocked", depending on the status of the currently selected network.
 * @property {object} accounts - An object mapping lower-case hex addresses to objects with "balance" and "address" keys, both storing hex string values.
 * @property {object} accountsByChainId - An object mapping lower-case hex addresses to objects with "balance" and "address" keys, both storing hex string values keyed by chain id.
 * @property {hex} currentBlockGasLimit - The most recently seen block gas limit, in a lower case hex prefixed string.
 * @property {object} currentBlockGasLimitByChainId - The most recently seen block gas limit, in a lower case hex prefixed string keyed by chain id.
 * @property {object} unapprovedPersonalMsgs - An object of messages pending approval, mapping a unique ID to the options.
 * @property {number} unapprovedPersonalMsgCount - The number of messages in unapprovedPersonalMsgs.
 * @property {object} unapprovedEncryptionPublicKeyMsgs - An object of messages pending approval, mapping a unique ID to the options.
 * @property {number} unapprovedEncryptionPublicKeyMsgCount - The number of messages in EncryptionPublicKeyMsgs.
 * @property {object} unapprovedDecryptMsgs - An object of messages pending approval, mapping a unique ID to the options.
 * @property {number} unapprovedDecryptMsgCount - The number of messages in unapprovedDecryptMsgs.
 * @property {object} unapprovedTypedMessages - An object of messages pending approval, mapping a unique ID to the options.
 * @property {number} unapprovedTypedMessagesCount - The number of messages in unapprovedTypedMessages.
 * @property {number} pendingApprovalCount - The number of pending request in the approval controller.
 * @property {Keyring[]} keyrings - An array of keyring descriptions, summarizing the accounts that are available for use, and what keyrings they belong to.
 * @property {string} selectedAddress - A lower case hex string of the currently selected address.
 * @property {string} currentCurrency - A string identifying the user's preferred display currency, for use in showing conversion rates.
 * @property {number} currencyRates - An object mapping of nativeCurrency to conversion rate and date
 * @property {boolean} forgottenPassword - Returns true if the user has initiated the password recovery screen, is recovering from seed phrase.
 */

/**
 * @typedef VersionedData
 * @property {MetaMaskState} data - The data emitted from MetaMask controller, or used to initialize it.
 * @property {number} version - The latest migration version that has been run.
 */

/**
 * Initializes the MetaMask controller, and sets up all platform configuration.
 *
 * @returns {Promise} Setup complete.
 */
async function initialize() {
  try {
    const offscreenPromise = isManifestV3 ? createOffscreen() : null;

    const initData = await loadStateFromPersistence();

    const initState = initData.data;
    const initLangCode = await getFirstPreferredLangCode();

    let isFirstMetaMaskControllerSetup;

    // We only want to start this if we are running a test build, not for the release build.
    // `navigator.webdriver` is true if Selenium, Puppeteer, or Playwright are running.
    // In MV3, the Service Worker sees `navigator.webdriver` as `undefined`, so this will trigger from
    // an Offscreen Document message instead. Because it's a singleton class, it's safe to start multiple times.
    if (process.env.IN_TEST && window.navigator?.webdriver) {
      getSocketBackgroundToMocha();
    }

    if (isManifestV3) {
      // Save the timestamp immediately and then every `SAVE_TIMESTAMP_INTERVAL`
      // miliseconds. This keeps the service worker alive.
      if (initState.PreferencesController?.enableMV3TimestampSave !== false) {
        const SAVE_TIMESTAMP_INTERVAL_MS = 2 * 1000;

        saveTimestamp();
        setInterval(saveTimestamp, SAVE_TIMESTAMP_INTERVAL_MS);
      }

      const sessionData = await browser.storage.session.get([
        'isFirstMetaMaskControllerSetup',
      ]);

      isFirstMetaMaskControllerSetup =
        sessionData?.isFirstMetaMaskControllerSetup === undefined;
      await browser.storage.session.set({ isFirstMetaMaskControllerSetup });
    }

    const overrides = inTest
      ? {
          keyrings: {
            trezorBridge: FakeTrezorBridge,
            ledgerBridge: FakeLedgerBridge,
          },
        }
      : {};

    setupController(
      initState,
      initLangCode,
      overrides,
      isFirstMetaMaskControllerSetup,
      initData.meta,
      offscreenPromise,
    );

    // `setupController` sets up the `controller` object, so we can use it now:
    maybeDetectPhishing(controller);

    if (!isManifestV3) {
      await loadPhishingWarningPage();
    }
    await sendReadyMessageToTabs();
    log.info('MetaMask initialization complete.');

    resolveInitialization();
  } catch (error) {
    rejectInitialization(error);
  }
}

/**
 * An error thrown if the phishing warning page takes too long to load.
 */
class PhishingWarningPageTimeoutError extends Error {
  constructor() {
    super('Timeout failed');
  }
}

/**
 * Load the phishing warning page temporarily to ensure the service
 * worker has been registered, so that the warning page works offline.
 */
async function loadPhishingWarningPage() {
  let iframe;
  try {
    const extensionStartupPhishingPageUrl = new URL(phishingPageHref);
    // The `extensionStartup` hash signals to the phishing warning page that it should not bother
    // setting up streams for user interaction. Otherwise this page load would cause a console
    // error.
    extensionStartupPhishingPageUrl.hash = '#extensionStartup';

    iframe = window.document.createElement('iframe');
    iframe.setAttribute('src', extensionStartupPhishingPageUrl.href);
    iframe.setAttribute('sandbox', 'allow-scripts allow-same-origin');

    // Create "deferred Promise" to allow passing resolve/reject to event handlers
    let deferredResolve;
    let deferredReject;
    const loadComplete = new Promise((resolve, reject) => {
      deferredResolve = resolve;
      deferredReject = reject;
    });

    // The load event is emitted once loading has completed, even if the loading failed.
    // If loading failed we can't do anything about it, so we don't need to check.
    iframe.addEventListener('load', deferredResolve);

    // This step initiates the page loading.
    window.document.body.appendChild(iframe);

    // This timeout ensures that this iframe gets cleaned up in a reasonable
    // timeframe, and ensures that the "initialization complete" message
    // doesn't get delayed too long.
    setTimeout(
      () => deferredReject(new PhishingWarningPageTimeoutError()),
      PHISHING_WARNING_PAGE_TIMEOUT,
    );
    await loadComplete;
  } catch (error) {
    if (error instanceof PhishingWarningPageTimeoutError) {
      console.warn(
        'Phishing warning page timeout; page not guaranteed to work offline.',
      );
    } else {
      console.error('Failed to initialize phishing warning page', error);
    }
  } finally {
    if (iframe) {
      iframe.remove();
    }
  }
}

//
// State and Persistence
//

/**
 * Loads any stored data, prioritizing the latest storage strategy.
 * Migrates that data schema in case it was last loaded on an older version.
 *
 * @returns {Promise<MetaMaskState>} Last data emitted from previous instance of MetaMask.
 */
export async function loadStateFromPersistence() {
  // migrations
<<<<<<< HEAD
=======
  const migrator = new Migrator({
    migrations,
    defaultVersion: process.env.WITH_STATE
      ? FIXTURE_STATE_METADATA_VERSION
      : null,
  });
>>>>>>> b6639fc0
  migrator.on('error', console.warn);

  if (process.env.WITH_STATE) {
    const stateOverrides = await generateWalletState();
    firstTimeState = { ...firstTimeState, ...stateOverrides };
  }

  // read from disk
  // first from preferred, async API:
  versionedData = await localStore.get();

  const currentVersionNumber = versionedData.meta?.version;

  // Check if the current version number is out of sync with the last known
  // successfully applied migration.
  if (localStore.doesMigrationNumberHaveMismatch(currentVersionNumber)) {
    sentry?.captureMessage('MetaMask - Migration Version Mismatch');
  }

  // report migration errors to sentry
  migrator.on('error', (err) => {
    // get vault structure without secrets
    const vaultStructure = getObjStructure(versionedData);
    sentry.captureException(err, {
      // "extra" key is required by Sentry
      extra: { vaultStructure },
    });
  });

  // migrate data
  versionedData = await migrator.migrateData(versionedData);
  if (!versionedData) {
    throw new Error('MetaMask - migrator returned undefined');
  } else if (!isObject(versionedData.meta)) {
    throw new Error(
      `MetaMask - migrator metadata has invalid type '${typeof versionedData.meta}'`,
    );
  } else if (typeof versionedData.meta.version !== 'number') {
    throw new Error(
      `MetaMask - migrator metadata version has invalid type '${typeof versionedData
        .meta.version}'`,
    );
  } else if (!isObject(versionedData.data)) {
    throw new Error(
      `MetaMask - migrator data has invalid type '${typeof versionedData.data}'`,
    );
  }
  // this initializes the meta/version data as a class variable to be used for future writes
  localStore.metadata = versionedData.meta;

  // write to disk
  localStore.set(versionedData.data);

  // return just the data
  return versionedData;
}

/**
 * Emit event of DappViewed,
 * which should only be tracked only after a user opts into metrics and connected to the dapp
 *
 * @param {string} origin - URL of visited dapp
 */
function emitDappViewedMetricEvent(origin) {
  const { metaMetricsId } = controller.metaMetricsController.state;
  if (!shouldEmitDappViewedEvent(metaMetricsId)) {
    return;
  }

  const permissions = controller.controllerMessenger.call(
    'PermissionController:getPermissions',
    origin,
  );
  const numberOfConnectedAccounts =
    permissions?.eth_accounts?.caveats[0]?.value.length;
  if (!numberOfConnectedAccounts) {
    return;
  }

  const preferencesState = controller.controllerMessenger.call(
    'PreferencesController:getState',
  );
  const numberOfTotalAccounts = Object.keys(preferencesState.identities).length;

  controller.metaMetricsController.trackEvent({
    event: MetaMetricsEventName.DappViewed,
    category: MetaMetricsEventCategory.InpageProvider,
    referrer: {
      url: origin,
    },
    properties: {
      is_first_visit: false,
      number_of_accounts: numberOfTotalAccounts,
      number_of_accounts_connected: numberOfConnectedAccounts,
    },
  });
}

/**
 * Track dapp connection when loaded and permissioned
 *
 * @param {Port} remotePort - The port provided by a new context.
 */
function trackDappView(remotePort) {
  if (!remotePort.sender || !remotePort.sender.tab || !remotePort.sender.url) {
    return;
  }
  const tabId = remotePort.sender.tab.id;
  const url = new URL(remotePort.sender.url);
  const { origin } = url;

  // store the orgin to corresponding tab so it can provide infor for onActivated listener
  if (!Object.keys(tabOriginMapping).includes(tabId)) {
    tabOriginMapping[tabId] = origin;
  }

  const isConnectedToDapp = controller.controllerMessenger.call(
    'PermissionController:hasPermissions',
    origin,
  );

  // when open a new tab, this event will trigger twice, only 2nd time is with dapp loaded
  const isTabLoaded = remotePort.sender.tab.title !== 'New Tab';

  // *** Emit DappViewed metric event when ***
  // - refresh the dapp
  // - open dapp in a new tab
  if (isConnectedToDapp && isTabLoaded) {
    emitDappViewedMetricEvent(origin);
  }
}

/**
 * Initializes the MetaMask Controller with any initial state and default language.
 * Configures platform-specific error reporting strategy.
 * Streams emitted state updates to platform-specific storage strategy.
 * Creates platform listeners for new Dapps/Contexts, and sets up their data connections to the controller.
 *
 * @param {object} initState - The initial state to start the controller with, matches the state that is emitted from the controller.
 * @param {string} initLangCode - The region code for the language preferred by the current user.
 * @param {object} overrides - object with callbacks that are allowed to override the setup controller logic
 * @param isFirstMetaMaskControllerSetup
 * @param {object} stateMetadata - Metadata about the initial state and migrations, including the most recent migration version
 * @param {Promise<void>} offscreenPromise - A promise that resolves when the offscreen document has finished initialization.
 */
export function setupController(
  initState,
  initLangCode,
  overrides,
  isFirstMetaMaskControllerSetup,
  stateMetadata,
  offscreenPromise,
) {
  //
  // MetaMask Controller
  //

  controller = new MetamaskController({
    infuraProjectId: process.env.INFURA_PROJECT_ID,
    // User confirmation callbacks:
    showUserConfirmation: triggerUi,
    // initial state
    initState,
    // initial locale code
    initLangCode,
    // platform specific api
    platform,
    notificationManager,
    browser,
    getRequestAccountTabIds: () => {
      return requestAccountTabIds;
    },
    getOpenMetamaskTabsIds: () => {
      return openMetamaskTabsIDs;
    },
    localStore,
    overrides,
    isFirstMetaMaskControllerSetup,
    currentMigrationVersion: stateMetadata.version,
    featureFlags: {},
    offscreenPromise,
  });

  setupEnsIpfsResolver({
    getCurrentChainId: () =>
      getCurrentChainId({ metamask: controller.networkController.state }),
    getIpfsGateway: controller.preferencesController.getIpfsGateway.bind(
      controller.preferencesController,
    ),
    getUseAddressBarEnsResolution: () =>
      controller.preferencesController.state.useAddressBarEnsResolution,
    provider: controller.provider,
  });

  // setup state persistence
  pipeline(
    storeAsStream(controller.store),
    debounce(1000),
    createStreamSink(async (state) => {
      await localStore.set(state);
      statePersistenceEvents.emit('state-persisted', state);
    }),
    (error) => {
      log.error('MetaMask - Persistence pipeline failed', error);
    },
  );

  setupSentryGetStateGlobal(controller);

  const isClientOpenStatus = () => {
    return (
      openPopupCount > 0 ||
      Boolean(Object.keys(openMetamaskTabsIDs).length) ||
      notificationIsOpen
    );
  };

  const onCloseEnvironmentInstances = (isClientOpen, environmentType) => {
    // if all instances of metamask are closed we call a method on the controller to stop gasFeeController polling
    if (isClientOpen === false) {
      controller.onClientClosed();
      // otherwise we want to only remove the polling tokens for the environment type that has closed
    } else {
      // in the case of fullscreen environment a user might have multiple tabs open so we don't want to disconnect all of
      // its corresponding polling tokens unless all tabs are closed.
      if (
        environmentType === ENVIRONMENT_TYPE_FULLSCREEN &&
        Boolean(Object.keys(openMetamaskTabsIDs).length)
      ) {
        return;
      }
      controller.onEnvironmentTypeClosed(environmentType);
    }
  };

  /**
   * A runtime.Port object, as provided by the browser:
   *
   * @see https://developer.mozilla.org/en-US/Add-ons/WebExtensions/API/runtime/Port
   * @typedef Port
   * @type Object
   */

  /**
   * Connects a Port to the MetaMask controller via a multiplexed duplex stream.
   * This method identifies trusted (MetaMask) interfaces, and connects them differently from untrusted (web pages).
   *
   * @param {Port} remotePort - The port provided by a new context.
   */
  connectRemote = async (remotePort) => {
    const processName = remotePort.name;

    if (metamaskBlockedPorts.includes(remotePort.name)) {
      return;
    }

    let isMetaMaskInternalProcess = false;
    const sourcePlatform = getPlatform();
    const senderUrl = remotePort.sender?.url
      ? new URL(remotePort.sender.url)
      : null;

    if (sourcePlatform === PLATFORM_FIREFOX) {
      isMetaMaskInternalProcess = metamaskInternalProcessHash[processName];
    } else {
      isMetaMaskInternalProcess =
        senderUrl?.origin === `chrome-extension://${browser.runtime.id}`;
    }

    if (isMetaMaskInternalProcess) {
      const portStream =
        overrides?.getPortStream?.(remotePort) || new PortStream(remotePort);
      // communication with popup
      controller.isClientOpen = true;
      controller.setupTrustedCommunication(portStream, remotePort.sender);

      if (processName === ENVIRONMENT_TYPE_POPUP) {
        openPopupCount += 1;
        finished(portStream, () => {
          openPopupCount -= 1;
          const isClientOpen = isClientOpenStatus();
          controller.isClientOpen = isClientOpen;
          onCloseEnvironmentInstances(isClientOpen, ENVIRONMENT_TYPE_POPUP);
        });
      }

      if (processName === ENVIRONMENT_TYPE_NOTIFICATION) {
        notificationIsOpen = true;

        finished(portStream, () => {
          notificationIsOpen = false;
          const isClientOpen = isClientOpenStatus();
          controller.isClientOpen = isClientOpen;
          onCloseEnvironmentInstances(
            isClientOpen,
            ENVIRONMENT_TYPE_NOTIFICATION,
          );
        });
      }

      if (processName === ENVIRONMENT_TYPE_FULLSCREEN) {
        const tabId = remotePort.sender.tab.id;
        openMetamaskTabsIDs[tabId] = true;

        finished(portStream, () => {
          delete openMetamaskTabsIDs[tabId];
          const isClientOpen = isClientOpenStatus();
          controller.isClientOpen = isClientOpen;
          onCloseEnvironmentInstances(
            isClientOpen,
            ENVIRONMENT_TYPE_FULLSCREEN,
          );
        });
      }
    } else if (
      senderUrl &&
      senderUrl.origin === phishingPageUrl.origin &&
      senderUrl.pathname === phishingPageUrl.pathname
    ) {
      const portStreamForPhishingPage =
        overrides?.getPortStream?.(remotePort) || new PortStream(remotePort);
      controller.setupPhishingCommunication({
        connectionStream: portStreamForPhishingPage,
      });
    } else {
      // this is triggered when a new tab is opened, or origin(url) is changed
      if (remotePort.sender && remotePort.sender.tab && remotePort.sender.url) {
        const tabId = remotePort.sender.tab.id;
        const url = new URL(remotePort.sender.url);
        const { origin } = url;

        trackDappView(remotePort);

        remotePort.onMessage.addListener((msg) => {
          if (
            msg.data &&
            msg.data.method === MESSAGE_TYPE.ETH_REQUEST_ACCOUNTS
          ) {
            requestAccountTabIds[origin] = tabId;
          }
        });
      }
      if (
        senderUrl &&
        COOKIE_ID_MARKETING_WHITELIST_ORIGINS.some(
          (origin) => origin === senderUrl.origin,
        )
      ) {
        const portStreamForCookieHandlerPage =
          overrides?.getPortStream?.(remotePort) || new PortStream(remotePort);
        controller.setUpCookieHandlerCommunication({
          connectionStream: portStreamForCookieHandlerPage,
        });
      }
      connectExternalExtension(remotePort);
    }
  };

  // communication with page or other extension
  connectExternalExtension = (remotePort) => {
    const portStream =
      overrides?.getPortStream?.(remotePort) || new PortStream(remotePort);
    controller.setupUntrustedCommunicationEip1193({
      connectionStream: portStream,
      sender: remotePort.sender,
    });
  };

  connectExternalCaip = async (remotePort) => {
    if (metamaskBlockedPorts.includes(remotePort.name)) {
      return;
    }

    // this is triggered when a new tab is opened, or origin(url) is changed
    if (remotePort.sender && remotePort.sender.tab && remotePort.sender.url) {
      trackDappView(remotePort);
    }

    const portStream =
      overrides?.getPortStream?.(remotePort) || new PortStream(remotePort);

    controller.setupUntrustedCommunicationCaip({
      connectionStream: portStream,
      sender: remotePort.sender,
    });
  };

  if (overrides?.registerConnectListeners) {
    overrides.registerConnectListeners(connectRemote, connectExternalExtension);
  }

  //
  // User Interface setup
  //
  updateBadge();

  controller.decryptMessageController.hub.on(
    METAMASK_CONTROLLER_EVENTS.UPDATE_BADGE,
    updateBadge,
  );
  controller.encryptionPublicKeyController.hub.on(
    METAMASK_CONTROLLER_EVENTS.UPDATE_BADGE,
    updateBadge,
  );
  controller.signatureController.hub.on(
    METAMASK_CONTROLLER_EVENTS.UPDATE_BADGE,
    updateBadge,
  );
  controller.appStateController.on(
    METAMASK_CONTROLLER_EVENTS.UPDATE_BADGE,
    updateBadge,
  );

  controller.controllerMessenger.subscribe(
    METAMASK_CONTROLLER_EVENTS.APPROVAL_STATE_CHANGE,
    updateBadge,
  );

  controller.controllerMessenger.subscribe(
    METAMASK_CONTROLLER_EVENTS.QUEUED_REQUEST_STATE_CHANGE,
    updateBadge,
  );

  controller.controllerMessenger.subscribe(
    METAMASK_CONTROLLER_EVENTS.METAMASK_NOTIFICATIONS_LIST_UPDATED,
    updateBadge,
  );

  controller.controllerMessenger.subscribe(
    METAMASK_CONTROLLER_EVENTS.METAMASK_NOTIFICATIONS_MARK_AS_READ,
    updateBadge,
  );

  controller.controllerMessenger.subscribe(
    METAMASK_CONTROLLER_EVENTS.NOTIFICATIONS_STATE_CHANGE,
    updateBadge,
  );

  /**
   * Formats a count for display as a badge label.
   *
   * @param {number} count - The count to be formatted.
   * @param {number} maxCount - The maximum count to display before using the '+' suffix.
   * @returns {string} The formatted badge label.
   */
  function getBadgeLabel(count, maxCount) {
    return count > maxCount ? `${maxCount}+` : String(count);
  }

  /**
   * Updates the Web Extension's "badge" number, on the little fox in the toolbar.
   * The number reflects the current number of pending transactions or message signatures needing user approval.
   */
  function updateBadge() {
    const pendingApprovalCount = getPendingApprovalCount();
    const unreadNotificationsCount = getUnreadNotificationsCount();

    let label = '';
    let badgeColor = BADGE_COLOR_APPROVAL;

    if (pendingApprovalCount) {
      label = getBadgeLabel(pendingApprovalCount, BADGE_MAX_COUNT);
    } else if (unreadNotificationsCount > 0) {
      label = getBadgeLabel(unreadNotificationsCount, BADGE_MAX_COUNT);
      badgeColor = BADGE_COLOR_NOTIFICATION;
    }

    try {
      const badgeText = { text: label };
      const badgeBackgroundColor = { color: badgeColor };

      if (isManifestV3) {
        browser.action.setBadgeText(badgeText);
        browser.action.setBadgeBackgroundColor(badgeBackgroundColor);
      } else {
        browser.browserAction.setBadgeText(badgeText);
        browser.browserAction.setBadgeBackgroundColor(badgeBackgroundColor);
      }
    } catch (error) {
      console.error('Error updating browser badge:', error);
    }
  }

  function getPendingApprovalCount() {
    try {
      let pendingApprovalCount =
        controller.appStateController.waitingForUnlock.length +
        controller.approvalController.getTotalApprovalCount();

      if (controller.preferencesController.getUseRequestQueue()) {
        pendingApprovalCount +=
          controller.queuedRequestController.state.queuedRequestCount;
      }
      return pendingApprovalCount;
    } catch (error) {
      console.error('Failed to get pending approval count:', error);
      return 0;
    }
  }

  function getUnreadNotificationsCount() {
    try {
      const { isNotificationServicesEnabled, isFeatureAnnouncementsEnabled } =
        controller.notificationServicesController.state;

      const snapNotificationCount = Object.values(
        controller.notificationController.state.notifications,
      ).filter((notification) => notification.readDate === null).length;

      const featureAnnouncementCount = isFeatureAnnouncementsEnabled
        ? controller.notificationServicesController.state.metamaskNotificationsList.filter(
            (notification) =>
              !notification.isRead &&
              notification.type ===
                NotificationServicesController.Constants.TRIGGER_TYPES
                  .FEATURES_ANNOUNCEMENT,
          ).length
        : 0;

      const walletNotificationCount = isNotificationServicesEnabled
        ? controller.notificationServicesController.state.metamaskNotificationsList.filter(
            (notification) =>
              !notification.isRead &&
              notification.type !==
                NotificationServicesController.Constants.TRIGGER_TYPES
                  .FEATURES_ANNOUNCEMENT,
          ).length
        : 0;

      const unreadNotificationsCount =
        snapNotificationCount +
        featureAnnouncementCount +
        walletNotificationCount;

      return unreadNotificationsCount;
    } catch (error) {
      console.error('Failed to get unread notifications count:', error);
      return 0;
    }
  }

  notificationManager.on(
    NOTIFICATION_MANAGER_EVENTS.POPUP_CLOSED,
    ({ automaticallyClosed }) => {
      if (!automaticallyClosed) {
        rejectUnapprovedNotifications();
      } else if (getPendingApprovalCount() > 0) {
        triggerUi();
      }

      updateBadge();
    },
  );

  function rejectUnapprovedNotifications() {
    controller.signatureController.rejectUnapproved(
      REJECT_NOTIFICATION_CLOSE_SIG,
    );
    controller.decryptMessageController.rejectUnapproved(
      REJECT_NOTIFICATION_CLOSE,
    );
    controller.encryptionPublicKeyController.rejectUnapproved(
      REJECT_NOTIFICATION_CLOSE,
    );

    // Finally, resolve snap dialog approvals on Flask and reject all the others managed by the ApprovalController.
    Object.values(controller.approvalController.state.pendingApprovals).forEach(
      ({ id, type }) => {
        switch (type) {
          case ApprovalType.SnapDialogAlert:
          case ApprovalType.SnapDialogPrompt:
          case DIALOG_APPROVAL_TYPES.default:
            controller.approvalController.accept(id, null);
            break;
          case ApprovalType.SnapDialogConfirmation:
            controller.approvalController.accept(id, false);
            break;
          ///: BEGIN:ONLY_INCLUDE_IF(keyring-snaps)
          case SNAP_MANAGE_ACCOUNTS_CONFIRMATION_TYPES.confirmAccountCreation:
          case SNAP_MANAGE_ACCOUNTS_CONFIRMATION_TYPES.confirmAccountRemoval:
          case SNAP_MANAGE_ACCOUNTS_CONFIRMATION_TYPES.showSnapAccountRedirect:
            controller.approvalController.accept(id, false);
            break;
          ///: END:ONLY_INCLUDE_IF
          default:
            controller.approvalController.reject(
              id,
              providerErrors.userRejectedRequest(),
            );
            break;
        }
      },
    );
  }

  // Updates the snaps registry and check for newly blocked snaps to block if the user has at least one snap installed that isn't preinstalled.
  if (
    Object.values(controller.snapController.state.snaps).some(
      (snap) => !snap.preinstalled,
    )
  ) {
    controller.snapController.updateBlockedSnaps();
  }
}

//
// Etc...
//

/**
 * Opens the browser popup for user confirmation
 */
async function triggerUi() {
  const tabs = await platform.getActiveTabs();
  const currentlyActiveMetamaskTab = Boolean(
    tabs.find((tab) => openMetamaskTabsIDs[tab.id]),
  );
  // Vivaldi is not closing port connection on popup close, so openPopupCount does not work correctly
  // To be reviewed in the future if this behaviour is fixed - also the way we determine isVivaldi variable might change at some point
  const isVivaldi =
    tabs.length > 0 &&
    tabs[0].extData &&
    tabs[0].extData.indexOf('vivaldi_tab') > -1;
  if (
    !uiIsTriggering &&
    (isVivaldi || openPopupCount === 0) &&
    !currentlyActiveMetamaskTab
  ) {
    uiIsTriggering = true;
    try {
      const currentPopupId = controller.appStateController.getCurrentPopupId();
      await notificationManager.showPopup(
        (newPopupId) =>
          controller.appStateController.setCurrentPopupId(newPopupId),
        currentPopupId,
      );
    } finally {
      uiIsTriggering = false;
    }
  }
}

// It adds the "App Installed" event into a queue of events, which will be tracked only after a user opts into metrics.
const addAppInstalledEvent = () => {
  if (controller) {
    controller.metaMetricsController.updateTraits({
      [MetaMetricsUserTrait.InstallDateExt]: new Date()
        .toISOString()
        .split('T')[0], // yyyy-mm-dd
    });
    controller.metaMetricsController.addEventBeforeMetricsOptIn({
      category: MetaMetricsEventCategory.App,
      event: MetaMetricsEventName.AppInstalled,
      properties: {},
    });
    return;
  }

  setTimeout(() => {
    // If the controller is not set yet, we wait and try to add the "App Installed" event again.
    addAppInstalledEvent();
  }, 500);
};

// On first install, open a new tab with MetaMask
async function onInstall() {
  const isFirstTimeInstall = await localStore.isFirstTimeInstall();
  if (process.env.IN_TEST) {
    addAppInstalledEvent();
  } else if (isFirstTimeInstall && !process.env.METAMASK_DEBUG) {
    // If isFirstTimeInstall is true then this is a fresh installation
    // and an app installed event should be tracked.
    addAppInstalledEvent();
    platform.openExtensionInBrowser();
  }
  onNavigateToTab();
}

function onNavigateToTab() {
  browser.tabs.onActivated.addListener((onActivatedTab) => {
    if (controller) {
      const { tabId } = onActivatedTab;
      const currentOrigin = tabOriginMapping[tabId];
      // *** Emit DappViewed metric event when ***
      // - navigate to a connected dapp
      if (currentOrigin) {
        const connectSitePermissions =
          controller.permissionController.state.subjects[currentOrigin];
        // when the dapp is not connected, connectSitePermissions is undefined
        const isConnectedToDapp = connectSitePermissions !== undefined;
        if (isConnectedToDapp) {
          emitDappViewedMetricEvent(currentOrigin);
        }
      }
    }
  });
}

function setupSentryGetStateGlobal(store) {
  global.stateHooks.getSentryAppState = function () {
    const backgroundState = store.memStore.getState();
    return maskObject(backgroundState, SENTRY_BACKGROUND_STATE);
  };
}

async function initBackground() {
  await onInstall();
  try {
    await initialize();
    if (process.env.IN_TEST) {
      // Send message to offscreen document
      if (browser.offscreen) {
        browser.runtime.sendMessage({
          target: OffscreenCommunicationTarget.extension,
          event: OffscreenCommunicationEvents.metamaskBackgroundReady,
        });
      } else {
        window.document?.documentElement?.classList.add('controller-loaded');
      }
    }
    localStore.cleanUpMostRecentRetrievedState();
  } catch (error) {
    log.error(error);
  }
}
if (!process.env.SKIP_BACKGROUND_INITIALIZATION) {
  initBackground();
}<|MERGE_RESOLUTION|>--- conflicted
+++ resolved
@@ -43,14 +43,8 @@
 import { checkForLastErrorAndLog } from '../../shared/modules/browser-runtime.utils';
 import { isManifestV3 } from '../../shared/modules/mv3.utils';
 import { maskObject } from '../../shared/modules/object.utils';
-<<<<<<< HEAD
 import { ExtensionStore } from '../../shared/modules/Storage/ExtensionStore';
 import ReadOnlyNetworkStore from '../../shared/modules/Storage/ReadOnlyNetworkStore';
-import migrations from './migrations';
-import Migrator from './lib/migrator';
-import ExtensionPlatform from './platforms/extension';
-import { SENTRY_BACKGROUND_STATE } from './lib/setupSentry';
-=======
 import { FIXTURE_STATE_METADATA_VERSION } from '../../test/e2e/default-fixture';
 import { getSocketBackgroundToMocha } from '../../test/e2e/background-socket/socket-background-to-mocha';
 import {
@@ -70,7 +64,6 @@
 import LocalStore from './lib/local-store';
 import ReadOnlyNetworkStore from './lib/network-store';
 import { SENTRY_BACKGROUND_STATE } from './constants/sentry-state';
->>>>>>> b6639fc0
 
 import createStreamSink from './lib/createStreamSink';
 import NotificationManager, {
@@ -110,10 +103,8 @@
   localStore.mostRecentRetrievedState;
 
 const { sentry } = global;
-<<<<<<< HEAD
-=======
+
 let firstTimeState = { ...rawFirstTimeState };
->>>>>>> b6639fc0
 
 const metamaskInternalProcessHash = {
   [ENVIRONMENT_TYPE_POPUP]: true,
@@ -579,15 +570,13 @@
  */
 export async function loadStateFromPersistence() {
   // migrations
-<<<<<<< HEAD
-=======
   const migrator = new Migrator({
     migrations,
     defaultVersion: process.env.WITH_STATE
       ? FIXTURE_STATE_METADATA_VERSION
       : null,
   });
->>>>>>> b6639fc0
+
   migrator.on('error', console.warn);
 
   if (process.env.WITH_STATE) {
