--- conflicted
+++ resolved
@@ -578,7 +578,9 @@
       }
     : {};
 
+  console.time("loadPreinstalledSnaps");
   const preinstalledSnaps = await loadPreinstalledSnaps();
+  console.timeEnd("loadPreinstalledSnaps");
 
   setupController(
     initState,
@@ -610,11 +612,7 @@
     const response = await fetchWithTimeout(url);
 
     // If the Snap is compressed, decompress it
-<<<<<<< HEAD
-    if (url.pathname && url.pathname.endsWith('.json.gz')) {
-=======
     if (url.pathname.endsWith('.json.gz')) {
->>>>>>> 0eeab4bc
       const ds = new DecompressionStream('gzip');
       const decompressedStream = response.body.pipeThrough(ds);
       return await new Response(decompressedStream).json();
