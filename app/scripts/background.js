--- conflicted
+++ resolved
@@ -76,16 +76,12 @@
   global.metamaskGetState = localStore.get.bind(localStore);
 }
 
-<<<<<<< HEAD
 const phishingPageUrl = new URL(process.env.PHISHING_WARNING_PAGE_URL);
 
 const ONE_SECOND_IN_MILLISECONDS = 1_000;
 // Timeout for initializing phishing warning page.
 const PHISHING_WARNING_PAGE_TIMEOUT = ONE_SECOND_IN_MILLISECONDS;
 
-// initialization flow
-initialize().catch(log.error);
-=======
 /**
  * In case of MV3 we attach a "onConnect" event listener as soon as the application is initialised.
  * Reason is that in case of MV3 a delay in doing this was resulting in missing first connect event after service worker is re-activated.
@@ -103,7 +99,6 @@
   // initialization flow
   initialize().catch(log.error);
 }
->>>>>>> e34a5ee0
 
 /**
  * @typedef {import('../../shared/constants/transaction').TransactionMeta} TransactionMeta
@@ -169,12 +164,8 @@
 async function initialize(remotePort) {
   const initState = await loadStateFromPersistence();
   const initLangCode = await getFirstPreferredLangCode();
-<<<<<<< HEAD
-  await setupController(initState, initLangCode);
+  await setupController(initState, initLangCode, remotePort);
   await loadPhishingWarningPage();
-=======
-  await setupController(initState, initLangCode, remotePort);
->>>>>>> e34a5ee0
   log.info('MetaMask initialization complete.');
 }
 
