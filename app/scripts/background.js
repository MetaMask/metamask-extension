/**
 * @file The entry point for the web extension singleton process.
 */

// Disabled to allow setting up initial state hooks first

// This import sets up global functions required for Sentry to function.
// It must be run first in case an error is thrown later during initialization.
import './lib/setup-initial-state-hooks';

import EventEmitter from 'events';
import { finished, pipeline } from 'readable-stream';
import debounce from 'debounce-stream';
import log from 'loglevel';
import browser from 'webextension-polyfill';
import { storeAsStream } from '@metamask/obs-store';
import { isObject } from '@metamask/utils';
import { ApprovalType } from '@metamask/controller-utils';
import PortStream from 'extension-port-stream';

import { ethErrors } from 'eth-rpc-errors';
import {
  ENVIRONMENT_TYPE_POPUP,
  ENVIRONMENT_TYPE_NOTIFICATION,
  ENVIRONMENT_TYPE_FULLSCREEN,
  EXTENSION_MESSAGES,
  PLATFORM_FIREFOX,
  MESSAGE_TYPE,
  ///: BEGIN:ONLY_INCLUDE_IF(keyring-snaps)
  SNAP_MANAGE_ACCOUNTS_CONFIRMATION_TYPES,
  ///: END:ONLY_INCLUDE_IF
} from '../../shared/constants/app';
import {
  REJECT_NOTIFICATION_CLOSE,
  REJECT_NOTIFICATION_CLOSE_SIG,
  MetaMetricsEventCategory,
  MetaMetricsEventName,
  MetaMetricsUserTrait,
} from '../../shared/constants/metametrics';
import { checkForLastErrorAndLog } from '../../shared/modules/browser-runtime.utils';
import { isManifestV3 } from '../../shared/modules/mv3.utils';
import { maskObject } from '../../shared/modules/object.utils';
import { FIXTURE_STATE_METADATA_VERSION } from '../../test/e2e/default-fixture';
import { getSocketBackgroundToMocha } from '../../test/e2e/background-socket/socket-background-to-mocha';
import {
  OffscreenCommunicationTarget,
  OffscreenCommunicationEvents,
} from '../../shared/constants/offscreen-communication';
import {
  FakeLedgerBridge,
  FakeTrezorBridge,
} from '../../test/stub/keyring-bridge';
import { createFilterStream } from '../../shared/modules/filter-stream';
import migrations from './migrations';
import Migrator from './lib/migrator';
import ExtensionPlatform from './platforms/extension';
import LocalStore from './lib/local-store';
import ReadOnlyNetworkStore from './lib/network-store';
import { SENTRY_BACKGROUND_STATE } from './lib/setupSentry';

import createStreamSink from './lib/createStreamSink';
import NotificationManager, {
  NOTIFICATION_MANAGER_EVENTS,
} from './lib/notification-manager';
import MetamaskController, {
  METAMASK_CONTROLLER_EVENTS,
} from './metamask-controller';
import rawFirstTimeState from './first-time-state';
import getFirstPreferredLangCode from './lib/get-first-preferred-lang-code';
import getObjStructure from './lib/getObjStructure';
import setupEnsIpfsResolver from './lib/ens-ipfs/setup';
import {
  deferredPromise,
  getPlatform,
  shouldEmitDappViewedEvent,
} from './lib/util';
import { generateSkipOnboardingState } from './skip-onboarding';
import { createOffscreen } from './offscreen';

/* eslint-enable import/first */

import { TRIGGER_TYPES } from './controllers/metamask-notifications/constants/notification-schema';
import { assertObjectMaxSize } from '../../shared/modules/sizeof';

// eslint-disable-next-line @metamask/design-tokens/color-no-hex
const BADGE_COLOR_APPROVAL = '#0376C9';
// eslint-disable-next-line @metamask/design-tokens/color-no-hex
const BADGE_COLOR_NOTIFICATION = '#D73847';
const BADGE_LABEL_APPROVAL = '\u22EF'; // unicode ellipsis
const BADGE_MAX_NOTIFICATION_COUNT = 9;

const MAX_MESSAGE_LENGTH = 1000000;

// Setup global hook for improved Sentry state snapshots during initialization
const inTest = process.env.IN_TEST;
const localStore = inTest ? new ReadOnlyNetworkStore() : new LocalStore();
global.stateHooks.getMostRecentPersistedState = () =>
  localStore.mostRecentRetrievedState;

const { sentry } = global;
let firstTimeState = { ...rawFirstTimeState };

const metamaskInternalProcessHash = {
  [ENVIRONMENT_TYPE_POPUP]: true,
  [ENVIRONMENT_TYPE_NOTIFICATION]: true,
  [ENVIRONMENT_TYPE_FULLSCREEN]: true,
};

const metamaskBlockedPorts = ['trezor-connect'];

log.setLevel(process.env.METAMASK_DEBUG ? 'debug' : 'info', false);

const platform = new ExtensionPlatform();
const notificationManager = new NotificationManager();

let openPopupCount = 0;
let notificationIsOpen = false;
let uiIsTriggering = false;
const openMetamaskTabsIDs = {};
const requestAccountTabIds = {};
let controller;
let versionedData;
const tabOriginMapping = {};

if (inTest || process.env.METAMASK_DEBUG) {
  global.stateHooks.metamaskGetState = localStore.get.bind(localStore);
}

const phishingPageUrl = new URL(process.env.PHISHING_WARNING_PAGE_URL);
// normalized (adds a trailing slash to the end of the domain if it's missing)
// the URL once and reuse it:
const phishingPageHref = phishingPageUrl.toString();

const ONE_SECOND_IN_MILLISECONDS = 1_000;
// Timeout for initializing phishing warning page.
const PHISHING_WARNING_PAGE_TIMEOUT = ONE_SECOND_IN_MILLISECONDS;

// Event emitter for state persistence
export const statePersistenceEvents = new EventEmitter();

/**
 * This deferred Promise is used to track whether initialization has finished.
 *
 * It is very important to ensure that `resolveInitialization` is *always*
 * called once initialization has completed, and that `rejectInitialization` is
 * called if initialization fails in an unrecoverable way.
 */
const {
  promise: isInitialized,
  resolve: resolveInitialization,
  reject: rejectInitialization,
} = deferredPromise();

/**
 * Sends a message to the dapp(s) content script to signal it can connect to MetaMask background as
 * the backend is not active. It is required to re-connect dapps after service worker re-activates.
 * For non-dapp pages, the message will be sent and ignored.
 */
const sendReadyMessageToTabs = async () => {
  const tabs = await browser.tabs
    .query({
      /**
       * Only query tabs that our extension can run in. To do this, we query for all URLs that our
       * extension can inject scripts in, which is by using the "<all_urls>" value and __without__
       * the "tabs" manifest permission. If we included the "tabs" permission, this would also fetch
       * URLs that we'd not be able to inject in, e.g. chrome://pages, chrome://extension, which
       * is not what we'd want.
       *
       * You might be wondering, how does the "url" param work without the "tabs" permission?
       *
       * @see {@link https://bugs.chromium.org/p/chromium/issues/detail?id=661311#c1}
       *  "If the extension has access to inject scripts into Tab, then we can return the url
       *   of Tab (because the extension could just inject a script to message the location.href)."
       */
      url: '<all_urls>',
      windowType: 'normal',
    })
    .then((result) => {
      checkForLastErrorAndLog();
      return result;
    })
    .catch(() => {
      checkForLastErrorAndLog();
    });

  /** @todo we should only sendMessage to dapp tabs, not all tabs. */
  for (const tab of tabs) {
    browser.tabs
      .sendMessage(tab.id, {
        name: EXTENSION_MESSAGES.READY,
      })
      .then(() => {
        checkForLastErrorAndLog();
      })
      .catch(() => {
        // An error may happen if the contentscript is blocked from loading,
        // and thus there is no runtime.onMessage handler to listen to the message.
        checkForLastErrorAndLog();
      });
  }
};

/**
 * Detects known phishing pages as soon as the browser begins to load the
 * page. If the page is a known phishing page, the user is redirected to the
 * phishing warning page.
 *
 * This detection works even if the phishing page is now a redirect to a new
 * domain that our phishing detection system is not aware of.
 *
 * @param {MetamaskController} theController
 */
function maybeDetectPhishing(theController) {
  async function redirectTab(tabId, url) {
    try {
      return await browser.tabs.update(tabId, {
        url,
      });
    } catch (error) {
      return sentry?.captureException(error);
    }
  }
  // we can use the blocking API in MV2, but not in MV3
  const isManifestV2 = !isManifestV3;
  browser.webRequest.onBeforeRequest.addListener(
    (details) => {
      if (details.tabId === browser.tabs.TAB_ID_NONE) {
        return {};
      }

      const onboardState = theController.onboardingController.store.getState();
      if (!onboardState.completedOnboarding) {
        return {};
      }

      const prefState = theController.preferencesController.store.getState();
      if (!prefState.usePhishDetect) {
        return {};
      }

      // ignore requests that come from our phishing warning page, as
      // the requests may come from the "continue to site" link, so we'll
      // actually _want_ to bypass the phishing detection. We shouldn't have to
      // do this, because the phishing site does tell the extension that the
      // domain it blocked it now "safe", but it does this _after_ the request
      // begins (which would get blocked by this listener). So we have to bail
      // on detection here.
      // This check can be removed once  https://github.com/MetaMask/phishing-warning/issues/160
      // is shipped.
      if (
        details.initiator &&
        // compare normalized URLs
        new URL(details.initiator).host === phishingPageUrl.host
      ) {
        return {};
      }

      const { hostname, href, searchParams } = new URL(details.url);
      if (inTest) {
        if (searchParams.has('IN_TEST_BYPASS_EARLY_PHISHING_DETECTION')) {
          // this is a test page that needs to bypass early phishing detection
          return {};
        }
      }

      theController.phishingController.maybeUpdateState();
      const phishingTestResponse =
        theController.phishingController.test(hostname);
      if (!phishingTestResponse?.result) {
        return {};
      }

      theController.metaMetricsController.trackEvent({
        // should we differentiate between background redirection and content script redirection?
        event: MetaMetricsEventName.PhishingPageDisplayed,
        category: MetaMetricsEventCategory.Phishing,
        properties: {
          url: hostname,
        },
      });
      const querystring = new URLSearchParams({ hostname, href });
      const redirectUrl = new URL(phishingPageHref);
      redirectUrl.hash = querystring.toString();
      const redirectHref = redirectUrl.toString();

      // blocking is better than tab redirection, as blocking will prevent
      // the browser from loading the page at all
      if (isManifestV2) {
        if (details.type === 'sub_frame') {
          // redirect the entire tab to the
          // phishing warning page instead.
          redirectTab(details.tabId, redirectHref);
          // don't let the sub_frame load at all
          return { cancel: true };
        }
        // redirect the whole tab
        return { redirectUrl: redirectHref };
      }
      // redirect the whole tab (even if it's a sub_frame request)
      redirectTab(details.tabId, redirectHref);
      return {};
    },
    { types: ['main_frame', 'sub_frame'], urls: ['http://*/*', 'https://*/*'] },
    isManifestV2 ? ['blocking'] : [],
  );
}

// These are set after initialization
let connectRemote;
let connectExternalExtension;
let connectExternalCaip;

browser.runtime.onConnect.addListener(async (...args) => {
  // Queue up connection attempts here, waiting until after initialization
  await isInitialized;

  // This is set in `setupController`, which is called as part of initialization
  connectRemote(...args);
});
browser.runtime.onConnectExternal.addListener(async (...args) => {
  // Queue up connection attempts here, waiting until after initialization
  await isInitialized;
  // This is set in `setupController`, which is called as part of initialization
  const port = args[0];

  if (port.sender.tab?.id && process.env.BARAD_DUR) {
    connectExternalCaip(...args);
  } else {
    connectExternalExtension(...args);
  }
});

function saveTimestamp() {
  const timestamp = new Date().toISOString();

  browser.storage.session.set({ timestamp });
}

/**
 * @typedef {import('@metamask/transaction-controller').TransactionMeta} TransactionMeta
 */

/**
 * The data emitted from the MetaMaskController.store EventEmitter, also used to initialize the MetaMaskController. Available in UI on React state as state.metamask.
 *
 * @typedef MetaMaskState
 * @property {boolean} isInitialized - Whether the first vault has been created.
 * @property {boolean} isUnlocked - Whether the vault is currently decrypted and accounts are available for selection.
 * @property {boolean} isAccountMenuOpen - Represents whether the main account selection UI is currently displayed.
 * @property {boolean} isNetworkMenuOpen - Represents whether the main network selection UI is currently displayed.
 * @property {object} identities - An object matching lower-case hex addresses to Identity objects with "address" and "name" (nickname) keys.
 * @property {object} networkConfigurations - A list of network configurations, containing RPC provider details (eg chainId, rpcUrl, rpcPreferences).
 * @property {Array} addressBook - A list of previously sent to addresses.
 * @property {object} marketData - A map from chain ID -> contract address -> an object containing the token's market data.
 * @property {Array} tokens - Tokens held by the current user, including their balances.
 * @property {object} send - TODO: Document
 * @property {boolean} useBlockie - Indicates preferred user identicon format. True for blockie, false for Jazzicon.
 * @property {object} featureFlags - An object for optional feature flags.
 * @property {boolean} welcomeScreen - True if welcome screen should be shown.
 * @property {string} currentLocale - A locale string matching the user's preferred display language.
 * @property {object} providerConfig - The current selected network provider.
 * @property {string} providerConfig.rpcUrl - The address for the RPC API, if using an RPC API.
 * @property {string} providerConfig.type - An identifier for the type of network selected, allows MetaMask to use custom provider strategies for known networks.
 * @property {string} networkStatus - Either "unknown", "available", "unavailable", or "blocked", depending on the status of the currently selected network.
 * @property {object} accounts - An object mapping lower-case hex addresses to objects with "balance" and "address" keys, both storing hex string values.
 * @property {object} accountsByChainId - An object mapping lower-case hex addresses to objects with "balance" and "address" keys, both storing hex string values keyed by chain id.
 * @property {hex} currentBlockGasLimit - The most recently seen block gas limit, in a lower case hex prefixed string.
 * @property {object} currentBlockGasLimitByChainId - The most recently seen block gas limit, in a lower case hex prefixed string keyed by chain id.
 * @property {object} unapprovedMsgs - An object of messages pending approval, mapping a unique ID to the options.
 * @property {number} unapprovedMsgCount - The number of messages in unapprovedMsgs.
 * @property {object} unapprovedPersonalMsgs - An object of messages pending approval, mapping a unique ID to the options.
 * @property {number} unapprovedPersonalMsgCount - The number of messages in unapprovedPersonalMsgs.
 * @property {object} unapprovedEncryptionPublicKeyMsgs - An object of messages pending approval, mapping a unique ID to the options.
 * @property {number} unapprovedEncryptionPublicKeyMsgCount - The number of messages in EncryptionPublicKeyMsgs.
 * @property {object} unapprovedDecryptMsgs - An object of messages pending approval, mapping a unique ID to the options.
 * @property {number} unapprovedDecryptMsgCount - The number of messages in unapprovedDecryptMsgs.
 * @property {object} unapprovedTypedMsgs - An object of messages pending approval, mapping a unique ID to the options.
 * @property {number} unapprovedTypedMsgCount - The number of messages in unapprovedTypedMsgs.
 * @property {number} pendingApprovalCount - The number of pending request in the approval controller.
 * @property {Keyring[]} keyrings - An array of keyring descriptions, summarizing the accounts that are available for use, and what keyrings they belong to.
 * @property {string} selectedAddress - A lower case hex string of the currently selected address.
 * @property {string} currentCurrency - A string identifying the user's preferred display currency, for use in showing conversion rates.
 * @property {number} currencyRates - An object mapping of nativeCurrency to conversion rate and date
 * @property {boolean} forgottenPassword - Returns true if the user has initiated the password recovery screen, is recovering from seed phrase.
 */

/**
 * @typedef VersionedData
 * @property {MetaMaskState} data - The data emitted from MetaMask controller, or used to initialize it.
 * @property {number} version - The latest migration version that has been run.
 */

/**
 * Initializes the MetaMask controller, and sets up all platform configuration.
 *
 * @returns {Promise} Setup complete.
 */
async function initialize() {
  try {
    const offscreenPromise = isManifestV3 ? createOffscreen() : null;

    const initData = await loadStateFromPersistence();

    const initState = initData.data;
    const initLangCode = await getFirstPreferredLangCode();

    let isFirstMetaMaskControllerSetup;

    // We only want to start this if we are running a test build, not for the release build.
    // `navigator.webdriver` is true if Selenium, Puppeteer, or Playwright are running.
    // In MV3, the Service Worker sees `navigator.webdriver` as `undefined`, so this will trigger from
    // an Offscreen Document message instead. Because it's a singleton class, it's safe to start multiple times.
    if (process.env.IN_TEST && window.navigator?.webdriver) {
      getSocketBackgroundToMocha();
    }

    if (isManifestV3) {
      // Save the timestamp immediately and then every `SAVE_TIMESTAMP_INTERVAL`
      // miliseconds. This keeps the service worker alive.
      if (initState.PreferencesController?.enableMV3TimestampSave !== false) {
        const SAVE_TIMESTAMP_INTERVAL_MS = 2 * 1000;

        saveTimestamp();
        setInterval(saveTimestamp, SAVE_TIMESTAMP_INTERVAL_MS);
      }

      const sessionData = await browser.storage.session.get([
        'isFirstMetaMaskControllerSetup',
      ]);

      isFirstMetaMaskControllerSetup =
        sessionData?.isFirstMetaMaskControllerSetup === undefined;
      await browser.storage.session.set({ isFirstMetaMaskControllerSetup });
    }

    const overrides = inTest
      ? {
          keyrings: {
            trezorBridge: FakeTrezorBridge,
            ledgerBridge: FakeLedgerBridge,
          },
        }
      : {};

    setupController(
      initState,
      initLangCode,
      overrides,
      isFirstMetaMaskControllerSetup,
      initData.meta,
      offscreenPromise,
    );

    // `setupController` sets up the `controller` object, so we can use it now:
    maybeDetectPhishing(controller);

    if (!isManifestV3) {
      await loadPhishingWarningPage();
    }
    await sendReadyMessageToTabs();
    log.info('MetaMask initialization complete.');

    resolveInitialization();
  } catch (error) {
    rejectInitialization(error);
  }
}

/**
 * An error thrown if the phishing warning page takes too long to load.
 */
class PhishingWarningPageTimeoutError extends Error {
  constructor() {
    super('Timeout failed');
  }
}

/**
 * Load the phishing warning page temporarily to ensure the service
 * worker has been registered, so that the warning page works offline.
 */
async function loadPhishingWarningPage() {
  let iframe;
  try {
    const extensionStartupPhishingPageUrl = new URL(phishingPageHref);
    // The `extensionStartup` hash signals to the phishing warning page that it should not bother
    // setting up streams for user interaction. Otherwise this page load would cause a console
    // error.
    extensionStartupPhishingPageUrl.hash = '#extensionStartup';

    iframe = window.document.createElement('iframe');
    iframe.setAttribute('src', extensionStartupPhishingPageUrl.href);
    iframe.setAttribute('sandbox', 'allow-scripts allow-same-origin');

    // Create "deferred Promise" to allow passing resolve/reject to event handlers
    let deferredResolve;
    let deferredReject;
    const loadComplete = new Promise((resolve, reject) => {
      deferredResolve = resolve;
      deferredReject = reject;
    });

    // The load event is emitted once loading has completed, even if the loading failed.
    // If loading failed we can't do anything about it, so we don't need to check.
    iframe.addEventListener('load', deferredResolve);

    // This step initiates the page loading.
    window.document.body.appendChild(iframe);

    // This timeout ensures that this iframe gets cleaned up in a reasonable
    // timeframe, and ensures that the "initialization complete" message
    // doesn't get delayed too long.
    setTimeout(
      () => deferredReject(new PhishingWarningPageTimeoutError()),
      PHISHING_WARNING_PAGE_TIMEOUT,
    );
    await loadComplete;
  } catch (error) {
    if (error instanceof PhishingWarningPageTimeoutError) {
      console.warn(
        'Phishing warning page timeout; page not guaranteed to work offline.',
      );
    } else {
      console.error('Failed to initialize phishing warning page', error);
    }
  } finally {
    if (iframe) {
      iframe.remove();
    }
  }
}

//
// State and Persistence
//

/**
 * Loads any stored data, prioritizing the latest storage strategy.
 * Migrates that data schema in case it was last loaded on an older version.
 *
 * @returns {Promise<MetaMaskState>} Last data emitted from previous instance of MetaMask.
 */
export async function loadStateFromPersistence() {
  // migrations
  const migrator = new Migrator({
    migrations,
    defaultVersion: process.env.SKIP_ONBOARDING
      ? FIXTURE_STATE_METADATA_VERSION
      : null,
  });
  migrator.on('error', console.warn);

  if (process.env.SKIP_ONBOARDING) {
    const skipOnboardingStateOverrides = await generateSkipOnboardingState();
    firstTimeState = { ...firstTimeState, ...skipOnboardingStateOverrides };
  }

  // read from disk
  // first from preferred, async API:
  versionedData =
    (await localStore.get()) || migrator.generateInitialState(firstTimeState);

  // check if somehow state is empty
  // this should never happen but new error reporting suggests that it has
  // for a small number of users
  // https://github.com/metamask/metamask-extension/issues/3919
  if (versionedData && !versionedData.data) {
    // unable to recover, clear state
    versionedData = migrator.generateInitialState(firstTimeState);
    sentry.captureMessage('MetaMask - Empty vault found - unable to recover');
  }

  // report migration errors to sentry
  migrator.on('error', (err) => {
    // get vault structure without secrets
    const vaultStructure = getObjStructure(versionedData);
    sentry.captureException(err, {
      // "extra" key is required by Sentry
      extra: { vaultStructure },
    });
  });

  // migrate data
  versionedData = await migrator.migrateData(versionedData);
  if (!versionedData) {
    throw new Error('MetaMask - migrator returned undefined');
  } else if (!isObject(versionedData.meta)) {
    throw new Error(
      `MetaMask - migrator metadata has invalid type '${typeof versionedData.meta}'`,
    );
  } else if (typeof versionedData.meta.version !== 'number') {
    throw new Error(
      `MetaMask - migrator metadata version has invalid type '${typeof versionedData
        .meta.version}'`,
    );
  } else if (!isObject(versionedData.data)) {
    throw new Error(
      `MetaMask - migrator data has invalid type '${typeof versionedData.data}'`,
    );
  }
  // this initializes the meta/version data as a class variable to be used for future writes
  localStore.setMetadata(versionedData.meta);

  // write to disk
  localStore.set(versionedData.data);

  // return just the data
  return versionedData;
}

/**
 * Emit event of DappViewed,
 * which should only be tracked only after a user opts into metrics and connected to the dapp
 *
 * @param {string} origin - URL of visited dapp
 */
function emitDappViewedMetricEvent(origin) {
  const { metaMetricsId } = controller.metaMetricsController.state;
  if (!shouldEmitDappViewedEvent(metaMetricsId)) {
    return;
  }

  const permissions = controller.controllerMessenger.call(
    'PermissionController:getPermissions',
    origin,
  );
  const numberOfConnectedAccounts =
    permissions?.eth_accounts?.caveats[0]?.value.length;
  if (!numberOfConnectedAccounts) {
    return;
  }

  const preferencesState = controller.controllerMessenger.call(
    'PreferencesController:getState',
  );
  const numberOfTotalAccounts = Object.keys(preferencesState.identities).length;

  controller.metaMetricsController.trackEvent({
    event: MetaMetricsEventName.DappViewed,
    category: MetaMetricsEventCategory.InpageProvider,
    referrer: {
      url: origin,
    },
    properties: {
      is_first_visit: false,
      number_of_accounts: numberOfTotalAccounts,
      number_of_accounts_connected: numberOfConnectedAccounts,
    },
  });
}

/**
 * Track dapp connection when loaded and permissioned
 *
 * @param {Port} remotePort - The port provided by a new context.
 */
function trackDappView(remotePort) {
  if (!remotePort.sender || !remotePort.sender.tab || !remotePort.sender.url) {
    return;
  }
  const tabId = remotePort.sender.tab.id;
  const url = new URL(remotePort.sender.url);
  const { origin } = url;

  // store the orgin to corresponding tab so it can provide infor for onActivated listener
  if (!Object.keys(tabOriginMapping).includes(tabId)) {
    tabOriginMapping[tabId] = origin;
  }

  const isConnectedToDapp = controller.controllerMessenger.call(
    'PermissionController:hasPermissions',
    origin,
  );

  // when open a new tab, this event will trigger twice, only 2nd time is with dapp loaded
  const isTabLoaded = remotePort.sender.tab.title !== 'New Tab';

  // *** Emit DappViewed metric event when ***
  // - refresh the dapp
  // - open dapp in a new tab
  if (isConnectedToDapp && isTabLoaded) {
    emitDappViewedMetricEvent(origin);
  }
}

function filterStreamMessageSize(portStream, maxSize = MAX_MESSAGE_LENGTH) {
  const filterStream = createFilterStream(portStream, {
    inputFilter: (msg, _encoding) => {
      const start = new Date()
<<<<<<< HEAD
      try {
        assertObjectMaxSize(msg, maxSize)
        console.log('time', (new Date()) - start)
        return true
      } catch (err) {
        console.warn(
          'message exceeded size limit and will be dropped', err
        );
        console.log('time', (new Date()) - start)
=======
      const stringifiedMsg = JSON.stringify(msg);
      console.log('time', (new Date()) - start)
      if (stringifiedMsg.length < maxSize) {
        return true;
>>>>>>> 688171de
      }
      return false;
    },
  });

  return filterStream;
}

/**
 * Initializes the MetaMask Controller with any initial state and default language.
 * Configures platform-specific error reporting strategy.
 * Streams emitted state updates to platform-specific storage strategy.
 * Creates platform listeners for new Dapps/Contexts, and sets up their data connections to the controller.
 *
 * @param {object} initState - The initial state to start the controller with, matches the state that is emitted from the controller.
 * @param {string} initLangCode - The region code for the language preferred by the current user.
 * @param {object} overrides - object with callbacks that are allowed to override the setup controller logic
 * @param isFirstMetaMaskControllerSetup
 * @param {object} stateMetadata - Metadata about the initial state and migrations, including the most recent migration version
 * @param {Promise<void>} offscreenPromise - A promise that resolves when the offscreen document has finished initialization.
 */
export function setupController(
  initState,
  initLangCode,
  overrides,
  isFirstMetaMaskControllerSetup,
  stateMetadata,
  offscreenPromise,
) {
  //
  // MetaMask Controller
  //

  controller = new MetamaskController({
    infuraProjectId: process.env.INFURA_PROJECT_ID,
    // User confirmation callbacks:
    showUserConfirmation: triggerUi,
    // initial state
    initState,
    // initial locale code
    initLangCode,
    // platform specific api
    platform,
    notificationManager,
    browser,
    getRequestAccountTabIds: () => {
      return requestAccountTabIds;
    },
    getOpenMetamaskTabsIds: () => {
      return openMetamaskTabsIDs;
    },
    localStore,
    overrides,
    isFirstMetaMaskControllerSetup,
    currentMigrationVersion: stateMetadata.version,
    featureFlags: {},
    offscreenPromise,
  });

  setupEnsIpfsResolver({
    getCurrentChainId: () =>
      controller.networkController.state.providerConfig.chainId,
    getIpfsGateway: controller.preferencesController.getIpfsGateway.bind(
      controller.preferencesController,
    ),
    getUseAddressBarEnsResolution: () =>
      controller.preferencesController.store.getState()
        .useAddressBarEnsResolution,
    provider: controller.provider,
  });

  // setup state persistence
  pipeline(
    storeAsStream(controller.store),
    debounce(1000),
    createStreamSink(async (state) => {
      await localStore.set(state);
      statePersistenceEvents.emit('state-persisted', state);
    }),
    (error) => {
      log.error('MetaMask - Persistence pipeline failed', error);
    },
  );

  setupSentryGetStateGlobal(controller);

  const isClientOpenStatus = () => {
    return (
      openPopupCount > 0 ||
      Boolean(Object.keys(openMetamaskTabsIDs).length) ||
      notificationIsOpen
    );
  };

  const onCloseEnvironmentInstances = (isClientOpen, environmentType) => {
    // if all instances of metamask are closed we call a method on the controller to stop gasFeeController polling
    if (isClientOpen === false) {
      controller.onClientClosed();
      // otherwise we want to only remove the polling tokens for the environment type that has closed
    } else {
      // in the case of fullscreen environment a user might have multiple tabs open so we don't want to disconnect all of
      // its corresponding polling tokens unless all tabs are closed.
      if (
        environmentType === ENVIRONMENT_TYPE_FULLSCREEN &&
        Boolean(Object.keys(openMetamaskTabsIDs).length)
      ) {
        return;
      }
      controller.onEnvironmentTypeClosed(environmentType);
    }
  };

  /**
   * A runtime.Port object, as provided by the browser:
   *
   * @see https://developer.mozilla.org/en-US/Add-ons/WebExtensions/API/runtime/Port
   * @typedef Port
   * @type Object
   */

  /**
   * Connects a Port to the MetaMask controller via a multiplexed duplex stream.
   * This method identifies trusted (MetaMask) interfaces, and connects them differently from untrusted (web pages).
   *
   * @param {Port} remotePort - The port provided by a new context.
   */
  connectRemote = async (remotePort) => {
    const processName = remotePort.name;

    if (metamaskBlockedPorts.includes(remotePort.name)) {
      return;
    }

    let isMetaMaskInternalProcess = false;
    const sourcePlatform = getPlatform();
    const senderUrl = remotePort.sender?.url
      ? new URL(remotePort.sender.url)
      : null;

    if (sourcePlatform === PLATFORM_FIREFOX) {
      isMetaMaskInternalProcess = metamaskInternalProcessHash[processName];
    } else {
      isMetaMaskInternalProcess =
        senderUrl?.origin === `chrome-extension://${browser.runtime.id}`;
    }

    if (isMetaMaskInternalProcess) {
      const portStream =
        overrides?.getPortStream?.(remotePort) || new PortStream(remotePort);
      // communication with popup
      controller.isClientOpen = true;
      controller.setupTrustedCommunication(portStream, remotePort.sender);

      if (processName === ENVIRONMENT_TYPE_POPUP) {
        openPopupCount += 1;
        finished(portStream, () => {
          openPopupCount -= 1;
          const isClientOpen = isClientOpenStatus();
          controller.isClientOpen = isClientOpen;
          onCloseEnvironmentInstances(isClientOpen, ENVIRONMENT_TYPE_POPUP);
        });
      }

      if (processName === ENVIRONMENT_TYPE_NOTIFICATION) {
        notificationIsOpen = true;

        finished(portStream, () => {
          notificationIsOpen = false;
          const isClientOpen = isClientOpenStatus();
          controller.isClientOpen = isClientOpen;
          onCloseEnvironmentInstances(
            isClientOpen,
            ENVIRONMENT_TYPE_NOTIFICATION,
          );
        });
      }

      if (processName === ENVIRONMENT_TYPE_FULLSCREEN) {
        const tabId = remotePort.sender.tab.id;
        openMetamaskTabsIDs[tabId] = true;

        finished(portStream, () => {
          delete openMetamaskTabsIDs[tabId];
          const isClientOpen = isClientOpenStatus();
          controller.isClientOpen = isClientOpen;
          onCloseEnvironmentInstances(
            isClientOpen,
            ENVIRONMENT_TYPE_FULLSCREEN,
          );
        });
      }
    } else if (
      senderUrl &&
      senderUrl.origin === phishingPageUrl.origin &&
      senderUrl.pathname === phishingPageUrl.pathname
    ) {
      const portStream =
        overrides?.getPortStream?.(remotePort) || new PortStream(remotePort);
      const filteredStream = filterStreamMessageSize(portStream);
      controller.setupPhishingCommunication({
        connectionStream: filteredStream,
      });
    } else {
      // this is triggered when a new tab is opened, or origin(url) is changed
      if (remotePort.sender && remotePort.sender.tab && remotePort.sender.url) {
        const tabId = remotePort.sender.tab.id;
        const url = new URL(remotePort.sender.url);
        const { origin } = url;

        trackDappView(remotePort);

        remotePort.onMessage.addListener((msg) => {
          if (
            msg.data &&
            msg.data.method === MESSAGE_TYPE.ETH_REQUEST_ACCOUNTS
          ) {
            requestAccountTabIds[origin] = tabId;
          }
        });
      }
      connectExternalExtension(remotePort);
    }
  };

  // communication with page or other extension
  connectExternalExtension = (remotePort) => {
    const portStream =
      overrides?.getPortStream?.(remotePort) || new PortStream(remotePort);
    const filteredStream = filterStreamMessageSize(portStream);
    controller.setupUntrustedCommunicationEip1193({
      connectionStream: filteredStream,
      sender: remotePort.sender,
    });
  };

  connectExternalCaip = async (remotePort) => {
    if (metamaskBlockedPorts.includes(remotePort.name)) {
      return;
    }

    // this is triggered when a new tab is opened, or origin(url) is changed
    if (remotePort.sender && remotePort.sender.tab && remotePort.sender.url) {
      trackDappView(remotePort);
    }

    const portStream =
      overrides?.getPortStream?.(remotePort) || new PortStream(remotePort);
    const filteredStream = filterStreamMessageSize(portStream);

    controller.setupUntrustedCommunicationCaip({
      connectionStream: filteredStream,
      sender: remotePort.sender,
    });
  };

  if (overrides?.registerConnectListeners) {
    overrides.registerConnectListeners(connectRemote, connectExternalExtension);
  }

  //
  // User Interface setup
  //
  updateBadge();

  controller.decryptMessageController.hub.on(
    METAMASK_CONTROLLER_EVENTS.UPDATE_BADGE,
    updateBadge,
  );
  controller.encryptionPublicKeyController.hub.on(
    METAMASK_CONTROLLER_EVENTS.UPDATE_BADGE,
    updateBadge,
  );
  controller.signatureController.hub.on(
    METAMASK_CONTROLLER_EVENTS.UPDATE_BADGE,
    updateBadge,
  );
  controller.appStateController.on(
    METAMASK_CONTROLLER_EVENTS.UPDATE_BADGE,
    updateBadge,
  );

  controller.controllerMessenger.subscribe(
    METAMASK_CONTROLLER_EVENTS.APPROVAL_STATE_CHANGE,
    updateBadge,
  );

  controller.controllerMessenger.subscribe(
    METAMASK_CONTROLLER_EVENTS.QUEUED_REQUEST_STATE_CHANGE,
    updateBadge,
  );

  controller.controllerMessenger.subscribe(
    METAMASK_CONTROLLER_EVENTS.METAMASK_NOTIFICATIONS_LIST_UPDATED,
    updateBadge,
  );

  controller.controllerMessenger.subscribe(
    METAMASK_CONTROLLER_EVENTS.METAMASK_NOTIFICATIONS_MARK_AS_READ,
    updateBadge,
  );

  controller.controllerMessenger.subscribe(
    METAMASK_CONTROLLER_EVENTS.NOTIFICATIONS_STATE_CHANGE,
    updateBadge,
  );

  controller.txController.initApprovals();

  /**
   * Updates the Web Extension's "badge" number, on the little fox in the toolbar.
   * The number reflects the current number of pending transactions or message signatures needing user approval.
   */
  function updateBadge() {
    const pendingApprovalCount = getPendingApprovalCount();
    const unreadNotificationsCount = getUnreadNotificationsCount();

    let label = '';
    let badgeColor = BADGE_COLOR_APPROVAL;

    if (pendingApprovalCount) {
      label = BADGE_LABEL_APPROVAL;
    } else if (unreadNotificationsCount > 0) {
      label =
        unreadNotificationsCount > BADGE_MAX_NOTIFICATION_COUNT
          ? `${BADGE_MAX_NOTIFICATION_COUNT}+`
          : String(unreadNotificationsCount);
      badgeColor = BADGE_COLOR_NOTIFICATION;
    }

    try {
      const badgeText = { text: label };
      const badgeBackgroundColor = { color: badgeColor };

      if (isManifestV3) {
        browser.action.setBadgeText(badgeText);
        browser.action.setBadgeBackgroundColor(badgeBackgroundColor);
      } else {
        browser.browserAction.setBadgeText(badgeText);
        browser.browserAction.setBadgeBackgroundColor(badgeBackgroundColor);
      }
    } catch (error) {
      console.error('Error updating browser badge:', error);
    }
  }

  function getPendingApprovalCount() {
    try {
      let pendingApprovalCount =
        controller.appStateController.waitingForUnlock.length +
        controller.approvalController.getTotalApprovalCount();

      if (controller.preferencesController.getUseRequestQueue()) {
        pendingApprovalCount +=
          controller.queuedRequestController.state.queuedRequestCount;
      }
      return pendingApprovalCount;
    } catch (error) {
      console.error('Failed to get pending approval count:', error);
      return 0;
    }
  }

  function getUnreadNotificationsCount() {
    try {
      const { isMetamaskNotificationsEnabled, isFeatureAnnouncementsEnabled } =
        controller.metamaskNotificationsController.state;

      const snapNotificationCount = Object.values(
        controller.notificationController.state.notifications,
      ).filter((notification) => notification.readDate === null).length;

      const featureAnnouncementCount = isFeatureAnnouncementsEnabled
        ? controller.metamaskNotificationsController.state.metamaskNotificationsList.filter(
            (notification) =>
              !notification.isRead &&
              notification.type === TRIGGER_TYPES.FEATURES_ANNOUNCEMENT,
          ).length
        : 0;

      const walletNotificationCount = isMetamaskNotificationsEnabled
        ? controller.metamaskNotificationsController.state.metamaskNotificationsList.filter(
            (notification) =>
              !notification.isRead &&
              notification.type !== TRIGGER_TYPES.FEATURES_ANNOUNCEMENT,
          ).length
        : 0;

      const unreadNotificationsCount =
        snapNotificationCount +
        featureAnnouncementCount +
        walletNotificationCount;

      return unreadNotificationsCount;
    } catch (error) {
      console.error('Failed to get unread notifications count:', error);
      return 0;
    }
  }

  notificationManager.on(
    NOTIFICATION_MANAGER_EVENTS.POPUP_CLOSED,
    ({ automaticallyClosed }) => {
      if (!automaticallyClosed) {
        rejectUnapprovedNotifications();
      } else if (getPendingApprovalCount() > 0) {
        triggerUi();
      }

      updateBadge();
    },
  );

  function rejectUnapprovedNotifications() {
    controller.signatureController.rejectUnapproved(
      REJECT_NOTIFICATION_CLOSE_SIG,
    );
    controller.decryptMessageController.rejectUnapproved(
      REJECT_NOTIFICATION_CLOSE,
    );
    controller.encryptionPublicKeyController.rejectUnapproved(
      REJECT_NOTIFICATION_CLOSE,
    );

    // Finally, resolve snap dialog approvals on Flask and reject all the others managed by the ApprovalController.
    Object.values(controller.approvalController.state.pendingApprovals).forEach(
      ({ id, type }) => {
        switch (type) {
          case ApprovalType.SnapDialogAlert:
          case ApprovalType.SnapDialogPrompt:
            controller.approvalController.accept(id, null);
            break;
          case ApprovalType.SnapDialogConfirmation:
            controller.approvalController.accept(id, false);
            break;
          ///: BEGIN:ONLY_INCLUDE_IF(keyring-snaps)
          case SNAP_MANAGE_ACCOUNTS_CONFIRMATION_TYPES.confirmAccountCreation:
          case SNAP_MANAGE_ACCOUNTS_CONFIRMATION_TYPES.confirmAccountRemoval:
          case SNAP_MANAGE_ACCOUNTS_CONFIRMATION_TYPES.showSnapAccountRedirect:
            controller.approvalController.accept(id, false);
            break;
          ///: END:ONLY_INCLUDE_IF
          default:
            controller.approvalController.reject(
              id,
              ethErrors.provider.userRejectedRequest(),
            );
            break;
        }
      },
    );
  }

  // Updates the snaps registry and check for newly blocked snaps to block if the user has at least one snap installed that isn't preinstalled.
  if (
    Object.values(controller.snapController.state.snaps).some(
      (snap) => !snap.preinstalled,
    )
  ) {
    controller.snapController.updateBlockedSnaps();
  }
}

//
// Etc...
//

/**
 * Opens the browser popup for user confirmation
 */
async function triggerUi() {
  const tabs = await platform.getActiveTabs();
  const currentlyActiveMetamaskTab = Boolean(
    tabs.find((tab) => openMetamaskTabsIDs[tab.id]),
  );
  // Vivaldi is not closing port connection on popup close, so openPopupCount does not work correctly
  // To be reviewed in the future if this behaviour is fixed - also the way we determine isVivaldi variable might change at some point
  const isVivaldi =
    tabs.length > 0 &&
    tabs[0].extData &&
    tabs[0].extData.indexOf('vivaldi_tab') > -1;
  if (
    !uiIsTriggering &&
    (isVivaldi || openPopupCount === 0) &&
    !currentlyActiveMetamaskTab
  ) {
    uiIsTriggering = true;
    try {
      const currentPopupId = controller.appStateController.getCurrentPopupId();
      await notificationManager.showPopup(
        (newPopupId) =>
          controller.appStateController.setCurrentPopupId(newPopupId),
        currentPopupId,
      );
    } finally {
      uiIsTriggering = false;
    }
  }
}

// It adds the "App Installed" event into a queue of events, which will be tracked only after a user opts into metrics.
const addAppInstalledEvent = () => {
  if (controller) {
    controller.metaMetricsController.updateTraits({
      [MetaMetricsUserTrait.InstallDateExt]: new Date()
        .toISOString()
        .split('T')[0], // yyyy-mm-dd
    });
    controller.metaMetricsController.addEventBeforeMetricsOptIn({
      category: MetaMetricsEventCategory.App,
      event: MetaMetricsEventName.AppInstalled,
      properties: {},
    });
    return;
  }
  setTimeout(() => {
    // If the controller is not set yet, we wait and try to add the "App Installed" event again.
    addAppInstalledEvent();
  }, 500);
};

// On first install, open a new tab with MetaMask
async function onInstall() {
  const storeAlreadyExisted = Boolean(await localStore.get());
  // If the store doesn't exist, then this is the first time running this script,
  // and is therefore an install
  if (process.env.IN_TEST) {
    addAppInstalledEvent();
  } else if (!storeAlreadyExisted && !process.env.METAMASK_DEBUG) {
    addAppInstalledEvent();
    platform.openExtensionInBrowser();
  }
  onNavigateToTab();
}

function onNavigateToTab() {
  browser.tabs.onActivated.addListener((onActivatedTab) => {
    if (controller) {
      const { tabId } = onActivatedTab;
      const currentOrigin = tabOriginMapping[tabId];
      // *** Emit DappViewed metric event when ***
      // - navigate to a connected dapp
      if (currentOrigin) {
        const connectSitePermissions =
          controller.permissionController.state.subjects[currentOrigin];
        // when the dapp is not connected, connectSitePermissions is undefined
        const isConnectedToDapp = connectSitePermissions !== undefined;
        if (isConnectedToDapp) {
          emitDappViewedMetricEvent(currentOrigin);
        }
      }
    }
  });
}

function setupSentryGetStateGlobal(store) {
  global.stateHooks.getSentryAppState = function () {
    const backgroundState = store.memStore.getState();
    return maskObject(backgroundState, SENTRY_BACKGROUND_STATE);
  };
}

async function initBackground() {
  await onInstall();
  try {
    await initialize();
    if (process.env.IN_TEST) {
      // Send message to offscreen document
      if (browser.offscreen) {
        browser.runtime.sendMessage({
          target: OffscreenCommunicationTarget.extension,
          event: OffscreenCommunicationEvents.metamaskBackgroundReady,
        });
      } else {
        window.document?.documentElement?.classList.add('controller-loaded');
      }
    }
  } catch (error) {
    log.error(error);
  }
}
if (!process.env.SKIP_BACKGROUND_INITIALIZATION) {
  initBackground();
}<|MERGE_RESOLUTION|>--- conflicted
+++ resolved
@@ -687,22 +687,15 @@
   const filterStream = createFilterStream(portStream, {
     inputFilter: (msg, _encoding) => {
       const start = new Date()
-<<<<<<< HEAD
       try {
         assertObjectMaxSize(msg, maxSize)
         console.log('time', (new Date()) - start)
         return true
       } catch (err) {
+        console.log('time', (new Date()) - start)
         console.warn(
           'message exceeded size limit and will be dropped', err
         );
-        console.log('time', (new Date()) - start)
-=======
-      const stringifiedMsg = JSON.stringify(msg);
-      console.log('time', (new Date()) - start)
-      if (stringifiedMsg.length < maxSize) {
-        return true;
->>>>>>> 688171de
       }
       return false;
     },
