/**
 * @file The entry point for the web extension singleton process.
 */

// Disabled to allow setting up initial state hooks first

// This import sets up global functions required for Sentry to function.
// It must be run first in case an error is thrown later during initialization.
import './lib/setup-initial-state-hooks';

import { finished, pipeline } from 'readable-stream';
import debounce from 'debounce-stream';
import log from 'loglevel';
import browser from 'webextension-polyfill';
import { storeAsStream } from '@metamask/obs-store';
import { isObject, hasProperty } from '@metamask/utils';
import PortStream from 'extension-port-stream';
import { NotificationServicesController } from '@metamask/notification-services-controller';
import { FirstTimeFlowType } from '../../shared/constants/onboarding';

import {
  ENVIRONMENT_TYPE_POPUP,
  ENVIRONMENT_TYPE_NOTIFICATION,
  ENVIRONMENT_TYPE_FULLSCREEN,
  EXTENSION_MESSAGES,
  PLATFORM_FIREFOX,
  MESSAGE_TYPE,
} from '../../shared/constants/app';
import {
  REJECT_NOTIFICATION_CLOSE,
  REJECT_NOTIFICATION_CLOSE_SIG,
  MetaMetricsEventCategory,
  MetaMetricsEventName,
  MetaMetricsUserTrait,
} from '../../shared/constants/metametrics';
import { checkForLastErrorAndLog } from '../../shared/modules/browser-runtime.utils';
import { isManifestV3 } from '../../shared/modules/mv3.utils';
import { maskObject } from '../../shared/modules/object.utils';
import { FIXTURE_STATE_METADATA_VERSION } from '../../test/e2e/default-fixture';
import { getSocketBackgroundToMocha } from '../../test/e2e/background-socket/socket-background-to-mocha';
import {
  OffscreenCommunicationTarget,
  OffscreenCommunicationEvents,
} from '../../shared/constants/offscreen-communication';
import {
  FakeLedgerBridge,
  FakeTrezorBridge,
} from '../../test/stub/keyring-bridge';
import { getCurrentChainId } from '../../shared/modules/selectors/networks';
import { createCaipStream } from '../../shared/modules/caip-stream';
import getFetchWithTimeout from '../../shared/modules/fetch-with-timeout';
import { isStateCorruptionError } from '../../shared/constants/errors';
import getFirstPreferredLangCode from '../../shared/lib/get-first-preferred-lang-code';
import { getManifestFlags } from '../../shared/lib/manifestFlags';
import {
  CorruptionHandler,
  hasVault,
} from './lib/state-corruption/state-corruption-recovery';
import {
  backedUpStateKeys,
  PersistenceManager,
} from './lib/stores/persistence-manager';
import ExtensionStore from './lib/stores/extension-store';
import ReadOnlyNetworkStore from './lib/stores/read-only-network-store';
import migrations from './migrations';
import Migrator from './lib/migrator';
import ExtensionPlatform from './platforms/extension';
import { SENTRY_BACKGROUND_STATE } from './constants/sentry-state';

import createStreamSink from './lib/createStreamSink';
import NotificationManager, {
  NOTIFICATION_MANAGER_EVENTS,
} from './lib/notification-manager';
import MetamaskController, {
  METAMASK_CONTROLLER_EVENTS,
} from './metamask-controller';
import getObjStructure from './lib/getObjStructure';
import setupEnsIpfsResolver from './lib/ens-ipfs/setup';
import {
  deferredPromise,
  getPlatform,
  shouldEmitDappViewedEvent,
} from './lib/util';
import { createOffscreen } from './offscreen';
import { setupMultiplex } from './lib/stream-utils';
import { generateWalletState } from './fixtures/generate-wallet-state';
import rawFirstTimeState from './first-time-state';

/* eslint-enable import/first */

import { COOKIE_ID_MARKETING_WHITELIST_ORIGINS } from './constants/marketing-site-whitelist';
import {
  METAMASK_CAIP_MULTICHAIN_PROVIDER,
  METAMASK_EIP_1193_PROVIDER,
} from './constants/stream';
import { PREINSTALLED_SNAPS_URLS } from './constants/snaps';

/**
 * @typedef {import('./lib/stores/persistence-manager').Backup} Backup
 */

// eslint-disable-next-line @metamask/design-tokens/color-no-hex
const BADGE_COLOR_APPROVAL = '#0376C9';
// eslint-disable-next-line @metamask/design-tokens/color-no-hex
const BADGE_COLOR_NOTIFICATION = '#D73847';
const BADGE_MAX_COUNT = 9;

const inTest = process.env.IN_TEST;
const useReadOnlyNetworkStore =
  inTest && getManifestFlags().testing?.forceExtensionStore !== true;
const localStore = useReadOnlyNetworkStore
  ? new ReadOnlyNetworkStore()
  : new ExtensionStore();
const persistenceManager = new PersistenceManager({ localStore });
// Setup global hook for improved Sentry state snapshots during initialization
global.stateHooks.getMostRecentPersistedState = () =>
  persistenceManager.mostRecentRetrievedState;

/**
 * A helper function to log the current state of the vault. Useful for debugging
 * purposes, to, in the case of database corruption, an possible way for an end
 * user to recover their vault. Hopefully this is never needed.
 */
global.logEncryptedVault = () => {
  persistenceManager.logEncryptedVault();
};

const { sentry } = global;
let firstTimeState = { ...rawFirstTimeState };

const metamaskInternalProcessHash = {
  [ENVIRONMENT_TYPE_POPUP]: true,
  [ENVIRONMENT_TYPE_NOTIFICATION]: true,
  [ENVIRONMENT_TYPE_FULLSCREEN]: true,
};

const metamaskBlockedPorts = ['trezor-connect'];

log.setLevel(process.env.METAMASK_DEBUG ? 'debug' : 'info', false);

const platform = new ExtensionPlatform();
const notificationManager = new NotificationManager();
const isFirefox = getPlatform() === PLATFORM_FIREFOX;

let openPopupCount = 0;
let notificationIsOpen = false;
let uiIsTriggering = false;
const openMetamaskTabsIDs = {};
const requestAccountTabIds = {};
let controller;
const tabOriginMapping = {};

if (inTest || process.env.METAMASK_DEBUG) {
  global.stateHooks.metamaskGetState = persistenceManager.get.bind(
    persistenceManager,
    { validateVault: false },
  );
}

const phishingPageUrl = new URL(process.env.PHISHING_WARNING_PAGE_URL);

// normalized (adds a trailing slash to the end of the domain if it's missing)
// the URL once and reuse it:
const phishingPageHref = phishingPageUrl.toString();

const ONE_SECOND_IN_MILLISECONDS = 1_000;
// Timeout for initializing phishing warning page.
const PHISHING_WARNING_PAGE_TIMEOUT = ONE_SECOND_IN_MILLISECONDS;

<<<<<<< HEAD
// Event emitter for state persistence
export const statePersistenceEvents = new EventEmitter();
// In MV3 onInstalled must be installed in the entry file
if (globalThis.stateHooks.onInstalledListener?.promise) {
  globalThis.stateHooks.onInstalledListener.promise.then(onInstall);
} else {
  const onInstalledListener = function ({ reason }) {
    browser.runtime.onInstalled.removeListener(onInstalledListener);
    if (reason === 'install') {
=======
if (!isManifestV3) {
  /**
   * `onInstalled` event handler.
   *
   * On MV3 builds we must listen for this event in `app-init`, otherwise we found that the listener
   * is never called.
   * There is no `app-init` file on MV2 builds, so we add a listener here instead.
   *
   * @param {import('webextension-polyfill').Runtime.OnInstalledDetailsType} details - Event details.
   */
  const onInstalledListener = (details) => {
    if (details.reason === 'install') {
>>>>>>> 4cc15a9e
      onInstall();
    }
  };

  browser.runtime.onInstalled.addListener(onInstalledListener);
}

/**
 * This deferred Promise is used to track whether initialization has finished.
 *
 * It is very important to ensure that `resolveInitialization` is *always*
 * called once initialization has completed, and that `rejectInitialization` is
 * called if initialization fails in an unrecoverable way.
 */
/**
 * @type {Promise<void>}
 */
let isInitialized;
/**
 * @type {() => void}
 */
let resolveInitialization;
/**
 * @type {() => void}
 */
let rejectInitialization;

/**
 * Creates a deferred Promise and sets the global variables to track the
 * state of application initialization (or re-initialization).
 */
function setGlobalInitializers() {
  const deferred = deferredPromise();
  isInitialized = deferred.promise;
  resolveInitialization = deferred.resolve;
  rejectInitialization = deferred.reject;
}
setGlobalInitializers();

/**
 * Sends a message to the dapp(s) content script to signal it can connect to MetaMask background as
 * the backend is not active. It is required to re-connect dapps after service worker re-activates.
 * For non-dapp pages, the message will be sent and ignored.
 */
const sendReadyMessageToTabs = async () => {
  const tabs = await browser.tabs
    .query({
      /**
       * Only query tabs that our extension can run in. To do this, we query for all URLs that our
       * extension can inject scripts in, which is by using the "<all_urls>" value and __without__
       * the "tabs" manifest permission. If we included the "tabs" permission, this would also fetch
       * URLs that we'd not be able to inject in, e.g. chrome://pages, chrome://extension, which
       * is not what we'd want.
       *
       * You might be wondering, how does the "url" param work without the "tabs" permission?
       *
       * @see {@link https://bugs.chromium.org/p/chromium/issues/detail?id=661311#c1}
       *  "If the extension has access to inject scripts into Tab, then we can return the url
       *   of Tab (because the extension could just inject a script to message the location.href)."
       */
      url: '<all_urls>',
      windowType: 'normal',
    })
    .then((result) => {
      checkForLastErrorAndLog();
      return result;
    })
    .catch(() => {
      checkForLastErrorAndLog();
    });

  /** @todo we should only sendMessage to dapp tabs, not all tabs. */
  for (const tab of tabs) {
    browser.tabs
      .sendMessage(tab.id, {
        name: EXTENSION_MESSAGES.READY,
      })
      .then(() => {
        checkForLastErrorAndLog();
      })
      .catch(() => {
        // An error may happen if:
        //  * a contentscript is blocked from loading, and thus there is no
        // `runtime.onMessage` handlers to listen to the message, or
        //  * if MetaMask reloads/installs while tabs are already open, as these
        // tabs won't have a valid Port to send the message to.
        checkForLastErrorAndLog();
      });
  }
};

/**
 * Detects known phishing pages as soon as the browser begins to load the
 * page. If the page is a known phishing page, the user is redirected to the
 * phishing warning page.
 *
 * This detection works even if the phishing page is now a redirect to a new
 * domain that our phishing detection system is not aware of.
 *
 * @param {MetamaskController} theController
 */
function maybeDetectPhishing(theController) {
  async function redirectTab(tabId, url) {
    try {
      return await browser.tabs.update(tabId, {
        url,
      });
    } catch (error) {
      return sentry?.captureException(error);
    }
  }
  // we can use the blocking API in MV2, but not in MV3
  const isManifestV2 = !isManifestV3;
  browser.webRequest.onBeforeRequest.addListener(
    (details) => {
      if (details.tabId === browser.tabs.TAB_ID_NONE) {
        return {};
      }

      const { completedOnboarding } = theController.onboardingController.state;
      if (!completedOnboarding) {
        return {};
      }

      const prefState = theController.preferencesController.state;
      if (!prefState.usePhishDetect) {
        return {};
      }

      // ignore requests that come from our phishing warning page, as
      // the requests may come from the "continue to site" link, so we'll
      // actually _want_ to bypass the phishing detection. We shouldn't have to
      // do this, because the phishing site does tell the extension that the
      // domain it blocked it now "safe", but it does this _after_ the request
      // begins (which would get blocked by this listener). So we have to bail
      // on detection here.
      // This check can be removed once  https://github.com/MetaMask/phishing-warning/issues/160
      // is shipped.
      if (
        details.initiator &&
        details.initiator !== 'null' &&
        // compare normalized URLs
        new URL(details.initiator).host === phishingPageUrl.host
      ) {
        return {};
      }

      const { hostname, href, searchParams } = new URL(details.url);
      if (inTest) {
        if (searchParams.has('IN_TEST_BYPASS_EARLY_PHISHING_DETECTION')) {
          // this is a test page that needs to bypass early phishing detection
          return {};
        }
      }

      theController.phishingController.maybeUpdateState();

      const blockedRequestResponse =
        theController.phishingController.isBlockedRequest(details.url);

      let phishingTestResponse;
      if (details.type === 'main_frame' || details.type === 'sub_frame') {
        phishingTestResponse = theController.phishingController.test(
          details.url,
        );
      }

      // if the request is not blocked, and the phishing test is not blocked, return and don't show the phishing screen
      if (!phishingTestResponse?.result && !blockedRequestResponse.result) {
        return {};
      }

      // Determine the block reason based on the type
      let blockReason;
      let blockedUrl = hostname;
      if (phishingTestResponse?.result && blockedRequestResponse.result) {
        blockReason = `${phishingTestResponse.type} and ${blockedRequestResponse.type}`;
      } else if (phishingTestResponse?.result) {
        blockReason = phishingTestResponse.type;
      } else {
        blockReason = blockedRequestResponse.type;
        blockedUrl = details.initiator;
      }

      if (!isFirefox) {
        theController.metaMetricsController.trackEvent(
          {
            // should we differentiate between background redirection and content script redirection?
            event: MetaMetricsEventName.PhishingPageDisplayed,
            category: MetaMetricsEventCategory.Phishing,
            properties: {
              url: blockedUrl,
              referrer: {
                url: blockedUrl,
              },
              reason: blockReason,
              requestDomain: blockedRequestResponse.result
                ? hostname
                : undefined,
            },
          },
          {
            excludeMetaMetricsId: true,
          },
        );
      }
      const querystring = new URLSearchParams({ hostname, href });
      const redirectUrl = new URL(phishingPageHref);
      redirectUrl.hash = querystring.toString();
      const redirectHref = redirectUrl.toString();

      // blocking is better than tab redirection, as blocking will prevent
      // the browser from loading the page at all
      if (isManifestV2) {
        // We can redirect `main_frame` requests directly to the warning page.
        // For non-`main_frame` requests (e.g. `sub_frame` or WebSocket), we cancel them
        // and redirect the whole tab asynchronously so that the user sees the warning.
        if (details.type === 'main_frame') {
          return { redirectUrl: redirectHref };
        }
        redirectTab(details.tabId, redirectHref);
        return { cancel: true };
      }
      // redirect the whole tab (even if it's a sub_frame request)
      redirectTab(details.tabId, redirectHref);
      return {};
    },
    {
      urls: ['http://*/*', 'https://*/*', 'ws://*/*', 'wss://*/*'],
    },
    isManifestV2 ? ['blocking'] : [],
  );
}

// These are set after initialization
/**
 * Connects a WindowPostMessage Port to the MetaMask controller.
 * This method identifies trusted (MetaMask) interfaces, and connects them differently from untrusted (web pages).
 *
 * @callback ConnectWindowPostMessage
 * @param {chrome.runtime.Port} remotePort - The port provided by a new context.
 * @returns {void}
 */
/** @type {ConnectWindowPostMessage} */
let connectWindowPostMessage;

/**
 * Connects a externally_connecatable Port to the MetaMask controller.
 * This method identifies dapp clients and connects them differently from extension clients.
 *
 * @callback ConnectExternallyConnectable
 * @param {chrome.runtime.Port} remotePort - The port provided by a new context.
 */
/** @type {ConnectExternallyConnectable} */
let connectExternallyConnectable;

/**
 * Connects a Duplexstream to the MetaMask controller EIP-1193 API (via a multiplexed duplex stream).
 *
 * @callback ConnectEip1193
 * @param {DuplexStream} connectionStream - The duplex stream.
 * @param {chrome.runtime.MessageSender} sender - The remote port sender.
 */
/** @type {ConnectEip1193} */
let connectEip1193;

/**
 * Connects a DuplexStream to the MetaMask controller Caip Multichain API.
 *
 * @callback ConnectCaipMultichain
 * @param {DuplexStream} connectionStream - The duplex stream.
 * @param {chrome.runtime.MessageSender} sender - The remote port sender.
 */
/** @type {ConnectCaipMultichain} */
let connectCaipMultichain;

const corruptionHandler = new CorruptionHandler();
browser.runtime.onConnect.addListener(async (...args) => {
  // Queue up connection attempts here, waiting until after initialization
  try {
    await isInitialized;

    // This is set in `setupController`, which is called as part of initialization
    connectWindowPostMessage(...args);
  } catch (error) {
    sentry?.captureException(error);

    // if we have a STATE_CORRUPTION_ERROR tell the user about it and offer to
    // restore from a backup, if we have one.
    if (isStateCorruptionError(error)) {
      await corruptionHandler.handleStateCorruptionError({
        port: args[0],
        error,
        database: persistenceManager,
        repairCallback: async (backup) => {
          // we are going to reinitialize the background script, so we need to
          // reset the initialization promises. this is gross since it is
          // possible the original references could have been passed to other
          // functions, and we can't update those references from here.
          // right now, that isn't the case though.
          setGlobalInitializers();

          if (hasVault(backup)) {
            await initBackground(backup);
            controller.onboardingController.setFirstTimeFlowType(
              FirstTimeFlowType.restore,
            );
          } else {
            // if we don't have a backup we need to make sure we clear the state
            // from the database, and then reinitialize the background script
            // with the first time state.
            await persistenceManager.reset();
            await initBackground(null);
          }
        },
      });
    }
  }
});
browser.runtime.onConnectExternal.addListener(async (...args) => {
  // Queue up connection attempts here, waiting until after initialization
  await isInitialized;
  // This is set in `setupController`, which is called as part of initialization
  connectExternallyConnectable(...args);
});

function saveTimestamp() {
  const timestamp = new Date().toISOString();

  browser.storage.session.set({ timestamp });
}

/**
 * @typedef {import('@metamask/transaction-controller').TransactionMeta} TransactionMeta
 */

/**
 * The data emitted from the MetaMaskController.store EventEmitter, also used to initialize the MetaMaskController. Available in UI on React state as state.metamask.
 *
 * @typedef MetaMaskState
 * @property {boolean} isInitialized - Whether the first vault has been created.
 * @property {boolean} isUnlocked - Whether the vault is currently decrypted and accounts are available for selection.
 * @property {boolean} isAccountMenuOpen - Represents whether the main account selection UI is currently displayed.
 * @property {boolean} isNetworkMenuOpen - Represents whether the main network selection UI is currently displayed.
 * @property {object} identities - An object matching lower-case hex addresses to Identity objects with "address" and "name" (nickname) keys.
 * @property {object} networkConfigurations - A list of network configurations, containing RPC provider details (eg chainId, rpcUrl, rpcPreferences).
 * @property {Array} addressBook - A list of previously sent to addresses.
 * @property {object} marketData - A map from chain ID -> contract address -> an object containing the token's market data.
 * @property {Array} tokens - Tokens held by the current user, including their balances.
 * @property {object} send - TODO: Document
 * @property {boolean} useBlockie - Indicates preferred user identicon format. True for blockie, false for Jazzicon.
 * @property {object} featureFlags - An object for optional feature flags.
 * @property {boolean} welcomeScreen - True if welcome screen should be shown.
 * @property {string} currentLocale - A locale string matching the user's preferred display language.
 * @property {string} networkStatus - Either "unknown", "available", "unavailable", or "blocked", depending on the status of the currently selected network.
 * @property {object} accounts - An object mapping lower-case hex addresses to objects with "balance" and "address" keys, both storing hex string values.
 * @property {object} accountsByChainId - An object mapping lower-case hex addresses to objects with "balance" and "address" keys, both storing hex string values keyed by chain id.
 * @property {hex} currentBlockGasLimit - The most recently seen block gas limit, in a lower case hex prefixed string.
 * @property {object} currentBlockGasLimitByChainId - The most recently seen block gas limit, in a lower case hex prefixed string keyed by chain id.
 * @property {object} unapprovedPersonalMsgs - An object of messages pending approval, mapping a unique ID to the options.
 * @property {number} unapprovedPersonalMsgCount - The number of messages in unapprovedPersonalMsgs.
 * @property {object} unapprovedEncryptionPublicKeyMsgs - An object of messages pending approval, mapping a unique ID to the options.
 * @property {number} unapprovedEncryptionPublicKeyMsgCount - The number of messages in EncryptionPublicKeyMsgs.
 * @property {object} unapprovedDecryptMsgs - An object of messages pending approval, mapping a unique ID to the options.
 * @property {number} unapprovedDecryptMsgCount - The number of messages in unapprovedDecryptMsgs.
 * @property {object} unapprovedTypedMessages - An object of messages pending approval, mapping a unique ID to the options.
 * @property {number} unapprovedTypedMessagesCount - The number of messages in unapprovedTypedMessages.
 * @property {number} pendingApprovalCount - The number of pending request in the approval controller.
 * @property {Keyring[]} keyrings - An array of keyring descriptions, summarizing the accounts that are available for use, and what keyrings they belong to.
 * @property {string} selectedAddress - A lower case hex string of the currently selected address.
 * @property {string} currentCurrency - A string identifying the user's preferred display currency, for use in showing conversion rates.
 * @property {number} currencyRates - An object mapping of nativeCurrency to conversion rate and date
 * @property {boolean} forgottenPassword - Returns true if the user has initiated the password recovery screen, is recovering from seed phrase.
 */

/**
 * @typedef VersionedData
 * @property {MetaMaskState} data - The data emitted from MetaMask controller, or used to initialize it.
 * @property {number} version - The latest migration version that has been run.
 */

/**
 * Initializes the MetaMask controller, and sets up all platform configuration.
 *
 * @param {Backup | null} backup
 * @returns {Promise} Setup complete.
 */
async function initialize(backup) {
  const offscreenPromise = isManifestV3 ? createOffscreen() : null;

  const initData = await loadStateFromPersistence(backup);

  const initState = initData.data;
  const initLangCode = await getFirstPreferredLangCode();

  let isFirstMetaMaskControllerSetup;

  // We only want to start this if we are running a test build, not for the release build.
  // `navigator.webdriver` is true if Selenium, Puppeteer, or Playwright are running.
  // In MV3, the Service Worker sees `navigator.webdriver` as `undefined`, so this will trigger from
  // an Offscreen Document message instead. Because it's a singleton class, it's safe to start multiple times.
  if (process.env.IN_TEST && window.navigator?.webdriver) {
    getSocketBackgroundToMocha();
  }

  if (isManifestV3) {
    // Save the timestamp immediately and then every `SAVE_TIMESTAMP_INTERVAL`
    // miliseconds. This keeps the service worker alive.
    if (initState.PreferencesController?.enableMV3TimestampSave !== false) {
      const SAVE_TIMESTAMP_INTERVAL_MS = 2 * 1000;

      saveTimestamp();
      setInterval(saveTimestamp, SAVE_TIMESTAMP_INTERVAL_MS);
    }

    const sessionData = await browser.storage.session.get([
      'isFirstMetaMaskControllerSetup',
    ]);

    isFirstMetaMaskControllerSetup =
      sessionData?.isFirstMetaMaskControllerSetup === undefined;
    await browser.storage.session.set({ isFirstMetaMaskControllerSetup });
  }

  const overrides = inTest
    ? {
        keyrings: {
          trezorBridge: FakeTrezorBridge,
          ledgerBridge: FakeLedgerBridge,
        },
      }
    : {};

  const preinstalledSnaps = await loadPreinstalledSnaps();

  setupController(
    initState,
    initLangCode,
    overrides,
    isFirstMetaMaskControllerSetup,
    initData.meta,
    offscreenPromise,
    preinstalledSnaps,
  );

  // `setupController` sets up the `controller` object, so we can use it now:
  maybeDetectPhishing(controller);

  if (!isManifestV3) {
    await loadPhishingWarningPage();
  }
  await sendReadyMessageToTabs();
}

/**
 * Loads the preinstalled snaps from urls and returns them as an array.
 * It fails if any Snap fails to load in the expected time range.
 * Supports .json.gz files using gzip decompression.
 */
async function loadPreinstalledSnaps() {
  const fetchWithTimeout = getFetchWithTimeout();
  const promises = PREINSTALLED_SNAPS_URLS.map(async (url) => {
    const response = await fetchWithTimeout(url);

    // If the Snap is compressed, decompress it
    if (url.pathname.endsWith('.json.gz')) {
      const ds = new DecompressionStream('gzip');
      const decompressedStream = response.body.pipeThrough(ds);
      return await new Response(decompressedStream).json();
    }

    return await response.json();
  });

  return Promise.all(promises);
}

/**
 * An error thrown if the phishing warning page takes too long to load.
 */
class PhishingWarningPageTimeoutError extends Error {
  constructor() {
    super('Timeout failed');
  }
}

/**
 * Load the phishing warning page temporarily to ensure the service
 * worker has been registered, so that the warning page works offline.
 */
async function loadPhishingWarningPage() {
  let iframe;
  try {
    const extensionStartupPhishingPageUrl = new URL(phishingPageHref);
    // The `extensionStartup` hash signals to the phishing warning page that it should not bother
    // setting up streams for user interaction. Otherwise this page load would cause a console
    // error.
    extensionStartupPhishingPageUrl.hash = '#extensionStartup';

    iframe = window.document.createElement('iframe');
    iframe.setAttribute('src', extensionStartupPhishingPageUrl.href);
    iframe.setAttribute('sandbox', 'allow-scripts allow-same-origin');

    // Create "deferred Promise" to allow passing resolve/reject to event handlers
    let deferredResolve;
    let deferredReject;
    const loadComplete = new Promise((resolve, reject) => {
      deferredResolve = resolve;
      deferredReject = reject;
    });

    // The load event is emitted once loading has completed, even if the loading failed.
    // If loading failed we can't do anything about it, so we don't need to check.
    iframe.addEventListener('load', deferredResolve);

    // This step initiates the page loading.
    window.document.body.appendChild(iframe);

    // This timeout ensures that this iframe gets cleaned up in a reasonable
    // timeframe, and ensures that the "initialization complete" message
    // doesn't get delayed too long.
    setTimeout(
      () => deferredReject(new PhishingWarningPageTimeoutError()),
      PHISHING_WARNING_PAGE_TIMEOUT,
    );
    await loadComplete;
  } catch (error) {
    if (error instanceof PhishingWarningPageTimeoutError) {
      console.warn(
        'Phishing warning page timeout; page not guaranteed to work offline.',
      );
    } else {
      console.error('Failed to initialize phishing warning page', error);
    }
  } finally {
    if (iframe) {
      iframe.remove();
    }
  }
}

//
// State and Persistence
//

/**
 * Loads any stored data, prioritizing the latest storage strategy.
 * Migrates that data schema in case it was last loaded on an older version.
 *
 * @param {Backup | null} backup
 * @returns {Promise<{data: MetaMaskState meta: {version: number}}>} Last data emitted from previous instance of MetaMask.
 */
export async function loadStateFromPersistence(backup) {
  if (process.env.WITH_STATE) {
    const stateOverrides = await generateWalletState();
    firstTimeState = { ...firstTimeState, ...stateOverrides };
  }

  // read from disk
  // first from preferred, async API:
  /**
   * @type {import("./lib/stores/base-store").MetaMaskStorageStructure | undefined}
   */
  let preMigrationVersionedData;
  if (backup) {
    preMigrationVersionedData = { data: {}, meta: {} };
    for (const key of backedUpStateKeys) {
      if (hasProperty(backup, key)) {
        preMigrationVersionedData.data[key] = backup[key];
      }
    }
    // use the meta property from the backup if it exists, that way the
    // migrations will behave correctly.
    if (hasProperty(backup, 'meta') && isObject(backup.meta)) {
      preMigrationVersionedData.meta = backup.meta;
    }
    // sanity check on the meta property
    if (typeof preMigrationVersionedData.meta.version !== 'number') {
      log.error(
        "The `backup`'s `meta.version` property was missing during backup restore.",
      );
      // the last migration version before we started storing backups was `155`
      // so we can use that version as a fallback.
      preMigrationVersionedData.meta.version = 155;
    }
  } else {
    const validateVault = true;
    preMigrationVersionedData = await persistenceManager.get({ validateVault });
  }

  const migrator = new Migrator({
    migrations,
    defaultVersion: process.env.WITH_STATE
      ? FIXTURE_STATE_METADATA_VERSION
      : null,
  });

  // report migration errors to sentry
  migrator.on('error', (err) => {
    console.warn(err);
    // get vault structure without secrets
    const vaultStructure = getObjStructure(preMigrationVersionedData);
    sentry.captureException(err, {
      // "extra" key is required by Sentry
      extra: { vaultStructure },
    });
  });

  if (!preMigrationVersionedData?.data && !preMigrationVersionedData?.meta) {
    preMigrationVersionedData = migrator.generateInitialState(firstTimeState);
  }

  // migrate data
  const versionedData = await migrator.migrateData(preMigrationVersionedData);
  if (!versionedData) {
    throw new Error('MetaMask - migrator returned undefined');
  } else if (!isObject(versionedData.meta)) {
    throw new Error(
      `MetaMask - migrator metadata has invalid type '${typeof versionedData.meta}'`,
    );
  } else if (typeof versionedData.meta.version !== 'number') {
    throw new Error(
      `MetaMask - migrator metadata version has invalid type '${typeof versionedData
        .meta.version}'`,
    );
  } else if (!isObject(versionedData.data)) {
    throw new Error(
      `MetaMask - migrator data has invalid type '${typeof versionedData.data}'`,
    );
  }
  // this initializes the meta/version data as a class variable to be used for future writes
  persistenceManager.setMetadata(versionedData.meta);

  // write to disk
  await persistenceManager.set(versionedData.data);

  // return just the data
  return versionedData;
}

/**
 * Emit event of DappViewed,
 * which should only be tracked only after a user opts into metrics and connected to the dapp
 *
 * @param {string} origin - URL of visited dapp
 */
function emitDappViewedMetricEvent(origin) {
  const { metaMetricsId } = controller.metaMetricsController.state;
  if (!shouldEmitDappViewedEvent(metaMetricsId)) {
    return;
  }

  const numberOfConnectedAccounts =
    controller.getPermittedAccounts(origin).length;
  if (numberOfConnectedAccounts === 0) {
    return;
  }

  const preferencesState = controller.controllerMessenger.call(
    'PreferencesController:getState',
  );
  const numberOfTotalAccounts = Object.keys(preferencesState.identities).length;

  controller.metaMetricsController.trackEvent(
    {
      event: MetaMetricsEventName.DappViewed,
      category: MetaMetricsEventCategory.InpageProvider,
      referrer: {
        url: origin,
      },
      properties: {
        is_first_visit: false,
        number_of_accounts: numberOfTotalAccounts,
        number_of_accounts_connected: numberOfConnectedAccounts,
      },
    },
    {
      excludeMetaMetricsId: true,
    },
  );
}

/**
 * Track dapp connection when loaded and permissioned
 *
 * @param {chrome.runtime.Port} remotePort - The port provided by a new context.
 */
function trackDappView(remotePort) {
  if (!remotePort.sender || !remotePort.sender.tab || !remotePort.sender.url) {
    return;
  }
  const tabId = remotePort.sender.tab.id;
  const url = new URL(remotePort.sender.url);
  const { origin } = url;

  // store the orgin to corresponding tab so it can provide infor for onActivated listener
  if (!Object.keys(tabOriginMapping).includes(tabId)) {
    tabOriginMapping[tabId] = origin;
  }

  const isConnectedToDapp = controller.controllerMessenger.call(
    'PermissionController:hasPermissions',
    origin,
  );

  // when open a new tab, this event will trigger twice, only 2nd time is with dapp loaded
  const isTabLoaded = remotePort.sender.tab.title !== 'New Tab';

  // *** Emit DappViewed metric event when ***
  // - refresh the dapp
  // - open dapp in a new tab
  if (isConnectedToDapp && isTabLoaded) {
    emitDappViewedMetricEvent(origin);
  }
}

/**
 * Emit App Opened event
 */
function emitAppOpenedMetricEvent() {
  const { metaMetricsId, participateInMetaMetrics } =
    controller.metaMetricsController.state;

  // Skip if user hasn't opted into metrics
  if (metaMetricsId === null && !participateInMetaMetrics) {
    return;
  }

  controller.metaMetricsController.trackEvent({
    event: MetaMetricsEventName.AppOpened,
    category: MetaMetricsEventCategory.App,
  });
}

/**
 * This function checks if the app is being opened
 * and emits an event only if no other UI instances are currently open.
 *
 * @param {string} environment - The environment type where the app is opening
 */
function trackAppOpened(environment) {
  // List of valid environment types to track
  const environmentTypeList = [
    ENVIRONMENT_TYPE_POPUP,
    ENVIRONMENT_TYPE_NOTIFICATION,
    ENVIRONMENT_TYPE_FULLSCREEN,
  ];

  // Check if any UI instances are currently open
  const isFullscreenOpen = Object.values(openMetamaskTabsIDs).some(Boolean);
  const isAlreadyOpen =
    isFullscreenOpen || notificationIsOpen || openPopupCount > 0;

  // Only emit event if no UI is open and environment is valid
  if (!isAlreadyOpen && environmentTypeList.includes(environment)) {
    emitAppOpenedMetricEvent();
  }
}

/**
 * Initializes the MetaMask Controller with any initial state and default language.
 * Configures platform-specific error reporting strategy.
 * Streams emitted state updates to platform-specific storage strategy.
 * Creates platform listeners for new Dapps/Contexts, and sets up their data connections to the controller.
 *
 * @param {object} initState - The initial state to start the controller with, matches the state that is emitted from the controller.
 * @param {string} initLangCode - The region code for the language preferred by the current user.
 * @param {object} overrides - object with callbacks that are allowed to override the setup controller logic
 * @param isFirstMetaMaskControllerSetup
 * @param {object} stateMetadata - Metadata about the initial state and migrations, including the most recent migration version
 * @param {Promise<void>} offscreenPromise - A promise that resolves when the offscreen document has finished initialization.
 * @param {Array} preinstalledSnaps - A list of preinstalled Snaps loaded from disk during boot.
 */
export function setupController(
  initState,
  initLangCode,
  overrides,
  isFirstMetaMaskControllerSetup,
  stateMetadata,
  offscreenPromise,
  preinstalledSnaps,
) {
  //
  // MetaMask Controller
  //
  controller = new MetamaskController({
    infuraProjectId: process.env.INFURA_PROJECT_ID,
    // User confirmation callbacks:
    showUserConfirmation: triggerUi,
    // initial state
    initState,
    // initial locale code
    initLangCode,
    // platform specific api
    platform,
    notificationManager,
    browser,
    getRequestAccountTabIds: () => {
      return requestAccountTabIds;
    },
    getOpenMetamaskTabsIds: () => {
      return openMetamaskTabsIDs;
    },
    overrides,
    isFirstMetaMaskControllerSetup,
    currentMigrationVersion: stateMetadata.version,
    featureFlags: {},
    offscreenPromise,
    preinstalledSnaps,
  });

  setupEnsIpfsResolver({
    getCurrentChainId: () =>
      getCurrentChainId({ metamask: controller.networkController.state }),
    getIpfsGateway: controller.preferencesController.getIpfsGateway.bind(
      controller.preferencesController,
    ),
    getUseAddressBarEnsResolution: () =>
      controller.preferencesController.state.useAddressBarEnsResolution,
    provider: controller.provider,
  });

  // setup state persistence
  pipeline(
    storeAsStream(controller.store),
    debounce(1000),
    createStreamSink(async (state) => {
      await persistenceManager.set(state);
    }),
    (error) => {
      log.error('MetaMask - Persistence pipeline failed', error);
    },
  );

  setupSentryGetStateGlobal(controller);

  const isClientOpenStatus = () => {
    return (
      openPopupCount > 0 ||
      Boolean(Object.keys(openMetamaskTabsIDs).length) ||
      notificationIsOpen
    );
  };

  const onCloseEnvironmentInstances = (isClientOpen, environmentType) => {
    // if all instances of metamask are closed we call a method on the controller to stop gasFeeController polling
    if (isClientOpen === false) {
      controller.onClientClosed();
      // otherwise we want to only remove the polling tokens for the environment type that has closed
    } else {
      // in the case of fullscreen environment a user might have multiple tabs open so we don't want to disconnect all of
      // its corresponding polling tokens unless all tabs are closed.
      if (
        environmentType === ENVIRONMENT_TYPE_FULLSCREEN &&
        Boolean(Object.keys(openMetamaskTabsIDs).length)
      ) {
        return;
      }
      controller.onEnvironmentTypeClosed(environmentType);
    }
  };

  connectWindowPostMessage = (remotePort) => {
    const processName = remotePort.name;

    if (metamaskBlockedPorts.includes(remotePort.name)) {
      return;
    }

    let isMetaMaskInternalProcess = false;
    const senderUrl = remotePort.sender?.url
      ? new URL(remotePort.sender.url)
      : null;

    if (isFirefox) {
      isMetaMaskInternalProcess = metamaskInternalProcessHash[processName];
    } else {
      isMetaMaskInternalProcess =
        senderUrl?.origin === `chrome-extension://${browser.runtime.id}`;
    }

    if (isMetaMaskInternalProcess) {
      const portStream =
        overrides?.getPortStream?.(remotePort) || new PortStream(remotePort);
      // communication with popup
      controller.isClientOpen = true;
      controller.setupTrustedCommunication(portStream, remotePort.sender);
      trackAppOpened(processName);

      initializeRemoteFeatureFlags();

      if (processName === ENVIRONMENT_TYPE_POPUP) {
        openPopupCount += 1;
        finished(portStream, () => {
          openPopupCount -= 1;
          const isClientOpen = isClientOpenStatus();
          controller.isClientOpen = isClientOpen;
          onCloseEnvironmentInstances(isClientOpen, ENVIRONMENT_TYPE_POPUP);
        });
      }

      if (processName === ENVIRONMENT_TYPE_NOTIFICATION) {
        notificationIsOpen = true;

        finished(portStream, () => {
          notificationIsOpen = false;
          const isClientOpen = isClientOpenStatus();
          controller.isClientOpen = isClientOpen;
          onCloseEnvironmentInstances(
            isClientOpen,
            ENVIRONMENT_TYPE_NOTIFICATION,
          );
        });
      }

      if (processName === ENVIRONMENT_TYPE_FULLSCREEN) {
        const tabId = remotePort.sender.tab.id;
        openMetamaskTabsIDs[tabId] = true;

        finished(portStream, () => {
          delete openMetamaskTabsIDs[tabId];
          const isClientOpen = isClientOpenStatus();
          controller.isClientOpen = isClientOpen;
          onCloseEnvironmentInstances(
            isClientOpen,
            ENVIRONMENT_TYPE_FULLSCREEN,
          );
        });
      }
    } else if (
      senderUrl &&
      senderUrl.origin === phishingPageUrl.origin &&
      senderUrl.pathname === phishingPageUrl.pathname
    ) {
      const portStreamForPhishingPage =
        overrides?.getPortStream?.(remotePort) || new PortStream(remotePort);
      controller.setupPhishingCommunication({
        connectionStream: portStreamForPhishingPage,
      });
    } else {
      // this is triggered when a new tab is opened, or origin(url) is changed
      if (remotePort.sender && remotePort.sender.tab && remotePort.sender.url) {
        const tabId = remotePort.sender.tab.id;
        const url = new URL(remotePort.sender.url);
        const { origin } = url;

        trackDappView(remotePort);

        remotePort.onMessage.addListener((msg) => {
          if (
            msg.data &&
            msg.data.method === MESSAGE_TYPE.ETH_REQUEST_ACCOUNTS
          ) {
            requestAccountTabIds[origin] = tabId;
          }
        });
      }
      if (
        senderUrl &&
        COOKIE_ID_MARKETING_WHITELIST_ORIGINS.some(
          (origin) => origin === senderUrl.origin,
        )
      ) {
        const portStreamForCookieHandlerPage =
          overrides?.getPortStream?.(remotePort) || new PortStream(remotePort);
        controller.setUpCookieHandlerCommunication({
          connectionStream: portStreamForCookieHandlerPage,
        });
      }

      const portStream =
        overrides?.getPortStream?.(remotePort) || new PortStream(remotePort);

      connectEip1193(portStream, remotePort.sender);

      if (isFirefox) {
        const mux = setupMultiplex(portStream);
        mux.ignoreStream(METAMASK_EIP_1193_PROVIDER);

        connectCaipMultichain(
          mux.createStream(METAMASK_CAIP_MULTICHAIN_PROVIDER),
          remotePort.sender,
        );
      }
    }
  };

  connectExternallyConnectable = (remotePort) => {
    const portStream =
      overrides?.getPortStream?.(remotePort) || new PortStream(remotePort);

    // if the sender.id value is present it means the caller is an extension rather
    // than a site. When the caller is an extension we want to fallback to connecting
    // it with the 1193 provider
    const isDappConnecting = !remotePort.sender.id;
    if (isDappConnecting) {
      if (metamaskBlockedPorts.includes(remotePort.name)) {
        return;
      }

      // this is triggered when a new tab is opened, or origin(url) is changed
      trackDappView(remotePort);

      connectCaipMultichain(createCaipStream(portStream), remotePort.sender);
    } else {
      connectEip1193(portStream, remotePort.sender);
    }
  };

  connectEip1193 = (connectionStream, sender) => {
    controller.setupUntrustedCommunicationEip1193({
      connectionStream,
      sender,
    });
  };

  connectCaipMultichain = (connectionStream, sender) => {
    controller.setupUntrustedCommunicationCaip({
      connectionStream,
      sender,
    });
  };

  if (overrides?.registerConnectListeners) {
    overrides.registerConnectListeners(
      connectWindowPostMessage,
      connectEip1193,
    );
  }

  //
  // User Interface setup
  //
  updateBadge();

  controller.controllerMessenger.subscribe(
    METAMASK_CONTROLLER_EVENTS.DECRYPT_MESSAGE_MANAGER_UPDATE_BADGE,
    updateBadge,
  );
  controller.controllerMessenger.subscribe(
    METAMASK_CONTROLLER_EVENTS.ENCRYPTION_PUBLIC_KEY_MANAGER_UPDATE_BADGE,
    updateBadge,
  );
  controller.signatureController.hub.on(
    METAMASK_CONTROLLER_EVENTS.UPDATE_BADGE,
    updateBadge,
  );
  controller.controllerMessenger.subscribe(
    METAMASK_CONTROLLER_EVENTS.APP_STATE_UNLOCK_CHANGE,
    updateBadge,
  );

  controller.controllerMessenger.subscribe(
    METAMASK_CONTROLLER_EVENTS.APPROVAL_STATE_CHANGE,
    updateBadge,
  );

  controller.controllerMessenger.subscribe(
    METAMASK_CONTROLLER_EVENTS.METAMASK_NOTIFICATIONS_LIST_UPDATED,
    updateBadge,
  );

  controller.controllerMessenger.subscribe(
    METAMASK_CONTROLLER_EVENTS.METAMASK_NOTIFICATIONS_MARK_AS_READ,
    updateBadge,
  );

  /**
   * Formats a count for display as a badge label.
   *
   * @param {number} count - The count to be formatted.
   * @param {number} maxCount - The maximum count to display before using the '+' suffix.
   * @returns {string} The formatted badge label.
   */
  function getBadgeLabel(count, maxCount) {
    return count > maxCount ? `${maxCount}+` : String(count);
  }

  /**
   * Updates the Web Extension's "badge" number, on the little fox in the toolbar.
   * The number reflects the current number of pending transactions or message signatures needing user approval.
   */
  function updateBadge() {
    const pendingApprovalCount = getPendingApprovalCount();
    const unreadNotificationsCount = getUnreadNotificationsCount();

    let label = '';
    let badgeColor = BADGE_COLOR_APPROVAL;

    if (pendingApprovalCount) {
      label = getBadgeLabel(pendingApprovalCount, BADGE_MAX_COUNT);
    } else if (unreadNotificationsCount > 0) {
      label = getBadgeLabel(unreadNotificationsCount, BADGE_MAX_COUNT);
      badgeColor = BADGE_COLOR_NOTIFICATION;
    }

    try {
      const badgeText = { text: label };
      const badgeBackgroundColor = { color: badgeColor };

      if (isManifestV3) {
        browser.action.setBadgeText(badgeText);
        browser.action.setBadgeBackgroundColor(badgeBackgroundColor);
      } else {
        browser.browserAction.setBadgeText(badgeText);
        browser.browserAction.setBadgeBackgroundColor(badgeBackgroundColor);
      }
    } catch (error) {
      console.error('Error updating browser badge:', error);
    }
  }

  /**
   * Initializes remote feature flags by making a request to fetch them from the clientConfigApi.
   * This function is called when MM is during internal process.
   * If the request fails, the error will be logged but won't interrupt extension initialization.
   *
   * @returns {Promise<void>} A promise that resolves when the remote feature flags have been updated.
   */
  async function initializeRemoteFeatureFlags() {
    try {
      // initialize the request to fetch remote feature flags
      await controller.remoteFeatureFlagController.updateRemoteFeatureFlags();
    } catch (error) {
      log.error('Error initializing remote feature flags:', error);
    }
  }

  function getPendingApprovalCount() {
    try {
      const pendingApprovalCount =
        controller.appStateController.waitingForUnlock.length +
        controller.approvalController.getTotalApprovalCount();
      return pendingApprovalCount;
    } catch (error) {
      console.error('Failed to get pending approval count:', error);
      return 0;
    }
  }

  function getUnreadNotificationsCount() {
    try {
      const { isNotificationServicesEnabled, isFeatureAnnouncementsEnabled } =
        controller.notificationServicesController.state;

      const snapNotificationCount = Object.values(
        controller.notificationServicesController.state
          .metamaskNotificationsList,
      ).filter(
        (notification) =>
          notification.type ===
            NotificationServicesController.Constants.TRIGGER_TYPES.SNAP &&
          notification.readDate === null,
      ).length;

      const featureAnnouncementCount = isFeatureAnnouncementsEnabled
        ? controller.notificationServicesController.state.metamaskNotificationsList.filter(
            (notification) =>
              !notification.isRead &&
              notification.type ===
                NotificationServicesController.Constants.TRIGGER_TYPES
                  .FEATURES_ANNOUNCEMENT,
          ).length
        : 0;

      const walletNotificationCount = isNotificationServicesEnabled
        ? controller.notificationServicesController.state.metamaskNotificationsList.filter(
            (notification) =>
              !notification.isRead &&
              notification.type !==
                NotificationServicesController.Constants.TRIGGER_TYPES
                  .FEATURES_ANNOUNCEMENT &&
              notification.type !==
                NotificationServicesController.Constants.TRIGGER_TYPES.SNAP,
          ).length
        : 0;

      const unreadNotificationsCount =
        snapNotificationCount +
        featureAnnouncementCount +
        walletNotificationCount;

      return unreadNotificationsCount;
    } catch (error) {
      console.error('Failed to get unread notifications count:', error);
      return 0;
    }
  }

  notificationManager.on(
    NOTIFICATION_MANAGER_EVENTS.POPUP_CLOSED,
    ({ automaticallyClosed }) => {
      if (!automaticallyClosed) {
        rejectUnapprovedNotifications();
      } else if (getPendingApprovalCount() > 0) {
        triggerUi();
      }

      updateBadge();
    },
  );

  function rejectUnapprovedNotifications() {
    controller.signatureController.rejectUnapproved(
      REJECT_NOTIFICATION_CLOSE_SIG,
    );
    controller.decryptMessageController.rejectUnapproved(
      REJECT_NOTIFICATION_CLOSE,
    );
    controller.encryptionPublicKeyController.rejectUnapproved(
      REJECT_NOTIFICATION_CLOSE,
    );

    controller.rejectAllPendingApprovals();
  }

  // Updates the snaps registry and check for newly blocked snaps to block if the user has at least one snap installed that isn't preinstalled.
  if (
    Object.values(controller.snapController.state.snaps).some(
      (snap) => !snap.preinstalled,
    )
  ) {
    controller.snapController.updateBlockedSnaps();
  }
}

//
// Etc...
//

/**
 * Opens the browser popup for user confirmation
 */
async function triggerUi() {
  const tabs = await platform.getActiveTabs();
  const currentlyActiveMetamaskTab = Boolean(
    tabs.find((tab) => openMetamaskTabsIDs[tab.id]),
  );
  // Vivaldi is not closing port connection on popup close, so openPopupCount does not work correctly
  // To be reviewed in the future if this behaviour is fixed - also the way we determine isVivaldi variable might change at some point
  const isVivaldi =
    tabs.length > 0 &&
    tabs[0].extData &&
    tabs[0].extData.indexOf('vivaldi_tab') > -1;
  if (
    !uiIsTriggering &&
    (isVivaldi || openPopupCount === 0) &&
    !currentlyActiveMetamaskTab
  ) {
    uiIsTriggering = true;
    try {
      const currentPopupId = controller.appStateController.getCurrentPopupId();
      await notificationManager.showPopup(
        (newPopupId) =>
          controller.appStateController.setCurrentPopupId(newPopupId),
        currentPopupId,
      );
    } finally {
      uiIsTriggering = false;
    }
  }
}

// It adds the "App Installed" event into a queue of events, which will be tracked only after a user opts into metrics.
const addAppInstalledEvent = () => {
  if (controller) {
    controller.metaMetricsController.updateTraits({
      [MetaMetricsUserTrait.InstallDateExt]: new Date()
        .toISOString()
        .split('T')[0], // yyyy-mm-dd
    });
    controller.metaMetricsController.addEventBeforeMetricsOptIn({
      category: MetaMetricsEventCategory.App,
      event: MetaMetricsEventName.AppInstalled,
      properties: {},
    });
    return;
  }
  setTimeout(() => {
    // If the controller is not set yet, we wait and try to add the "App Installed" event again.
    addAppInstalledEvent();
  }, 500);
};

/**
 * Trigger actions that should happen only upon initial install (e.g. open tab for onboarding).
 */
function onInstall() {
  log.debug('First install detected');
  addAppInstalledEvent();
  if (!process.env.IN_TEST && !process.env.METAMASK_DEBUG) {
    platform.openExtensionInBrowser();
  }
}

function onNavigateToTab() {
  browser.tabs.onActivated.addListener((onActivatedTab) => {
    if (controller) {
      const { tabId } = onActivatedTab;
      const currentOrigin = tabOriginMapping[tabId];
      // *** Emit DappViewed metric event when ***
      // - navigate to a connected dapp
      if (currentOrigin) {
        const connectSitePermissions =
          controller.permissionController.state.subjects[currentOrigin];
        // when the dapp is not connected, connectSitePermissions is undefined
        const isConnectedToDapp = connectSitePermissions !== undefined;
        if (isConnectedToDapp) {
          emitDappViewedMetricEvent(currentOrigin);
        }
      }
    }
  });
}

function setupSentryGetStateGlobal(store) {
  global.stateHooks.getSentryAppState = function () {
    const backgroundState = store.memStore.getState();
    return maskObject(backgroundState, SENTRY_BACKGROUND_STATE);
  };
}

/**
 *
 * @param {Backup | null} backup
 */
async function initBackground(backup) {
  onNavigateToTab();
  try {
    await initialize(backup);
    if (process.env.IN_TEST) {
      // Send message to offscreen document
      if (browser.offscreen) {
        browser.runtime.sendMessage({
          target: OffscreenCommunicationTarget.extension,
          event: OffscreenCommunicationEvents.metamaskBackgroundReady,
        });
      } else {
        window.document?.documentElement?.classList.add('controller-loaded');
      }
    }
    persistenceManager.cleanUpMostRecentRetrievedState();

    log.info('MetaMask initialization complete.');
    resolveInitialization();
  } catch (error) {
    log.error(error);
    rejectInitialization(error);
  }
}
if (!process.env.SKIP_BACKGROUND_INITIALIZATION) {
  initBackground(null);
}<|MERGE_RESOLUTION|>--- conflicted
+++ resolved
@@ -167,9 +167,6 @@
 // Timeout for initializing phishing warning page.
 const PHISHING_WARNING_PAGE_TIMEOUT = ONE_SECOND_IN_MILLISECONDS;
 
-<<<<<<< HEAD
-// Event emitter for state persistence
-export const statePersistenceEvents = new EventEmitter();
 // In MV3 onInstalled must be installed in the entry file
 if (globalThis.stateHooks.onInstalledListener?.promise) {
   globalThis.stateHooks.onInstalledListener.promise.then(onInstall);
@@ -177,20 +174,6 @@
   const onInstalledListener = function ({ reason }) {
     browser.runtime.onInstalled.removeListener(onInstalledListener);
     if (reason === 'install') {
-=======
-if (!isManifestV3) {
-  /**
-   * `onInstalled` event handler.
-   *
-   * On MV3 builds we must listen for this event in `app-init`, otherwise we found that the listener
-   * is never called.
-   * There is no `app-init` file on MV2 builds, so we add a listener here instead.
-   *
-   * @param {import('webextension-polyfill').Runtime.OnInstalledDetailsType} details - Event details.
-   */
-  const onInstalledListener = (details) => {
-    if (details.reason === 'install') {
->>>>>>> 4cc15a9e
       onInstall();
     }
   };
