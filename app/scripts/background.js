--- conflicted
+++ resolved
@@ -2,57 +2,31 @@
  * @file The entry point for the web extension singleton process.
  */
 
-// Disabled to allow setting up initial state hooks first
-
-// This import sets up global functions required for Sentry to function.
-// It must be run first in case an error is thrown later during initialization.
-import './lib/setup-initial-state-hooks';
-
-import EventEmitter from 'events';
+// polyfills
+import 'abortcontroller-polyfill/dist/polyfill-patch-fetch';
+
 import endOfStream from 'end-of-stream';
 import pump from 'pump';
 import debounce from 'debounce-stream';
 import log from 'loglevel';
-import browser from 'webextension-polyfill';
-import { storeAsStream } from '@metamask/obs-store';
-import { isObject } from '@metamask/utils';
-///: BEGIN:ONLY_INCLUDE_IN(snaps)
-import { ApprovalType } from '@metamask/controller-utils';
-///: END:ONLY_INCLUDE_IN
+import extension from 'extensionizer';
+import { storeAsStream, storeTransformStream } from '@metamask/obs-store';
 import PortStream from 'extension-port-stream';
-
-import { ethErrors } from 'eth-rpc-errors';
+import { captureException } from '@sentry/browser';
+
 import {
   ENVIRONMENT_TYPE_POPUP,
   ENVIRONMENT_TYPE_NOTIFICATION,
   ENVIRONMENT_TYPE_FULLSCREEN,
-  EXTENSION_MESSAGES,
-  PLATFORM_FIREFOX,
-  ///: BEGIN:ONLY_INCLUDE_IN(keyring-snaps)
-  SNAP_MANAGE_ACCOUNTS_CONFIRMATION_TYPES,
-  ///: END:ONLY_INCLUDE_IN
 } from '../../shared/constants/app';
-import {
-  REJECT_NOTIFICATION_CLOSE,
-  REJECT_NOTIFICATION_CLOSE_SIG,
-  MetaMetricsEventCategory,
-  MetaMetricsEventName,
-  MetaMetricsUserTrait,
-} from '../../shared/constants/metametrics';
-import { checkForLastErrorAndLog } from '../../shared/modules/browser-runtime.utils';
-import { isManifestV3 } from '../../shared/modules/mv3.utils';
-import { maskObject } from '../../shared/modules/object.utils';
+import { SECOND } from '../../shared/constants/time';
 import migrations from './migrations';
 import Migrator from './lib/migrator';
 import ExtensionPlatform from './platforms/extension';
 import LocalStore from './lib/local-store';
 import ReadOnlyNetworkStore from './lib/network-store';
-import { SENTRY_BACKGROUND_STATE } from './lib/setupSentry';
-
 import createStreamSink from './lib/createStreamSink';
-import NotificationManager, {
-  NOTIFICATION_MANAGER_EVENTS,
-} from './lib/notification-manager';
+import NotificationManager from './lib/notification-manager';
 import MetamaskController, {
   METAMASK_CONTROLLER_EVENTS,
 } from './metamask-controller';
@@ -60,50 +34,23 @@
 import getFirstPreferredLangCode from './lib/get-first-preferred-lang-code';
 import getObjStructure from './lib/getObjStructure';
 import setupEnsIpfsResolver from './lib/ens-ipfs/setup';
-import { deferredPromise, getPlatform } from './lib/util';
-
 /* eslint-enable import/first */
-
-/* eslint-disable import/order */
-///: BEGIN:ONLY_INCLUDE_IN(desktop)
-import {
-  CONNECTION_TYPE_EXTERNAL,
-  CONNECTION_TYPE_INTERNAL,
-} from '@metamask/desktop/dist/constants';
-import DesktopManager from '@metamask/desktop/dist/desktop-manager';
-///: END:ONLY_INCLUDE_IN
-/* eslint-enable import/order */
-
-// Setup global hook for improved Sentry state snapshots during initialization
-const inTest = process.env.IN_TEST;
-const localStore = inTest ? new ReadOnlyNetworkStore() : new LocalStore();
-global.stateHooks.getMostRecentPersistedState = () =>
-  localStore.mostRecentRetrievedState;
 
 const { sentry } = global;
 const firstTimeState = { ...rawFirstTimeState };
 
-const metamaskInternalProcessHash = {
-  [ENVIRONMENT_TYPE_POPUP]: true,
-  [ENVIRONMENT_TYPE_NOTIFICATION]: true,
-  [ENVIRONMENT_TYPE_FULLSCREEN]: true,
-};
-
-const metamaskBlockedPorts = ['trezor-connect'];
-
-log.setLevel(process.env.METAMASK_DEBUG ? 'debug' : 'info', false);
+log.setDefaultLevel(process.env.METAMASK_DEBUG ? 'debug' : 'warn');
 
 const platform = new ExtensionPlatform();
+
 const notificationManager = new NotificationManager();
+global.METAMASK_NOTIFIER = notificationManager;
 
 let popupIsOpen = false;
 let notificationIsOpen = false;
 let uiIsTriggering = false;
 const openMetamaskTabsIDs = {};
 const requestAccountTabIds = {};
-<<<<<<< HEAD
-let controller;
-=======
 
 if (process.env.METAMASK_ENVIRONMENT === 'development') {
   window.onload = () => {
@@ -118,112 +65,14 @@
 // state persistence
 const inTest = process.env.IN_TEST === 'true';
 const localStore = inTest ? new ReadOnlyNetworkStore() : new LocalStore();
->>>>>>> 55a6b061
 let versionedData;
 
 if (inTest || process.env.METAMASK_DEBUG) {
-  global.stateHooks.metamaskGetState = localStore.get.bind(localStore);
-}
-
-const phishingPageUrl = new URL(process.env.PHISHING_WARNING_PAGE_URL);
-
-const ONE_SECOND_IN_MILLISECONDS = 1_000;
-// Timeout for initializing phishing warning page.
-const PHISHING_WARNING_PAGE_TIMEOUT = ONE_SECOND_IN_MILLISECONDS;
-
-const ACK_KEEP_ALIVE_MESSAGE = 'ACK_KEEP_ALIVE_MESSAGE';
-const WORKER_KEEP_ALIVE_MESSAGE = 'WORKER_KEEP_ALIVE_MESSAGE';
-
-///: BEGIN:ONLY_INCLUDE_IN(desktop)
-const OVERRIDE_ORIGIN = {
-  EXTENSION: 'EXTENSION',
-  DESKTOP: 'DESKTOP_APP',
-};
-///: END:ONLY_INCLUDE_IN
-
-// Event emitter for state persistence
-export const statePersistenceEvents = new EventEmitter();
-
-/**
- * This deferred Promise is used to track whether initialization has finished.
- *
- * It is very important to ensure that `resolveInitialization` is *always*
- * called once initialization has completed, and that `rejectInitialization` is
- * called if initialization fails in an unrecoverable way.
- */
-const {
-  promise: isInitialized,
-  resolve: resolveInitialization,
-  reject: rejectInitialization,
-} = deferredPromise();
-
-/**
- * Sends a message to the dapp(s) content script to signal it can connect to MetaMask background as
- * the backend is not active. It is required to re-connect dapps after service worker re-activates.
- * For non-dapp pages, the message will be sent and ignored.
- */
-const sendReadyMessageToTabs = async () => {
-  const tabs = await browser.tabs
-    .query({
-      /**
-       * Only query tabs that our extension can run in. To do this, we query for all URLs that our
-       * extension can inject scripts in, which is by using the "<all_urls>" value and __without__
-       * the "tabs" manifest permission. If we included the "tabs" permission, this would also fetch
-       * URLs that we'd not be able to inject in, e.g. chrome://pages, chrome://extension, which
-       * is not what we'd want.
-       *
-       * You might be wondering, how does the "url" param work without the "tabs" permission?
-       *
-       * @see {@link https://bugs.chromium.org/p/chromium/issues/detail?id=661311#c1}
-       *  "If the extension has access to inject scripts into Tab, then we can return the url
-       *   of Tab (because the extension could just inject a script to message the location.href)."
-       */
-      url: '<all_urls>',
-      windowType: 'normal',
-    })
-    .then((result) => {
-      checkForLastErrorAndLog();
-      return result;
-    })
-    .catch(() => {
-      checkForLastErrorAndLog();
-    });
-
-  /** @todo we should only sendMessage to dapp tabs, not all tabs. */
-  for (const tab of tabs) {
-    browser.tabs
-      .sendMessage(tab.id, {
-        name: EXTENSION_MESSAGES.READY,
-      })
-      .then(() => {
-        checkForLastErrorAndLog();
-      })
-      .catch(() => {
-        // An error may happen if the contentscript is blocked from loading,
-        // and thus there is no runtime.onMessage handler to listen to the message.
-        checkForLastErrorAndLog();
-      });
-  }
-};
-
-// These are set after initialization
-let connectRemote;
-let connectExternal;
-
-browser.runtime.onConnect.addListener(async (...args) => {
-  // Queue up connection attempts here, waiting until after initialization
-  await isInitialized;
-
-  // This is set in `setupController`, which is called as part of initialization
-  connectRemote(...args);
-});
-browser.runtime.onConnectExternal.addListener(async (...args) => {
-  // Queue up connection attempts here, waiting until after initialization
-  await isInitialized;
-
-  // This is set in `setupController`, which is called as part of initialization
-  connectExternal(...args);
-});
+  global.metamaskGetState = localStore.get.bind(localStore);
+}
+
+// initialization flow
+initialize().catch(log.error);
 
 /**
  * @typedef {import('../../shared/constants/transaction').TransactionMeta} TransactionMeta
@@ -231,40 +80,40 @@
 
 /**
  * The data emitted from the MetaMaskController.store EventEmitter, also used to initialize the MetaMaskController. Available in UI on React state as state.metamask.
- *
  * @typedef MetaMaskState
  * @property {boolean} isInitialized - Whether the first vault has been created.
  * @property {boolean} isUnlocked - Whether the vault is currently decrypted and accounts are available for selection.
  * @property {boolean} isAccountMenuOpen - Represents whether the main account selection UI is currently displayed.
- * @property {boolean} isNetworkMenuOpen - Represents whether the main network selection UI is currently displayed.
- * @property {object} identities - An object matching lower-case hex addresses to Identity objects with "address" and "name" (nickname) keys.
- * @property {object} networkConfigurations - A list of network configurations, containing RPC provider details (eg chainId, rpcUrl, rpcPreferences).
+ * @property {Object} identities - An object matching lower-case hex addresses to Identity objects with "address" and "name" (nickname) keys.
+ * @property {Object} unapprovedTxs - An object mapping transaction hashes to unapproved transactions.
+ * @property {Array} frequentRpcList - A list of frequently used RPCs, including custom user-provided ones.
  * @property {Array} addressBook - A list of previously sent to addresses.
- * @property {object} contractExchangeRates - Info about current token prices.
+ * @property {Object} contractExchangeRates - Info about current token prices.
  * @property {Array} tokens - Tokens held by the current user, including their balances.
- * @property {object} send - TODO: Document
+ * @property {Object} send - TODO: Document
  * @property {boolean} useBlockie - Indicates preferred user identicon format. True for blockie, false for Jazzicon.
- * @property {object} featureFlags - An object for optional feature flags.
+ * @property {Object} featureFlags - An object for optional feature flags.
  * @property {boolean} welcomeScreen - True if welcome screen should be shown.
  * @property {string} currentLocale - A locale string matching the user's preferred display language.
- * @property {object} providerConfig - The current selected network provider.
- * @property {string} providerConfig.rpcUrl - The address for the RPC API, if using an RPC API.
- * @property {string} providerConfig.type - An identifier for the type of network selected, allows MetaMask to use custom provider strategies for known networks.
- * @property {string} networkId - The stringified number of the current network ID.
- * @property {string} networkStatus - Either "unknown", "available", "unavailable", or "blocked", depending on the status of the currently selected network.
- * @property {object} accounts - An object mapping lower-case hex addresses to objects with "balance" and "address" keys, both storing hex string values.
+ * @property {Object} provider - The current selected network provider.
+ * @property {string} provider.rpcUrl - The address for the RPC API, if using an RPC API.
+ * @property {string} provider.type - An identifier for the type of network selected, allows MetaMask to use custom provider strategies for known networks.
+ * @property {string} network - A stringified number of the current network ID.
+ * @property {Object} accounts - An object mapping lower-case hex addresses to objects with "balance" and "address" keys, both storing hex string values.
  * @property {hex} currentBlockGasLimit - The most recently seen block gas limit, in a lower case hex prefixed string.
- * @property {object} unapprovedMsgs - An object of messages pending approval, mapping a unique ID to the options.
+ * @property {TransactionMeta[]} currentNetworkTxList - An array of transactions associated with the currently selected network.
+ * @property {Object} unapprovedMsgs - An object of messages pending approval, mapping a unique ID to the options.
  * @property {number} unapprovedMsgCount - The number of messages in unapprovedMsgs.
- * @property {object} unapprovedPersonalMsgs - An object of messages pending approval, mapping a unique ID to the options.
+ * @property {Object} unapprovedPersonalMsgs - An object of messages pending approval, mapping a unique ID to the options.
  * @property {number} unapprovedPersonalMsgCount - The number of messages in unapprovedPersonalMsgs.
- * @property {object} unapprovedEncryptionPublicKeyMsgs - An object of messages pending approval, mapping a unique ID to the options.
+ * @property {Object} unapprovedEncryptionPublicKeyMsgs - An object of messages pending approval, mapping a unique ID to the options.
  * @property {number} unapprovedEncryptionPublicKeyMsgCount - The number of messages in EncryptionPublicKeyMsgs.
- * @property {object} unapprovedDecryptMsgs - An object of messages pending approval, mapping a unique ID to the options.
+ * @property {Object} unapprovedDecryptMsgs - An object of messages pending approval, mapping a unique ID to the options.
  * @property {number} unapprovedDecryptMsgCount - The number of messages in unapprovedDecryptMsgs.
- * @property {object} unapprovedTypedMsgs - An object of messages pending approval, mapping a unique ID to the options.
+ * @property {Object} unapprovedTypedMsgs - An object of messages pending approval, mapping a unique ID to the options.
  * @property {number} unapprovedTypedMsgCount - The number of messages in unapprovedTypedMsgs.
  * @property {number} pendingApprovalCount - The number of pending request in the approval controller.
+ * @property {string[]} keyringTypes - An array of unique keyring identifying strings, representing available strategies for creating accounts.
  * @property {Keyring[]} keyrings - An array of keyring descriptions, summarizing the accounts that are available for use, and what keyrings they belong to.
  * @property {string} selectedAddress - A lower case hex string of the currently selected address.
  * @property {string} currentCurrency - A string identifying the user's preferred display currency, for use in showing conversion rates.
@@ -276,117 +125,18 @@
 /**
  * @typedef VersionedData
  * @property {MetaMaskState} data - The data emitted from MetaMask controller, or used to initialize it.
- * @property {number} version - The latest migration version that has been run.
+ * @property {Number} version - The latest migration version that has been run.
  */
 
 /**
  * Initializes the MetaMask controller, and sets up all platform configuration.
- *
  * @returns {Promise} Setup complete.
  */
 async function initialize() {
-  try {
-    const initData = await loadStateFromPersistence();
-    const initState = initData.data;
-    const initLangCode = await getFirstPreferredLangCode();
-
-    ///: BEGIN:ONLY_INCLUDE_IN(desktop)
-    await DesktopManager.init(platform.getVersion());
-    ///: END:ONLY_INCLUDE_IN
-
-    let isFirstMetaMaskControllerSetup;
-    if (isManifestV3) {
-      const sessionData = await browser.storage.session.get([
-        'isFirstMetaMaskControllerSetup',
-      ]);
-
-      isFirstMetaMaskControllerSetup =
-        sessionData?.isFirstMetaMaskControllerSetup === undefined;
-      await browser.storage.session.set({ isFirstMetaMaskControllerSetup });
-    }
-
-    setupController(
-      initState,
-      initLangCode,
-      {},
-      isFirstMetaMaskControllerSetup,
-      initData.meta,
-    );
-    if (!isManifestV3) {
-      await loadPhishingWarningPage();
-    }
-    await sendReadyMessageToTabs();
-    log.info('MetaMask initialization complete.');
-    resolveInitialization();
-  } catch (error) {
-    rejectInitialization(error);
-  }
-}
-
-/**
- * An error thrown if the phishing warning page takes too long to load.
- */
-class PhishingWarningPageTimeoutError extends Error {
-  constructor() {
-    super('Timeout failed');
-  }
-}
-
-/**
- * Load the phishing warning page temporarily to ensure the service
- * worker has been registered, so that the warning page works offline.
- */
-async function loadPhishingWarningPage() {
-  let iframe;
-  try {
-    const extensionStartupPhishingPageUrl = new URL(
-      process.env.PHISHING_WARNING_PAGE_URL,
-    );
-    // The `extensionStartup` hash signals to the phishing warning page that it should not bother
-    // setting up streams for user interaction. Otherwise this page load would cause a console
-    // error.
-    extensionStartupPhishingPageUrl.hash = '#extensionStartup';
-
-    iframe = window.document.createElement('iframe');
-    iframe.setAttribute('src', extensionStartupPhishingPageUrl.href);
-    iframe.setAttribute('sandbox', 'allow-scripts allow-same-origin');
-
-    // Create "deferred Promise" to allow passing resolve/reject to event handlers
-    let deferredResolve;
-    let deferredReject;
-    const loadComplete = new Promise((resolve, reject) => {
-      deferredResolve = resolve;
-      deferredReject = reject;
-    });
-
-    // The load event is emitted once loading has completed, even if the loading failed.
-    // If loading failed we can't do anything about it, so we don't need to check.
-    iframe.addEventListener('load', deferredResolve);
-
-    // This step initiates the page loading.
-    window.document.body.appendChild(iframe);
-
-    // This timeout ensures that this iframe gets cleaned up in a reasonable
-    // timeframe, and ensures that the "initialization complete" message
-    // doesn't get delayed too long.
-    setTimeout(
-      () => deferredReject(new PhishingWarningPageTimeoutError()),
-      PHISHING_WARNING_PAGE_TIMEOUT,
-    );
-    await loadComplete;
-  } catch (error) {
-    if (error instanceof PhishingWarningPageTimeoutError) {
-      console.warn(
-        'Phishing warning page timeout; page not guaranteed to work offline.',
-      );
-    } else {
-      console.error('Failed to initialize phishing warning page', error);
-    }
-  } finally {
-    if (iframe) {
-      iframe.remove();
-    }
-  }
+  const initState = await loadStateFromPersistence();
+  const initLangCode = await getFirstPreferredLangCode();
+  await setupController(initState, initLangCode);
+  log.debug('MetaMask initialization complete.');
 }
 
 //
@@ -396,10 +146,9 @@
 /**
  * Loads any stored data, prioritizing the latest storage strategy.
  * Migrates that data schema in case it was last loaded on an older version.
- *
  * @returns {Promise<MetaMaskState>} Last data emitted from previous instance of MetaMask.
  */
-export async function loadStateFromPersistence() {
+async function loadStateFromPersistence() {
   // migrations
   const migrator = new Migrator({ migrations });
   migrator.on('error', console.warn);
@@ -433,28 +182,20 @@
   versionedData = await migrator.migrateData(versionedData);
   if (!versionedData) {
     throw new Error('MetaMask - migrator returned undefined');
-  } else if (!isObject(versionedData.meta)) {
-    throw new Error(
-      `MetaMask - migrator metadata has invalid type '${typeof versionedData.meta}'`,
-    );
-  } else if (typeof versionedData.meta.version !== 'number') {
-    throw new Error(
-      `MetaMask - migrator metadata version has invalid type '${typeof versionedData
-        .meta.version}'`,
-    );
-  } else if (!isObject(versionedData.data)) {
-    throw new Error(
-      `MetaMask - migrator data has invalid type '${typeof versionedData.data}'`,
-    );
-  }
-  // this initializes the meta/version data as a class variable to be used for future writes
-  localStore.setMetadata(versionedData.meta);
+  }
 
   // write to disk
-  localStore.set(versionedData.data);
+  if (localStore.isSupported) {
+    localStore.set(versionedData);
+  } else {
+    // throw in setTimeout so as to not block boot
+    setTimeout(() => {
+      throw new Error('MetaMask - Localstore not supported');
+    });
+  }
 
   // return just the data
-  return versionedData;
+  return versionedData.data;
 }
 
 /**
@@ -463,56 +204,42 @@
  * Streams emitted state updates to platform-specific storage strategy.
  * Creates platform listeners for new Dapps/Contexts, and sets up their data connections to the controller.
  *
- * @param {object} initState - The initial state to start the controller with, matches the state that is emitted from the controller.
+ * @param {Object} initState - The initial state to start the controller with, matches the state that is emitted from the controller.
  * @param {string} initLangCode - The region code for the language preferred by the current user.
- * @param {object} overrides - object with callbacks that are allowed to override the setup controller logic (usefull for desktop app)
- * @param isFirstMetaMaskControllerSetup
- * @param {object} stateMetadata - Metadata about the initial state and migrations, including the most recent migration version
- */
-export function setupController(
-  initState,
-  initLangCode,
-  overrides,
-  isFirstMetaMaskControllerSetup,
-  stateMetadata,
-) {
+ * @returns {Promise} After setup is complete.
+ */
+function setupController(initState, initLangCode) {
   //
   // MetaMask Controller
   //
 
-  controller = new MetamaskController({
+  const controller = new MetamaskController({
     infuraProjectId: process.env.INFURA_PROJECT_ID,
     // User confirmation callbacks:
     showUserConfirmation: triggerUi,
+    openPopup,
     // initial state
     initState,
     // initial locale code
     initLangCode,
     // platform specific api
     platform,
-    notificationManager,
-    browser,
+    extension,
     getRequestAccountTabIds: () => {
       return requestAccountTabIds;
     },
     getOpenMetamaskTabsIds: () => {
       return openMetamaskTabsIDs;
     },
-    localStore,
-    overrides,
-    isFirstMetaMaskControllerSetup,
-    currentMigrationVersion: stateMetadata.version,
   });
 
   setupEnsIpfsResolver({
-    getCurrentChainId: () =>
-      controller.networkController.state.providerConfig.chainId,
+    getCurrentChainId: controller.networkController.getCurrentChainId.bind(
+      controller.networkController,
+    ),
     getIpfsGateway: controller.preferencesController.getIpfsGateway.bind(
       controller.preferencesController,
     ),
-    getUseAddressBarEnsResolution: () =>
-      controller.preferencesController.store.getState()
-        .useAddressBarEnsResolution,
     provider: controller.provider,
   });
 
@@ -520,16 +247,62 @@
   pump(
     storeAsStream(controller.store),
     debounce(1000),
-    createStreamSink(async (state) => {
-      await localStore.set(state);
-      statePersistenceEvents.emit('state-persisted', state);
-    }),
+    storeTransformStream(versionifyData),
+    createStreamSink(persistData),
     (error) => {
       log.error('MetaMask - Persistence pipeline failed', error);
     },
   );
 
-  setupSentryGetStateGlobal(controller);
+  /**
+   * Assigns the given state to the versioned object (with metadata), and returns that.
+   * @param {Object} state - The state object as emitted by the MetaMaskController.
+   * @returns {VersionedData} The state object wrapped in an object that includes a metadata key.
+   */
+  function versionifyData(state) {
+    versionedData.data = state;
+    return versionedData;
+  }
+
+  let dataPersistenceFailing = false;
+
+  async function persistData(state) {
+    if (!state) {
+      throw new Error('MetaMask - updated state is missing');
+    }
+    if (!state.data) {
+      throw new Error('MetaMask - updated state does not have data');
+    }
+    if (localStore.isSupported) {
+      try {
+        await localStore.set(state);
+        if (dataPersistenceFailing) {
+          dataPersistenceFailing = false;
+        }
+      } catch (err) {
+        // log error so we dont break the pipeline
+        if (!dataPersistenceFailing) {
+          dataPersistenceFailing = true;
+          captureException(err);
+        }
+        log.error('error setting state in local store:', err);
+      }
+    }
+  }
+
+  //
+  // connect to other contexts
+  //
+  extension.runtime.onConnect.addListener(connectRemote);
+  extension.runtime.onConnectExternal.addListener(connectExternal);
+
+  const metamaskInternalProcessHash = {
+    [ENVIRONMENT_TYPE_POPUP]: true,
+    [ENVIRONMENT_TYPE_NOTIFICATION]: true,
+    [ENVIRONMENT_TYPE_FULLSCREEN]: true,
+  };
+
+  const metamaskBlockedPorts = ['trezor-connect'];
 
   const isClientOpenStatus = () => {
     return (
@@ -539,27 +312,8 @@
     );
   };
 
-  const onCloseEnvironmentInstances = (isClientOpen, environmentType) => {
-    // if all instances of metamask are closed we call a method on the controller to stop gasFeeController polling
-    if (isClientOpen === false) {
-      controller.onClientClosed();
-      // otherwise we want to only remove the polling tokens for the environment type that has closed
-    } else {
-      // in the case of fullscreen environment a user might have multiple tabs open so we don't want to disconnect all of
-      // its corresponding polling tokens unless all tabs are closed.
-      if (
-        environmentType === ENVIRONMENT_TYPE_FULLSCREEN &&
-        Boolean(Object.keys(openMetamaskTabsIDs).length)
-      ) {
-        return;
-      }
-      controller.onEnvironmentTypeClosed(environmentType);
-    }
-  };
-
   /**
    * A runtime.Port object, as provided by the browser:
-   *
    * @see https://developer.mozilla.org/en-US/Add-ons/WebExtensions/API/runtime/Port
    * @typedef Port
    * @type Object
@@ -568,91 +322,37 @@
   /**
    * Connects a Port to the MetaMask controller via a multiplexed duplex stream.
    * This method identifies trusted (MetaMask) interfaces, and connects them differently from untrusted (web pages).
-   *
    * @param {Port} remotePort - The port provided by a new context.
    */
-  connectRemote = async (remotePort) => {
-    ///: BEGIN:ONLY_INCLUDE_IN(desktop)
-    if (
-      DesktopManager.isDesktopEnabled() &&
-      OVERRIDE_ORIGIN.DESKTOP !== overrides?.getOrigin?.()
-    ) {
-      DesktopManager.createStream(remotePort, CONNECTION_TYPE_INTERNAL).then(
-        () => {
-          // When in Desktop Mode the responsibility to send CONNECTION_READY is on the desktop app side
-          if (isManifestV3) {
-            // Message below if captured by UI code in app/scripts/ui.js which will trigger UI initialisation
-            // This ensures that UI is initialised only after background is ready
-            // It fixes the issue of blank screen coming when extension is loaded, the issue is very frequent in MV3
-            remotePort.postMessage({ name: 'CONNECTION_READY' });
-          }
-        },
-      );
-      return;
-    }
-    ///: END:ONLY_INCLUDE_IN
-
+  function connectRemote(remotePort) {
     const processName = remotePort.name;
+    const isMetaMaskInternalProcess = metamaskInternalProcessHash[processName];
 
     if (metamaskBlockedPorts.includes(remotePort.name)) {
       return;
     }
 
-    let isMetaMaskInternalProcess = false;
-    const sourcePlatform = getPlatform();
-    const senderUrl = remotePort.sender?.url
-      ? new URL(remotePort.sender.url)
-      : null;
-
-    if (sourcePlatform === PLATFORM_FIREFOX) {
-      isMetaMaskInternalProcess = metamaskInternalProcessHash[processName];
-    } else {
-      isMetaMaskInternalProcess =
-        senderUrl?.origin === `chrome-extension://${browser.runtime.id}`;
-    }
-
     if (isMetaMaskInternalProcess) {
-      const portStream =
-        overrides?.getPortStream?.(remotePort) || new PortStream(remotePort);
+      const portStream = new PortStream(remotePort);
       // communication with popup
       controller.isClientOpen = true;
       controller.setupTrustedCommunication(portStream, remotePort.sender);
 
-      if (isManifestV3) {
-        // If we get a WORKER_KEEP_ALIVE message, we respond with an ACK
-        remotePort.onMessage.addListener((message) => {
-          if (message.name === WORKER_KEEP_ALIVE_MESSAGE) {
-            // To test un-comment this line and wait for 1 minute. An error should be shown on MetaMask UI.
-            remotePort.postMessage({ name: ACK_KEEP_ALIVE_MESSAGE });
-
-            controller.appStateController.setServiceWorkerLastActiveTime(
-              Date.now(),
-            );
-          }
+      if (processName === ENVIRONMENT_TYPE_POPUP) {
+        popupIsOpen = true;
+
+        endOfStream(portStream, () => {
+          popupIsOpen = false;
+          controller.isClientOpen = isClientOpenStatus();
         });
       }
 
-      if (processName === ENVIRONMENT_TYPE_POPUP) {
-        popupIsOpen = true;
-        endOfStream(portStream, () => {
-          popupIsOpen = false;
-          const isClientOpen = isClientOpenStatus();
-          controller.isClientOpen = isClientOpen;
-          onCloseEnvironmentInstances(isClientOpen, ENVIRONMENT_TYPE_POPUP);
-        });
-      }
-
       if (processName === ENVIRONMENT_TYPE_NOTIFICATION) {
         notificationIsOpen = true;
 
         endOfStream(portStream, () => {
           notificationIsOpen = false;
-          const isClientOpen = isClientOpenStatus();
-          controller.isClientOpen = isClientOpen;
-          onCloseEnvironmentInstances(
-            isClientOpen,
-            ENVIRONMENT_TYPE_NOTIFICATION,
-          );
+          controller.isClientOpen = isClientOpenStatus();
         });
       }
 
@@ -668,14 +368,6 @@
 
         endOfStream(portStream, () => {
           delete openMetamaskTabsIDs[tabId];
-<<<<<<< HEAD
-          const isClientOpen = isClientOpenStatus();
-          controller.isClientOpen = isClientOpen;
-          onCloseEnvironmentInstances(
-            isClientOpen,
-            ENVIRONMENT_TYPE_FULLSCREEN,
-          );
-=======
 
           if (process.env.METAMASK_ENVIRONMENT === 'development') {
             const storedOpenMetamaskTabsIDsForDeletion = JSON.parse(sessionStorage.getItem("openMetamaskTabsIDs") || '{}');
@@ -684,19 +376,8 @@
           }
 
           controller.isClientOpen = isClientOpenStatus();
->>>>>>> 55a6b061
         });
       }
-    } else if (
-      senderUrl &&
-      senderUrl.origin === phishingPageUrl.origin &&
-      senderUrl.pathname === phishingPageUrl.pathname
-    ) {
-      const portStream =
-        overrides?.getPortStream?.(remotePort) || new PortStream(remotePort);
-      controller.setupPhishingCommunication({
-        connectionStream: portStream,
-      });
     } else {
       if (remotePort.sender && remotePort.sender.tab && remotePort.sender.url) {
         const tabId = remotePort.sender.tab.id;
@@ -711,64 +392,48 @@
       }
       connectExternal(remotePort);
     }
-  };
+  }
 
   // communication with page or other extension
-  connectExternal = (remotePort) => {
-    ///: BEGIN:ONLY_INCLUDE_IN(desktop)
-    if (
-      DesktopManager.isDesktopEnabled() &&
-      OVERRIDE_ORIGIN.DESKTOP !== overrides?.getOrigin?.()
-    ) {
-      DesktopManager.createStream(remotePort, CONNECTION_TYPE_EXTERNAL);
-      return;
-    }
-    ///: END:ONLY_INCLUDE_IN
-
-    const portStream =
-      overrides?.getPortStream?.(remotePort) || new PortStream(remotePort);
-    controller.setupUntrustedCommunication({
-      connectionStream: portStream,
-      sender: remotePort.sender,
-    });
-  };
-
-  if (overrides?.registerConnectListeners) {
-    overrides.registerConnectListeners(connectRemote, connectExternal);
+  function connectExternal(remotePort) {
+    const portStream = new PortStream(remotePort);
+    controller.setupUntrustedCommunication(portStream, remotePort.sender);
   }
 
   //
   // User Interface setup
   //
+
   updateBadge();
-
   controller.txController.on(
     METAMASK_CONTROLLER_EVENTS.UPDATE_BADGE,
     updateBadge,
   );
-  controller.decryptMessageController.hub.on(
-    METAMASK_CONTROLLER_EVENTS.UPDATE_BADGE,
-    updateBadge,
-  );
-  controller.encryptionPublicKeyController.hub.on(
-    METAMASK_CONTROLLER_EVENTS.UPDATE_BADGE,
-    updateBadge,
-  );
-  controller.signatureController.hub.on(
-    METAMASK_CONTROLLER_EVENTS.UPDATE_BADGE,
-    updateBadge,
-  );
+  controller.messageManager.on(
+    METAMASK_CONTROLLER_EVENTS.UPDATE_BADGE,
+    updateBadge,
+  );
+  controller.personalMessageManager.on(
+    METAMASK_CONTROLLER_EVENTS.UPDATE_BADGE,
+    updateBadge,
+  );
+  controller.decryptMessageManager.on(
+    METAMASK_CONTROLLER_EVENTS.UPDATE_BADGE,
+    updateBadge,
+  );
+  controller.encryptionPublicKeyManager.on(
+    METAMASK_CONTROLLER_EVENTS.UPDATE_BADGE,
+    updateBadge,
+  );
+  controller.typedMessageManager.on(
+    METAMASK_CONTROLLER_EVENTS.UPDATE_BADGE,
+    updateBadge,
+  );
+  controller.approvalController.subscribe(updateBadge);
   controller.appStateController.on(
     METAMASK_CONTROLLER_EVENTS.UPDATE_BADGE,
     updateBadge,
   );
-
-  controller.controllerMessenger.subscribe(
-    METAMASK_CONTROLLER_EVENTS.APPROVAL_STATE_CHANGE,
-    updateBadge,
-  );
-
-  controller.txController.initApprovals();
 
   /**
    * Updates the Web Extension's "badge" number, on the little fox in the toolbar.
@@ -776,103 +441,34 @@
    */
   function updateBadge() {
     let label = '';
-    const count = getUnapprovedTransactionCount();
+    const unapprovedTxCount = controller.txController.getUnapprovedTxCount();
+    const { unapprovedMsgCount } = controller.messageManager;
+    const { unapprovedPersonalMsgCount } = controller.personalMessageManager;
+    const { unapprovedDecryptMsgCount } = controller.decryptMessageManager;
+    const {
+      unapprovedEncryptionPublicKeyMsgCount,
+    } = controller.encryptionPublicKeyManager;
+    const { unapprovedTypedMessagesCount } = controller.typedMessageManager;
+    const pendingApprovalCount = controller.approvalController.getTotalApprovalCount();
+    const waitingForUnlockCount =
+      controller.appStateController.waitingForUnlock.length;
+    const count =
+      unapprovedTxCount +
+      unapprovedMsgCount +
+      unapprovedPersonalMsgCount +
+      unapprovedDecryptMsgCount +
+      unapprovedEncryptionPublicKeyMsgCount +
+      unapprovedTypedMessagesCount +
+      pendingApprovalCount +
+      waitingForUnlockCount;
     if (count) {
       label = String(count);
     }
-    // browserAction has been replaced by action in MV3
-    if (isManifestV3) {
-      browser.action.setBadgeText({ text: label });
-      browser.action.setBadgeBackgroundColor({ color: '#037DD6' });
-    } else {
-      browser.browserAction.setBadgeText({ text: label });
-      browser.browserAction.setBadgeBackgroundColor({ color: '#037DD6' });
-    }
-  }
-
-  function getUnapprovedTransactionCount() {
-    const pendingApprovalCount =
-      controller.approvalController.getTotalApprovalCount();
-    const waitingForUnlockCount =
-      controller.appStateController.waitingForUnlock.length;
-    return pendingApprovalCount + waitingForUnlockCount;
-  }
-
-  notificationManager.on(
-    NOTIFICATION_MANAGER_EVENTS.POPUP_CLOSED,
-    ({ automaticallyClosed }) => {
-      if (!automaticallyClosed) {
-        rejectUnapprovedNotifications();
-      } else if (getUnapprovedTransactionCount() > 0) {
-        triggerUi();
-      }
-    },
-  );
-
-  function rejectUnapprovedNotifications() {
-    Object.keys(
-      controller.txController.txStateManager.getUnapprovedTxList(),
-    ).forEach((txId) =>
-      controller.txController.txStateManager.setTxStatusRejected(txId),
-    );
-    controller.signatureController.rejectUnapproved(
-      REJECT_NOTIFICATION_CLOSE_SIG,
-    );
-    controller.decryptMessageController.rejectUnapproved(
-      REJECT_NOTIFICATION_CLOSE,
-    );
-    controller.encryptionPublicKeyController.rejectUnapproved(
-      REJECT_NOTIFICATION_CLOSE,
-    );
-
-    // Finally, resolve snap dialog approvals on Flask and reject all the others managed by the ApprovalController.
-    Object.values(controller.approvalController.state.pendingApprovals).forEach(
-      ({ id, type }) => {
-        switch (type) {
-          ///: BEGIN:ONLY_INCLUDE_IN(snaps)
-          case ApprovalType.SnapDialogAlert:
-          case ApprovalType.SnapDialogPrompt:
-            controller.approvalController.accept(id, null);
-            break;
-          case ApprovalType.SnapDialogConfirmation:
-            controller.approvalController.accept(id, false);
-            break;
-          ///: END:ONLY_INCLUDE_IN
-          ///: BEGIN:ONLY_INCLUDE_IN(keyring-snaps)
-          case SNAP_MANAGE_ACCOUNTS_CONFIRMATION_TYPES.confirmAccountCreation:
-            controller.approvalController.accept(id, false);
-            break;
-          case SNAP_MANAGE_ACCOUNTS_CONFIRMATION_TYPES.confirmAccountRemoval:
-            controller.approvalController.accept(id, false);
-            break;
-          ///: END:ONLY_INCLUDE_IN
-          default:
-            controller.approvalController.reject(
-              id,
-              ethErrors.provider.userRejectedRequest(),
-            );
-            break;
-        }
-      },
-    );
-
-    updateBadge();
-  }
-
-  ///: BEGIN:ONLY_INCLUDE_IN(desktop)
-  if (OVERRIDE_ORIGIN.DESKTOP !== overrides?.getOrigin?.()) {
-    controller.store.subscribe((state) => {
-      DesktopManager.setState(state);
-    });
-  }
-  ///: END:ONLY_INCLUDE_IN
-
-  ///: BEGIN:ONLY_INCLUDE_IN(snaps)
-  // Updates the snaps registry and check for newly blocked snaps to block if the user has at least one snap installed.
-  if (Object.keys(controller.snapController.state.snaps).length > 0) {
-    controller.snapController.updateBlockedSnaps();
-  }
-  ///: END:ONLY_INCLUDE_IN
+    extension.browserAction.setBadgeText({ text: label });
+    extension.browserAction.setBadgeBackgroundColor({ color: '#037DD6' });
+  }
+
+  return Promise.resolve();
 }
 
 //
@@ -900,61 +496,35 @@
   ) {
     uiIsTriggering = true;
     try {
-      const currentPopupId = controller.appStateController.getCurrentPopupId();
-      await notificationManager.showPopup(
-        (newPopupId) =>
-          controller.appStateController.setCurrentPopupId(newPopupId),
-        currentPopupId,
-      );
+      await notificationManager.showPopup();
     } finally {
       uiIsTriggering = false;
     }
   }
 }
 
-// It adds the "App Installed" event into a queue of events, which will be tracked only after a user opts into metrics.
-const addAppInstalledEvent = () => {
-  if (controller) {
-    controller.metaMetricsController.updateTraits({
-      [MetaMetricsUserTrait.InstallDateExt]: new Date()
-        .toISOString()
-        .split('T')[0], // yyyy-mm-dd
-    });
-    controller.metaMetricsController.addEventBeforeMetricsOptIn({
-      category: MetaMetricsEventCategory.App,
-      event: MetaMetricsEventName.AppInstalled,
-      properties: {},
-    });
-    return;
-  }
-  setTimeout(() => {
-    // If the controller is not set yet, we wait and try to add the "App Installed" event again.
-    addAppInstalledEvent();
-  }, 1000);
-};
+/**
+ * Opens the browser popup for user confirmation of watchAsset
+ * then it waits until user interact with the UI
+ */
+async function openPopup() {
+  await triggerUi();
+  await new Promise((resolve) => {
+    const interval = setInterval(() => {
+      if (!notificationIsOpen) {
+        clearInterval(interval);
+        resolve();
+      }
+    }, SECOND);
+  });
+}
 
 // On first install, open a new tab with MetaMask
-browser.runtime.onInstalled.addListener(({ reason }) => {
+extension.runtime.onInstalled.addListener(({ reason }) => {
   if (
     reason === 'install' &&
     !(process.env.METAMASK_DEBUG || process.env.IN_TEST)
   ) {
-    addAppInstalledEvent();
     platform.openExtensionInBrowser();
   }
-});
-
-function setupSentryGetStateGlobal(store) {
-  global.stateHooks.getSentryAppState = function () {
-    const backgroundState = store.memStore.getState();
-    return maskObject(backgroundState, SENTRY_BACKGROUND_STATE);
-  };
-}
-
-function initBackground() {
-  initialize().catch(log.error);
-}
-
-if (!process.env.SKIP_BACKGROUND_INITIALIZATION) {
-  initBackground();
-}+});