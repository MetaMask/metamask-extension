--- conflicted
+++ resolved
@@ -749,24 +749,12 @@
     ).forEach((txId) =>
       controller.txController.txStateManager.setTxStatusRejected(txId),
     );
-<<<<<<< HEAD
     controller.signatureController.rejectUnapproved(
       REJECT_NOTIFICATION_CLOSE_SIG,
     );
-    controller.decryptMessageManager.messages
-      .filter((msg) => msg.status === 'unapproved')
-      .forEach((tx) =>
-        controller.decryptMessageManager.rejectMsg(
-          tx.id,
-          REJECT_NOTIFICATION_CLOSE,
-        ),
-      );
-=======
-    controller.signController.rejectUnapproved(REJECT_NOTIFICATION_CLOSE_SIG);
     controller.decryptMessageController.rejectUnapproved(
       REJECT_NOTIFICATION_CLOSE,
     );
->>>>>>> 4d015de4
     controller.encryptionPublicKeyController.rejectUnapproved(
       REJECT_NOTIFICATION_CLOSE,
     );
