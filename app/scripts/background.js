--- conflicted
+++ resolved
@@ -1128,16 +1128,6 @@
     updateBadge,
   );
 
-<<<<<<< HEAD
-  if (process.env.EVM_MULTICHAIN_ENABLED !== true) {
-    controller.controllerMessenger.subscribe(
-      METAMASK_CONTROLLER_EVENTS.QUEUED_REQUEST_STATE_CHANGE,
-      updateBadge,
-    );
-  }
-
-=======
->>>>>>> 4c122d36
   controller.controllerMessenger.subscribe(
     METAMASK_CONTROLLER_EVENTS.METAMASK_NOTIFICATIONS_LIST_UPDATED,
     updateBadge,
