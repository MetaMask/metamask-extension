--- conflicted
+++ resolved
@@ -32,14 +32,7 @@
   },
   AuthenticationController: {
     isSignedIn: false,
-<<<<<<< HEAD
-    sessionData: {
-      token: false,
-      profile: true,
-    },
-=======
     srpSessionData: false,
->>>>>>> 82db9a9c
   },
   NetworkOrderController: {
     orderedNetworkList: [],
