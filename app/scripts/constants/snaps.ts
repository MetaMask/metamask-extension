--- conflicted
+++ resolved
@@ -1,16 +1,3 @@
-<<<<<<< HEAD
-export const PREINSTALLED_SNAPS = [
-  'npm:@metamask/message-signing-snap',
-  'npm:@metamask/ens-resolver-snap',
-  'npm:@metamask/institutional-wallet-snap',
-  'npm:@metamask/account-watcher',
-  'npm:@metamask/preinstalled-example-snap',
-  'npm:@metamask/bitcoin-wallet-snap',
-  'npm:@metamask/solana-wallet-snap',
-];
-
-=======
->>>>>>> 0a62b6a3
 // Needed for webpack to analyze the preinstalled snaps
 export const PREINSTALLED_SNAPS_URLS = [
   new URL(
