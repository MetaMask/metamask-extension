--- conflicted
+++ resolved
@@ -34,13 +34,9 @@
 
     newState.TransactionController.transactions = transactions.map(
       (txMeta, _, txList) => {
-<<<<<<< HEAD
-        if (txMeta.status !== 'submitted') return txMeta
-=======
         if (txMeta.status !== 'submitted') {
           return txMeta
         }
->>>>>>> cdaac779
 
         const confirmedTxs = txList
           .filter(tx => tx.status === 'confirmed')
