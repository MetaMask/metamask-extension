--- conflicted
+++ resolved
@@ -158,11 +158,8 @@
   require('./133.1'),
   require('./133.2'),
   require('./134'),
-<<<<<<< HEAD
+  require('./135'),
   require('./136'),
-=======
-  require('./135'),
->>>>>>> 9deeaddf
 ];
 
 export default migrations;