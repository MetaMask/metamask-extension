--- conflicted
+++ resolved
@@ -129,10 +129,8 @@
   require('./116'),
   require('./117'),
   require('./118'),
-<<<<<<< HEAD
-=======
   require('./119'),
->>>>>>> d8fd077d
+  require('./120'),
 ];
 
 export default migrations;