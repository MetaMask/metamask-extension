// Migrations must start at version 1 or later.
// They are objects with a `version` number
// and a `migrate` function.
//
// The `migrate` function receives the previous
// config data format, and returns the new one.

import m002 from './002';
import m003 from './003';
import m004 from './004';
import m005 from './005';
import m006 from './006';
import m007 from './007';
import m008 from './008';
import m009 from './009';
import m010 from './010';
import m011 from './011';
import m012 from './012';
import m013 from './013';
import m014 from './014';
import m015 from './015';
import m016 from './016';
import m017 from './017';
import m018 from './018';
import m019 from './019';
import m020 from './020';
import m021 from './021';
import m022 from './022';
import m023 from './023';
import m024 from './024';
import m025 from './025';
import m026 from './026';
import m027 from './027';
import m028 from './028';
import m029 from './029';
import m030 from './030';
import m031 from './031';
import m032 from './032';
import m033 from './033';
import m034 from './034';
import m035 from './035';
import m036 from './036';
import m037 from './037';
import m038 from './038';
import m039 from './039';
import m040 from './040';
import m041 from './041';
import m042 from './042';
import m043 from './043';
import m044 from './044';
import m045 from './045';
import m046 from './046';
import m047 from './047';
import m048 from './048';
import m049 from './049';
import m050 from './050';
import m051 from './051';
import m052 from './052';
import m053 from './053';
import m054 from './054';
import m055 from './055';
import m056 from './056';
import m057 from './057';
import m058 from './058';
import m059 from './059';
import m060 from './060';
import m061 from './061';
import m062 from './062';
import m063 from './063';
import m064 from './064';
import m065 from './065';
import m066 from './066';
import m067 from './067';
import m068 from './068';
import m069 from './069';
import m070 from './070';
import m071 from './071';
import m072 from './072';
import m073 from './073';
import m074 from './074';
import m075 from './075';
import m076 from './076';
import m077 from './077';
import m078 from './078';
import m079 from './079';
<<<<<<< HEAD
import * as m080 from './080';
import m081 from './081';
=======
import m080 from './080';
import * as m081 from './081';
>>>>>>> 561cae9b

const migrations = [
  m002,
  m003,
  m004,
  m005,
  m006,
  m007,
  m008,
  m009,
  m010,
  m011,
  m012,
  m013,
  m014,
  m015,
  m016,
  m017,
  m018,
  m019,
  m020,
  m021,
  m022,
  m023,
  m024,
  m025,
  m026,
  m027,
  m028,
  m029,
  m030,
  m031,
  m032,
  m033,
  m034,
  m035,
  m036,
  m037,
  m038,
  m039,
  m040,
  m041,
  m042,
  m043,
  m044,
  m045,
  m046,
  m047,
  m048,
  m049,
  m050,
  m051,
  m052,
  m053,
  m054,
  m055,
  m056,
  m057,
  m058,
  m059,
  m060,
  m061,
  m062,
  m063,
  m064,
  m065,
  m066,
  m067,
  m068,
  m069,
  m070,
  m071,
  m072,
  m073,
  m074,
  m075,
  m076,
  m077,
  m078,
  m079,
  m080,
  m081,
];

export default migrations;<|MERGE_RESOLUTION|>--- conflicted
+++ resolved
@@ -81,15 +81,10 @@
 import m075 from './075';
 import m076 from './076';
 import m077 from './077';
-import m078 from './078';
+import * as m078 from './078';
 import m079 from './079';
-<<<<<<< HEAD
-import * as m080 from './080';
-import m081 from './081';
-=======
 import m080 from './080';
 import * as m081 from './081';
->>>>>>> 561cae9b
 
 const migrations = [
   m002,
