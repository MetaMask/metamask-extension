--- conflicted
+++ resolved
@@ -83,11 +83,8 @@
 import m077 from './077';
 import m078 from './078';
 import m079 from './079';
-<<<<<<< HEAD
-import m080 from './080';
-=======
 import * as m080 from './080';
->>>>>>> 1c0ff8a6
+import m081 from './081';
 
 const migrations = [
   m002,
@@ -169,6 +166,7 @@
   m078,
   m079,
   m080,
+  m081,
 ];
 
 export default migrations;