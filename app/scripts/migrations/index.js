// Migrations must start at version 1 or later.
// They are objects with a `version` number
// and a `migrate` function.
//
// The `migrate` function receives the previous
// config data format, and returns the new one.

/* eslint node/global-require: "off" */
// (we have to turn off that global-require rule for this file in order to do the import-then-export magic)

const migrations = [
  require('./002').default,
  require('./003').default,
  require('./004').default,
  require('./005').default,
  require('./006').default,
  require('./007').default,
  require('./008').default,
  require('./009').default,
  require('./010').default,
  require('./011').default,
  require('./012').default,
  require('./013').default,
  require('./014').default,
  require('./015').default,
  require('./016').default,
  require('./017').default,
  require('./018').default,
  require('./019').default,
  require('./020').default,
  require('./021').default,
  require('./022').default,
  require('./023').default,
  require('./024').default,
  require('./025').default,
  require('./026').default,
  require('./027').default,
  require('./028').default,
  require('./029').default,
  require('./030').default,
  require('./031').default,
  require('./032').default,
  require('./033').default,
  require('./034').default,
  require('./035').default,
  require('./036').default,
  require('./037').default,
  require('./038').default,
  require('./039').default,
  require('./040').default,
  require('./041').default,
  require('./042').default,
  require('./043').default,
  require('./044').default,
  require('./045').default,
  require('./046').default,
  require('./047').default,
  require('./048').default,
  require('./049').default,
  require('./050').default,
  require('./051').default,
  require('./052').default,
  require('./053').default,
  require('./054').default,
  require('./055').default,
  require('./056').default,
  require('./057').default,
  require('./058').default,
  require('./059').default,
  require('./060').default,
  require('./061').default,
  require('./062').default,
  require('./063').default,
  require('./064').default,
  require('./065').default,
  require('./066').default,
  require('./067').default,
  require('./068').default,
  require('./069').default,
  require('./070').default,
  require('./071').default,
  require('./072').default,
  require('./073').default,
  require('./074').default,
  require('./075').default,
  require('./076').default,
  require('./077').default,
  require('./078'),
  require('./079').default,
  require('./080').default,
  require('./081'),
  require('./082'),
  require('./083'),
  require('./084'),
  require('./085'),
  require('./086'),
  require('./087'),
  require('./088'),
  require('./089'),
  require('./090'),
  require('./091'),
  require('./092'),
  require('./092.1'),
  require('./092.2'),
  require('./092.3'),
  require('./093'),
  require('./094'),
  require('./095'),
  require('./096'),
  require('./097'),
  require('./098'),
  require('./099'),
  require('./100'),
  require('./101'),
  require('./102'),
  require('./103'),
  require('./104'),
  require('./105'),
  require('./106'),
  require('./107'),
  require('./108'),
  require('./109'),
  require('./110'),
  require('./111'),
  require('./112'),
  require('./113'),
  require('./114'),
  require('./115'),
  require('./116'),
  require('./117'),
  require('./118'),
  require('./119'),
  require('./120'),
  require('./120.1'),
  require('./120.2'),
  // require('./120.3'), Renamed to 120.6, do not re-use this number
  require('./120.4'),
  require('./120.5'),
  require('./120.6'),
  require('./121'),
  require('./121.1'),
  require('./121.2'),
  require('./122'),
  require('./123'),
  require('./124'),
  require('./125'),
  require('./125.1'),
  require('./126'),
  require('./126.1'),
  require('./127'),
  require('./128'),
  require('./129'),
  require('./130'),
  require('./131'),
  require('./131.1'),
  require('./132'),
  require('./133'),
  require('./133.1'),
  require('./133.2'),
  require('./134'),
  require('./134.1'),
  require('./135'),
  require('./136'),
  require('./137'),
  require('./138'),
  require('./139'),
  require('./140'),
  require('./141'),
  require('./142'),
  require('./143'),
  require('./143.1'),
  require('./144'),
  require('./145'),
  require('./146'),
  require('./146.1'),
  require('./147'),
  require('./148'),
  require('./149'),
  require('./150'),
  require('./151'),
  require('./152'),
  require('./152.1'),
  require('./152.2'),
  require('./153'),
  require('./154'),
  require('./155'),
  require('./156'),
  require('./156.1'),
  require('./157'),
  require('./158'),
  require('./159'),
  require('./160'),
  require('./161'),
  require('./161.1'),
  require('./162'),
<<<<<<< HEAD
  require('./165'),
=======
  require('./163'),
  require('./164'),
>>>>>>> 661afcf3
];

export default migrations;<|MERGE_RESOLUTION|>--- conflicted
+++ resolved
@@ -193,12 +193,9 @@
   require('./161'),
   require('./161.1'),
   require('./162'),
-<<<<<<< HEAD
-  require('./165'),
-=======
   require('./163'),
   require('./164'),
->>>>>>> 661afcf3
+  require('./165'),
 ];
 
 export default migrations;