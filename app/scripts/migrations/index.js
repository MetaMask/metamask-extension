/* The migrator has two methods the user should be concerned with:
 *
 * getData(), which returns the app-consumable data object
 * saveData(), which persists the app-consumable data object.
 */

// Migrations must start at version 1 or later.
// They are objects with a `version` number
// and a `migrate` function.
//
// The `migrate` function receives the previous
// config data format, and returns the new one.

module.exports = [
  require('./002'),
  require('./003'),
  require('./004'),
  require('./005'),
  require('./006'),
  require('./007'),
  require('./008'),
  require('./009'),
  require('./010'),
  require('./011'),
  require('./012'),
  require('./013'),
  require('./014'),
  require('./015'),
  require('./016'),
  require('./017'),
  require('./018'),
  require('./019'),
  require('./020'),
  require('./021'),
  require('./022'),
  require('./023'),
  require('./024'),
  require('./025'),
  require('./026'),
  require('./027'),
  require('./028'),
  require('./029'),
  require('./030'),
  require('./031'),
  require('./032'),
  require('./033'),
  require('./034'),
  require('./035'),
  require('./036'),
  require('./037'),
  require('./038'),
  require('./039'),
<<<<<<< HEAD
  require('./041'),
=======
  require('./040'),
>>>>>>> 446463bb
]<|MERGE_RESOLUTION|>--- conflicted
+++ resolved
@@ -50,9 +50,7 @@
   require('./037'),
   require('./038'),
   require('./039'),
-<<<<<<< HEAD
   require('./041'),
-=======
   require('./040'),
->>>>>>> 446463bb
+  require('./041'),
 ]