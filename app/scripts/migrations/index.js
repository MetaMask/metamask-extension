// Migrations must start at version 1 or later.
// They are objects with a `version` number
// and a `migrate` function.
//
// The `migrate` function receives the previous
// config data format, and returns the new one.

import m002 from './002';
import m003 from './003';
import m004 from './004';
import m005 from './005';
import m006 from './006';
import m007 from './007';
import m008 from './008';
import m009 from './009';
import m010 from './010';
import m011 from './011';
import m012 from './012';
import m013 from './013';
import m014 from './014';
import m015 from './015';
import m016 from './016';
import m017 from './017';
import m018 from './018';
import m019 from './019';
import m020 from './020';
import m021 from './021';
import m022 from './022';
import m023 from './023';
import m024 from './024';
import m025 from './025';
import m026 from './026';
import m027 from './027';
import m028 from './028';
import m029 from './029';
import m030 from './030';
import m031 from './031';
import m032 from './032';
import m033 from './033';
import m034 from './034';
import m035 from './035';
import m036 from './036';
import m037 from './037';
import m038 from './038';
import m039 from './039';
import m040 from './040';
import m041 from './041';
import m042 from './042';
import m043 from './043';
import m044 from './044';
import m045 from './045';
import m046 from './046';
import m047 from './047';
import m048 from './048';
import m049 from './049';
import m050 from './050';
import m051 from './051';
import m052 from './052';
import m053 from './053';
import m054 from './054';
import m055 from './055';
import m056 from './056';
import m057 from './057';
import m058 from './058';
import m059 from './059';
import m060 from './060';
import m061 from './061';
import m062 from './062';
import m063 from './063';
import m064 from './064';
import m065 from './065';
import m066 from './066';
import m067 from './067';
import m068 from './068';
import m069 from './069';
import m070 from './070';
import m071 from './071';
import m072 from './072';
import m073 from './073';
import m074 from './074';
import m075 from './075';
import m076 from './076';
import m077 from './077';
<<<<<<< HEAD
import m079 from './079';
=======
import m078 from './078';
>>>>>>> d8940aab

const migrations = [
  m002,
  m003,
  m004,
  m005,
  m006,
  m007,
  m008,
  m009,
  m010,
  m011,
  m012,
  m013,
  m014,
  m015,
  m016,
  m017,
  m018,
  m019,
  m020,
  m021,
  m022,
  m023,
  m024,
  m025,
  m026,
  m027,
  m028,
  m029,
  m030,
  m031,
  m032,
  m033,
  m034,
  m035,
  m036,
  m037,
  m038,
  m039,
  m040,
  m041,
  m042,
  m043,
  m044,
  m045,
  m046,
  m047,
  m048,
  m049,
  m050,
  m051,
  m052,
  m053,
  m054,
  m055,
  m056,
  m057,
  m058,
  m059,
  m060,
  m061,
  m062,
  m063,
  m064,
  m065,
  m066,
  m067,
  m068,
  m069,
  m070,
  m071,
  m072,
  m073,
  m074,
  m075,
  m076,
  m077,
<<<<<<< HEAD
  m079,
=======
  m078,
>>>>>>> d8940aab
];

export default migrations;<|MERGE_RESOLUTION|>--- conflicted
+++ resolved
@@ -81,11 +81,9 @@
 import m075 from './075';
 import m076 from './076';
 import m077 from './077';
-<<<<<<< HEAD
+import m078 from './078';
 import m079 from './079';
-=======
-import m078 from './078';
->>>>>>> d8940aab
+
 
 const migrations = [
   m002,
@@ -164,11 +162,8 @@
   m075,
   m076,
   m077,
-<<<<<<< HEAD
+  m078,
   m079,
-=======
-  m078,
->>>>>>> d8940aab
 ];
 
 export default migrations;