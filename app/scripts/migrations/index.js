--- conflicted
+++ resolved
@@ -185,11 +185,8 @@
   require('./154'),
   require('./155'),
   require('./156'),
-<<<<<<< HEAD
-=======
   require('./157'),
   require('./158'),
->>>>>>> 38d5a848
 ];
 
 export default migrations;