--- conflicted
+++ resolved
@@ -127,11 +127,8 @@
   require('./114'),
   require('./115'),
   require('./116'),
-<<<<<<< HEAD
-=======
   require('./117'),
   require('./118'),
->>>>>>> cf417bb2
 ];
 
 export default migrations;