// Migrations must start at version 1 or later.
// They are objects with a `version` number
// and a `migrate` function.
//
// The `migrate` function receives the previous
// config data format, and returns the new one.

/* eslint node/global-require: "off" */
// (we have to turn off that global-require rule for this file in order to do the import-then-export magic)

const migrations = [
  require('./002').default,
  require('./003').default,
  require('./004').default,
  require('./005').default,
  require('./006').default,
  require('./007').default,
  require('./008').default,
  require('./009').default,
  require('./010').default,
  require('./011').default,
  require('./012').default,
  require('./013').default,
  require('./014').default,
  require('./015').default,
  require('./016').default,
  require('./017').default,
  require('./018').default,
  require('./019').default,
  require('./020').default,
  require('./021').default,
  require('./022').default,
  require('./023').default,
  require('./024').default,
  require('./025').default,
  require('./026').default,
  require('./027').default,
  require('./028').default,
  require('./029').default,
  require('./030').default,
  require('./031').default,
  require('./032').default,
  require('./033').default,
  require('./034').default,
  require('./035').default,
  require('./036').default,
  require('./037').default,
  require('./038').default,
  require('./039').default,
  require('./040').default,
  require('./041').default,
  require('./042').default,
  require('./043').default,
  require('./044').default,
  require('./045').default,
  require('./046').default,
  require('./047').default,
  require('./048').default,
  require('./049').default,
  require('./050').default,
  require('./051').default,
  require('./052').default,
  require('./053').default,
  require('./054').default,
  require('./055').default,
  require('./056').default,
  require('./057').default,
  require('./058').default,
  require('./059').default,
  require('./060').default,
  require('./061').default,
  require('./062').default,
  require('./063').default,
  require('./064').default,
  require('./065').default,
  require('./066').default,
  require('./067').default,
  require('./068').default,
  require('./069').default,
  require('./070').default,
  require('./071').default,
  require('./072').default,
  require('./073').default,
  require('./074').default,
  require('./075').default,
  require('./076').default,
  require('./077').default,
  require('./078'),
  require('./079').default,
  require('./080').default,
  require('./081'),
  require('./082'),
  require('./083'),
  require('./084'),
  require('./085'),
  require('./086'),
  require('./087'),
  require('./088'),
  require('./089'),
  require('./090'),
  require('./091'),
  require('./092'),
  require('./092.1'),
  require('./092.2'),
  require('./092.3'),
  require('./093'),
  require('./094'),
  require('./095'),
  require('./096'),
  require('./097'),
  require('./098'),
  require('./099'),
  require('./100'),
  require('./101'),
  require('./102'),
  require('./103'),
  require('./104'),
  require('./105'),
  require('./106'),
  require('./107'),
  require('./108'),
  require('./109'),
  require('./110'),
  require('./111'),
  require('./112'),
  require('./113'),
  require('./114'),
  require('./115'),
  require('./116'),
  require('./117'),
  require('./118'),
  require('./119'),
  require('./120'),
  require('./120.1'),
  require('./120.2'),
  // require('./120.3'), Renamed to 120.6, do not re-use this number
  require('./120.4'),
  require('./120.5'),
  require('./120.6'),
  require('./121'),
  require('./121.1'),
  require('./121.2'),
  require('./122'),
  require('./123'),
  require('./124'),
  require('./125'),
  require('./125.1'),
  require('./126'),
  require('./126.1'),
  require('./127'),
  require('./128'),
  require('./129'),
  require('./130'),
  require('./131'),
  require('./131.1'),
  require('./132'),
  require('./133'),
  require('./133.1'),
  require('./133.2'),
  require('./134'),
  require('./134.1'),
  require('./135'),
  require('./136'),
  require('./137'),
  require('./138'),
  require('./139'),
  require('./140'),
  require('./141'),
  require('./142'),
  require('./143'),
<<<<<<< HEAD
  require('./143.1'),
=======
>>>>>>> 6fc1b616
  require('./144'),
  require('./145'),
  require('./146'),
];

export default migrations;<|MERGE_RESOLUTION|>--- conflicted
+++ resolved
@@ -168,10 +168,6 @@
   require('./141'),
   require('./142'),
   require('./143'),
-<<<<<<< HEAD
-  require('./143.1'),
-=======
->>>>>>> 6fc1b616
   require('./144'),
   require('./145'),
   require('./146'),
