--- conflicted
+++ resolved
@@ -32,14 +32,9 @@
   if (TransactionController && TransactionController.transactions) {
     const transactions = TransactionController.transactions
     newState.TransactionController.transactions = transactions.map(txMeta => {
-<<<<<<< HEAD
-      if (!txMeta.err) return txMeta
-      else if (txMeta.err.message === 'Gave up submitting tx.') {
-=======
       if (!txMeta.err) {
         return txMeta
       } else if (txMeta.err.message === 'Gave up submitting tx.') {
->>>>>>> cdaac779
         txMeta.status = 'failed'
       }
       return txMeta
