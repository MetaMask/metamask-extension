--- conflicted
+++ resolved
@@ -32,13 +32,9 @@
     const transactions = newState.TransactionController.transactions
 
     newState.TransactionController.transactions = transactions.map(txMeta => {
-<<<<<<< HEAD
-      if (txMeta.status !== 'submitted' || txMeta.submittedTime) return txMeta
-=======
       if (txMeta.status !== 'submitted' || txMeta.submittedTime) {
         return txMeta
       }
->>>>>>> cdaac779
       txMeta.submittedTime = new Date().getTime()
       return txMeta
     })
