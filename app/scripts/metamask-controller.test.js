--- conflicted
+++ resolved
@@ -3753,35 +3753,6 @@
         });
       });
 
-<<<<<<< HEAD
-      it('starts MultichainRatesController if selected account is non-EVM account during initialization', async () => {
-        jest.spyOn(RatesController.prototype, 'start');
-        const localMetamaskController = new MetaMaskController({
-          showUserConfirmation: noop,
-          encryptor: mockEncryptor,
-          initState: {
-            ...cloneDeep(firstTimeState),
-            AccountsController: {
-              internalAccounts: {
-                accounts: {
-                  [mockNonEvmAccount.id]: mockNonEvmAccount,
-                  [mockEvmAccount.id]: mockEvmAccount,
-                },
-                selectedAccount: mockNonEvmAccount.id,
-              },
-            },
-          },
-          initLangCode: 'en_US',
-          platform: {
-            showTransactionNotification: () => undefined,
-            getVersion: () => 'foo',
-          },
-          browser: browserPolyfillMock,
-          infuraProjectId: 'foo',
-          isFirstMetaMaskControllerSetup: true,
-          cronjobControllerStorageManager:
-            createMockCronjobControllerStorageManager(),
-=======
       describe('client is closed', () => {
         beforeEach(() => {
           jest.replaceProperty(
@@ -3789,7 +3760,6 @@
             'activeControllerConnections',
             0,
           );
->>>>>>> 588e8182
         });
 
         it('does not start MultichainRatesController if selected account is changed to non-EVM', async () => {
