--- conflicted
+++ resolved
@@ -106,14 +106,7 @@
   for (const id of ulids) {
     yield id;
   }
-<<<<<<< HEAD
-
-  while (true) {
-    yield 'should not be called after exhausting provided IDs';
-  }
-=======
   throw new Error('should not be called after exhausting provided IDs');
->>>>>>> ebfd25e7
 }
 
 let mockUlidGenerator = ulidGenerator();
@@ -357,10 +350,7 @@
       withIsolationScope: jest.fn(),
     };
 
-<<<<<<< HEAD
-=======
     // Re-create the ULID generator to start over again the `mockULIDs` list.
->>>>>>> ebfd25e7
     mockUlidGenerator = ulidGenerator();
   });
 
@@ -4236,11 +4226,7 @@
         const previousKeyrings =
           metamaskController.keyringController.state.keyrings;
 
-<<<<<<< HEAD
-        await metamaskController.addNewMnemonicToVault(TEST_SEED_ALT);
-=======
         await metamaskController.generateNewMnemonicAndAddToVault();
->>>>>>> ebfd25e7
 
         const currentKeyrings =
           metamaskController.keyringController.state.keyrings;
@@ -4252,11 +4238,7 @@
       });
     });
 
-<<<<<<< HEAD
-    describe('addNewMnemonicToVault', () => {
-=======
     describe('importMnemonicToVault', () => {
->>>>>>> ebfd25e7
       it('generates a new hd keyring instance with a mnemonic', async () => {
         const password = 'what-what-what';
         jest.spyOn(metamaskController, 'getBalance').mockResolvedValue('0x0');
@@ -4266,11 +4248,7 @@
         const previousKeyrings =
           metamaskController.keyringController.state.keyrings;
 
-<<<<<<< HEAD
-        await metamaskController.addNewMnemonicToVault(TEST_SEED_ALT);
-=======
         await metamaskController.importMnemonicToVault(TEST_SEED_ALT);
->>>>>>> ebfd25e7
 
         const currentKeyrings =
           metamaskController.keyringController.state.keyrings;
@@ -4291,7 +4269,6 @@
         expect(currentKeyrings).toHaveLength(previousKeyrings.length + 1);
         expect(newSRP).toStrictEqual(TEST_SEED_ALT);
       });
-<<<<<<< HEAD
 
       it('throws an error if a duplicate srp is added', async () => {
         const password = 'what-what-what';
@@ -4299,11 +4276,9 @@
 
         await metamaskController.createNewVaultAndRestore(password, TEST_SEED);
         await expect(() =>
-          metamaskController.addNewMnemonicToVault(TEST_SEED),
+          metamaskController.importMnemonicToVault(TEST_SEED),
         ).rejects.toThrow('This mnemonic has already been imported.');
       });
-=======
->>>>>>> ebfd25e7
     });
   });
 
