/**
 * @jest-environment node
 */
import { cloneDeep } from 'lodash';
import nock from 'nock';
import { obj as createThroughStream } from 'through2';
import { wordlist as englishWordlist } from '@metamask/scure-bip39/dist/wordlists/english';
import {
  ListNames,
  METAMASK_STALELIST_URL,
  METAMASK_HOTLIST_DIFF_URL,
  PHISHING_CONFIG_BASE_URL,
  METAMASK_STALELIST_FILE,
  METAMASK_HOTLIST_DIFF_FILE,
} from '@metamask/phishing-controller';
import {
  BtcAccountType,
  BtcMethod,
  EthAccountType,
} from '@metamask/keyring-api';
import { ControllerMessenger } from '@metamask/base-controller';
import { LoggingController, LogType } from '@metamask/logging-controller';
import {
  CHAIN_IDS,
  TransactionController,
} from '@metamask/transaction-controller';
import {
  RatesController,
  TokenListController,
} from '@metamask/assets-controllers';
import ObjectMultiplex from '@metamask/object-multiplex';
import { TrezorKeyring } from '@metamask/eth-trezor-keyring';
import { LedgerKeyring } from '@metamask/eth-ledger-bridge-keyring';
import {
  Caip25CaveatType,
  Caip25EndowmentPermissionName,
} from '@metamask/multichain';
import { PermissionDoesNotExistError } from '@metamask/permission-controller';
import { createTestProviderTools } from '../../test/stub/provider';
import { HardwareDeviceNames } from '../../shared/constants/hardware-wallets';
import { KeyringType } from '../../shared/constants/keyring';
import { LOG_EVENT } from '../../shared/constants/logs';
import mockEncryptor from '../../test/lib/mock-encryptor';
import * as tokenUtils from '../../shared/lib/token-util';
import { flushPromises } from '../../test/lib/timer-helpers';
import { ETH_EOA_METHODS } from '../../shared/constants/eth-methods';
import { createMockInternalAccount } from '../../test/jest/mocks';
import { mockNetworkState } from '../../test/stub/networks';
import { ENVIRONMENT } from '../../development/build/constants';
import { SECOND } from '../../shared/constants/time';
import {
  CaveatTypes,
  RestrictedMethods,
} from '../../shared/constants/permissions';
import {
  BalancesController as MultichainBalancesController,
  BTC_BALANCES_UPDATE_TIME as MULTICHAIN_BALANCES_UPDATE_TIME,
} from './lib/accounts/BalancesController';
import { BalancesTracker as MultichainBalancesTracker } from './lib/accounts/BalancesTracker';
import { deferredPromise } from './lib/util';
import { METAMASK_COOKIE_HANDLER } from './constants/stream';
import MetaMaskController, {
  ONE_KEY_VIA_TREZOR_MINOR_VERSION,
} from './metamask-controller';
import { PermissionNames } from './controllers/permissions';

const { Ganache } = require('../../test/e2e/seeder/ganache');

const ganacheServer = new Ganache();

const browserPolyfillMock = {
  runtime: {
    id: 'fake-extension-id',
    onInstalled: {
      addListener: jest.fn(),
    },
    onMessageExternal: {
      addListener: jest.fn(),
    },
    getPlatformInfo: jest.fn().mockResolvedValue('mac'),
  },
  storage: {
    session: {
      set: jest.fn(),
    },
  },
  alarms: {
    getAll: jest.fn(() => Promise.resolve([])),
    create: jest.fn(),
    clear: jest.fn(),
    onAlarm: {
      addListener: jest.fn(),
    },
  },
};

let loggerMiddlewareMock;
const initializeMockMiddlewareLog = () => {
  loggerMiddlewareMock = {
    requests: [],
    responses: [],
  };
};
const tearDownMockMiddlewareLog = () => {
  loggerMiddlewareMock = undefined;
};

const createLoggerMiddlewareMock = () => (req, res, next) => {
  if (loggerMiddlewareMock) {
    loggerMiddlewareMock.requests.push(req);
    next((cb) => {
      loggerMiddlewareMock.responses.push(res);
      cb();
    });
    return;
  }
  next();
};
jest.mock('./lib/createLoggerMiddleware', () => createLoggerMiddlewareMock);

const rpcMethodMiddlewareMock = {
  createEip1193MethodMiddleware: () => (_req, _res, next, _end) => {
    next();
  },
  createEthAccountsMethodMiddleware: () => (_req, _res, next, _end) => {
    next();
  },
  createMultichainMethodMiddleware: () => (_req, _res, next, _end) => {
    next();
  },
  createUnsupportedMethodMiddleware: () => (_req, _res, next, _end) => {
    next();
  },
};
jest.mock('./lib/rpc-method-middleware', () => rpcMethodMiddlewareMock);

const KNOWN_PUBLIC_KEY =
  '02065bc80d3d12b3688e4ad5ab1e9eda6adf24aec2518bfc21b87c99d4c5077ab0';

const KNOWN_PUBLIC_KEY_ADDRESSES = [
  {
    address: '0x0e122670701207DB7c6d7ba9aE07868a4572dB3f',
    balance: null,
    index: 0,
  },
  {
    address: '0x2ae19DAd8b2569F7Bb4606D951Cc9495631e818E',
    balance: null,
    index: 1,
  },
  {
    address: '0x0051140bAaDC3E9AC92A4a90D18Bb6760c87e7ac',
    balance: null,
    index: 2,
  },
  {
    address: '0x9DBCF67CC721dBd8Df28D7A0CbA0fa9b0aFc6472',
    balance: null,
    index: 3,
  },
  {
    address: '0x828B2c51c5C1bB0c57fCD2C108857212c95903DE',
    balance: null,
    index: 4,
  },
];

const buildMockKeyringBridge = (publicKeyPayload) =>
  jest.fn(() => ({
    init: jest.fn(),
    dispose: jest.fn(),
    updateTransportMethod: jest.fn(),
    getPublicKey: jest.fn(async () => publicKeyPayload),
  }));

jest.mock('@metamask/eth-trezor-keyring', () => ({
  ...jest.requireActual('@metamask/eth-trezor-keyring'),
  TrezorConnectBridge: buildMockKeyringBridge({
    success: true,
    payload: {
      publicKey: KNOWN_PUBLIC_KEY,
      chainCode: '0x1',
    },
  }),
}));

jest.mock('@metamask/eth-ledger-bridge-keyring', () => ({
  ...jest.requireActual('@metamask/eth-ledger-bridge-keyring'),
  LedgerIframeBridge: buildMockKeyringBridge({
    publicKey: KNOWN_PUBLIC_KEY,
    chainCode: '0x1',
  }),
}));

const mockIsManifestV3 = jest.fn().mockReturnValue(false);
jest.mock('../../shared/modules/mv3.utils', () => ({
  get isManifestV3() {
    return mockIsManifestV3();
  },
}));

const DEFAULT_LABEL = 'Account 1';
const TEST_SEED =
  'debris dizzy just program just float decrease vacant alarm reduce speak stadium';
const TEST_ADDRESS = '0x0dcd5d886577d5081b0c52e242ef29e70be3e7bc';
const TEST_ADDRESS_2 = '0xec1adf982415d2ef5ec55899b9bfb8bc0f29251b';
const TEST_ADDRESS_3 = '0xeb9e64b93097bc15f01f13eae97015c57ab64823';
const TEST_SEED_ALT =
  'setup olympic issue mobile velvet surge alcohol burger horse view reopen gentle';
const TEST_ADDRESS_ALT = '0xc42edfcc21ed14dda456aa0756c153f7985d8813';
const TEST_INTERNAL_ACCOUNT = {
  id: '2d47e693-26c2-47cb-b374-6151199bbe3f',
  address: '0x0dcd5d886577d5081b0c52e242ef29e70be3e7bc',
  metadata: {
    name: 'Account 1',
    keyring: {
      type: 'HD Key Tree',
    },
    lastSelected: 0,
  },
  options: {},
  methods: ETH_EOA_METHODS,
  type: EthAccountType.Eoa,
};

const ALT_MAINNET_RPC_URL = 'http://localhost:8545';
const POLYGON_RPC_URL = 'https://polygon.llamarpc.com';

const NETWORK_CONFIGURATION_ID_1 = 'networkConfigurationId1';
const NETWORK_CONFIGURATION_ID_2 = 'networkConfigurationId2';

const ETH = 'ETH';
const MATIC = 'MATIC';

const POLYGON_CHAIN_ID = '0x89';
const MAINNET_CHAIN_ID = '0x1';

const firstTimeState = {
  config: {},
  AccountsController: {
    internalAccounts: {
      accounts: {},
      selectedAccount: '',
    },
  },
  NetworkController: {
    ...mockNetworkState(
      {
        rpcUrl: ALT_MAINNET_RPC_URL,
        chainId: MAINNET_CHAIN_ID,
        ticker: ETH,
        nickname: 'Alt Mainnet',
        id: NETWORK_CONFIGURATION_ID_1,
        blockExplorerUrl: undefined,
      },
      {
        rpcUrl: POLYGON_RPC_URL,
        chainId: POLYGON_CHAIN_ID,
        ticker: MATIC,
        nickname: 'Polygon',
        id: NETWORK_CONFIGURATION_ID_2,
        blockExplorerUrl: undefined,
      },
    ),
  },
  PhishingController: {
    phishingLists: [
      {
        allowlist: [],
        blocklist: ['test.metamask-phishing.io'],
        fuzzylist: [],
        tolerance: 0,
        version: 0,
        name: 'MetaMask',
      },
    ],
  },
};

const noop = () => undefined;

describe('MetaMaskController', () => {
  beforeAll(async () => {
    await ganacheServer.start();
  });

  beforeEach(() => {
    nock('https://min-api.cryptocompare.com')
      .persist()
      .get(/.*/u)
      .reply(200, '{"JPY":12415.9}');
    nock(PHISHING_CONFIG_BASE_URL)
      .persist()
      .get(METAMASK_STALELIST_FILE)
      .reply(
        200,
        JSON.stringify({
          version: 2,
          tolerance: 2,
          lastUpdated: 1,
          eth_phishing_detect_config: {
            fuzzylist: [],
            allowlist: [],
            blocklist: ['test.metamask-phishing.io'],
            name: ListNames.MetaMask,
          },
        }),
      )
      .get(METAMASK_HOTLIST_DIFF_FILE)
      .reply(
        200,
        JSON.stringify([
          {
            url: 'test.metamask-phishing.io',
            targetList: 'blocklist',
            timestamp: 0,
          },
        ]),
      );

    globalThis.sentry = {
      withIsolationScope: jest.fn(),
    };
  });

  afterEach(() => {
    jest.clearAllMocks();
    nock.cleanAll();
  });

  afterAll(async () => {
    await ganacheServer.quit();
  });

  describe('Phishing Detection Mock', () => {
    it('should be updated to use v1 of the API', () => {
      // Update the fixture above if this test fails
      expect(METAMASK_STALELIST_URL).toStrictEqual(
        'https://phishing-detection.api.cx.metamask.io/v1/stalelist',
      );
      expect(METAMASK_HOTLIST_DIFF_URL).toStrictEqual(
        'https://phishing-detection.api.cx.metamask.io/v1/diffsSince',
      );
    });
  });

  describe('MetaMaskController Behaviour', () => {
    let metamaskController;

    async function simulatePreferencesChange(preferences) {
      metamaskController.controllerMessenger.publish(
        'PreferencesController:stateChange',
        preferences,
      );
      await flushPromises();
    }

    beforeEach(() => {
      jest.spyOn(MetaMaskController.prototype, 'resetStates');

      jest
        .spyOn(TransactionController.prototype, 'updateIncomingTransactions')
        .mockReturnValue();

      jest
        .spyOn(
          TransactionController.prototype,
          'startIncomingTransactionPolling',
        )
        .mockReturnValue();

      jest
        .spyOn(
          TransactionController.prototype,
          'stopIncomingTransactionPolling',
        )
        .mockReturnValue();

      jest.spyOn(ControllerMessenger.prototype, 'subscribe');
      jest.spyOn(TokenListController.prototype, 'start');
      jest.spyOn(TokenListController.prototype, 'stop');
      jest.spyOn(TokenListController.prototype, 'clearingTokenListData');

      metamaskController = new MetaMaskController({
        showUserConfirmation: noop,
        encryptor: mockEncryptor,
        initState: cloneDeep(firstTimeState),
        initLangCode: 'en_US',
        platform: {
          showTransactionNotification: () => undefined,
          getVersion: () => 'foo',
        },
        browser: browserPolyfillMock,
        infuraProjectId: 'foo',
        isFirstMetaMaskControllerSetup: true,
      });

      jest.spyOn(
        metamaskController.keyringController,
        'createNewVaultAndKeychain',
      );
      jest.spyOn(
        metamaskController.keyringController,
        'createNewVaultAndRestore',
      );
    });

    describe('should reset states on first time profile load', () => {
      it('in mv2, it should reset state without attempting to call browser storage', () => {
        expect(metamaskController.resetStates).toHaveBeenCalledTimes(1);
        expect(browserPolyfillMock.storage.session.set).not.toHaveBeenCalled();
      });
    });

    describe('on new version install', () => {
      const mockOnInstalledEventDetails = {
        reason: 'update',
        previousVersion: '1.0.0',
      };
      browserPolyfillMock.runtime.onInstalled.addListener.mockImplementation(
        (handler) => {
          handler(mockOnInstalledEventDetails);
        },
      );

      const metamaskVersion = process.env.METAMASK_VERSION;
      afterEach(() => {
        // reset `METAMASK_VERSION` env var
        process.env.METAMASK_VERSION = metamaskVersion;
      });

      it('should details with LoggingController', async () => {
        const mockVersion = '1.3.7';
        process.env.METAMASK_VERSION = mockVersion;

        jest.spyOn(LoggingController.prototype, 'add');

        const localController = new MetaMaskController({
          initLangCode: 'en_US',
          browser: browserPolyfillMock,
          infuraProjectId: 'foo',
        });

        expect(localController.loggingController.add).toHaveBeenCalledTimes(1);
        expect(localController.loggingController.add).toHaveBeenCalledWith({
          type: LogType.GenericLog,
          data: {
            event: LOG_EVENT.VERSION_UPDATE,
            previousVersion: mockOnInstalledEventDetails.previousVersion,
            version: mockVersion,
          },
        });
      });

      it('should openExtensionInBrowser if version is 8.1.0', () => {
        const mockVersion = '8.1.0';
        process.env.METAMASK_VERSION = mockVersion;

        const openExtensionInBrowserMock = jest.fn();

        // eslint-disable-next-line no-new
        new MetaMaskController({
          initLangCode: 'en_US',
          platform: {
            openExtensionInBrowser: openExtensionInBrowserMock,
          },
          browser: browserPolyfillMock,
          infuraProjectId: 'foo',
        });

        expect(openExtensionInBrowserMock).toHaveBeenCalledTimes(1);
      });
    });

    describe('#importAccountWithStrategy', () => {
      const importPrivkey =
        '4cfd3e90fc78b0f86bf7524722150bb8da9c60cd532564d7ff43f5716514f553';

      beforeEach(async () => {
        const password = 'a-fake-password';
        await metamaskController.createNewVaultAndRestore(password, TEST_SEED);
        await metamaskController.importAccountWithStrategy('privateKey', [
          importPrivkey,
        ]);
      });

      it('adds private key to keyrings in KeyringController', async () => {
        const simpleKeyrings =
          metamaskController.keyringController.getKeyringsByType(
            KeyringType.imported,
          );
        const pubAddressHexArr = await simpleKeyrings[0].getAccounts();
        const privKeyHex = await simpleKeyrings[0].exportAccount(
          pubAddressHexArr[0],
        );
        expect(privKeyHex).toStrictEqual(importPrivkey);
        expect(pubAddressHexArr[0]).toStrictEqual(
          '0xe18035bf8712672935fdb4e5e431b1a0183d2dfc',
        );
      });

      it('adds 1 account', async () => {
        const keyringAccounts =
          await metamaskController.keyringController.getAccounts();
        expect(keyringAccounts[keyringAccounts.length - 1]).toStrictEqual(
          '0xe18035bf8712672935fdb4e5e431b1a0183d2dfc',
        );
      });
    });

    describe('#getAddTransactionRequest', () => {
      it('formats the transaction for submission', () => {
        const transactionParams = { from: '0xa', to: '0xb' };
        const transactionOptions = { foo: true };
        const result = metamaskController.getAddTransactionRequest({
          transactionParams,
          transactionOptions,
        });
        expect(result).toStrictEqual({
          internalAccounts:
            metamaskController.accountsController.listAccounts(),
          dappRequest: undefined,
          networkClientId:
            metamaskController.networkController.state.selectedNetworkClientId,
          selectedAccount:
            metamaskController.accountsController.getAccountByAddress(
              transactionParams.from,
            ),
          transactionController: expect.any(Object),
          transactionOptions,
          transactionParams,
          userOperationController: expect.any(Object),
          chainId: '0x1',
          ppomController: expect.any(Object),
          securityAlertsEnabled: expect.any(Boolean),
          updateSecurityAlertResponse: expect.any(Function),
        });
      });
      it('passes through any additional params to the object', () => {
        const transactionParams = { from: '0xa', to: '0xb' };
        const transactionOptions = { foo: true };
        const result = metamaskController.getAddTransactionRequest({
          transactionParams,
          transactionOptions,
          test: '123',
        });

        expect(result).toMatchObject({
          transactionParams,
          transactionOptions,
          test: '123',
        });
      });
    });

    describe('submitPassword', () => {
      it('removes any identities that do not correspond to known accounts.', async () => {
        const fakeAddress = '0xbad0';

        const localMetaMaskController = new MetaMaskController({
          showUserConfirmation: noop,
          encryptor: mockEncryptor,
          initState: {
            ...cloneDeep(firstTimeState),
            KeyringController: {
              keyrings: [{ type: KeyringType.trezor, accounts: ['0x123'] }],
              isUnlocked: true,
            },
            PreferencesController: {
              identities: {
                '0x123': { name: 'Trezor 1', address: '0x123' },
                [fakeAddress]: { name: 'fake', address: fakeAddress },
              },
              selectedAddress: '0x123',
            },
          },
          initLangCode: 'en_US',
          platform: {
            showTransactionNotification: () => undefined,
            getVersion: () => 'foo',
          },
          browser: browserPolyfillMock,
          infuraProjectId: 'foo',
          isFirstMetaMaskControllerSetup: true,
        });

        const accountsControllerSpy = jest.spyOn(
          localMetaMaskController.accountsController,
          'updateAccounts',
        );

        const password = 'password';
        await localMetaMaskController.createNewVaultAndKeychain(password);

        await localMetaMaskController.submitPassword(password);

        const identities = Object.keys(
          localMetaMaskController.preferencesController.state.identities,
        );
        const addresses =
          await localMetaMaskController.keyringController.getAccounts();

        identities.forEach((identity) => {
          expect(addresses).toContain(identity);
        });

        addresses.forEach((address) => {
          expect(identities).toContain(address);
        });

        const internalAccounts =
          localMetaMaskController.accountsController.listAccounts();

        internalAccounts.forEach((account) => {
          expect(addresses).toContain(account.address);
        });

        addresses.forEach((address) => {
          expect(
            internalAccounts.find((account) => account.address === address),
          ).toBeDefined();
        });

        expect(accountsControllerSpy).toHaveBeenCalledTimes(1);
      });
    });

    describe('setLocked', () => {
      it('should lock KeyringController', async () => {
        jest.spyOn(metamaskController.keyringController, 'setLocked');

        await metamaskController.setLocked();

        expect(
          metamaskController.keyringController.setLocked,
        ).toHaveBeenCalled();
        expect(
          metamaskController.keyringController.state.isUnlocked,
        ).toStrictEqual(false);
      });
    });

    describe('#createNewVaultAndKeychain', () => {
      it('can only create new vault on keyringController once', async () => {
        const password = 'a-fake-password';

        const vault1 = await metamaskController.createNewVaultAndKeychain(
          password,
        );
        const vault2 = await metamaskController.createNewVaultAndKeychain(
          password,
        );

        expect(vault1).toStrictEqual(vault2);
      });
    });

    describe('#createNewVaultAndRestore', () => {
      it('should be able to call newVaultAndRestore despite a mistake.', async () => {
        const password = 'what-what-what';
        jest.spyOn(metamaskController, 'getBalance').mockResolvedValue('0x0');

        await metamaskController
          .createNewVaultAndRestore(password, TEST_SEED.slice(0, -1))
          .catch(() => null);
        await metamaskController.createNewVaultAndRestore(password, TEST_SEED);

        expect(
          metamaskController.keyringController.createNewVaultAndRestore,
        ).toHaveBeenCalledTimes(2);
      });

      it('should clear previous identities after vault restoration', async () => {
        jest.spyOn(metamaskController, 'getBalance').mockResolvedValue('0x0');

        await metamaskController.createNewVaultAndRestore(
          'foobar1337',
          TEST_SEED,
        );

        const firstVaultAccounts = cloneDeep(
          metamaskController.accountsController.listAccounts(),
        );
        expect(firstVaultAccounts).toHaveLength(1);
        expect(firstVaultAccounts[0].address).toBe(TEST_ADDRESS);

        const selectedAccount =
          metamaskController.accountsController.getSelectedAccount();
        metamaskController.accountsController.setAccountName(
          selectedAccount.id,
          'Account Foo',
        );

        const labelledFirstVaultAccounts = cloneDeep(
          metamaskController.accountsController.listAccounts(),
        );

        expect(labelledFirstVaultAccounts[0].address).toBe(TEST_ADDRESS);
        expect(labelledFirstVaultAccounts[0].metadata.name).toBe('Account Foo');

        await metamaskController.createNewVaultAndRestore(
          'foobar1337',
          TEST_SEED_ALT,
        );

        const secondVaultAccounts = cloneDeep(
          metamaskController.accountsController.listAccounts(),
        );

        expect(secondVaultAccounts).toHaveLength(1);
        expect(
          metamaskController.accountsController.getSelectedAccount().address,
        ).toBe(TEST_ADDRESS_ALT);
        expect(secondVaultAccounts[0].address).toBe(TEST_ADDRESS_ALT);
        expect(secondVaultAccounts[0].metadata.name).toBe(DEFAULT_LABEL);
      });

      it('should restore any consecutive accounts with balances without extra zero balance accounts', async () => {
        // Give account 1 a balance
        jest
          .spyOn(metamaskController, 'getBalance')
          .mockImplementation((address) => {
            switch (address) {
              case TEST_ADDRESS:
                return Promise.resolve('0x14ced5122ce0a000');
              case TEST_ADDRESS_2:
              case TEST_ADDRESS_3:
                return Promise.resolve('0x0');
              default:
                return Promise.reject(
                  new Error('unexpected argument to mocked getBalance'),
                );
            }
          });

        jest
          .spyOn(metamaskController.onboardingController, 'state', 'get')
          .mockReturnValue({ completedOnboarding: true });

        // Give account 2 a token
        jest
          .spyOn(metamaskController.tokensController, 'state', 'get')
          .mockReturnValue({
            allTokens: {},
            allIgnoredTokens: {},
            allDetectedTokens: { '0x1': { [TEST_ADDRESS_2]: [{}] } },
          });

        await metamaskController.createNewVaultAndRestore(
          'foobar1337',
          TEST_SEED,
        );

        // Expect first account to be selected
        const accounts = cloneDeep(
          metamaskController.accountsController.listAccounts(),
        );

        const selectedAccount =
          metamaskController.accountsController.getSelectedAccount();

        expect(selectedAccount.address).toBe(TEST_ADDRESS);
        expect(accounts).toHaveLength(2);
        expect(accounts[0].address).toBe(TEST_ADDRESS);
        expect(accounts[0].metadata.name).toBe(DEFAULT_LABEL);
        expect(accounts[1].address).toBe(TEST_ADDRESS_2);
        expect(accounts[1].metadata.name).toBe('Account 2');
        // TODO: Handle last selected in the update of the next accounts controller.
        // expect(accounts[1].metadata.lastSelected).toBeGreaterThan(
        //   accounts[0].metadata.lastSelected,
        // );
      });
    });

    describe('#getBalance', () => {
      it('should return the balance known by accountTrackerController', async () => {
        const accounts = {};
        const balance = '0x14ced5122ce0a000';
        accounts[TEST_ADDRESS] = { balance };

        jest
          .spyOn(metamaskController.accountTrackerController, 'state', 'get')
          .mockReturnValue({
            accounts,
          });

        const gotten = await metamaskController.getBalance(TEST_ADDRESS);

        expect(balance).toStrictEqual(gotten);
      });

      it('should ask the network for a balance when not known by accountTrackerController', async () => {
        const accounts = {};
        const balance = '0x14ced5122ce0a000';
        const { provider } = createTestProviderTools({
          scaffold: {
            eth_getBalance: balance,
          },
        });

        jest
          .spyOn(metamaskController.accountTrackerController, 'state', 'get')
          .mockReturnValue({
            accounts,
          });

        const gotten = await metamaskController.getBalance(
          TEST_ADDRESS,
          provider,
        );

        expect(balance).toStrictEqual(gotten);
      });
    });

    describe('#getPermittedAccounts', () => {
      it('gets the CAIP-25 caveat value for the origin', async () => {
        jest
          .spyOn(metamaskController.permissionController, 'getCaveat')
          .mockReturnValue();

        metamaskController.getPermittedAccounts('test.com');

        expect(
          metamaskController.permissionController.getCaveat,
        ).toHaveBeenCalledWith(
          'test.com',
          Caip25EndowmentPermissionName,
          Caip25CaveatType,
        );
      });

      it('returns empty array if there is no CAIP-25 permission for the origin', async () => {
        jest
          .spyOn(metamaskController.permissionController, 'getCaveat')
          .mockImplementation(() => {
            throw new PermissionDoesNotExistError();
          });

        expect(
          metamaskController.getPermittedAccounts('test.com'),
        ).toStrictEqual([]);
      });

      it('throws an error if getCaveat fails unexpectedly', async () => {
        jest
          .spyOn(metamaskController.permissionController, 'getCaveat')
          .mockImplementation(() => {
            throw new Error('unexpected getCaveat error');
          });

        expect(() => {
          metamaskController.getPermittedAccounts('test.com');
        }).toThrow(new Error(`unexpected getCaveat error`));
      });

      describe('the wallet is locked', () => {
        beforeEach(() => {
          jest.spyOn(metamaskController, 'isUnlocked').mockReturnValue(false);
        });

        it('returns empty array if there is a CAIP-25 permission for the origin and ignoreLock is false', async () => {
          jest
            .spyOn(metamaskController.permissionController, 'getCaveat')
            .mockReturnValue({
              value: {
                requiredScopes: {},
                optionalScopes: {
                  'eip155:1': {
                    accounts: ['eip155:1:0xdead', 'eip155:1:0xbeef'],
                  },
                },
              },
            });

          expect(
            metamaskController.getPermittedAccounts('test.com', {
              ignoreLock: false,
            }),
          ).toStrictEqual([]);
        });

        it('returns accounts if there is a CAIP-25 permission for the origin and ignoreLock is true', async () => {
          jest
            .spyOn(metamaskController.permissionController, 'getCaveat')
            .mockReturnValue({
              value: {
                requiredScopes: {},
                optionalScopes: {
                  'eip155:1': {
                    accounts: ['eip155:1:0xdead', 'eip155:1:0xbeef'],
                  },
                },
              },
            });
          jest
            .spyOn(metamaskController, 'sortAccountsByLastSelected')
            .mockReturnValue(['not_empty']);

          expect(
            metamaskController.getPermittedAccounts('test.com', {
              ignoreLock: true,
            }),
          ).toStrictEqual(['not_empty']);
        });
      });

      describe('the wallet is unlocked', () => {
        beforeEach(() => {
          jest.spyOn(metamaskController, 'isUnlocked').mockReturnValue(true);
        });

        it('sorts the eth accounts from the CAIP-25 permission', async () => {
          jest
            .spyOn(metamaskController.permissionController, 'getCaveat')
            .mockReturnValue({
              value: {
                requiredScopes: {},
                optionalScopes: {
                  'eip155:1': {
                    accounts: ['eip155:1:0xdead', 'eip155:1:0xbeef'],
                  },
                },
              },
            });
          jest
            .spyOn(metamaskController, 'sortAccountsByLastSelected')
            .mockReturnValue([]);

          metamaskController.getPermittedAccounts('test.com');
          expect(
            metamaskController.sortAccountsByLastSelected,
          ).toHaveBeenCalledWith(['0xdead', '0xbeef']);
        });

        it('returns the sorted eth accounts from the CAIP-25 permission', async () => {
          jest
            .spyOn(metamaskController.permissionController, 'getCaveat')
            .mockReturnValue({
              value: {
                requiredScopes: {},
                optionalScopes: {
                  'eip155:1': {
                    accounts: ['eip155:1:0xdead', 'eip155:1:0xbeef'],
                  },
                },
              },
            });
          jest
            .spyOn(metamaskController, 'sortAccountsByLastSelected')
            .mockReturnValue(['0xbeef', '0xdead']);

          expect(
            metamaskController.getPermittedAccounts('test.com'),
          ).toStrictEqual(['0xbeef', '0xdead']);
        });
      });
    });

<<<<<<< HEAD
      describe('forgetDevice', () => {
        it('should throw if it receives an unknown device name', async () => {
          // mock keyringController.update
          jest.spyOn(metamaskController.keyringController, 'update');
          const result = metamaskController.forgetDevice(
            'Some random device name',
          );
          await expect(result).rejects.toThrow(
            'MetamaskController:getKeyringForDevice - Unknown device',
          );
        });
=======
    describe('#requestCaip25Approval', () => {
      it('requests approval with well formed id and origin', async () => {
        jest
          .spyOn(
            metamaskController.approvalController,
            'addAndShowApprovalRequest',
          )
          .mockResolvedValue({
            approvedAccounts: [],
            approvedChainIds: [],
          });
        jest
          .spyOn(metamaskController.permissionController, 'grantPermissions')
          .mockReturnValue({
            [Caip25EndowmentPermissionName]: {
              foo: 'bar',
            },
          });
>>>>>>> 64e2c3fb

        await metamaskController.requestCaip25Approval('test.com', {});

        expect(
          metamaskController.approvalController.addAndShowApprovalRequest,
        ).toHaveBeenCalledWith(
          expect.objectContaining({
            id: expect.stringMatching(/.{21}/u),
            origin: 'test.com',
            requestData: expect.objectContaining({
              metadata: {
                id: expect.stringMatching(/.{21}/u),
                origin: 'test.com',
              },
            }),
            type: 'wallet_requestPermissions',
          }),
        );

        const [params] =
          metamaskController.approvalController.addAndShowApprovalRequest.mock
            .calls[0];
        expect(params.id).toStrictEqual(params.requestData.metadata.id);
      });

      it('requests approval from the ApprovalController for eth_accounts and permittedChains when only eth_accounts is specified in params and origin is not snapId', async () => {
        jest
          .spyOn(
            metamaskController.approvalController,
            'addAndShowApprovalRequest',
          )
          .mockResolvedValue({
            approvedAccounts: [],
            approvedChainIds: [],
          });
        jest
          .spyOn(metamaskController.permissionController, 'grantPermissions')
          .mockReturnValue({
            [Caip25EndowmentPermissionName]: {
              foo: 'bar',
            },
          });

        await metamaskController.requestCaip25Approval('test.com', {
          [PermissionNames.eth_accounts]: {
            caveats: [
              {
                type: CaveatTypes.restrictReturnedAccounts,
                value: ['foo'],
              },
            ],
          },
        });

        expect(
          metamaskController.approvalController.addAndShowApprovalRequest,
        ).toHaveBeenCalledWith(
          expect.objectContaining({
            id: expect.stringMatching(/.{21}/u),
            origin: 'test.com',
            requestData: {
              metadata: {
                id: expect.stringMatching(/.{21}/u),
                origin: 'test.com',
              },
              permissions: {
                [RestrictedMethods.eth_accounts]: {
                  caveats: [
                    {
                      type: CaveatTypes.restrictReturnedAccounts,
                      value: ['foo'],
                    },
                  ],
                },
                [PermissionNames.permittedChains]: {},
              },
            },
            type: 'wallet_requestPermissions',
          }),
        );
      });

      it('requests approval from the ApprovalController for eth_accounts and permittedChains when only permittedChains is specified in params and origin is not snapId', async () => {
        jest
          .spyOn(
            metamaskController.approvalController,
            'addAndShowApprovalRequest',
          )
          .mockResolvedValue({
            approvedAccounts: [],
            approvedChainIds: [],
          });
        jest
          .spyOn(metamaskController.permissionController, 'grantPermissions')
          .mockReturnValue({
            [Caip25EndowmentPermissionName]: {
              foo: 'bar',
            },
          });

        await metamaskController.requestCaip25Approval('test.com', {
          [PermissionNames.permittedChains]: {
            caveats: [
              {
                type: CaveatTypes.restrictNetworkSwitching,
                value: ['0x64'],
              },
            ],
          },
        });

        expect(
          metamaskController.approvalController.addAndShowApprovalRequest,
        ).toHaveBeenCalledWith(
          expect.objectContaining({
            id: expect.stringMatching(/.{21}/u),
            origin: 'test.com',
            requestData: {
              metadata: {
                id: expect.stringMatching(/.{21}/u),
                origin: 'test.com',
              },
              permissions: {
                [RestrictedMethods.eth_accounts]: {},
                [PermissionNames.permittedChains]: {
                  caveats: [
                    {
                      type: CaveatTypes.restrictNetworkSwitching,
                      value: ['0x64'],
                    },
                  ],
                },
              },
            },
            type: 'wallet_requestPermissions',
          }),
        );
      });

      it('requests approval from the ApprovalController for eth_accounts and permittedChains when both are specified in params and origin is not snapId', async () => {
        jest
          .spyOn(
            metamaskController.approvalController,
            'addAndShowApprovalRequest',
          )
          .mockResolvedValue({
            approvedAccounts: [],
            approvedChainIds: [],
          });
        jest
          .spyOn(metamaskController.permissionController, 'grantPermissions')
          .mockReturnValue({
            [Caip25EndowmentPermissionName]: {
              foo: 'bar',
            },
          });

        await metamaskController.requestCaip25Approval('test.com', {
          [PermissionNames.eth_accounts]: {
            caveats: [
              {
                type: CaveatTypes.restrictReturnedAccounts,
                value: ['foo'],
              },
            ],
          },
          [PermissionNames.permittedChains]: {
            caveats: [
              {
                type: CaveatTypes.restrictNetworkSwitching,
                value: ['0x64'],
              },
            ],
          },
        });

        expect(
          metamaskController.approvalController.addAndShowApprovalRequest,
        ).toHaveBeenCalledWith(
          expect.objectContaining({
            id: expect.stringMatching(/.{21}/u),
            origin: 'test.com',
            requestData: {
              metadata: {
                id: expect.stringMatching(/.{21}/u),
                origin: 'test.com',
              },
              permissions: {
                [PermissionNames.eth_accounts]: {
                  caveats: [
                    {
                      type: CaveatTypes.restrictReturnedAccounts,
                      value: ['foo'],
                    },
                  ],
                },
                [PermissionNames.permittedChains]: {
                  caveats: [
                    {
                      type: CaveatTypes.restrictNetworkSwitching,
                      value: ['0x64'],
                    },
                  ],
                },
              },
            },
            type: 'wallet_requestPermissions',
          }),
        );
      });

      it('requests approval from the ApprovalController for only eth_accounts when only eth_accounts is specified in params and origin is snapId', async () => {
        jest
          .spyOn(
            metamaskController.approvalController,
            'addAndShowApprovalRequest',
          )
          .mockResolvedValue({
            approvedAccounts: [],
            approvedChainIds: [],
          });
        jest
          .spyOn(metamaskController.permissionController, 'grantPermissions')
          .mockReturnValue({
            [Caip25EndowmentPermissionName]: {
              foo: 'bar',
            },
          });

        await metamaskController.requestCaip25Approval('npm:snap', {
          [PermissionNames.eth_accounts]: {
            caveats: [
              {
                type: CaveatTypes.restrictReturnedAccounts,
                value: ['foo'],
              },
            ],
          },
        });

        expect(
          metamaskController.approvalController.addAndShowApprovalRequest,
        ).toHaveBeenCalledWith(
          expect.objectContaining({
            id: expect.stringMatching(/.{21}/u),
            origin: 'npm:snap',
            requestData: {
              metadata: {
                id: expect.stringMatching(/.{21}/u),
                origin: 'npm:snap',
              },
              permissions: {
                [RestrictedMethods.eth_accounts]: {
                  caveats: [
                    {
                      type: CaveatTypes.restrictReturnedAccounts,
                      value: ['foo'],
                    },
                  ],
                },
              },
            },
            type: 'wallet_requestPermissions',
          }),
        );
      });

      it('requests approval from the ApprovalController for only eth_accounts when only permittedChains is specified in params and origin is snapId', async () => {
        jest
          .spyOn(
            metamaskController.approvalController,
            'addAndShowApprovalRequest',
          )
          .mockResolvedValue({
            approvedAccounts: [],
            approvedChainIds: [],
          });
        jest
          .spyOn(metamaskController.permissionController, 'grantPermissions')
          .mockReturnValue({
            [Caip25EndowmentPermissionName]: {
              foo: 'bar',
            },
          });

        await metamaskController.requestCaip25Approval('npm:snap', {
          [PermissionNames.permittedChains]: {
            caveats: [
              {
                type: CaveatTypes.restrictNetworkSwitching,
                value: ['0x64'],
              },
            ],
          },
        });

        expect(
          metamaskController.approvalController.addAndShowApprovalRequest,
        ).toHaveBeenCalledWith(
          expect.objectContaining({
            id: expect.stringMatching(/.{21}/u),
            origin: 'npm:snap',
            requestData: {
              metadata: {
                id: expect.stringMatching(/.{21}/u),
                origin: 'npm:snap',
              },
              permissions: {
                [PermissionNames.eth_accounts]: {},
              },
            },
            type: 'wallet_requestPermissions',
          }),
        );
      });

      it('requests approval from the ApprovalController for only eth_accounts when both eth_accounts and permittedChains are specified in params and origin is snapId', async () => {
        jest
          .spyOn(
            metamaskController.approvalController,
            'addAndShowApprovalRequest',
          )
          .mockResolvedValue({
            approvedAccounts: [],
            approvedChainIds: [],
          });
        jest
          .spyOn(metamaskController.permissionController, 'grantPermissions')
          .mockReturnValue({
            [Caip25EndowmentPermissionName]: {
              foo: 'bar',
            },
          });

        await metamaskController.requestCaip25Approval('npm:snap', {
          [PermissionNames.eth_accounts]: {
            caveats: [
              {
                type: CaveatTypes.restrictReturnedAccounts,
                value: ['foo'],
              },
            ],
          },
          [PermissionNames.permittedChains]: {
            caveats: [
              {
                type: CaveatTypes.restrictNetworkSwitching,
                value: ['0x64'],
              },
            ],
          },
        });

        expect(
          metamaskController.approvalController.addAndShowApprovalRequest,
        ).toHaveBeenCalledWith(
          expect.objectContaining({
            id: expect.stringMatching(/.{21}/u),
            origin: 'npm:snap',
            requestData: {
              metadata: {
                id: expect.stringMatching(/.{21}/u),
                origin: 'npm:snap',
              },
              permissions: {
                [PermissionNames.eth_accounts]: {
                  caveats: [
                    {
                      type: CaveatTypes.restrictReturnedAccounts,
                      value: ['foo'],
                    },
                  ],
                },
              },
            },
            type: 'wallet_requestPermissions',
          }),
        );
      });

      it('throws an error if the eth_accounts and permittedChains approval is rejected', async () => {
        jest
          .spyOn(
            metamaskController.approvalController,
            'addAndShowApprovalRequest',
          )
          .mockRejectedValue(new Error('approval rejected'));

        await expect(() =>
          metamaskController.requestCaip25Approval('test.com', {
            eth_accounts: {},
          }),
        ).rejects.toThrow(new Error('approval rejected'));
      });

      it('returns the CAIP-25 approval with eth accounts, chainIds, and isMultichainOrigin: false if origin is not snapId', async () => {
        jest
          .spyOn(
            metamaskController.approvalController,
            'addAndShowApprovalRequest',
          )
          .mockResolvedValue({
            approvedChainIds: ['0x1', '0x5'],
            approvedAccounts: ['0xdeadbeef'],
          });

        const result = await metamaskController.requestCaip25Approval(
          'test.com',
          {},
        );

        expect(result).toStrictEqual({
          [Caip25EndowmentPermissionName]: {
            caveats: [
              {
                type: Caip25CaveatType,
                value: {
                  requiredScopes: {},
                  optionalScopes: {
                    'wallet:eip155': {
                      accounts: ['wallet:eip155:0xdeadbeef'],
                    },
                    'eip155:1': {
                      accounts: ['eip155:1:0xdeadbeef'],
                    },
                    'eip155:5': {
                      accounts: ['eip155:5:0xdeadbeef'],
                    },
                  },
                  isMultichainOrigin: false,
                },
              },
            ],
          },
        });
      });

      it('returns the CAIP-25 approval with approved accounts for the `wallet:eip155` scope (and no approved chainIds) with isMultichainOrigin: false if origin is snapId', async () => {
        jest
          .spyOn(
            metamaskController.approvalController,
            'addAndShowApprovalRequest',
          )
          .mockResolvedValue({
            approvedChainIds: ['0x1', '0x5'],
            approvedAccounts: ['0xdeadbeef'],
          });
        jest
          .spyOn(metamaskController.permissionController, 'grantPermissions')
          .mockReturnValue({
            [Caip25EndowmentPermissionName]: {
              foo: 'bar',
            },
          });

        const result = await metamaskController.requestCaip25Approval(
          'npm:snap',
          {},
        );

        expect(result).toStrictEqual({
          [Caip25EndowmentPermissionName]: {
            caveats: [
              {
                type: Caip25CaveatType,
                value: {
                  requiredScopes: {},
                  optionalScopes: {
                    'wallet:eip155': {
                      accounts: ['wallet:eip155:0xdeadbeef'],
                    },
                  },
                  isMultichainOrigin: false,
                },
              },
            ],
          },
        });
      });
    });

    describe('requestApprovalPermittedChainsPermission', () => {
      it('requests approval with well formed id and origin', async () => {
        jest
          .spyOn(
            metamaskController.approvalController,
            'addAndShowApprovalRequest',
          )
          .mockResolvedValue();

        await metamaskController.requestApprovalPermittedChainsPermission(
          'test.com',
          '0x1',
        );

        expect(
          metamaskController.approvalController.addAndShowApprovalRequest,
        ).toHaveBeenCalledWith(
          expect.objectContaining({
            id: expect.stringMatching(/.{21}/u),
            origin: 'test.com',
            requestData: expect.objectContaining({
              metadata: {
                id: expect.stringMatching(/.{21}/u),
                origin: 'test.com',
              },
              permissions: {
                [PermissionNames.permittedChains]: {
                  caveats: [
                    {
                      type: CaveatTypes.restrictNetworkSwitching,
                      value: ['0x1'],
                    },
                  ],
                },
              },
            }),
            type: 'wallet_requestPermissions',
          }),
        );

        const [params] =
          metamaskController.approvalController.addAndShowApprovalRequest.mock
            .calls[0];
        expect(params.id).toStrictEqual(params.requestData.metadata.id);
      });

      it('throws if the approval is rejected', async () => {
        jest
          .spyOn(
            metamaskController.approvalController,
            'addAndShowApprovalRequest',
          )
          .mockRejectedValue(new Error('approval rejected'));

        await expect(() =>
          metamaskController.requestApprovalPermittedChainsPermission(
            'test.com',
            '0x1',
          ),
        ).rejects.toThrow(new Error('approval rejected'));
      });
    });

    describe('requestPermittedChainsPermission', () => {
      it('throws if the origin is snapId', async () => {
        await expect(() =>
          metamaskController.requestPermittedChainsPermission({
            origin: 'npm:snap',
            chainId: '0x1',
          }),
        ).rejects.toThrow(
          new Error(
            'Cannot request permittedChains permission for Snaps with origin "npm:snap"',
          ),
        );
      });

      it('requests approval for permittedChains permissions from the ApprovalController if autoApprove: false', async () => {
        jest
          .spyOn(metamaskController, 'requestApprovalPermittedChainsPermission')
          .mockResolvedValue();
        jest
          .spyOn(metamaskController.permissionController, 'grantPermissions')
          .mockReturnValue();

        await metamaskController.requestPermittedChainsPermission({
          origin: 'test.com',
          chainId: '0x1',
          autoApprove: false,
        });

        expect(
          metamaskController.requestApprovalPermittedChainsPermission,
        ).toHaveBeenCalledWith('test.com', '0x1');
      });

      it('throws if permittedChains approval is rejected', async () => {
        jest
          .spyOn(metamaskController, 'requestApprovalPermittedChainsPermission')
          .mockRejectedValue(new Error('approval rejected'));

        await expect(() =>
          metamaskController.requestPermittedChainsPermission({
            origin: 'test.com',
            chainId: '0x1',
            autoApprove: false,
          }),
        ).rejects.toThrow(new Error('approval rejected'));
      });

      it('does not request approval for permittedChains permissions from the ApprovalController if autoApprove: true', async () => {
        jest
          .spyOn(metamaskController, 'requestApprovalPermittedChainsPermission')
          .mockResolvedValue();
        jest
          .spyOn(metamaskController.permissionController, 'grantPermissions')
          .mockReturnValue();

        await metamaskController.requestPermittedChainsPermission({
          origin: 'test.com',
          chainId: '0x1',
          autoApprove: true,
        });

        expect(
          metamaskController.requestApprovalPermittedChainsPermission,
        ).not.toHaveBeenCalled();
      });

      it('grants the CAIP-25 permission', async () => {
        jest
          .spyOn(metamaskController, 'requestApprovalPermittedChainsPermission')
          .mockResolvedValue();
        jest
          .spyOn(metamaskController.permissionController, 'grantPermissions')
          .mockReturnValue();

        await metamaskController.requestPermittedChainsPermission({
          origin: 'test.com',
          chainId: '0x1',
        });

        expect(
          metamaskController.permissionController.grantPermissions,
        ).toHaveBeenCalledWith({
          subject: { origin: 'test.com' },
          approvedPermissions: {
            [Caip25EndowmentPermissionName]: {
              caveats: [
                {
                  type: Caip25CaveatType,
                  value: {
                    requiredScopes: {},
                    optionalScopes: {
                      'eip155:1': {
                        accounts: [],
                      },
                    },
                    isMultichainOrigin: false,
                  },
                },
              ],
            },
          },
        });
      });

      it('throws if CAIP-25 permission grant fails', async () => {
        jest
          .spyOn(metamaskController, 'requestApprovalPermittedChainsPermission')
          .mockResolvedValue();
        jest
          .spyOn(metamaskController.permissionController, 'grantPermissions')
          .mockImplementation(() => {
            throw new Error('grant failed');
          });

        await expect(() =>
          metamaskController.requestPermittedChainsPermission({
            origin: 'test.com',
            chainId: '0x1',
          }),
        ).rejects.toThrow(new Error('grant failed'));
      });
    });

    describe('requestPermittedChainsPermissionIncremental', () => {
      it('throws if the origin is snapId', async () => {
        await expect(() =>
          metamaskController.requestPermittedChainsPermissionIncremental({
            origin: 'npm:snap',
            chainId: '0x1',
          }),
        ).rejects.toThrow(
          new Error(
            'Cannot request permittedChains permission for Snaps with origin "npm:snap"',
          ),
        );
      });

      it('gets the CAIP-25 caveat', async () => {
        jest
          .spyOn(metamaskController.permissionController, 'getCaveat')
          .mockReturnValue({
            value: {
              requiredScopes: {},
              optionalScopes: {},
              isMultichainOrigin: false,
            },
          });
        jest
          .spyOn(metamaskController, 'requestApprovalPermittedChainsPermission')
          .mockResolvedValue();
        jest
          .spyOn(metamaskController.permissionController, 'updateCaveat')
          .mockReturnValue();

        await metamaskController.requestPermittedChainsPermissionIncremental({
          origin: 'test.com',
          chainId: '0x1',
        });

        expect(
          metamaskController.permissionController.getCaveat,
        ).toHaveBeenCalledWith(
          'test.com',
          Caip25EndowmentPermissionName,
          Caip25CaveatType,
        );
      });

      it('throws if getting the caveat fails', async () => {
        jest
          .spyOn(metamaskController.permissionController, 'getCaveat')
          .mockReturnValue({
            value: {
              requiredScopes: {},
              optionalScopes: {},
              isMultichainOrigin: false,
            },
          });
        jest
          .spyOn(metamaskController, 'requestApprovalPermittedChainsPermission')
          .mockImplementation(() => {
            throw new Error('no caveat found');
          });

        await expect(() =>
          metamaskController.requestPermittedChainsPermissionIncremental({
            origin: 'test.com',
            chainId: '0x1',
            autoApprove: false,
          }),
        ).rejects.toThrow(new Error('no caveat found'));
      });

      it('requests permittedChains approval if autoApprove: false', async () => {
        jest
          .spyOn(metamaskController.permissionController, 'getCaveat')
          .mockReturnValue({
            value: {
              requiredScopes: {},
              optionalScopes: {},
              isMultichainOrigin: false,
            },
          });
        jest
          .spyOn(metamaskController, 'requestApprovalPermittedChainsPermission')
          .mockResolvedValue();
        jest
          .spyOn(metamaskController.permissionController, 'updateCaveat')
          .mockReturnValue();

        await metamaskController.requestPermittedChainsPermissionIncremental({
          origin: 'test.com',
          chainId: '0x1',
          autoApprove: false,
        });

        expect(
          metamaskController.requestApprovalPermittedChainsPermission,
        ).toHaveBeenCalledWith('test.com', '0x1');
      });

      it('throws if permittedChains approval is rejected', async () => {
        jest
          .spyOn(metamaskController.permissionController, 'getCaveat')
          .mockReturnValue({
            value: {
              requiredScopes: {},
              optionalScopes: {},
              isMultichainOrigin: false,
            },
          });
        jest
          .spyOn(metamaskController, 'requestApprovalPermittedChainsPermission')
          .mockRejectedValue(new Error('approval rejected'));

        await expect(() =>
          metamaskController.requestPermittedChainsPermissionIncremental({
            origin: 'test.com',
            chainId: '0x1',
            autoApprove: false,
          }),
        ).rejects.toThrow(new Error('approval rejected'));
      });

      it('does not request permittedChains approval if autoApprove: true', async () => {
        jest
          .spyOn(metamaskController.permissionController, 'getCaveat')
          .mockReturnValue({
            value: {
              requiredScopes: {},
              optionalScopes: {},
              isMultichainOrigin: false,
            },
          });
        jest
          .spyOn(metamaskController, 'requestApprovalPermittedChainsPermission')
          .mockResolvedValue();
        jest
          .spyOn(metamaskController.permissionController, 'updateCaveat')
          .mockReturnValue();

        await metamaskController.requestPermittedChainsPermissionIncremental({
          origin: 'test.com',
          chainId: '0x1',
          autoApprove: true,
        });

        expect(
          metamaskController.requestApprovalPermittedChainsPermission,
        ).not.toHaveBeenCalled();
      });

      it('updates the CAIP-25 permission', async () => {
        jest
          .spyOn(metamaskController.permissionController, 'getCaveat')
          .mockReturnValue({
            value: {
              requiredScopes: {},
              optionalScopes: {
                'eip155:5': {
                  accounts: ['eip155:5:0xdeadbeef'],
                },
              },
              isMultichainOrigin: false,
            },
          });
        jest
          .spyOn(metamaskController, 'requestApprovalPermittedChainsPermission')
          .mockResolvedValue();
        jest
          .spyOn(metamaskController.permissionController, 'updateCaveat')
          .mockReturnValue();

        await metamaskController.requestPermittedChainsPermissionIncremental({
          origin: 'test.com',
          chainId: '0x1',
        });

        expect(
          metamaskController.permissionController.updateCaveat,
        ).toHaveBeenCalledWith(
          'test.com',
          Caip25EndowmentPermissionName,
          Caip25CaveatType,
          {
            requiredScopes: {},
            optionalScopes: {
              'eip155:5': {
                accounts: ['eip155:5:0xdeadbeef'],
              },
              'eip155:1': {
                accounts: ['eip155:1:0xdeadbeef'],
              },
            },
            isMultichainOrigin: false,
          },
        );
      });

      it('throws if CAIP-25 permission update fails', async () => {
        jest
          .spyOn(metamaskController.permissionController, 'getCaveat')
          .mockReturnValue({
            value: {
              requiredScopes: {},
              optionalScopes: {},
              isMultichainOrigin: false,
            },
          });
        jest
          .spyOn(metamaskController, 'requestApprovalPermittedChainsPermission')
          .mockResolvedValue();
        jest
          .spyOn(metamaskController.permissionController, 'updateCaveat')
          .mockImplementation(() => {
            throw new Error('grant failed');
          });

        await expect(() =>
          metamaskController.requestPermittedChainsPermissionIncremental({
            origin: 'test.com',
            chainId: '0x1',
          }),
        ).rejects.toThrow(new Error('grant failed'));
      });
    });

    describe('#sortAccountsByLastSelected', () => {
      it('returns the keyring accounts in lastSelected order', () => {
        jest
          .spyOn(metamaskController.accountsController, 'listAccounts')
          .mockReturnValueOnce([
            {
              address: '0x7A2Bd22810088523516737b4Dc238A4bC37c23F2',
              id: '21066553-d8c8-4cdc-af33-efc921cd3ca9',
              metadata: {
                name: 'Test Account',
                lastSelected: 1,
                keyring: {
                  type: 'HD Key Tree',
                },
              },
              options: {},
              methods: ETH_EOA_METHODS,
              type: EthAccountType.Eoa,
            },
            {
              address: '0x7152f909e5EB3EF198f17e5Cb087c5Ced88294e3',
              id: '0bd7348e-bdfe-4f67-875c-de831a583857',
              metadata: {
                name: 'Test Account',
                keyring: {
                  type: 'HD Key Tree',
                },
              },
              options: {},
              methods: ETH_EOA_METHODS,
              type: EthAccountType.Eoa,
            },
            {
              address: '0xDe70d2FF1995DC03EF1a3b584e3ae14da020C616',
              id: 'ff8fda69-d416-4d25-80a2-efb77bc7d4ad',
              metadata: {
                name: 'Test Account',
                keyring: {
                  type: 'HD Key Tree',
                },
                lastSelected: 3,
              },
              options: {},
              methods: ETH_EOA_METHODS,
              type: EthAccountType.Eoa,
            },
            {
              address: '0x04eBa9B766477d8eCA77F5f0e67AE1863C95a7E3',
              id: '0bd7348e-bdfe-4f67-875c-de831a583857',
              metadata: {
                name: 'Test Account',
                lastSelected: 3,
                keyring: {
                  type: 'HD Key Tree',
                },
              },
              options: {},
              methods: ETH_EOA_METHODS,
              type: EthAccountType.Eoa,
            },
          ]);
        jest
          .spyOn(metamaskController, 'captureKeyringTypesWithMissingIdentities')
          .mockImplementation(() => {
            // noop
          });

        expect(
          metamaskController.sortAccountsByLastSelected([
            '0x7A2Bd22810088523516737b4Dc238A4bC37c23F2',
            '0x7152f909e5EB3EF198f17e5Cb087c5Ced88294e3',
            '0xDe70d2FF1995DC03EF1a3b584e3ae14da020C616',
            '0x04eBa9B766477d8eCA77F5f0e67AE1863C95a7E3',
          ]),
        ).toStrictEqual([
          '0xDe70d2FF1995DC03EF1a3b584e3ae14da020C616',
          '0x04eBa9B766477d8eCA77F5f0e67AE1863C95a7E3',
          '0x7A2Bd22810088523516737b4Dc238A4bC37c23F2',
          '0x7152f909e5EB3EF198f17e5Cb087c5Ced88294e3',
        ]);
      });

      it('throws if a keyring account is missing an address (case 1)', () => {
        const internalAccounts = [
          {
            address: '0x7152f909e5EB3EF198f17e5Cb087c5Ced88294e3',
            id: '0bd7348e-bdfe-4f67-875c-de831a583857',
            metadata: {
              name: 'Test Account',
              lastSelected: 2,
              keyring: {
                type: 'HD Key Tree',
              },
            },
            options: {},
            methods: ETH_EOA_METHODS,
            type: EthAccountType.Eoa,
          },
          {
            address: '0xDe70d2FF1995DC03EF1a3b584e3ae14da020C616',
            id: 'ff8fda69-d416-4d25-80a2-efb77bc7d4ad',
            metadata: {
              name: 'Test Account',
              lastSelected: 3,
              keyring: {
                type: 'HD Key Tree',
              },
            },
            options: {},
            methods: ETH_EOA_METHODS,
            type: EthAccountType.Eoa,
          },
        ];
        jest
          .spyOn(metamaskController.accountsController, 'listAccounts')
          .mockReturnValueOnce(internalAccounts);
        jest
          .spyOn(metamaskController, 'captureKeyringTypesWithMissingIdentities')
          .mockImplementation(() => {
            // noop
          });

        expect(() =>
          metamaskController.sortAccountsByLastSelected([
            '0x7A2Bd22810088523516737b4Dc238A4bC37c23F2',
            '0x7152f909e5EB3EF198f17e5Cb087c5Ced88294e3',
            '0xDe70d2FF1995DC03EF1a3b584e3ae14da020C616',
          ]),
        ).toThrow(
          'Missing identity for address: "0x7A2Bd22810088523516737b4Dc238A4bC37c23F2".',
        );
        expect(
          metamaskController.captureKeyringTypesWithMissingIdentities,
        ).toHaveBeenCalledWith(internalAccounts, [
          '0x7A2Bd22810088523516737b4Dc238A4bC37c23F2',
          '0x7152f909e5EB3EF198f17e5Cb087c5Ced88294e3',
          '0xDe70d2FF1995DC03EF1a3b584e3ae14da020C616',
        ]);
      });

      it('throws if a keyring account is missing an address (case 2)', () => {
        const internalAccounts = [
          {
            address: '0x7A2Bd22810088523516737b4Dc238A4bC37c23F2',
            id: 'cf8dace4-9439-4bd4-b3a8-88c821c8fcb3',
            metadata: {
              name: 'Test Account',
              lastSelected: 1,
              keyring: {
                type: 'HD Key Tree',
              },
            },
            options: {},
            methods: ETH_EOA_METHODS,
            type: EthAccountType.Eoa,
          },
          {
            address: '0xDe70d2FF1995DC03EF1a3b584e3ae14da020C616',
            id: 'ff8fda69-d416-4d25-80a2-efb77bc7d4ad',
            metadata: {
              name: 'Test Account',
              lastSelected: 3,
              keyring: {
                type: 'HD Key Tree',
              },
            },
            options: {},
            methods: ETH_EOA_METHODS,
            type: EthAccountType.Eoa,
          },
        ];
        jest
          .spyOn(metamaskController.accountsController, 'listAccounts')
          .mockReturnValueOnce(internalAccounts);
        jest
          .spyOn(metamaskController, 'captureKeyringTypesWithMissingIdentities')
          .mockImplementation(() => {
            // noop
          });

        expect(() =>
          metamaskController.sortAccountsByLastSelected([
            '0x7A2Bd22810088523516737b4Dc238A4bC37c23F2',
            '0x7152f909e5EB3EF198f17e5Cb087c5Ced88294e3',
            '0xDe70d2FF1995DC03EF1a3b584e3ae14da020C616',
          ]),
        ).toThrow(
          'Missing identity for address: "0x7152f909e5EB3EF198f17e5Cb087c5Ced88294e3".',
        );
        expect(
          metamaskController.captureKeyringTypesWithMissingIdentities,
        ).toHaveBeenCalledWith(internalAccounts, [
          '0x7A2Bd22810088523516737b4Dc238A4bC37c23F2',
          '0x7152f909e5EB3EF198f17e5Cb087c5Ced88294e3',
          '0xDe70d2FF1995DC03EF1a3b584e3ae14da020C616',
        ]);
      });
    });

    describe('#getApi', () => {
      it('getState', () => {
        const getApi = metamaskController.getApi();
        const state = getApi.getState();
        expect(state).toStrictEqual(metamaskController.getState());
      });
    });

    describe('hardware keyrings', () => {
      beforeEach(async () => {
        await metamaskController.createNewVaultAndKeychain('test@123');
      });

      describe('connectHardware', () => {
        it('should throw if it receives an unknown device name', async () => {
          const result = metamaskController.connectHardware(
            'Some random device name',
            0,
            `m/44/0'/0'`,
          );

          await expect(result).rejects.toThrow(
            'MetamaskController:#withKeyringForDevice - Unknown device',
          );
        });

        it('should add the Trezor Hardware keyring and return the first page of accounts', async () => {
          const firstPage = await metamaskController.connectHardware(
            HardwareDeviceNames.trezor,
            0,
          );

          expect(
            metamaskController.keyringController.state.keyrings[1].type,
          ).toBe(TrezorKeyring.type);
          expect(firstPage).toStrictEqual(KNOWN_PUBLIC_KEY_ADDRESSES);
        });

        it('should add the Ledger Hardware keyring and return the first page of accounts', async () => {
          const firstPage = await metamaskController.connectHardware(
            HardwareDeviceNames.ledger,
            0,
          );

          expect(
            metamaskController.keyringController.state.keyrings[1].type,
          ).toBe(LedgerKeyring.type);
          expect(firstPage).toStrictEqual(KNOWN_PUBLIC_KEY_ADDRESSES);
        });
      });

      describe('checkHardwareStatus', () => {
        it('should throw if it receives an unknown device name', async () => {
          const result = metamaskController.checkHardwareStatus(
            'Some random device name',
            `m/44/0'/0'`,
          );
          await expect(result).rejects.toThrow(
            'MetamaskController:#withKeyringForDevice - Unknown device',
          );
        });

        [HardwareDeviceNames.trezor, HardwareDeviceNames.ledger].forEach(
          (device) => {
            describe(`using ${device}`, () => {
              it('should be unlocked by default', async () => {
                await metamaskController.connectHardware(device, 0);

                const status = await metamaskController.checkHardwareStatus(
                  device,
                );

                expect(status).toStrictEqual(true);
              });
            });
          },
        );
      });

      describe('getDeviceNameForMetric', () => {
        const hdPath = "m/44'/60'/0'/0/0";

        it('should return the correct device name for Ledger', async () => {
          const deviceName = 'ledger';

          const result = await metamaskController.getDeviceNameForMetric(
            deviceName,
            hdPath,
          );

          expect(result).toBe('ledger');
        });

        it('should return the correct device name for Lattice', async () => {
          const deviceName = 'lattice';

          const result = await metamaskController.getDeviceNameForMetric(
            deviceName,
            hdPath,
          );

          expect(result).toBe('lattice');
        });

        it('should return the correct device name for Trezor', async () => {
          const deviceName = 'trezor';
          jest
            .spyOn(metamaskController.keyringController, 'withKeyring')
            .mockImplementation((_, operation) =>
              operation({
                getModel: jest.fn().mockReturnValue('T'),
                bridge: {
                  minorVersion: 1,
                  model: 'T',
                },
              }),
            );

          const result = await metamaskController.getDeviceNameForMetric(
            deviceName,
            hdPath,
          );

          expect(result).toBe('trezor');
        });

        it('should return undefined for unknown device name', async () => {
          const deviceName = 'unknown';

          const result = await metamaskController.getDeviceNameForMetric(
            deviceName,
            hdPath,
          );

          expect(result).toBe(deviceName);
        });

        it('should handle special case for OneKeyDevice via Trezor', async () => {
          const deviceName = 'trezor';
          jest
            .spyOn(metamaskController.keyringController, 'withKeyring')
            .mockImplementation((_, operation) =>
              operation({
                getModel: jest.fn().mockReturnValue('T'),
                bridge: {
                  model: 'T',
                  minorVersion: ONE_KEY_VIA_TREZOR_MINOR_VERSION,
                },
              }),
            );

          const result = await metamaskController.getDeviceNameForMetric(
            deviceName,
            hdPath,
          );

          expect(result).toBe('OneKey via Trezor');
        });
      });

      describe('forgetDevice', () => {
        it('should throw if it receives an unknown device name', async () => {
          const result = metamaskController.forgetDevice(
            'Some random device name',
          );
          await expect(result).rejects.toThrow(
            'MetamaskController:#withKeyringForDevice - Unknown device',
          );
        });

        it('should remove the identities when the device is forgotten', async () => {
          await metamaskController.connectHardware(
            HardwareDeviceNames.trezor,
            0,
          );
          await metamaskController.unlockHardwareWalletAccount(
            0,
            HardwareDeviceNames.trezor,
          );
          const hardwareKeyringAccount =
            metamaskController.keyringController.state.keyrings[1].accounts[0];

          await metamaskController.forgetDevice(HardwareDeviceNames.trezor);

          expect(
            Object.keys(
              metamaskController.preferencesController.state.identities,
            ),
          ).not.toContain(hardwareKeyringAccount);
          expect(
            metamaskController.accountsController
              .listAccounts()
              .some((account) => account.address === hardwareKeyringAccount),
          ).toStrictEqual(false);
        });

        it('should wipe all the keyring info', async () => {
          await metamaskController.connectHardware(
            HardwareDeviceNames.trezor,
            0,
          );

          await metamaskController.forgetDevice(HardwareDeviceNames.trezor);
          const keyrings =
            await metamaskController.keyringController.getKeyringsByType(
              KeyringType.trezor,
            );

          expect(keyrings[0].accounts).toStrictEqual([]);
          expect(keyrings[0].page).toStrictEqual(0);
          expect(keyrings[0].isUnlocked()).toStrictEqual(false);
        });
      });

      describe('unlockHardwareWalletAccount', () => {
        const accountToUnlock = 0;

        [HardwareDeviceNames.trezor, HardwareDeviceNames.ledger].forEach(
          (device) => {
            describe(`using ${device}`, () => {
              beforeEach(async () => {
                await metamaskController.connectHardware(device, 0);
              });

              it('should return the unlocked account', async () => {
                const { unlockedAccount } =
                  await metamaskController.unlockHardwareWalletAccount(
                    accountToUnlock,
                    device,
                  );

                expect(unlockedAccount).toBe(
                  KNOWN_PUBLIC_KEY_ADDRESSES[
                    accountToUnlock
                  ].address.toLowerCase(),
                );
              });

              it('should add the unlocked account to KeyringController', async () => {
                await metamaskController.unlockHardwareWalletAccount(
                  accountToUnlock,
                  device,
                );

                expect(
                  metamaskController.keyringController.state.keyrings[1]
                    .accounts,
                ).toStrictEqual([
                  KNOWN_PUBLIC_KEY_ADDRESSES[
                    accountToUnlock
                  ].address.toLowerCase(),
                ]);
              });

              it('should call preferencesController.setSelectedAddress', async () => {
                jest.spyOn(
                  metamaskController.preferencesController,
                  'setSelectedAddress',
                );

                await metamaskController.unlockHardwareWalletAccount(
                  accountToUnlock,
                  device,
                );

                expect(
                  metamaskController.preferencesController.setSelectedAddress,
                ).toHaveBeenCalledTimes(1);
              });

              it('should call preferencesController.setAccountLabel', async () => {
                jest.spyOn(
                  metamaskController.preferencesController,
                  'setAccountLabel',
                );

                await metamaskController.unlockHardwareWalletAccount(
                  accountToUnlock,
                  device,
                );

                expect(
                  metamaskController.preferencesController.setAccountLabel,
                ).toHaveBeenCalledTimes(1);
              });

              it('should call accountsController.getAccountByAddress', async () => {
                jest.spyOn(
                  metamaskController.accountsController,
                  'getAccountByAddress',
                );

                await metamaskController.unlockHardwareWalletAccount(
                  accountToUnlock,
                  device,
                );

                expect(
                  metamaskController.accountsController.getAccountByAddress,
                ).toHaveBeenCalledTimes(1);
              });

              it('should call accountsController.setAccountName', async () => {
                jest.spyOn(
                  metamaskController.accountsController,
                  'setAccountName',
                );

                await metamaskController.unlockHardwareWalletAccount(
                  accountToUnlock,
                  device,
                );

                expect(
                  metamaskController.accountsController.setAccountName,
                ).toHaveBeenCalledTimes(1);
              });
            });
          },
        );
      });
    });

    describe('getPrimaryKeyringMnemonic', () => {
      it('should return a mnemonic as a Uint8Array', () => {
        const mockMnemonic =
          'above mercy benefit hospital call oval domain student sphere interest argue shock';
        const mnemonicIndices = mockMnemonic
          .split(' ')
          .map((word) => englishWordlist.indexOf(word));
        const uint8ArrayMnemonic = new Uint8Array(
          new Uint16Array(mnemonicIndices).buffer,
        );

        const mockHDKeyring = {
          type: 'HD Key Tree',
          mnemonic: uint8ArrayMnemonic,
        };
        jest
          .spyOn(metamaskController.keyringController, 'getKeyringsByType')
          .mockReturnValue([mockHDKeyring]);

        const recoveredMnemonic =
          metamaskController.getPrimaryKeyringMnemonic();

        expect(recoveredMnemonic).toStrictEqual(uint8ArrayMnemonic);
      });
    });

    describe('#addNewAccount', () => {
      it('errors when an primary keyring is does not exist', async () => {
        const addNewAccount = metamaskController.addNewAccount();

        await expect(addNewAccount).rejects.toThrow('No HD keyring found');
      });
    });

    describe('#getSeedPhrase', () => {
      it('errors when no password is provided', async () => {
        await expect(metamaskController.getSeedPhrase()).rejects.toThrow(
          'KeyringController - Cannot unlock without a previous vault.',
        );
      });

      it('#addNewAccount', async () => {
        await metamaskController.createNewVaultAndKeychain('password');
        await metamaskController.addNewAccount(1);
        const getAccounts =
          await metamaskController.keyringController.getAccounts();
        expect(getAccounts).toHaveLength(2);
      });
    });

    describe('#resetAccount', () => {
      it('wipes transactions from only the correct network id and with the selected address', async () => {
        const selectedAddressMock =
          '0x0dcd5d886577d5081b0c52e242ef29e70be3e7bc';

        jest
          .spyOn(metamaskController.accountsController, 'getSelectedAccount')
          .mockReturnValue({ address: selectedAddressMock });

        jest.spyOn(metamaskController.txController, 'wipeTransactions');
        jest.spyOn(
          metamaskController.smartTransactionsController,
          'wipeSmartTransactions',
        );

        await metamaskController.resetAccount();

        expect(
          metamaskController.txController.wipeTransactions,
        ).toHaveBeenCalledTimes(1);
        expect(
          metamaskController.smartTransactionsController.wipeSmartTransactions,
        ).toHaveBeenCalledTimes(1);
        expect(
          metamaskController.txController.wipeTransactions,
        ).toHaveBeenCalledWith({
          address: selectedAddressMock,
          chainId: CHAIN_IDS.MAINNET,
        });
        expect(
          metamaskController.smartTransactionsController.wipeSmartTransactions,
        ).toHaveBeenCalledWith({
          address: selectedAddressMock,
          ignoreNetwork: false,
        });
      });
    });

    describe('#removeAccount', () => {
      let ret;
      const addressToRemove = '0x1';
      let mockKeyring;

      beforeEach(async () => {
        mockKeyring = {
          getAccounts: jest.fn().mockResolvedValue([]),
          destroy: jest.fn(),
        };
        jest
          .spyOn(metamaskController.keyringController, 'removeAccount')
          .mockReturnValue();
        jest
          .spyOn(metamaskController, 'removeAllAccountPermissions')
          .mockReturnValue();

        jest
          .spyOn(metamaskController.keyringController, 'getKeyringForAccount')
          .mockResolvedValue(mockKeyring);

        ret = await metamaskController.removeAccount(addressToRemove);
      });

      it('should call keyringController.removeAccount', async () => {
        expect(
          metamaskController.keyringController.removeAccount,
        ).toHaveBeenCalledWith(addressToRemove);
      });
      it('should call metamaskController.removeAllAccountPermissions', async () => {
        expect(
          metamaskController.removeAllAccountPermissions,
        ).toHaveBeenCalledWith(addressToRemove);
      });
      it('should return address', async () => {
        expect(ret).toStrictEqual('0x1');
      });
    });
    describe('#setupPhishingCommunication', () => {
      beforeEach(() => {
        jest.spyOn(metamaskController, 'safelistPhishingDomain');
        jest.spyOn(metamaskController, 'backToSafetyPhishingWarning');
        metamaskController.preferencesController.setUsePhishDetect(true);
      });
      afterEach(() => {
        jest.clearAllMocks();
      });
      it('creates a phishing stream with safelistPhishingDomain and backToSafetyPhishingWarning handler', async () => {
        const safelistPhishingDomainRequest = {
          name: 'metamask-phishing-safelist',
          data: {
            id: 1,
            method: 'safelistPhishingDomain',
            params: ['mockHostname'],
          },
        };
        const backToSafetyPhishingWarningRequest = {
          name: 'metamask-phishing-safelist',
          data: { id: 2, method: 'backToSafetyPhishingWarning', params: [] },
        };

        const { promise, resolve } = deferredPromise();
        const { promise: promiseStream, resolve: resolveStream } =
          deferredPromise();
        const streamTest = createThroughStream((chunk, _, cb) => {
          if (chunk.name !== 'metamask-phishing-safelist') {
            cb();
            return;
          }
          resolve();
          cb(null, chunk);
        });

        metamaskController.setupPhishingCommunication({
          connectionStream: streamTest,
        });

        streamTest.write(safelistPhishingDomainRequest, null, () => {
          expect(
            metamaskController.safelistPhishingDomain,
          ).toHaveBeenCalledWith('mockHostname');
        });
        streamTest.write(backToSafetyPhishingWarningRequest, null, () => {
          expect(
            metamaskController.backToSafetyPhishingWarning,
          ).toHaveBeenCalled();
          resolveStream();
        });

        await promise;
        streamTest.end();
        await promiseStream;
      });
    });

    describe('#setUpCookieHandlerCommunication', () => {
      let localMetaMaskController;
      beforeEach(() => {
        localMetaMaskController = new MetaMaskController({
          showUserConfirmation: noop,
          encryptor: mockEncryptor,
          initState: {
            ...cloneDeep(firstTimeState),
            MetaMetricsController: {
              metaMetricsId: 'MOCK_METRICS_ID',
              participateInMetaMetrics: true,
              dataCollectionForMarketing: true,
            },
          },
          initLangCode: 'en_US',
          platform: {
            showTransactionNotification: () => undefined,
            getVersion: () => 'foo',
          },
          browser: browserPolyfillMock,
          infuraProjectId: 'foo',
          isFirstMetaMaskControllerSetup: true,
        });
        jest.spyOn(localMetaMaskController, 'getCookieFromMarketingPage');
      });
      afterEach(() => {
        jest.clearAllMocks();
      });
      it('creates a cookie handler communication stream with getCookieFromMarketingPage handler', async () => {
        const attributionRequest = {
          name: METAMASK_COOKIE_HANDLER,
          data: {
            id: 1,
            method: 'getCookieFromMarketingPage',
            params: [{ ga_client_id: 'XYZ.ABC' }],
          },
        };

        const { promise, resolve } = deferredPromise();
        const { promise: promiseStream, resolve: resolveStream } =
          deferredPromise();
        const streamTest = createThroughStream((chunk, _, cb) => {
          if (chunk.name !== METAMASK_COOKIE_HANDLER) {
            cb();
            return;
          }
          resolve();
          cb(null, chunk);
        });

        localMetaMaskController.setUpCookieHandlerCommunication({
          connectionStream: streamTest,
        });

        streamTest.write(attributionRequest, null, () => {
          expect(
            localMetaMaskController.getCookieFromMarketingPage,
          ).toHaveBeenCalledWith({ ga_client_id: 'XYZ.ABC' });
          resolveStream();
        });

        await promise;
        streamTest.end();
        await promiseStream;
      });
    });

    describe('#setupUntrustedCommunicationEip1193', () => {
      const mockTxParams = { from: TEST_ADDRESS };

      beforeEach(() => {
        initializeMockMiddlewareLog();
        metamaskController.preferencesController.setSecurityAlertsEnabled(
          false,
        );
        jest
          .spyOn(metamaskController.onboardingController, 'state', 'get')
          .mockReturnValue({ completedOnboarding: true });
        metamaskController.preferencesController.setUsePhishDetect(true);
      });

      afterAll(() => {
        tearDownMockMiddlewareLog();
      });

      it('sets up phishing stream for untrusted communication', async () => {
        const phishingMessageSender = {
          url: 'http://test.metamask-phishing.io',
          tab: {},
        };

        const { promise, resolve } = deferredPromise();
        const streamTest = createThroughStream((chunk, _, cb) => {
          if (chunk.name !== 'phishing') {
            cb();
            return;
          }
          expect(chunk.data.hostname).toStrictEqual(
            new URL(phishingMessageSender.url).hostname,
          );
          resolve();
          cb();
        });

        metamaskController.setupUntrustedCommunicationEip1193({
          connectionStream: streamTest,
          sender: phishingMessageSender,
        });
        await promise;
        streamTest.end();
      });

      it('checks the sender hostname with the phishing controller', async () => {
        jest
          .spyOn(metamaskController.phishingController, 'maybeUpdateState')
          .mockReturnValue();

        jest
          .spyOn(metamaskController.phishingController, 'test')
          .mockReturnValue({ result: 'mock' });

        jest.spyOn(metamaskController, 'sendPhishingWarning').mockReturnValue();
        const phishingMessageSender = {
          url: 'http://test.metamask-phishing.io',
          tab: {},
        };

        const { resolve } = deferredPromise();
        const streamTest = createThroughStream((chunk, _, cb) => {
          if (chunk.name !== 'phishing') {
            cb();
            return;
          }
          expect(chunk.data.hostname).toStrictEqual(
            new URL(phishingMessageSender.url).hostname,
          );
          resolve();
          cb();
        });

        metamaskController.setupUntrustedCommunicationEip1193({
          connectionStream: streamTest,
          sender: phishingMessageSender,
        });

        expect(
          metamaskController.phishingController.maybeUpdateState,
        ).toHaveBeenCalled();
        expect(metamaskController.phishingController.test).toHaveBeenCalled();
        expect(metamaskController.sendPhishingWarning).toHaveBeenCalledWith(
          expect.anything(),
          'test.metamask-phishing.io',
        );
      });

      it('adds a tabId, origin and networkClient to requests', async () => {
        const messageSender = {
          url: 'http://mycrypto.com',
          tab: { id: 456 },
        };
        const streamTest = createThroughStream((chunk, _, cb) => {
          if (chunk.data && chunk.data.method) {
            cb(null, chunk);
            return;
          }
          cb();
        });

        metamaskController.setupUntrustedCommunicationEip1193({
          connectionStream: streamTest,
          sender: messageSender,
        });

        const message = {
          id: 1999133338649204,
          jsonrpc: '2.0',
          params: [{ ...mockTxParams }],
          method: 'eth_sendTransaction',
        };
        await new Promise((resolve) => {
          streamTest.write(
            {
              name: 'metamask-provider',
              data: message,
            },
            null,
            () => {
              setTimeout(() => {
                expect(loggerMiddlewareMock.requests[0]).toHaveProperty(
                  'origin',
                  'http://mycrypto.com',
                );
                expect(loggerMiddlewareMock.requests[0]).toHaveProperty(
                  'tabId',
                  456,
                );
                expect(loggerMiddlewareMock.requests[0]).toHaveProperty(
                  'networkClientId',
                  'networkConfigurationId1',
                );
                resolve();
              });
            },
          );
        });
      });

      it('should add only origin to request if tabId not provided', async () => {
        const messageSender = {
          url: 'http://mycrypto.com',
        };
        const streamTest = createThroughStream((chunk, _, cb) => {
          if (chunk.data && chunk.data.method) {
            cb(null, chunk);
            return;
          }
          cb();
        });

        metamaskController.setupUntrustedCommunicationEip1193({
          connectionStream: streamTest,
          sender: messageSender,
        });

        const message = {
          id: 1999133338649204,
          jsonrpc: '2.0',
          params: [{ ...mockTxParams }],
          method: 'eth_sendTransaction',
        };
        await new Promise((resolve) => {
          streamTest.write(
            {
              name: 'metamask-provider',
              data: message,
            },
            null,
            () => {
              setTimeout(() => {
                expect(loggerMiddlewareMock.requests[0]).not.toHaveProperty(
                  'tabId',
                );
                expect(loggerMiddlewareMock.requests[0]).toHaveProperty(
                  'origin',
                  'http://mycrypto.com',
                );
                resolve();
              });
            },
          );
        });
      });

      it.todo(
        'should only process `metamask-provider` multiplex formatted messages',
      );
    });

    describe('#setupUntrustedCommunicationCaip', () => {
      it.todo('should only process `caip-x` CAIP formatted messages');
    });

    describe('#setupTrustedCommunication', () => {
      it('sets up controller JSON-RPC api for trusted communication', async () => {
        const messageSender = {
          url: 'http://mycrypto.com',
          tab: {},
        };
        const { promise, resolve } = deferredPromise();
        const streamTest = createThroughStream((chunk, _, cb) => {
          expect(chunk.name).toStrictEqual('controller');
          resolve();
          cb();
        });

        metamaskController.setupTrustedCommunication(streamTest, messageSender);

        await promise;
        streamTest.end();
      });

      it('uses a new multiplex to set up a connection', () => {
        jest.spyOn(metamaskController, 'setupControllerConnection');

        const streamTest = createThroughStream((chunk, _, cb) => {
          cb(chunk);
        });

        metamaskController.setupTrustedCommunication(streamTest, {});

        expect(metamaskController.setupControllerConnection).toHaveBeenCalled();
        expect(
          metamaskController.setupControllerConnection,
        ).toHaveBeenCalledWith(
          expect.objectContaining({
            _name: 'controller',
            _parent: expect.any(ObjectMultiplex),
          }),
        );
      });

      const createTestStream = () => {
        const {
          promise: onFinishedCallbackPromise,
          resolve: onFinishedCallbackResolve,
        } = deferredPromise();
        const { promise: onStreamEndPromise, resolve: onStreamEndResolve } =
          deferredPromise();
        const testStream = createThroughStream((chunk, _, cb) => {
          expect(chunk.name).toStrictEqual('controller');
          onStreamEndResolve();
          cb();
        });

        return {
          onFinishedCallbackPromise,
          onStreamEndPromise,
          onFinishedCallbackResolve,
          testStream,
        };
      };

      it('sets up a controller connection which emits a controllerConnectionChanged event when the controller connection is created and ended, and activeControllerConnections are updated accordingly', async () => {
        const mockControllerConnectionChangedHandler = jest.fn();

        const {
          onStreamEndPromise,
          onFinishedCallbackPromise,
          onFinishedCallbackResolve,
          testStream,
        } = createTestStream();

        metamaskController.on(
          'controllerConnectionChanged',
          (activeControllerConnections) => {
            mockControllerConnectionChangedHandler(activeControllerConnections);
            if (
              mockControllerConnectionChangedHandler.mock.calls.length === 2
            ) {
              onFinishedCallbackResolve();
            }
          },
        );

        expect(metamaskController.activeControllerConnections).toBe(0);

        metamaskController.setupTrustedCommunication(testStream, {});

        expect(mockControllerConnectionChangedHandler).toHaveBeenCalledTimes(1);
        expect(mockControllerConnectionChangedHandler).toHaveBeenLastCalledWith(
          1,
        );

        expect(metamaskController.activeControllerConnections).toBe(1);

        await onStreamEndPromise;
        testStream.end();

        await onFinishedCallbackPromise;

        expect(metamaskController.activeControllerConnections).toBe(0);
        expect(mockControllerConnectionChangedHandler).toHaveBeenCalledTimes(2);
        expect(mockControllerConnectionChangedHandler).toHaveBeenLastCalledWith(
          0,
        );
      });

      it('can be called multiple times to set up multiple controller connections, which can be ended independently', async () => {
        const mockControllerConnectionChangedHandler = jest.fn();

        const testStreams = [
          createTestStream(),
          createTestStream(),
          createTestStream(),
          createTestStream(),
          createTestStream(),
        ];
        metamaskController.on(
          'controllerConnectionChanged',
          (activeControllerConnections) => {
            const initialChangeHandlerCallCount =
              mockControllerConnectionChangedHandler.mock.calls.length;
            mockControllerConnectionChangedHandler(activeControllerConnections);

            if (
              initialChangeHandlerCallCount === 5 &&
              activeControllerConnections === 4
            ) {
              testStreams[1].onFinishedCallbackResolve();
            }
            if (
              initialChangeHandlerCallCount === 7 &&
              activeControllerConnections === 2
            ) {
              testStreams[3].onFinishedCallbackResolve();
              testStreams[4].onFinishedCallbackResolve();
            }
            if (
              initialChangeHandlerCallCount === 9 &&
              activeControllerConnections === 0
            ) {
              testStreams[2].onFinishedCallbackResolve();
              testStreams[0].onFinishedCallbackResolve();
            }
          },
        );

        metamaskController.setupTrustedCommunication(
          testStreams[0].testStream,
          {},
        );
        metamaskController.setupTrustedCommunication(
          testStreams[1].testStream,
          {},
        );
        metamaskController.setupTrustedCommunication(
          testStreams[2].testStream,
          {},
        );
        metamaskController.setupTrustedCommunication(
          testStreams[3].testStream,
          {},
        );
        metamaskController.setupTrustedCommunication(
          testStreams[4].testStream,
          {},
        );

        expect(metamaskController.activeControllerConnections).toBe(5);

        await testStreams[1].promise;
        testStreams[1].testStream.end();

        await testStreams[1].onFinishedCallbackPromise;

        expect(metamaskController.activeControllerConnections).toBe(4);

        await testStreams[3].promise;
        testStreams[3].testStream.end();

        await testStreams[4].promise;
        testStreams[4].testStream.end();

        await testStreams[3].onFinishedCallbackPromise;
        await testStreams[4].onFinishedCallbackPromise;

        expect(metamaskController.activeControllerConnections).toBe(2);

        await testStreams[2].promise;
        testStreams[2].testStream.end();

        await testStreams[0].promise;
        testStreams[0].testStream.end();

        await testStreams[2].onFinishedCallbackPromise;
        await testStreams[0].onFinishedCallbackPromise;

        expect(metamaskController.activeControllerConnections).toBe(0);
      });

      // this test could be improved by testing for actual behavior of handlers,
      // without touching rawListeners from test
      it('attaches listeners for trusted communication streams and removes them as streams close', async () => {
        jest
          .spyOn(metamaskController, 'triggerNetworkrequests')
          .mockImplementation();
        jest
          .spyOn(metamaskController.onboardingController, 'state', 'get')
          .mockReturnValue({ completedOnboarding: true });
        const mockControllerConnectionChangedHandler = jest.fn();

        const testStreams = [
          createTestStream(),
          createTestStream(2),
          createTestStream(3),
          createTestStream(4),
          createTestStream(5),
        ];
        const baseUpdateListenerCount =
          metamaskController.rawListeners('update').length;

        metamaskController.on(
          'controllerConnectionChanged',
          (activeControllerConnections) => {
            const initialChangeHandlerCallCount =
              mockControllerConnectionChangedHandler.mock.calls.length;
            mockControllerConnectionChangedHandler(activeControllerConnections);
            if (
              initialChangeHandlerCallCount === 8 &&
              activeControllerConnections === 1
            ) {
              testStreams[1].onFinishedCallbackResolve();
              testStreams[3].onFinishedCallbackResolve();
              testStreams[4].onFinishedCallbackResolve();
              testStreams[2].onFinishedCallbackResolve();
            }
            if (
              initialChangeHandlerCallCount === 9 &&
              activeControllerConnections === 0
            ) {
              testStreams[0].onFinishedCallbackResolve();
            }
          },
        );

        metamaskController.setupTrustedCommunication(
          testStreams[0].testStream,
          {},
        );
        metamaskController.setupTrustedCommunication(
          testStreams[1].testStream,
          {},
        );
        metamaskController.setupTrustedCommunication(
          testStreams[2].testStream,
          {},
        );
        metamaskController.setupTrustedCommunication(
          testStreams[3].testStream,
          {},
        );
        metamaskController.setupTrustedCommunication(
          testStreams[4].testStream,
          {},
        );

        await testStreams[1].promise;

        expect(metamaskController.rawListeners('update')).toHaveLength(
          baseUpdateListenerCount + 5,
        );

        testStreams[1].testStream.end();
        await testStreams[3].promise;
        testStreams[3].testStream.end();
        testStreams[3].testStream.end();

        await testStreams[4].promise;
        testStreams[4].testStream.end();
        await testStreams[2].promise;
        testStreams[2].testStream.end();
        await testStreams[1].onFinishedCallbackPromise;
        await testStreams[3].onFinishedCallbackPromise;
        await testStreams[4].onFinishedCallbackPromise;
        await testStreams[2].onFinishedCallbackPromise;
        expect(metamaskController.rawListeners('update')).toHaveLength(
          baseUpdateListenerCount + 1,
        );

        await testStreams[0].promise;
        testStreams[0].testStream.end();

        await testStreams[0].onFinishedCallbackPromise;

        expect(metamaskController.rawListeners('update')).toHaveLength(
          baseUpdateListenerCount,
        );
      });
    });

    describe('#markPasswordForgotten', () => {
      it('adds and sets forgottenPassword to config data to true', () => {
        metamaskController.markPasswordForgotten(noop);
        const state = metamaskController.getState();
        expect(state.forgottenPassword).toStrictEqual(true);
      });
    });

    describe('#unMarkPasswordForgotten', () => {
      it('adds and sets forgottenPassword to config data to false', () => {
        metamaskController.unMarkPasswordForgotten(noop);
        const state = metamaskController.getState();
        expect(state.forgottenPassword).toStrictEqual(false);
      });
    });

    describe('#_onKeyringControllerUpdate', () => {
      const accounts = [
        '0x603E83442BA54A2d0E080c34D6908ec228bef59f',
        '0xDe95cE6E727692286E02A931d074efD1E5E2f03c',
      ];

      it('should do nothing if there are no keyrings in state', async () => {
        jest
          .spyOn(
            metamaskController.accountTrackerController,
            'syncWithAddresses',
          )
          .mockReturnValue();

        const oldState = metamaskController.getState();
        await metamaskController._onKeyringControllerUpdate({ keyrings: [] });

        expect(
          metamaskController.accountTrackerController.syncWithAddresses,
        ).not.toHaveBeenCalled();
        expect(metamaskController.getState()).toStrictEqual(oldState);
      });

      it('should sync addresses if there are keyrings in state', async () => {
        jest
          .spyOn(
            metamaskController.accountTrackerController,
            'syncWithAddresses',
          )
          .mockReturnValue();

        const oldState = metamaskController.getState();
        await metamaskController._onKeyringControllerUpdate({
          keyrings: [
            {
              accounts,
            },
          ],
        });

        expect(
          metamaskController.accountTrackerController.syncWithAddresses,
        ).toHaveBeenCalledWith(accounts);
        expect(metamaskController.getState()).toStrictEqual(oldState);
      });

      it('should NOT update selected address if already unlocked', async () => {
        jest
          .spyOn(
            metamaskController.accountTrackerController,
            'syncWithAddresses',
          )
          .mockReturnValue();

        const oldState = metamaskController.getState();
        await metamaskController._onKeyringControllerUpdate({
          isUnlocked: true,
          keyrings: [
            {
              accounts,
            },
          ],
        });

        expect(
          metamaskController.accountTrackerController.syncWithAddresses,
        ).toHaveBeenCalledWith(accounts);
        expect(metamaskController.getState()).toStrictEqual(oldState);
      });

      it('filter out non-EVM addresses prior to calling syncWithAddresses', async () => {
        jest
          .spyOn(
            metamaskController.accountTrackerController,
            'syncWithAddresses',
          )
          .mockReturnValue();

        const oldState = metamaskController.getState();
        await metamaskController._onKeyringControllerUpdate({
          keyrings: [
            {
              accounts: [
                ...accounts,
                // Non-EVM address which should not be used by syncWithAddresses
                'bc1ql49ydapnjafl5t2cp9zqpjwe6pdgmxy98859v2',
              ],
            },
          ],
        });

        expect(
          metamaskController.accountTrackerController.syncWithAddresses,
        ).toHaveBeenCalledWith(accounts);
        expect(metamaskController.getState()).toStrictEqual(oldState);
      });
    });

    describe('getTokenStandardAndDetails', () => {
      it('gets token data from the token list if available, and with a balance retrieved by fetchTokenBalance', async () => {
        const providerResultStub = {
          eth_getCode: '0x123',
          eth_call:
            '0x00000000000000000000000000000000000000000000000029a2241af62c0000',
        };
        const { provider } = createTestProviderTools({
          scaffold: providerResultStub,
          networkId: '5',
          chainId: '5',
        });

        const tokenData = {
          decimals: 18,
          symbol: 'DAI',
        };

        metamaskController.tokenListController.update(() => {
          return {
            tokenList: {
              '0x6b175474e89094c44da98b954eedeac495271d0f': tokenData,
            },
          };
        });

        metamaskController.provider = provider;
        const tokenDetails =
          await metamaskController.getTokenStandardAndDetails(
            '0x6B175474E89094C44Da98b954EedeAC495271d0F',
            '0xf0d172594caedee459b89ad44c94098e474571b6',
          );

        expect(tokenDetails.standard).toStrictEqual('ERC20');
        expect(tokenDetails.decimals).toStrictEqual(String(tokenData.decimals));
        expect(tokenDetails.symbol).toStrictEqual(tokenData.symbol);
        expect(tokenDetails.balance).toStrictEqual('3000000000000000000');
      });

      it('gets token data from tokens if available, and with a balance retrieved by fetchTokenBalance', async () => {
        const providerResultStub = {
          eth_getCode: '0x123',
          eth_call:
            '0x00000000000000000000000000000000000000000000000029a2241af62c0000',
        };
        const { provider } = createTestProviderTools({
          scaffold: providerResultStub,
          networkId: '5',
          chainId: '5',
        });

        const tokenData = {
          decimals: 18,
          symbol: 'FOO',
        };

        await metamaskController.tokensController.addTokens([
          {
            address: '0x6b175474e89094c44da98b954eedeac495271d0f',
            ...tokenData,
          },
        ]);

        metamaskController.provider = provider;
        const tokenDetails =
          await metamaskController.getTokenStandardAndDetails(
            '0x6B175474E89094C44Da98b954EedeAC495271d0F',
            '0xf0d172594caedee459b89ad44c94098e474571b6',
          );

        expect(tokenDetails.standard).toStrictEqual('ERC20');
        expect(tokenDetails.decimals).toStrictEqual(String(tokenData.decimals));
        expect(tokenDetails.symbol).toStrictEqual(tokenData.symbol);
        expect(tokenDetails.balance).toStrictEqual('3000000000000000000');
      });

      it('gets token data from contract-metadata if available, and with a balance retrieved by fetchTokenBalance', async () => {
        const providerResultStub = {
          eth_getCode: '0x123',
          eth_call:
            '0x00000000000000000000000000000000000000000000000029a2241af62c0000',
        };
        const { provider } = createTestProviderTools({
          scaffold: providerResultStub,
          networkId: '5',
          chainId: '5',
        });

        metamaskController.provider = provider;
        const tokenDetails =
          await metamaskController.getTokenStandardAndDetails(
            '0x6B175474E89094C44Da98b954EedeAC495271d0F',
            '0xf0d172594caedee459b89ad44c94098e474571b6',
          );

        expect(tokenDetails.standard).toStrictEqual('ERC20');
        expect(tokenDetails.decimals).toStrictEqual('18');
        expect(tokenDetails.symbol).toStrictEqual('DAI');
        expect(tokenDetails.balance).toStrictEqual('3000000000000000000');
      });

      it('gets token data from the blockchain, via the assetsContractController, if not available through other sources', async () => {
        const providerResultStub = {
          eth_getCode: '0x123',
          eth_call:
            '0x00000000000000000000000000000000000000000000000029a2241af62c0000',
        };
        const { provider } = createTestProviderTools({
          scaffold: providerResultStub,
          networkId: '5',
          chainId: '5',
        });

        const tokenData = {
          standard: 'ERC20',
          decimals: 18,
          symbol: 'DAI',
          balance: '333',
        };

        metamaskController.tokenListController.update(() => {
          return {
            tokenList: {
              '0x6b175474e89094c44da98b954eedeac495271d0f': {},
            },
          };
        });

        metamaskController.provider = provider;

        jest
          .spyOn(
            metamaskController.assetsContractController,
            'getTokenStandardAndDetails',
          )
          .mockReturnValue(tokenData);

        const tokenDetails =
          await metamaskController.getTokenStandardAndDetails(
            '0xNotInTokenList',
            '0xf0d172594caedee459b89ad44c94098e474571b6',
          );

        expect(tokenDetails.standard).toStrictEqual(
          tokenData.standard.toUpperCase(),
        );
        expect(tokenDetails.decimals).toStrictEqual(String(tokenData.decimals));
        expect(tokenDetails.symbol).toStrictEqual(tokenData.symbol);
        expect(tokenDetails.balance).toStrictEqual(tokenData.balance);
      });

      it('gets token data from the blockchain, via the assetsContractController, if it is in the token list but is an ERC721', async () => {
        const providerResultStub = {
          eth_getCode: '0x123',
          eth_call:
            '0x00000000000000000000000000000000000000000000000029a2241af62c0000',
        };
        const { provider } = createTestProviderTools({
          scaffold: providerResultStub,
          networkId: '5',
          chainId: '5',
        });

        const tokenData = {
          standard: 'ERC721',
          decimals: 18,
          symbol: 'DAI',
          balance: '333',
        };

        metamaskController.tokenListController.update(() => {
          return {
            tokenList: {
              '0xaaa75474e89094c44da98b954eedeac495271d0f': tokenData,
            },
          };
        });

        metamaskController.provider = provider;

        jest
          .spyOn(
            metamaskController.assetsContractController,
            'getTokenStandardAndDetails',
          )
          .mockReturnValue(tokenData);

        const tokenDetails =
          await metamaskController.getTokenStandardAndDetails(
            '0xAAA75474e89094c44da98b954eedeac495271d0f',
            '0xf0d172594caedee459b89ad44c94098e474571b6',
          );

        expect(tokenDetails.standard).toStrictEqual(
          tokenData.standard.toUpperCase(),
        );
        expect(tokenDetails.decimals).toStrictEqual(String(tokenData.decimals));
        expect(tokenDetails.symbol).toStrictEqual(tokenData.symbol);
        expect(tokenDetails.balance).toStrictEqual(tokenData.balance);
      });

      it('gets token data from the blockchain, via the assetsContractController, if it is in the token list but is an ERC1155', async () => {
        const providerResultStub = {
          eth_getCode: '0x123',
          eth_call:
            '0x00000000000000000000000000000000000000000000000029a2241af62c0000',
        };
        const { provider } = createTestProviderTools({
          scaffold: providerResultStub,
          networkId: '5',
          chainId: '5',
        });

        const tokenData = {
          standard: 'ERC1155',
          decimals: 18,
          symbol: 'DAI',
          balance: '1',
        };

        metamaskController.tokenListController.update(() => {
          return {
            tokenList: {
              '0xaaa75474e89094c44da98b954eedeac495271d0f': tokenData,
            },
          };
        });

        metamaskController.provider = provider;

        jest
          .spyOn(
            metamaskController.assetsContractController,
            'getTokenStandardAndDetails',
          )
          .mockReturnValue(tokenData);

        const spyOnFetchERC1155Balance = jest
          .spyOn(tokenUtils, 'fetchERC1155Balance')
          .mockReturnValue({ _hex: '0x1' });

        const tokenDetails =
          await metamaskController.getTokenStandardAndDetails(
            '0xAAA75474e89094c44da98b954eedeac495271d0f',
            '0xf0d172594caedee459b89ad44c94098e474571b6',
          );

        expect(spyOnFetchERC1155Balance).toHaveBeenCalled();
        expect(tokenDetails.standard).toStrictEqual(
          tokenData.standard.toUpperCase(),
        );
        expect(tokenDetails.decimals).toStrictEqual(String(tokenData.decimals));
        expect(tokenDetails.symbol).toStrictEqual(tokenData.symbol);
        expect(tokenDetails.balance).toStrictEqual(tokenData.balance);
      });
    });

    describe('getTokenSymbol', () => {
      it('should gets token symbol for given address', async () => {
        const providerResultStub = {
          eth_getCode: '0x123',
          eth_call:
            '0x00000000000000000000000000000000000000000000000029a2241af62c0000',
        };
        const { provider } = createTestProviderTools({
          scaffold: providerResultStub,
          networkId: '5',
          chainId: '5',
        });

        const tokenData = {
          standard: 'ERC20',
          decimals: 18,
          symbol: 'DAI',
          balance: '333',
        };

        metamaskController.tokenListController.update(() => {
          return {
            tokenList: {
              '0x6b175474e89094c44da98b954eedeac495271d0f': {},
            },
          };
        });

        metamaskController.provider = provider;

        jest
          .spyOn(
            metamaskController.assetsContractController,
            'getTokenStandardAndDetails',
          )
          .mockReturnValue(tokenData);

        const tokenSymbol = await metamaskController.getTokenSymbol(
          '0xNotInTokenList',
        );

        expect(tokenSymbol).toStrictEqual(tokenData.symbol);
      });

      it('should return null for given token address', async () => {
        const providerResultStub = {
          eth_getCode: '0x123',
          eth_call:
            '0x00000000000000000000000000000000000000000000000029a2241af62c0000',
        };
        const { provider } = createTestProviderTools({
          scaffold: providerResultStub,
          networkId: '5',
          chainId: '5',
        });

        metamaskController.tokenListController.update(() => {
          return {
            tokenList: {
              '0x6b175474e89094c44da98b954eedeac495271d0f': {},
            },
          };
        });

        metamaskController.provider = provider;

        jest
          .spyOn(
            metamaskController.assetsContractController,
            'getTokenStandardAndDetails',
          )
          .mockImplementation(() => {
            throw new Error('error');
          });

        const tokenSymbol = await metamaskController.getTokenSymbol(
          '0xNotInTokenList',
        );

        expect(tokenSymbol).toStrictEqual(null);
      });
    });

    describe('incoming transactions', () => {
      it('starts incoming transaction polling if incomingTransactionsPreferences is enabled for that chainId', async () => {
        expect(
          TransactionController.prototype.startIncomingTransactionPolling,
        ).not.toHaveBeenCalled();

        await simulatePreferencesChange({
          incomingTransactionsPreferences: {
            [MAINNET_CHAIN_ID]: true,
          },
        });

        expect(
          TransactionController.prototype.startIncomingTransactionPolling,
        ).toHaveBeenCalledTimes(1);
      });

      it('stops incoming transaction polling if incomingTransactionsPreferences is disabled for that chainId', async () => {
        expect(
          TransactionController.prototype.stopIncomingTransactionPolling,
        ).not.toHaveBeenCalled();

        await simulatePreferencesChange({
          incomingTransactionsPreferences: {
            [MAINNET_CHAIN_ID]: false,
          },
        });

        expect(
          TransactionController.prototype.stopIncomingTransactionPolling,
        ).toHaveBeenCalledTimes(1);
      });

      it('updates incoming transactions when changing account', async () => {
        expect(
          TransactionController.prototype.updateIncomingTransactions,
        ).not.toHaveBeenCalled();

        metamaskController.controllerMessenger.publish(
          'AccountsController:selectedAccountChange',
          TEST_INTERNAL_ACCOUNT,
        );

        expect(
          TransactionController.prototype.updateIncomingTransactions,
        ).toHaveBeenCalledTimes(1);
      });

      it('updates incoming transactions when changing network', async () => {
        expect(
          TransactionController.prototype.updateIncomingTransactions,
        ).not.toHaveBeenCalled();

        await ControllerMessenger.prototype.subscribe.mock.calls
          .filter((args) => args[0] === 'NetworkController:networkDidChange')
          .slice(-1)[0][1]();

        expect(
          TransactionController.prototype.updateIncomingTransactions,
        ).toHaveBeenCalledTimes(1);
      });
    });

    describe('MultichainRatesController start/stop', () => {
      const mockEvmAccount = createMockInternalAccount();
      const mockNonEvmAccount = {
        ...mockEvmAccount,
        id: '21690786-6abd-45d8-a9f0-9ff1d8ca76a1',
        type: BtcAccountType.P2wpkh,
        methods: [BtcMethod.SendBitcoin],
        address: 'bc1qar0srrr7xfkvy5l643lydnw9re59gtzzwf5mdq',
      };
      const mockCurrency = 'CAD';

      beforeEach(() => {
        jest.spyOn(metamaskController.multichainRatesController, 'start');
        jest.spyOn(metamaskController.multichainRatesController, 'stop');
      });

      afterEach(() => {
        jest.clearAllMocks();
      });

      it('starts MultichainRatesController if selected account is changed to non-EVM', async () => {
        expect(
          metamaskController.multichainRatesController.start,
        ).not.toHaveBeenCalled();

        metamaskController.controllerMessenger.publish(
          'AccountsController:selectedAccountChange',
          mockNonEvmAccount,
        );

        expect(
          metamaskController.multichainRatesController.start,
        ).toHaveBeenCalledTimes(1);
      });

      it('stops MultichainRatesController if selected account is changed to EVM', async () => {
        expect(
          metamaskController.multichainRatesController.start,
        ).not.toHaveBeenCalled();

        metamaskController.controllerMessenger.publish(
          'AccountsController:selectedAccountChange',
          mockNonEvmAccount,
        );

        expect(
          metamaskController.multichainRatesController.start,
        ).toHaveBeenCalledTimes(1);

        metamaskController.controllerMessenger.publish(
          'AccountsController:selectedAccountChange',
          mockEvmAccount,
        );
        expect(
          metamaskController.multichainRatesController.start,
        ).toHaveBeenCalledTimes(1);
        expect(
          metamaskController.multichainRatesController.stop,
        ).toHaveBeenCalledTimes(1);
      });

      it('does not start MultichainRatesController if selected account is changed to EVM', async () => {
        expect(
          metamaskController.multichainRatesController.start,
        ).not.toHaveBeenCalled();

        metamaskController.controllerMessenger.publish(
          'AccountsController:selectedAccountChange',
          mockEvmAccount,
        );

        expect(
          metamaskController.multichainRatesController.start,
        ).not.toHaveBeenCalled();
      });

      it('starts MultichainRatesController if selected account is non-EVM account during initialization', async () => {
        jest.spyOn(RatesController.prototype, 'start');
        const localMetamaskController = new MetaMaskController({
          showUserConfirmation: noop,
          encryptor: mockEncryptor,
          initState: {
            ...cloneDeep(firstTimeState),
            AccountsController: {
              internalAccounts: {
                accounts: {
                  [mockNonEvmAccount.id]: mockNonEvmAccount,
                  [mockEvmAccount.id]: mockEvmAccount,
                },
                selectedAccount: mockNonEvmAccount.id,
              },
            },
          },
          initLangCode: 'en_US',
          platform: {
            showTransactionNotification: () => undefined,
            getVersion: () => 'foo',
          },
          browser: browserPolyfillMock,
          infuraProjectId: 'foo',
          isFirstMetaMaskControllerSetup: true,
        });

        expect(
          localMetamaskController.multichainRatesController.start,
        ).toHaveBeenCalled();
      });

      it('calls setFiatCurrency when the `currentCurrency` has changed', async () => {
        jest.spyOn(RatesController.prototype, 'setFiatCurrency');
        const localMetamaskController = new MetaMaskController({
          showUserConfirmation: noop,
          encryptor: mockEncryptor,
          initState: {
            ...cloneDeep(firstTimeState),
            AccountsController: {
              internalAccounts: {
                accounts: {
                  [mockNonEvmAccount.id]: mockNonEvmAccount,
                  [mockEvmAccount.id]: mockEvmAccount,
                },
                selectedAccount: mockNonEvmAccount.id,
              },
            },
          },
          initLangCode: 'en_US',
          platform: {
            showTransactionNotification: () => undefined,
            getVersion: () => 'foo',
          },
          browser: browserPolyfillMock,
          infuraProjectId: 'foo',
          isFirstMetaMaskControllerSetup: true,
        });

        metamaskController.controllerMessenger.publish(
          'CurrencyRateController:stateChange',
          { currentCurrency: mockCurrency },
        );

        expect(
          localMetamaskController.multichainRatesController.setFiatCurrency,
        ).toHaveBeenCalledWith(mockCurrency);
      });
    });

    describe('MultichainBalancesController', () => {
      const mockEvmAccount = createMockInternalAccount();
      const mockNonEvmAccount = {
        ...mockEvmAccount,
        id: '21690786-6abd-45d8-a9f0-9ff1d8ca76a1',
        type: BtcAccountType.P2wpkh,
        methods: [BtcMethod.SendBitcoin],
        address: 'bc1qar0srrr7xfkvy5l643lydnw9re59gtzzwf5mdq',
        // We need to have a "Snap account" account here, since the MultichainBalancesController will
        // filter it out otherwise!
        metadata: {
          name: 'Bitcoin Account',
          importTime: Date.now(),
          keyring: {
            type: KeyringType.snap,
          },
          snap: {
            id: 'npm:@metamask/bitcoin-wallet-snap',
          },
        },
      };
      let localMetamaskController;
      let spyBalancesTrackerUpdateBalance;

      beforeEach(() => {
        jest.useFakeTimers();
        jest.spyOn(MultichainBalancesController.prototype, 'updateBalances');
        jest
          .spyOn(MultichainBalancesController.prototype, 'updateBalance')
          .mockResolvedValue();
        spyBalancesTrackerUpdateBalance = jest
          .spyOn(MultichainBalancesTracker.prototype, 'updateBalance')
          .mockResolvedValue();
        localMetamaskController = new MetaMaskController({
          showUserConfirmation: noop,
          encryptor: mockEncryptor,
          initState: {
            ...cloneDeep(firstTimeState),
            AccountsController: {
              internalAccounts: {
                accounts: {
                  [mockNonEvmAccount.id]: mockNonEvmAccount,
                  [mockEvmAccount.id]: mockEvmAccount,
                },
                selectedAccount: mockNonEvmAccount.id,
              },
            },
          },
          initLangCode: 'en_US',
          platform: {
            showTransactionNotification: () => undefined,
            getVersion: () => 'foo',
          },
          browser: browserPolyfillMock,
          infuraProjectId: 'foo',
          isFirstMetaMaskControllerSetup: true,
        });
      });

      afterEach(() => {
        jest.clearAllMocks();
        jest.useRealTimers();
      });

      it('calls updateBalances during startup', async () => {
        expect(
          localMetamaskController.multichainBalancesController.updateBalances,
        ).toHaveBeenCalled();
      });

      it('calls updateBalances after the interval has passed', async () => {
        // 1st call is during startup:
        // updatesBalances is going to call updateBalance for the only non-EVM
        // account that we have
        expect(
          localMetamaskController.multichainBalancesController.updateBalances,
        ).toHaveBeenCalledTimes(1);
        expect(spyBalancesTrackerUpdateBalance).toHaveBeenCalledTimes(1);
        expect(spyBalancesTrackerUpdateBalance).toHaveBeenCalledWith(
          mockNonEvmAccount.id,
        );

        // Wait for "block time", so balances will have to be refreshed
        jest.advanceTimersByTime(MULTICHAIN_BALANCES_UPDATE_TIME);

        // Check that we tried to fetch the balances more than once
        // NOTE: For now, this method might be called a lot more than just twice, but this
        // method has some internal logic to prevent fetching the balance too often if we
        // consider the balance to be "up-to-date"
        expect(
          spyBalancesTrackerUpdateBalance.mock.calls.length,
        ).toBeGreaterThan(1);
        expect(spyBalancesTrackerUpdateBalance).toHaveBeenLastCalledWith(
          mockNonEvmAccount.id,
        );
      });
    });

    describe('RemoteFeatureFlagController', () => {
      let localMetamaskController;

      beforeEach(() => {
        localMetamaskController = new MetaMaskController({
          showUserConfirmation: noop,
          encryptor: mockEncryptor,
          initState: {
            ...cloneDeep(firstTimeState),
            PreferencesController: {
              useExternalServices: false,
            },
          },
          initLangCode: 'en_US',
          platform: {
            showTransactionNotification: () => undefined,
            getVersion: () => 'foo',
          },
          browser: browserPolyfillMock,
          infuraProjectId: 'foo',
          isFirstMetaMaskControllerSetup: true,
        });
      });

      afterEach(() => {
        jest.clearAllMocks();
      });

      it('should initialize RemoteFeatureFlagController in disabled state when useExternalServices is false', async () => {
        const { remoteFeatureFlagController, preferencesController } =
          localMetamaskController;

        expect(preferencesController.state.useExternalServices).toBe(false);
        expect(remoteFeatureFlagController.state).toStrictEqual({
          remoteFeatureFlags: {},
          cacheTimestamp: 0,
        });
      });

      it('should disable feature flag fetching when useExternalServices is disabled', async () => {
        const { remoteFeatureFlagController } = localMetamaskController;

        // First enable external services
        await simulatePreferencesChange({
          useExternalServices: true,
        });

        // Then disable them
        await simulatePreferencesChange({
          useExternalServices: false,
        });

        expect(remoteFeatureFlagController.state).toStrictEqual({
          remoteFeatureFlags: {},
          cacheTimestamp: 0,
        });
      });

      it('should handle errors during feature flag updates', async () => {
        const { remoteFeatureFlagController } = localMetamaskController;
        const mockError = new Error('Failed to fetch');

        jest
          .spyOn(remoteFeatureFlagController, 'updateRemoteFeatureFlags')
          .mockRejectedValue(mockError);

        await simulatePreferencesChange({
          useExternalServices: true,
        });

        expect(remoteFeatureFlagController.state).toStrictEqual({
          remoteFeatureFlags: {},
          cacheTimestamp: 0,
        });
      });

      it('should maintain feature flag state across preference toggles', async () => {
        const { remoteFeatureFlagController } = localMetamaskController;
        const mockFlags = { testFlag: true };

        jest
          .spyOn(remoteFeatureFlagController, 'updateRemoteFeatureFlags')
          .mockResolvedValue(mockFlags);

        // Enable external services
        await simulatePreferencesChange({
          useExternalServices: true,
        });

        // Disable external services
        await simulatePreferencesChange({
          useExternalServices: false,
        });

        // Verify state is cleared
        expect(remoteFeatureFlagController.state).toStrictEqual({
          remoteFeatureFlags: {},
          cacheTimestamp: 0,
        });
      });
    });

    describe('_getConfigForRemoteFeatureFlagRequest', () => {
      it('returns config in mapping', async () => {
        const result =
          await metamaskController._getConfigForRemoteFeatureFlagRequest();
        expect(result).toStrictEqual({
          distribution: 'main',
          environment: 'dev',
        });
      });

      it('returna config when not matching default mapping', async () => {
        process.env.METAMASK_BUILD_TYPE = 'beta';
        process.env.METAMASK_ENVIRONMENT = ENVIRONMENT.RELEASE_CANDIDATE;

        const result =
          await metamaskController._getConfigForRemoteFeatureFlagRequest();
        expect(result).toStrictEqual({
          distribution: 'main',
          environment: 'rc',
        });
      });
    });
  });

  describe('onFeatureFlagResponseReceived', () => {
    const metamaskController = new MetaMaskController({
      showUserConfirmation: noop,
      encryptor: mockEncryptor,
      initState: cloneDeep(firstTimeState),
      initLangCode: 'en_US',
      platform: {
        showTransactionNotification: () => undefined,
        getVersion: () => 'foo',
      },
      browser: browserPolyfillMock,
      infuraProjectId: 'foo',
      isFirstMetaMaskControllerSetup: true,
    });

    beforeEach(() => {
      jest.spyOn(
        metamaskController.tokenBalancesController,
        'setIntervalLength',
      );
    });

    afterEach(() => {
      jest.clearAllMocks();
    });

    it('should not set the interval length if the pollInterval is 0', () => {
      metamaskController.onFeatureFlagResponseReceived({
        multiChainAssets: {
          pollInterval: 0,
        },
      });
      expect(
        metamaskController.tokenBalancesController.setIntervalLength,
      ).not.toHaveBeenCalled();
    });

    it('should set the interval length if the pollInterval is greater than 0', () => {
      const pollInterval = 10;
      metamaskController.onFeatureFlagResponseReceived({
        multiChainAssets: {
          pollInterval,
        },
      });
      expect(
        metamaskController.tokenBalancesController.setIntervalLength,
      ).toHaveBeenCalledWith(pollInterval * SECOND);
    });
  });

  describe('MV3 Specific behaviour', () => {
    beforeAll(async () => {
      mockIsManifestV3.mockReturnValue(true);
      globalThis.isFirstTimeProfileLoaded = true;
    });

    beforeEach(async () => {
      jest.spyOn(MetaMaskController.prototype, 'resetStates');
    });

    it('should reset state', () => {
      browserPolyfillMock.storage.session.set.mockReset();

      const metamaskController = new MetaMaskController({
        showUserConfirmation: noop,
        encryptor: mockEncryptor,
        initState: cloneDeep(firstTimeState),
        initLangCode: 'en_US',
        platform: {
          showTransactionNotification: () => undefined,
          getVersion: () => 'foo',
        },
        browser: browserPolyfillMock,
        infuraProjectId: 'foo',
        isFirstMetaMaskControllerSetup: true,
      });

      expect(metamaskController.resetStates).toHaveBeenCalledTimes(1);
      expect(browserPolyfillMock.storage.session.set).toHaveBeenCalledTimes(1);
      expect(browserPolyfillMock.storage.session.set).toHaveBeenCalledWith({
        isFirstMetaMaskControllerSetup: false,
      });
    });

    it('in mv3, it should not reset states if isFirstMetaMaskControllerSetup is false', () => {
      browserPolyfillMock.storage.session.set.mockReset();

      const metamaskController = new MetaMaskController({
        showUserConfirmation: noop,
        encryptor: mockEncryptor,
        initState: cloneDeep(firstTimeState),
        initLangCode: 'en_US',
        platform: {
          showTransactionNotification: () => undefined,
          getVersion: () => 'foo',
        },
        browser: browserPolyfillMock,
        infuraProjectId: 'foo',
        isFirstMetaMaskControllerSetup: false,
      });

      expect(metamaskController.resetStates).not.toHaveBeenCalled();
      expect(browserPolyfillMock.storage.session.set).not.toHaveBeenCalled();
    });
  });

  describe('MetaMetrics & authentication dependencies', () => {
    let metamaskController;
    let mockPerformSignIn;
    let mockPerformSignOut;

    const arrangeControllerState = (stateOverrides) => {
      metamaskController = new MetaMaskController({
        showUserConfirmation: noop,
        encryptor: mockEncryptor,
        initState: { ...cloneDeep(firstTimeState), ...stateOverrides },
        initLangCode: 'en_US',
        platform: {
          showTransactionNotification: () => undefined,
          getVersion: () => 'foo',
        },
        browser: browserPolyfillMock,
        infuraProjectId: 'foo',
        isFirstMetaMaskControllerSetup: true,
      });

      mockPerformSignIn = jest
        .spyOn(metamaskController.authenticationController, 'performSignIn')
        .mockResolvedValue();
      mockPerformSignOut = jest
        .spyOn(metamaskController.authenticationController, 'performSignOut')
        .mockResolvedValue();
    };

    it('should sign in the user if MetaMetrics is enabled and the user is not signed in', async () => {
      arrangeControllerState({
        MetaMetricsController: {
          participateInMetaMetrics: false,
        },
        AuthenticationController: {
          isSignedIn: false,
        },
      });

      metamaskController.controllerMessenger.publish(
        'MetaMetricsController:stateChange',
        {
          participateInMetaMetrics: true,
        },
      );

      expect(mockPerformSignIn).toHaveBeenCalledTimes(1);
      expect(mockPerformSignOut).not.toHaveBeenCalled();
    });

    it('should sign out the user if MetaMetrics is disabled and the user is signed in but profile syncing is disabled', async () => {
      arrangeControllerState({
        MetaMetricsController: {
          participateInMetaMetrics: true,
        },
        AuthenticationController: {
          isSignedIn: true,
        },
        UserStorageController: {
          isProfileSyncingEnabled: false,
        },
      });

      metamaskController.controllerMessenger.publish(
        'MetaMetricsController:stateChange',
        {
          participateInMetaMetrics: false,
        },
      );

      expect(mockPerformSignIn).not.toHaveBeenCalled();
      expect(mockPerformSignOut).toHaveBeenCalledTimes(1);
    });

    it('should not sign in the user if MetaMetrics is enabled and the user is already signed in', async () => {
      arrangeControllerState({
        MetaMetricsController: {
          participateInMetaMetrics: false,
        },
        AuthenticationController: {
          isSignedIn: true,
        },
      });

      metamaskController.controllerMessenger.publish(
        'MetaMetricsController:stateChange',
        {
          participateInMetaMetrics: true,
        },
      );

      expect(mockPerformSignIn).not.toHaveBeenCalled();
      expect(mockPerformSignOut).not.toHaveBeenCalled();
    });

    it('should not sign out the user if MetaMetrics is disabled and the user is not signed in', async () => {
      arrangeControllerState({
        MetaMetricsController: {
          participateInMetaMetrics: true,
        },
        AuthenticationController: {
          isSignedIn: false,
        },
      });

      metamaskController.controllerMessenger.publish(
        'MetaMetricsController:stateChange',
        {
          participateInMetaMetrics: false,
        },
      );

      expect(mockPerformSignIn).not.toHaveBeenCalled();
      expect(mockPerformSignOut).not.toHaveBeenCalled();
    });

    it('should not sign out the user if MetaMetrics is disabled and profile syncing is enabled', async () => {
      arrangeControllerState({
        MetaMetricsController: {
          participateInMetaMetrics: true,
        },
        AuthenticationController: {
          isSignedIn: true,
        },
        UserStorageController: {
          isProfileSyncingEnabled: true,
        },
      });

      metamaskController.controllerMessenger.publish(
        'MetaMetricsController:stateChange',
        {
          participateInMetaMetrics: false,
        },
      );

      expect(mockPerformSignIn).not.toHaveBeenCalled();
      expect(mockPerformSignOut).not.toHaveBeenCalled();
    });
  });
});<|MERGE_RESOLUTION|>--- conflicted
+++ resolved
@@ -957,19 +957,6 @@
       });
     });
 
-<<<<<<< HEAD
-      describe('forgetDevice', () => {
-        it('should throw if it receives an unknown device name', async () => {
-          // mock keyringController.update
-          jest.spyOn(metamaskController.keyringController, 'update');
-          const result = metamaskController.forgetDevice(
-            'Some random device name',
-          );
-          await expect(result).rejects.toThrow(
-            'MetamaskController:getKeyringForDevice - Unknown device',
-          );
-        });
-=======
     describe('#requestCaip25Approval', () => {
       it('requests approval with well formed id and origin', async () => {
         jest
@@ -988,7 +975,6 @@
               foo: 'bar',
             },
           });
->>>>>>> 64e2c3fb
 
         await metamaskController.requestCaip25Approval('test.com', {});
 
@@ -2241,6 +2227,8 @@
 
       describe('forgetDevice', () => {
         it('should throw if it receives an unknown device name', async () => {
+          // mock keyringController.update
+          jest.spyOn(metamaskController.keyringController, 'update');
           const result = metamaskController.forgetDevice(
             'Some random device name',
           );
