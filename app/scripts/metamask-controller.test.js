/**
 * @jest-environment node
 */
import { cloneDeep } from 'lodash';
import nock from 'nock';
import { obj as createThroughStream } from 'through2';
import { wordlist as englishWordlist } from '@metamask/scure-bip39/dist/wordlists/english';
import {
  ListNames,
  METAMASK_STALELIST_URL,
  METAMASK_HOTLIST_DIFF_URL,
  PHISHING_CONFIG_BASE_URL,
  METAMASK_STALELIST_FILE,
  METAMASK_HOTLIST_DIFF_FILE,
} from '@metamask/phishing-controller';
import {
  BtcAccountType,
  BtcMethod,
  EthAccountType,
} from '@metamask/keyring-api';
import { Messenger } from '@metamask/base-controller';
import { LoggingController, LogType } from '@metamask/logging-controller';
import {
  CHAIN_IDS,
  TransactionController,
} from '@metamask/transaction-controller';
import {
  RatesController,
  TokenListController,
} from '@metamask/assets-controllers';
import ObjectMultiplex from '@metamask/object-multiplex';
import { TrezorKeyring } from '@metamask/eth-trezor-keyring';
import { LedgerKeyring } from '@metamask/eth-ledger-bridge-keyring';
import {
  Caip25CaveatType,
  Caip25EndowmentPermissionName,
} from '@metamask/multichain';
import { PermissionDoesNotExistError } from '@metamask/permission-controller';
import { createTestProviderTools } from '../../test/stub/provider';
import {
  HardwareDeviceNames,
  HardwareKeyringType,
} from '../../shared/constants/hardware-wallets';
import { KeyringType } from '../../shared/constants/keyring';
import { LOG_EVENT } from '../../shared/constants/logs';
import mockEncryptor from '../../test/lib/mock-encryptor';
import * as tokenUtils from '../../shared/lib/token-util';
import { flushPromises } from '../../test/lib/timer-helpers';
import { ETH_EOA_METHODS } from '../../shared/constants/eth-methods';
import { createMockInternalAccount } from '../../test/jest/mocks';
import { mockNetworkState } from '../../test/stub/networks';
import { ENVIRONMENT } from '../../development/build/constants';
import { SECOND } from '../../shared/constants/time';
import {
  CaveatTypes,
  EndowmentTypes,
  RestrictedEthMethods,
  RestrictedMethods,
} from '../../shared/constants/permissions';
import { deferredPromise } from './lib/util';
import { METAMASK_COOKIE_HANDLER } from './constants/stream';
import MetaMaskController, {
  ONE_KEY_VIA_TREZOR_MINOR_VERSION,
} from './metamask-controller';
import { PermissionNames } from './controllers/permissions';
import * as PermissionSpecifications from './controllers/permissions/specifications';

const { Ganache } = require('../../test/e2e/seeder/ganache');

const ganacheServer = new Ganache();

const browserPolyfillMock = {
  runtime: {
    id: 'fake-extension-id',
    onInstalled: {
      addListener: jest.fn(),
    },
    onMessageExternal: {
      addListener: jest.fn(),
    },
    getPlatformInfo: jest.fn().mockResolvedValue('mac'),
  },
  storage: {
    session: {
      set: jest.fn(),
    },
  },
  alarms: {
    getAll: jest.fn(() => Promise.resolve([])),
    create: jest.fn(),
    clear: jest.fn(),
    onAlarm: {
      addListener: jest.fn(),
    },
  },
};

const mockULIDs = [
  '01JKAF3DSGM3AB87EM9N0K41AJ',
  '01JKAF3KP7VPAG0YXEDTDRB6ZV',
  '01JKAF3KP7VPAG0YXEDTDRB6ZW',
  '01JKAF3KP7VPAG0YXEDTDRB6ZX',
];

function* ulidGenerator(ulids = mockULIDs) {
  for (const id of ulids) {
    yield id;
  }

  while (true) {
    yield 'should not be called after exhausting provided IDs';
  }
}

let mockUlidGenerator = ulidGenerator();

jest.mock('ulid', () => ({
  ulid: jest.fn().mockImplementation(() => mockUlidGenerator.next().value),
}));

let loggerMiddlewareMock;
const initializeMockMiddlewareLog = () => {
  loggerMiddlewareMock = {
    requests: [],
    responses: [],
  };
};
const tearDownMockMiddlewareLog = () => {
  loggerMiddlewareMock = undefined;
};

const createLoggerMiddlewareMock = () => (req, res, next) => {
  if (loggerMiddlewareMock) {
    loggerMiddlewareMock.requests.push(req);
    next((cb) => {
      loggerMiddlewareMock.responses.push(res);
      cb();
    });
    return;
  }
  next();
};

jest.mock('./controllers/permissions/specifications', () => ({
  ...jest.requireActual('./controllers/permissions/specifications'),
  validateCaveatAccounts: jest.fn(),
  validateCaveatNetworks: jest.fn(),
}));

jest.mock('./lib/createLoggerMiddleware', () => createLoggerMiddlewareMock);

const rpcMethodMiddlewareMock = {
  createEip1193MethodMiddleware: () => (_req, _res, next, _end) => {
    next();
  },
  createEthAccountsMethodMiddleware: () => (_req, _res, next, _end) => {
    next();
  },
  createMultichainMethodMiddleware: () => (_req, _res, next, _end) => {
    next();
  },
  createUnsupportedMethodMiddleware: () => (_req, _res, next, _end) => {
    next();
  },
};
jest.mock('./lib/rpc-method-middleware', () => rpcMethodMiddlewareMock);

const KNOWN_PUBLIC_KEY =
  '02065bc80d3d12b3688e4ad5ab1e9eda6adf24aec2518bfc21b87c99d4c5077ab0';

const KNOWN_PUBLIC_KEY_ADDRESSES = [
  {
    address: '0x0e122670701207DB7c6d7ba9aE07868a4572dB3f',
    balance: null,
    index: 0,
  },
  {
    address: '0x2ae19DAd8b2569F7Bb4606D951Cc9495631e818E',
    balance: null,
    index: 1,
  },
  {
    address: '0x0051140bAaDC3E9AC92A4a90D18Bb6760c87e7ac',
    balance: null,
    index: 2,
  },
  {
    address: '0x9DBCF67CC721dBd8Df28D7A0CbA0fa9b0aFc6472',
    balance: null,
    index: 3,
  },
  {
    address: '0x828B2c51c5C1bB0c57fCD2C108857212c95903DE',
    balance: null,
    index: 4,
  },
];

const buildMockKeyringBridge = (publicKeyPayload) =>
  jest.fn(() => ({
    init: jest.fn(),
    dispose: jest.fn(),
    updateTransportMethod: jest.fn(),
    getPublicKey: jest.fn(async () => publicKeyPayload),
  }));

jest.mock('@metamask/eth-trezor-keyring', () => ({
  ...jest.requireActual('@metamask/eth-trezor-keyring'),
  TrezorConnectBridge: buildMockKeyringBridge({
    success: true,
    payload: {
      publicKey: KNOWN_PUBLIC_KEY,
      chainCode: '0x1',
    },
  }),
}));

jest.mock('@metamask/eth-ledger-bridge-keyring', () => ({
  ...jest.requireActual('@metamask/eth-ledger-bridge-keyring'),
  LedgerIframeBridge: buildMockKeyringBridge({
    publicKey: KNOWN_PUBLIC_KEY,
    chainCode: '0x1',
  }),
}));

const mockIsManifestV3 = jest.fn().mockReturnValue(false);
jest.mock('../../shared/modules/mv3.utils', () => ({
  get isManifestV3() {
    return mockIsManifestV3();
  },
}));

const DEFAULT_LABEL = 'Account 1';
const TEST_SEED =
  'debris dizzy just program just float decrease vacant alarm reduce speak stadium';
const TEST_ADDRESS = '0x0dcd5d886577d5081b0c52e242ef29e70be3e7bc';
const TEST_ADDRESS_2 = '0xec1adf982415d2ef5ec55899b9bfb8bc0f29251b';
const TEST_ADDRESS_3 = '0xeb9e64b93097bc15f01f13eae97015c57ab64823';
const TEST_SEED_ALT =
  'setup olympic issue mobile velvet surge alcohol burger horse view reopen gentle';
const TEST_ADDRESS_ALT = '0xc42edfcc21ed14dda456aa0756c153f7985d8813';
const TEST_INTERNAL_ACCOUNT = {
  id: '2d47e693-26c2-47cb-b374-6151199bbe3f',
  address: '0x0dcd5d886577d5081b0c52e242ef29e70be3e7bc',
  metadata: {
    name: 'Account 1',
    keyring: {
      type: 'HD Key Tree',
    },
    lastSelected: 0,
  },
  options: {},
  methods: ETH_EOA_METHODS,
  type: EthAccountType.Eoa,
};

const ALT_MAINNET_RPC_URL = 'http://localhost:8545';
const POLYGON_RPC_URL = 'https://polygon.llamarpc.com';

const NETWORK_CONFIGURATION_ID_1 = 'networkConfigurationId1';
const NETWORK_CONFIGURATION_ID_2 = 'networkConfigurationId2';

const ETH = 'ETH';
const MATIC = 'MATIC';

const POLYGON_CHAIN_ID = '0x89';
const MAINNET_CHAIN_ID = '0x1';

const firstTimeState = {
  config: {},
  AccountsController: {
    internalAccounts: {
      accounts: {},
      selectedAccount: '',
    },
  },
  NetworkController: {
    ...mockNetworkState(
      {
        rpcUrl: ALT_MAINNET_RPC_URL,
        chainId: MAINNET_CHAIN_ID,
        ticker: ETH,
        nickname: 'Alt Mainnet',
        id: NETWORK_CONFIGURATION_ID_1,
        blockExplorerUrl: undefined,
      },
      {
        rpcUrl: POLYGON_RPC_URL,
        chainId: POLYGON_CHAIN_ID,
        ticker: MATIC,
        nickname: 'Polygon',
        id: NETWORK_CONFIGURATION_ID_2,
        blockExplorerUrl: undefined,
      },
    ),
  },
  PhishingController: {
    phishingLists: [
      {
        allowlist: [],
        blocklist: ['test.metamask-phishing.io'],
        fuzzylist: [],
        tolerance: 0,
        version: 0,
        name: 'MetaMask',
      },
    ],
  },
};

const createNewVaultAndUnlock = async (metamaskInstance) => {
  const password = 'a-fake-password';
  await metamaskInstance.createNewVaultAndKeychain(password);
  await metamaskInstance.submitPassword(password);
};

const noop = () => undefined;

describe('MetaMaskController', () => {
  beforeAll(async () => {
    await ganacheServer.start();
  });

  beforeEach(() => {
    nock('https://min-api.cryptocompare.com')
      .persist()
      .get(/.*/u)
      .reply(200, '{"JPY":12415.9}');
    nock(PHISHING_CONFIG_BASE_URL)
      .persist()
      .get(METAMASK_STALELIST_FILE)
      .reply(
        200,
        JSON.stringify({
          version: 2,
          tolerance: 2,
          lastUpdated: 1,
          eth_phishing_detect_config: {
            fuzzylist: [],
            allowlist: [],
            blocklist: ['test.metamask-phishing.io'],
            name: ListNames.MetaMask,
          },
        }),
      )
      .get(METAMASK_HOTLIST_DIFF_FILE)
      .reply(
        200,
        JSON.stringify([
          {
            url: 'test.metamask-phishing.io',
            targetList: 'blocklist',
            timestamp: 0,
          },
        ]),
      );

    globalThis.sentry = {
      withIsolationScope: jest.fn(),
    };

    mockUlidGenerator = ulidGenerator();
  });

  afterEach(() => {
    jest.clearAllMocks();
    nock.cleanAll();
  });

  afterAll(async () => {
    await ganacheServer.quit();
  });

  describe('Phishing Detection Mock', () => {
    it('should be updated to use v1 of the API', () => {
      // Update the fixture above if this test fails
      expect(METAMASK_STALELIST_URL).toStrictEqual(
        'https://phishing-detection.api.cx.metamask.io/v1/stalelist',
      );
      expect(METAMASK_HOTLIST_DIFF_URL).toStrictEqual(
        'https://phishing-detection.api.cx.metamask.io/v1/diffsSince',
      );
    });
  });

  describe('MetaMaskController Behaviour', () => {
    let metamaskController;

    async function simulatePreferencesChange(preferences) {
      metamaskController.controllerMessenger.publish(
        'PreferencesController:stateChange',
        preferences,
      );
      await flushPromises();
    }

    beforeEach(() => {
      jest.spyOn(MetaMaskController.prototype, 'resetStates');

      jest
        .spyOn(TransactionController.prototype, 'updateIncomingTransactions')
        .mockReturnValue();

      jest
        .spyOn(
          TransactionController.prototype,
          'startIncomingTransactionPolling',
        )
        .mockReturnValue();

      jest
        .spyOn(
          TransactionController.prototype,
          'stopIncomingTransactionPolling',
        )
        .mockReturnValue();

      jest.spyOn(Messenger.prototype, 'subscribe');
      jest.spyOn(TokenListController.prototype, 'start');
      jest.spyOn(TokenListController.prototype, 'stop');
      jest.spyOn(TokenListController.prototype, 'clearingTokenListData');

      metamaskController = new MetaMaskController({
        showUserConfirmation: noop,
        encryptor: mockEncryptor,
        initState: cloneDeep(firstTimeState),
        initLangCode: 'en_US',
        platform: {
          showTransactionNotification: () => undefined,
          getVersion: () => 'foo',
        },
        browser: browserPolyfillMock,
        infuraProjectId: 'foo',
        isFirstMetaMaskControllerSetup: true,
      });

      jest.spyOn(
        metamaskController.keyringController,
        'createNewVaultAndKeychain',
      );
      jest.spyOn(
        metamaskController.keyringController,
        'createNewVaultAndRestore',
      );
    });

    describe('should reset states on first time profile load', () => {
      it('in mv2, it should reset state without attempting to call browser storage', () => {
        expect(metamaskController.resetStates).toHaveBeenCalledTimes(1);
        expect(browserPolyfillMock.storage.session.set).not.toHaveBeenCalled();
      });
    });

    describe('on new version install', () => {
      const mockOnInstalledEventDetails = {
        reason: 'update',
        previousVersion: '1.0.0',
      };
      browserPolyfillMock.runtime.onInstalled.addListener.mockImplementation(
        (handler) => {
          handler(mockOnInstalledEventDetails);
        },
      );

      const metamaskVersion = process.env.METAMASK_VERSION;
      afterEach(() => {
        // reset `METAMASK_VERSION` env var
        process.env.METAMASK_VERSION = metamaskVersion;
      });

      it('should details with LoggingController', async () => {
        const mockVersion = '1.3.7';
        process.env.METAMASK_VERSION = mockVersion;

        jest.spyOn(LoggingController.prototype, 'add');

        const localController = new MetaMaskController({
          initLangCode: 'en_US',
          browser: browserPolyfillMock,
          infuraProjectId: 'foo',
          platform: {
            _showNotification: jest.fn(),
          },
        });

        expect(localController.loggingController.add).toHaveBeenCalledTimes(1);
        expect(localController.loggingController.add).toHaveBeenCalledWith({
          type: LogType.GenericLog,
          data: {
            event: LOG_EVENT.VERSION_UPDATE,
            previousVersion: mockOnInstalledEventDetails.previousVersion,
            version: mockVersion,
          },
        });
      });

      it('should openExtensionInBrowser if version is 8.1.0', () => {
        const mockVersion = '8.1.0';
        process.env.METAMASK_VERSION = mockVersion;

        const openExtensionInBrowserMock = jest.fn();

        // eslint-disable-next-line no-new
        new MetaMaskController({
          initLangCode: 'en_US',
          platform: {
            openExtensionInBrowser: openExtensionInBrowserMock,
          },
          browser: browserPolyfillMock,
          infuraProjectId: 'foo',
        });

        expect(openExtensionInBrowserMock).toHaveBeenCalledTimes(1);
      });
    });

    describe('#importAccountWithStrategy', () => {
      const importPrivkey =
        '4cfd3e90fc78b0f86bf7524722150bb8da9c60cd532564d7ff43f5716514f553';

      beforeEach(async () => {
        const password = 'a-fake-password';
        await metamaskController.createNewVaultAndRestore(password, TEST_SEED);
        await metamaskController.importAccountWithStrategy('privateKey', [
          importPrivkey,
        ]);
      });

      it('adds private key to keyrings in KeyringController', async () => {
        const simpleKeyrings =
          metamaskController.keyringController.getKeyringsByType(
            KeyringType.imported,
          );
        const pubAddressHexArr = await simpleKeyrings[0].getAccounts();
        const privKeyHex = await simpleKeyrings[0].exportAccount(
          pubAddressHexArr[0],
        );
        expect(privKeyHex).toStrictEqual(importPrivkey);
        expect(pubAddressHexArr[0]).toStrictEqual(
          '0xe18035bf8712672935fdb4e5e431b1a0183d2dfc',
        );
      });

      it('adds 1 account', async () => {
        const keyringAccounts =
          await metamaskController.keyringController.getAccounts();
        expect(keyringAccounts[keyringAccounts.length - 1]).toStrictEqual(
          '0xe18035bf8712672935fdb4e5e431b1a0183d2dfc',
        );
      });
    });

    describe('#getAddTransactionRequest', () => {
      it('formats the transaction for submission', () => {
        const transactionParams = { from: '0xa', to: '0xb' };
        const transactionOptions = { foo: true };
        const result = metamaskController.getAddTransactionRequest({
          transactionParams,
          transactionOptions,
        });
        expect(result).toStrictEqual({
          internalAccounts:
            metamaskController.accountsController.listAccounts(),
          dappRequest: undefined,
          networkClientId:
            metamaskController.networkController.state.selectedNetworkClientId,
          selectedAccount:
            metamaskController.accountsController.getAccountByAddress(
              transactionParams.from,
            ),
          transactionController: expect.any(Object),
          transactionOptions,
          transactionParams,
          userOperationController: expect.any(Object),
          chainId: '0x1',
          ppomController: expect.any(Object),
          securityAlertsEnabled: expect.any(Boolean),
          updateSecurityAlertResponse: expect.any(Function),
        });
      });
      it('passes through any additional params to the object', () => {
        const transactionParams = { from: '0xa', to: '0xb' };
        const transactionOptions = { foo: true };
        const result = metamaskController.getAddTransactionRequest({
          transactionParams,
          transactionOptions,
          test: '123',
        });

        expect(result).toMatchObject({
          transactionParams,
          transactionOptions,
          test: '123',
        });
      });
    });

    describe('submitPassword', () => {
      it('removes any identities that do not correspond to known accounts.', async () => {
        const fakeAddress = '0xbad0';

        const localMetaMaskController = new MetaMaskController({
          showUserConfirmation: noop,
          encryptor: mockEncryptor,
          initState: {
            ...cloneDeep(firstTimeState),
            KeyringController: {
              keyrings: [{ type: KeyringType.trezor, accounts: ['0x123'] }],
              isUnlocked: true,
            },
            PreferencesController: {
              identities: {
                '0x123': { name: 'Trezor 1', address: '0x123' },
                [fakeAddress]: { name: 'fake', address: fakeAddress },
              },
              selectedAddress: '0x123',
            },
          },
          initLangCode: 'en_US',
          platform: {
            showTransactionNotification: () => undefined,
            getVersion: () => 'foo',
          },
          browser: browserPolyfillMock,
          infuraProjectId: 'foo',
          isFirstMetaMaskControllerSetup: true,
        });

        const accountsControllerSpy = jest.spyOn(
          localMetaMaskController.accountsController,
          'updateAccounts',
        );

        const password = 'password';
        await localMetaMaskController.createNewVaultAndKeychain(password);

        await localMetaMaskController.submitPassword(password);

        const identities = Object.keys(
          localMetaMaskController.preferencesController.state.identities,
        );
        const addresses =
          await localMetaMaskController.keyringController.getAccounts();

        identities.forEach((identity) => {
          expect(addresses).toContain(identity);
        });

        addresses.forEach((address) => {
          expect(identities).toContain(address);
        });

        const internalAccounts =
          localMetaMaskController.accountsController.listAccounts();

        internalAccounts.forEach((account) => {
          expect(addresses).toContain(account.address);
        });

        addresses.forEach((address) => {
          expect(
            internalAccounts.find((account) => account.address === address),
          ).toBeDefined();
        });

        expect(accountsControllerSpy).toHaveBeenCalledTimes(1);
      });
    });

    describe('setLocked', () => {
      it('should lock KeyringController', async () => {
<<<<<<< HEAD
        await createNewVaultAndUnlock(metamaskController);
=======
        await metamaskController.createNewVaultAndKeychain('password');
>>>>>>> 2abb96a2
        jest.spyOn(metamaskController.keyringController, 'setLocked');

        await metamaskController.setLocked();

        expect(
          metamaskController.keyringController.setLocked,
        ).toHaveBeenCalled();
        expect(
          metamaskController.keyringController.state.isUnlocked,
        ).toStrictEqual(false);
      });
    });

    describe('#createNewVaultAndKeychain', () => {
      it('can only create new vault on keyringController once', async () => {
        const password = 'a-fake-password';

        const vault1 = await metamaskController.createNewVaultAndKeychain(
          password,
        );
        const vault2 = await metamaskController.createNewVaultAndKeychain(
          password,
        );

        expect(vault1).toStrictEqual(vault2);
      });
    });

    describe('#createNewVaultAndRestore', () => {
      it('should be able to call newVaultAndRestore despite a mistake.', async () => {
        const password = 'what-what-what';
        jest.spyOn(metamaskController, 'getBalance').mockResolvedValue('0x0');

        await metamaskController
          .createNewVaultAndRestore(password, TEST_SEED.slice(0, -1))
          .catch(() => null);
        await metamaskController.createNewVaultAndRestore(password, TEST_SEED);

        expect(
          metamaskController.keyringController.createNewVaultAndRestore,
        ).toHaveBeenCalledTimes(2);
      });

      it('should clear previous identities after vault restoration', async () => {
        jest.spyOn(metamaskController, 'getBalance').mockResolvedValue('0x0');

        await metamaskController.createNewVaultAndRestore(
          'foobar1337',
          TEST_SEED,
        );

        const firstVaultAccounts = cloneDeep(
          metamaskController.accountsController.listAccounts(),
        );
        expect(firstVaultAccounts).toHaveLength(1);
        expect(firstVaultAccounts[0].address).toBe(TEST_ADDRESS);

        const selectedAccount =
          metamaskController.accountsController.getSelectedAccount();
        metamaskController.accountsController.setAccountName(
          selectedAccount.id,
          'Account Foo',
        );

        const labelledFirstVaultAccounts = cloneDeep(
          metamaskController.accountsController.listAccounts(),
        );

        expect(labelledFirstVaultAccounts[0].address).toBe(TEST_ADDRESS);
        expect(labelledFirstVaultAccounts[0].metadata.name).toBe('Account Foo');

        await metamaskController.createNewVaultAndRestore(
          'foobar1337',
          TEST_SEED_ALT,
        );

        const secondVaultAccounts = cloneDeep(
          metamaskController.accountsController.listAccounts(),
        );

        expect(secondVaultAccounts).toHaveLength(1);
        expect(
          metamaskController.accountsController.getSelectedAccount().address,
        ).toBe(TEST_ADDRESS_ALT);
        expect(secondVaultAccounts[0].address).toBe(TEST_ADDRESS_ALT);
        expect(secondVaultAccounts[0].metadata.name).toBe(DEFAULT_LABEL);
      });

      it('should restore any consecutive accounts with balances without extra zero balance accounts', async () => {
        // Give account 1 a balance
        jest
          .spyOn(metamaskController, 'getBalance')
          .mockImplementation((address) => {
            switch (address) {
              case TEST_ADDRESS:
                return Promise.resolve('0x14ced5122ce0a000');
              case TEST_ADDRESS_2:
              case TEST_ADDRESS_3:
                return Promise.resolve('0x0');
              default:
                return Promise.reject(
                  new Error('unexpected argument to mocked getBalance'),
                );
            }
          });

        jest
          .spyOn(metamaskController.onboardingController, 'state', 'get')
          .mockReturnValue({ completedOnboarding: true });

        // Give account 2 a token
        jest
          .spyOn(metamaskController.tokensController, 'state', 'get')
          .mockReturnValue({
            allTokens: {},
            allIgnoredTokens: {},
            allDetectedTokens: { '0x1': { [TEST_ADDRESS_2]: [{}] } },
          });

        await metamaskController.createNewVaultAndRestore(
          'foobar1337',
          TEST_SEED,
        );

        // Expect first account to be selected
        const accounts = cloneDeep(
          metamaskController.accountsController.listAccounts(),
        );

        const selectedAccount =
          metamaskController.accountsController.getSelectedAccount();

        expect(selectedAccount.address).toBe(TEST_ADDRESS);
        expect(accounts).toHaveLength(2);
        expect(accounts[0].address).toBe(TEST_ADDRESS);
        expect(accounts[0].metadata.name).toBe(DEFAULT_LABEL);
        expect(accounts[1].address).toBe(TEST_ADDRESS_2);
        expect(accounts[1].metadata.name).toBe('Account 2');
        // TODO: Handle last selected in the update of the next accounts controller.
        // expect(accounts[1].metadata.lastSelected).toBeGreaterThan(
        //   accounts[0].metadata.lastSelected,
        // );
      });
    });

    describe('#getBalance', () => {
      it('should return the balance known by accountTrackerController', async () => {
        const accounts = {};
        const balance = '0x14ced5122ce0a000';
        accounts[TEST_ADDRESS] = { balance };

        jest
          .spyOn(metamaskController.accountTrackerController, 'state', 'get')
          .mockReturnValue({
            accounts,
          });

        const gotten = await metamaskController.getBalance(TEST_ADDRESS);

        expect(balance).toStrictEqual(gotten);
      });

      it('should ask the network for a balance when not known by accountTrackerController', async () => {
        const accounts = {};
        const balance = '0x14ced5122ce0a000';
        const { provider } = createTestProviderTools({
          scaffold: {
            eth_getBalance: balance,
          },
        });

        jest
          .spyOn(metamaskController.accountTrackerController, 'state', 'get')
          .mockReturnValue({
            accounts,
          });

        const gotten = await metamaskController.getBalance(
          TEST_ADDRESS,
          provider,
        );

        expect(balance).toStrictEqual(gotten);
      });
    });

    describe('#getPermittedAccounts', () => {
      it('gets the CAIP-25 caveat value for the origin', async () => {
        jest
          .spyOn(metamaskController.permissionController, 'getCaveat')
          .mockReturnValue();

        metamaskController.getPermittedAccounts('test.com');

        expect(
          metamaskController.permissionController.getCaveat,
        ).toHaveBeenCalledWith(
          'test.com',
          Caip25EndowmentPermissionName,
          Caip25CaveatType,
        );
      });

      it('returns empty array if there is no CAIP-25 permission for the origin', async () => {
        jest
          .spyOn(metamaskController.permissionController, 'getCaveat')
          .mockImplementation(() => {
            throw new PermissionDoesNotExistError();
          });

        expect(
          metamaskController.getPermittedAccounts('test.com'),
        ).toStrictEqual([]);
      });

      it('throws an error if getCaveat fails unexpectedly', async () => {
        jest
          .spyOn(metamaskController.permissionController, 'getCaveat')
          .mockImplementation(() => {
            throw new Error('unexpected getCaveat error');
          });

        expect(() => {
          metamaskController.getPermittedAccounts('test.com');
        }).toThrow(new Error(`unexpected getCaveat error`));
      });

      describe('the wallet is locked', () => {
        beforeEach(() => {
          jest.spyOn(metamaskController, 'isUnlocked').mockReturnValue(false);
        });

        it('returns empty array if there is a CAIP-25 permission for the origin and ignoreLock is false', async () => {
          jest
            .spyOn(metamaskController.permissionController, 'getCaveat')
            .mockReturnValue({
              value: {
                requiredScopes: {},
                optionalScopes: {
                  'eip155:1': {
                    accounts: ['eip155:1:0xdead', 'eip155:1:0xbeef'],
                  },
                },
              },
            });

          expect(
            metamaskController.getPermittedAccounts('test.com', {
              ignoreLock: false,
            }),
          ).toStrictEqual([]);
        });

        it('returns accounts if there is a CAIP-25 permission for the origin and ignoreLock is true', async () => {
          jest
            .spyOn(metamaskController.permissionController, 'getCaveat')
            .mockReturnValue({
              value: {
                requiredScopes: {},
                optionalScopes: {
                  'eip155:1': {
                    accounts: ['eip155:1:0xdead', 'eip155:1:0xbeef'],
                  },
                },
              },
            });
          jest
            .spyOn(metamaskController, 'sortAccountsByLastSelected')
            .mockReturnValue(['not_empty']);

          expect(
            metamaskController.getPermittedAccounts('test.com', {
              ignoreLock: true,
            }),
          ).toStrictEqual(['not_empty']);
        });
      });

      describe('the wallet is unlocked', () => {
        beforeEach(() => {
          jest.spyOn(metamaskController, 'isUnlocked').mockReturnValue(true);
        });

        it('sorts the eth accounts from the CAIP-25 permission', async () => {
          jest
            .spyOn(metamaskController.permissionController, 'getCaveat')
            .mockReturnValue({
              value: {
                requiredScopes: {},
                optionalScopes: {
                  'eip155:1': {
                    accounts: ['eip155:1:0xdead', 'eip155:1:0xbeef'],
                  },
                },
              },
            });
          jest
            .spyOn(metamaskController, 'sortAccountsByLastSelected')
            .mockReturnValue([]);

          metamaskController.getPermittedAccounts('test.com');
          expect(
            metamaskController.sortAccountsByLastSelected,
          ).toHaveBeenCalledWith(['0xdead', '0xbeef']);
        });

        it('returns the sorted eth accounts from the CAIP-25 permission', async () => {
          jest
            .spyOn(metamaskController.permissionController, 'getCaveat')
            .mockReturnValue({
              value: {
                requiredScopes: {},
                optionalScopes: {
                  'eip155:1': {
                    accounts: ['eip155:1:0xdead', 'eip155:1:0xbeef'],
                  },
                },
              },
            });
          jest
            .spyOn(metamaskController, 'sortAccountsByLastSelected')
            .mockReturnValue(['0xbeef', '0xdead']);

          expect(
            metamaskController.getPermittedAccounts('test.com'),
          ).toStrictEqual(['0xbeef', '0xdead']);
        });
      });
    });

    describe('#requestCaip25Approval', () => {
      describe('valid requests', () => {
        it('requests approval with well formed id and origin', async () => {
          jest
            .spyOn(
              metamaskController.approvalController,
              'addAndShowApprovalRequest',
            )
            .mockResolvedValue({
              permissions: {},
            });
          jest
            .spyOn(metamaskController.permissionController, 'grantPermissions')
            .mockReturnValue({
              [Caip25EndowmentPermissionName]: {
                foo: 'bar',
              },
            });

          await metamaskController.requestCaip25Approval('test.com', {});

          expect(
            metamaskController.approvalController.addAndShowApprovalRequest,
          ).toHaveBeenCalledWith(
            expect.objectContaining({
              id: expect.stringMatching(/.{21}/u),
              origin: 'test.com',
              requestData: expect.objectContaining({
                metadata: {
                  id: expect.stringMatching(/.{21}/u),
                  origin: 'test.com',
                },
              }),
              type: 'wallet_requestPermissions',
            }),
          );

          const [params] =
            metamaskController.approvalController.addAndShowApprovalRequest.mock
              .calls[0];
          expect(params.id).toStrictEqual(params.requestData.metadata.id);
        });

        it('requests approval from the ApprovalController for eth_accounts and permittedChains when only eth_accounts is specified in params and origin is not snapId', async () => {
          jest
            .spyOn(
              metamaskController.approvalController,
              'addAndShowApprovalRequest',
            )
            .mockResolvedValue({
              permissions: {},
            });
          jest
            .spyOn(metamaskController.permissionController, 'grantPermissions')
            .mockReturnValue({
              [Caip25EndowmentPermissionName]: {
                foo: 'bar',
              },
            });

          await metamaskController.requestCaip25Approval('test.com', {
            [PermissionNames.eth_accounts]: {
              caveats: [
                {
                  type: CaveatTypes.restrictReturnedAccounts,
                  value: ['foo'],
                },
              ],
            },
          });

          expect(
            metamaskController.approvalController.addAndShowApprovalRequest,
          ).toHaveBeenCalledWith(
            expect.objectContaining({
              id: expect.stringMatching(/.{21}/u),
              origin: 'test.com',
              requestData: {
                metadata: {
                  id: expect.stringMatching(/.{21}/u),
                  origin: 'test.com',
                },
                permissions: {
                  [Caip25EndowmentPermissionName]: {
                    caveats: [
                      {
                        type: Caip25CaveatType,
                        value: {
                          requiredScopes: {},
                          optionalScopes: {
                            'wallet:eip155': {
                              accounts: ['wallet:eip155:foo'],
                            },
                          },
                          isMultichainOrigin: false,
                        },
                      },
                    ],
                  },
                },
              },
              type: 'wallet_requestPermissions',
            }),
          );
        });

        it('requests approval from the ApprovalController for eth_accounts and permittedChains when only permittedChains is specified in params and origin is not snapId', async () => {
          jest
            .spyOn(
              metamaskController.approvalController,
              'addAndShowApprovalRequest',
            )
            .mockResolvedValue({
              permissions: {},
            });
          jest
            .spyOn(metamaskController.permissionController, 'grantPermissions')
            .mockReturnValue({
              [Caip25EndowmentPermissionName]: {
                foo: 'bar',
              },
            });

          await metamaskController.requestCaip25Approval('test.com', {
            [PermissionNames.permittedChains]: {
              caveats: [
                {
                  type: CaveatTypes.restrictNetworkSwitching,
                  value: ['0x64'],
                },
              ],
            },
          });

          expect(
            metamaskController.approvalController.addAndShowApprovalRequest,
          ).toHaveBeenCalledWith(
            expect.objectContaining({
              id: expect.stringMatching(/.{21}/u),
              origin: 'test.com',
              requestData: {
                metadata: {
                  id: expect.stringMatching(/.{21}/u),
                  origin: 'test.com',
                },
                permissions: {
                  [Caip25EndowmentPermissionName]: {
                    caveats: [
                      {
                        type: Caip25CaveatType,
                        value: {
                          requiredScopes: {},
                          optionalScopes: {
                            'wallet:eip155': {
                              accounts: [],
                            },
                            'eip155:100': {
                              accounts: [],
                            },
                          },
                          isMultichainOrigin: false,
                        },
                      },
                    ],
                  },
                },
              },
              type: 'wallet_requestPermissions',
            }),
          );
        });

        it('requests approval from the ApprovalController for eth_accounts and permittedChains when both are specified in params and origin is not snapId', async () => {
          jest
            .spyOn(
              metamaskController.approvalController,
              'addAndShowApprovalRequest',
            )
            .mockResolvedValue({
              permissions: {},
            });
          jest
            .spyOn(metamaskController.permissionController, 'grantPermissions')
            .mockReturnValue({
              [Caip25EndowmentPermissionName]: {
                foo: 'bar',
              },
            });

          await metamaskController.requestCaip25Approval('test.com', {
            [PermissionNames.eth_accounts]: {
              caveats: [
                {
                  type: CaveatTypes.restrictReturnedAccounts,
                  value: ['foo'],
                },
              ],
            },
            [PermissionNames.permittedChains]: {
              caveats: [
                {
                  type: CaveatTypes.restrictNetworkSwitching,
                  value: ['0x64'],
                },
              ],
            },
          });

          expect(
            metamaskController.approvalController.addAndShowApprovalRequest,
          ).toHaveBeenCalledWith(
            expect.objectContaining({
              id: expect.stringMatching(/.{21}/u),
              origin: 'test.com',
              requestData: {
                metadata: {
                  id: expect.stringMatching(/.{21}/u),
                  origin: 'test.com',
                },
                permissions: {
                  [Caip25EndowmentPermissionName]: {
                    caveats: [
                      {
                        type: Caip25CaveatType,
                        value: {
                          requiredScopes: {},
                          optionalScopes: {
                            'wallet:eip155': {
                              accounts: ['wallet:eip155:foo'],
                            },
                            'eip155:100': {
                              accounts: ['eip155:100:foo'],
                            },
                          },
                          isMultichainOrigin: false,
                        },
                      },
                    ],
                  },
                },
              },
              type: 'wallet_requestPermissions',
            }),
          );
        });

        it('requests approval from the ApprovalController for only eth_accounts when only eth_accounts is specified in params and origin is snapId', async () => {
          jest
            .spyOn(
              metamaskController.approvalController,
              'addAndShowApprovalRequest',
            )
            .mockResolvedValue({
              permissions: {},
            });
          jest
            .spyOn(metamaskController.permissionController, 'grantPermissions')
            .mockReturnValue({
              [Caip25EndowmentPermissionName]: {
                foo: 'bar',
              },
            });

          await metamaskController.requestCaip25Approval('npm:snap', {
            [PermissionNames.eth_accounts]: {
              caveats: [
                {
                  type: CaveatTypes.restrictReturnedAccounts,
                  value: ['foo'],
                },
              ],
            },
          });

          expect(
            metamaskController.approvalController.addAndShowApprovalRequest,
          ).toHaveBeenCalledWith(
            expect.objectContaining({
              id: expect.stringMatching(/.{21}/u),
              origin: 'npm:snap',
              requestData: {
                metadata: {
                  id: expect.stringMatching(/.{21}/u),
                  origin: 'npm:snap',
                },
                permissions: {
                  [Caip25EndowmentPermissionName]: {
                    caveats: [
                      {
                        type: Caip25CaveatType,
                        value: {
                          requiredScopes: {},
                          optionalScopes: {
                            'wallet:eip155': {
                              accounts: ['wallet:eip155:foo'],
                            },
                          },
                          isMultichainOrigin: false,
                        },
                      },
                    ],
                  },
                },
              },
              type: 'wallet_requestPermissions',
            }),
          );
        });

        it('requests approval from the ApprovalController for only eth_accounts when only permittedChains is specified in params and origin is snapId', async () => {
          jest
            .spyOn(
              metamaskController.approvalController,
              'addAndShowApprovalRequest',
            )
            .mockResolvedValue({
              permissions: {},
            });
          jest
            .spyOn(metamaskController.permissionController, 'grantPermissions')
            .mockReturnValue({
              [Caip25EndowmentPermissionName]: {
                foo: 'bar',
              },
            });

          await metamaskController.requestCaip25Approval('npm:snap', {
            [PermissionNames.permittedChains]: {
              caveats: [
                {
                  type: CaveatTypes.restrictNetworkSwitching,
                  value: ['0x64'],
                },
              ],
            },
          });

          expect(
            metamaskController.approvalController.addAndShowApprovalRequest,
          ).toHaveBeenCalledWith(
            expect.objectContaining({
              id: expect.stringMatching(/.{21}/u),
              origin: 'npm:snap',
              requestData: {
                metadata: {
                  id: expect.stringMatching(/.{21}/u),
                  origin: 'npm:snap',
                },
                permissions: {
                  [Caip25EndowmentPermissionName]: {
                    caveats: [
                      {
                        type: Caip25CaveatType,
                        value: {
                          requiredScopes: {},
                          optionalScopes: {
                            'wallet:eip155': {
                              accounts: [],
                            },
                          },
                          isMultichainOrigin: false,
                        },
                      },
                    ],
                  },
                },
              },
              type: 'wallet_requestPermissions',
            }),
          );
        });

        it('requests approval from the ApprovalController for only eth_accounts when both eth_accounts and permittedChains are specified in params and origin is snapId', async () => {
          jest
            .spyOn(
              metamaskController.approvalController,
              'addAndShowApprovalRequest',
            )
            .mockResolvedValue({
              permissions: {},
            });
          jest
            .spyOn(metamaskController.permissionController, 'grantPermissions')
            .mockReturnValue({
              [Caip25EndowmentPermissionName]: {
                foo: 'bar',
              },
            });

          await metamaskController.requestCaip25Approval('npm:snap', {
            [PermissionNames.eth_accounts]: {
              caveats: [
                {
                  type: CaveatTypes.restrictReturnedAccounts,
                  value: ['foo'],
                },
              ],
            },
            [PermissionNames.permittedChains]: {
              caveats: [
                {
                  type: CaveatTypes.restrictNetworkSwitching,
                  value: ['0x64'],
                },
              ],
            },
          });

          expect(
            metamaskController.approvalController.addAndShowApprovalRequest,
          ).toHaveBeenCalledWith(
            expect.objectContaining({
              id: expect.stringMatching(/.{21}/u),
              origin: 'npm:snap',
              requestData: {
                metadata: {
                  id: expect.stringMatching(/.{21}/u),
                  origin: 'npm:snap',
                },
                permissions: {
                  [Caip25EndowmentPermissionName]: {
                    caveats: [
                      {
                        type: Caip25CaveatType,
                        value: {
                          requiredScopes: {},
                          optionalScopes: {
                            'wallet:eip155': {
                              accounts: ['wallet:eip155:foo'],
                            },
                          },
                          isMultichainOrigin: false,
                        },
                      },
                    ],
                  },
                },
              },
              type: 'wallet_requestPermissions',
            }),
          );
        });

        it('throws an error if the eth_accounts and permittedChains approval is rejected', async () => {
          jest
            .spyOn(
              metamaskController.approvalController,
              'addAndShowApprovalRequest',
            )
            .mockRejectedValue(new Error('approval rejected'));

          await expect(() =>
            metamaskController.requestCaip25Approval('test.com', {
              eth_accounts: {},
            }),
          ).rejects.toThrow(new Error('approval rejected'));
        });

        it('requests CAIP-25 approval with accounts and chainIds specified from `eth_accounts` and `endowment:permittedChains` permissions caveats, and isMultichainOrigin: false if origin is not snapId', async () => {
          const origin = 'test.com';

          jest
            .spyOn(
              metamaskController.approvalController,
              'addAndShowApprovalRequest',
            )
            .mockResolvedValue({
              permissions: {
                [Caip25EndowmentPermissionName]: {
                  caveats: [
                    {
                      type: Caip25CaveatType,
                      value: {
                        requiredScopes: {},
                        optionalScopes: {},
                        isMultichainOrigin: false,
                      },
                    },
                  ],
                },
              },
            });

          await metamaskController.requestCaip25Approval('test.com', {
            [RestrictedEthMethods.eth_accounts]: {
              caveats: [
                {
                  type: 'restrictReturnedAccounts',
                  value: ['0xdeadbeef'],
                },
              ],
            },
            [EndowmentTypes.permittedChains]: {
              caveats: [
                {
                  type: 'restrictNetworkSwitching',
                  value: ['0x1', '0x5'],
                },
              ],
            },
          });

          expect(
            metamaskController.approvalController.addAndShowApprovalRequest,
          ).toHaveBeenCalledWith(
            expect.objectContaining({
              id: expect.stringMatching(/.{21}/u),
              origin,
              requestData: {
                metadata: {
                  id: expect.stringMatching(/.{21}/u),
                  origin,
                },
                permissions: {
                  [Caip25EndowmentPermissionName]: {
                    caveats: [
                      {
                        type: Caip25CaveatType,
                        value: {
                          requiredScopes: {},
                          optionalScopes: {
                            'wallet:eip155': {
                              accounts: ['wallet:eip155:0xdeadbeef'],
                            },
                            'eip155:1': {
                              accounts: ['eip155:1:0xdeadbeef'],
                            },
                            'eip155:5': {
                              accounts: ['eip155:5:0xdeadbeef'],
                            },
                          },
                          isMultichainOrigin: false,
                        },
                      },
                    ],
                  },
                },
              },
              type: 'wallet_requestPermissions',
            }),
          );
        });

        it('requests CAIP-25 approval with approved accounts for the `wallet:eip155` scope (and no approved chainIds) with isMultichainOrigin: false if origin is snapId', async () => {
          const origin = 'npm:snap';
          jest
            .spyOn(
              metamaskController.approvalController,
              'addAndShowApprovalRequest',
            )
            .mockResolvedValue({
              permissions: {
                [Caip25EndowmentPermissionName]: {
                  caveats: [
                    {
                      type: Caip25CaveatType,
                      value: {
                        requiredScopes: {},
                        optionalScopes: {},
                        isMultichainOrigin: false,
                      },
                    },
                  ],
                },
              },
            });

          jest
            .spyOn(metamaskController.permissionController, 'grantPermissions')
            .mockReturnValue({
              [Caip25EndowmentPermissionName]: {
                foo: 'bar',
              },
            });

          await metamaskController.requestCaip25Approval(origin, {
            [RestrictedEthMethods.eth_accounts]: {
              caveats: [
                {
                  type: 'restrictReturnedAccounts',
                  value: ['0xdeadbeef'],
                },
              ],
            },
            [EndowmentTypes.permittedChains]: {
              caveats: [
                {
                  type: 'restrictNetworkSwitching',
                  value: ['0x1', '0x5'],
                },
              ],
            },
          });

          expect(
            metamaskController.approvalController.addAndShowApprovalRequest,
          ).toHaveBeenCalledWith(
            expect.objectContaining({
              id: expect.stringMatching(/.{21}/u),
              origin,
              requestData: expect.objectContaining({
                metadata: {
                  id: expect.stringMatching(/.{21}/u),
                  origin,
                },
                permissions: {
                  [Caip25EndowmentPermissionName]: {
                    caveats: [
                      {
                        type: Caip25CaveatType,
                        value: {
                          requiredScopes: {},
                          optionalScopes: {
                            'wallet:eip155': {
                              accounts: ['wallet:eip155:0xdeadbeef'],
                            },
                          },
                          isMultichainOrigin: false,
                        },
                      },
                    ],
                  },
                },
              }),
              type: 'wallet_requestPermissions',
            }),
          );
        });

        it('should return sessions scopes returned from calling ApprovalController.addAndShowApprovalRequest', async () => {
          const expectedPermissions = {
            [Caip25EndowmentPermissionName]: {
              caveats: [
                {
                  type: Caip25CaveatType,
                  value: {
                    requiredScopes: {},
                    optionalScopes: {
                      'wallet:eip155': {
                        accounts: ['wallet:eip155:0xdeadbeef'],
                      },
                    },
                    isMultichainOrigin: false,
                  },
                },
              ],
            },
          };

          jest
            .spyOn(
              metamaskController.approvalController,
              'addAndShowApprovalRequest',
            )
            .mockResolvedValue({
              permissions: expectedPermissions,
            });

          const result = await metamaskController.requestCaip25Approval(
            'test.com',
            {},
          );

          expect(result).toStrictEqual(expectedPermissions);
        });
      });

      describe('invalid requests', () => {
        const INVALID_CHAIN_HEX = '0x11';
        const INVALID_ADDRESS = 'invalid.eth';

        describe('unrecognized addresses requested', () => {
          beforeEach(() => {
            PermissionSpecifications.validateCaveatAccounts.mockImplementation(
              () => {
                throw new Error(
                  `${RestrictedMethods.eth_accounts} error: Received unrecognized address: "${INVALID_ADDRESS}".`,
                );
              },
            );
          });

          it('should throw exception when requesting invalid account', async () => {
            await expect(
              metamaskController.requestCaip25Approval('test.com', {
                [RestrictedMethods.eth_accounts]: {
                  caveats: [
                    {
                      type: CaveatTypes.restrictReturnedAccounts,
                      value: [INVALID_ADDRESS],
                    },
                  ],
                },
              }),
            ).rejects.toThrow(
              `${RestrictedMethods.eth_accounts} error: Received unrecognized address: "${INVALID_ADDRESS}".`,
            );
          });
        });

        describe('unrecognized chain id requested', () => {
          beforeEach(() => {
            PermissionSpecifications.validateCaveatAccounts.mockImplementation(
              () => undefined,
            );
            PermissionSpecifications.validateCaveatNetworks.mockImplementation(
              () => {
                throw new Error(
                  `${PermissionNames.permittedChains} error: Received unrecognized chainId: "${INVALID_CHAIN_HEX}". Please try adding the network first via wallet_addEthereumChain.`,
                );
              },
            );
          });

          it('should throw exception when requesting invalid chain id', async () => {
            await expect(
              metamaskController.requestCaip25Approval('test.com', {
                [RestrictedMethods.eth_accounts]: {
                  caveats: [
                    {
                      type: CaveatTypes.restrictReturnedAccounts,
                      value: ['0xdead'],
                    },
                  ],
                },
                [PermissionNames.permittedChains]: {
                  caveats: [
                    {
                      type: CaveatTypes.restrictNetworkSwitching,
                      value: [INVALID_CHAIN_HEX],
                    },
                  ],
                },
              }),
            ).rejects.toThrow(
              `${PermissionNames.permittedChains} error: Received unrecognized chainId: "${INVALID_CHAIN_HEX}". Please try adding the network first via wallet_addEthereumChain.`,
            );
          });
        });
      });
    });

    describe('requestApprovalPermittedChainsPermission', () => {
      it('requests approval with well formed id and origin', async () => {
        jest
          .spyOn(
            metamaskController.approvalController,
            'addAndShowApprovalRequest',
          )
          .mockResolvedValue();

        await metamaskController.requestApprovalPermittedChainsPermission(
          'test.com',
          '0x1',
        );

        expect(
          metamaskController.approvalController.addAndShowApprovalRequest,
        ).toHaveBeenCalledWith(
          expect.objectContaining({
            id: expect.stringMatching(/.{21}/u),
            origin: 'test.com',
            requestData: expect.objectContaining({
              metadata: {
                id: expect.stringMatching(/.{21}/u),
                origin: 'test.com',
              },
              permissions: {
                [Caip25EndowmentPermissionName]: {
                  caveats: [
                    {
                      type: Caip25CaveatType,
                      value: {
                        requiredScopes: {},
                        optionalScopes: {
                          'eip155:1': {
                            accounts: [],
                          },
                        },
                        isMultichainOrigin: false,
                      },
                    },
                  ],
                },
              },
            }),
            type: 'wallet_requestPermissions',
          }),
        );

        const [params] =
          metamaskController.approvalController.addAndShowApprovalRequest.mock
            .calls[0];
        expect(params.id).toStrictEqual(params.requestData.metadata.id);
      });

      it('throws if the approval is rejected', async () => {
        jest
          .spyOn(
            metamaskController.approvalController,
            'addAndShowApprovalRequest',
          )
          .mockRejectedValue(new Error('approval rejected'));

        await expect(() =>
          metamaskController.requestApprovalPermittedChainsPermission(
            'test.com',
            '0x1',
          ),
        ).rejects.toThrow(new Error('approval rejected'));
      });
    });

    describe('requestPermittedChainsPermission', () => {
      it('throws if the origin is snapId', async () => {
        await expect(() =>
          metamaskController.requestPermittedChainsPermission({
            origin: 'npm:snap',
            chainId: '0x1',
          }),
        ).rejects.toThrow(
          new Error(
            'Cannot request permittedChains permission for Snaps with origin "npm:snap"',
          ),
        );
      });

      it('requests approval for permittedChains permissions from the ApprovalController if autoApprove: false', async () => {
        jest
          .spyOn(metamaskController, 'requestApprovalPermittedChainsPermission')
          .mockResolvedValue();
        jest
          .spyOn(metamaskController.permissionController, 'grantPermissions')
          .mockReturnValue();

        await metamaskController.requestPermittedChainsPermission({
          origin: 'test.com',
          chainId: '0x1',
          autoApprove: false,
        });

        expect(
          metamaskController.requestApprovalPermittedChainsPermission,
        ).toHaveBeenCalledWith('test.com', '0x1');
      });

      it('throws if permittedChains approval is rejected', async () => {
        jest
          .spyOn(metamaskController, 'requestApprovalPermittedChainsPermission')
          .mockRejectedValue(new Error('approval rejected'));

        await expect(() =>
          metamaskController.requestPermittedChainsPermission({
            origin: 'test.com',
            chainId: '0x1',
            autoApprove: false,
          }),
        ).rejects.toThrow(new Error('approval rejected'));
      });

      it('does not request approval for permittedChains permissions from the ApprovalController if autoApprove: true', async () => {
        jest
          .spyOn(metamaskController, 'requestApprovalPermittedChainsPermission')
          .mockResolvedValue();
        jest
          .spyOn(metamaskController.permissionController, 'grantPermissions')
          .mockReturnValue();

        await metamaskController.requestPermittedChainsPermission({
          origin: 'test.com',
          chainId: '0x1',
          autoApprove: true,
        });

        expect(
          metamaskController.requestApprovalPermittedChainsPermission,
        ).not.toHaveBeenCalled();
      });

      it('grants the CAIP-25 permission', async () => {
        jest
          .spyOn(metamaskController, 'requestApprovalPermittedChainsPermission')
          .mockResolvedValue();
        jest
          .spyOn(metamaskController.permissionController, 'grantPermissions')
          .mockReturnValue();

        await metamaskController.requestPermittedChainsPermission({
          origin: 'test.com',
          chainId: '0x1',
        });

        expect(
          metamaskController.permissionController.grantPermissions,
        ).toHaveBeenCalledWith({
          subject: { origin: 'test.com' },
          approvedPermissions: {
            [Caip25EndowmentPermissionName]: {
              caveats: [
                {
                  type: Caip25CaveatType,
                  value: {
                    requiredScopes: {},
                    optionalScopes: {
                      'eip155:1': {
                        accounts: [],
                      },
                    },
                    isMultichainOrigin: false,
                  },
                },
              ],
            },
          },
        });
      });

      it('throws if CAIP-25 permission grant fails', async () => {
        jest
          .spyOn(metamaskController, 'requestApprovalPermittedChainsPermission')
          .mockResolvedValue();
        jest
          .spyOn(metamaskController.permissionController, 'grantPermissions')
          .mockImplementation(() => {
            throw new Error('grant failed');
          });

        await expect(() =>
          metamaskController.requestPermittedChainsPermission({
            origin: 'test.com',
            chainId: '0x1',
          }),
        ).rejects.toThrow(new Error('grant failed'));
      });
    });

    describe('requestPermittedChainsPermissionIncremental', () => {
      it('throws if the origin is snapId', async () => {
        await expect(() =>
          metamaskController.requestPermittedChainsPermissionIncremental({
            origin: 'npm:snap',
            chainId: '0x1',
          }),
        ).rejects.toThrow(
          new Error(
            'Cannot request permittedChains permission for Snaps with origin "npm:snap"',
          ),
        );
      });

      it('gets the CAIP-25 caveat', async () => {
        jest
          .spyOn(metamaskController.permissionController, 'getCaveat')
          .mockReturnValue({
            value: {
              requiredScopes: {},
              optionalScopes: {},
              isMultichainOrigin: false,
            },
          });
        jest
          .spyOn(metamaskController, 'requestApprovalPermittedChainsPermission')
          .mockResolvedValue();
        jest
          .spyOn(metamaskController.permissionController, 'updateCaveat')
          .mockReturnValue();

        await metamaskController.requestPermittedChainsPermissionIncremental({
          origin: 'test.com',
          chainId: '0x1',
        });

        expect(
          metamaskController.permissionController.getCaveat,
        ).toHaveBeenCalledWith(
          'test.com',
          Caip25EndowmentPermissionName,
          Caip25CaveatType,
        );
      });

      it('throws if getting the caveat fails', async () => {
        jest
          .spyOn(metamaskController.permissionController, 'getCaveat')
          .mockReturnValue({
            value: {
              requiredScopes: {},
              optionalScopes: {},
              isMultichainOrigin: false,
            },
          });
        jest
          .spyOn(metamaskController, 'requestApprovalPermittedChainsPermission')
          .mockImplementation(() => {
            throw new Error('no caveat found');
          });

        await expect(() =>
          metamaskController.requestPermittedChainsPermissionIncremental({
            origin: 'test.com',
            chainId: '0x1',
            autoApprove: false,
          }),
        ).rejects.toThrow(new Error('no caveat found'));
      });

      it('requests permittedChains approval if autoApprove: false', async () => {
        jest
          .spyOn(metamaskController.permissionController, 'getCaveat')
          .mockReturnValue({
            value: {
              requiredScopes: {},
              optionalScopes: {},
              isMultichainOrigin: false,
            },
          });
        jest
          .spyOn(metamaskController, 'requestApprovalPermittedChainsPermission')
          .mockResolvedValue();
        jest
          .spyOn(metamaskController.permissionController, 'updateCaveat')
          .mockReturnValue();

        await metamaskController.requestPermittedChainsPermissionIncremental({
          origin: 'test.com',
          chainId: '0x1',
          autoApprove: false,
        });

        expect(
          metamaskController.requestApprovalPermittedChainsPermission,
        ).toHaveBeenCalledWith('test.com', '0x1');
      });

      it('throws if permittedChains approval is rejected', async () => {
        jest
          .spyOn(metamaskController.permissionController, 'getCaveat')
          .mockReturnValue({
            value: {
              requiredScopes: {},
              optionalScopes: {},
              isMultichainOrigin: false,
            },
          });
        jest
          .spyOn(metamaskController, 'requestApprovalPermittedChainsPermission')
          .mockRejectedValue(new Error('approval rejected'));

        await expect(() =>
          metamaskController.requestPermittedChainsPermissionIncremental({
            origin: 'test.com',
            chainId: '0x1',
            autoApprove: false,
          }),
        ).rejects.toThrow(new Error('approval rejected'));
      });

      it('does not request permittedChains approval if autoApprove: true', async () => {
        jest
          .spyOn(metamaskController.permissionController, 'getCaveat')
          .mockReturnValue({
            value: {
              requiredScopes: {},
              optionalScopes: {},
              isMultichainOrigin: false,
            },
          });
        jest
          .spyOn(metamaskController, 'requestApprovalPermittedChainsPermission')
          .mockResolvedValue();
        jest
          .spyOn(metamaskController.permissionController, 'updateCaveat')
          .mockReturnValue();

        await metamaskController.requestPermittedChainsPermissionIncremental({
          origin: 'test.com',
          chainId: '0x1',
          autoApprove: true,
        });

        expect(
          metamaskController.requestApprovalPermittedChainsPermission,
        ).not.toHaveBeenCalled();
      });

      it('updates the CAIP-25 permission', async () => {
        jest
          .spyOn(metamaskController.permissionController, 'getCaveat')
          .mockReturnValue({
            value: {
              requiredScopes: {},
              optionalScopes: {
                'eip155:5': {
                  accounts: ['eip155:5:0xdeadbeef'],
                },
              },
              isMultichainOrigin: false,
            },
          });
        jest
          .spyOn(metamaskController, 'requestApprovalPermittedChainsPermission')
          .mockResolvedValue();
        jest
          .spyOn(metamaskController.permissionController, 'updateCaveat')
          .mockReturnValue();

        await metamaskController.requestPermittedChainsPermissionIncremental({
          origin: 'test.com',
          chainId: '0x1',
        });

        expect(
          metamaskController.permissionController.updateCaveat,
        ).toHaveBeenCalledWith(
          'test.com',
          Caip25EndowmentPermissionName,
          Caip25CaveatType,
          {
            requiredScopes: {},
            optionalScopes: {
              'eip155:5': {
                accounts: ['eip155:5:0xdeadbeef'],
              },
              'eip155:1': {
                accounts: ['eip155:1:0xdeadbeef'],
              },
            },
            isMultichainOrigin: false,
          },
        );
      });

      it('throws if CAIP-25 permission update fails', async () => {
        jest
          .spyOn(metamaskController.permissionController, 'getCaveat')
          .mockReturnValue({
            value: {
              requiredScopes: {},
              optionalScopes: {},
              isMultichainOrigin: false,
            },
          });
        jest
          .spyOn(metamaskController, 'requestApprovalPermittedChainsPermission')
          .mockResolvedValue();
        jest
          .spyOn(metamaskController.permissionController, 'updateCaveat')
          .mockImplementation(() => {
            throw new Error('grant failed');
          });

        await expect(() =>
          metamaskController.requestPermittedChainsPermissionIncremental({
            origin: 'test.com',
            chainId: '0x1',
          }),
        ).rejects.toThrow(new Error('grant failed'));
      });
    });

    describe('#sortAccountsByLastSelected', () => {
      it('returns the keyring accounts in lastSelected order', () => {
        jest
          .spyOn(metamaskController.accountsController, 'listAccounts')
          .mockReturnValueOnce([
            {
              address: '0x7A2Bd22810088523516737b4Dc238A4bC37c23F2',
              id: '21066553-d8c8-4cdc-af33-efc921cd3ca9',
              metadata: {
                name: 'Test Account',
                lastSelected: 1,
                keyring: {
                  type: 'HD Key Tree',
                },
              },
              options: {},
              methods: ETH_EOA_METHODS,
              type: EthAccountType.Eoa,
            },
            {
              address: '0x7152f909e5EB3EF198f17e5Cb087c5Ced88294e3',
              id: '0bd7348e-bdfe-4f67-875c-de831a583857',
              metadata: {
                name: 'Test Account',
                keyring: {
                  type: 'HD Key Tree',
                },
              },
              options: {},
              methods: ETH_EOA_METHODS,
              type: EthAccountType.Eoa,
            },
            {
              address: '0xDe70d2FF1995DC03EF1a3b584e3ae14da020C616',
              id: 'ff8fda69-d416-4d25-80a2-efb77bc7d4ad',
              metadata: {
                name: 'Test Account',
                keyring: {
                  type: 'HD Key Tree',
                },
                lastSelected: 3,
              },
              options: {},
              methods: ETH_EOA_METHODS,
              type: EthAccountType.Eoa,
            },
            {
              address: '0x04eBa9B766477d8eCA77F5f0e67AE1863C95a7E3',
              id: '0bd7348e-bdfe-4f67-875c-de831a583857',
              metadata: {
                name: 'Test Account',
                lastSelected: 3,
                keyring: {
                  type: 'HD Key Tree',
                },
              },
              options: {},
              methods: ETH_EOA_METHODS,
              type: EthAccountType.Eoa,
            },
          ]);
        jest
          .spyOn(metamaskController, 'captureKeyringTypesWithMissingIdentities')
          .mockImplementation(() => {
            // noop
          });

        expect(
          metamaskController.sortAccountsByLastSelected([
            '0x7A2Bd22810088523516737b4Dc238A4bC37c23F2',
            '0x7152f909e5EB3EF198f17e5Cb087c5Ced88294e3',
            '0xDe70d2FF1995DC03EF1a3b584e3ae14da020C616',
            '0x04eBa9B766477d8eCA77F5f0e67AE1863C95a7E3',
          ]),
        ).toStrictEqual([
          '0xDe70d2FF1995DC03EF1a3b584e3ae14da020C616',
          '0x04eBa9B766477d8eCA77F5f0e67AE1863C95a7E3',
          '0x7A2Bd22810088523516737b4Dc238A4bC37c23F2',
          '0x7152f909e5EB3EF198f17e5Cb087c5Ced88294e3',
        ]);
      });

      it('throws if a keyring account is missing an address (case 1)', () => {
        const internalAccounts = [
          {
            address: '0x7152f909e5EB3EF198f17e5Cb087c5Ced88294e3',
            id: '0bd7348e-bdfe-4f67-875c-de831a583857',
            metadata: {
              name: 'Test Account',
              lastSelected: 2,
              keyring: {
                type: 'HD Key Tree',
              },
            },
            options: {},
            methods: ETH_EOA_METHODS,
            type: EthAccountType.Eoa,
          },
          {
            address: '0xDe70d2FF1995DC03EF1a3b584e3ae14da020C616',
            id: 'ff8fda69-d416-4d25-80a2-efb77bc7d4ad',
            metadata: {
              name: 'Test Account',
              lastSelected: 3,
              keyring: {
                type: 'HD Key Tree',
              },
            },
            options: {},
            methods: ETH_EOA_METHODS,
            type: EthAccountType.Eoa,
          },
        ];
        jest
          .spyOn(metamaskController.accountsController, 'listAccounts')
          .mockReturnValueOnce(internalAccounts);
        jest
          .spyOn(metamaskController, 'captureKeyringTypesWithMissingIdentities')
          .mockImplementation(() => {
            // noop
          });

        expect(() =>
          metamaskController.sortAccountsByLastSelected([
            '0x7A2Bd22810088523516737b4Dc238A4bC37c23F2',
            '0x7152f909e5EB3EF198f17e5Cb087c5Ced88294e3',
            '0xDe70d2FF1995DC03EF1a3b584e3ae14da020C616',
          ]),
        ).toThrow(
          'Missing identity for address: "0x7A2Bd22810088523516737b4Dc238A4bC37c23F2".',
        );
        expect(
          metamaskController.captureKeyringTypesWithMissingIdentities,
        ).toHaveBeenCalledWith(internalAccounts, [
          '0x7A2Bd22810088523516737b4Dc238A4bC37c23F2',
          '0x7152f909e5EB3EF198f17e5Cb087c5Ced88294e3',
          '0xDe70d2FF1995DC03EF1a3b584e3ae14da020C616',
        ]);
      });

      it('throws if a keyring account is missing an address (case 2)', () => {
        const internalAccounts = [
          {
            address: '0x7A2Bd22810088523516737b4Dc238A4bC37c23F2',
            id: 'cf8dace4-9439-4bd4-b3a8-88c821c8fcb3',
            metadata: {
              name: 'Test Account',
              lastSelected: 1,
              keyring: {
                type: 'HD Key Tree',
              },
            },
            options: {},
            methods: ETH_EOA_METHODS,
            type: EthAccountType.Eoa,
          },
          {
            address: '0xDe70d2FF1995DC03EF1a3b584e3ae14da020C616',
            id: 'ff8fda69-d416-4d25-80a2-efb77bc7d4ad',
            metadata: {
              name: 'Test Account',
              lastSelected: 3,
              keyring: {
                type: 'HD Key Tree',
              },
            },
            options: {},
            methods: ETH_EOA_METHODS,
            type: EthAccountType.Eoa,
          },
        ];
        jest
          .spyOn(metamaskController.accountsController, 'listAccounts')
          .mockReturnValueOnce(internalAccounts);
        jest
          .spyOn(metamaskController, 'captureKeyringTypesWithMissingIdentities')
          .mockImplementation(() => {
            // noop
          });

        expect(() =>
          metamaskController.sortAccountsByLastSelected([
            '0x7A2Bd22810088523516737b4Dc238A4bC37c23F2',
            '0x7152f909e5EB3EF198f17e5Cb087c5Ced88294e3',
            '0xDe70d2FF1995DC03EF1a3b584e3ae14da020C616',
          ]),
        ).toThrow(
          'Missing identity for address: "0x7152f909e5EB3EF198f17e5Cb087c5Ced88294e3".',
        );
        expect(
          metamaskController.captureKeyringTypesWithMissingIdentities,
        ).toHaveBeenCalledWith(internalAccounts, [
          '0x7A2Bd22810088523516737b4Dc238A4bC37c23F2',
          '0x7152f909e5EB3EF198f17e5Cb087c5Ced88294e3',
          '0xDe70d2FF1995DC03EF1a3b584e3ae14da020C616',
        ]);
      });
    });

    describe('NetworkConfiguration is removed', () => {
      it('should remove the permitted chain from all existing permissions', () => {
        jest
          .spyOn(metamaskController, 'removeAllChainIdPermissions')
          .mockReturnValue();

        metamaskController.controllerMessenger.publish(
          'NetworkController:networkRemoved',
          {
            chainId: '0xdeadbeef',
          },
        );

        expect(
          metamaskController.removeAllChainIdPermissions,
        ).toHaveBeenCalledWith('0xdeadbeef');
      });
    });

    describe('#getApi', () => {
      it('getState', () => {
        const getApi = metamaskController.getApi();
        const state = getApi.getState();
        expect(state).toStrictEqual(metamaskController.getState());
      });
    });

    describe('hardware keyrings', () => {
      beforeEach(async () => {
        await metamaskController.createNewVaultAndKeychain('test@123');
      });

      describe('connectHardware', () => {
        it('should throw if it receives an unknown device name', async () => {
          const result = metamaskController.connectHardware(
            'Some random device name',
            0,
            `m/44/0'/0'`,
          );

          await expect(result).rejects.toThrow(
            'MetamaskController:#withKeyringForDevice - Unknown device',
          );
        });

        it('should add the Trezor Hardware keyring and return the first page of accounts', async () => {
          const firstPage = await metamaskController.connectHardware(
            HardwareDeviceNames.trezor,
            0,
          );

          expect(
            metamaskController.keyringController.state.keyrings[1].type,
          ).toBe(TrezorKeyring.type);
          expect(firstPage).toStrictEqual(KNOWN_PUBLIC_KEY_ADDRESSES);
        });

        it('should add the Ledger Hardware keyring and return the first page of accounts', async () => {
          const firstPage = await metamaskController.connectHardware(
            HardwareDeviceNames.ledger,
            0,
          );

          expect(
            metamaskController.keyringController.state.keyrings[1].type,
          ).toBe(LedgerKeyring.type);
          expect(firstPage).toStrictEqual(KNOWN_PUBLIC_KEY_ADDRESSES);
        });
      });

      describe('checkHardwareStatus', () => {
        it('should throw if it receives an unknown device name', async () => {
          const result = metamaskController.checkHardwareStatus(
            'Some random device name',
            `m/44/0'/0'`,
          );
          await expect(result).rejects.toThrow(
            'MetamaskController:#withKeyringForDevice - Unknown device',
          );
        });

        [HardwareDeviceNames.trezor, HardwareDeviceNames.ledger].forEach(
          (device) => {
            describe(`using ${device}`, () => {
              it('should be unlocked by default', async () => {
                await metamaskController.connectHardware(device, 0);

                const status = await metamaskController.checkHardwareStatus(
                  device,
                );

                expect(status).toStrictEqual(true);
              });
            });
          },
        );
      });

      describe('getHardwareTypeForMetric', () => {
        it.each(['ledger', 'lattice', 'trezor', 'qr'])(
          'should return the correct type for %s',
          async (type) => {
            jest
              .spyOn(metamaskController.keyringController, 'withKeyring')
              .mockImplementation((_, fn) => fn({ type }));

            const result = await metamaskController.getHardwareTypeForMetric(
              '0x123',
            );

            expect(result).toBe(HardwareKeyringType[type]);
          },
        );

        it('should handle special case for oneKey', async () => {
          jest
            .spyOn(metamaskController.keyringController, 'withKeyring')
            .mockImplementation((_, fn) => {
              const keyring = {
                type: 'trezor',
                bridge: { minorVersion: ONE_KEY_VIA_TREZOR_MINOR_VERSION },
              };
              return fn(keyring);
            });

          const result = await metamaskController.getHardwareTypeForMetric(
            '0x123',
          );

          expect(result).toBe('OneKey Hardware');
        });
      });

      describe('forgetDevice', () => {
        it('should throw if it receives an unknown device name', async () => {
          const result = metamaskController.forgetDevice(
            'Some random device name',
          );
          await expect(result).rejects.toThrow(
            'MetamaskController:#withKeyringForDevice - Unknown device',
          );
        });

        it('should remove the identities when the device is forgotten', async () => {
          await metamaskController.connectHardware(
            HardwareDeviceNames.trezor,
            0,
          );
          await metamaskController.unlockHardwareWalletAccount(
            0,
            HardwareDeviceNames.trezor,
          );
          const hardwareKeyringAccount =
            metamaskController.keyringController.state.keyrings[1].accounts[0];

          await metamaskController.forgetDevice(HardwareDeviceNames.trezor);

          expect(
            Object.keys(
              metamaskController.preferencesController.state.identities,
            ),
          ).not.toContain(hardwareKeyringAccount);
          expect(
            metamaskController.accountsController
              .listAccounts()
              .some((account) => account.address === hardwareKeyringAccount),
          ).toStrictEqual(false);
        });

        it('should wipe all the keyring info', async () => {
          await metamaskController.connectHardware(
            HardwareDeviceNames.trezor,
            0,
          );

          await metamaskController.forgetDevice(HardwareDeviceNames.trezor);
          const keyrings =
            await metamaskController.keyringController.getKeyringsByType(
              KeyringType.trezor,
            );

          expect(keyrings[0].accounts).toStrictEqual([]);
          expect(keyrings[0].page).toStrictEqual(0);
          expect(keyrings[0].isUnlocked()).toStrictEqual(false);
        });
      });

      describe('unlockHardwareWalletAccount', () => {
        const accountToUnlock = 0;

        [HardwareDeviceNames.trezor, HardwareDeviceNames.ledger].forEach(
          (device) => {
            describe(`using ${device}`, () => {
              beforeEach(async () => {
                await metamaskController.connectHardware(device, 0);
              });

              it('should return the unlocked account', async () => {
                const { unlockedAccount } =
                  await metamaskController.unlockHardwareWalletAccount(
                    accountToUnlock,
                    device,
                  );

                expect(unlockedAccount).toBe(
                  KNOWN_PUBLIC_KEY_ADDRESSES[
                    accountToUnlock
                  ].address.toLowerCase(),
                );
              });

              it('should add the unlocked account to KeyringController', async () => {
                await metamaskController.unlockHardwareWalletAccount(
                  accountToUnlock,
                  device,
                );

                expect(
                  metamaskController.keyringController.state.keyrings[1]
                    .accounts,
                ).toStrictEqual([
                  KNOWN_PUBLIC_KEY_ADDRESSES[
                    accountToUnlock
                  ].address.toLowerCase(),
                ]);
              });

              it('should call preferencesController.setSelectedAddress', async () => {
                jest.spyOn(
                  metamaskController.preferencesController,
                  'setSelectedAddress',
                );

                await metamaskController.unlockHardwareWalletAccount(
                  accountToUnlock,
                  device,
                );

                expect(
                  metamaskController.preferencesController.setSelectedAddress,
                ).toHaveBeenCalledTimes(1);
              });

              it('should call preferencesController.setAccountLabel', async () => {
                jest.spyOn(
                  metamaskController.preferencesController,
                  'setAccountLabel',
                );

                await metamaskController.unlockHardwareWalletAccount(
                  accountToUnlock,
                  device,
                );

                expect(
                  metamaskController.preferencesController.setAccountLabel,
                ).toHaveBeenCalledTimes(1);
              });

              it('should call accountsController.getAccountByAddress', async () => {
                jest.spyOn(
                  metamaskController.accountsController,
                  'getAccountByAddress',
                );

                await metamaskController.unlockHardwareWalletAccount(
                  accountToUnlock,
                  device,
                );

                expect(
                  metamaskController.accountsController.getAccountByAddress,
                ).toHaveBeenCalledTimes(1);
              });

              it('should call accountsController.setAccountName', async () => {
                jest.spyOn(
                  metamaskController.accountsController,
                  'setAccountName',
                );

                await metamaskController.unlockHardwareWalletAccount(
                  accountToUnlock,
                  device,
                );

                expect(
                  metamaskController.accountsController.setAccountName,
                ).toHaveBeenCalledTimes(1);
              });
            });
          },
        );
      });
    });

    describe('getPrimaryKeyringMnemonic', () => {
      it('should return a mnemonic as a Uint8Array', () => {
        const mockMnemonic =
          'above mercy benefit hospital call oval domain student sphere interest argue shock';
        const mnemonicIndices = mockMnemonic
          .split(' ')
          .map((word) => englishWordlist.indexOf(word));
        const uint8ArrayMnemonic = new Uint8Array(
          new Uint16Array(mnemonicIndices).buffer,
        );

        const mockHDKeyring = {
          type: 'HD Key Tree',
          mnemonic: uint8ArrayMnemonic,
        };
        jest
          .spyOn(metamaskController.keyringController, 'getKeyringsByType')
          .mockReturnValue([mockHDKeyring]);

        const recoveredMnemonic =
          metamaskController.getPrimaryKeyringMnemonic();

        expect(recoveredMnemonic).toStrictEqual(uint8ArrayMnemonic);
      });
    });

    describe('#addNewAccount', () => {
      it('throws an error if the keyring controller is locked', async () => {
        const addNewAccount = metamaskController.addNewAccount();
        await expect(addNewAccount).rejects.toThrow(
          'KeyringController - The operation cannot be completed while the controller is locked.',
        );
      });
    });

    describe('#getSeedPhrase', () => {
      it('throws error if keyring controller is locked', async () => {
        await expect(metamaskController.getSeedPhrase()).rejects.toThrow(
          'KeyringController - The operation cannot be completed while the controller is locked.',
        );
      });

      it('#addNewAccount', async () => {
        await metamaskController.createNewVaultAndKeychain('password');
        await metamaskController.addNewAccount(1);
        const getAccounts =
          await metamaskController.keyringController.getAccounts();
        expect(getAccounts).toHaveLength(2);
      });
    });

    describe('#resetAccount', () => {
      it('wipes transactions from only the correct network id and with the selected address', async () => {
        const selectedAddressMock =
          '0x0dcd5d886577d5081b0c52e242ef29e70be3e7bc';

        jest
          .spyOn(metamaskController.accountsController, 'getSelectedAccount')
          .mockReturnValue({ address: selectedAddressMock });

        jest.spyOn(metamaskController.txController, 'wipeTransactions');
        jest.spyOn(
          metamaskController.smartTransactionsController,
          'wipeSmartTransactions',
        );

        await metamaskController.resetAccount();

        expect(
          metamaskController.txController.wipeTransactions,
        ).toHaveBeenCalledTimes(1);
        expect(
          metamaskController.smartTransactionsController.wipeSmartTransactions,
        ).toHaveBeenCalledTimes(1);
        expect(
          metamaskController.txController.wipeTransactions,
        ).toHaveBeenCalledWith({
          address: selectedAddressMock,
          chainId: CHAIN_IDS.MAINNET,
        });
        expect(
          metamaskController.smartTransactionsController.wipeSmartTransactions,
        ).toHaveBeenCalledWith({
          address: selectedAddressMock,
          ignoreNetwork: false,
        });
      });
    });

    describe('#removeAccount', () => {
      let ret;
      const addressToRemove = '0x1';
      let mockKeyring;

      beforeEach(async () => {
        mockKeyring = {
          getAccounts: jest.fn().mockResolvedValue([]),
          destroy: jest.fn(),
        };
        jest
          .spyOn(metamaskController.keyringController, 'removeAccount')
          .mockReturnValue();
        jest
          .spyOn(metamaskController, 'removeAllAccountPermissions')
          .mockReturnValue();

        jest
          .spyOn(metamaskController.keyringController, 'getKeyringForAccount')
          .mockResolvedValue(mockKeyring);

        ret = await metamaskController.removeAccount(addressToRemove);
      });

      it('should call keyringController.removeAccount', async () => {
        expect(
          metamaskController.keyringController.removeAccount,
        ).toHaveBeenCalledWith(addressToRemove);
      });
      it('should call metamaskController.removeAllAccountPermissions', async () => {
        expect(
          metamaskController.removeAllAccountPermissions,
        ).toHaveBeenCalledWith(addressToRemove);
      });
      it('should return address', async () => {
        expect(ret).toStrictEqual('0x1');
      });
    });
    describe('#setupPhishingCommunication', () => {
      beforeEach(() => {
        jest.spyOn(metamaskController, 'safelistPhishingDomain');
        jest.spyOn(metamaskController, 'backToSafetyPhishingWarning');
        metamaskController.preferencesController.setUsePhishDetect(true);
      });
      afterEach(() => {
        jest.clearAllMocks();
      });
      it('creates a phishing stream with safelistPhishingDomain and backToSafetyPhishingWarning handler', async () => {
        const safelistPhishingDomainRequest = {
          name: 'metamask-phishing-safelist',
          data: {
            id: 1,
            method: 'safelistPhishingDomain',
            params: ['mockHostname'],
          },
        };
        const backToSafetyPhishingWarningRequest = {
          name: 'metamask-phishing-safelist',
          data: { id: 2, method: 'backToSafetyPhishingWarning', params: [] },
        };

        const { promise, resolve } = deferredPromise();
        const { promise: promiseStream, resolve: resolveStream } =
          deferredPromise();
        const streamTest = createThroughStream((chunk, _, cb) => {
          if (chunk.name !== 'metamask-phishing-safelist') {
            cb();
            return;
          }
          resolve();
          cb(null, chunk);
        });

        metamaskController.setupPhishingCommunication({
          connectionStream: streamTest,
        });

        streamTest.write(safelistPhishingDomainRequest, null, () => {
          expect(
            metamaskController.safelistPhishingDomain,
          ).toHaveBeenCalledWith('mockHostname');
        });
        streamTest.write(backToSafetyPhishingWarningRequest, null, () => {
          expect(
            metamaskController.backToSafetyPhishingWarning,
          ).toHaveBeenCalled();
          resolveStream();
        });

        await promise;
        streamTest.end();
        await promiseStream;
      });
    });

    describe('#setUpCookieHandlerCommunication', () => {
      let localMetaMaskController;
      beforeEach(() => {
        localMetaMaskController = new MetaMaskController({
          showUserConfirmation: noop,
          encryptor: mockEncryptor,
          initState: {
            ...cloneDeep(firstTimeState),
            MetaMetricsController: {
              metaMetricsId: 'MOCK_METRICS_ID',
              participateInMetaMetrics: true,
              dataCollectionForMarketing: true,
            },
          },
          initLangCode: 'en_US',
          platform: {
            showTransactionNotification: () => undefined,
            getVersion: () => 'foo',
          },
          browser: browserPolyfillMock,
          infuraProjectId: 'foo',
          isFirstMetaMaskControllerSetup: true,
        });
        jest.spyOn(localMetaMaskController, 'getCookieFromMarketingPage');
      });
      afterEach(() => {
        jest.clearAllMocks();
      });
      it('creates a cookie handler communication stream with getCookieFromMarketingPage handler', async () => {
        const attributionRequest = {
          name: METAMASK_COOKIE_HANDLER,
          data: {
            id: 1,
            method: 'getCookieFromMarketingPage',
            params: [{ ga_client_id: 'XYZ.ABC' }],
          },
        };

        const { promise, resolve } = deferredPromise();
        const { promise: promiseStream, resolve: resolveStream } =
          deferredPromise();
        const streamTest = createThroughStream((chunk, _, cb) => {
          if (chunk.name !== METAMASK_COOKIE_HANDLER) {
            cb();
            return;
          }
          resolve();
          cb(null, chunk);
        });

        localMetaMaskController.setUpCookieHandlerCommunication({
          connectionStream: streamTest,
        });

        streamTest.write(attributionRequest, null, () => {
          expect(
            localMetaMaskController.getCookieFromMarketingPage,
          ).toHaveBeenCalledWith({ ga_client_id: 'XYZ.ABC' });
          resolveStream();
        });

        await promise;
        streamTest.end();
        await promiseStream;
      });
    });

    describe('#setupUntrustedCommunicationEip1193', () => {
      const mockTxParams = { from: TEST_ADDRESS };

      beforeEach(() => {
        initializeMockMiddlewareLog();
        metamaskController.preferencesController.setSecurityAlertsEnabled(
          false,
        );
        jest
          .spyOn(metamaskController.onboardingController, 'state', 'get')
          .mockReturnValue({ completedOnboarding: true });
        metamaskController.preferencesController.setUsePhishDetect(true);
      });

      afterAll(() => {
        tearDownMockMiddlewareLog();
      });

      it('sets up phishing stream for untrusted communication', async () => {
        const phishingMessageSender = {
          url: 'http://test.metamask-phishing.io',
          tab: {},
        };

        const { promise, resolve } = deferredPromise();
        const streamTest = createThroughStream((chunk, _, cb) => {
          if (chunk.name !== 'phishing') {
            cb();
            return;
          }
          expect(chunk.data.hostname).toStrictEqual(
            new URL(phishingMessageSender.url).hostname,
          );
          resolve();
          cb();
        });

        metamaskController.setupUntrustedCommunicationEip1193({
          connectionStream: streamTest,
          sender: phishingMessageSender,
        });
        await promise;
        streamTest.end();
      });

      it('checks the sender hostname with the phishing controller', async () => {
        jest
          .spyOn(metamaskController.phishingController, 'maybeUpdateState')
          .mockReturnValue();

        jest
          .spyOn(metamaskController.phishingController, 'test')
          .mockReturnValue({ result: 'mock' });

        jest.spyOn(metamaskController, 'sendPhishingWarning').mockReturnValue();
        const phishingMessageSender = {
          url: 'http://test.metamask-phishing.io',
          tab: {},
        };

        const { resolve } = deferredPromise();
        const streamTest = createThroughStream((chunk, _, cb) => {
          if (chunk.name !== 'phishing') {
            cb();
            return;
          }
          expect(chunk.data.hostname).toStrictEqual(
            new URL(phishingMessageSender.url).hostname,
          );
          resolve();
          cb();
        });

        metamaskController.setupUntrustedCommunicationEip1193({
          connectionStream: streamTest,
          sender: phishingMessageSender,
        });

        expect(
          metamaskController.phishingController.maybeUpdateState,
        ).toHaveBeenCalled();
        expect(metamaskController.phishingController.test).toHaveBeenCalled();
        expect(metamaskController.sendPhishingWarning).toHaveBeenCalledWith(
          expect.anything(),
          'test.metamask-phishing.io',
        );
      });

      it('adds a tabId, origin and networkClient to requests', async () => {
        const messageSender = {
          url: 'http://mycrypto.com',
          tab: { id: 456 },
        };
        const streamTest = createThroughStream((chunk, _, cb) => {
          if (chunk.data && chunk.data.method) {
            cb(null, chunk);
            return;
          }
          cb();
        });

        metamaskController.setupUntrustedCommunicationEip1193({
          connectionStream: streamTest,
          sender: messageSender,
        });

        const message = {
          id: 1999133338649204,
          jsonrpc: '2.0',
          params: [{ ...mockTxParams }],
          method: 'eth_sendTransaction',
        };
        await new Promise((resolve) => {
          streamTest.write(
            {
              name: 'metamask-provider',
              data: message,
            },
            null,
            () => {
              setTimeout(() => {
                expect(loggerMiddlewareMock.requests[0]).toHaveProperty(
                  'origin',
                  'http://mycrypto.com',
                );
                expect(loggerMiddlewareMock.requests[0]).toHaveProperty(
                  'tabId',
                  456,
                );
                expect(loggerMiddlewareMock.requests[0]).toHaveProperty(
                  'networkClientId',
                  'networkConfigurationId1',
                );
                resolve();
              });
            },
          );
        });
      });

      it('should add only origin to request if tabId not provided', async () => {
        const messageSender = {
          url: 'http://mycrypto.com',
        };
        const streamTest = createThroughStream((chunk, _, cb) => {
          if (chunk.data && chunk.data.method) {
            cb(null, chunk);
            return;
          }
          cb();
        });

        metamaskController.setupUntrustedCommunicationEip1193({
          connectionStream: streamTest,
          sender: messageSender,
        });

        const message = {
          id: 1999133338649204,
          jsonrpc: '2.0',
          params: [{ ...mockTxParams }],
          method: 'eth_sendTransaction',
        };
        await new Promise((resolve) => {
          streamTest.write(
            {
              name: 'metamask-provider',
              data: message,
            },
            null,
            () => {
              setTimeout(() => {
                expect(loggerMiddlewareMock.requests[0]).not.toHaveProperty(
                  'tabId',
                );
                expect(loggerMiddlewareMock.requests[0]).toHaveProperty(
                  'origin',
                  'http://mycrypto.com',
                );
                resolve();
              });
            },
          );
        });
      });

      it.todo(
        'should only process `metamask-provider` multiplex formatted messages',
      );
    });

    describe('#setupUntrustedCommunicationCaip', () => {
      it.todo('should only process `caip-x` CAIP formatted messages');
    });

    describe('#setupTrustedCommunication', () => {
      it('sets up controller JSON-RPC api for trusted communication', async () => {
        const messageSender = {
          url: 'http://mycrypto.com',
          tab: {},
        };
        const { promise, resolve } = deferredPromise();
        const streamTest = createThroughStream((chunk, _, cb) => {
          expect(chunk.name).toStrictEqual('controller');
          resolve();
          cb();
        });

        metamaskController.setupTrustedCommunication(streamTest, messageSender);

        await promise;
        streamTest.end();
      });

      it('uses a new multiplex to set up a connection', () => {
        jest.spyOn(metamaskController, 'setupControllerConnection');

        const streamTest = createThroughStream((chunk, _, cb) => {
          cb(chunk);
        });

        metamaskController.setupTrustedCommunication(streamTest, {});

        expect(metamaskController.setupControllerConnection).toHaveBeenCalled();
        expect(
          metamaskController.setupControllerConnection,
        ).toHaveBeenCalledWith(
          expect.objectContaining({
            _name: 'controller',
            _parent: expect.any(ObjectMultiplex),
          }),
        );
      });

      const createTestStream = () => {
        const {
          promise: onFinishedCallbackPromise,
          resolve: onFinishedCallbackResolve,
        } = deferredPromise();
        const { promise: onStreamEndPromise, resolve: onStreamEndResolve } =
          deferredPromise();
        const testStream = createThroughStream((chunk, _, cb) => {
          expect(chunk.name).toStrictEqual('controller');
          onStreamEndResolve();
          cb();
        });

        return {
          onFinishedCallbackPromise,
          onStreamEndPromise,
          onFinishedCallbackResolve,
          testStream,
        };
      };

      it('sets up a controller connection which emits a controllerConnectionChanged event when the controller connection is created and ended, and activeControllerConnections are updated accordingly', async () => {
        const mockControllerConnectionChangedHandler = jest.fn();

        const {
          onStreamEndPromise,
          onFinishedCallbackPromise,
          onFinishedCallbackResolve,
          testStream,
        } = createTestStream();

        metamaskController.on(
          'controllerConnectionChanged',
          (activeControllerConnections) => {
            mockControllerConnectionChangedHandler(activeControllerConnections);
            if (
              mockControllerConnectionChangedHandler.mock.calls.length === 2
            ) {
              onFinishedCallbackResolve();
            }
          },
        );

        expect(metamaskController.activeControllerConnections).toBe(0);

        metamaskController.setupTrustedCommunication(testStream, {});

        expect(mockControllerConnectionChangedHandler).toHaveBeenCalledTimes(1);
        expect(mockControllerConnectionChangedHandler).toHaveBeenLastCalledWith(
          1,
        );

        expect(metamaskController.activeControllerConnections).toBe(1);

        await onStreamEndPromise;
        testStream.end();

        await onFinishedCallbackPromise;

        expect(metamaskController.activeControllerConnections).toBe(0);
        expect(mockControllerConnectionChangedHandler).toHaveBeenCalledTimes(2);
        expect(mockControllerConnectionChangedHandler).toHaveBeenLastCalledWith(
          0,
        );
      });

      it('can be called multiple times to set up multiple controller connections, which can be ended independently', async () => {
        const mockControllerConnectionChangedHandler = jest.fn();

        const testStreams = [
          createTestStream(),
          createTestStream(),
          createTestStream(),
          createTestStream(),
          createTestStream(),
        ];
        metamaskController.on(
          'controllerConnectionChanged',
          (activeControllerConnections) => {
            const initialChangeHandlerCallCount =
              mockControllerConnectionChangedHandler.mock.calls.length;
            mockControllerConnectionChangedHandler(activeControllerConnections);

            if (
              initialChangeHandlerCallCount === 5 &&
              activeControllerConnections === 4
            ) {
              testStreams[1].onFinishedCallbackResolve();
            }
            if (
              initialChangeHandlerCallCount === 7 &&
              activeControllerConnections === 2
            ) {
              testStreams[3].onFinishedCallbackResolve();
              testStreams[4].onFinishedCallbackResolve();
            }
            if (
              initialChangeHandlerCallCount === 9 &&
              activeControllerConnections === 0
            ) {
              testStreams[2].onFinishedCallbackResolve();
              testStreams[0].onFinishedCallbackResolve();
            }
          },
        );

        metamaskController.setupTrustedCommunication(
          testStreams[0].testStream,
          {},
        );
        metamaskController.setupTrustedCommunication(
          testStreams[1].testStream,
          {},
        );
        metamaskController.setupTrustedCommunication(
          testStreams[2].testStream,
          {},
        );
        metamaskController.setupTrustedCommunication(
          testStreams[3].testStream,
          {},
        );
        metamaskController.setupTrustedCommunication(
          testStreams[4].testStream,
          {},
        );

        expect(metamaskController.activeControllerConnections).toBe(5);

        await testStreams[1].promise;
        testStreams[1].testStream.end();

        await testStreams[1].onFinishedCallbackPromise;

        expect(metamaskController.activeControllerConnections).toBe(4);

        await testStreams[3].promise;
        testStreams[3].testStream.end();

        await testStreams[4].promise;
        testStreams[4].testStream.end();

        await testStreams[3].onFinishedCallbackPromise;
        await testStreams[4].onFinishedCallbackPromise;

        expect(metamaskController.activeControllerConnections).toBe(2);

        await testStreams[2].promise;
        testStreams[2].testStream.end();

        await testStreams[0].promise;
        testStreams[0].testStream.end();

        await testStreams[2].onFinishedCallbackPromise;
        await testStreams[0].onFinishedCallbackPromise;

        expect(metamaskController.activeControllerConnections).toBe(0);
      });

      // this test could be improved by testing for actual behavior of handlers,
      // without touching rawListeners from test
      it('attaches listeners for trusted communication streams and removes them as streams close', async () => {
        jest
          .spyOn(metamaskController, 'triggerNetworkrequests')
          .mockImplementation();
        jest
          .spyOn(metamaskController.onboardingController, 'state', 'get')
          .mockReturnValue({ completedOnboarding: true });
        const mockControllerConnectionChangedHandler = jest.fn();

        const testStreams = [
          createTestStream(),
          createTestStream(2),
          createTestStream(3),
          createTestStream(4),
          createTestStream(5),
        ];
        const baseUpdateListenerCount =
          metamaskController.rawListeners('update').length;

        metamaskController.on(
          'controllerConnectionChanged',
          (activeControllerConnections) => {
            const initialChangeHandlerCallCount =
              mockControllerConnectionChangedHandler.mock.calls.length;
            mockControllerConnectionChangedHandler(activeControllerConnections);
            if (
              initialChangeHandlerCallCount === 8 &&
              activeControllerConnections === 1
            ) {
              testStreams[1].onFinishedCallbackResolve();
              testStreams[3].onFinishedCallbackResolve();
              testStreams[4].onFinishedCallbackResolve();
              testStreams[2].onFinishedCallbackResolve();
            }
            if (
              initialChangeHandlerCallCount === 9 &&
              activeControllerConnections === 0
            ) {
              testStreams[0].onFinishedCallbackResolve();
            }
          },
        );

        metamaskController.setupTrustedCommunication(
          testStreams[0].testStream,
          {},
        );
        metamaskController.setupTrustedCommunication(
          testStreams[1].testStream,
          {},
        );
        metamaskController.setupTrustedCommunication(
          testStreams[2].testStream,
          {},
        );
        metamaskController.setupTrustedCommunication(
          testStreams[3].testStream,
          {},
        );
        metamaskController.setupTrustedCommunication(
          testStreams[4].testStream,
          {},
        );

        await testStreams[1].promise;

        expect(metamaskController.rawListeners('update')).toHaveLength(
          baseUpdateListenerCount + 5,
        );

        testStreams[1].testStream.end();
        await testStreams[3].promise;
        testStreams[3].testStream.end();
        testStreams[3].testStream.end();

        await testStreams[4].promise;
        testStreams[4].testStream.end();
        await testStreams[2].promise;
        testStreams[2].testStream.end();
        await testStreams[1].onFinishedCallbackPromise;
        await testStreams[3].onFinishedCallbackPromise;
        await testStreams[4].onFinishedCallbackPromise;
        await testStreams[2].onFinishedCallbackPromise;
        expect(metamaskController.rawListeners('update')).toHaveLength(
          baseUpdateListenerCount + 1,
        );

        await testStreams[0].promise;
        testStreams[0].testStream.end();

        await testStreams[0].onFinishedCallbackPromise;

        expect(metamaskController.rawListeners('update')).toHaveLength(
          baseUpdateListenerCount,
        );
      });
    });

    describe('#markPasswordForgotten', () => {
      it('adds and sets forgottenPassword to config data to true', () => {
        metamaskController.markPasswordForgotten(noop);
        const state = metamaskController.getState();
        expect(state.forgottenPassword).toStrictEqual(true);
      });
    });

    describe('#unMarkPasswordForgotten', () => {
      it('adds and sets forgottenPassword to config data to false', () => {
        metamaskController.unMarkPasswordForgotten(noop);
        const state = metamaskController.getState();
        expect(state.forgottenPassword).toStrictEqual(false);
      });
    });

    describe('#_onKeyringControllerUpdate', () => {
      const accounts = [
        '0x603E83442BA54A2d0E080c34D6908ec228bef59f',
        '0xDe95cE6E727692286E02A931d074efD1E5E2f03c',
      ];

      it('should do nothing if there are no keyrings in state', async () => {
        jest
          .spyOn(
            metamaskController.accountTrackerController,
            'syncWithAddresses',
          )
          .mockReturnValue();

        const oldState = metamaskController.getState();
        await metamaskController._onKeyringControllerUpdate({ keyrings: [] });

        expect(
          metamaskController.accountTrackerController.syncWithAddresses,
        ).not.toHaveBeenCalled();
        expect(metamaskController.getState()).toStrictEqual(oldState);
      });

      it('should sync addresses if there are keyrings in state', async () => {
        jest
          .spyOn(
            metamaskController.accountTrackerController,
            'syncWithAddresses',
          )
          .mockReturnValue();

        const oldState = metamaskController.getState();
        await metamaskController._onKeyringControllerUpdate({
          keyrings: [
            {
              accounts,
            },
          ],
        });

        expect(
          metamaskController.accountTrackerController.syncWithAddresses,
        ).toHaveBeenCalledWith(accounts);
        expect(metamaskController.getState()).toStrictEqual(oldState);
      });

      it('should NOT update selected address if already unlocked', async () => {
        jest
          .spyOn(
            metamaskController.accountTrackerController,
            'syncWithAddresses',
          )
          .mockReturnValue();

        const oldState = metamaskController.getState();
        await metamaskController._onKeyringControllerUpdate({
          isUnlocked: true,
          keyrings: [
            {
              accounts,
            },
          ],
        });

        expect(
          metamaskController.accountTrackerController.syncWithAddresses,
        ).toHaveBeenCalledWith(accounts);
        expect(metamaskController.getState()).toStrictEqual(oldState);
      });

      it('filter out non-EVM addresses prior to calling syncWithAddresses', async () => {
        jest
          .spyOn(
            metamaskController.accountTrackerController,
            'syncWithAddresses',
          )
          .mockReturnValue();

        const oldState = metamaskController.getState();
        await metamaskController._onKeyringControllerUpdate({
          keyrings: [
            {
              accounts: [
                ...accounts,
                // Non-EVM address which should not be used by syncWithAddresses
                'bc1ql49ydapnjafl5t2cp9zqpjwe6pdgmxy98859v2',
              ],
            },
          ],
        });

        expect(
          metamaskController.accountTrackerController.syncWithAddresses,
        ).toHaveBeenCalledWith(accounts);
        expect(metamaskController.getState()).toStrictEqual(oldState);
      });
    });

    describe('getTokenStandardAndDetails', () => {
      it('gets token data from the token list if available, and with a balance retrieved by fetchTokenBalance', async () => {
        const providerResultStub = {
          eth_getCode: '0x123',
          eth_call:
            '0x00000000000000000000000000000000000000000000000029a2241af62c0000',
        };
        const { provider } = createTestProviderTools({
          scaffold: providerResultStub,
          networkId: '5',
          chainId: '5',
        });

        const tokenData = {
          decimals: 18,
          symbol: 'DAI',
        };

        metamaskController.tokenListController.update(() => {
          return {
            tokenList: {
              '0x6b175474e89094c44da98b954eedeac495271d0f': tokenData,
            },
          };
        });

        metamaskController.provider = provider;
        const tokenDetails =
          await metamaskController.getTokenStandardAndDetails(
            '0x6B175474E89094C44Da98b954EedeAC495271d0F',
            '0xf0d172594caedee459b89ad44c94098e474571b6',
          );

        expect(tokenDetails.standard).toStrictEqual('ERC20');
        expect(tokenDetails.decimals).toStrictEqual(String(tokenData.decimals));
        expect(tokenDetails.symbol).toStrictEqual(tokenData.symbol);
        expect(tokenDetails.balance).toStrictEqual('3000000000000000000');
      });

      it('gets token data from tokens if available, and with a balance retrieved by fetchTokenBalance', async () => {
        const providerResultStub = {
          eth_getCode: '0x123',
          eth_call:
            '0x00000000000000000000000000000000000000000000000029a2241af62c0000',
        };
        const { provider } = createTestProviderTools({
          scaffold: providerResultStub,
          networkId: '5',
          chainId: '5',
        });

        const tokenData = {
          decimals: 18,
          symbol: 'FOO',
        };

        await metamaskController.tokensController.addTokens([
          {
            address: '0x6b175474e89094c44da98b954eedeac495271d0f',
            ...tokenData,
          },
        ]);

        metamaskController.provider = provider;
        const tokenDetails =
          await metamaskController.getTokenStandardAndDetails(
            '0x6B175474E89094C44Da98b954EedeAC495271d0F',
            '0xf0d172594caedee459b89ad44c94098e474571b6',
          );

        expect(tokenDetails.standard).toStrictEqual('ERC20');
        expect(tokenDetails.decimals).toStrictEqual(String(tokenData.decimals));
        expect(tokenDetails.symbol).toStrictEqual(tokenData.symbol);
        expect(tokenDetails.balance).toStrictEqual('3000000000000000000');
      });

      it('gets token data from contract-metadata if available, and with a balance retrieved by fetchTokenBalance', async () => {
        const providerResultStub = {
          eth_getCode: '0x123',
          eth_call:
            '0x00000000000000000000000000000000000000000000000029a2241af62c0000',
        };
        const { provider } = createTestProviderTools({
          scaffold: providerResultStub,
          networkId: '5',
          chainId: '5',
        });

        metamaskController.provider = provider;
        const tokenDetails =
          await metamaskController.getTokenStandardAndDetails(
            '0x6B175474E89094C44Da98b954EedeAC495271d0F',
            '0xf0d172594caedee459b89ad44c94098e474571b6',
          );

        expect(tokenDetails.standard).toStrictEqual('ERC20');
        expect(tokenDetails.decimals).toStrictEqual('18');
        expect(tokenDetails.symbol).toStrictEqual('DAI');
        expect(tokenDetails.balance).toStrictEqual('3000000000000000000');
      });

      it('gets token data from the blockchain, via the assetsContractController, if not available through other sources', async () => {
        const providerResultStub = {
          eth_getCode: '0x123',
          eth_call:
            '0x00000000000000000000000000000000000000000000000029a2241af62c0000',
        };
        const { provider } = createTestProviderTools({
          scaffold: providerResultStub,
          networkId: '5',
          chainId: '5',
        });

        const tokenData = {
          standard: 'ERC20',
          decimals: 18,
          symbol: 'DAI',
          balance: '333',
        };

        metamaskController.tokenListController.update(() => {
          return {
            tokenList: {
              '0x6b175474e89094c44da98b954eedeac495271d0f': {},
            },
          };
        });

        metamaskController.provider = provider;

        jest
          .spyOn(
            metamaskController.assetsContractController,
            'getTokenStandardAndDetails',
          )
          .mockReturnValue(tokenData);

        const tokenDetails =
          await metamaskController.getTokenStandardAndDetails(
            '0xNotInTokenList',
            '0xf0d172594caedee459b89ad44c94098e474571b6',
          );

        expect(tokenDetails.standard).toStrictEqual(
          tokenData.standard.toUpperCase(),
        );
        expect(tokenDetails.decimals).toStrictEqual(String(tokenData.decimals));
        expect(tokenDetails.symbol).toStrictEqual(tokenData.symbol);
        expect(tokenDetails.balance).toStrictEqual(tokenData.balance);
      });

      it('gets token data from the blockchain, via the assetsContractController, if it is in the token list but is an ERC721', async () => {
        const providerResultStub = {
          eth_getCode: '0x123',
          eth_call:
            '0x00000000000000000000000000000000000000000000000029a2241af62c0000',
        };
        const { provider } = createTestProviderTools({
          scaffold: providerResultStub,
          networkId: '5',
          chainId: '5',
        });

        const tokenData = {
          standard: 'ERC721',
          decimals: 18,
          symbol: 'DAI',
          balance: '333',
        };

        metamaskController.tokenListController.update(() => {
          return {
            tokenList: {
              '0xaaa75474e89094c44da98b954eedeac495271d0f': tokenData,
            },
          };
        });

        metamaskController.provider = provider;

        jest
          .spyOn(
            metamaskController.assetsContractController,
            'getTokenStandardAndDetails',
          )
          .mockReturnValue(tokenData);

        const tokenDetails =
          await metamaskController.getTokenStandardAndDetails(
            '0xAAA75474e89094c44da98b954eedeac495271d0f',
            '0xf0d172594caedee459b89ad44c94098e474571b6',
          );

        expect(tokenDetails.standard).toStrictEqual(
          tokenData.standard.toUpperCase(),
        );
        expect(tokenDetails.decimals).toStrictEqual(String(tokenData.decimals));
        expect(tokenDetails.symbol).toStrictEqual(tokenData.symbol);
        expect(tokenDetails.balance).toStrictEqual(tokenData.balance);
      });

      it('gets token data from the blockchain, via the assetsContractController, if it is in the token list but is an ERC1155', async () => {
        const providerResultStub = {
          eth_getCode: '0x123',
          eth_call:
            '0x00000000000000000000000000000000000000000000000029a2241af62c0000',
        };
        const { provider } = createTestProviderTools({
          scaffold: providerResultStub,
          networkId: '5',
          chainId: '5',
        });

        const tokenData = {
          standard: 'ERC1155',
          decimals: 18,
          symbol: 'DAI',
          balance: '1',
        };

        metamaskController.tokenListController.update(() => {
          return {
            tokenList: {
              '0xaaa75474e89094c44da98b954eedeac495271d0f': tokenData,
            },
          };
        });

        metamaskController.provider = provider;

        jest
          .spyOn(
            metamaskController.assetsContractController,
            'getTokenStandardAndDetails',
          )
          .mockReturnValue(tokenData);

        const spyOnFetchERC1155Balance = jest
          .spyOn(tokenUtils, 'fetchERC1155Balance')
          .mockReturnValue({ _hex: '0x1' });

        const tokenDetails =
          await metamaskController.getTokenStandardAndDetails(
            '0xAAA75474e89094c44da98b954eedeac495271d0f',
            '0xf0d172594caedee459b89ad44c94098e474571b6',
          );

        expect(spyOnFetchERC1155Balance).toHaveBeenCalled();
        expect(tokenDetails.standard).toStrictEqual(
          tokenData.standard.toUpperCase(),
        );
        expect(tokenDetails.decimals).toStrictEqual(String(tokenData.decimals));
        expect(tokenDetails.symbol).toStrictEqual(tokenData.symbol);
        expect(tokenDetails.balance).toStrictEqual(tokenData.balance);
      });
    });

    describe('getTokenSymbol', () => {
      it('should gets token symbol for given address', async () => {
        const providerResultStub = {
          eth_getCode: '0x123',
          eth_call:
            '0x00000000000000000000000000000000000000000000000029a2241af62c0000',
        };
        const { provider } = createTestProviderTools({
          scaffold: providerResultStub,
          networkId: '5',
          chainId: '5',
        });

        const tokenData = {
          standard: 'ERC20',
          decimals: 18,
          symbol: 'DAI',
          balance: '333',
        };

        metamaskController.tokenListController.update(() => {
          return {
            tokenList: {
              '0x6b175474e89094c44da98b954eedeac495271d0f': {},
            },
          };
        });

        metamaskController.provider = provider;

        jest
          .spyOn(
            metamaskController.assetsContractController,
            'getTokenStandardAndDetails',
          )
          .mockReturnValue(tokenData);

        const tokenSymbol = await metamaskController.getTokenSymbol(
          '0xNotInTokenList',
        );

        expect(tokenSymbol).toStrictEqual(tokenData.symbol);
      });

      it('should return null for given token address', async () => {
        const providerResultStub = {
          eth_getCode: '0x123',
          eth_call:
            '0x00000000000000000000000000000000000000000000000029a2241af62c0000',
        };
        const { provider } = createTestProviderTools({
          scaffold: providerResultStub,
          networkId: '5',
          chainId: '5',
        });

        metamaskController.tokenListController.update(() => {
          return {
            tokenList: {
              '0x6b175474e89094c44da98b954eedeac495271d0f': {},
            },
          };
        });

        metamaskController.provider = provider;

        jest
          .spyOn(
            metamaskController.assetsContractController,
            'getTokenStandardAndDetails',
          )
          .mockImplementation(() => {
            throw new Error('error');
          });

        const tokenSymbol = await metamaskController.getTokenSymbol(
          '0xNotInTokenList',
        );

        expect(tokenSymbol).toStrictEqual(null);
      });
    });

    describe('incoming transactions', () => {
      it('starts incoming transaction polling if incomingTransactionsPreferences is enabled for that chainId', async () => {
        expect(
          TransactionController.prototype.startIncomingTransactionPolling,
        ).not.toHaveBeenCalled();

        await simulatePreferencesChange({
          incomingTransactionsPreferences: {
            [MAINNET_CHAIN_ID]: true,
          },
        });

        expect(
          TransactionController.prototype.startIncomingTransactionPolling,
        ).toHaveBeenCalledTimes(1);
      });

      it('stops incoming transaction polling if incomingTransactionsPreferences is disabled for that chainId', async () => {
        expect(
          TransactionController.prototype.stopIncomingTransactionPolling,
        ).not.toHaveBeenCalled();

        await simulatePreferencesChange({
          incomingTransactionsPreferences: {
            [MAINNET_CHAIN_ID]: false,
          },
        });

        expect(
          TransactionController.prototype.stopIncomingTransactionPolling,
        ).toHaveBeenCalledTimes(1);
      });

      it('updates incoming transactions when changing account', async () => {
        expect(
          TransactionController.prototype.updateIncomingTransactions,
        ).not.toHaveBeenCalled();

        metamaskController.controllerMessenger.publish(
          'AccountsController:selectedAccountChange',
          TEST_INTERNAL_ACCOUNT,
        );

        expect(
          TransactionController.prototype.updateIncomingTransactions,
        ).toHaveBeenCalledTimes(1);
      });

      it('updates incoming transactions when changing network', async () => {
        expect(
          TransactionController.prototype.updateIncomingTransactions,
        ).not.toHaveBeenCalled();

        await Messenger.prototype.subscribe.mock.calls
          .filter((args) => args[0] === 'NetworkController:networkDidChange')
          .slice(-1)[0][1]();

        expect(
          TransactionController.prototype.updateIncomingTransactions,
        ).toHaveBeenCalledTimes(1);
      });
    });

    describe('MultichainRatesController start/stop', () => {
      const mockEvmAccount = createMockInternalAccount();
      const mockNonEvmAccount = {
        ...mockEvmAccount,
        id: '21690786-6abd-45d8-a9f0-9ff1d8ca76a1',
        type: BtcAccountType.P2wpkh,
        methods: [BtcMethod.SendBitcoin],
        address: 'bc1qar0srrr7xfkvy5l643lydnw9re59gtzzwf5mdq',
      };
      const mockCurrency = 'CAD';

      beforeEach(() => {
        jest.spyOn(metamaskController.multichainRatesController, 'start');
        jest.spyOn(metamaskController.multichainRatesController, 'stop');
      });

      afterEach(() => {
        jest.clearAllMocks();
      });

      it('starts MultichainRatesController if selected account is changed to non-EVM', async () => {
        expect(
          metamaskController.multichainRatesController.start,
        ).not.toHaveBeenCalled();

        metamaskController.controllerMessenger.publish(
          'AccountsController:selectedAccountChange',
          mockNonEvmAccount,
        );

        expect(
          metamaskController.multichainRatesController.start,
        ).toHaveBeenCalledTimes(1);
      });

      it('stops MultichainRatesController if selected account is changed to EVM', async () => {
        expect(
          metamaskController.multichainRatesController.start,
        ).not.toHaveBeenCalled();

        metamaskController.controllerMessenger.publish(
          'AccountsController:selectedAccountChange',
          mockNonEvmAccount,
        );

        expect(
          metamaskController.multichainRatesController.start,
        ).toHaveBeenCalledTimes(1);

        metamaskController.controllerMessenger.publish(
          'AccountsController:selectedAccountChange',
          mockEvmAccount,
        );
        expect(
          metamaskController.multichainRatesController.start,
        ).toHaveBeenCalledTimes(1);
        expect(
          metamaskController.multichainRatesController.stop,
        ).toHaveBeenCalledTimes(1);
      });

      it('does not start MultichainRatesController if selected account is changed to EVM', async () => {
        expect(
          metamaskController.multichainRatesController.start,
        ).not.toHaveBeenCalled();

        metamaskController.controllerMessenger.publish(
          'AccountsController:selectedAccountChange',
          mockEvmAccount,
        );

        expect(
          metamaskController.multichainRatesController.start,
        ).not.toHaveBeenCalled();
      });

      it('starts MultichainRatesController if selected account is non-EVM account during initialization', async () => {
        jest.spyOn(RatesController.prototype, 'start');
        const localMetamaskController = new MetaMaskController({
          showUserConfirmation: noop,
          encryptor: mockEncryptor,
          initState: {
            ...cloneDeep(firstTimeState),
            AccountsController: {
              internalAccounts: {
                accounts: {
                  [mockNonEvmAccount.id]: mockNonEvmAccount,
                  [mockEvmAccount.id]: mockEvmAccount,
                },
                selectedAccount: mockNonEvmAccount.id,
              },
            },
          },
          initLangCode: 'en_US',
          platform: {
            showTransactionNotification: () => undefined,
            getVersion: () => 'foo',
          },
          browser: browserPolyfillMock,
          infuraProjectId: 'foo',
          isFirstMetaMaskControllerSetup: true,
        });

        expect(
          localMetamaskController.multichainRatesController.start,
        ).toHaveBeenCalled();
      });

      it('calls setFiatCurrency when the `currentCurrency` has changed', async () => {
        jest.spyOn(RatesController.prototype, 'setFiatCurrency');
        const localMetamaskController = new MetaMaskController({
          showUserConfirmation: noop,
          encryptor: mockEncryptor,
          initState: {
            ...cloneDeep(firstTimeState),
            AccountsController: {
              internalAccounts: {
                accounts: {
                  [mockNonEvmAccount.id]: mockNonEvmAccount,
                  [mockEvmAccount.id]: mockEvmAccount,
                },
                selectedAccount: mockNonEvmAccount.id,
              },
            },
          },
          initLangCode: 'en_US',
          platform: {
            showTransactionNotification: () => undefined,
            getVersion: () => 'foo',
          },
          browser: browserPolyfillMock,
          infuraProjectId: 'foo',
          isFirstMetaMaskControllerSetup: true,
        });

        metamaskController.controllerMessenger.publish(
          'CurrencyRateController:stateChange',
          { currentCurrency: mockCurrency },
        );

        expect(
          localMetamaskController.multichainRatesController.setFiatCurrency,
        ).toHaveBeenCalledWith(mockCurrency);
      });
    });

    describe('RemoteFeatureFlagController', () => {
      let localMetamaskController;

      beforeEach(() => {
        localMetamaskController = new MetaMaskController({
          showUserConfirmation: noop,
          encryptor: mockEncryptor,
          initState: {
            ...cloneDeep(firstTimeState),
            PreferencesController: {
              useExternalServices: false,
            },
          },
          initLangCode: 'en_US',
          platform: {
            showTransactionNotification: () => undefined,
            getVersion: () => 'foo',
          },
          browser: browserPolyfillMock,
          infuraProjectId: 'foo',
          isFirstMetaMaskControllerSetup: true,
        });
      });

      afterEach(() => {
        jest.clearAllMocks();
      });

      it('should initialize RemoteFeatureFlagController in disabled state when useExternalServices is false', async () => {
        const { remoteFeatureFlagController, preferencesController } =
          localMetamaskController;

        expect(preferencesController.state.useExternalServices).toBe(false);
        expect(remoteFeatureFlagController.state).toStrictEqual({
          remoteFeatureFlags: {},
          cacheTimestamp: 0,
        });
      });

      it('should disable feature flag fetching when useExternalServices is disabled', async () => {
        const { remoteFeatureFlagController } = localMetamaskController;

        // First enable external services
        await simulatePreferencesChange({
          useExternalServices: true,
        });

        // Then disable them
        await simulatePreferencesChange({
          useExternalServices: false,
        });

        expect(remoteFeatureFlagController.state).toStrictEqual({
          remoteFeatureFlags: {},
          cacheTimestamp: 0,
        });
      });

      it('should handle errors during feature flag updates', async () => {
        const { remoteFeatureFlagController } = localMetamaskController;
        const mockError = new Error('Failed to fetch');

        jest
          .spyOn(remoteFeatureFlagController, 'updateRemoteFeatureFlags')
          .mockRejectedValue(mockError);

        await simulatePreferencesChange({
          useExternalServices: true,
        });

        expect(remoteFeatureFlagController.state).toStrictEqual({
          remoteFeatureFlags: {},
          cacheTimestamp: 0,
        });
      });

      it('should maintain feature flag state across preference toggles', async () => {
        const { remoteFeatureFlagController } = localMetamaskController;
        const mockFlags = { testFlag: true };

        jest
          .spyOn(remoteFeatureFlagController, 'updateRemoteFeatureFlags')
          .mockResolvedValue(mockFlags);

        // Enable external services
        await simulatePreferencesChange({
          useExternalServices: true,
        });

        // Disable external services
        await simulatePreferencesChange({
          useExternalServices: false,
        });

        // Verify state is cleared
        expect(remoteFeatureFlagController.state).toStrictEqual({
          remoteFeatureFlags: {},
          cacheTimestamp: 0,
        });
      });
    });

    describe('_getConfigForRemoteFeatureFlagRequest', () => {
      it('returns config in mapping', async () => {
        const result =
          await metamaskController._getConfigForRemoteFeatureFlagRequest();
        expect(result).toStrictEqual({
          distribution: 'main',
          environment: 'dev',
        });
      });

      it('returna config when not matching default mapping', async () => {
        process.env.METAMASK_BUILD_TYPE = 'beta';
        process.env.METAMASK_ENVIRONMENT = ENVIRONMENT.RELEASE_CANDIDATE;

        const result =
          await metamaskController._getConfigForRemoteFeatureFlagRequest();
        expect(result).toStrictEqual({
          distribution: 'main',
          environment: 'rc',
        });
      });
    });

    describe('generateNewMnemonicAndAddToVault', () => {
      it('generates a new hd keyring instance', async () => {
        const password = 'what-what-what';
        jest.spyOn(metamaskController, 'getBalance').mockResolvedValue('0x0');

        await metamaskController.createNewVaultAndRestore(password, TEST_SEED);

        const previousKeyrings =
          metamaskController.keyringController.state.keyrings;

        await metamaskController.addNewMnemonicToVault(TEST_SEED_ALT);

        const currentKeyrings =
          metamaskController.keyringController.state.keyrings;

        expect(
          currentKeyrings.filter((kr) => kr.type === 'HD Key Tree'),
        ).toHaveLength(2);
        expect(currentKeyrings).toHaveLength(previousKeyrings.length + 1);
      });
    });

    describe('addNewMnemonicToVault', () => {
      it('generates a new hd keyring instance with a mnemonic', async () => {
        const password = 'what-what-what';
        jest.spyOn(metamaskController, 'getBalance').mockResolvedValue('0x0');

        await metamaskController.createNewVaultAndRestore(password, TEST_SEED);

        const previousKeyrings =
          metamaskController.keyringController.state.keyrings;

        await metamaskController.addNewMnemonicToVault(TEST_SEED_ALT);

        const currentKeyrings =
          metamaskController.keyringController.state.keyrings;

        const newlyAddedKeyringId =
          metamaskController.keyringController.state.keyringsMetadata[
            metamaskController.keyringController.state.keyringsMetadata.length -
              1
          ].id;

        const newSRP = Buffer.from(
          await metamaskController.getSeedPhrase(password, newlyAddedKeyringId),
        ).toString('utf8');

        expect(
          currentKeyrings.filter((kr) => kr.type === 'HD Key Tree'),
        ).toHaveLength(2);
        expect(currentKeyrings).toHaveLength(previousKeyrings.length + 1);
        expect(newSRP).toStrictEqual(TEST_SEED_ALT);
      });
    });
  });

  describe('onFeatureFlagResponseReceived', () => {
    const metamaskController = new MetaMaskController({
      showUserConfirmation: noop,
      encryptor: mockEncryptor,
      initState: cloneDeep(firstTimeState),
      initLangCode: 'en_US',
      platform: {
        showTransactionNotification: () => undefined,
        getVersion: () => 'foo',
      },
      browser: browserPolyfillMock,
      infuraProjectId: 'foo',
      isFirstMetaMaskControllerSetup: true,
    });

    beforeEach(() => {
      jest.spyOn(
        metamaskController.tokenBalancesController,
        'setIntervalLength',
      );
    });

    afterEach(() => {
      jest.clearAllMocks();
    });

    it('should not set the interval length if the pollInterval is 0', () => {
      metamaskController.onFeatureFlagResponseReceived({
        multiChainAssets: {
          pollInterval: 0,
        },
      });
      expect(
        metamaskController.tokenBalancesController.setIntervalLength,
      ).not.toHaveBeenCalled();
    });

    it('should set the interval length if the pollInterval is greater than 0', () => {
      const pollInterval = 10;
      metamaskController.onFeatureFlagResponseReceived({
        multiChainAssets: {
          pollInterval,
        },
      });
      expect(
        metamaskController.tokenBalancesController.setIntervalLength,
      ).toHaveBeenCalledWith(pollInterval * SECOND);
    });
  });

  describe('MV3 Specific behaviour', () => {
    beforeAll(async () => {
      mockIsManifestV3.mockReturnValue(true);
      globalThis.isFirstTimeProfileLoaded = true;
    });

    beforeEach(async () => {
      jest.spyOn(MetaMaskController.prototype, 'resetStates');
    });

    it('should reset state', () => {
      browserPolyfillMock.storage.session.set.mockReset();

      const metamaskController = new MetaMaskController({
        showUserConfirmation: noop,
        encryptor: mockEncryptor,
        initState: cloneDeep(firstTimeState),
        initLangCode: 'en_US',
        platform: {
          showTransactionNotification: () => undefined,
          getVersion: () => 'foo',
        },
        browser: browserPolyfillMock,
        infuraProjectId: 'foo',
        isFirstMetaMaskControllerSetup: true,
      });

      expect(metamaskController.resetStates).toHaveBeenCalledTimes(1);
      expect(browserPolyfillMock.storage.session.set).toHaveBeenCalledTimes(1);
      expect(browserPolyfillMock.storage.session.set).toHaveBeenCalledWith({
        isFirstMetaMaskControllerSetup: false,
      });
    });

    it('in mv3, it should not reset states if isFirstMetaMaskControllerSetup is false', () => {
      browserPolyfillMock.storage.session.set.mockReset();

      const metamaskController = new MetaMaskController({
        showUserConfirmation: noop,
        encryptor: mockEncryptor,
        initState: cloneDeep(firstTimeState),
        initLangCode: 'en_US',
        platform: {
          showTransactionNotification: () => undefined,
          getVersion: () => 'foo',
        },
        browser: browserPolyfillMock,
        infuraProjectId: 'foo',
        isFirstMetaMaskControllerSetup: false,
      });

      expect(metamaskController.resetStates).not.toHaveBeenCalled();
      expect(browserPolyfillMock.storage.session.set).not.toHaveBeenCalled();
    });
  });
});<|MERGE_RESOLUTION|>--- conflicted
+++ resolved
@@ -308,12 +308,6 @@
   },
 };
 
-const createNewVaultAndUnlock = async (metamaskInstance) => {
-  const password = 'a-fake-password';
-  await metamaskInstance.createNewVaultAndKeychain(password);
-  await metamaskInstance.submitPassword(password);
-};
-
 const noop = () => undefined;
 
 describe('MetaMaskController', () => {
@@ -669,11 +663,7 @@
 
     describe('setLocked', () => {
       it('should lock KeyringController', async () => {
-<<<<<<< HEAD
-        await createNewVaultAndUnlock(metamaskController);
-=======
         await metamaskController.createNewVaultAndKeychain('password');
->>>>>>> 2abb96a2
         jest.spyOn(metamaskController.keyringController, 'setLocked');
 
         await metamaskController.setLocked();
