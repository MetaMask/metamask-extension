/**
 * @jest-environment node
 */
import { cloneDeep } from 'lodash';
import nock from 'nock';
import { obj as createThoughStream } from 'through2';
import EthQuery from '@metamask/eth-query';
import { wordlist as englishWordlist } from '@metamask/scure-bip39/dist/wordlists/english';
import {
  ListNames,
  METAMASK_STALELIST_URL,
  METAMASK_HOTLIST_DIFF_URL,
  PHISHING_CONFIG_BASE_URL,
  METAMASK_STALELIST_FILE,
  METAMASK_HOTLIST_DIFF_FILE,
} from '@metamask/phishing-controller';
import { EthMethod, EthAccountType } from '@metamask/keyring-api';
import { NetworkType } from '@metamask/controller-utils';
import { ControllerMessenger } from '@metamask/base-controller';
import { LoggingController, LogType } from '@metamask/logging-controller';
import { TransactionController } from '@metamask/transaction-controller';
import { NETWORK_TYPES } from '../../shared/constants/network';
import { createTestProviderTools } from '../../test/stub/provider';
import { HardwareDeviceNames } from '../../shared/constants/hardware-wallets';
import { KeyringType } from '../../shared/constants/keyring';
import { LOG_EVENT } from '../../shared/constants/logs';
import { deferredPromise } from './lib/util';
import MetaMaskController from './metamask-controller';

const { Ganache } = require('../../test/e2e/ganache');

const ganacheServer = new Ganache();

const browserPolyfillMock = {
  runtime: {
    id: 'fake-extension-id',
    onInstalled: {
      addListener: jest.fn(),
    },
    onMessageExternal: {
      addListener: jest.fn(),
    },
    getPlatformInfo: jest.fn().mockResolvedValue('mac'),
  },
  storage: {
    session: {
      set: jest.fn(),
    },
  },
  alarms: {
    getAll: jest.fn(() => Promise.resolve([])),
    create: jest.fn(),
    clear: jest.fn(),
    onAlarm: {
      addListener: jest.fn(),
    },
  },
};

let loggerMiddlewareMock;
const initializeMockMiddlewareLog = () => {
  loggerMiddlewareMock = {
    requests: [],
    responses: [],
  };
};
const tearDownMockMiddlewareLog = () => {
  loggerMiddlewareMock = undefined;
};

const createLoggerMiddlewareMock = () => (req, res, next) => {
  if (loggerMiddlewareMock) {
    loggerMiddlewareMock.requests.push(req);
    next((cb) => {
      loggerMiddlewareMock.responses.push(res);
      cb();
    });
    return;
  }
  next();
};

jest.mock('./lib/createLoggerMiddleware', () => createLoggerMiddlewareMock);
jest.mock(
  './controllers/preferences',
  () =>
    function (...args) {
      const PreferencesController = jest.requireActual(
        './controllers/preferences',
      ).default;
      const controller = new PreferencesController(...args);
      // jest.spyOn gets hoisted to the top of this function before controller is initialized.
      // This forces us to replace the function directly with a jest stub instead.
      // eslint-disable-next-line jest/prefer-spy-on
      controller.store.subscribe = jest.fn();
      return controller;
    },
);

const mockIsManifestV3 = jest.fn().mockReturnValue(false);
jest.mock('../../shared/modules/mv3.utils', () => ({
  get isManifestV3() {
    return mockIsManifestV3();
  },
}));

const DEFAULT_LABEL = 'Account 1';
const TEST_SEED =
  'debris dizzy just program just float decrease vacant alarm reduce speak stadium';
const TEST_ADDRESS = '0x0dcd5d886577d5081b0c52e242ef29e70be3e7bc';
const TEST_ADDRESS_2 = '0xec1adf982415d2ef5ec55899b9bfb8bc0f29251b';
const TEST_ADDRESS_3 = '0xeb9e64b93097bc15f01f13eae97015c57ab64823';
const TEST_SEED_ALT =
  'setup olympic issue mobile velvet surge alcohol burger horse view reopen gentle';
const TEST_ADDRESS_ALT = '0xc42edfcc21ed14dda456aa0756c153f7985d8813';
const TEST_INTERNAL_ACCOUNT = {
  id: '2d47e693-26c2-47cb-b374-6151199bbe3f',
  address: '0x0dcd5d886577d5081b0c52e242ef29e70be3e7bc',
  metadata: {
    name: 'Account 1',
    keyring: {
      type: 'HD Key Tree',
    },
    lastSelected: 0,
  },
  options: {},
  methods: [...Object.values(EthMethod)],
  type: EthAccountType.Eoa,
};

const NOTIFICATION_ID = 'NHL8f2eSSTn9TKBamRLiU';

const ALT_MAINNET_RPC_URL = 'http://localhost:8545';
const POLYGON_RPC_URL = 'https://polygon.llamarpc.com';
const POLYGON_RPC_URL_2 = 'https://polygon-rpc.com';

const NETWORK_CONFIGURATION_ID_1 = 'networkConfigurationId1';
const NETWORK_CONFIGURATION_ID_2 = 'networkConfigurationId2';
const NETWORK_CONFIGURATION_ID_3 = 'networkConfigurationId3';

const ETH = 'ETH';
const MATIC = 'MATIC';

const POLYGON_CHAIN_ID = '0x89';
const MAINNET_CHAIN_ID = '0x1';

const firstTimeState = {
  config: {},
  AccountsController: {
    internalAccounts: {
      accounts: {},
      selectedAccount: '',
    },
  },
  NetworkController: {
    providerConfig: {
      type: NETWORK_TYPES.RPC,
      rpcUrl: ALT_MAINNET_RPC_URL,
      chainId: MAINNET_CHAIN_ID,
      ticker: ETH,
      nickname: 'Alt Mainnet',
      id: NETWORK_CONFIGURATION_ID_1,
    },
    networkConfigurations: {
      [NETWORK_CONFIGURATION_ID_1]: {
        rpcUrl: ALT_MAINNET_RPC_URL,
        type: NETWORK_TYPES.RPC,
        chainId: MAINNET_CHAIN_ID,
        ticker: ETH,
        nickname: 'Alt Mainnet',
        id: NETWORK_CONFIGURATION_ID_1,
      },
      [NETWORK_CONFIGURATION_ID_2]: {
        rpcUrl: POLYGON_RPC_URL,
        type: NETWORK_TYPES.RPC,
        chainId: POLYGON_CHAIN_ID,
        ticker: MATIC,
        nickname: 'Polygon',
        id: NETWORK_CONFIGURATION_ID_2,
      },
      [NETWORK_CONFIGURATION_ID_3]: {
        rpcUrl: POLYGON_RPC_URL_2,
        type: NETWORK_TYPES.RPC,
        chainId: POLYGON_CHAIN_ID,
        ticker: MATIC,
        nickname: 'Alt Polygon',
        id: NETWORK_CONFIGURATION_ID_1,
      },
    },
    selectedNetworkClientId: NetworkType.mainnet,
    networksMetadata: {
      [NetworkType.mainnet]: {
        EIPS: {
          1559: false,
        },
        status: 'available',
      },
    },
  },
  NotificationController: {
    notifications: {
      [NOTIFICATION_ID]: {
        id: NOTIFICATION_ID,
        origin: 'local:http://localhost:8086/',
        createdDate: 1652967897732,
        readDate: null,
        message: 'Hello, http://localhost:8086!',
      },
    },
  },
  PhishingController: {
    phishingLists: [
      {
        allowlist: [],
        blocklist: ['test.metamask-phishing.io'],
        fuzzylist: [],
        tolerance: 0,
        version: 0,
        name: 'MetaMask',
      },
    ],
  },
};

const noop = () => undefined;

describe('MetaMaskController', () => {
  beforeAll(async () => {
    await ganacheServer.start();
  });

  beforeEach(() => {
    nock('https://min-api.cryptocompare.com')
      .persist()
      .get(/.*/u)
      .reply(200, '{"JPY":12415.9}');
    nock(PHISHING_CONFIG_BASE_URL)
      .persist()
      .get(METAMASK_STALELIST_FILE)
      .reply(
        200,
        JSON.stringify({
          version: 2,
          tolerance: 2,
          lastUpdated: 1,
          eth_phishing_detect_config: {
            fuzzylist: [],
            allowlist: [],
            blocklist: ['test.metamask-phishing.io'],
            name: ListNames.MetaMask,
          },
          phishfort_hotlist: {
            blocklist: [],
            name: ListNames.Phishfort,
          },
        }),
      )
      .get(METAMASK_HOTLIST_DIFF_FILE)
      .reply(
        200,
        JSON.stringify([
          {
            url: 'test.metamask-phishing.io',
            targetList: 'blocklist',
            timestamp: 0,
          },
        ]),
      );
  });

  afterEach(() => {
    jest.clearAllMocks();
    nock.cleanAll();
  });

  afterAll(async () => {
    await ganacheServer.quit();
  });

  describe('Phishing Detection Mock', () => {
    it('should be updated to use v1 of the API', () => {
      // Update the fixture above if this test fails
      expect(METAMASK_STALELIST_URL).toStrictEqual(
        'https://phishing-detection.metafi.codefi.network/v1/stalelist',
      );
      expect(METAMASK_HOTLIST_DIFF_URL).toStrictEqual(
        'https://phishing-detection.metafi.codefi.network/v1/diffsSince',
      );
    });
  });

  describe('MetaMaskController Behaviour', () => {
    let metamaskController;

    beforeEach(() => {
      jest.spyOn(MetaMaskController.prototype, 'resetStates');

      jest
        .spyOn(TransactionController.prototype, 'updateIncomingTransactions')
        .mockReturnValue();

      jest
        .spyOn(
          TransactionController.prototype,
          'startIncomingTransactionPolling',
        )
        .mockReturnValue();

      jest
        .spyOn(
          TransactionController.prototype,
          'stopIncomingTransactionPolling',
        )
        .mockReturnValue();

      jest.spyOn(ControllerMessenger.prototype, 'subscribe');

      metamaskController = new MetaMaskController({
        showUserConfirmation: noop,
        encryptor: {
          encrypt(_, object) {
            this.object = object;
            return Promise.resolve('mock-encrypted');
          },
          decrypt() {
            return Promise.resolve(this.object);
          },
        },
        initState: cloneDeep(firstTimeState),
        initLangCode: 'en_US',
        platform: {
          showTransactionNotification: () => undefined,
          getVersion: () => 'foo',
        },
        browser: browserPolyfillMock,
        infuraProjectId: 'foo',
        isFirstMetaMaskControllerSetup: true,
      });

      jest.spyOn(
        metamaskController.keyringController,
        'createNewVaultAndKeychain',
      );
      jest.spyOn(
        metamaskController.keyringController,
        'createNewVaultAndRestore',
      );
      jest
        .spyOn(metamaskController.preferencesController, 'removeAddress')
        .mockImplementation((address) => address);
    });

    describe('should reset states on first time profile load', () => {
      it('in mv2, it should reset state without attempting to call browser storage', () => {
        expect(metamaskController.resetStates).toHaveBeenCalledTimes(1);
        expect(browserPolyfillMock.storage.session.set).not.toHaveBeenCalled();
      });
    });

    describe('on new version install', () => {
      const mockOnInstalledEventDetails = {
        reason: 'update',
        previousVersion: '1.0.0',
      };
      browserPolyfillMock.runtime.onInstalled.addListener.mockImplementation(
        (handler) => {
          handler(mockOnInstalledEventDetails);
        },
      );

      it('should details with LoggingController', async () => {
        const mockVersion = '1.3.7';
        const mockGetVersionInfo = jest.fn().mockReturnValue(mockVersion);

        jest.spyOn(LoggingController.prototype, 'add');

        const localController = new MetaMaskController({
          initLangCode: 'en_US',
          platform: {
            getVersion: mockGetVersionInfo,
          },
          browser: browserPolyfillMock,
          infuraProjectId: 'foo',
        });

        expect(localController.loggingController.add).toHaveBeenCalledTimes(1);
        expect(localController.loggingController.add).toHaveBeenCalledWith({
          type: LogType.GenericLog,
          data: {
            event: LOG_EVENT.VERSION_UPDATE,
            previousVersion: mockOnInstalledEventDetails.previousVersion,
            version: mockVersion,
          },
        });
      });

      it('should openExtensionInBrowser if version is 8.1.0', () => {
        const mockVersion = '8.1.0';
        const mockGetVersionInfo = jest.fn().mockReturnValue(mockVersion);

        const openExtensionInBrowserMock = jest.fn();

        // eslint-disable-next-line no-new
        new MetaMaskController({
          initLangCode: 'en_US',
          platform: {
            getVersion: mockGetVersionInfo,
            openExtensionInBrowser: openExtensionInBrowserMock,
          },
          browser: browserPolyfillMock,
          infuraProjectId: 'foo',
        });

        expect(openExtensionInBrowserMock).toHaveBeenCalledTimes(1);
      });
    });

    describe('#importAccountWithStrategy', () => {
      const importPrivkey =
        '4cfd3e90fc78b0f86bf7524722150bb8da9c60cd532564d7ff43f5716514f553';

      beforeEach(async () => {
        const password = 'a-fake-password';
        await metamaskController.createNewVaultAndRestore(password, TEST_SEED);
        await metamaskController.importAccountWithStrategy('privateKey', [
          importPrivkey,
        ]);
      });

      it('adds private key to keyrings in KeyringController', async () => {
        const simpleKeyrings =
          metamaskController.keyringController.getKeyringsByType(
            KeyringType.imported,
          );
        const pubAddressHexArr = await simpleKeyrings[0].getAccounts();
        const privKeyHex = await simpleKeyrings[0].exportAccount(
          pubAddressHexArr[0],
        );
        expect(privKeyHex).toStrictEqual(importPrivkey);
        expect(pubAddressHexArr[0]).toStrictEqual(
          '0xe18035bf8712672935fdb4e5e431b1a0183d2dfc',
        );
      });

      it('adds 1 account', async () => {
        const keyringAccounts =
          await metamaskController.keyringController.getAccounts();
        expect(keyringAccounts[keyringAccounts.length - 1]).toStrictEqual(
          '0xe18035bf8712672935fdb4e5e431b1a0183d2dfc',
        );
      });
    });

    describe('submitPassword', () => {
      it('removes any identities that do not correspond to known accounts.', async () => {
        const accountsControllerSpy = jest.spyOn(
          metamaskController.accountsController,
          'updateAccounts',
        );
        const password = 'password';
        await metamaskController.createNewVaultAndKeychain(password);

        const fakeAddress = '0xbad0';
        metamaskController.preferencesController.addAddresses([fakeAddress]);
        await metamaskController.submitPassword(password);

        const identities = Object.keys(
          metamaskController.preferencesController.store.getState().identities,
        );
        const addresses =
          await metamaskController.keyringController.getAccounts();

        identities.forEach((identity) => {
          expect(addresses).toContain(identity);
        });

        addresses.forEach((address) => {
          expect(identities).toContain(address);
        });

        const internalAccounts =
          metamaskController.accountsController.listAccounts();

        internalAccounts.forEach((account) => {
<<<<<<< HEAD
          expect(addresses.includes(account.address) === true).toBe(true);
=======
          expect(addresses).toContain(account.address);
>>>>>>> 97092cd2
        });

        addresses.forEach((address) => {
          expect(
            internalAccounts.find((account) => account.address === address),
          ).toBeDefined();
        });

        expect(accountsControllerSpy).toHaveBeenCalledTimes(1);
      });
    });

    describe('setLocked', () => {
      it('should lock KeyringController', async () => {
        jest.spyOn(metamaskController.keyringController, 'setLocked');

        await metamaskController.setLocked();

        expect(
          metamaskController.keyringController.setLocked,
        ).toHaveBeenCalled();
        expect(
          metamaskController.keyringController.state.isUnlocked,
        ).toStrictEqual(false);
      });
    });

    describe('#createNewVaultAndKeychain', () => {
      it('can only create new vault on keyringController once', async () => {
        jest.spyOn(metamaskController, 'selectFirstAccount').mockReturnValue();
        const password = 'a-fake-password';

        const vault1 = await metamaskController.createNewVaultAndKeychain(
          password,
        );
        const vault2 = await metamaskController.createNewVaultAndKeychain(
          password,
        );

        expect(vault1).toStrictEqual(vault2);
      });
    });

    describe('#createNewVaultAndRestore', () => {
      it('should be able to call newVaultAndRestore despite a mistake.', async () => {
        const password = 'what-what-what';
        jest.spyOn(metamaskController, 'getBalance').mockResolvedValue('0x0');

        await metamaskController
          .createNewVaultAndRestore(password, TEST_SEED.slice(0, -1))
          .catch(() => null);
        await metamaskController.createNewVaultAndRestore(password, TEST_SEED);

        expect(
          metamaskController.keyringController.createNewVaultAndRestore,
        ).toHaveBeenCalledTimes(2);
      });

      it('should clear previous identities after vault restoration', async () => {
        jest.spyOn(metamaskController, 'getBalance').mockResolvedValue('0x0');

        let startTime = Date.now();
        await metamaskController.createNewVaultAndRestore(
          'foobar1337',
          TEST_SEED,
        );
        let endTime = Date.now();

        const firstVaultIdentities = cloneDeep(
          metamaskController.getState().identities,
        );
        expect(
          firstVaultIdentities[TEST_ADDRESS].lastSelected >= startTime &&
            firstVaultIdentities[TEST_ADDRESS].lastSelected <= endTime,
        ).toStrictEqual(true);
        delete firstVaultIdentities[TEST_ADDRESS].lastSelected;
        expect(firstVaultIdentities).toStrictEqual({
          [TEST_ADDRESS]: { address: TEST_ADDRESS, name: DEFAULT_LABEL },
        });

        await metamaskController.preferencesController.setAccountLabel(
          TEST_ADDRESS,
          'Account Foo',
        );

        const labelledFirstVaultIdentities = cloneDeep(
          metamaskController.getState().identities,
        );
        delete labelledFirstVaultIdentities[TEST_ADDRESS].lastSelected;
        expect(labelledFirstVaultIdentities).toStrictEqual({
          [TEST_ADDRESS]: { address: TEST_ADDRESS, name: 'Account Foo' },
        });

        startTime = Date.now();
        await metamaskController.createNewVaultAndRestore(
          'foobar1337',
          TEST_SEED_ALT,
        );
        endTime = Date.now();

        const secondVaultIdentities = cloneDeep(
          metamaskController.getState().identities,
        );
        expect(
          secondVaultIdentities[TEST_ADDRESS_ALT].lastSelected >= startTime &&
            secondVaultIdentities[TEST_ADDRESS_ALT].lastSelected <= endTime,
        ).toStrictEqual(true);
        delete secondVaultIdentities[TEST_ADDRESS_ALT].lastSelected;
        expect(secondVaultIdentities).toStrictEqual({
          [TEST_ADDRESS_ALT]: {
            address: TEST_ADDRESS_ALT,
            name: DEFAULT_LABEL,
          },
        });
      });

      it('should restore any consecutive accounts with balances without extra zero balance accounts', async () => {
        jest
          .spyOn(metamaskController, 'getBalance')
          .mockImplementation((address) => {
            switch (address) {
              case TEST_ADDRESS:
              case TEST_ADDRESS_3:
                return Promise.resolve('0x14ced5122ce0a000');
              case TEST_ADDRESS_2:
                return Promise.resolve('0x0');
              default:
                return Promise.reject(
                  new Error('unexpected argument to mocked getBalance'),
                );
            }
          });

        const startTime = Date.now();
        await metamaskController.createNewVaultAndRestore(
          'foobar1337',
          TEST_SEED,
        );

        const identities = cloneDeep(metamaskController.getState().identities);
        expect(
          identities[TEST_ADDRESS].lastSelected >= startTime &&
            identities[TEST_ADDRESS].lastSelected <= Date.now(),
        ).toStrictEqual(true);
        delete identities[TEST_ADDRESS].lastSelected;
        expect(identities).toStrictEqual({
          [TEST_ADDRESS]: { address: TEST_ADDRESS, name: DEFAULT_LABEL },
        });
      });
    });

    describe('#getBalance', () => {
      it('should return the balance known by accountTracker', async () => {
        const accounts = {};
        const balance = '0x14ced5122ce0a000';
        accounts[TEST_ADDRESS] = { balance };

        metamaskController.accountTracker.store.putState({ accounts });

        const gotten = await metamaskController.getBalance(TEST_ADDRESS);

        expect(balance).toStrictEqual(gotten);
      });

      it('should ask the network for a balance when not known by accountTracker', async () => {
        const accounts = {};
        const balance = '0x14ced5122ce0a000';
        const ethQuery = new EthQuery();
        jest.spyOn(ethQuery, 'getBalance').mockImplementation((_, callback) => {
          callback(undefined, balance);
        });

        metamaskController.accountTracker.store.putState({ accounts });

        const gotten = await metamaskController.getBalance(
          TEST_ADDRESS,
          ethQuery,
        );

        expect(balance).toStrictEqual(gotten);
      });
    });

    describe('#getApi', () => {
      it('getState', () => {
        const getApi = metamaskController.getApi();
        const state = getApi.getState();
        expect(state).toStrictEqual(metamaskController.getState());
      });
    });

    describe('#selectFirstAccount', () => {
      let identities;

      beforeEach(async () => {
        await metamaskController.keyringController.createNewVaultAndRestore(
          'password',
          TEST_SEED,
        );
        await metamaskController.addNewAccount(1);
        await metamaskController.addNewAccount(2);

        identities = {
          '0x0dcd5d886577d5081b0c52e242ef29e70be3e7bc': {
            TEST_ADDRESS,
            name: 'Account 1',
          },
          '0xc42edfcc21ed14dda456aa0756c153f7985d8813': {
            TEST_ADDRESS_2,
            name: 'Account 2',
          },
        };
        metamaskController.preferencesController.store.updateState({
          identities,
        });
        metamaskController.selectFirstAccount();
      });

      it('changes preferences controller select address', () => {
        const preferenceControllerState =
          metamaskController.preferencesController.store.getState();
        expect(preferenceControllerState.selectedAddress).toStrictEqual(
          TEST_ADDRESS,
        );
      });

      it('changes metamask controller selected address', () => {
        const metamaskState = metamaskController.getState();
        expect(metamaskState.selectedAddress).toStrictEqual(TEST_ADDRESS);
      });
    });

    describe('connectHardware', () => {
      it('should throw if it receives an unknown device name', async () => {
        const result = metamaskController.connectHardware(
          'Some random device name',
          0,
          `m/44/0'/0'`,
        );

        await expect(result).rejects.toThrow(
          'MetamaskController:getKeyringForDevice - Unknown device',
        );
      });

      it('should add the Trezor Hardware keyring', async () => {
        jest.spyOn(metamaskController.keyringController, 'addNewKeyring');
        await metamaskController
          .connectHardware(HardwareDeviceNames.trezor, 0)
          .catch(() => null);
        const keyrings =
          await metamaskController.keyringController.getKeyringsByType(
            KeyringType.trezor,
          );
        expect(
          metamaskController.keyringController.addNewKeyring,
        ).toHaveBeenCalledWith(KeyringType.trezor);
        expect(keyrings).toHaveLength(1);
      });

      it('should add the Ledger Hardware keyring', async () => {
        jest.spyOn(metamaskController.keyringController, 'addNewKeyring');
        await metamaskController
          .connectHardware(HardwareDeviceNames.ledger, 0)
          .catch(() => null);
        const keyrings =
          await metamaskController.keyringController.getKeyringsByType(
            KeyringType.ledger,
          );
        expect(
          metamaskController.keyringController.addNewKeyring,
        ).toHaveBeenCalledWith(KeyringType.ledger);
        expect(keyrings).toHaveLength(1);
      });
    });

    describe('getPrimaryKeyringMnemonic', () => {
      it('should return a mnemonic as a Uint8Array', () => {
        const mockMnemonic =
          'above mercy benefit hospital call oval domain student sphere interest argue shock';
        const mnemonicIndices = mockMnemonic
          .split(' ')
          .map((word) => englishWordlist.indexOf(word));
        const uint8ArrayMnemonic = new Uint8Array(
          new Uint16Array(mnemonicIndices).buffer,
        );

        const mockHDKeyring = {
          type: 'HD Key Tree',
          mnemonic: uint8ArrayMnemonic,
        };
        jest
          .spyOn(metamaskController.keyringController, 'getKeyringsByType')
          .mockReturnValue([mockHDKeyring]);

        const recoveredMnemonic =
          metamaskController.getPrimaryKeyringMnemonic();

        expect(recoveredMnemonic).toStrictEqual(uint8ArrayMnemonic);
      });
    });

    describe('checkHardwareStatus', () => {
      it('should throw if it receives an unknown device name', async () => {
        const result = metamaskController.checkHardwareStatus(
          'Some random device name',
          `m/44/0'/0'`,
        );
        await expect(result).rejects.toThrow(
          'MetamaskController:getKeyringForDevice - Unknown device',
        );
      });

      it('should be locked by default', async () => {
        await metamaskController
          .connectHardware(HardwareDeviceNames.trezor, 0)
          .catch(() => null);
        const status = await metamaskController.checkHardwareStatus(
          HardwareDeviceNames.trezor,
        );
        expect(status).toStrictEqual(false);
      });
    });

    describe('forgetDevice', () => {
      it('should throw if it receives an unknown device name', async () => {
        const result = metamaskController.forgetDevice(
          'Some random device name',
        );
        await expect(result).rejects.toThrow(
          'MetamaskController:getKeyringForDevice - Unknown device',
        );
      });

      it('should remove the identities when the device is forgotten', async () => {
        jest.spyOn(window, 'open').mockReturnValue();

        const localMetaMaskController = new MetaMaskController({
          showUserConfirmation: noop,
          encryptor: {
            encrypt(_, object) {
              this.object = object;
              return Promise.resolve('mock-encrypted');
            },
            decrypt() {
              return Promise.resolve(this.object);
            },
          },
          initState: {
            ...cloneDeep(firstTimeState),
            KeyringController: {
              keyrings: [{ type: KeyringType.trezor, accounts: ['0x123'] }],
              isUnlocked: true,
            },
            PreferencesController: {
              identities: {
                '0x123': { name: 'Trezor 1', address: '0x123' },
              },
              selectedAddress: '0x123',
            },
          },
          initLangCode: 'en_US',
          platform: {
            showTransactionNotification: () => undefined,
            getVersion: () => 'foo',
          },
          browser: browserPolyfillMock,
          infuraProjectId: 'foo',
          isFirstMetaMaskControllerSetup: true,
        });

        await localMetaMaskController.keyringController.createNewVaultAndKeychain(
          'password',
        );

        await localMetaMaskController.keyringController.addNewKeyring(
          'Trezor Hardware',
          {
            accounts: ['0x123'],
          },
        );

        await localMetaMaskController.forgetDevice(HardwareDeviceNames.trezor);
        const { identities: updatedIdentities } =
          localMetaMaskController.preferencesController.store.getState();
        expect(updatedIdentities['0x123']).toBeUndefined();
      });

      it('should wipe all the keyring info', async () => {
        await metamaskController
          .connectHardware(HardwareDeviceNames.trezor, 0)
          .catch(() => null);
        await metamaskController.forgetDevice(HardwareDeviceNames.trezor);
        const keyrings =
          await metamaskController.keyringController.getKeyringsByType(
            KeyringType.trezor,
          );

        expect(keyrings[0].accounts).toStrictEqual([]);
        expect(keyrings[0].page).toStrictEqual(0);
        expect(keyrings[0].isUnlocked()).toStrictEqual(false);
      });
    });

    describe('unlockHardwareWalletAccount', () => {
      const accountToUnlock = 10;
      beforeEach(async () => {
        await metamaskController.keyringController.createNewVaultAndRestore(
          'password',
          TEST_SEED,
        );
        jest.spyOn(window, 'open').mockReturnValue();
        jest
          .spyOn(
            metamaskController.keyringController,
            'addNewAccountForKeyring',
          )
          .mockReturnValue('0x123');

        jest
          .spyOn(metamaskController.keyringController, 'getAccounts')
          .mockResolvedValueOnce(['0x1'])
          .mockResolvedValueOnce(['0x2'])
          .mockResolvedValueOnce(['0x3']);
        jest
          .spyOn(metamaskController.preferencesController, 'setAddresses')
          .mockReturnValue();
        jest
          .spyOn(metamaskController.preferencesController, 'setSelectedAddress')
          .mockReturnValue();
        jest
          .spyOn(metamaskController.preferencesController, 'setAccountLabel')
          .mockReturnValue();

        await metamaskController.unlockHardwareWalletAccount(
          accountToUnlock,
          HardwareDeviceNames.trezor,
          `m/44'/1'/0'/0`,
        );
      });

      it('should set unlockedAccount in the keyring', async () => {
        const keyrings =
          await metamaskController.keyringController.getKeyringsByType(
            KeyringType.trezor,
          );
        expect(keyrings[0].unlockedAccount).toStrictEqual(accountToUnlock);
      });

      it('should call keyringController.addNewAccount', async () => {
        expect(
          metamaskController.keyringController.addNewAccountForKeyring,
        ).toHaveBeenCalledTimes(1);
      });

      it('should call keyringController.getAccounts', async () => {
        expect(
          metamaskController.keyringController.getAccounts,
        ).toHaveBeenCalledTimes(2);
      });

      it('should call preferencesController.setAddresses', async () => {
        expect(
          metamaskController.preferencesController.setAddresses,
        ).toHaveBeenCalledTimes(1);
      });

      it('should call preferencesController.setSelectedAddress', async () => {
        expect(
          metamaskController.preferencesController.setSelectedAddress,
        ).toHaveBeenCalledTimes(1);
      });

      it('should call preferencesController.setAccountLabel', async () => {
        expect(
          metamaskController.preferencesController.setAccountLabel,
        ).toHaveBeenCalledTimes(1);
      });
    });

    describe('#addNewAccount', () => {
      it('errors when an primary keyring is does not exist', async () => {
        const addNewAccount = metamaskController.addNewAccount();

        await expect(addNewAccount).rejects.toThrow('No HD keyring found');
      });
    });

    describe('#verifyseedPhrase', () => {
      it('errors when no keying is provided', async () => {
        await expect(metamaskController.verifySeedPhrase()).rejects.toThrow(
          'No HD keyring found',
        );
      });

      it('#addNewAccount', async () => {
        await metamaskController.createNewVaultAndKeychain('password');
        await metamaskController.addNewAccount(1);
        const getAccounts =
          await metamaskController.keyringController.getAccounts();
        expect(getAccounts).toHaveLength(2);
      });
    });

    describe('#resetAccount', () => {
      it('wipes transactions from only the correct network id and with the selected address', async () => {
        const selectedAddressMock =
          '0x0dcd5d886577d5081b0c52e242ef29e70be3e7bc';

        jest
          .spyOn(metamaskController.accountsController, 'getSelectedAccount')
          .mockReturnValue({ address: selectedAddressMock });

        jest.spyOn(metamaskController.txController, 'wipeTransactions');

        await metamaskController.resetAccount();

        expect(
          metamaskController.txController.wipeTransactions,
        ).toHaveBeenCalledTimes(1);
        expect(
          metamaskController.txController.wipeTransactions,
        ).toHaveBeenCalledWith(true, selectedAddressMock);
      });
    });

    describe('#removeAccount', () => {
      let ret;
      const addressToRemove = '0x1';
      let mockKeyring;

      beforeEach(async () => {
        mockKeyring = {
          getAccounts: jest.fn().mockResolvedValue([]),
          destroy: jest.fn(),
        };
        jest
          .spyOn(metamaskController.keyringController, 'removeAccount')
          .mockReturnValue();
        jest
          .spyOn(metamaskController, 'removeAllAccountPermissions')
          .mockReturnValue();

        jest
          .spyOn(metamaskController.keyringController, 'getKeyringForAccount')
          .mockResolvedValue(mockKeyring);

        ret = await metamaskController.removeAccount(addressToRemove);
      });

      it('should call keyringController.removeAccount', async () => {
        expect(
          metamaskController.keyringController.removeAccount,
        ).toHaveBeenCalledWith(addressToRemove);
      });
      it('should call metamaskController.removeAllAccountPermissions', async () => {
        expect(
          metamaskController.removeAllAccountPermissions,
        ).toHaveBeenCalledWith(addressToRemove);
      });
      it('should return address', async () => {
        expect(ret).toStrictEqual('0x1');
      });
      it('should call keyringController.getKeyringForAccount', async () => {
        expect(
          metamaskController.keyringController.getKeyringForAccount,
        ).toHaveBeenCalledWith(addressToRemove);
      });
      it('should call keyring.destroy', async () => {
        expect(mockKeyring.destroy).toHaveBeenCalledTimes(1);
      });
    });

    describe('#setupUntrustedCommunication', () => {
      const mockTxParams = { from: TEST_ADDRESS };

      beforeEach(() => {
        initializeMockMiddlewareLog();
      });

      afterAll(() => {
        tearDownMockMiddlewareLog();
      });

      it('sets up phishing stream for untrusted communication', async () => {
        const phishingMessageSender = {
          url: 'http://test.metamask-phishing.io',
          tab: {},
        };

        const { promise, resolve } = deferredPromise();
        const streamTest = createThoughStream((chunk, _, cb) => {
          if (chunk.name !== 'phishing') {
            cb();
            return;
          }
          expect(chunk.data.hostname).toStrictEqual(
            new URL(phishingMessageSender.url).hostname,
          );
          resolve();
          cb();
        });

        metamaskController.setupUntrustedCommunication({
          connectionStream: streamTest,
          sender: phishingMessageSender,
        });
        await promise;
        streamTest.end();
      });

      it('adds a tabId, origin and networkClient to requests', async () => {
        const messageSender = {
          url: 'http://mycrypto.com',
          tab: { id: 456 },
        };
        const streamTest = createThoughStream((chunk, _, cb) => {
          if (chunk.data && chunk.data.method) {
            cb(null, chunk);
            return;
          }
          cb();
        });

        metamaskController.setupUntrustedCommunication({
          connectionStream: streamTest,
          sender: messageSender,
        });

        const message = {
          id: 1999133338649204,
          jsonrpc: '2.0',
          params: [{ ...mockTxParams }],
          method: 'eth_sendTransaction',
        };
        await new Promise((resolve) => {
          streamTest.write(
            {
              name: 'metamask-provider',
              data: message,
            },
            null,
            () => {
              setTimeout(() => {
                expect(loggerMiddlewareMock.requests[0]).toHaveProperty(
                  'origin',
                  'http://mycrypto.com',
                );
                expect(loggerMiddlewareMock.requests[0]).toHaveProperty(
                  'tabId',
                  456,
                );
                expect(loggerMiddlewareMock.requests[0]).toHaveProperty(
                  'networkClientId',
                  'networkConfigurationId1',
                );
                resolve();
              });
            },
          );
        });
      });

      it('should add only origin to request if tabId not provided', async () => {
        const messageSender = {
          url: 'http://mycrypto.com',
        };
        const streamTest = createThoughStream((chunk, _, cb) => {
          if (chunk.data && chunk.data.method) {
            cb(null, chunk);
            return;
          }
          cb();
        });

        metamaskController.setupUntrustedCommunication({
          connectionStream: streamTest,
          sender: messageSender,
        });

        const message = {
          id: 1999133338649204,
          jsonrpc: '2.0',
          params: [{ ...mockTxParams }],
          method: 'eth_sendTransaction',
        };
        await new Promise((resolve) => {
          streamTest.write(
            {
              name: 'metamask-provider',
              data: message,
            },
            null,
            () => {
              setTimeout(() => {
                expect(loggerMiddlewareMock.requests[0]).not.toHaveProperty(
                  'tabId',
                );
                expect(loggerMiddlewareMock.requests[0]).toHaveProperty(
                  'origin',
                  'http://mycrypto.com',
                );
                resolve();
              });
            },
          );
        });
      });
    });

    describe('#setupTrustedCommunication', () => {
      it('sets up controller JSON-RPC api for trusted communication', async () => {
        const messageSender = {
          url: 'http://mycrypto.com',
          tab: {},
        };
        const { promise, resolve } = deferredPromise();
        const streamTest = createThoughStream((chunk, _, cb) => {
          expect(chunk.name).toStrictEqual('controller');
          resolve();
          cb();
        });

        metamaskController.setupTrustedCommunication(streamTest, messageSender);
        await promise;
        streamTest.end();
      });
    });

    describe('#markPasswordForgotten', () => {
      it('adds and sets forgottenPassword to config data to true', () => {
        metamaskController.markPasswordForgotten(noop);
        const state = metamaskController.getState();
        expect(state.forgottenPassword).toStrictEqual(true);
      });
    });

    describe('#unMarkPasswordForgotten', () => {
      it('adds and sets forgottenPassword to config data to false', () => {
        metamaskController.unMarkPasswordForgotten(noop);
        const state = metamaskController.getState();
        expect(state.forgottenPassword).toStrictEqual(false);
      });
    });

    describe('#_onKeyringControllerUpdate', () => {
      it('should do nothing if there are no keyrings in state', async () => {
        jest
          .spyOn(metamaskController.preferencesController, 'syncAddresses')
          .mockReturnValue();
        jest
          .spyOn(metamaskController.accountTracker, 'syncWithAddresses')
          .mockReturnValue();

        const oldState = metamaskController.getState();
        await metamaskController._onKeyringControllerUpdate({ keyrings: [] });

        expect(
          metamaskController.preferencesController.syncAddresses,
        ).not.toHaveBeenCalled();
        expect(
          metamaskController.accountTracker.syncWithAddresses,
        ).not.toHaveBeenCalled();
        expect(metamaskController.getState()).toStrictEqual(oldState);
      });

      it('should sync addresses if there are keyrings in state', async () => {
        jest
          .spyOn(metamaskController.preferencesController, 'syncAddresses')
          .mockReturnValue();
        jest
          .spyOn(metamaskController.accountTracker, 'syncWithAddresses')
          .mockReturnValue();

        const oldState = metamaskController.getState();
        await metamaskController._onKeyringControllerUpdate({
          keyrings: [
            {
              accounts: ['0x1', '0x2'],
            },
          ],
        });

        expect(
          metamaskController.preferencesController.syncAddresses,
        ).toHaveBeenCalledWith(['0x1', '0x2']);
        expect(
          metamaskController.accountTracker.syncWithAddresses,
        ).toHaveBeenCalledWith(['0x1', '0x2']);
        expect(metamaskController.getState()).toStrictEqual(oldState);
      });

      it('should NOT update selected address if already unlocked', async () => {
        jest
          .spyOn(metamaskController.preferencesController, 'syncAddresses')
          .mockReturnValue();
        jest
          .spyOn(metamaskController.accountTracker, 'syncWithAddresses')
          .mockReturnValue();

        const oldState = metamaskController.getState();
        await metamaskController._onKeyringControllerUpdate({
          isUnlocked: true,
          keyrings: [
            {
              accounts: ['0x1', '0x2'],
            },
          ],
        });

        expect(
          metamaskController.preferencesController.syncAddresses,
        ).toHaveBeenCalledWith(['0x1', '0x2']);
        expect(
          metamaskController.accountTracker.syncWithAddresses,
        ).toHaveBeenCalledWith(['0x1', '0x2']);
        expect(metamaskController.getState()).toStrictEqual(oldState);
      });
    });

    describe('markNotificationsAsRead', () => {
      it('marks the notification as read', () => {
        metamaskController.markNotificationsAsRead([NOTIFICATION_ID]);
        const readNotification =
          metamaskController.getState().notifications[NOTIFICATION_ID];
        expect(readNotification.readDate).not.toBeNull();
      });
    });

    describe('dismissNotifications', () => {
      it('deletes the notification from state', () => {
        metamaskController.dismissNotifications([NOTIFICATION_ID]);
        const state = metamaskController.getState().notifications;
        expect(Object.values(state)).not.toContain(NOTIFICATION_ID);
      });
    });

    describe('getTokenStandardAndDetails', () => {
      it('gets token data from the token list if available, and with a balance retrieved by fetchTokenBalance', async () => {
        const providerResultStub = {
          eth_getCode: '0x123',
          eth_call:
            '0x00000000000000000000000000000000000000000000000029a2241af62c0000',
        };
        const { provider } = createTestProviderTools({
          scaffold: providerResultStub,
          networkId: '5',
          chainId: '5',
        });

        const tokenData = {
          decimals: 18,
          symbol: 'DAI',
        };

        metamaskController.tokenListController.update(() => {
          return {
            tokenList: {
              '0x6b175474e89094c44da98b954eedeac495271d0f': tokenData,
            },
          };
        });

        metamaskController.provider = provider;
        const tokenDetails =
          await metamaskController.getTokenStandardAndDetails(
            '0x6B175474E89094C44Da98b954EedeAC495271d0F',
            '0xf0d172594caedee459b89ad44c94098e474571b6',
          );

        expect(tokenDetails.standard).toStrictEqual('ERC20');
        expect(tokenDetails.decimals).toStrictEqual(String(tokenData.decimals));
        expect(tokenDetails.symbol).toStrictEqual(tokenData.symbol);
        expect(tokenDetails.balance).toStrictEqual('3000000000000000000');
      });

      it('gets token data from tokens if available, and with a balance retrieved by fetchTokenBalance', async () => {
        const providerResultStub = {
          eth_getCode: '0x123',
          eth_call:
            '0x00000000000000000000000000000000000000000000000029a2241af62c0000',
        };
        const { provider } = createTestProviderTools({
          scaffold: providerResultStub,
          networkId: '5',
          chainId: '5',
        });

        const tokenData = {
          decimals: 18,
          symbol: 'DAI',
        };

        metamaskController.tokensController.update({
          tokens: [
            {
              address: '0x6b175474e89094c44da98b954eedeac495271d0f',
              ...tokenData,
            },
          ],
        });

        metamaskController.provider = provider;
        const tokenDetails =
          await metamaskController.getTokenStandardAndDetails(
            '0x6B175474E89094C44Da98b954EedeAC495271d0F',
            '0xf0d172594caedee459b89ad44c94098e474571b6',
          );

        expect(tokenDetails.standard).toStrictEqual('ERC20');
        expect(tokenDetails.decimals).toStrictEqual(String(tokenData.decimals));
        expect(tokenDetails.symbol).toStrictEqual(tokenData.symbol);
        expect(tokenDetails.balance).toStrictEqual('3000000000000000000');
      });

      it('gets token data from contract-metadata if available, and with a balance retrieved by fetchTokenBalance', async () => {
        const providerResultStub = {
          eth_getCode: '0x123',
          eth_call:
            '0x00000000000000000000000000000000000000000000000029a2241af62c0000',
        };
        const { provider } = createTestProviderTools({
          scaffold: providerResultStub,
          networkId: '5',
          chainId: '5',
        });

        metamaskController.provider = provider;
        const tokenDetails =
          await metamaskController.getTokenStandardAndDetails(
            '0x6B175474E89094C44Da98b954EedeAC495271d0F',
            '0xf0d172594caedee459b89ad44c94098e474571b6',
          );

        expect(tokenDetails.standard).toStrictEqual('ERC20');
        expect(tokenDetails.decimals).toStrictEqual('18');
        expect(tokenDetails.symbol).toStrictEqual('DAI');
        expect(tokenDetails.balance).toStrictEqual('3000000000000000000');
      });

      it('gets token data from the blockchain, via the assetsContractController, if not available through other sources', async () => {
        const providerResultStub = {
          eth_getCode: '0x123',
          eth_call:
            '0x00000000000000000000000000000000000000000000000029a2241af62c0000',
        };
        const { provider } = createTestProviderTools({
          scaffold: providerResultStub,
          networkId: '5',
          chainId: '5',
        });

        const tokenData = {
          standard: 'ERC20',
          decimals: 18,
          symbol: 'DAI',
          balance: '333',
        };

        metamaskController.tokenListController.update(() => {
          return {
            tokenList: {
              '0x6b175474e89094c44da98b954eedeac495271d0f': {},
            },
          };
        });

        metamaskController.provider = provider;

        jest
          .spyOn(
            metamaskController.assetsContractController,
            'getTokenStandardAndDetails',
          )
          .mockReturnValue(tokenData);

        const tokenDetails =
          await metamaskController.getTokenStandardAndDetails(
            '0xNotInTokenList',
            '0xf0d172594caedee459b89ad44c94098e474571b6',
          );

        expect(tokenDetails.standard).toStrictEqual(
          tokenData.standard.toUpperCase(),
        );
        expect(tokenDetails.decimals).toStrictEqual(String(tokenData.decimals));
        expect(tokenDetails.symbol).toStrictEqual(tokenData.symbol);
        expect(tokenDetails.balance).toStrictEqual(tokenData.balance);
      });

      it('gets token data from the blockchain, via the assetsContractController, if it is in the token list but is an ERC721', async () => {
        const providerResultStub = {
          eth_getCode: '0x123',
          eth_call:
            '0x00000000000000000000000000000000000000000000000029a2241af62c0000',
        };
        const { provider } = createTestProviderTools({
          scaffold: providerResultStub,
          networkId: '5',
          chainId: '5',
        });

        const tokenData = {
          standard: 'ERC721',
          decimals: 18,
          symbol: 'DAI',
          balance: '333',
        };

        metamaskController.tokenListController.update(() => {
          return {
            tokenList: {
              '0xaaa75474e89094c44da98b954eedeac495271d0f': tokenData,
            },
          };
        });

        metamaskController.provider = provider;

        jest
          .spyOn(
            metamaskController.assetsContractController,
            'getTokenStandardAndDetails',
          )
          .mockReturnValue(tokenData);

        const tokenDetails =
          await metamaskController.getTokenStandardAndDetails(
            '0xAAA75474e89094c44da98b954eedeac495271d0f',
            '0xf0d172594caedee459b89ad44c94098e474571b6',
          );

        expect(tokenDetails.standard).toStrictEqual(
          tokenData.standard.toUpperCase(),
        );
        expect(tokenDetails.decimals).toStrictEqual(String(tokenData.decimals));
        expect(tokenDetails.symbol).toStrictEqual(tokenData.symbol);
        expect(tokenDetails.balance).toStrictEqual(tokenData.balance);
      });

      it('gets token data from the blockchain, via the assetsContractController, if it is in the token list but is an ERC1155', async () => {
        const providerResultStub = {
          eth_getCode: '0x123',
          eth_call:
            '0x00000000000000000000000000000000000000000000000029a2241af62c0000',
        };
        const { provider } = createTestProviderTools({
          scaffold: providerResultStub,
          networkId: '5',
          chainId: '5',
        });

        const tokenData = {
          standard: 'ERC1155',
          decimals: 18,
          symbol: 'DAI',
          balance: '333',
        };

        metamaskController.tokenListController.update(() => {
          return {
            tokenList: {
              '0xaaa75474e89094c44da98b954eedeac495271d0f': tokenData,
            },
          };
        });

        metamaskController.provider = provider;

        jest
          .spyOn(
            metamaskController.assetsContractController,
            'getTokenStandardAndDetails',
          )
          .mockReturnValue(tokenData);

        const tokenDetails =
          await metamaskController.getTokenStandardAndDetails(
            '0xAAA75474e89094c44da98b954eedeac495271d0f',
            '0xf0d172594caedee459b89ad44c94098e474571b6',
          );
        expect(tokenDetails.standard).toStrictEqual(
          tokenData.standard.toUpperCase(),
        );
        expect(tokenDetails.decimals).toStrictEqual(String(tokenData.decimals));
        expect(tokenDetails.symbol).toStrictEqual(tokenData.symbol);
        expect(tokenDetails.balance).toStrictEqual(tokenData.balance);
      });

      describe('findNetworkConfigurationBy', () => {
        it('returns null if passed an object containing a valid networkConfiguration key but no matching value is found', () => {
          expect(
            metamaskController.findNetworkConfigurationBy({
              chainId: '0xnone',
            }),
          ).toStrictEqual(null);
        });
        it('returns null if passed an object containing an invalid networkConfiguration key', () => {
          expect(
            metamaskController.findNetworkConfigurationBy({
              invalidKey: '0xnone',
            }),
          ).toStrictEqual(null);
        });

        it('returns matching networkConfiguration when passed a chainId that matches an existing configuration', () => {
          expect(
            metamaskController.findNetworkConfigurationBy({
              chainId: MAINNET_CHAIN_ID,
            }),
          ).toStrictEqual({
            chainId: MAINNET_CHAIN_ID,
            nickname: 'Alt Mainnet',
            id: NETWORK_CONFIGURATION_ID_1,
            rpcUrl: ALT_MAINNET_RPC_URL,
            ticker: ETH,
            type: NETWORK_TYPES.RPC,
          });
        });

        it('returns matching networkConfiguration when passed a ticker that matches an existing configuration', () => {
          expect(
            metamaskController.findNetworkConfigurationBy({
              ticker: MATIC,
            }),
          ).toStrictEqual({
            rpcUrl: POLYGON_RPC_URL,
            type: NETWORK_TYPES.RPC,
            chainId: POLYGON_CHAIN_ID,
            ticker: MATIC,
            nickname: 'Polygon',
            id: NETWORK_CONFIGURATION_ID_2,
          });
        });

        it('returns matching networkConfiguration when passed a nickname that matches an existing configuration', () => {
          expect(
            metamaskController.findNetworkConfigurationBy({
              nickname: 'Alt Mainnet',
            }),
          ).toStrictEqual({
            chainId: MAINNET_CHAIN_ID,
            nickname: 'Alt Mainnet',
            id: NETWORK_CONFIGURATION_ID_1,
            rpcUrl: ALT_MAINNET_RPC_URL,
            ticker: ETH,
            type: NETWORK_TYPES.RPC,
          });
        });

        it('returns null if passed an object containing mismatched networkConfiguration key/value combination', () => {
          expect(
            metamaskController.findNetworkConfigurationBy({
              nickname: MAINNET_CHAIN_ID,
            }),
          ).toStrictEqual(null);
        });

        it('returns the first networkConfiguration added if passed an key/value combination for which there are multiple matching configurations', () => {
          expect(
            metamaskController.findNetworkConfigurationBy({
              chainId: POLYGON_CHAIN_ID,
            }),
          ).toStrictEqual({
            rpcUrl: POLYGON_RPC_URL,
            type: NETWORK_TYPES.RPC,
            chainId: POLYGON_CHAIN_ID,
            ticker: MATIC,
            nickname: 'Polygon',
            id: NETWORK_CONFIGURATION_ID_2,
          });
        });
      });
    });

    describe('getTokenSymbol', () => {
      it('should gets token symbol for given address', async () => {
        const providerResultStub = {
          eth_getCode: '0x123',
          eth_call:
            '0x00000000000000000000000000000000000000000000000029a2241af62c0000',
        };
        const { provider } = createTestProviderTools({
          scaffold: providerResultStub,
          networkId: '5',
          chainId: '5',
        });

        const tokenData = {
          standard: 'ERC20',
          decimals: 18,
          symbol: 'DAI',
          balance: '333',
        };

        metamaskController.tokenListController.update(() => {
          return {
            tokenList: {
              '0x6b175474e89094c44da98b954eedeac495271d0f': {},
            },
          };
        });

        metamaskController.provider = provider;

        jest
          .spyOn(
            metamaskController.assetsContractController,
            'getTokenStandardAndDetails',
          )
          .mockReturnValue(tokenData);

        const tokenSymbol = await metamaskController.getTokenSymbol(
          '0xNotInTokenList',
        );

        expect(tokenSymbol).toStrictEqual(tokenData.symbol);
      });

      it('should return null for given token address', async () => {
        const providerResultStub = {
          eth_getCode: '0x123',
          eth_call:
            '0x00000000000000000000000000000000000000000000000029a2241af62c0000',
        };
        const { provider } = createTestProviderTools({
          scaffold: providerResultStub,
          networkId: '5',
          chainId: '5',
        });

        metamaskController.tokenListController.update(() => {
          return {
            tokenList: {
              '0x6b175474e89094c44da98b954eedeac495271d0f': {},
            },
          };
        });

        metamaskController.provider = provider;

        jest
          .spyOn(
            metamaskController.assetsContractController,
            'getTokenStandardAndDetails',
          )
          .mockImplementation(() => {
            throw new Error('error');
          });

        const tokenSymbol = await metamaskController.getTokenSymbol(
          '0xNotInTokenList',
        );

        expect(tokenSymbol).toStrictEqual(null);
      });
    });

    describe('incoming transactions', () => {
      it('starts incoming transaction polling if incomingTransactionsPreferences is enabled for that chainId', async () => {
        expect(
          TransactionController.prototype.startIncomingTransactionPolling,
        ).not.toHaveBeenCalled();

        await metamaskController.preferencesController.store.subscribe.mock.lastCall[0](
          {
            incomingTransactionsPreferences: {
              [MAINNET_CHAIN_ID]: true,
            },
          },
        );

        expect(
          TransactionController.prototype.startIncomingTransactionPolling,
        ).toHaveBeenCalledTimes(1);
      });

      it('stops incoming transaction polling if incomingTransactionsPreferences is disabled for that chainId', async () => {
        expect(
          TransactionController.prototype.stopIncomingTransactionPolling,
        ).not.toHaveBeenCalled();

        await metamaskController.preferencesController.store.subscribe.mock.lastCall[0](
          {
            incomingTransactionsPreferences: {
              [MAINNET_CHAIN_ID]: false,
            },
          },
        );

        expect(
          TransactionController.prototype.stopIncomingTransactionPolling,
        ).toHaveBeenCalledTimes(1);
      });

      it('updates incoming transactions when changing account', async () => {
        expect(
          TransactionController.prototype.updateIncomingTransactions,
        ).not.toHaveBeenCalled();

        metamaskController.controllerMessenger.publish(
          'AccountsController:selectedAccountChange',
          TEST_INTERNAL_ACCOUNT,
        );

        expect(
          TransactionController.prototype.updateIncomingTransactions,
        ).toHaveBeenCalledTimes(1);
      });

      it('updates incoming transactions when changing network', async () => {
        expect(
          TransactionController.prototype.updateIncomingTransactions,
        ).not.toHaveBeenCalled();

        await ControllerMessenger.prototype.subscribe.mock.calls
          .filter((args) => args[0] === 'NetworkController:networkDidChange')
          .slice(-1)[0][1]();

        expect(
          TransactionController.prototype.updateIncomingTransactions,
        ).toHaveBeenCalledTimes(1);
      });
    });
  });

  describe('MV3 Specific behaviour', () => {
    beforeAll(async () => {
      mockIsManifestV3.mockReturnValue(true);
      globalThis.isFirstTimeProfileLoaded = true;
    });

    beforeEach(async () => {
      jest.spyOn(MetaMaskController.prototype, 'resetStates');
    });

    it('should reset state', () => {
      browserPolyfillMock.storage.session.set.mockReset();

      const metamaskController = new MetaMaskController({
        showUserConfirmation: noop,
        encryptor: {
          encrypt(_, object) {
            this.object = object;
            return Promise.resolve('mock-encrypted');
          },
          decrypt() {
            return Promise.resolve(this.object);
          },
        },
        initState: cloneDeep(firstTimeState),
        initLangCode: 'en_US',
        platform: {
          showTransactionNotification: () => undefined,
          getVersion: () => 'foo',
        },
        browser: browserPolyfillMock,
        infuraProjectId: 'foo',
        isFirstMetaMaskControllerSetup: true,
      });

      expect(metamaskController.resetStates).toHaveBeenCalledTimes(1);
      expect(browserPolyfillMock.storage.session.set).toHaveBeenCalledTimes(1);
      expect(browserPolyfillMock.storage.session.set).toHaveBeenCalledWith({
        isFirstMetaMaskControllerSetup: false,
      });
    });

    it('in mv3, it should not reset states if isFirstMetaMaskControllerSetup is false', () => {
      browserPolyfillMock.storage.session.set.mockReset();

      const metamaskController = new MetaMaskController({
        showUserConfirmation: noop,
        encryptor: {
          encrypt(_, object) {
            this.object = object;
            return Promise.resolve('mock-encrypted');
          },
          decrypt() {
            return Promise.resolve(this.object);
          },
        },
        initState: cloneDeep(firstTimeState),
        initLangCode: 'en_US',
        platform: {
          showTransactionNotification: () => undefined,
          getVersion: () => 'foo',
        },
        browser: browserPolyfillMock,
        infuraProjectId: 'foo',
        isFirstMetaMaskControllerSetup: false,
      });

      expect(metamaskController.resetStates).not.toHaveBeenCalled();
      expect(browserPolyfillMock.storage.session.set).not.toHaveBeenCalled();
    });
  });
});<|MERGE_RESOLUTION|>--- conflicted
+++ resolved
@@ -482,11 +482,7 @@
           metamaskController.accountsController.listAccounts();
 
         internalAccounts.forEach((account) => {
-<<<<<<< HEAD
-          expect(addresses.includes(account.address) === true).toBe(true);
-=======
           expect(addresses).toContain(account.address);
->>>>>>> 97092cd2
         });
 
         addresses.forEach((address) => {
