import { strict as assert } from 'assert';
import sinon from 'sinon';
import { cloneDeep } from 'lodash';
import nock from 'nock';
import { obj as createThoughStream } from 'through2';
import EthQuery from 'eth-query';
import proxyquire from 'proxyquire';
import browser from 'webextension-polyfill';
import { wordlist as englishWordlist } from '@metamask/scure-bip39/dist/wordlists/english';
<<<<<<< HEAD
import { TransactionStatus } from '../../shared/constants/transaction';
=======
import {
  ListNames,
  METAMASK_STALELIST_URL,
  METAMASK_HOTLIST_DIFF_URL,
  PHISHING_CONFIG_BASE_URL,
  METAMASK_STALELIST_FILE,
  METAMASK_HOTLIST_DIFF_FILE,
} from '@metamask/phishing-controller';
import { NetworkType } from '@metamask/controller-utils';
import { ControllerMessenger } from '@metamask/base-controller';
import { LoggingController, LogType } from '@metamask/logging-controller';
import { MetaMetricsEventCategory } from '../../shared/constants/metametrics';
import {
  TransactionMetaMetricsEvent,
  TransactionStatus,
} from '../../shared/constants/transaction';
>>>>>>> d20a164e
import createTxMeta from '../../test/lib/createTxMeta';
import { NETWORK_TYPES } from '../../shared/constants/network';
import {
  HardwareDeviceNames,
  HardwareKeyringTypes,
} from '../../shared/constants/hardware-wallets';
import { deferredPromise } from './lib/util';
<<<<<<< HEAD
=======
import MetaMaskController from './metamask-controller';
>>>>>>> d20a164e

const Ganache = require('../../test/e2e/ganache');

const ganacheServer = new Ganache();

const browserPolyfillMock = {
  runtime: {
    id: 'fake-extension-id',
    onInstalled: {
      addListener: () => undefined,
    },
    onMessageExternal: {
      addListener: () => undefined,
    },
    getPlatformInfo: async () => 'mac',
  },
};

let loggerMiddlewareMock;
const initializeMockMiddlewareLog = () => {
  loggerMiddlewareMock = {
    requests: [],
    responses: [],
  };
};
const tearDownMockMiddlewareLog = () => {
  loggerMiddlewareMock = undefined;
};

const createLoggerMiddlewareMock = () => (req, res, next) => {
  if (loggerMiddlewareMock) {
    loggerMiddlewareMock.requests.push(req);
    next((cb) => {
      loggerMiddlewareMock.responses.push(res);
      cb();
    });
    return;
  }
  next();
};

const MetaMaskController = proxyquire('./metamask-controller', {
  './lib/createLoggerMiddleware': { default: createLoggerMiddlewareMock },
}).default;

const mockSCHubEvent = jest.fn();
jest.mock('@metamask/signature-controller', () => {
  return {
    // Object shorthand prevents this mock to be used with "new" keyword
    // eslint-disable-next-line object-shorthand
    SignatureController: function (...args) {
      const { SignatureController } = jest.requireActual(
        '@metamask/signature-controller',
      );
      const controller = new SignatureController(...args);
      controller.hub.on = mockSCHubEvent;
      return controller;
    },
  };
});

const mockTCEvent = jest.fn();
jest.mock(
  './controllers/transactions',
  () =>
    function (...args) {
      const TransactionController = jest.requireActual(
        './controllers/transactions',
      ).default;

      const controller = new TransactionController(...args);

      /* eslint-disable jest/prefer-spy-on */
      controller.updateIncomingTransactions = jest.fn();
      controller.startIncomingTransactionPolling = jest.fn();
      controller.stopIncomingTransactionPolling = jest.fn();
      controller.on = mockTCEvent;
      /* eslint-enable */

      return controller;
    },
);

// There is only one test that we check existance of the fragment, so we return undefined mostly
const mockMetaMetricsControllerGetEventFragmentById = jest
  .fn()
  .mockReturnValue(undefined);
jest.mock(
  './controllers/metametrics',
  () =>
    function (...args) {
      const MetaMetricsController = jest.requireActual(
        './controllers/metametrics',
      ).default;

      const controller = new MetaMetricsController(...args);

      /* eslint-disable jest/prefer-spy-on */
      controller.getEventFragmentById =
        mockMetaMetricsControllerGetEventFragmentById;
      controller.createEventFragment = jest.fn();
      controller.updateEventFragment = jest.fn();
      controller.finalizeEventFragment = jest.fn();
      controller.trackEvent = jest.fn();
      controller.on = mockTCEvent;
      /* eslint-enable */

      return controller;
    },
);

const currentNetworkId = '5';
const DEFAULT_LABEL = 'Account 1';
const TEST_SEED =
  'debris dizzy just program just float decrease vacant alarm reduce speak stadium';
const TEST_ADDRESS = '0x0dcd5d886577d5081b0c52e242ef29e70be3e7bc';
const TEST_ADDRESS_2 = '0xec1adf982415d2ef5ec55899b9bfb8bc0f29251b';
const TEST_ADDRESS_3 = '0xeb9e64b93097bc15f01f13eae97015c57ab64823';
const TEST_SEED_ALT =
  'setup olympic issue mobile velvet surge alcohol burger horse view reopen gentle';
const TEST_ADDRESS_ALT = '0xc42edfcc21ed14dda456aa0756c153f7985d8813';

const NOTIFICATION_ID = 'NHL8f2eSSTn9TKBamRLiU';

const ALT_MAINNET_RPC_URL = 'http://localhost:8545';
const POLYGON_RPC_URL = 'https://polygon.llamarpc.com';
const POLYGON_RPC_URL_2 = 'https://polygon-rpc.com';

const NETWORK_CONFIGURATION_ID_1 = 'networkConfigurationId1';
const NETWORK_CONFIGURATION_ID_2 = 'networkConfigurationId2';
const NETWORK_CONFIGURATION_ID_3 = 'networkConfigurationId3';

const ETH = 'ETH';
const MATIC = 'MATIC';

const POLYGON_CHAIN_ID = '0x89';
const MAINNET_CHAIN_ID = '0x1';

const firstTimeState = {
  config: {},
  NetworkController: {
    provider: {
      type: NETWORK_TYPES.RPC,
      rpcUrl: ALT_MAINNET_RPC_URL,
      chainId: MAINNET_CHAIN_ID,
      ticker: ETH,
      nickname: 'Alt Mainnet',
      id: NETWORK_CONFIGURATION_ID_1,
    },
    networkConfigurations: {
      [NETWORK_CONFIGURATION_ID_1]: {
        rpcUrl: ALT_MAINNET_RPC_URL,
        type: NETWORK_TYPES.RPC,
        chainId: MAINNET_CHAIN_ID,
        ticker: ETH,
        nickname: 'Alt Mainnet',
        id: NETWORK_CONFIGURATION_ID_1,
      },
      [NETWORK_CONFIGURATION_ID_2]: {
        rpcUrl: POLYGON_RPC_URL,
        type: NETWORK_TYPES.RPC,
        chainId: POLYGON_CHAIN_ID,
        ticker: MATIC,
        nickname: 'Polygon',
        id: NETWORK_CONFIGURATION_ID_2,
      },
      [NETWORK_CONFIGURATION_ID_3]: {
        rpcUrl: POLYGON_RPC_URL_2,
        type: NETWORK_TYPES.RPC,
        chainId: POLYGON_CHAIN_ID,
        ticker: MATIC,
        nickname: 'Alt Polygon',
        id: NETWORK_CONFIGURATION_ID_1,
      },
    },
    networkDetails: {
      EIPS: {
        1559: false,
      },
    },
  },
  NotificationController: {
    notifications: {
      [NOTIFICATION_ID]: {
        id: NOTIFICATION_ID,
        origin: 'local:http://localhost:8086/',
        createdDate: 1652967897732,
        readDate: null,
        message: 'Hello, http://localhost:8086!',
      },
    },
  },
};

describe('MetaMaskController', function () {
  let metamaskController;

  const sandbox = sinon.createSandbox();
  const noop = () => undefined;

  before(async function () {
    globalThis.isFirstTimeProfileLoaded = true;
    await ganacheServer.start();
    sinon.spy(MetaMaskController.prototype, 'resetStates');
  });

  beforeEach(function () {
    nock('https://min-api.cryptocompare.com')
      .persist()
      .get(/.*/u)
      .reply(200, '{"JPY":12415.9}');
    nock('https://static.metafi.codefi.network')
      .persist()
      .get('/api/v1/lists/stalelist.json')
      .reply(
        200,
        JSON.stringify({
          version: 2,
          tolerance: 2,
          fuzzylist: [],
          allowlist: [],
          blocklist: ['127.0.0.1'],
          lastUpdated: 0,
        }),
      )
      .get('/api/v1/lists/hotlist.json')
      .reply(
        200,
        JSON.stringify([
          { url: '127.0.0.1', targetList: 'blocklist', timestamp: 0 },
        ]),
      );

    sandbox.replace(browser, 'runtime', {
      sendMessage: sandbox.stub().rejects(),
    });

    metamaskController = new MetaMaskController({
      showUserConfirmation: noop,
      encryptor: {
        encrypt(_, object) {
          this.object = object;
          return Promise.resolve('mock-encrypted');
        },
        decrypt() {
          return Promise.resolve(this.object);
        },
      },
      initState: cloneDeep(firstTimeState),
      initLangCode: 'en_US',
      platform: {
        showTransactionNotification: () => undefined,
        getVersion: () => 'foo',
      },
      browser: browserPolyfillMock,
      infuraProjectId: 'foo',
      setupFilsnap: () => Promise.resolve(),
    });

    // add sinon method spies
    sandbox.spy(
      metamaskController.keyringController,
      'createNewVaultAndKeychain',
    );
    sandbox.spy(
      metamaskController.keyringController,
      'createNewVaultAndRestore',
    );
  });

  afterEach(function () {
    nock.cleanAll();
    sandbox.restore();
  });

  after(async function () {
    await ganacheServer.quit();
  });

  describe('should reset states on first time profile load', function () {
    it('should reset state', function () {
      assert(metamaskController.resetStates.calledOnce);
      assert.equal(globalThis.isFirstTimeProfileLoaded, false);
    });

    it('should not reset states if already set', function () {
      // global.isFirstTime should also remain false
      assert.equal(globalThis.isFirstTimeProfileLoaded, false);
    });
  });

<<<<<<< HEAD
  describe('#importAccountWithStrategy', function () {
    const importPrivkey =
      '4cfd3e90fc78b0f86bf7524722150bb8da9c60cd532564d7ff43f5716514f553';
=======
  describe('MetaMaskController Behaviour', () => {
    let metamaskController;

    beforeEach(() => {
      jest.spyOn(MetaMaskController.prototype, 'resetStates');

      jest.spyOn(ControllerMessenger.prototype, 'subscribe');

      metamaskController = new MetaMaskController({
        showUserConfirmation: noop,
        encryptor: {
          encrypt(_, object) {
            this.object = object;
            return Promise.resolve('mock-encrypted');
          },
          decrypt() {
            return Promise.resolve(this.object);
          },
        },
        initState: cloneDeep(firstTimeState),
        initLangCode: 'en_US',
        platform: {
          showTransactionNotification: () => undefined,
          getVersion: () => 'foo',
        },
        browser: browserPolyfillMock,
        infuraProjectId: 'foo',
        isFirstMetaMaskControllerSetup: true,
      });
>>>>>>> d20a164e

    beforeEach(async function () {
      const password = 'a-fake-password';
      await metamaskController.createNewVaultAndRestore(password, TEST_SEED);
      await metamaskController.importAccountWithStrategy('Private Key', [
        importPrivkey,
      ]);
    });

    it('adds private key to keyrings in KeyringController', async function () {
      const simpleKeyrings =
        metamaskController.keyringController.getKeyringsByType(
          HardwareKeyringTypes.imported,
        );
      const pubAddressHexArr = await simpleKeyrings[0].getAccounts();
      const privKeyHex = await simpleKeyrings[0].exportAccount(
        pubAddressHexArr[0],
      );
      assert.equal(privKeyHex, importPrivkey);
      assert.equal(
        pubAddressHexArr[0],
        '0xe18035bf8712672935fdb4e5e431b1a0183d2dfc',
      );
    });

    it('adds 1 account', async function () {
      const keyringAccounts =
        await metamaskController.keyringController.getAccounts();
      assert.equal(
        keyringAccounts[keyringAccounts.length - 1],
        '0xe18035bf8712672935fdb4e5e431b1a0183d2dfc',
      );
    });
  });

  describe('submitPassword', function () {
    it('removes any identities that do not correspond to known accounts.', async function () {
      const password = 'password';
      await metamaskController.createNewVaultAndKeychain(password);

      const fakeAddress = '0xbad0';
      metamaskController.preferencesController.addAddresses([fakeAddress]);
      await metamaskController.submitPassword(password);

      const identities = Object.keys(
        metamaskController.preferencesController.store.getState().identities,
      );
      const addresses =
        await metamaskController.keyringController.getAccounts();

      identities.forEach((identity) => {
        assert.ok(
          addresses.includes(identity),
          `addresses should include all IDs: ${identity}`,
        );
      });

      addresses.forEach((address) => {
        assert.ok(
          identities.includes(address),
          `identities should include all Addresses: ${address}`,
        );
      });
    });
  });

  describe('#createNewVaultAndKeychain', function () {
    it('can only create new vault on keyringController once', async function () {
      const selectStub = sandbox.stub(
        metamaskController,
        'selectFirstIdentity',
      );

      const password = 'a-fake-password';

      await metamaskController.createNewVaultAndKeychain(password);
      await metamaskController.createNewVaultAndKeychain(password);

      assert(
        metamaskController.keyringController.createNewVaultAndKeychain
          .calledOnce,
      );

      selectStub.reset();
    });
  });

  describe('#createNewVaultAndRestore', function () {
    it('should be able to call newVaultAndRestore despite a mistake.', async function () {
      const password = 'what-what-what';
      sandbox.stub(metamaskController, 'getBalance');
      metamaskController.getBalance.callsFake(() => {
        return Promise.resolve('0x0');
      });

      await metamaskController
        .createNewVaultAndRestore(password, TEST_SEED.slice(0, -1))
        .catch(() => null);
      await metamaskController.createNewVaultAndRestore(password, TEST_SEED);

      assert(
        metamaskController.keyringController.createNewVaultAndRestore
          .calledTwice,
      );
    });

    it('should clear previous identities after vault restoration', async function () {
      sandbox.stub(metamaskController, 'getBalance');
      metamaskController.getBalance.callsFake(() => {
        return Promise.resolve('0x0');
      });

      let startTime = Date.now();
      await metamaskController.createNewVaultAndRestore(
        'foobar1337',
        TEST_SEED,
      );
      let endTime = Date.now();

      const firstVaultIdentities = cloneDeep(
        metamaskController.getState().identities,
      );
      assert.ok(
        firstVaultIdentities[TEST_ADDRESS].lastSelected >= startTime &&
          firstVaultIdentities[TEST_ADDRESS].lastSelected <= endTime,
        `'${firstVaultIdentities[TEST_ADDRESS].lastSelected}' expected to be between '${startTime}' and '${endTime}'`,
      );
      delete firstVaultIdentities[TEST_ADDRESS].lastSelected;
      assert.deepEqual(firstVaultIdentities, {
        [TEST_ADDRESS]: { address: TEST_ADDRESS, name: DEFAULT_LABEL },
      });

      await metamaskController.preferencesController.setAccountLabel(
        TEST_ADDRESS,
        'Account Foo',
      );

      const labelledFirstVaultIdentities = cloneDeep(
        metamaskController.getState().identities,
      );
      delete labelledFirstVaultIdentities[TEST_ADDRESS].lastSelected;
      assert.deepEqual(labelledFirstVaultIdentities, {
        [TEST_ADDRESS]: { address: TEST_ADDRESS, name: 'Account Foo' },
      });

      startTime = Date.now();
      await metamaskController.createNewVaultAndRestore(
        'foobar1337',
        TEST_SEED_ALT,
      );
      endTime = Date.now();

      const secondVaultIdentities = cloneDeep(
        metamaskController.getState().identities,
      );
      assert.ok(
        secondVaultIdentities[TEST_ADDRESS_ALT].lastSelected >= startTime &&
          secondVaultIdentities[TEST_ADDRESS_ALT].lastSelected <= endTime,
        `'${secondVaultIdentities[TEST_ADDRESS_ALT].lastSelected}' expected to be between '${startTime}' and '${endTime}'`,
      );
      delete secondVaultIdentities[TEST_ADDRESS_ALT].lastSelected;
      assert.deepEqual(secondVaultIdentities, {
        [TEST_ADDRESS_ALT]: { address: TEST_ADDRESS_ALT, name: DEFAULT_LABEL },
      });
    });

    it('should restore any consecutive accounts with balances without extra zero balance accounts', async function () {
      sandbox.stub(metamaskController, 'getBalance');
      metamaskController.getBalance.withArgs(TEST_ADDRESS).callsFake(() => {
        return Promise.resolve('0x14ced5122ce0a000');
      });
      metamaskController.getBalance.withArgs(TEST_ADDRESS_2).callsFake(() => {
        return Promise.resolve('0x0');
      });
      metamaskController.getBalance.withArgs(TEST_ADDRESS_3).callsFake(() => {
        return Promise.resolve('0x14ced5122ce0a000');
      });

      const startTime = Date.now();
      await metamaskController.createNewVaultAndRestore(
        'foobar1337',
        TEST_SEED,
      );

      const identities = cloneDeep(metamaskController.getState().identities);
      assert.ok(
        identities[TEST_ADDRESS].lastSelected >= startTime &&
          identities[TEST_ADDRESS].lastSelected <= Date.now(),
      );
      delete identities[TEST_ADDRESS].lastSelected;
      assert.deepEqual(identities, {
        [TEST_ADDRESS]: { address: TEST_ADDRESS, name: DEFAULT_LABEL },
      });
    });
  });

  describe('#getBalance', function () {
    it('should return the balance known by accountTracker', async function () {
      const accounts = {};
      const balance = '0x14ced5122ce0a000';
      accounts[TEST_ADDRESS] = { balance };

      metamaskController.accountTracker.store.putState({ accounts });

      const gotten = await metamaskController.getBalance(TEST_ADDRESS);

      assert.equal(balance, gotten);
    });

    it('should ask the network for a balance when not known by accountTracker', async function () {
      const accounts = {};
      const balance = '0x14ced5122ce0a000';
      const ethQuery = new EthQuery();
      sinon.stub(ethQuery, 'getBalance').callsFake((_, callback) => {
        callback(undefined, balance);
      });

      metamaskController.accountTracker.store.putState({ accounts });

      const gotten = await metamaskController.getBalance(
        TEST_ADDRESS,
        ethQuery,
      );

      assert.equal(balance, gotten);
    });
  });

  describe('#getApi', function () {
    it('getState', function () {
      const getApi = metamaskController.getApi();
      const state = getApi.getState();
      assert.deepEqual(state, metamaskController.getState());
    });
  });

  describe('#selectFirstIdentity', function () {
    let identities, address;

    beforeEach(function () {
      address = '0x0dcd5d886577d5081b0c52e242ef29e70be3e7bc';
      identities = {
        '0x0dcd5d886577d5081b0c52e242ef29e70be3e7bc': {
          address,
          name: 'Account 1',
        },
        '0xc42edfcc21ed14dda456aa0756c153f7985d8813': {
          address: '0xc42edfcc21ed14dda456aa0756c153f7985d8813',
          name: 'Account 2',
        },
      };
      metamaskController.preferencesController.store.updateState({
        identities,
      });
      metamaskController.selectFirstIdentity();
    });

    it('changes preferences controller select address', function () {
      const preferenceControllerState =
        metamaskController.preferencesController.store.getState();
      assert.equal(preferenceControllerState.selectedAddress, address);
    });

    it('changes metamask controller selected address', function () {
      const metamaskState = metamaskController.getState();
      assert.equal(metamaskState.selectedAddress, address);
    });
  });

  describe('connectHardware', function () {
    it('should throw if it receives an unknown device name', async function () {
      try {
        await metamaskController.connectHardware(
          'Some random device name',
          0,
          `m/44/0'/0'`,
        );
      } catch (e) {
        assert.equal(
          e.message,
          'MetamaskController:getKeyringForDevice - Unknown device',
        );
      }
    });

    it('should add the Trezor Hardware keyring', async function () {
      sinon.spy(metamaskController.keyringController, 'addNewKeyring');
      await metamaskController
        .connectHardware(HardwareDeviceNames.trezor, 0)
        .catch(() => null);
      const keyrings =
        await metamaskController.keyringController.getKeyringsByType(
          HardwareKeyringTypes.trezor,
        );
      assert.deepEqual(
        metamaskController.keyringController.addNewKeyring.getCall(0).args,
        [HardwareKeyringTypes.trezor],
      );
      assert.equal(keyrings.length, 1);
    });

    it('should add the Ledger Hardware keyring', async function () {
      sinon.spy(metamaskController.keyringController, 'addNewKeyring');
      await metamaskController
        .connectHardware(HardwareDeviceNames.ledger, 0)
        .catch(() => null);
      const keyrings =
        await metamaskController.keyringController.getKeyringsByType(
          HardwareKeyringTypes.ledger,
        );
      assert.deepEqual(
        metamaskController.keyringController.addNewKeyring.getCall(0).args,
        [HardwareKeyringTypes.ledger],
      );
      assert.equal(keyrings.length, 1);
    });
  });

  describe('getPrimaryKeyringMnemonic', function () {
    it('should return a mnemonic as a Uint8Array', function () {
      const mockMnemonic =
        'above mercy benefit hospital call oval domain student sphere interest argue shock';
      const mnemonicIndices = mockMnemonic
        .split(' ')
        .map((word) => englishWordlist.indexOf(word));
      const uint8ArrayMnemonic = new Uint8Array(
        new Uint16Array(mnemonicIndices).buffer,
      );

      const mockHDKeyring = {
        type: 'HD Key Tree',
        mnemonic: uint8ArrayMnemonic,
      };
      sinon
        .stub(metamaskController.keyringController, 'getKeyringsByType')
        .returns([mockHDKeyring]);

      const recoveredMnemonic = metamaskController.getPrimaryKeyringMnemonic();

      assert.equal(recoveredMnemonic, uint8ArrayMnemonic);
    });
  });

  describe('checkHardwareStatus', function () {
    it('should throw if it receives an unknown device name', async function () {
      try {
        await metamaskController.checkHardwareStatus(
          'Some random device name',
          `m/44/0'/0'`,
        );
      } catch (e) {
        assert.equal(
          e.message,
          'MetamaskController:getKeyringForDevice - Unknown device',
        );
      }
    });

    it('should be locked by default', async function () {
      await metamaskController
        .connectHardware(HardwareDeviceNames.trezor, 0)
        .catch(() => null);
      const status = await metamaskController.checkHardwareStatus(
        HardwareDeviceNames.trezor,
      );
      assert.equal(status, false);
    });
  });

  describe('forgetDevice', function () {
    it('should throw if it receives an unknown device name', async function () {
      try {
        await metamaskController.forgetDevice('Some random device name');
      } catch (e) {
        assert.equal(
          e.message,
          'MetamaskController:getKeyringForDevice - Unknown device',
        );
      }
    });

    it('should wipe all the keyring info', async function () {
      await metamaskController
        .connectHardware(HardwareDeviceNames.trezor, 0)
        .catch(() => null);
      await metamaskController.forgetDevice(HardwareDeviceNames.trezor);
      const keyrings =
        await metamaskController.keyringController.getKeyringsByType(
          HardwareKeyringTypes.trezor,
        );

      assert.deepEqual(keyrings[0].accounts, []);
      assert.deepEqual(keyrings[0].page, 0);
      assert.deepEqual(keyrings[0].isUnlocked(), false);
    });
  });

  describe('unlockHardwareWalletAccount', function () {
    let accountToUnlock;
    let windowOpenStub;
    let addNewAccountStub;
    let getAccountsStub;
    beforeEach(async function () {
      accountToUnlock = 10;
      windowOpenStub = sinon.stub(window, 'open');
      windowOpenStub.returns(noop);

      addNewAccountStub = sinon.stub(
        metamaskController.keyringController,
        'addNewAccount',
      );
      addNewAccountStub.returns({});

      getAccountsStub = sinon.stub(
        metamaskController.keyringController,
        'getAccounts',
      );
      // Need to return different address to mock the behavior of
      // adding a new account from the keyring
      getAccountsStub.onCall(0).returns(Promise.resolve(['0x1']));
      getAccountsStub.onCall(1).returns(Promise.resolve(['0x2']));
      getAccountsStub.onCall(2).returns(Promise.resolve(['0x3']));
      getAccountsStub.onCall(3).returns(Promise.resolve(['0x4']));
      sinon.spy(metamaskController.preferencesController, 'setAddresses');
      sinon.spy(metamaskController.preferencesController, 'setSelectedAddress');
      sinon.spy(metamaskController.preferencesController, 'setAccountLabel');
      await metamaskController
        .connectHardware(HardwareDeviceNames.trezor, 0, `m/44'/1'/0'/0`)
        .catch(() => null);
      await metamaskController.unlockHardwareWalletAccount(
        accountToUnlock,
        HardwareDeviceNames.trezor,
        `m/44'/1'/0'/0`,
      );
    });

    afterEach(function () {
      window.open.restore();
      metamaskController.keyringController.addNewAccount.restore();
      metamaskController.keyringController.getAccounts.restore();
      metamaskController.preferencesController.setAddresses.restore();
      metamaskController.preferencesController.setSelectedAddress.restore();
      metamaskController.preferencesController.setAccountLabel.restore();
    });

    it('should set unlockedAccount in the keyring', async function () {
      const keyrings =
        await metamaskController.keyringController.getKeyringsByType(
          HardwareKeyringTypes.trezor,
        );
      assert.equal(keyrings[0].unlockedAccount, accountToUnlock);
    });

    it('should call keyringController.addNewAccount', async function () {
      assert(metamaskController.keyringController.addNewAccount.calledOnce);
    });

    it('should call keyringController.getAccounts ', async function () {
      assert(metamaskController.keyringController.getAccounts.called);
    });

    it('should call preferencesController.setAddresses', async function () {
      assert(metamaskController.preferencesController.setAddresses.calledOnce);
    });

    it('should call preferencesController.setSelectedAddress', async function () {
      assert(
        metamaskController.preferencesController.setSelectedAddress.calledOnce,
      );
    });

    it('should call preferencesController.setAccountLabel', async function () {
      assert(
        metamaskController.preferencesController.setAccountLabel.calledOnce,
      );
    });
  });

  describe('#addNewAccount', function () {
    it('errors when an primary keyring is does not exist', async function () {
      const addNewAccount = metamaskController.addNewAccount();

      try {
        await addNewAccount;
        assert.fail('should throw');
      } catch (e) {
        assert.equal(e.message, 'MetamaskController - No HD Key Tree found');
      }
    });
  });

  describe('#verifyseedPhrase', function () {
    it('errors when no keying is provided', async function () {
      try {
        await metamaskController.verifySeedPhrase();
      } catch (error) {
        assert.equal(
          error.message,
          'MetamaskController - No HD Key Tree found',
        );
      }
    });

    it('#addNewAccount', async function () {
      await metamaskController.createNewVaultAndKeychain('password');
      await metamaskController.addNewAccount(1);
      const getAccounts =
        await metamaskController.keyringController.getAccounts();
      assert.equal(getAccounts.length, 2);
    });
  });

  describe('#resetAccount', function () {
    it('wipes transactions from only the correct network id and with the selected address', async function () {
      const selectedAddressStub = sinon.stub(
        metamaskController.preferencesController,
        'getSelectedAddress',
      );
      const getNetworkstub = sinon.stub(
        metamaskController.txController.txStateManager,
        'getNetworkState',
      );

      selectedAddressStub.returns('0x0dcd5d886577d5081b0c52e242ef29e70be3e7bc');
      getNetworkstub.returns(42);

      metamaskController.txController.txStateManager._addTransactionsToState([
        createTxMeta({
          id: 1,
          status: TransactionStatus.unapproved,
          metamaskNetworkId: currentNetworkId,
          txParams: { from: '0x0dcd5d886577d5081b0c52e242ef29e70be3e7bc' },
        }),
        createTxMeta({
          id: 1,
          status: TransactionStatus.unapproved,
          metamaskNetworkId: currentNetworkId,
          txParams: { from: '0x0dcd5d886577d5081b0c52e242ef29e70be3e7bc' },
        }),
        createTxMeta({
          id: 2,
          status: TransactionStatus.rejected,
          metamaskNetworkId: '32',
        }),
        createTxMeta({
          id: 3,
          status: TransactionStatus.submitted,
          metamaskNetworkId: currentNetworkId,
          txParams: { from: '0xB09d8505E1F4EF1CeA089D47094f5DD3464083d4' },
        }),
      ]);

      await metamaskController.resetAccount();
      assert.equal(
        metamaskController.txController.txStateManager.getTransaction(1),
        undefined,
      );
    });
  });

  describe('#removeAccount', function () {
    let ret;
    const addressToRemove = '0x1';
    let mockKeyring;

    beforeEach(async function () {
      mockKeyring = {
        getAccounts: sinon.stub().returns(Promise.resolve([])),
        destroy: sinon.stub(),
      };
      sinon.stub(metamaskController.preferencesController, 'removeAddress');
      sinon.stub(metamaskController.accountTracker, 'removeAccount');
      sinon.stub(metamaskController.keyringController, 'removeAccount');
      sinon.stub(metamaskController, 'removeAllAccountPermissions');
      sinon
        .stub(metamaskController.keyringController, 'getKeyringForAccount')
        .returns(Promise.resolve(mockKeyring));

      ret = await metamaskController.removeAccount(addressToRemove);
    });

    afterEach(function () {
      metamaskController.keyringController.removeAccount.restore();
      metamaskController.accountTracker.removeAccount.restore();
      metamaskController.preferencesController.removeAddress.restore();
      metamaskController.removeAllAccountPermissions.restore();

      mockKeyring.getAccounts.resetHistory();
      mockKeyring.destroy.resetHistory();
    });

    it('should call preferencesController.removeAddress', async function () {
      assert(
        metamaskController.preferencesController.removeAddress.calledWith(
          addressToRemove,
        ),
      );
    });
    it('should call accountTracker.removeAccount', async function () {
      assert(
        metamaskController.accountTracker.removeAccount.calledWith([
          addressToRemove,
        ]),
      );
    });
    it('should call keyringController.removeAccount', async function () {
      assert(
        metamaskController.keyringController.removeAccount.calledWith(
          addressToRemove,
        ),
      );
    });
    it('should call metamaskController.removeAllAccountPermissions', async function () {
      assert(
        metamaskController.removeAllAccountPermissions.calledWith(
          addressToRemove,
        ),
      );
    });
    it('should return address', async function () {
      assert.equal(ret, '0x1');
    });
    it('should call keyringController.getKeyringForAccount', async function () {
      assert(
        metamaskController.keyringController.getKeyringForAccount.calledWith(
          addressToRemove,
        ),
      );
    });
    it('should call keyring.destroy', async function () {
      assert(mockKeyring.destroy.calledOnce);
    });
  });

  describe('#newUnsignedMessage', function () {
    let msgParams, metamaskMsgs, messages, msgId;

    const address = '0xc42edfcc21ed14dda456aa0756c153f7985d8813';
    const data =
      '0x0000000000000000000000000000000000000043727970746f6b697474696573';

    beforeEach(async function () {
      sandbox.stub(metamaskController, 'getBalance');
      metamaskController.getBalance.callsFake(() => {
        return Promise.resolve('0x0');
      });

      await metamaskController.createNewVaultAndRestore(
        'foobar1337',
        TEST_SEED_ALT,
      );

      msgParams = {
        from: address,
        data,
      };

      metamaskController.preferencesController.setDisabledRpcMethodPreference(
        'eth_sign',
        true,
      );
      const promise = metamaskController.newUnsignedMessage(msgParams);
      // handle the promise so it doesn't throw an unhandledRejection
      promise.then(noop).catch(noop);

      metamaskMsgs = metamaskController.messageManager.getUnapprovedMsgs();
      messages = metamaskController.messageManager.messages;
      msgId = Object.keys(metamaskMsgs)[0];
      messages[0].msgParams.metamaskId = parseInt(msgId, 10);
    });

    it('persists address from msg params', function () {
      assert.equal(metamaskMsgs[msgId].msgParams.from, address);
    });

    it('persists data from msg params', function () {
      assert.equal(metamaskMsgs[msgId].msgParams.data, data);
    });

    it('sets the status to unapproved', function () {
      assert.equal(metamaskMsgs[msgId].status, TransactionStatus.unapproved);
    });

    it('sets the type to eth_sign', function () {
      assert.equal(metamaskMsgs[msgId].type, 'eth_sign');
    });

    it('rejects the message', function () {
      const msgIdInt = parseInt(msgId, 10);
      metamaskController.cancelMessage(msgIdInt, noop);
      assert.equal(messages[0].status, TransactionStatus.rejected);
    });

    it('checks message length', async function () {
      msgParams = {
        from: address,
        data: '0xDEADBEEF',
      };

      try {
        await metamaskController.newUnsignedMessage(msgParams);
      } catch (error) {
        assert.equal(error.message, 'eth_sign requires 32 byte message hash');
      }
    });

    it('errors when signing a message', async function () {
      try {
        await metamaskController.signMessage(messages[0].msgParams);
      } catch (error) {
        assert.equal(
          error.message,
          'Expected message to be an Uint8Array with length 32',
        );
      }
    });
  });

  describe('#newUnsignedPersonalMessage', function () {
    let msgParams, metamaskPersonalMsgs, personalMessages, msgId;

    const address = '0xc42edfcc21ed14dda456aa0756c153f7985d8813';
    const data = '0x43727970746f6b697474696573';

    beforeEach(async function () {
      sandbox.stub(metamaskController, 'getBalance');
      metamaskController.getBalance.callsFake(() => {
        return Promise.resolve('0x0');
      });

      await metamaskController.createNewVaultAndRestore(
        'foobar1337',
        TEST_SEED_ALT,
      );

      msgParams = {
        from: address,
        data,
      };

      const promise = metamaskController.newUnsignedPersonalMessage(msgParams);
      // handle the promise so it doesn't throw an unhandledRejection
      promise.then(noop).catch(noop);

      metamaskPersonalMsgs =
        metamaskController.personalMessageManager.getUnapprovedMsgs();
      personalMessages = metamaskController.personalMessageManager.messages;
      msgId = Object.keys(metamaskPersonalMsgs)[0];
      personalMessages[0].msgParams.metamaskId = parseInt(msgId, 10);
    });

    it('errors with no from in msgParams', async function () {
      try {
        await metamaskController.newUnsignedPersonalMessage({
          data,
        });
        assert.fail('should have thrown');
      } catch (error) {
        assert.equal(
          error.message,
          'MetaMask Message Signature: from field is required.',
        );
      }
    });

    it('persists address from msg params', function () {
      assert.equal(metamaskPersonalMsgs[msgId].msgParams.from, address);
    });

    it('persists data from msg params', function () {
      assert.equal(metamaskPersonalMsgs[msgId].msgParams.data, data);
    });

    it('sets the status to unapproved', function () {
      assert.equal(
        metamaskPersonalMsgs[msgId].status,
        TransactionStatus.unapproved,
      );
    });

    it('sets the type to personal_sign', function () {
      assert.equal(metamaskPersonalMsgs[msgId].type, 'personal_sign');
    });

    it('rejects the message', function () {
      const msgIdInt = parseInt(msgId, 10);
      metamaskController.cancelPersonalMessage(msgIdInt, noop);
      assert.equal(personalMessages[0].status, TransactionStatus.rejected);
    });

    it('errors when signing a message', async function () {
      await metamaskController.signPersonalMessage(
        personalMessages[0].msgParams,
      );
      assert.equal(
        metamaskPersonalMsgs[msgId].status,
        TransactionStatus.signed,
      );
      assert.equal(
        metamaskPersonalMsgs[msgId].rawSig,
        '0x6a1b65e2b8ed53cf398a769fad24738f9fbe29841fe6854e226953542c4b6a173473cb152b6b1ae5f06d601d45dd699a129b0a8ca84e78b423031db5baa734741b',
      );
    });
  });

  describe('#setupUntrustedCommunication', function () {
    const mockTxParams = { from: TEST_ADDRESS };

    beforeEach(function () {
      initializeMockMiddlewareLog();
    });

    after(function () {
      tearDownMockMiddlewareLog();
    });

    it('sets up phishing stream for untrusted communication', async function () {
      const phishingMessageSender = {
        url: 'http://myethereumwalletntw.com',
        tab: {},
      };

      const { promise, resolve } = deferredPromise();
      const streamTest = createThoughStream((chunk, _, cb) => {
        if (chunk.name !== 'phishing') {
          cb();
          return;
        }
        assert.equal(
          chunk.data.hostname,
          new URL(phishingMessageSender.url).hostname,
        );
        resolve();
        cb();
      });

      metamaskController.setupUntrustedCommunication({
        connectionStream: streamTest,
        sender: phishingMessageSender,
      });
      await promise;
      streamTest.end();
    });

    it('adds a tabId and origin to requests', function (done) {
      const messageSender = {
        url: 'http://mycrypto.com',
        tab: { id: 456 },
      };
      const streamTest = createThoughStream((chunk, _, cb) => {
        if (chunk.data && chunk.data.method) {
          cb(null, chunk);
          return;
        }
        cb();
      });

      metamaskController.setupUntrustedCommunication({
        connectionStream: streamTest,
        sender: messageSender,
      });

      const message = {
        id: 1999133338649204,
        jsonrpc: '2.0',
        params: [{ ...mockTxParams }],
        method: 'eth_sendTransaction',
      };
      streamTest.write(
        {
          name: 'metamask-provider',
          data: message,
        },
        null,
        () => {
          setTimeout(() => {
            assert.deepStrictEqual(loggerMiddlewareMock.requests[0], {
              ...message,
              origin: 'http://mycrypto.com',
              tabId: 456,
            });
            done();
          });
        },
      );
    });

    it('should add only origin to request if tabId not provided', function (done) {
      const messageSender = {
        url: 'http://mycrypto.com',
      };
      const streamTest = createThoughStream((chunk, _, cb) => {
        if (chunk.data && chunk.data.method) {
          cb(null, chunk);
          return;
        }
        cb();
      });

      metamaskController.setupUntrustedCommunication({
        connectionStream: streamTest,
        sender: messageSender,
      });

      const message = {
        id: 1999133338649204,
        jsonrpc: '2.0',
        params: [{ ...mockTxParams }],
        method: 'eth_sendTransaction',
      };
      streamTest.write(
        {
          name: 'metamask-provider',
          data: message,
        },
        null,
        () => {
          setTimeout(() => {
            assert.deepStrictEqual(loggerMiddlewareMock.requests[0], {
              ...message,
              origin: 'http://mycrypto.com',
            });
            done();
          });
        },
      );
    });
  });

  describe('#setupTrustedCommunication', function () {
    it('sets up controller JSON-RPC api for trusted communication', async function () {
      const messageSender = {
        url: 'http://mycrypto.com',
        tab: {},
      };
      const { promise, resolve } = deferredPromise();
      const streamTest = createThoughStream((chunk, _, cb) => {
        assert.equal(chunk.name, 'controller');
        resolve();
        cb();
      });

      metamaskController.setupTrustedCommunication(streamTest, messageSender);
      await promise;
      streamTest.end();
    });
  });

<<<<<<< HEAD
  describe('#markPasswordForgotten', function () {
    it('adds and sets forgottenPassword to config data to true', function () {
      metamaskController.markPasswordForgotten(noop);
      const state = metamaskController.getState();
      assert.equal(state.forgottenPassword, true);
    });
  });
=======
    describe('incoming transactions', () => {
      it('starts incoming transaction polling if incomingTransactionsPreferences is enabled for that chainId', async () => {
        expect(
          metamaskController.txController.startIncomingTransactionPolling,
        ).not.toHaveBeenCalled();
>>>>>>> d20a164e

  describe('#unMarkPasswordForgotten', function () {
    it('adds and sets forgottenPassword to config data to false', function () {
      metamaskController.unMarkPasswordForgotten(noop);
      const state = metamaskController.getState();
      assert.equal(state.forgottenPassword, false);
    });
  });

<<<<<<< HEAD
  describe('#_onKeyringControllerUpdate', function () {
    it('should do nothing if there are no keyrings in state', async function () {
      const syncAddresses = sinon.fake();
      const syncWithAddresses = sinon.fake();
      sandbox.replace(metamaskController, 'preferencesController', {
        syncAddresses,
      });
      sandbox.replace(metamaskController, 'accountTracker', {
        syncWithAddresses,
      });

      const oldState = metamaskController.getState();
      await metamaskController._onKeyringControllerUpdate({ keyrings: [] });
=======
        expect(
          metamaskController.txController.startIncomingTransactionPolling,
        ).toHaveBeenCalledTimes(1);
      });

      it('stops incoming transaction polling if incomingTransactionsPreferences is disabled for that chainId', async () => {
        expect(
          metamaskController.txController.stopIncomingTransactionPolling,
        ).not.toHaveBeenCalled();
>>>>>>> d20a164e

      assert.ok(syncAddresses.notCalled);
      assert.ok(syncWithAddresses.notCalled);
      assert.deepEqual(metamaskController.getState(), oldState);
    });

<<<<<<< HEAD
    it('should sync addresses if there are keyrings in state', async function () {
      const syncAddresses = sinon.fake();
      const syncWithAddresses = sinon.fake();
      sandbox.replace(metamaskController, 'preferencesController', {
        syncAddresses,
      });
      sandbox.replace(metamaskController, 'accountTracker', {
        syncWithAddresses,
      });

      const oldState = metamaskController.getState();
      await metamaskController._onKeyringControllerUpdate({
        keyrings: [
=======
        expect(
          metamaskController.txController.stopIncomingTransactionPolling,
        ).toHaveBeenCalledTimes(1);
      });

      it('updates incoming transactions when changing account', async () => {
        expect(
          metamaskController.txController.updateIncomingTransactions,
        ).not.toHaveBeenCalled();

        await metamaskController.preferencesController.store.subscribe.mock.lastCall[0](
>>>>>>> d20a164e
          {
            accounts: ['0x1', '0x2'],
          },
<<<<<<< HEAD
        ],
      });

      assert.deepEqual(syncAddresses.args, [[['0x1', '0x2']]]);
      assert.deepEqual(syncWithAddresses.args, [[['0x1', '0x2']]]);
      assert.deepEqual(metamaskController.getState(), oldState);
    });
=======
        );

        expect(
          metamaskController.txController.updateIncomingTransactions,
        ).toHaveBeenCalledTimes(1);
      });

      it('updates incoming transactions when changing network', async () => {
        expect(
          metamaskController.txController.updateIncomingTransactions,
        ).not.toHaveBeenCalled();
>>>>>>> d20a164e

    it('should NOT update selected address if already unlocked', async function () {
      const syncAddresses = sinon.fake();
      const syncWithAddresses = sinon.fake();
      sandbox.replace(metamaskController, 'preferencesController', {
        syncAddresses,
      });
      sandbox.replace(metamaskController, 'accountTracker', {
        syncWithAddresses,
      });

<<<<<<< HEAD
      const oldState = metamaskController.getState();
      await metamaskController._onKeyringControllerUpdate({
        isUnlocked: true,
        keyrings: [
          {
            accounts: ['0x1', '0x2'],
          },
        ],
=======
        expect(
          metamaskController.txController.updateIncomingTransactions,
        ).toHaveBeenCalledTimes(1);
>>>>>>> d20a164e
      });

      assert.deepEqual(syncAddresses.args, [[['0x1', '0x2']]]);
      assert.deepEqual(syncWithAddresses.args, [[['0x1', '0x2']]]);
      assert.deepEqual(metamaskController.getState(), oldState);
    });

    describe('metametrics events', () => {
      afterEach(() => {
        mockTCEvent.mockReset();
        mockSCHubEvent.mockReset();
      });

      const createLocalController = () =>
        new MetaMaskController({
          initLangCode: 'en_US',
          platform: {
            getVersion: jest.fn(),
          },
          browser: browserPolyfillMock,
          infuraProjectId: 'foo',
        });

      describe('on transaction-metric', () => {
        const mockPayload = {
          actionId: '123',
          event: TransactionMetaMetricsEvent.added,
          properties: {
            test: 'prop',
          },
          sensitiveProperties: {
            very: 'sensitive',
          },
          transactionMeta: {
            id: '1234',
          },
        };

        it('should not create event fragment if fragment exists', () => {
          // We only need it to return something not falsy
          mockMetaMetricsControllerGetEventFragmentById.mockReturnValueOnce({
            fragment: 'object',
          });

          mockTCEvent.mockImplementation((eventName, handler) => {
            if (eventName === 'transaction-metric') {
              handler(mockPayload);
            }
          });

          const localController = createLocalController();

          expect(
            localController.metaMetricsController.createEventFragment,
          ).not.toHaveBeenCalled();
        });

        it('should create event fragment when transaction added', () => {
          mockTCEvent.mockImplementation((eventName, handler) => {
            if (eventName === 'transaction-metric') {
              handler(mockPayload);
            }
          });

          const localController = createLocalController();

          expect(
            localController.metaMetricsController.createEventFragment,
          ).toHaveBeenCalledTimes(1);

          expect(
            localController.metaMetricsController.createEventFragment,
          ).toHaveBeenCalledWith({
            category: MetaMetricsEventCategory.Transactions,
            initialEvent: TransactionMetaMetricsEvent.added,
            successEvent: TransactionMetaMetricsEvent.approved,
            failureEvent: TransactionMetaMetricsEvent.rejected,
            properties: mockPayload.properties,
            sensitiveProperties: mockPayload.sensitiveProperties,
            persist: true,
            uniqueIdentifier: `transaction-added-${mockPayload.transactionMeta.id}`,
            actionId: mockPayload.actionId,
          });
        });

        it('should create,update & finalize event fragment when transaction approved', () => {
          mockTCEvent.mockImplementation((eventName, handler) => {
            if (eventName === 'transaction-metric') {
              handler({
                ...mockPayload,
                event: TransactionMetaMetricsEvent.approved,
              });
            }
          });

          const localController = createLocalController();

          const expectedId = `transaction-added-${mockPayload.transactionMeta.id}`;

          expect(
            localController.metaMetricsController.createEventFragment,
          ).toHaveBeenCalledTimes(1);
          expect(
            localController.metaMetricsController.createEventFragment,
          ).toHaveBeenCalledWith({
            category: MetaMetricsEventCategory.Transactions,
            successEvent: TransactionMetaMetricsEvent.approved,
            failureEvent: TransactionMetaMetricsEvent.rejected,
            properties: mockPayload.properties,
            sensitiveProperties: mockPayload.sensitiveProperties,
            persist: true,
            uniqueIdentifier: expectedId,
            actionId: mockPayload.actionId,
          });

          expect(
            localController.metaMetricsController.updateEventFragment,
          ).toHaveBeenCalledTimes(1);
          expect(
            localController.metaMetricsController.updateEventFragment,
          ).toHaveBeenCalledWith(expectedId, {
            properties: mockPayload.properties,
            sensitiveProperties: mockPayload.sensitiveProperties,
          });

          expect(
            localController.metaMetricsController.finalizeEventFragment,
          ).toHaveBeenCalledTimes(1);
          expect(
            localController.metaMetricsController.finalizeEventFragment,
          ).toHaveBeenCalledWith(expectedId);
        });

        it('should create,update & finalize event fragment when transaction rejected', () => {
          mockTCEvent.mockImplementation((eventName, handler) => {
            if (eventName === 'transaction-metric') {
              handler({
                ...mockPayload,
                event: TransactionMetaMetricsEvent.rejected,
              });
            }
          });

          const localController = createLocalController();

          const expectedId = `transaction-added-${mockPayload.transactionMeta.id}`;

          expect(
            localController.metaMetricsController.createEventFragment,
          ).toHaveBeenCalledTimes(1);
          expect(
            localController.metaMetricsController.createEventFragment,
          ).toHaveBeenCalledWith({
            category: MetaMetricsEventCategory.Transactions,
            successEvent: TransactionMetaMetricsEvent.approved,
            failureEvent: TransactionMetaMetricsEvent.rejected,
            properties: mockPayload.properties,
            sensitiveProperties: mockPayload.sensitiveProperties,
            persist: true,
            uniqueIdentifier: expectedId,
            actionId: mockPayload.actionId,
          });

          expect(
            localController.metaMetricsController.updateEventFragment,
          ).toHaveBeenCalledTimes(1);
          expect(
            localController.metaMetricsController.updateEventFragment,
          ).toHaveBeenCalledWith(expectedId, {
            properties: mockPayload.properties,
            sensitiveProperties: mockPayload.sensitiveProperties,
          });

          expect(
            localController.metaMetricsController.finalizeEventFragment,
          ).toHaveBeenCalledTimes(1);
          expect(
            localController.metaMetricsController.finalizeEventFragment,
          ).toHaveBeenCalledWith(expectedId, {
            abandoned: true,
          });
        });

        it('should create event fragment when transaction submitted', () => {
          mockTCEvent.mockImplementation((eventName, handler) => {
            if (eventName === 'transaction-metric') {
              handler({
                ...mockPayload,
                event: TransactionMetaMetricsEvent.submitted,
              });
            }
          });

          const localController = createLocalController();

          const expectedId = `transaction-submitted-${mockPayload.transactionMeta.id}`;

          expect(
            localController.metaMetricsController.createEventFragment,
          ).toHaveBeenCalledTimes(1);
          expect(
            localController.metaMetricsController.createEventFragment,
          ).toHaveBeenCalledWith({
            category: MetaMetricsEventCategory.Transactions,
            initialEvent: TransactionMetaMetricsEvent.submitted,
            successEvent: TransactionMetaMetricsEvent.finalized,
            properties: mockPayload.properties,
            sensitiveProperties: mockPayload.sensitiveProperties,
            persist: true,
            uniqueIdentifier: expectedId,
            actionId: mockPayload.actionId,
          });
        });

        it('should create,update & finalize event fragment when transaction finalized', () => {
          mockTCEvent.mockImplementation((eventName, handler) => {
            if (eventName === 'transaction-metric') {
              handler({
                ...mockPayload,
                event: TransactionMetaMetricsEvent.finalized,
              });
            }
          });

          const localController = createLocalController();

          const expectedId = `transaction-submitted-${mockPayload.transactionMeta.id}`;

          expect(
            localController.metaMetricsController.createEventFragment,
          ).toHaveBeenCalledTimes(1);
          expect(
            localController.metaMetricsController.createEventFragment,
          ).toHaveBeenCalledWith({
            category: MetaMetricsEventCategory.Transactions,
            successEvent: TransactionMetaMetricsEvent.finalized,
            properties: mockPayload.properties,
            sensitiveProperties: mockPayload.sensitiveProperties,
            persist: true,
            uniqueIdentifier: expectedId,
            actionId: mockPayload.actionId,
          });

          expect(
            localController.metaMetricsController.updateEventFragment,
          ).toHaveBeenCalledTimes(1);
          expect(
            localController.metaMetricsController.updateEventFragment,
          ).toHaveBeenCalledWith(expectedId, {
            properties: mockPayload.properties,
            sensitiveProperties: mockPayload.sensitiveProperties,
          });

          expect(
            localController.metaMetricsController.finalizeEventFragment,
          ).toHaveBeenCalledTimes(1);
          expect(
            localController.metaMetricsController.finalizeEventFragment,
          ).toHaveBeenCalledWith(expectedId);
        });
      });

      describe('on transaction-swap-metric', () => {
        it('should trigger track event', () => {
          const mockPayload = {
            event: 'Swap Failed',
            category: MetaMetricsEventCategory.Swaps,
          };
          mockTCEvent.mockImplementation((eventName, handler) => {
            if (eventName === 'transaction-swap-metric') {
              handler(mockPayload);
            }
          });

          const localController = createLocalController();

          expect(
            localController.metaMetricsController.trackEvent,
          ).toHaveBeenCalledTimes(1);
          expect(
            localController.metaMetricsController.trackEvent,
          ).toHaveBeenCalledWith(mockPayload);
        });
      });

      describe('on cancelWithReason', () => {
        it('should trigger track event', () => {
          const mockMessage = {
            type: 'SignTypedMessage',
          };
          const mockReason = 'User rejected signature';

          mockSCHubEvent.mockImplementationOnce((_event, handler) => {
            handler({
              message: mockMessage,
              reason: mockReason,
            });
          });

          const localController = createLocalController();

          expect(
            localController.metaMetricsController.trackEvent,
          ).toHaveBeenCalledTimes(1);
          expect(
            localController.metaMetricsController.trackEvent,
          ).toHaveBeenCalledWith({
            event: mockReason,
            category: MetaMetricsEventCategory.Transactions,
            properties: {
              action: 'Sign Request',
              type: mockMessage.type,
            },
          });
        });
      });
    });
  });

  describe('markNotificationsAsRead', function () {
    it('marks the notification as read', function () {
      metamaskController.markNotificationsAsRead([NOTIFICATION_ID]);
      const readNotification =
        metamaskController.getState().notifications[NOTIFICATION_ID];
      assert.notEqual(readNotification.readDate, null);
    });
  });

  describe('dismissNotifications', function () {
    it('deletes the notification from state', function () {
      metamaskController.dismissNotifications([NOTIFICATION_ID]);
      const state = metamaskController.getState().notifications;
      assert.ok(
        !Object.values(state).includes(NOTIFICATION_ID),
        'Object should not include the deleted notification',
      );
    });
  });

  describe('findNetworkConfigurationBy', function () {
    it('returns null if passed an object containing a valid networkConfiguration key but no matching value is found', function () {
      assert.strictEqual(
        metamaskController.findNetworkConfigurationBy({
          chainId: '0xnone',
        }),
        null,
      );
    });
    it('returns null if passed an object containing an invalid networkConfiguration key', function () {
      assert.strictEqual(
        metamaskController.findNetworkConfigurationBy({
          invalidKey: '0xnone',
        }),
        null,
      );
    });

    it('returns matching networkConfiguration when passed a chainId that matches an existing configuration', function () {
      assert.deepStrictEqual(
        metamaskController.findNetworkConfigurationBy({
          chainId: MAINNET_CHAIN_ID,
        }),
        {
          chainId: MAINNET_CHAIN_ID,
          nickname: 'Alt Mainnet',
          id: NETWORK_CONFIGURATION_ID_1,
          rpcUrl: ALT_MAINNET_RPC_URL,
          ticker: ETH,
          type: NETWORK_TYPES.RPC,
        },
      );
    });

    it('returns matching networkConfiguration when passed a ticker that matches an existing configuration', function () {
      assert.deepStrictEqual(
        metamaskController.findNetworkConfigurationBy({
          ticker: MATIC,
        }),
        {
          rpcUrl: POLYGON_RPC_URL,
          type: NETWORK_TYPES.RPC,
          chainId: POLYGON_CHAIN_ID,
          ticker: MATIC,
          nickname: 'Polygon',
          id: NETWORK_CONFIGURATION_ID_2,
        },
      );
    });

    it('returns matching networkConfiguration when passed a nickname that matches an existing configuration', function () {
      assert.deepStrictEqual(
        metamaskController.findNetworkConfigurationBy({
          nickname: 'Alt Mainnet',
        }),
        {
          chainId: MAINNET_CHAIN_ID,
          nickname: 'Alt Mainnet',
          id: NETWORK_CONFIGURATION_ID_1,
          rpcUrl: ALT_MAINNET_RPC_URL,
          ticker: ETH,
          type: NETWORK_TYPES.RPC,
        },
      );
    });

    it('returns null if passed an object containing mismatched networkConfiguration key/value combination', function () {
      assert.deepStrictEqual(
        metamaskController.findNetworkConfigurationBy({
          nickname: MAINNET_CHAIN_ID,
        }),
        null,
      );
    });

    it('returns the first networkConfiguration added if passed an key/value combination for which there are multiple matching configurations', function () {
      assert.deepStrictEqual(
        metamaskController.findNetworkConfigurationBy({
          chainId: POLYGON_CHAIN_ID,
        }),
        {
          rpcUrl: POLYGON_RPC_URL,
          type: NETWORK_TYPES.RPC,
          chainId: POLYGON_CHAIN_ID,
          ticker: MATIC,
          nickname: 'Polygon',
          id: NETWORK_CONFIGURATION_ID_2,
        },
      );
    });
  });
});<|MERGE_RESOLUTION|>--- conflicted
+++ resolved
@@ -1,15 +1,11 @@
-import { strict as assert } from 'assert';
-import sinon from 'sinon';
+/**
+ * @jest-environment node
+ */
 import { cloneDeep } from 'lodash';
 import nock from 'nock';
 import { obj as createThoughStream } from 'through2';
 import EthQuery from 'eth-query';
-import proxyquire from 'proxyquire';
-import browser from 'webextension-polyfill';
 import { wordlist as englishWordlist } from '@metamask/scure-bip39/dist/wordlists/english';
-<<<<<<< HEAD
-import { TransactionStatus } from '../../shared/constants/transaction';
-=======
 import {
   ListNames,
   METAMASK_STALELIST_URL,
@@ -26,18 +22,14 @@
   TransactionMetaMetricsEvent,
   TransactionStatus,
 } from '../../shared/constants/transaction';
->>>>>>> d20a164e
 import createTxMeta from '../../test/lib/createTxMeta';
 import { NETWORK_TYPES } from '../../shared/constants/network';
-import {
-  HardwareDeviceNames,
-  HardwareKeyringTypes,
-} from '../../shared/constants/hardware-wallets';
+import { createTestProviderTools } from '../../test/stub/provider';
+import { HardwareDeviceNames } from '../../shared/constants/hardware-wallets';
+import { KeyringType } from '../../shared/constants/keyring';
+import { LOG_EVENT } from '../../shared/constants/logs';
 import { deferredPromise } from './lib/util';
-<<<<<<< HEAD
-=======
 import MetaMaskController from './metamask-controller';
->>>>>>> d20a164e
 
 const Ganache = require('../../test/e2e/ganache');
 
@@ -47,12 +39,25 @@
   runtime: {
     id: 'fake-extension-id',
     onInstalled: {
-      addListener: () => undefined,
+      addListener: jest.fn(),
     },
     onMessageExternal: {
-      addListener: () => undefined,
+      addListener: jest.fn(),
     },
-    getPlatformInfo: async () => 'mac',
+    getPlatformInfo: jest.fn().mockResolvedValue('mac'),
+  },
+  storage: {
+    session: {
+      set: jest.fn(),
+    },
+  },
+  alarms: {
+    getAll: jest.fn(),
+    create: jest.fn(),
+    clear: jest.fn(),
+    onAlarm: {
+      addListener: jest.fn(),
+    },
   },
 };
 
@@ -79,9 +84,29 @@
   next();
 };
 
-const MetaMaskController = proxyquire('./metamask-controller', {
-  './lib/createLoggerMiddleware': { default: createLoggerMiddlewareMock },
-}).default;
+jest.mock('./lib/createLoggerMiddleware', () => createLoggerMiddlewareMock);
+jest.mock(
+  './controllers/preferences',
+  () =>
+    function (...args) {
+      const PreferencesController = jest.requireActual(
+        './controllers/preferences',
+      ).default;
+      const controller = new PreferencesController(...args);
+      // jest.spyOn gets hoisted to the top of this function before controller is initialized.
+      // This forces us to replace the function directly with a jest stub instead.
+      // eslint-disable-next-line jest/prefer-spy-on
+      controller.store.subscribe = jest.fn();
+      return controller;
+    },
+);
+
+const mockIsManifestV3 = jest.fn().mockReturnValue(false);
+jest.mock('../../shared/modules/mv3.utils', () => ({
+  get isManifestV3() {
+    return mockIsManifestV3();
+  },
+}));
 
 const mockSCHubEvent = jest.fn();
 jest.mock('@metamask/signature-controller', () => {
@@ -179,7 +204,7 @@
 const firstTimeState = {
   config: {},
   NetworkController: {
-    provider: {
+    providerConfig: {
       type: NETWORK_TYPES.RPC,
       rpcUrl: ALT_MAINNET_RPC_URL,
       chainId: MAINNET_CHAIN_ID,
@@ -213,9 +238,13 @@
         id: NETWORK_CONFIGURATION_ID_1,
       },
     },
-    networkDetails: {
-      EIPS: {
-        1559: false,
+    selectedNetworkClientId: NetworkType.mainnet,
+    networksMetadata: {
+      [NetworkType.mainnet]: {
+        EIPS: {
+          1559: false,
+        },
+        status: 'available',
       },
     },
   },
@@ -230,110 +259,87 @@
       },
     },
   },
+  PhishingController: {
+    phishingLists: [
+      {
+        allowlist: [],
+        blocklist: ['test.metamask-phishing.io'],
+        fuzzylist: [],
+        tolerance: 0,
+        version: 0,
+        name: 'MetaMask',
+      },
+    ],
+  },
 };
 
-describe('MetaMaskController', function () {
-  let metamaskController;
-
-  const sandbox = sinon.createSandbox();
-  const noop = () => undefined;
-
-  before(async function () {
-    globalThis.isFirstTimeProfileLoaded = true;
+const noop = () => undefined;
+
+describe('MetaMaskController', () => {
+  beforeAll(async () => {
     await ganacheServer.start();
-    sinon.spy(MetaMaskController.prototype, 'resetStates');
   });
 
-  beforeEach(function () {
+  beforeEach(() => {
     nock('https://min-api.cryptocompare.com')
       .persist()
       .get(/.*/u)
       .reply(200, '{"JPY":12415.9}');
-    nock('https://static.metafi.codefi.network')
+    nock(PHISHING_CONFIG_BASE_URL)
       .persist()
-      .get('/api/v1/lists/stalelist.json')
+      .get(METAMASK_STALELIST_FILE)
       .reply(
         200,
         JSON.stringify({
           version: 2,
           tolerance: 2,
-          fuzzylist: [],
-          allowlist: [],
-          blocklist: ['127.0.0.1'],
-          lastUpdated: 0,
+          lastUpdated: 1,
+          eth_phishing_detect_config: {
+            fuzzylist: [],
+            allowlist: [],
+            blocklist: ['test.metamask-phishing.io'],
+            name: ListNames.MetaMask,
+          },
+          phishfort_hotlist: {
+            blocklist: [],
+            name: ListNames.Phishfort,
+          },
         }),
       )
-      .get('/api/v1/lists/hotlist.json')
+      .get(METAMASK_HOTLIST_DIFF_FILE)
       .reply(
         200,
         JSON.stringify([
-          { url: '127.0.0.1', targetList: 'blocklist', timestamp: 0 },
+          {
+            url: 'test.metamask-phishing.io',
+            targetList: 'blocklist',
+            timestamp: 0,
+          },
         ]),
       );
-
-    sandbox.replace(browser, 'runtime', {
-      sendMessage: sandbox.stub().rejects(),
-    });
-
-    metamaskController = new MetaMaskController({
-      showUserConfirmation: noop,
-      encryptor: {
-        encrypt(_, object) {
-          this.object = object;
-          return Promise.resolve('mock-encrypted');
-        },
-        decrypt() {
-          return Promise.resolve(this.object);
-        },
-      },
-      initState: cloneDeep(firstTimeState),
-      initLangCode: 'en_US',
-      platform: {
-        showTransactionNotification: () => undefined,
-        getVersion: () => 'foo',
-      },
-      browser: browserPolyfillMock,
-      infuraProjectId: 'foo',
-      setupFilsnap: () => Promise.resolve(),
-    });
-
-    // add sinon method spies
-    sandbox.spy(
-      metamaskController.keyringController,
-      'createNewVaultAndKeychain',
-    );
-    sandbox.spy(
-      metamaskController.keyringController,
-      'createNewVaultAndRestore',
-    );
   });
 
-  afterEach(function () {
+  afterEach(() => {
+    jest.clearAllMocks();
     nock.cleanAll();
-    sandbox.restore();
   });
 
-  after(async function () {
+  afterAll(async () => {
     await ganacheServer.quit();
   });
 
-  describe('should reset states on first time profile load', function () {
-    it('should reset state', function () {
-      assert(metamaskController.resetStates.calledOnce);
-      assert.equal(globalThis.isFirstTimeProfileLoaded, false);
-    });
-
-    it('should not reset states if already set', function () {
-      // global.isFirstTime should also remain false
-      assert.equal(globalThis.isFirstTimeProfileLoaded, false);
+  describe('Phishing Detection Mock', () => {
+    it('should be updated to use v1 of the API', () => {
+      // Update the fixture above if this test fails
+      expect(METAMASK_STALELIST_URL).toStrictEqual(
+        'https://phishing-detection.metafi.codefi.network/v1/stalelist',
+      );
+      expect(METAMASK_HOTLIST_DIFF_URL).toStrictEqual(
+        'https://phishing-detection.metafi.codefi.network/v1/diffsSince',
+      );
     });
   });
 
-<<<<<<< HEAD
-  describe('#importAccountWithStrategy', function () {
-    const importPrivkey =
-      '4cfd3e90fc78b0f86bf7524722150bb8da9c60cd532564d7ff43f5716514f553';
-=======
   describe('MetaMaskController Behaviour', () => {
     let metamaskController;
 
@@ -363,994 +369,1284 @@
         infuraProjectId: 'foo',
         isFirstMetaMaskControllerSetup: true,
       });
->>>>>>> d20a164e
-
-    beforeEach(async function () {
-      const password = 'a-fake-password';
-      await metamaskController.createNewVaultAndRestore(password, TEST_SEED);
-      await metamaskController.importAccountWithStrategy('Private Key', [
-        importPrivkey,
-      ]);
-    });
-
-    it('adds private key to keyrings in KeyringController', async function () {
-      const simpleKeyrings =
-        metamaskController.keyringController.getKeyringsByType(
-          HardwareKeyringTypes.imported,
-        );
-      const pubAddressHexArr = await simpleKeyrings[0].getAccounts();
-      const privKeyHex = await simpleKeyrings[0].exportAccount(
-        pubAddressHexArr[0],
+
+      jest.spyOn(
+        metamaskController.keyringController,
+        'createNewVaultAndKeychain',
       );
-      assert.equal(privKeyHex, importPrivkey);
-      assert.equal(
-        pubAddressHexArr[0],
-        '0xe18035bf8712672935fdb4e5e431b1a0183d2dfc',
+      jest.spyOn(
+        metamaskController.keyringController,
+        'createNewVaultAndRestore',
       );
-    });
-
-    it('adds 1 account', async function () {
-      const keyringAccounts =
-        await metamaskController.keyringController.getAccounts();
-      assert.equal(
-        keyringAccounts[keyringAccounts.length - 1],
-        '0xe18035bf8712672935fdb4e5e431b1a0183d2dfc',
+      jest
+        .spyOn(metamaskController.preferencesController, 'removeAddress')
+        .mockImplementation((address) => address);
+    });
+
+    describe('should reset states on first time profile load', () => {
+      it('in mv2, it should reset state without attempting to call browser storage', () => {
+        expect(metamaskController.resetStates).toHaveBeenCalledTimes(1);
+        expect(browserPolyfillMock.storage.session.set).not.toHaveBeenCalled();
+      });
+    });
+
+    describe('on new version install', () => {
+      const mockOnInstalledEventDetails = {
+        reason: 'update',
+        previousVersion: '1.0.0',
+      };
+      browserPolyfillMock.runtime.onInstalled.addListener.mockImplementation(
+        (handler) => {
+          handler(mockOnInstalledEventDetails);
+        },
       );
-    });
-  });
-
-  describe('submitPassword', function () {
-    it('removes any identities that do not correspond to known accounts.', async function () {
-      const password = 'password';
-      await metamaskController.createNewVaultAndKeychain(password);
-
-      const fakeAddress = '0xbad0';
-      metamaskController.preferencesController.addAddresses([fakeAddress]);
-      await metamaskController.submitPassword(password);
-
-      const identities = Object.keys(
-        metamaskController.preferencesController.store.getState().identities,
-      );
-      const addresses =
-        await metamaskController.keyringController.getAccounts();
-
-      identities.forEach((identity) => {
-        assert.ok(
-          addresses.includes(identity),
-          `addresses should include all IDs: ${identity}`,
-        );
-      });
-
-      addresses.forEach((address) => {
-        assert.ok(
-          identities.includes(address),
-          `identities should include all Addresses: ${address}`,
-        );
-      });
-    });
-  });
-
-  describe('#createNewVaultAndKeychain', function () {
-    it('can only create new vault on keyringController once', async function () {
-      const selectStub = sandbox.stub(
-        metamaskController,
-        'selectFirstIdentity',
-      );
-
-      const password = 'a-fake-password';
-
-      await metamaskController.createNewVaultAndKeychain(password);
-      await metamaskController.createNewVaultAndKeychain(password);
-
-      assert(
-        metamaskController.keyringController.createNewVaultAndKeychain
-          .calledOnce,
-      );
-
-      selectStub.reset();
-    });
-  });
-
-  describe('#createNewVaultAndRestore', function () {
-    it('should be able to call newVaultAndRestore despite a mistake.', async function () {
-      const password = 'what-what-what';
-      sandbox.stub(metamaskController, 'getBalance');
-      metamaskController.getBalance.callsFake(() => {
-        return Promise.resolve('0x0');
-      });
-
-      await metamaskController
-        .createNewVaultAndRestore(password, TEST_SEED.slice(0, -1))
-        .catch(() => null);
-      await metamaskController.createNewVaultAndRestore(password, TEST_SEED);
-
-      assert(
-        metamaskController.keyringController.createNewVaultAndRestore
-          .calledTwice,
-      );
-    });
-
-    it('should clear previous identities after vault restoration', async function () {
-      sandbox.stub(metamaskController, 'getBalance');
-      metamaskController.getBalance.callsFake(() => {
-        return Promise.resolve('0x0');
-      });
-
-      let startTime = Date.now();
-      await metamaskController.createNewVaultAndRestore(
-        'foobar1337',
-        TEST_SEED,
-      );
-      let endTime = Date.now();
-
-      const firstVaultIdentities = cloneDeep(
-        metamaskController.getState().identities,
-      );
-      assert.ok(
-        firstVaultIdentities[TEST_ADDRESS].lastSelected >= startTime &&
-          firstVaultIdentities[TEST_ADDRESS].lastSelected <= endTime,
-        `'${firstVaultIdentities[TEST_ADDRESS].lastSelected}' expected to be between '${startTime}' and '${endTime}'`,
-      );
-      delete firstVaultIdentities[TEST_ADDRESS].lastSelected;
-      assert.deepEqual(firstVaultIdentities, {
-        [TEST_ADDRESS]: { address: TEST_ADDRESS, name: DEFAULT_LABEL },
-      });
-
-      await metamaskController.preferencesController.setAccountLabel(
-        TEST_ADDRESS,
-        'Account Foo',
-      );
-
-      const labelledFirstVaultIdentities = cloneDeep(
-        metamaskController.getState().identities,
-      );
-      delete labelledFirstVaultIdentities[TEST_ADDRESS].lastSelected;
-      assert.deepEqual(labelledFirstVaultIdentities, {
-        [TEST_ADDRESS]: { address: TEST_ADDRESS, name: 'Account Foo' },
-      });
-
-      startTime = Date.now();
-      await metamaskController.createNewVaultAndRestore(
-        'foobar1337',
-        TEST_SEED_ALT,
-      );
-      endTime = Date.now();
-
-      const secondVaultIdentities = cloneDeep(
-        metamaskController.getState().identities,
-      );
-      assert.ok(
-        secondVaultIdentities[TEST_ADDRESS_ALT].lastSelected >= startTime &&
-          secondVaultIdentities[TEST_ADDRESS_ALT].lastSelected <= endTime,
-        `'${secondVaultIdentities[TEST_ADDRESS_ALT].lastSelected}' expected to be between '${startTime}' and '${endTime}'`,
-      );
-      delete secondVaultIdentities[TEST_ADDRESS_ALT].lastSelected;
-      assert.deepEqual(secondVaultIdentities, {
-        [TEST_ADDRESS_ALT]: { address: TEST_ADDRESS_ALT, name: DEFAULT_LABEL },
-      });
-    });
-
-    it('should restore any consecutive accounts with balances without extra zero balance accounts', async function () {
-      sandbox.stub(metamaskController, 'getBalance');
-      metamaskController.getBalance.withArgs(TEST_ADDRESS).callsFake(() => {
-        return Promise.resolve('0x14ced5122ce0a000');
-      });
-      metamaskController.getBalance.withArgs(TEST_ADDRESS_2).callsFake(() => {
-        return Promise.resolve('0x0');
-      });
-      metamaskController.getBalance.withArgs(TEST_ADDRESS_3).callsFake(() => {
-        return Promise.resolve('0x14ced5122ce0a000');
-      });
-
-      const startTime = Date.now();
-      await metamaskController.createNewVaultAndRestore(
-        'foobar1337',
-        TEST_SEED,
-      );
-
-      const identities = cloneDeep(metamaskController.getState().identities);
-      assert.ok(
-        identities[TEST_ADDRESS].lastSelected >= startTime &&
-          identities[TEST_ADDRESS].lastSelected <= Date.now(),
-      );
-      delete identities[TEST_ADDRESS].lastSelected;
-      assert.deepEqual(identities, {
-        [TEST_ADDRESS]: { address: TEST_ADDRESS, name: DEFAULT_LABEL },
-      });
-    });
-  });
-
-  describe('#getBalance', function () {
-    it('should return the balance known by accountTracker', async function () {
-      const accounts = {};
-      const balance = '0x14ced5122ce0a000';
-      accounts[TEST_ADDRESS] = { balance };
-
-      metamaskController.accountTracker.store.putState({ accounts });
-
-      const gotten = await metamaskController.getBalance(TEST_ADDRESS);
-
-      assert.equal(balance, gotten);
-    });
-
-    it('should ask the network for a balance when not known by accountTracker', async function () {
-      const accounts = {};
-      const balance = '0x14ced5122ce0a000';
-      const ethQuery = new EthQuery();
-      sinon.stub(ethQuery, 'getBalance').callsFake((_, callback) => {
-        callback(undefined, balance);
-      });
-
-      metamaskController.accountTracker.store.putState({ accounts });
-
-      const gotten = await metamaskController.getBalance(
-        TEST_ADDRESS,
-        ethQuery,
-      );
-
-      assert.equal(balance, gotten);
-    });
-  });
-
-  describe('#getApi', function () {
-    it('getState', function () {
-      const getApi = metamaskController.getApi();
-      const state = getApi.getState();
-      assert.deepEqual(state, metamaskController.getState());
-    });
-  });
-
-  describe('#selectFirstIdentity', function () {
-    let identities, address;
-
-    beforeEach(function () {
-      address = '0x0dcd5d886577d5081b0c52e242ef29e70be3e7bc';
-      identities = {
-        '0x0dcd5d886577d5081b0c52e242ef29e70be3e7bc': {
+
+      it('should details with LoggingController', async () => {
+        const mockVersion = '1.3.7';
+        const mockGetVersionInfo = jest.fn().mockReturnValue(mockVersion);
+
+        jest.spyOn(LoggingController.prototype, 'add');
+
+        const localController = new MetaMaskController({
+          initLangCode: 'en_US',
+          platform: {
+            getVersion: mockGetVersionInfo,
+          },
+          browser: browserPolyfillMock,
+          infuraProjectId: 'foo',
+        });
+
+        expect(localController.loggingController.add).toHaveBeenCalledTimes(1);
+        expect(localController.loggingController.add).toHaveBeenCalledWith({
+          type: LogType.GenericLog,
+          data: {
+            event: LOG_EVENT.VERSION_UPDATE,
+            previousVersion: mockOnInstalledEventDetails.previousVersion,
+            version: mockVersion,
+          },
+        });
+      });
+
+      it('should openExtensionInBrowser if version is 8.1.0', () => {
+        const mockVersion = '8.1.0';
+        const mockGetVersionInfo = jest.fn().mockReturnValue(mockVersion);
+
+        const openExtensionInBrowserMock = jest.fn();
+
+        // eslint-disable-next-line no-new
+        new MetaMaskController({
+          initLangCode: 'en_US',
+          platform: {
+            getVersion: mockGetVersionInfo,
+            openExtensionInBrowser: openExtensionInBrowserMock,
+          },
+          browser: browserPolyfillMock,
+          infuraProjectId: 'foo',
+        });
+
+        expect(openExtensionInBrowserMock).toHaveBeenCalledTimes(1);
+      });
+    });
+
+    describe('#importAccountWithStrategy', () => {
+      const importPrivkey =
+        '4cfd3e90fc78b0f86bf7524722150bb8da9c60cd532564d7ff43f5716514f553';
+
+      beforeEach(async () => {
+        const password = 'a-fake-password';
+        await metamaskController.createNewVaultAndRestore(password, TEST_SEED);
+        await metamaskController.importAccountWithStrategy('privateKey', [
+          importPrivkey,
+        ]);
+      });
+
+      it('adds private key to keyrings in KeyringController', async () => {
+        const simpleKeyrings =
+          metamaskController.keyringController.getKeyringsByType(
+            KeyringType.imported,
+          );
+        const pubAddressHexArr = await simpleKeyrings[0].getAccounts();
+        const privKeyHex = await simpleKeyrings[0].exportAccount(
+          pubAddressHexArr[0],
+        );
+        expect(privKeyHex).toStrictEqual(importPrivkey);
+        expect(pubAddressHexArr[0]).toStrictEqual(
+          '0xe18035bf8712672935fdb4e5e431b1a0183d2dfc',
+        );
+      });
+
+      it('adds 1 account', async () => {
+        const keyringAccounts =
+          await metamaskController.keyringController.getAccounts();
+        expect(keyringAccounts[keyringAccounts.length - 1]).toStrictEqual(
+          '0xe18035bf8712672935fdb4e5e431b1a0183d2dfc',
+        );
+      });
+    });
+
+    describe('submitPassword', () => {
+      it('removes any identities that do not correspond to known accounts.', async () => {
+        const password = 'password';
+        await metamaskController.createNewVaultAndKeychain(password);
+
+        const fakeAddress = '0xbad0';
+        metamaskController.preferencesController.addAddresses([fakeAddress]);
+        await metamaskController.submitPassword(password);
+
+        const identities = Object.keys(
+          metamaskController.preferencesController.store.getState().identities,
+        );
+        const addresses =
+          await metamaskController.keyringController.getAccounts();
+
+        identities.forEach((identity) => {
+          expect(addresses).toContain(identity);
+        });
+
+        addresses.forEach((address) => {
+          expect(identities).toContain(address);
+        });
+      });
+    });
+
+    describe('setLocked', () => {
+      it('should lock KeyringController', async () => {
+        jest.spyOn(metamaskController.keyringController, 'setLocked');
+
+        await metamaskController.setLocked();
+
+        expect(
+          metamaskController.keyringController.setLocked,
+        ).toHaveBeenCalled();
+        expect(
+          metamaskController.keyringController.state.isUnlocked,
+        ).toStrictEqual(false);
+      });
+    });
+
+    describe('#createNewVaultAndKeychain', () => {
+      it('can only create new vault on keyringController once', async () => {
+        jest.spyOn(metamaskController, 'selectFirstIdentity').mockReturnValue();
+        const password = 'a-fake-password';
+
+        const vault1 = await metamaskController.createNewVaultAndKeychain(
+          password,
+        );
+        const vault2 = await metamaskController.createNewVaultAndKeychain(
+          password,
+        );
+
+        expect(vault1).toStrictEqual(vault2);
+      });
+    });
+
+    describe('#createNewVaultAndRestore', () => {
+      it('should be able to call newVaultAndRestore despite a mistake.', async () => {
+        const password = 'what-what-what';
+        jest.spyOn(metamaskController, 'getBalance').mockResolvedValue('0x0');
+
+        await metamaskController
+          .createNewVaultAndRestore(password, TEST_SEED.slice(0, -1))
+          .catch(() => null);
+        await metamaskController.createNewVaultAndRestore(password, TEST_SEED);
+
+        expect(
+          metamaskController.keyringController.createNewVaultAndRestore,
+        ).toHaveBeenCalledTimes(2);
+      });
+
+      it('should clear previous identities after vault restoration', async () => {
+        jest.spyOn(metamaskController, 'getBalance').mockResolvedValue('0x0');
+
+        let startTime = Date.now();
+        await metamaskController.createNewVaultAndRestore(
+          'foobar1337',
+          TEST_SEED,
+        );
+        let endTime = Date.now();
+
+        const firstVaultIdentities = cloneDeep(
+          metamaskController.getState().identities,
+        );
+        expect(
+          firstVaultIdentities[TEST_ADDRESS].lastSelected >= startTime &&
+            firstVaultIdentities[TEST_ADDRESS].lastSelected <= endTime,
+        ).toStrictEqual(true);
+        delete firstVaultIdentities[TEST_ADDRESS].lastSelected;
+        expect(firstVaultIdentities).toStrictEqual({
+          [TEST_ADDRESS]: { address: TEST_ADDRESS, name: DEFAULT_LABEL },
+        });
+
+        await metamaskController.preferencesController.setAccountLabel(
+          TEST_ADDRESS,
+          'Account Foo',
+        );
+
+        const labelledFirstVaultIdentities = cloneDeep(
+          metamaskController.getState().identities,
+        );
+        delete labelledFirstVaultIdentities[TEST_ADDRESS].lastSelected;
+        expect(labelledFirstVaultIdentities).toStrictEqual({
+          [TEST_ADDRESS]: { address: TEST_ADDRESS, name: 'Account Foo' },
+        });
+
+        startTime = Date.now();
+        await metamaskController.createNewVaultAndRestore(
+          'foobar1337',
+          TEST_SEED_ALT,
+        );
+        endTime = Date.now();
+
+        const secondVaultIdentities = cloneDeep(
+          metamaskController.getState().identities,
+        );
+        expect(
+          secondVaultIdentities[TEST_ADDRESS_ALT].lastSelected >= startTime &&
+            secondVaultIdentities[TEST_ADDRESS_ALT].lastSelected <= endTime,
+        ).toStrictEqual(true);
+        delete secondVaultIdentities[TEST_ADDRESS_ALT].lastSelected;
+        expect(secondVaultIdentities).toStrictEqual({
+          [TEST_ADDRESS_ALT]: {
+            address: TEST_ADDRESS_ALT,
+            name: DEFAULT_LABEL,
+          },
+        });
+      });
+
+      it('should restore any consecutive accounts with balances without extra zero balance accounts', async () => {
+        jest
+          .spyOn(metamaskController, 'getBalance')
+          .mockImplementation((address) => {
+            switch (address) {
+              case TEST_ADDRESS:
+              case TEST_ADDRESS_3:
+                return Promise.resolve('0x14ced5122ce0a000');
+              case TEST_ADDRESS_2:
+                return Promise.resolve('0x0');
+              default:
+                return Promise.reject(
+                  new Error('unexpected argument to mocked getBalance'),
+                );
+            }
+          });
+
+        const startTime = Date.now();
+        await metamaskController.createNewVaultAndRestore(
+          'foobar1337',
+          TEST_SEED,
+        );
+
+        const identities = cloneDeep(metamaskController.getState().identities);
+        expect(
+          identities[TEST_ADDRESS].lastSelected >= startTime &&
+            identities[TEST_ADDRESS].lastSelected <= Date.now(),
+        ).toStrictEqual(true);
+        delete identities[TEST_ADDRESS].lastSelected;
+        expect(identities).toStrictEqual({
+          [TEST_ADDRESS]: { address: TEST_ADDRESS, name: DEFAULT_LABEL },
+        });
+      });
+    });
+
+    describe('#getBalance', () => {
+      it('should return the balance known by accountTracker', async () => {
+        const accounts = {};
+        const balance = '0x14ced5122ce0a000';
+        accounts[TEST_ADDRESS] = { balance };
+
+        metamaskController.accountTracker.store.putState({ accounts });
+
+        const gotten = await metamaskController.getBalance(TEST_ADDRESS);
+
+        expect(balance).toStrictEqual(gotten);
+      });
+
+      it('should ask the network for a balance when not known by accountTracker', async () => {
+        const accounts = {};
+        const balance = '0x14ced5122ce0a000';
+        const ethQuery = new EthQuery();
+        jest.spyOn(ethQuery, 'getBalance').mockImplementation((_, callback) => {
+          callback(undefined, balance);
+        });
+
+        metamaskController.accountTracker.store.putState({ accounts });
+
+        const gotten = await metamaskController.getBalance(
+          TEST_ADDRESS,
+          ethQuery,
+        );
+
+        expect(balance).toStrictEqual(gotten);
+      });
+    });
+
+    describe('#getApi', () => {
+      it('getState', () => {
+        const getApi = metamaskController.getApi();
+        const state = getApi.getState();
+        expect(state).toStrictEqual(metamaskController.getState());
+      });
+    });
+
+    describe('#selectFirstIdentity', () => {
+      let identities, address;
+
+      beforeEach(() => {
+        address = '0x0dcd5d886577d5081b0c52e242ef29e70be3e7bc';
+        identities = {
+          '0x0dcd5d886577d5081b0c52e242ef29e70be3e7bc': {
+            address,
+            name: 'Account 1',
+          },
+          '0xc42edfcc21ed14dda456aa0756c153f7985d8813': {
+            address: '0xc42edfcc21ed14dda456aa0756c153f7985d8813',
+            name: 'Account 2',
+          },
+        };
+        metamaskController.preferencesController.store.updateState({
+          identities,
+        });
+        metamaskController.selectFirstIdentity();
+      });
+
+      it('changes preferences controller select address', () => {
+        const preferenceControllerState =
+          metamaskController.preferencesController.store.getState();
+        expect(preferenceControllerState.selectedAddress).toStrictEqual(
           address,
-          name: 'Account 1',
-        },
-        '0xc42edfcc21ed14dda456aa0756c153f7985d8813': {
-          address: '0xc42edfcc21ed14dda456aa0756c153f7985d8813',
-          name: 'Account 2',
-        },
-      };
-      metamaskController.preferencesController.store.updateState({
-        identities,
-      });
-      metamaskController.selectFirstIdentity();
-    });
-
-    it('changes preferences controller select address', function () {
-      const preferenceControllerState =
-        metamaskController.preferencesController.store.getState();
-      assert.equal(preferenceControllerState.selectedAddress, address);
-    });
-
-    it('changes metamask controller selected address', function () {
-      const metamaskState = metamaskController.getState();
-      assert.equal(metamaskState.selectedAddress, address);
-    });
-  });
-
-  describe('connectHardware', function () {
-    it('should throw if it receives an unknown device name', async function () {
-      try {
-        await metamaskController.connectHardware(
+        );
+      });
+
+      it('changes metamask controller selected address', () => {
+        const metamaskState = metamaskController.getState();
+        expect(metamaskState.selectedAddress).toStrictEqual(address);
+      });
+    });
+
+    describe('connectHardware', () => {
+      it('should throw if it receives an unknown device name', async () => {
+        const result = metamaskController.connectHardware(
           'Some random device name',
           0,
           `m/44/0'/0'`,
         );
-      } catch (e) {
-        assert.equal(
-          e.message,
+
+        await expect(result).rejects.toThrow(
           'MetamaskController:getKeyringForDevice - Unknown device',
         );
-      }
-    });
-
-    it('should add the Trezor Hardware keyring', async function () {
-      sinon.spy(metamaskController.keyringController, 'addNewKeyring');
-      await metamaskController
-        .connectHardware(HardwareDeviceNames.trezor, 0)
-        .catch(() => null);
-      const keyrings =
-        await metamaskController.keyringController.getKeyringsByType(
-          HardwareKeyringTypes.trezor,
-        );
-      assert.deepEqual(
-        metamaskController.keyringController.addNewKeyring.getCall(0).args,
-        [HardwareKeyringTypes.trezor],
-      );
-      assert.equal(keyrings.length, 1);
-    });
-
-    it('should add the Ledger Hardware keyring', async function () {
-      sinon.spy(metamaskController.keyringController, 'addNewKeyring');
-      await metamaskController
-        .connectHardware(HardwareDeviceNames.ledger, 0)
-        .catch(() => null);
-      const keyrings =
-        await metamaskController.keyringController.getKeyringsByType(
-          HardwareKeyringTypes.ledger,
-        );
-      assert.deepEqual(
-        metamaskController.keyringController.addNewKeyring.getCall(0).args,
-        [HardwareKeyringTypes.ledger],
-      );
-      assert.equal(keyrings.length, 1);
-    });
-  });
-
-  describe('getPrimaryKeyringMnemonic', function () {
-    it('should return a mnemonic as a Uint8Array', function () {
-      const mockMnemonic =
-        'above mercy benefit hospital call oval domain student sphere interest argue shock';
-      const mnemonicIndices = mockMnemonic
-        .split(' ')
-        .map((word) => englishWordlist.indexOf(word));
-      const uint8ArrayMnemonic = new Uint8Array(
-        new Uint16Array(mnemonicIndices).buffer,
-      );
-
-      const mockHDKeyring = {
-        type: 'HD Key Tree',
-        mnemonic: uint8ArrayMnemonic,
-      };
-      sinon
-        .stub(metamaskController.keyringController, 'getKeyringsByType')
-        .returns([mockHDKeyring]);
-
-      const recoveredMnemonic = metamaskController.getPrimaryKeyringMnemonic();
-
-      assert.equal(recoveredMnemonic, uint8ArrayMnemonic);
-    });
-  });
-
-  describe('checkHardwareStatus', function () {
-    it('should throw if it receives an unknown device name', async function () {
-      try {
-        await metamaskController.checkHardwareStatus(
+      });
+
+      it('should add the Trezor Hardware keyring', async () => {
+        jest.spyOn(metamaskController.keyringController, 'addNewKeyring');
+        await metamaskController
+          .connectHardware(HardwareDeviceNames.trezor, 0)
+          .catch(() => null);
+        const keyrings =
+          await metamaskController.keyringController.getKeyringsByType(
+            KeyringType.trezor,
+          );
+        expect(
+          metamaskController.keyringController.addNewKeyring,
+        ).toHaveBeenCalledWith(KeyringType.trezor);
+        expect(keyrings).toHaveLength(1);
+      });
+
+      it('should add the Ledger Hardware keyring', async () => {
+        jest.spyOn(metamaskController.keyringController, 'addNewKeyring');
+        await metamaskController
+          .connectHardware(HardwareDeviceNames.ledger, 0)
+          .catch(() => null);
+        const keyrings =
+          await metamaskController.keyringController.getKeyringsByType(
+            KeyringType.ledger,
+          );
+        expect(
+          metamaskController.keyringController.addNewKeyring,
+        ).toHaveBeenCalledWith(KeyringType.ledger);
+        expect(keyrings).toHaveLength(1);
+      });
+    });
+
+    describe('getPrimaryKeyringMnemonic', () => {
+      it('should return a mnemonic as a Uint8Array', () => {
+        const mockMnemonic =
+          'above mercy benefit hospital call oval domain student sphere interest argue shock';
+        const mnemonicIndices = mockMnemonic
+          .split(' ')
+          .map((word) => englishWordlist.indexOf(word));
+        const uint8ArrayMnemonic = new Uint8Array(
+          new Uint16Array(mnemonicIndices).buffer,
+        );
+
+        const mockHDKeyring = {
+          type: 'HD Key Tree',
+          mnemonic: uint8ArrayMnemonic,
+        };
+        jest
+          .spyOn(metamaskController.keyringController, 'getKeyringsByType')
+          .mockReturnValue([mockHDKeyring]);
+
+        const recoveredMnemonic =
+          metamaskController.getPrimaryKeyringMnemonic();
+
+        expect(recoveredMnemonic).toStrictEqual(uint8ArrayMnemonic);
+      });
+    });
+
+    describe('checkHardwareStatus', () => {
+      it('should throw if it receives an unknown device name', async () => {
+        const result = metamaskController.checkHardwareStatus(
           'Some random device name',
           `m/44/0'/0'`,
         );
-      } catch (e) {
-        assert.equal(
-          e.message,
+        await expect(result).rejects.toThrow(
           'MetamaskController:getKeyringForDevice - Unknown device',
         );
-      }
-    });
-
-    it('should be locked by default', async function () {
-      await metamaskController
-        .connectHardware(HardwareDeviceNames.trezor, 0)
-        .catch(() => null);
-      const status = await metamaskController.checkHardwareStatus(
-        HardwareDeviceNames.trezor,
-      );
-      assert.equal(status, false);
-    });
-  });
-
-  describe('forgetDevice', function () {
-    it('should throw if it receives an unknown device name', async function () {
-      try {
-        await metamaskController.forgetDevice('Some random device name');
-      } catch (e) {
-        assert.equal(
-          e.message,
+      });
+
+      it('should be locked by default', async () => {
+        await metamaskController
+          .connectHardware(HardwareDeviceNames.trezor, 0)
+          .catch(() => null);
+        const status = await metamaskController.checkHardwareStatus(
+          HardwareDeviceNames.trezor,
+        );
+        expect(status).toStrictEqual(false);
+      });
+    });
+
+    describe('forgetDevice', () => {
+      it('should throw if it receives an unknown device name', async () => {
+        const result = metamaskController.forgetDevice(
+          'Some random device name',
+        );
+        await expect(result).rejects.toThrow(
           'MetamaskController:getKeyringForDevice - Unknown device',
         );
-      }
-    });
-
-    it('should wipe all the keyring info', async function () {
-      await metamaskController
-        .connectHardware(HardwareDeviceNames.trezor, 0)
-        .catch(() => null);
-      await metamaskController.forgetDevice(HardwareDeviceNames.trezor);
-      const keyrings =
-        await metamaskController.keyringController.getKeyringsByType(
-          HardwareKeyringTypes.trezor,
-        );
-
-      assert.deepEqual(keyrings[0].accounts, []);
-      assert.deepEqual(keyrings[0].page, 0);
-      assert.deepEqual(keyrings[0].isUnlocked(), false);
-    });
-  });
-
-  describe('unlockHardwareWalletAccount', function () {
-    let accountToUnlock;
-    let windowOpenStub;
-    let addNewAccountStub;
-    let getAccountsStub;
-    beforeEach(async function () {
-      accountToUnlock = 10;
-      windowOpenStub = sinon.stub(window, 'open');
-      windowOpenStub.returns(noop);
-
-      addNewAccountStub = sinon.stub(
-        metamaskController.keyringController,
-        'addNewAccount',
-      );
-      addNewAccountStub.returns({});
-
-      getAccountsStub = sinon.stub(
-        metamaskController.keyringController,
-        'getAccounts',
-      );
-      // Need to return different address to mock the behavior of
-      // adding a new account from the keyring
-      getAccountsStub.onCall(0).returns(Promise.resolve(['0x1']));
-      getAccountsStub.onCall(1).returns(Promise.resolve(['0x2']));
-      getAccountsStub.onCall(2).returns(Promise.resolve(['0x3']));
-      getAccountsStub.onCall(3).returns(Promise.resolve(['0x4']));
-      sinon.spy(metamaskController.preferencesController, 'setAddresses');
-      sinon.spy(metamaskController.preferencesController, 'setSelectedAddress');
-      sinon.spy(metamaskController.preferencesController, 'setAccountLabel');
-      await metamaskController
-        .connectHardware(HardwareDeviceNames.trezor, 0, `m/44'/1'/0'/0`)
-        .catch(() => null);
-      await metamaskController.unlockHardwareWalletAccount(
-        accountToUnlock,
-        HardwareDeviceNames.trezor,
-        `m/44'/1'/0'/0`,
-      );
-    });
-
-    afterEach(function () {
-      window.open.restore();
-      metamaskController.keyringController.addNewAccount.restore();
-      metamaskController.keyringController.getAccounts.restore();
-      metamaskController.preferencesController.setAddresses.restore();
-      metamaskController.preferencesController.setSelectedAddress.restore();
-      metamaskController.preferencesController.setAccountLabel.restore();
-    });
-
-    it('should set unlockedAccount in the keyring', async function () {
-      const keyrings =
-        await metamaskController.keyringController.getKeyringsByType(
-          HardwareKeyringTypes.trezor,
-        );
-      assert.equal(keyrings[0].unlockedAccount, accountToUnlock);
-    });
-
-    it('should call keyringController.addNewAccount', async function () {
-      assert(metamaskController.keyringController.addNewAccount.calledOnce);
-    });
-
-    it('should call keyringController.getAccounts ', async function () {
-      assert(metamaskController.keyringController.getAccounts.called);
-    });
-
-    it('should call preferencesController.setAddresses', async function () {
-      assert(metamaskController.preferencesController.setAddresses.calledOnce);
-    });
-
-    it('should call preferencesController.setSelectedAddress', async function () {
-      assert(
-        metamaskController.preferencesController.setSelectedAddress.calledOnce,
-      );
-    });
-
-    it('should call preferencesController.setAccountLabel', async function () {
-      assert(
-        metamaskController.preferencesController.setAccountLabel.calledOnce,
-      );
-    });
-  });
-
-  describe('#addNewAccount', function () {
-    it('errors when an primary keyring is does not exist', async function () {
-      const addNewAccount = metamaskController.addNewAccount();
-
-      try {
-        await addNewAccount;
-        assert.fail('should throw');
-      } catch (e) {
-        assert.equal(e.message, 'MetamaskController - No HD Key Tree found');
-      }
-    });
-  });
-
-  describe('#verifyseedPhrase', function () {
-    it('errors when no keying is provided', async function () {
-      try {
-        await metamaskController.verifySeedPhrase();
-      } catch (error) {
-        assert.equal(
-          error.message,
-          'MetamaskController - No HD Key Tree found',
-        );
-      }
-    });
-
-    it('#addNewAccount', async function () {
-      await metamaskController.createNewVaultAndKeychain('password');
-      await metamaskController.addNewAccount(1);
-      const getAccounts =
-        await metamaskController.keyringController.getAccounts();
-      assert.equal(getAccounts.length, 2);
-    });
-  });
-
-  describe('#resetAccount', function () {
-    it('wipes transactions from only the correct network id and with the selected address', async function () {
-      const selectedAddressStub = sinon.stub(
-        metamaskController.preferencesController,
-        'getSelectedAddress',
-      );
-      const getNetworkstub = sinon.stub(
-        metamaskController.txController.txStateManager,
-        'getNetworkState',
-      );
-
-      selectedAddressStub.returns('0x0dcd5d886577d5081b0c52e242ef29e70be3e7bc');
-      getNetworkstub.returns(42);
-
-      metamaskController.txController.txStateManager._addTransactionsToState([
-        createTxMeta({
-          id: 1,
-          status: TransactionStatus.unapproved,
-          metamaskNetworkId: currentNetworkId,
-          txParams: { from: '0x0dcd5d886577d5081b0c52e242ef29e70be3e7bc' },
-        }),
-        createTxMeta({
-          id: 1,
-          status: TransactionStatus.unapproved,
-          metamaskNetworkId: currentNetworkId,
-          txParams: { from: '0x0dcd5d886577d5081b0c52e242ef29e70be3e7bc' },
-        }),
-        createTxMeta({
-          id: 2,
-          status: TransactionStatus.rejected,
-          metamaskNetworkId: '32',
-        }),
-        createTxMeta({
-          id: 3,
-          status: TransactionStatus.submitted,
-          metamaskNetworkId: currentNetworkId,
-          txParams: { from: '0xB09d8505E1F4EF1CeA089D47094f5DD3464083d4' },
-        }),
-      ]);
-
-      await metamaskController.resetAccount();
-      assert.equal(
-        metamaskController.txController.txStateManager.getTransaction(1),
-        undefined,
-      );
-    });
-  });
-
-  describe('#removeAccount', function () {
-    let ret;
-    const addressToRemove = '0x1';
-    let mockKeyring;
-
-    beforeEach(async function () {
-      mockKeyring = {
-        getAccounts: sinon.stub().returns(Promise.resolve([])),
-        destroy: sinon.stub(),
-      };
-      sinon.stub(metamaskController.preferencesController, 'removeAddress');
-      sinon.stub(metamaskController.accountTracker, 'removeAccount');
-      sinon.stub(metamaskController.keyringController, 'removeAccount');
-      sinon.stub(metamaskController, 'removeAllAccountPermissions');
-      sinon
-        .stub(metamaskController.keyringController, 'getKeyringForAccount')
-        .returns(Promise.resolve(mockKeyring));
-
-      ret = await metamaskController.removeAccount(addressToRemove);
-    });
-
-    afterEach(function () {
-      metamaskController.keyringController.removeAccount.restore();
-      metamaskController.accountTracker.removeAccount.restore();
-      metamaskController.preferencesController.removeAddress.restore();
-      metamaskController.removeAllAccountPermissions.restore();
-
-      mockKeyring.getAccounts.resetHistory();
-      mockKeyring.destroy.resetHistory();
-    });
-
-    it('should call preferencesController.removeAddress', async function () {
-      assert(
-        metamaskController.preferencesController.removeAddress.calledWith(
-          addressToRemove,
-        ),
-      );
-    });
-    it('should call accountTracker.removeAccount', async function () {
-      assert(
-        metamaskController.accountTracker.removeAccount.calledWith([
-          addressToRemove,
-        ]),
-      );
-    });
-    it('should call keyringController.removeAccount', async function () {
-      assert(
-        metamaskController.keyringController.removeAccount.calledWith(
-          addressToRemove,
-        ),
-      );
-    });
-    it('should call metamaskController.removeAllAccountPermissions', async function () {
-      assert(
-        metamaskController.removeAllAccountPermissions.calledWith(
-          addressToRemove,
-        ),
-      );
-    });
-    it('should return address', async function () {
-      assert.equal(ret, '0x1');
-    });
-    it('should call keyringController.getKeyringForAccount', async function () {
-      assert(
-        metamaskController.keyringController.getKeyringForAccount.calledWith(
-          addressToRemove,
-        ),
-      );
-    });
-    it('should call keyring.destroy', async function () {
-      assert(mockKeyring.destroy.calledOnce);
-    });
-  });
-
-  describe('#newUnsignedMessage', function () {
-    let msgParams, metamaskMsgs, messages, msgId;
-
-    const address = '0xc42edfcc21ed14dda456aa0756c153f7985d8813';
-    const data =
-      '0x0000000000000000000000000000000000000043727970746f6b697474696573';
-
-    beforeEach(async function () {
-      sandbox.stub(metamaskController, 'getBalance');
-      metamaskController.getBalance.callsFake(() => {
-        return Promise.resolve('0x0');
-      });
-
-      await metamaskController.createNewVaultAndRestore(
-        'foobar1337',
-        TEST_SEED_ALT,
-      );
-
-      msgParams = {
-        from: address,
-        data,
-      };
-
-      metamaskController.preferencesController.setDisabledRpcMethodPreference(
-        'eth_sign',
-        true,
-      );
-      const promise = metamaskController.newUnsignedMessage(msgParams);
-      // handle the promise so it doesn't throw an unhandledRejection
-      promise.then(noop).catch(noop);
-
-      metamaskMsgs = metamaskController.messageManager.getUnapprovedMsgs();
-      messages = metamaskController.messageManager.messages;
-      msgId = Object.keys(metamaskMsgs)[0];
-      messages[0].msgParams.metamaskId = parseInt(msgId, 10);
-    });
-
-    it('persists address from msg params', function () {
-      assert.equal(metamaskMsgs[msgId].msgParams.from, address);
-    });
-
-    it('persists data from msg params', function () {
-      assert.equal(metamaskMsgs[msgId].msgParams.data, data);
-    });
-
-    it('sets the status to unapproved', function () {
-      assert.equal(metamaskMsgs[msgId].status, TransactionStatus.unapproved);
-    });
-
-    it('sets the type to eth_sign', function () {
-      assert.equal(metamaskMsgs[msgId].type, 'eth_sign');
-    });
-
-    it('rejects the message', function () {
-      const msgIdInt = parseInt(msgId, 10);
-      metamaskController.cancelMessage(msgIdInt, noop);
-      assert.equal(messages[0].status, TransactionStatus.rejected);
-    });
-
-    it('checks message length', async function () {
-      msgParams = {
-        from: address,
-        data: '0xDEADBEEF',
-      };
-
-      try {
-        await metamaskController.newUnsignedMessage(msgParams);
-      } catch (error) {
-        assert.equal(error.message, 'eth_sign requires 32 byte message hash');
-      }
-    });
-
-    it('errors when signing a message', async function () {
-      try {
-        await metamaskController.signMessage(messages[0].msgParams);
-      } catch (error) {
-        assert.equal(
-          error.message,
-          'Expected message to be an Uint8Array with length 32',
-        );
-      }
-    });
-  });
-
-  describe('#newUnsignedPersonalMessage', function () {
-    let msgParams, metamaskPersonalMsgs, personalMessages, msgId;
-
-    const address = '0xc42edfcc21ed14dda456aa0756c153f7985d8813';
-    const data = '0x43727970746f6b697474696573';
-
-    beforeEach(async function () {
-      sandbox.stub(metamaskController, 'getBalance');
-      metamaskController.getBalance.callsFake(() => {
-        return Promise.resolve('0x0');
-      });
-
-      await metamaskController.createNewVaultAndRestore(
-        'foobar1337',
-        TEST_SEED_ALT,
-      );
-
-      msgParams = {
-        from: address,
-        data,
-      };
-
-      const promise = metamaskController.newUnsignedPersonalMessage(msgParams);
-      // handle the promise so it doesn't throw an unhandledRejection
-      promise.then(noop).catch(noop);
-
-      metamaskPersonalMsgs =
-        metamaskController.personalMessageManager.getUnapprovedMsgs();
-      personalMessages = metamaskController.personalMessageManager.messages;
-      msgId = Object.keys(metamaskPersonalMsgs)[0];
-      personalMessages[0].msgParams.metamaskId = parseInt(msgId, 10);
-    });
-
-    it('errors with no from in msgParams', async function () {
-      try {
-        await metamaskController.newUnsignedPersonalMessage({
-          data,
-        });
-        assert.fail('should have thrown');
-      } catch (error) {
-        assert.equal(
-          error.message,
-          'MetaMask Message Signature: from field is required.',
-        );
-      }
-    });
-
-    it('persists address from msg params', function () {
-      assert.equal(metamaskPersonalMsgs[msgId].msgParams.from, address);
-    });
-
-    it('persists data from msg params', function () {
-      assert.equal(metamaskPersonalMsgs[msgId].msgParams.data, data);
-    });
-
-    it('sets the status to unapproved', function () {
-      assert.equal(
-        metamaskPersonalMsgs[msgId].status,
-        TransactionStatus.unapproved,
-      );
-    });
-
-    it('sets the type to personal_sign', function () {
-      assert.equal(metamaskPersonalMsgs[msgId].type, 'personal_sign');
-    });
-
-    it('rejects the message', function () {
-      const msgIdInt = parseInt(msgId, 10);
-      metamaskController.cancelPersonalMessage(msgIdInt, noop);
-      assert.equal(personalMessages[0].status, TransactionStatus.rejected);
-    });
-
-    it('errors when signing a message', async function () {
-      await metamaskController.signPersonalMessage(
-        personalMessages[0].msgParams,
-      );
-      assert.equal(
-        metamaskPersonalMsgs[msgId].status,
-        TransactionStatus.signed,
-      );
-      assert.equal(
-        metamaskPersonalMsgs[msgId].rawSig,
-        '0x6a1b65e2b8ed53cf398a769fad24738f9fbe29841fe6854e226953542c4b6a173473cb152b6b1ae5f06d601d45dd699a129b0a8ca84e78b423031db5baa734741b',
-      );
-    });
-  });
-
-  describe('#setupUntrustedCommunication', function () {
-    const mockTxParams = { from: TEST_ADDRESS };
-
-    beforeEach(function () {
-      initializeMockMiddlewareLog();
-    });
-
-    after(function () {
-      tearDownMockMiddlewareLog();
-    });
-
-    it('sets up phishing stream for untrusted communication', async function () {
-      const phishingMessageSender = {
-        url: 'http://myethereumwalletntw.com',
-        tab: {},
-      };
-
-      const { promise, resolve } = deferredPromise();
-      const streamTest = createThoughStream((chunk, _, cb) => {
-        if (chunk.name !== 'phishing') {
+      });
+
+      it('should wipe all the keyring info', async () => {
+        await metamaskController
+          .connectHardware(HardwareDeviceNames.trezor, 0)
+          .catch(() => null);
+        await metamaskController.forgetDevice(HardwareDeviceNames.trezor);
+        const keyrings =
+          await metamaskController.keyringController.getKeyringsByType(
+            KeyringType.trezor,
+          );
+
+        expect(keyrings[0].accounts).toStrictEqual([]);
+        expect(keyrings[0].page).toStrictEqual(0);
+        expect(keyrings[0].isUnlocked()).toStrictEqual(false);
+      });
+    });
+
+    describe('unlockHardwareWalletAccount', () => {
+      const accountToUnlock = 10;
+      beforeEach(async () => {
+        await metamaskController.keyringController.createNewVaultAndRestore(
+          'password',
+          TEST_SEED,
+        );
+        jest.spyOn(window, 'open').mockReturnValue();
+        jest
+          .spyOn(
+            metamaskController.keyringController,
+            'addNewAccountForKeyring',
+          )
+          .mockReturnValue('0x123');
+
+        jest
+          .spyOn(metamaskController.keyringController, 'getAccounts')
+          .mockResolvedValueOnce(['0x1'])
+          .mockResolvedValueOnce(['0x2'])
+          .mockResolvedValueOnce(['0x3']);
+        jest
+          .spyOn(metamaskController.preferencesController, 'setAddresses')
+          .mockReturnValue();
+        jest
+          .spyOn(metamaskController.preferencesController, 'setSelectedAddress')
+          .mockReturnValue();
+        jest
+          .spyOn(metamaskController.preferencesController, 'setAccountLabel')
+          .mockReturnValue();
+
+        await metamaskController.unlockHardwareWalletAccount(
+          accountToUnlock,
+          HardwareDeviceNames.trezor,
+          `m/44'/1'/0'/0`,
+        );
+      });
+
+      it('should set unlockedAccount in the keyring', async () => {
+        const keyrings =
+          await metamaskController.keyringController.getKeyringsByType(
+            KeyringType.trezor,
+          );
+        expect(keyrings[0].unlockedAccount).toStrictEqual(accountToUnlock);
+      });
+
+      it('should call keyringController.addNewAccount', async () => {
+        expect(
+          metamaskController.keyringController.addNewAccountForKeyring,
+        ).toHaveBeenCalledTimes(1);
+      });
+
+      it('should call keyringController.getAccounts', async () => {
+        expect(
+          metamaskController.keyringController.getAccounts,
+        ).toHaveBeenCalledTimes(2);
+      });
+
+      it('should call preferencesController.setAddresses', async () => {
+        expect(
+          metamaskController.preferencesController.setAddresses,
+        ).toHaveBeenCalledTimes(1);
+      });
+
+      it('should call preferencesController.setSelectedAddress', async () => {
+        expect(
+          metamaskController.preferencesController.setSelectedAddress,
+        ).toHaveBeenCalledTimes(1);
+      });
+
+      it('should call preferencesController.setAccountLabel', async () => {
+        expect(
+          metamaskController.preferencesController.setAccountLabel,
+        ).toHaveBeenCalledTimes(1);
+      });
+    });
+
+    describe('#addNewAccount', () => {
+      it('errors when an primary keyring is does not exist', async () => {
+        const addNewAccount = metamaskController.addNewAccount();
+
+        await expect(addNewAccount).rejects.toThrow('No HD keyring found');
+      });
+    });
+
+    describe('#verifyseedPhrase', () => {
+      it('errors when no keying is provided', async () => {
+        await expect(metamaskController.verifySeedPhrase()).rejects.toThrow(
+          'No HD keyring found',
+        );
+      });
+
+      it('#addNewAccount', async () => {
+        await metamaskController.createNewVaultAndKeychain('password');
+        await metamaskController.addNewAccount(1);
+        const getAccounts =
+          await metamaskController.keyringController.getAccounts();
+        expect(getAccounts).toHaveLength(2);
+      });
+    });
+
+    describe('#resetAccount', () => {
+      it('wipes transactions from only the correct network id and with the selected address', async () => {
+        jest
+          .spyOn(metamaskController.preferencesController, 'getSelectedAddress')
+          .mockReturnValue('0x0dcd5d886577d5081b0c52e242ef29e70be3e7bc');
+        jest
+          .spyOn(metamaskController.txController.txStateManager, 'getNetworkId')
+          .mockReturnValue(42);
+
+        metamaskController.txController.txStateManager._addTransactionsToState([
+          createTxMeta({
+            id: 1,
+            status: TransactionStatus.unapproved,
+            metamaskNetworkId: currentNetworkId,
+            txParams: { from: '0x0dcd5d886577d5081b0c52e242ef29e70be3e7bc' },
+          }),
+          createTxMeta({
+            id: 1,
+            status: TransactionStatus.unapproved,
+            metamaskNetworkId: currentNetworkId,
+            txParams: { from: '0x0dcd5d886577d5081b0c52e242ef29e70be3e7bc' },
+          }),
+          createTxMeta({
+            id: 2,
+            status: TransactionStatus.rejected,
+            metamaskNetworkId: '32',
+          }),
+          createTxMeta({
+            id: 3,
+            status: TransactionStatus.submitted,
+            metamaskNetworkId: currentNetworkId,
+            txParams: { from: '0xB09d8505E1F4EF1CeA089D47094f5DD3464083d4' },
+          }),
+        ]);
+
+        await metamaskController.resetAccount();
+
+        expect(
+          metamaskController.txController.txStateManager.getTransaction(1),
+        ).toBeUndefined();
+      });
+    });
+
+    describe('#removeAccount', () => {
+      let ret;
+      const addressToRemove = '0x1';
+      let mockKeyring;
+
+      beforeEach(async () => {
+        mockKeyring = {
+          getAccounts: jest.fn().mockResolvedValue([]),
+          destroy: jest.fn(),
+        };
+        jest
+          .spyOn(metamaskController.keyringController, 'removeAccount')
+          .mockReturnValue();
+        jest
+          .spyOn(metamaskController, 'removeAllAccountPermissions')
+          .mockReturnValue();
+
+        jest
+          .spyOn(metamaskController.keyringController, 'getKeyringForAccount')
+          .mockResolvedValue(mockKeyring);
+
+        ret = await metamaskController.removeAccount(addressToRemove);
+      });
+
+      it('should call keyringController.removeAccount', async () => {
+        expect(
+          metamaskController.keyringController.removeAccount,
+        ).toHaveBeenCalledWith(addressToRemove);
+      });
+      it('should call metamaskController.removeAllAccountPermissions', async () => {
+        expect(
+          metamaskController.removeAllAccountPermissions,
+        ).toHaveBeenCalledWith(addressToRemove);
+      });
+      it('should return address', async () => {
+        expect(ret).toStrictEqual('0x1');
+      });
+      it('should call keyringController.getKeyringForAccount', async () => {
+        expect(
+          metamaskController.keyringController.getKeyringForAccount,
+        ).toHaveBeenCalledWith(addressToRemove);
+      });
+      it('should call keyring.destroy', async () => {
+        expect(mockKeyring.destroy).toHaveBeenCalledTimes(1);
+      });
+    });
+
+    describe('#setupUntrustedCommunication', () => {
+      const mockTxParams = { from: TEST_ADDRESS };
+
+      beforeEach(() => {
+        initializeMockMiddlewareLog();
+      });
+
+      afterAll(() => {
+        tearDownMockMiddlewareLog();
+      });
+
+      it('sets up phishing stream for untrusted communication', async () => {
+        const phishingMessageSender = {
+          url: 'http://test.metamask-phishing.io',
+          tab: {},
+        };
+
+        const { promise, resolve } = deferredPromise();
+        const streamTest = createThoughStream((chunk, _, cb) => {
+          if (chunk.name !== 'phishing') {
+            cb();
+            return;
+          }
+          expect(chunk.data.hostname).toStrictEqual(
+            new URL(phishingMessageSender.url).hostname,
+          );
+          resolve();
           cb();
-          return;
-        }
-        assert.equal(
-          chunk.data.hostname,
-          new URL(phishingMessageSender.url).hostname,
-        );
-        resolve();
-        cb();
-      });
-
-      metamaskController.setupUntrustedCommunication({
-        connectionStream: streamTest,
-        sender: phishingMessageSender,
-      });
-      await promise;
-      streamTest.end();
-    });
-
-    it('adds a tabId and origin to requests', function (done) {
-      const messageSender = {
-        url: 'http://mycrypto.com',
-        tab: { id: 456 },
-      };
-      const streamTest = createThoughStream((chunk, _, cb) => {
-        if (chunk.data && chunk.data.method) {
-          cb(null, chunk);
-          return;
-        }
-        cb();
-      });
-
-      metamaskController.setupUntrustedCommunication({
-        connectionStream: streamTest,
-        sender: messageSender,
-      });
-
-      const message = {
-        id: 1999133338649204,
-        jsonrpc: '2.0',
-        params: [{ ...mockTxParams }],
-        method: 'eth_sendTransaction',
-      };
-      streamTest.write(
-        {
-          name: 'metamask-provider',
-          data: message,
-        },
-        null,
-        () => {
-          setTimeout(() => {
-            assert.deepStrictEqual(loggerMiddlewareMock.requests[0], {
-              ...message,
-              origin: 'http://mycrypto.com',
-              tabId: 456,
-            });
-            done();
-          });
-        },
-      );
-    });
-
-    it('should add only origin to request if tabId not provided', function (done) {
-      const messageSender = {
-        url: 'http://mycrypto.com',
-      };
-      const streamTest = createThoughStream((chunk, _, cb) => {
-        if (chunk.data && chunk.data.method) {
-          cb(null, chunk);
-          return;
-        }
-        cb();
-      });
-
-      metamaskController.setupUntrustedCommunication({
-        connectionStream: streamTest,
-        sender: messageSender,
-      });
-
-      const message = {
-        id: 1999133338649204,
-        jsonrpc: '2.0',
-        params: [{ ...mockTxParams }],
-        method: 'eth_sendTransaction',
-      };
-      streamTest.write(
-        {
-          name: 'metamask-provider',
-          data: message,
-        },
-        null,
-        () => {
-          setTimeout(() => {
-            assert.deepStrictEqual(loggerMiddlewareMock.requests[0], {
-              ...message,
-              origin: 'http://mycrypto.com',
-            });
-            done();
-          });
-        },
-      );
-    });
-  });
-
-  describe('#setupTrustedCommunication', function () {
-    it('sets up controller JSON-RPC api for trusted communication', async function () {
-      const messageSender = {
-        url: 'http://mycrypto.com',
-        tab: {},
-      };
-      const { promise, resolve } = deferredPromise();
-      const streamTest = createThoughStream((chunk, _, cb) => {
-        assert.equal(chunk.name, 'controller');
-        resolve();
-        cb();
-      });
-
-      metamaskController.setupTrustedCommunication(streamTest, messageSender);
-      await promise;
-      streamTest.end();
-    });
-  });
-
-<<<<<<< HEAD
-  describe('#markPasswordForgotten', function () {
-    it('adds and sets forgottenPassword to config data to true', function () {
-      metamaskController.markPasswordForgotten(noop);
-      const state = metamaskController.getState();
-      assert.equal(state.forgottenPassword, true);
-    });
-  });
-=======
+        });
+
+        metamaskController.setupUntrustedCommunication({
+          connectionStream: streamTest,
+          sender: phishingMessageSender,
+        });
+        await promise;
+        streamTest.end();
+      });
+
+      it('adds a tabId, origin and networkClient to requests', async () => {
+        const messageSender = {
+          url: 'http://mycrypto.com',
+          tab: { id: 456 },
+        };
+        const streamTest = createThoughStream((chunk, _, cb) => {
+          if (chunk.data && chunk.data.method) {
+            cb(null, chunk);
+            return;
+          }
+          cb();
+        });
+
+        metamaskController.setupUntrustedCommunication({
+          connectionStream: streamTest,
+          sender: messageSender,
+        });
+
+        const message = {
+          id: 1999133338649204,
+          jsonrpc: '2.0',
+          params: [{ ...mockTxParams }],
+          method: 'eth_sendTransaction',
+        };
+        await new Promise((resolve) => {
+          streamTest.write(
+            {
+              name: 'metamask-provider',
+              data: message,
+            },
+            null,
+            () => {
+              setTimeout(() => {
+                expect(loggerMiddlewareMock.requests[0]).toHaveProperty(
+                  'origin',
+                  'http://mycrypto.com',
+                );
+                expect(loggerMiddlewareMock.requests[0]).toHaveProperty(
+                  'tabId',
+                  456,
+                );
+                expect(loggerMiddlewareMock.requests[0]).toHaveProperty(
+                  'networkClientId',
+                  'networkConfigurationId1',
+                );
+                resolve();
+              });
+            },
+          );
+        });
+      });
+
+      it('should add only origin to request if tabId not provided', async () => {
+        const messageSender = {
+          url: 'http://mycrypto.com',
+        };
+        const streamTest = createThoughStream((chunk, _, cb) => {
+          if (chunk.data && chunk.data.method) {
+            cb(null, chunk);
+            return;
+          }
+          cb();
+        });
+
+        metamaskController.setupUntrustedCommunication({
+          connectionStream: streamTest,
+          sender: messageSender,
+        });
+
+        const message = {
+          id: 1999133338649204,
+          jsonrpc: '2.0',
+          params: [{ ...mockTxParams }],
+          method: 'eth_sendTransaction',
+        };
+        await new Promise((resolve) => {
+          streamTest.write(
+            {
+              name: 'metamask-provider',
+              data: message,
+            },
+            null,
+            () => {
+              setTimeout(() => {
+                expect(loggerMiddlewareMock.requests[0]).not.toHaveProperty(
+                  'tabId',
+                );
+                expect(loggerMiddlewareMock.requests[0]).toHaveProperty(
+                  'origin',
+                  'http://mycrypto.com',
+                );
+                resolve();
+              });
+            },
+          );
+        });
+      });
+    });
+
+    describe('#setupTrustedCommunication', () => {
+      it('sets up controller JSON-RPC api for trusted communication', async () => {
+        const messageSender = {
+          url: 'http://mycrypto.com',
+          tab: {},
+        };
+        const { promise, resolve } = deferredPromise();
+        const streamTest = createThoughStream((chunk, _, cb) => {
+          expect(chunk.name).toStrictEqual('controller');
+          resolve();
+          cb();
+        });
+
+        metamaskController.setupTrustedCommunication(streamTest, messageSender);
+        await promise;
+        streamTest.end();
+      });
+    });
+
+    describe('#markPasswordForgotten', () => {
+      it('adds and sets forgottenPassword to config data to true', () => {
+        metamaskController.markPasswordForgotten(noop);
+        const state = metamaskController.getState();
+        expect(state.forgottenPassword).toStrictEqual(true);
+      });
+    });
+
+    describe('#unMarkPasswordForgotten', () => {
+      it('adds and sets forgottenPassword to config data to false', () => {
+        metamaskController.unMarkPasswordForgotten(noop);
+        const state = metamaskController.getState();
+        expect(state.forgottenPassword).toStrictEqual(false);
+      });
+    });
+
+    describe('#_onKeyringControllerUpdate', () => {
+      it('should do nothing if there are no keyrings in state', async () => {
+        jest
+          .spyOn(metamaskController.preferencesController, 'syncAddresses')
+          .mockReturnValue();
+        jest
+          .spyOn(metamaskController.accountTracker, 'syncWithAddresses')
+          .mockReturnValue();
+
+        const oldState = metamaskController.getState();
+        await metamaskController._onKeyringControllerUpdate({ keyrings: [] });
+
+        expect(
+          metamaskController.preferencesController.syncAddresses,
+        ).not.toHaveBeenCalled();
+        expect(
+          metamaskController.accountTracker.syncWithAddresses,
+        ).not.toHaveBeenCalled();
+        expect(metamaskController.getState()).toStrictEqual(oldState);
+      });
+
+      it('should sync addresses if there are keyrings in state', async () => {
+        jest
+          .spyOn(metamaskController.preferencesController, 'syncAddresses')
+          .mockReturnValue();
+        jest
+          .spyOn(metamaskController.accountTracker, 'syncWithAddresses')
+          .mockReturnValue();
+
+        const oldState = metamaskController.getState();
+        await metamaskController._onKeyringControllerUpdate({
+          keyrings: [
+            {
+              accounts: ['0x1', '0x2'],
+            },
+          ],
+        });
+
+        expect(
+          metamaskController.preferencesController.syncAddresses,
+        ).toHaveBeenCalledWith(['0x1', '0x2']);
+        expect(
+          metamaskController.accountTracker.syncWithAddresses,
+        ).toHaveBeenCalledWith(['0x1', '0x2']);
+        expect(metamaskController.getState()).toStrictEqual(oldState);
+      });
+
+      it('should NOT update selected address if already unlocked', async () => {
+        jest
+          .spyOn(metamaskController.preferencesController, 'syncAddresses')
+          .mockReturnValue();
+        jest
+          .spyOn(metamaskController.accountTracker, 'syncWithAddresses')
+          .mockReturnValue();
+
+        const oldState = metamaskController.getState();
+        await metamaskController._onKeyringControllerUpdate({
+          isUnlocked: true,
+          keyrings: [
+            {
+              accounts: ['0x1', '0x2'],
+            },
+          ],
+        });
+
+        expect(
+          metamaskController.preferencesController.syncAddresses,
+        ).toHaveBeenCalledWith(['0x1', '0x2']);
+        expect(
+          metamaskController.accountTracker.syncWithAddresses,
+        ).toHaveBeenCalledWith(['0x1', '0x2']);
+        expect(metamaskController.getState()).toStrictEqual(oldState);
+      });
+    });
+
+    describe('markNotificationsAsRead', () => {
+      it('marks the notification as read', () => {
+        metamaskController.markNotificationsAsRead([NOTIFICATION_ID]);
+        const readNotification =
+          metamaskController.getState().notifications[NOTIFICATION_ID];
+        expect(readNotification.readDate).not.toBeNull();
+      });
+    });
+
+    describe('dismissNotifications', () => {
+      it('deletes the notification from state', () => {
+        metamaskController.dismissNotifications([NOTIFICATION_ID]);
+        const state = metamaskController.getState().notifications;
+        expect(Object.values(state)).not.toContain(NOTIFICATION_ID);
+      });
+    });
+
+    describe('getTokenStandardAndDetails', () => {
+      it('gets token data from the token list if available, and with a balance retrieved by fetchTokenBalance', async () => {
+        const providerResultStub = {
+          eth_getCode: '0x123',
+          eth_call:
+            '0x00000000000000000000000000000000000000000000000029a2241af62c0000',
+        };
+        const { provider } = createTestProviderTools({
+          scaffold: providerResultStub,
+          networkId: '5',
+          chainId: '5',
+        });
+
+        const tokenData = {
+          decimals: 18,
+          symbol: 'DAI',
+        };
+
+        metamaskController.tokenListController.update(() => {
+          return {
+            tokenList: {
+              '0x6b175474e89094c44da98b954eedeac495271d0f': tokenData,
+            },
+          };
+        });
+
+        metamaskController.provider = provider;
+        const tokenDetails =
+          await metamaskController.getTokenStandardAndDetails(
+            '0x6B175474E89094C44Da98b954EedeAC495271d0F',
+            '0xf0d172594caedee459b89ad44c94098e474571b6',
+          );
+
+        expect(tokenDetails.standard).toStrictEqual('ERC20');
+        expect(tokenDetails.decimals).toStrictEqual(String(tokenData.decimals));
+        expect(tokenDetails.symbol).toStrictEqual(tokenData.symbol);
+        expect(tokenDetails.balance).toStrictEqual('3000000000000000000');
+      });
+
+      it('gets token data from tokens if available, and with a balance retrieved by fetchTokenBalance', async () => {
+        const providerResultStub = {
+          eth_getCode: '0x123',
+          eth_call:
+            '0x00000000000000000000000000000000000000000000000029a2241af62c0000',
+        };
+        const { provider } = createTestProviderTools({
+          scaffold: providerResultStub,
+          networkId: '5',
+          chainId: '5',
+        });
+
+        const tokenData = {
+          decimals: 18,
+          symbol: 'DAI',
+        };
+
+        metamaskController.tokensController.update({
+          tokens: [
+            {
+              address: '0x6b175474e89094c44da98b954eedeac495271d0f',
+              ...tokenData,
+            },
+          ],
+        });
+
+        metamaskController.provider = provider;
+        const tokenDetails =
+          await metamaskController.getTokenStandardAndDetails(
+            '0x6B175474E89094C44Da98b954EedeAC495271d0F',
+            '0xf0d172594caedee459b89ad44c94098e474571b6',
+          );
+
+        expect(tokenDetails.standard).toStrictEqual('ERC20');
+        expect(tokenDetails.decimals).toStrictEqual(String(tokenData.decimals));
+        expect(tokenDetails.symbol).toStrictEqual(tokenData.symbol);
+        expect(tokenDetails.balance).toStrictEqual('3000000000000000000');
+      });
+
+      it('gets token data from contract-metadata if available, and with a balance retrieved by fetchTokenBalance', async () => {
+        const providerResultStub = {
+          eth_getCode: '0x123',
+          eth_call:
+            '0x00000000000000000000000000000000000000000000000029a2241af62c0000',
+        };
+        const { provider } = createTestProviderTools({
+          scaffold: providerResultStub,
+          networkId: '5',
+          chainId: '5',
+        });
+
+        metamaskController.provider = provider;
+        const tokenDetails =
+          await metamaskController.getTokenStandardAndDetails(
+            '0x6B175474E89094C44Da98b954EedeAC495271d0F',
+            '0xf0d172594caedee459b89ad44c94098e474571b6',
+          );
+
+        expect(tokenDetails.standard).toStrictEqual('ERC20');
+        expect(tokenDetails.decimals).toStrictEqual('18');
+        expect(tokenDetails.symbol).toStrictEqual('DAI');
+        expect(tokenDetails.balance).toStrictEqual('3000000000000000000');
+      });
+
+      it('gets token data from the blockchain, via the assetsContractController, if not available through other sources', async () => {
+        const providerResultStub = {
+          eth_getCode: '0x123',
+          eth_call:
+            '0x00000000000000000000000000000000000000000000000029a2241af62c0000',
+        };
+        const { provider } = createTestProviderTools({
+          scaffold: providerResultStub,
+          networkId: '5',
+          chainId: '5',
+        });
+
+        const tokenData = {
+          standard: 'ERC20',
+          decimals: 18,
+          symbol: 'DAI',
+          balance: '333',
+        };
+
+        metamaskController.tokenListController.update(() => {
+          return {
+            tokenList: {
+              '0x6b175474e89094c44da98b954eedeac495271d0f': {},
+            },
+          };
+        });
+
+        metamaskController.provider = provider;
+
+        jest
+          .spyOn(
+            metamaskController.assetsContractController,
+            'getTokenStandardAndDetails',
+          )
+          .mockReturnValue(tokenData);
+
+        const tokenDetails =
+          await metamaskController.getTokenStandardAndDetails(
+            '0xNotInTokenList',
+            '0xf0d172594caedee459b89ad44c94098e474571b6',
+          );
+
+        expect(tokenDetails.standard).toStrictEqual(
+          tokenData.standard.toUpperCase(),
+        );
+        expect(tokenDetails.decimals).toStrictEqual(String(tokenData.decimals));
+        expect(tokenDetails.symbol).toStrictEqual(tokenData.symbol);
+        expect(tokenDetails.balance).toStrictEqual(tokenData.balance);
+      });
+
+      it('gets token data from the blockchain, via the assetsContractController, if it is in the token list but is an ERC721', async () => {
+        const providerResultStub = {
+          eth_getCode: '0x123',
+          eth_call:
+            '0x00000000000000000000000000000000000000000000000029a2241af62c0000',
+        };
+        const { provider } = createTestProviderTools({
+          scaffold: providerResultStub,
+          networkId: '5',
+          chainId: '5',
+        });
+
+        const tokenData = {
+          standard: 'ERC721',
+          decimals: 18,
+          symbol: 'DAI',
+          balance: '333',
+        };
+
+        metamaskController.tokenListController.update(() => {
+          return {
+            tokenList: {
+              '0xaaa75474e89094c44da98b954eedeac495271d0f': tokenData,
+            },
+          };
+        });
+
+        metamaskController.provider = provider;
+
+        jest
+          .spyOn(
+            metamaskController.assetsContractController,
+            'getTokenStandardAndDetails',
+          )
+          .mockReturnValue(tokenData);
+
+        const tokenDetails =
+          await metamaskController.getTokenStandardAndDetails(
+            '0xAAA75474e89094c44da98b954eedeac495271d0f',
+            '0xf0d172594caedee459b89ad44c94098e474571b6',
+          );
+
+        expect(tokenDetails.standard).toStrictEqual(
+          tokenData.standard.toUpperCase(),
+        );
+        expect(tokenDetails.decimals).toStrictEqual(String(tokenData.decimals));
+        expect(tokenDetails.symbol).toStrictEqual(tokenData.symbol);
+        expect(tokenDetails.balance).toStrictEqual(tokenData.balance);
+      });
+
+      it('gets token data from the blockchain, via the assetsContractController, if it is in the token list but is an ERC1155', async () => {
+        const providerResultStub = {
+          eth_getCode: '0x123',
+          eth_call:
+            '0x00000000000000000000000000000000000000000000000029a2241af62c0000',
+        };
+        const { provider } = createTestProviderTools({
+          scaffold: providerResultStub,
+          networkId: '5',
+          chainId: '5',
+        });
+
+        const tokenData = {
+          standard: 'ERC1155',
+          decimals: 18,
+          symbol: 'DAI',
+          balance: '333',
+        };
+
+        metamaskController.tokenListController.update(() => {
+          return {
+            tokenList: {
+              '0xaaa75474e89094c44da98b954eedeac495271d0f': tokenData,
+            },
+          };
+        });
+
+        metamaskController.provider = provider;
+
+        jest
+          .spyOn(
+            metamaskController.assetsContractController,
+            'getTokenStandardAndDetails',
+          )
+          .mockReturnValue(tokenData);
+
+        const tokenDetails =
+          await metamaskController.getTokenStandardAndDetails(
+            '0xAAA75474e89094c44da98b954eedeac495271d0f',
+            '0xf0d172594caedee459b89ad44c94098e474571b6',
+          );
+        expect(tokenDetails.standard).toStrictEqual(
+          tokenData.standard.toUpperCase(),
+        );
+        expect(tokenDetails.decimals).toStrictEqual(String(tokenData.decimals));
+        expect(tokenDetails.symbol).toStrictEqual(tokenData.symbol);
+        expect(tokenDetails.balance).toStrictEqual(tokenData.balance);
+      });
+
+      describe('findNetworkConfigurationBy', () => {
+        it('returns null if passed an object containing a valid networkConfiguration key but no matching value is found', () => {
+          expect(
+            metamaskController.findNetworkConfigurationBy({
+              chainId: '0xnone',
+            }),
+          ).toStrictEqual(null);
+        });
+        it('returns null if passed an object containing an invalid networkConfiguration key', () => {
+          expect(
+            metamaskController.findNetworkConfigurationBy({
+              invalidKey: '0xnone',
+            }),
+          ).toStrictEqual(null);
+        });
+
+        it('returns matching networkConfiguration when passed a chainId that matches an existing configuration', () => {
+          expect(
+            metamaskController.findNetworkConfigurationBy({
+              chainId: MAINNET_CHAIN_ID,
+            }),
+          ).toStrictEqual({
+            chainId: MAINNET_CHAIN_ID,
+            nickname: 'Alt Mainnet',
+            id: NETWORK_CONFIGURATION_ID_1,
+            rpcUrl: ALT_MAINNET_RPC_URL,
+            ticker: ETH,
+            type: NETWORK_TYPES.RPC,
+          });
+        });
+
+        it('returns matching networkConfiguration when passed a ticker that matches an existing configuration', () => {
+          expect(
+            metamaskController.findNetworkConfigurationBy({
+              ticker: MATIC,
+            }),
+          ).toStrictEqual({
+            rpcUrl: POLYGON_RPC_URL,
+            type: NETWORK_TYPES.RPC,
+            chainId: POLYGON_CHAIN_ID,
+            ticker: MATIC,
+            nickname: 'Polygon',
+            id: NETWORK_CONFIGURATION_ID_2,
+          });
+        });
+
+        it('returns matching networkConfiguration when passed a nickname that matches an existing configuration', () => {
+          expect(
+            metamaskController.findNetworkConfigurationBy({
+              nickname: 'Alt Mainnet',
+            }),
+          ).toStrictEqual({
+            chainId: MAINNET_CHAIN_ID,
+            nickname: 'Alt Mainnet',
+            id: NETWORK_CONFIGURATION_ID_1,
+            rpcUrl: ALT_MAINNET_RPC_URL,
+            ticker: ETH,
+            type: NETWORK_TYPES.RPC,
+          });
+        });
+
+        it('returns null if passed an object containing mismatched networkConfiguration key/value combination', () => {
+          expect(
+            metamaskController.findNetworkConfigurationBy({
+              nickname: MAINNET_CHAIN_ID,
+            }),
+          ).toStrictEqual(null);
+        });
+
+        it('returns the first networkConfiguration added if passed an key/value combination for which there are multiple matching configurations', () => {
+          expect(
+            metamaskController.findNetworkConfigurationBy({
+              chainId: POLYGON_CHAIN_ID,
+            }),
+          ).toStrictEqual({
+            rpcUrl: POLYGON_RPC_URL,
+            type: NETWORK_TYPES.RPC,
+            chainId: POLYGON_CHAIN_ID,
+            ticker: MATIC,
+            nickname: 'Polygon',
+            id: NETWORK_CONFIGURATION_ID_2,
+          });
+        });
+      });
+    });
+
     describe('incoming transactions', () => {
       it('starts incoming transaction polling if incomingTransactionsPreferences is enabled for that chainId', async () => {
         expect(
           metamaskController.txController.startIncomingTransactionPolling,
         ).not.toHaveBeenCalled();
->>>>>>> d20a164e
-
-  describe('#unMarkPasswordForgotten', function () {
-    it('adds and sets forgottenPassword to config data to false', function () {
-      metamaskController.unMarkPasswordForgotten(noop);
-      const state = metamaskController.getState();
-      assert.equal(state.forgottenPassword, false);
-    });
-  });
-
-<<<<<<< HEAD
-  describe('#_onKeyringControllerUpdate', function () {
-    it('should do nothing if there are no keyrings in state', async function () {
-      const syncAddresses = sinon.fake();
-      const syncWithAddresses = sinon.fake();
-      sandbox.replace(metamaskController, 'preferencesController', {
-        syncAddresses,
-      });
-      sandbox.replace(metamaskController, 'accountTracker', {
-        syncWithAddresses,
-      });
-
-      const oldState = metamaskController.getState();
-      await metamaskController._onKeyringControllerUpdate({ keyrings: [] });
-=======
+
+        await metamaskController.preferencesController.store.subscribe.mock.lastCall[0](
+          {
+            incomingTransactionsPreferences: {
+              [MAINNET_CHAIN_ID]: true,
+            },
+          },
+        );
+
         expect(
           metamaskController.txController.startIncomingTransactionPolling,
         ).toHaveBeenCalledTimes(1);
@@ -1360,28 +1656,15 @@
         expect(
           metamaskController.txController.stopIncomingTransactionPolling,
         ).not.toHaveBeenCalled();
->>>>>>> d20a164e
-
-      assert.ok(syncAddresses.notCalled);
-      assert.ok(syncWithAddresses.notCalled);
-      assert.deepEqual(metamaskController.getState(), oldState);
-    });
-
-<<<<<<< HEAD
-    it('should sync addresses if there are keyrings in state', async function () {
-      const syncAddresses = sinon.fake();
-      const syncWithAddresses = sinon.fake();
-      sandbox.replace(metamaskController, 'preferencesController', {
-        syncAddresses,
-      });
-      sandbox.replace(metamaskController, 'accountTracker', {
-        syncWithAddresses,
-      });
-
-      const oldState = metamaskController.getState();
-      await metamaskController._onKeyringControllerUpdate({
-        keyrings: [
-=======
+
+        await metamaskController.preferencesController.store.subscribe.mock.lastCall[0](
+          {
+            incomingTransactionsPreferences: {
+              [MAINNET_CHAIN_ID]: false,
+            },
+          },
+        );
+
         expect(
           metamaskController.txController.stopIncomingTransactionPolling,
         ).toHaveBeenCalledTimes(1);
@@ -1393,19 +1676,9 @@
         ).not.toHaveBeenCalled();
 
         await metamaskController.preferencesController.store.subscribe.mock.lastCall[0](
->>>>>>> d20a164e
           {
-            accounts: ['0x1', '0x2'],
-          },
-<<<<<<< HEAD
-        ],
-      });
-
-      assert.deepEqual(syncAddresses.args, [[['0x1', '0x2']]]);
-      assert.deepEqual(syncWithAddresses.args, [[['0x1', '0x2']]]);
-      assert.deepEqual(metamaskController.getState(), oldState);
-    });
-=======
+            selectedAddress: 'foo',
+          },
         );
 
         expect(
@@ -1417,37 +1690,15 @@
         expect(
           metamaskController.txController.updateIncomingTransactions,
         ).not.toHaveBeenCalled();
->>>>>>> d20a164e
-
-    it('should NOT update selected address if already unlocked', async function () {
-      const syncAddresses = sinon.fake();
-      const syncWithAddresses = sinon.fake();
-      sandbox.replace(metamaskController, 'preferencesController', {
-        syncAddresses,
-      });
-      sandbox.replace(metamaskController, 'accountTracker', {
-        syncWithAddresses,
-      });
-
-<<<<<<< HEAD
-      const oldState = metamaskController.getState();
-      await metamaskController._onKeyringControllerUpdate({
-        isUnlocked: true,
-        keyrings: [
-          {
-            accounts: ['0x1', '0x2'],
-          },
-        ],
-=======
+
+        await ControllerMessenger.prototype.subscribe.mock.calls
+          .filter((args) => args[0] === 'NetworkController:networkDidChange')
+          .slice(-1)[0][1]();
+
         expect(
           metamaskController.txController.updateIncomingTransactions,
         ).toHaveBeenCalledTimes(1);
->>>>>>> d20a164e
-      });
-
-      assert.deepEqual(syncAddresses.args, [[['0x1', '0x2']]]);
-      assert.deepEqual(syncWithAddresses.args, [[['0x1', '0x2']]]);
-      assert.deepEqual(metamaskController.getState(), oldState);
+      });
     });
 
     describe('metametrics events', () => {
@@ -1762,115 +2013,75 @@
     });
   });
 
-  describe('markNotificationsAsRead', function () {
-    it('marks the notification as read', function () {
-      metamaskController.markNotificationsAsRead([NOTIFICATION_ID]);
-      const readNotification =
-        metamaskController.getState().notifications[NOTIFICATION_ID];
-      assert.notEqual(readNotification.readDate, null);
-    });
-  });
-
-  describe('dismissNotifications', function () {
-    it('deletes the notification from state', function () {
-      metamaskController.dismissNotifications([NOTIFICATION_ID]);
-      const state = metamaskController.getState().notifications;
-      assert.ok(
-        !Object.values(state).includes(NOTIFICATION_ID),
-        'Object should not include the deleted notification',
-      );
-    });
-  });
-
-  describe('findNetworkConfigurationBy', function () {
-    it('returns null if passed an object containing a valid networkConfiguration key but no matching value is found', function () {
-      assert.strictEqual(
-        metamaskController.findNetworkConfigurationBy({
-          chainId: '0xnone',
-        }),
-        null,
-      );
-    });
-    it('returns null if passed an object containing an invalid networkConfiguration key', function () {
-      assert.strictEqual(
-        metamaskController.findNetworkConfigurationBy({
-          invalidKey: '0xnone',
-        }),
-        null,
-      );
-    });
-
-    it('returns matching networkConfiguration when passed a chainId that matches an existing configuration', function () {
-      assert.deepStrictEqual(
-        metamaskController.findNetworkConfigurationBy({
-          chainId: MAINNET_CHAIN_ID,
-        }),
-        {
-          chainId: MAINNET_CHAIN_ID,
-          nickname: 'Alt Mainnet',
-          id: NETWORK_CONFIGURATION_ID_1,
-          rpcUrl: ALT_MAINNET_RPC_URL,
-          ticker: ETH,
-          type: NETWORK_TYPES.RPC,
+  describe('MV3 Specific behaviour', () => {
+    beforeAll(async () => {
+      mockIsManifestV3.mockReturnValue(true);
+      globalThis.isFirstTimeProfileLoaded = true;
+    });
+
+    beforeEach(async () => {
+      jest.spyOn(MetaMaskController.prototype, 'resetStates');
+    });
+
+    it('should reset state', () => {
+      browserPolyfillMock.storage.session.set.mockReset();
+
+      const metamaskController = new MetaMaskController({
+        showUserConfirmation: noop,
+        encryptor: {
+          encrypt(_, object) {
+            this.object = object;
+            return Promise.resolve('mock-encrypted');
+          },
+          decrypt() {
+            return Promise.resolve(this.object);
+          },
         },
-      );
-    });
-
-    it('returns matching networkConfiguration when passed a ticker that matches an existing configuration', function () {
-      assert.deepStrictEqual(
-        metamaskController.findNetworkConfigurationBy({
-          ticker: MATIC,
-        }),
-        {
-          rpcUrl: POLYGON_RPC_URL,
-          type: NETWORK_TYPES.RPC,
-          chainId: POLYGON_CHAIN_ID,
-          ticker: MATIC,
-          nickname: 'Polygon',
-          id: NETWORK_CONFIGURATION_ID_2,
+        initState: cloneDeep(firstTimeState),
+        initLangCode: 'en_US',
+        platform: {
+          showTransactionNotification: () => undefined,
+          getVersion: () => 'foo',
         },
-      );
-    });
-
-    it('returns matching networkConfiguration when passed a nickname that matches an existing configuration', function () {
-      assert.deepStrictEqual(
-        metamaskController.findNetworkConfigurationBy({
-          nickname: 'Alt Mainnet',
-        }),
-        {
-          chainId: MAINNET_CHAIN_ID,
-          nickname: 'Alt Mainnet',
-          id: NETWORK_CONFIGURATION_ID_1,
-          rpcUrl: ALT_MAINNET_RPC_URL,
-          ticker: ETH,
-          type: NETWORK_TYPES.RPC,
+        browser: browserPolyfillMock,
+        infuraProjectId: 'foo',
+        isFirstMetaMaskControllerSetup: true,
+      });
+
+      expect(metamaskController.resetStates).toHaveBeenCalledTimes(1);
+      expect(browserPolyfillMock.storage.session.set).toHaveBeenCalledTimes(1);
+      expect(browserPolyfillMock.storage.session.set).toHaveBeenCalledWith({
+        isFirstMetaMaskControllerSetup: false,
+      });
+    });
+
+    it('in mv3, it should not reset states if isFirstMetaMaskControllerSetup is false', () => {
+      browserPolyfillMock.storage.session.set.mockReset();
+
+      const metamaskController = new MetaMaskController({
+        showUserConfirmation: noop,
+        encryptor: {
+          encrypt(_, object) {
+            this.object = object;
+            return Promise.resolve('mock-encrypted');
+          },
+          decrypt() {
+            return Promise.resolve(this.object);
+          },
         },
-      );
-    });
-
-    it('returns null if passed an object containing mismatched networkConfiguration key/value combination', function () {
-      assert.deepStrictEqual(
-        metamaskController.findNetworkConfigurationBy({
-          nickname: MAINNET_CHAIN_ID,
-        }),
-        null,
-      );
-    });
-
-    it('returns the first networkConfiguration added if passed an key/value combination for which there are multiple matching configurations', function () {
-      assert.deepStrictEqual(
-        metamaskController.findNetworkConfigurationBy({
-          chainId: POLYGON_CHAIN_ID,
-        }),
-        {
-          rpcUrl: POLYGON_RPC_URL,
-          type: NETWORK_TYPES.RPC,
-          chainId: POLYGON_CHAIN_ID,
-          ticker: MATIC,
-          nickname: 'Polygon',
-          id: NETWORK_CONFIGURATION_ID_2,
+        initState: cloneDeep(firstTimeState),
+        initLangCode: 'en_US',
+        platform: {
+          showTransactionNotification: () => undefined,
+          getVersion: () => 'foo',
         },
-      );
+        browser: browserPolyfillMock,
+        infuraProjectId: 'foo',
+        isFirstMetaMaskControllerSetup: false,
+      });
+
+      expect(metamaskController.resetStates).not.toHaveBeenCalled();
+      expect(browserPolyfillMock.storage.session.set).not.toHaveBeenCalled();
     });
   });
 });