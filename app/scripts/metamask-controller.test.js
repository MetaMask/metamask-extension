--- conflicted
+++ resolved
@@ -1,60 +1,35 @@
-import assert from 'assert';
+import { strict as assert } from 'assert';
 import sinon from 'sinon';
 import { cloneDeep } from 'lodash';
 import nock from 'nock';
-import { pubToAddress, bufferToHex } from 'ethereumjs-util';
 import { obj as createThoughStream } from 'through2';
 import EthQuery from 'eth-query';
 import proxyquire from 'proxyquire';
-import { TRANSACTION_STATUSES } from '../../shared/constants/transaction';
+import browser from 'webextension-polyfill';
+import { wordlist as englishWordlist } from '@metamask/scure-bip39/dist/wordlists/english';
+import { TransactionStatus } from '../../shared/constants/transaction';
 import createTxMeta from '../../test/lib/createTxMeta';
-import { NETWORK_TYPE_RPC } from '../../shared/constants/network';
-import { addHexPrefix } from './lib/util';
+import { NETWORK_TYPES } from '../../shared/constants/network';
+import {
+  HardwareDeviceNames,
+  HardwareKeyringTypes,
+} from '../../shared/constants/hardware-wallets';
+import { deferredPromise } from './lib/util';
 
 const Ganache = require('../../test/e2e/ganache');
 
-<<<<<<< HEAD
-const firstTimeState = {
-  config: {},
-  NetworkController: {
-    provider: {
-      type: NETWORK_TYPE_RPC,
-      rpcUrl: 'http://localhost:8545',
-      chainId: '0x539',
-    },
-  },
-};
-
-=======
->>>>>>> 94959dfb
 const ganacheServer = new Ganache();
 
-const threeBoxSpies = {
-  init: sinon.stub(),
-  getThreeBoxSyncingState: sinon.stub().returns(true),
-  turnThreeBoxSyncingOn: sinon.stub(),
-  _registerUpdates: sinon.spy(),
-};
-
-class ThreeBoxControllerMock {
-  constructor() {
-    this.store = {
-      subscribe: () => undefined,
-      getState: () => ({}),
-    };
-    this.init = threeBoxSpies.init;
-    this.getThreeBoxSyncingState = threeBoxSpies.getThreeBoxSyncingState;
-    this.turnThreeBoxSyncingOn = threeBoxSpies.turnThreeBoxSyncingOn;
-    this._registerUpdates = threeBoxSpies._registerUpdates;
-  }
-}
-
-const ExtensionizerMock = {
+const browserPolyfillMock = {
   runtime: {
     id: 'fake-extension-id',
     onInstalled: {
       addListener: () => undefined,
     },
+    onMessageExternal: {
+      addListener: () => undefined,
+    },
+    getPlatformInfo: async () => 'mac',
   },
 };
 
@@ -82,13 +57,11 @@
 };
 
 const MetaMaskController = proxyquire('./metamask-controller', {
-  './controllers/threebox': { default: ThreeBoxControllerMock },
   './lib/createLoggerMiddleware': { default: createLoggerMiddlewareMock },
 }).default;
 
-const currentNetworkId = '42';
+const currentNetworkId = '5';
 const DEFAULT_LABEL = 'Account 1';
-const DEFAULT_LABEL_2 = 'Account 2';
 const TEST_SEED =
   'debris dizzy just program just float decrease vacant alarm reduce speak stadium';
 const TEST_ADDRESS = '0x0dcd5d886577d5081b0c52e242ef29e70be3e7bc';
@@ -150,11 +123,14 @@
 
 describe('MetaMaskController', function () {
   let metamaskController;
+
   const sandbox = sinon.createSandbox();
   const noop = () => undefined;
 
   before(async function () {
+    globalThis.isFirstTimeProfileLoaded = true;
     await ganacheServer.start();
+    sinon.spy(MetaMaskController.prototype, 'resetStates');
   });
 
   beforeEach(function () {
@@ -162,6 +138,31 @@
       .persist()
       .get(/.*/u)
       .reply(200, '{"JPY":12415.9}');
+    nock('https://static.metafi.codefi.network')
+      .persist()
+      .get('/api/v1/lists/stalelist.json')
+      .reply(
+        200,
+        JSON.stringify({
+          version: 2,
+          tolerance: 2,
+          fuzzylist: [],
+          allowlist: [],
+          blocklist: ['127.0.0.1'],
+          lastUpdated: 0,
+        }),
+      )
+      .get('/api/v1/lists/hotlist.json')
+      .reply(
+        200,
+        JSON.stringify([
+          { url: '127.0.0.1', targetList: 'blocklist', timestamp: 0 },
+        ]),
+      );
+
+    sandbox.replace(browser, 'runtime', {
+      sendMessage: sandbox.stub().rejects(),
+    });
 
     metamaskController = new MetaMaskController({
       showUserConfirmation: noop,
@@ -180,7 +181,7 @@
         showTransactionNotification: () => undefined,
         getVersion: () => 'foo',
       },
-      extension: ExtensionizerMock,
+      browser: browserPolyfillMock,
       infuraProjectId: 'foo',
     });
 
@@ -204,18 +205,15 @@
     await ganacheServer.quit();
   });
 
-  describe('#getAccounts', function () {
-    it('returns first address when dapp calls web3.eth.getAccounts', async function () {
-      const password = 'a-fake-password';
-      await metamaskController.createNewVaultAndRestore(password, TEST_SEED);
-
-      metamaskController.networkController._baseProviderParams.getAccounts(
-        (err, res) => {
-          assert.ifError(err);
-          assert.equal(res.length, 1);
-          assert.equal(res[0], '0x0dcd5d886577d5081b0c52e242ef29e70be3e7bc');
-        },
-      );
+  describe('should reset states on first time profile load', function () {
+    it('should reset state', function () {
+      assert(metamaskController.resetStates.calledOnce);
+      assert.equal(globalThis.isFirstTimeProfileLoaded, false);
+    });
+
+    it('should not reset states if already set', function () {
+      // global.isFirstTime should also remain false
+      assert.equal(globalThis.isFirstTimeProfileLoaded, false);
     });
   });
 
@@ -232,20 +230,24 @@
     });
 
     it('adds private key to keyrings in KeyringController', async function () {
-      const simpleKeyrings = metamaskController.keyringController.getKeyringsByType(
-        'Simple Key Pair',
-      );
-      const privKeyBuffer = simpleKeyrings[0].wallets[0].privateKey;
-      const pubKeyBuffer = simpleKeyrings[0].wallets[0].publicKey;
-      const addressBuffer = pubToAddress(pubKeyBuffer);
-      const privKey = bufferToHex(privKeyBuffer);
-      const pubKey = bufferToHex(addressBuffer);
-      assert.equal(privKey, addHexPrefix(importPrivkey));
-      assert.equal(pubKey, '0xe18035bf8712672935fdb4e5e431b1a0183d2dfc');
+      const simpleKeyrings =
+        metamaskController.keyringController.getKeyringsByType(
+          HardwareKeyringTypes.imported,
+        );
+      const pubAddressHexArr = await simpleKeyrings[0].getAccounts();
+      const privKeyHex = await simpleKeyrings[0].exportAccount(
+        pubAddressHexArr[0],
+      );
+      assert.equal(privKeyHex, importPrivkey);
+      assert.equal(
+        pubAddressHexArr[0],
+        '0xe18035bf8712672935fdb4e5e431b1a0183d2dfc',
+      );
     });
 
     it('adds 1 account', async function () {
-      const keyringAccounts = await metamaskController.keyringController.getAccounts();
+      const keyringAccounts =
+        await metamaskController.keyringController.getAccounts();
       assert.equal(
         keyringAccounts[keyringAccounts.length - 1],
         '0xe18035bf8712672935fdb4e5e431b1a0183d2dfc',
@@ -254,15 +256,10 @@
   });
 
   describe('submitPassword', function () {
-    const password = 'password';
-
-    beforeEach(async function () {
+    it('removes any identities that do not correspond to known accounts.', async function () {
+      const password = 'password';
       await metamaskController.createNewVaultAndKeychain(password);
-      threeBoxSpies.init.reset();
-      threeBoxSpies.turnThreeBoxSyncingOn.reset();
-    });
-
-    it('removes any identities that do not correspond to known accounts.', async function () {
+
       const fakeAddress = '0xbad0';
       metamaskController.preferencesController.addAddresses([fakeAddress]);
       await metamaskController.submitPassword(password);
@@ -270,7 +267,8 @@
       const identities = Object.keys(
         metamaskController.preferencesController.store.getState().identities,
       );
-      const addresses = await metamaskController.keyringController.getAccounts();
+      const addresses =
+        await metamaskController.keyringController.getAccounts();
 
       identities.forEach((identity) => {
         assert.ok(
@@ -285,23 +283,6 @@
           `identities should include all Addresses: ${address}`,
         );
       });
-    });
-
-    it('gets the address from threebox and creates a new 3box instance', async function () {
-      await metamaskController.submitPassword(password);
-      assert(threeBoxSpies.init.calledOnce);
-      assert(threeBoxSpies.turnThreeBoxSyncingOn.calledOnce);
-    });
-
-    it('succeeds even if blockTracker or threeBoxController throw', async function () {
-      const throwErr = sinon.fake.throws('foo');
-      metamaskController.blockTracker.checkForLatestBlock = throwErr;
-      metamaskController.threeBoxController.getThreeBoxSyncingState = throwErr;
-      await metamaskController.submitPassword(password);
-      assert.ok(
-        throwErr.calledTwice,
-        'should have called checkForLatestBlock and getThreeBoxSyncingState',
-      );
     });
   });
 
@@ -405,7 +386,7 @@
       });
     });
 
-    it('should restore any consecutive accounts with balances', async function () {
+    it('should restore any consecutive accounts with balances without extra zero balance accounts', async function () {
       sandbox.stub(metamaskController, 'getBalance');
       metamaskController.getBalance.withArgs(TEST_ADDRESS).callsFake(() => {
         return Promise.resolve('0x14ced5122ce0a000');
@@ -431,7 +412,6 @@
       delete identities[TEST_ADDRESS].lastSelected;
       assert.deepEqual(identities, {
         [TEST_ADDRESS]: { address: TEST_ADDRESS, name: DEFAULT_LABEL },
-        [TEST_ADDRESS_2]: { address: TEST_ADDRESS_2, name: DEFAULT_LABEL_2 },
       });
     });
   });
@@ -469,35 +449,10 @@
   });
 
   describe('#getApi', function () {
-    it('getState', function (done) {
-      let state;
+    it('getState', function () {
       const getApi = metamaskController.getApi();
-      getApi.getState((err, res) => {
-        if (err) {
-          done(err);
-        } else {
-          state = res;
-        }
-      });
+      const state = getApi.getState();
       assert.deepEqual(state, metamaskController.getState());
-      done();
-    });
-  });
-
-  describe('preferencesController', function () {
-    it('defaults useBlockie to false', function () {
-      assert.equal(
-        metamaskController.preferencesController.store.getState().useBlockie,
-        false,
-      );
-    });
-
-    it('setUseBlockie to true', function () {
-      metamaskController.setUseBlockie(true, noop);
-      assert.equal(
-        metamaskController.preferencesController.store.getState().useBlockie,
-        true,
-      );
     });
   });
 
@@ -523,7 +478,8 @@
     });
 
     it('changes preferences controller select address', function () {
-      const preferenceControllerState = metamaskController.preferencesController.store.getState();
+      const preferenceControllerState =
+        metamaskController.preferencesController.store.getState();
       assert.equal(preferenceControllerState.selectedAddress, address);
     });
 
@@ -543,36 +499,67 @@
         );
       } catch (e) {
         assert.equal(
-          e,
-          'Error: MetamaskController:getKeyringForDevice - Unknown device',
+          e.message,
+          'MetamaskController:getKeyringForDevice - Unknown device',
         );
       }
     });
 
     it('should add the Trezor Hardware keyring', async function () {
       sinon.spy(metamaskController.keyringController, 'addNewKeyring');
-      await metamaskController.connectHardware('trezor', 0).catch(() => null);
-      const keyrings = await metamaskController.keyringController.getKeyringsByType(
-        'Trezor Hardware',
-      );
-      assert.equal(
+      await metamaskController
+        .connectHardware(HardwareDeviceNames.trezor, 0)
+        .catch(() => null);
+      const keyrings =
+        await metamaskController.keyringController.getKeyringsByType(
+          HardwareKeyringTypes.trezor,
+        );
+      assert.deepEqual(
         metamaskController.keyringController.addNewKeyring.getCall(0).args,
-        'Trezor Hardware',
+        [HardwareKeyringTypes.trezor],
       );
       assert.equal(keyrings.length, 1);
     });
 
     it('should add the Ledger Hardware keyring', async function () {
       sinon.spy(metamaskController.keyringController, 'addNewKeyring');
-      await metamaskController.connectHardware('ledger', 0).catch(() => null);
-      const keyrings = await metamaskController.keyringController.getKeyringsByType(
-        'Ledger Hardware',
-      );
-      assert.equal(
+      await metamaskController
+        .connectHardware(HardwareDeviceNames.ledger, 0)
+        .catch(() => null);
+      const keyrings =
+        await metamaskController.keyringController.getKeyringsByType(
+          HardwareKeyringTypes.ledger,
+        );
+      assert.deepEqual(
         metamaskController.keyringController.addNewKeyring.getCall(0).args,
-        'Ledger Hardware',
+        [HardwareKeyringTypes.ledger],
       );
       assert.equal(keyrings.length, 1);
+    });
+  });
+
+  describe('getPrimaryKeyringMnemonic', function () {
+    it('should return a mnemonic as a Uint8Array', function () {
+      const mockMnemonic =
+        'above mercy benefit hospital call oval domain student sphere interest argue shock';
+      const mnemonicIndices = mockMnemonic
+        .split(' ')
+        .map((word) => englishWordlist.indexOf(word));
+      const uint8ArrayMnemonic = new Uint8Array(
+        new Uint16Array(mnemonicIndices).buffer,
+      );
+
+      const mockHDKeyring = {
+        type: 'HD Key Tree',
+        mnemonic: uint8ArrayMnemonic,
+      };
+      sinon
+        .stub(metamaskController.keyringController, 'getKeyringsByType')
+        .returns([mockHDKeyring]);
+
+      const recoveredMnemonic = metamaskController.getPrimaryKeyringMnemonic();
+
+      assert.equal(recoveredMnemonic, uint8ArrayMnemonic);
     });
   });
 
@@ -585,15 +572,19 @@
         );
       } catch (e) {
         assert.equal(
-          e,
-          'Error: MetamaskController:getKeyringForDevice - Unknown device',
+          e.message,
+          'MetamaskController:getKeyringForDevice - Unknown device',
         );
       }
     });
 
     it('should be locked by default', async function () {
-      await metamaskController.connectHardware('trezor', 0).catch(() => null);
-      const status = await metamaskController.checkHardwareStatus('trezor');
+      await metamaskController
+        .connectHardware(HardwareDeviceNames.trezor, 0)
+        .catch(() => null);
+      const status = await metamaskController.checkHardwareStatus(
+        HardwareDeviceNames.trezor,
+      );
       assert.equal(status, false);
     });
   });
@@ -604,18 +595,21 @@
         await metamaskController.forgetDevice('Some random device name');
       } catch (e) {
         assert.equal(
-          e,
-          'Error: MetamaskController:getKeyringForDevice - Unknown device',
+          e.message,
+          'MetamaskController:getKeyringForDevice - Unknown device',
         );
       }
     });
 
     it('should wipe all the keyring info', async function () {
-      await metamaskController.connectHardware('trezor', 0).catch(() => null);
-      await metamaskController.forgetDevice('trezor');
-      const keyrings = await metamaskController.keyringController.getKeyringsByType(
-        'Trezor Hardware',
-      );
+      await metamaskController
+        .connectHardware(HardwareDeviceNames.trezor, 0)
+        .catch(() => null);
+      await metamaskController.forgetDevice(HardwareDeviceNames.trezor);
+      const keyrings =
+        await metamaskController.keyringController.getKeyringsByType(
+          HardwareKeyringTypes.trezor,
+        );
 
       assert.deepEqual(keyrings[0].accounts, []);
       assert.deepEqual(keyrings[0].page, 0);
@@ -653,12 +647,12 @@
       sinon.spy(metamaskController.preferencesController, 'setSelectedAddress');
       sinon.spy(metamaskController.preferencesController, 'setAccountLabel');
       await metamaskController
-        .connectHardware('trezor', 0, `m/44/0'/0'`)
+        .connectHardware(HardwareDeviceNames.trezor, 0, `m/44'/1'/0'/0`)
         .catch(() => null);
       await metamaskController.unlockHardwareWalletAccount(
         accountToUnlock,
-        'trezor',
-        `m/44/0'/0'`,
+        HardwareDeviceNames.trezor,
+        `m/44'/1'/0'/0`,
       );
     });
 
@@ -672,9 +666,10 @@
     });
 
     it('should set unlockedAccount in the keyring', async function () {
-      const keyrings = await metamaskController.keyringController.getKeyringsByType(
-        'Trezor Hardware',
-      );
+      const keyrings =
+        await metamaskController.keyringController.getKeyringsByType(
+          HardwareKeyringTypes.trezor,
+        );
       assert.equal(keyrings[0].unlockedAccount, accountToUnlock);
     });
 
@@ -703,50 +698,6 @@
     });
   });
 
-<<<<<<< HEAD
-  describe('#setCustomRpc', function () {
-    let rpcUrl;
-
-    beforeEach(function () {
-      rpcUrl = metamaskController.setCustomRpc(
-        CUSTOM_RPC_URL,
-        CUSTOM_RPC_CHAIN_ID,
-      );
-    });
-
-    it('returns custom RPC that when called', async function () {
-      assert.equal(await rpcUrl, CUSTOM_RPC_URL);
-    });
-
-    it('changes the network controller rpc', function () {
-      const networkControllerState = metamaskController.networkController.store.getState();
-      assert.equal(networkControllerState.provider.rpcUrl, CUSTOM_RPC_URL);
-    });
-  });
-
-  describe('#setCurrentCurrency', function () {
-    let defaultMetaMaskCurrency;
-
-    beforeEach(function () {
-      defaultMetaMaskCurrency =
-        metamaskController.currencyRateController.state.currentCurrency;
-    });
-
-    it('defaults to usd', function () {
-      assert.equal(defaultMetaMaskCurrency, 'usd');
-    });
-
-    it('sets currency to JPY', function () {
-      metamaskController.setCurrentCurrency('JPY', noop);
-      assert.equal(
-        metamaskController.currencyRateController.state.currentCurrency,
-        'JPY',
-      );
-    });
-  });
-
-=======
->>>>>>> 94959dfb
   describe('#addNewAccount', function () {
     it('errors when an primary keyring is does not exist', async function () {
       const addNewAccount = metamaskController.addNewAccount();
@@ -772,13 +723,11 @@
       }
     });
 
-    beforeEach(async function () {
+    it('#addNewAccount', async function () {
       await metamaskController.createNewVaultAndKeychain('password');
-    });
-
-    it('#addNewAccount', async function () {
-      await metamaskController.addNewAccount();
-      const getAccounts = await metamaskController.keyringController.getAccounts();
+      await metamaskController.addNewAccount(1);
+      const getAccounts =
+        await metamaskController.keyringController.getAccounts();
       assert.equal(getAccounts.length, 2);
     });
   });
@@ -791,7 +740,7 @@
       );
       const getNetworkstub = sinon.stub(
         metamaskController.txController.txStateManager,
-        'getNetwork',
+        'getNetworkState',
       );
 
       selectedAddressStub.returns('0x0dcd5d886577d5081b0c52e242ef29e70be3e7bc');
@@ -800,24 +749,24 @@
       metamaskController.txController.txStateManager._addTransactionsToState([
         createTxMeta({
           id: 1,
-          status: TRANSACTION_STATUSES.UNAPPROVED,
+          status: TransactionStatus.unapproved,
           metamaskNetworkId: currentNetworkId,
           txParams: { from: '0x0dcd5d886577d5081b0c52e242ef29e70be3e7bc' },
         }),
         createTxMeta({
           id: 1,
-          status: TRANSACTION_STATUSES.UNAPPROVED,
+          status: TransactionStatus.unapproved,
           metamaskNetworkId: currentNetworkId,
           txParams: { from: '0x0dcd5d886577d5081b0c52e242ef29e70be3e7bc' },
         }),
         createTxMeta({
           id: 2,
-          status: TRANSACTION_STATUSES.REJECTED,
+          status: TransactionStatus.rejected,
           metamaskNetworkId: '32',
         }),
         createTxMeta({
           id: 3,
-          status: TRANSACTION_STATUSES.SUBMITTED,
+          status: TransactionStatus.submitted,
           metamaskNetworkId: currentNetworkId,
           txParams: { from: '0xB09d8505E1F4EF1CeA089D47094f5DD3464083d4' },
         }),
@@ -834,15 +783,20 @@
   describe('#removeAccount', function () {
     let ret;
     const addressToRemove = '0x1';
+    let mockKeyring;
 
     beforeEach(async function () {
+      mockKeyring = {
+        getAccounts: sinon.stub().returns(Promise.resolve([])),
+        destroy: sinon.stub(),
+      };
       sinon.stub(metamaskController.preferencesController, 'removeAddress');
       sinon.stub(metamaskController.accountTracker, 'removeAccount');
       sinon.stub(metamaskController.keyringController, 'removeAccount');
-      sinon.stub(
-        metamaskController.permissionsController,
-        'removeAllAccountPermissions',
-      );
+      sinon.stub(metamaskController, 'removeAllAccountPermissions');
+      sinon
+        .stub(metamaskController.keyringController, 'getKeyringForAccount')
+        .returns(Promise.resolve(mockKeyring));
 
       ret = await metamaskController.removeAccount(addressToRemove);
     });
@@ -851,7 +805,10 @@
       metamaskController.keyringController.removeAccount.restore();
       metamaskController.accountTracker.removeAccount.restore();
       metamaskController.preferencesController.removeAddress.restore();
-      metamaskController.permissionsController.removeAllAccountPermissions.restore();
+      metamaskController.removeAllAccountPermissions.restore();
+
+      mockKeyring.getAccounts.resetHistory();
+      mockKeyring.destroy.resetHistory();
     });
 
     it('should call preferencesController.removeAddress', async function () {
@@ -875,9 +832,9 @@
         ),
       );
     });
-    it('should call permissionsController.removeAllAccountPermissions', async function () {
+    it('should call metamaskController.removeAllAccountPermissions', async function () {
       assert(
-        metamaskController.permissionsController.removeAllAccountPermissions.calledWith(
+        metamaskController.removeAllAccountPermissions.calledWith(
           addressToRemove,
         ),
       );
@@ -885,20 +842,15 @@
     it('should return address', async function () {
       assert.equal(ret, '0x1');
     });
-  });
-
-  describe('#setCurrentLocale', function () {
-    it('checks the default currentLocale', function () {
-      const preferenceCurrentLocale = metamaskController.preferencesController.store.getState()
-        .currentLocale;
-      assert.equal(preferenceCurrentLocale, 'en_US');
-    });
-
-    it('sets current locale in preferences controller', function () {
-      metamaskController.setCurrentLocale('ja', noop);
-      const preferenceCurrentLocale = metamaskController.preferencesController.store.getState()
-        .currentLocale;
-      assert.equal(preferenceCurrentLocale, 'ja');
+    it('should call keyringController.getKeyringForAccount', async function () {
+      assert(
+        metamaskController.keyringController.getKeyringForAccount.calledWith(
+          addressToRemove,
+        ),
+      );
+    });
+    it('should call keyring.destroy', async function () {
+      assert(mockKeyring.destroy.calledOnce);
     });
   });
 
@@ -906,7 +858,8 @@
     let msgParams, metamaskMsgs, messages, msgId;
 
     const address = '0xc42edfcc21ed14dda456aa0756c153f7985d8813';
-    const data = '0x43727970746f6b697474696573';
+    const data =
+      '0x0000000000000000000000000000000000000043727970746f6b697474696573';
 
     beforeEach(async function () {
       sandbox.stub(metamaskController, 'getBalance');
@@ -924,6 +877,10 @@
         data,
       };
 
+      metamaskController.preferencesController.setDisabledRpcMethodPreference(
+        'eth_sign',
+        true,
+      );
       const promise = metamaskController.newUnsignedMessage(msgParams);
       // handle the promise so it doesn't throw an unhandledRejection
       promise.then(noop).catch(noop);
@@ -943,7 +900,7 @@
     });
 
     it('sets the status to unapproved', function () {
-      assert.equal(metamaskMsgs[msgId].status, TRANSACTION_STATUSES.UNAPPROVED);
+      assert.equal(metamaskMsgs[msgId].status, TransactionStatus.unapproved);
     });
 
     it('sets the type to eth_sign', function () {
@@ -953,7 +910,20 @@
     it('rejects the message', function () {
       const msgIdInt = parseInt(msgId, 10);
       metamaskController.cancelMessage(msgIdInt, noop);
-      assert.equal(messages[0].status, TRANSACTION_STATUSES.REJECTED);
+      assert.equal(messages[0].status, TransactionStatus.rejected);
+    });
+
+    it('checks message length', async function () {
+      msgParams = {
+        from: address,
+        data: '0xDEADBEEF',
+      };
+
+      try {
+        await metamaskController.newUnsignedMessage(msgParams);
+      } catch (error) {
+        assert.equal(error.message, 'eth_sign requires 32 byte message hash');
+      }
     });
 
     it('errors when signing a message', async function () {
@@ -994,7 +964,8 @@
       // handle the promise so it doesn't throw an unhandledRejection
       promise.then(noop).catch(noop);
 
-      metamaskPersonalMsgs = metamaskController.personalMessageManager.getUnapprovedMsgs();
+      metamaskPersonalMsgs =
+        metamaskController.personalMessageManager.getUnapprovedMsgs();
       personalMessages = metamaskController.personalMessageManager.messages;
       msgId = Object.keys(metamaskPersonalMsgs)[0];
       personalMessages[0].msgParams.metamaskId = parseInt(msgId, 10);
@@ -1025,7 +996,7 @@
     it('sets the status to unapproved', function () {
       assert.equal(
         metamaskPersonalMsgs[msgId].status,
-        TRANSACTION_STATUSES.UNAPPROVED,
+        TransactionStatus.unapproved,
       );
     });
 
@@ -1036,7 +1007,7 @@
     it('rejects the message', function () {
       const msgIdInt = parseInt(msgId, 10);
       metamaskController.cancelPersonalMessage(msgIdInt, noop);
-      assert.equal(personalMessages[0].status, TRANSACTION_STATUSES.REJECTED);
+      assert.equal(personalMessages[0].status, TransactionStatus.rejected);
     });
 
     it('errors when signing a message', async function () {
@@ -1045,7 +1016,7 @@
       );
       assert.equal(
         metamaskPersonalMsgs[msgId].status,
-        TRANSACTION_STATUSES.SIGNED,
+        TransactionStatus.signed,
       );
       assert.equal(
         metamaskPersonalMsgs[msgId].rawSig,
@@ -1085,10 +1056,10 @@
         cb();
       });
 
-      metamaskController.setupUntrustedCommunication(
-        streamTest,
-        phishingMessageSender,
-      );
+      metamaskController.setupUntrustedCommunication({
+        connectionStream: streamTest,
+        sender: phishingMessageSender,
+      });
       await promise;
       streamTest.end();
     });
@@ -1106,7 +1077,10 @@
         cb();
       });
 
-      metamaskController.setupUntrustedCommunication(streamTest, messageSender);
+      metamaskController.setupUntrustedCommunication({
+        connectionStream: streamTest,
+        sender: messageSender,
+      });
 
       const message = {
         id: 1999133338649204,
@@ -1145,7 +1119,10 @@
         cb();
       });
 
-      metamaskController.setupUntrustedCommunication(streamTest, messageSender);
+      metamaskController.setupUntrustedCommunication({
+        connectionStream: streamTest,
+        sender: messageSender,
+      });
 
       const message = {
         id: 1999133338649204,
@@ -1275,12 +1252,24 @@
       assert.deepEqual(metamaskController.getState(), oldState);
     });
   });
-});
-
-function deferredPromise() {
-  let resolve;
-  const promise = new Promise((_resolve) => {
-    resolve = _resolve;
-  });
-  return { promise, resolve };
-}+
+  describe('markNotificationsAsRead', function () {
+    it('marks the notification as read', function () {
+      metamaskController.markNotificationsAsRead([NOTIFICATION_ID]);
+      const readNotification =
+        metamaskController.getState().notifications[NOTIFICATION_ID];
+      assert.notEqual(readNotification.readDate, null);
+    });
+  });
+
+  describe('dismissNotifications', function () {
+    it('deletes the notification from state', function () {
+      metamaskController.dismissNotifications([NOTIFICATION_ID]);
+      const state = metamaskController.getState().notifications;
+      assert.ok(
+        !Object.values(state).includes(NOTIFICATION_ID),
+        'Object should not include the deleted notification',
+      );
+    });
+  });
+});