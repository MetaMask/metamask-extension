--- conflicted
+++ resolved
@@ -4019,20 +4019,12 @@
         ).toString('utf8');
 
         expect(
-          currentKeyrings.filter((kr) => kr.type === 'HD Key Tree'),
+          currentKeyrings.filter((kr) => kr.type === 'Snap Keyring'),
         ).toHaveLength(2);
-<<<<<<< HEAD
-        expect(currentKeyrings).toHaveLength(previousKeyrings.length + 1);
+        expect(currentKeyrings).toHaveLength(previousKeyrings.length + 2);
         expect(newSRP).toStrictEqual(
           new TextDecoder().decode(Uint8Array.from(TEST_SEED_ALT)),
         );
-=======
-        expect(
-          currentKeyrings.filter((kr) => kr.type === 'Snap Keyring'),
-        ).toHaveLength(1);
-        expect(currentKeyrings).toHaveLength(previousKeyrings.length + 2);
-        expect(newSRP).toStrictEqual(TEST_SEED_ALT);
->>>>>>> 942336c9
       });
 
       it('throws an error if a duplicate srp is added', async () => {
