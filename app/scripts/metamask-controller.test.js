--- conflicted
+++ resolved
@@ -96,12 +96,6 @@
   },
 };
 
-<<<<<<< HEAD
-function* ulidGenerator() {
-  yield '01JKAF3DSGM3AB87EM9N0K41AJ';
-  while (true) {
-    yield '01JKAF3KP7VPAG0YXEDTDRB6ZV';
-=======
 const mockULIDs = [
   '01JKAF3DSGM3AB87EM9N0K41AJ',
   '01JKAF3KP7VPAG0YXEDTDRB6ZV',
@@ -116,7 +110,6 @@
 
   while (true) {
     yield 'should not be called after exhausting provided IDs';
->>>>>>> 0312f63b
   }
 }
 
@@ -2409,8 +2402,6 @@
 
       describe('forgetDevice', () => {
         it('should throw if it receives an unknown device name', async () => {
-          // mock keyringController.update
-          jest.spyOn(metamaskController.keyringController, 'update');
           const result = metamaskController.forgetDevice(
             'Some random device name',
           );
@@ -2617,9 +2608,7 @@
 
       it('#addNewAccount', async () => {
         await metamaskController.createNewVaultAndKeychain('password');
-        console.log(111);
         await metamaskController.addNewAccount(1);
-        console.log(222);
         const getAccounts =
           await metamaskController.keyringController.getAccounts();
         expect(getAccounts).toHaveLength(2);
@@ -4244,23 +4233,12 @@
         const currentKeyrings =
           metamaskController.keyringController.state.keyrings;
 
-<<<<<<< HEAD
-        const oldId =
-          metamaskController.keyringController.state.keyringsMetadata[0].id;
-=======
->>>>>>> 0312f63b
         const newlyAddedKeyringId =
           metamaskController.keyringController.state.keyringsMetadata[
             metamaskController.keyringController.state.keyringsMetadata.length -
               1
           ].id;
 
-<<<<<<< HEAD
-        console.log('oldid', oldId);
-        console.log('new id', newlyAddedKeyringId);
-
-=======
->>>>>>> 0312f63b
         const newSRP = Buffer.from(
           await metamaskController.getSeedPhrase(password, newlyAddedKeyringId),
         ).toString('utf8');
