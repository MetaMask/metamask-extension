--- conflicted
+++ resolved
@@ -243,81 +243,7 @@
       selectedAccount: '',
     },
   },
-  // TODO
-  // TODO
-  // TODO
-  // TODO
-  // TODO
   NetworkController: {
-<<<<<<< HEAD
-    networkConfigurationsByChainId: {
-      [MAINNET_CHAIN_ID]: {
-        nativeCurrency: 'ETH',
-        rpcEndpoints: [
-          // {
-          //   name: 'Mainnet',
-          //   url: ,
-          //   networkClientId: NetworkType.mainnet,
-          // },
-          {
-            name: 'Alt Mainnet',
-            url: ALT_MAINNET_RPC_URL,
-            networkClientId: NETWORK_CONFIGURATION_ID_1,
-          },
-        ],
-      },
-      [POLYGON_CHAIN_ID]: {
-        nativeCurrency: MATIC,
-        rpcEndpoints: [
-          {
-            networkClientId: NETWORK_CONFIGURATION_ID_2,
-            name: 'Polygon',
-            url: POLYGON_RPC_URL,
-          },
-          {
-            networkClientId: NETWORK_CONFIGURATION_ID_1,
-            name: 'Alt Polygon',
-            url: POLYGON_RPC_URL_2,
-          },
-        ],
-      },
-    },
-    // providerConfig: {
-    //   type: NETWORK_TYPES.RPC,
-    //   rpcUrl: ALT_MAINNET_RPC_URL,
-    //   chainId: MAINNET_CHAIN_ID,
-    //   ticker: ETH,
-    //   nickname: 'Alt Mainnet',
-    //   id: NETWORK_CONFIGURATION_ID_1,
-    // },
-    // networkConfigurations: {
-    //   [NETWORK_CONFIGURATION_ID_2]: {
-    //     rpcUrl: POLYGON_RPC_URL,
-    //     type: NETWORK_TYPES.RPC,
-    //     chainId: POLYGON_CHAIN_ID,
-    //     ticker: MATIC,
-    //     nickname: 'Polygon',
-    //     id: NETWORK_CONFIGURATION_ID_2,
-    //   },
-    //   [NETWORK_CONFIGURATION_ID_3]: {
-    //     rpcUrl: POLYGON_RPC_URL_2,
-    //     type: NETWORK_TYPES.RPC,
-    //     chainId: POLYGON_CHAIN_ID,
-    //     ticker: MATIC,
-    //     nickname: 'Alt Polygon',
-    //     id: NETWORK_CONFIGURATION_ID_1,
-    //   },
-    // },
-    selectedNetworkClientId: NetworkType.mainnet,
-    networksMetadata: {
-      [NetworkType.mainnet]: {
-        EIPS: {
-          1559: false,
-        },
-        status: 'available',
-      },
-    },
-=======
     ...mockNetworkState(
       {
         rpcUrl: ALT_MAINNET_RPC_URL,
@@ -344,7 +270,6 @@
         blockExplorerUrl: undefined,
       },
     ),
->>>>>>> 33a33b42
   },
   NotificationController: {
     notifications: {
