--- conflicted
+++ resolved
@@ -55,7 +55,6 @@
   CaveatTypes,
   EndowmentTypes,
   RestrictedEthMethods,
-  RestrictedMethods,
 } from '../../shared/constants/permissions';
 import { deferredPromise } from './lib/util';
 import { METAMASK_COOKIE_HANDLER } from './constants/stream';
@@ -63,7 +62,6 @@
   ONE_KEY_VIA_TREZOR_MINOR_VERSION,
 } from './metamask-controller';
 import { PermissionNames } from './controllers/permissions';
-import * as PermissionSpecifications from './controllers/permissions/specifications';
 
 const { Ganache } = require('../../test/e2e/seeder/ganache');
 
@@ -968,7 +966,6 @@
       });
     });
 
-<<<<<<< HEAD
     // TODO: update this blocks test descriptions
     describe('#getCaip25PermissionFromLegacyPermissions', () => {
       it('returns valid CAIP-25 permissions', async () => {
@@ -1046,143 +1043,24 @@
           }),
         );
       });
-=======
-    describe('#requestCaip25Approval', () => {
-      describe('valid requests', () => {
-        it('requests approval with well formed id and origin', async () => {
-          jest
-            .spyOn(
-              metamaskController.approvalController,
-              'addAndShowApprovalRequest',
-            )
-            .mockResolvedValue({
-              permissions: {},
-            });
-          jest
-            .spyOn(metamaskController.permissionController, 'grantPermissions')
-            .mockReturnValue({
-              [Caip25EndowmentPermissionName]: {
-                foo: 'bar',
-              },
-            });
-
-          await metamaskController.requestCaip25Approval('test.com', {});
-
-          expect(
-            metamaskController.approvalController.addAndShowApprovalRequest,
-          ).toHaveBeenCalledWith(
-            expect.objectContaining({
-              id: expect.stringMatching(/.{21}/u),
-              origin: 'test.com',
-              requestData: expect.objectContaining({
-                metadata: {
-                  id: expect.stringMatching(/.{21}/u),
-                  origin: 'test.com',
-                },
-              }),
-              type: 'wallet_requestPermissions',
-            }),
-          );
-
-          const [params] =
-            metamaskController.approvalController.addAndShowApprovalRequest.mock
-              .calls[0];
-          expect(params.id).toStrictEqual(params.requestData.metadata.id);
-        });
-
-        it('requests approval from the ApprovalController for eth_accounts and permittedChains when only eth_accounts is specified in params and origin is not snapId', async () => {
-          jest
-            .spyOn(
-              metamaskController.approvalController,
-              'addAndShowApprovalRequest',
-            )
-            .mockResolvedValue({
-              permissions: {},
-            });
-          jest
-            .spyOn(metamaskController.permissionController, 'grantPermissions')
-            .mockReturnValue({
-              [Caip25EndowmentPermissionName]: {
-                foo: 'bar',
-              },
-            });
-
-          await metamaskController.requestCaip25Approval('test.com', {
-            [PermissionNames.eth_accounts]: {
-              caveats: [
-                {
-                  type: CaveatTypes.restrictReturnedAccounts,
-                  value: ['foo'],
-                },
-              ],
-            },
+
+      it('requests approval from the ApprovalController for eth_accounts and permittedChains when only permittedChains is specified in params and origin is not snapId', async () => {
+        jest
+          .spyOn(
+            metamaskController.approvalController,
+            'addAndShowApprovalRequest',
+          )
+          .mockResolvedValue({
+            permissions: {},
           });
-
-          expect(
-            metamaskController.approvalController.addAndShowApprovalRequest,
-          ).toHaveBeenCalledWith(
-            expect.objectContaining({
-              id: expect.stringMatching(/.{21}/u),
-              origin: 'test.com',
-              requestData: {
-                metadata: {
-                  id: expect.stringMatching(/.{21}/u),
-                  origin: 'test.com',
-                },
-                permissions: {
-                  [Caip25EndowmentPermissionName]: {
-                    caveats: [
-                      {
-                        type: Caip25CaveatType,
-                        value: {
-                          requiredScopes: {},
-                          optionalScopes: {
-                            'wallet:eip155': {
-                              accounts: ['wallet:eip155:foo'],
-                            },
-                          },
-                          isMultichainOrigin: false,
-                        },
-                      },
-                    ],
-                  },
-                },
-              },
-              type: 'wallet_requestPermissions',
-            }),
-          );
-        });
->>>>>>> f750ec58
-
-        it('requests approval from the ApprovalController for eth_accounts and permittedChains when only permittedChains is specified in params and origin is not snapId', async () => {
-          jest
-            .spyOn(
-              metamaskController.approvalController,
-              'addAndShowApprovalRequest',
-            )
-            .mockResolvedValue({
-              permissions: {},
-            });
-          jest
-            .spyOn(metamaskController.permissionController, 'grantPermissions')
-            .mockReturnValue({
-              [Caip25EndowmentPermissionName]: {
-                foo: 'bar',
-              },
-            });
-
-          await metamaskController.requestCaip25Approval('test.com', {
-            [PermissionNames.permittedChains]: {
-              caveats: [
-                {
-                  type: CaveatTypes.restrictNetworkSwitching,
-                  value: ['0x64'],
-                },
-              ],
+        jest
+          .spyOn(metamaskController.permissionController, 'grantPermissions')
+          .mockReturnValue({
+            [Caip25EndowmentPermissionName]: {
+              foo: 'bar',
             },
           });
 
-<<<<<<< HEAD
         const permissions =
           await metamaskController.getCaip25PermissionFromLegacyPermissions(
             'test.com',
@@ -1402,283 +1280,21 @@
           )
           .mockResolvedValue({
             permissions: {
-=======
-          expect(
-            metamaskController.approvalController.addAndShowApprovalRequest,
-          ).toHaveBeenCalledWith(
-            expect.objectContaining({
-              id: expect.stringMatching(/.{21}/u),
-              origin: 'test.com',
-              requestData: {
-                metadata: {
-                  id: expect.stringMatching(/.{21}/u),
-                  origin: 'test.com',
-                },
-                permissions: {
-                  [Caip25EndowmentPermissionName]: {
-                    caveats: [
-                      {
-                        type: Caip25CaveatType,
-                        value: {
-                          requiredScopes: {},
-                          optionalScopes: {
-                            'wallet:eip155': {
-                              accounts: [],
-                            },
-                            'eip155:100': {
-                              accounts: [],
-                            },
-                          },
-                          isMultichainOrigin: false,
-                        },
-                      },
-                    ],
+              [Caip25EndowmentPermissionName]: {
+                caveats: [
+                  {
+                    type: Caip25CaveatType,
+                    value: {
+                      requiredScopes: {},
+                      optionalScopes: {},
+                      isMultichainOrigin: false,
+                    },
                   },
-                },
+                ],
               },
-              type: 'wallet_requestPermissions',
-            }),
-          );
-        });
-
-        it('requests approval from the ApprovalController for eth_accounts and permittedChains when both are specified in params and origin is not snapId', async () => {
-          jest
-            .spyOn(
-              metamaskController.approvalController,
-              'addAndShowApprovalRequest',
-            )
-            .mockResolvedValue({
-              permissions: {},
-            });
-          jest
-            .spyOn(metamaskController.permissionController, 'grantPermissions')
-            .mockReturnValue({
-              [Caip25EndowmentPermissionName]: {
-                foo: 'bar',
-              },
-            });
-
-          await metamaskController.requestCaip25Approval('test.com', {
-            [PermissionNames.eth_accounts]: {
-              caveats: [
-                {
-                  type: CaveatTypes.restrictReturnedAccounts,
-                  value: ['foo'],
-                },
-              ],
-            },
-            [PermissionNames.permittedChains]: {
-              caveats: [
-                {
-                  type: CaveatTypes.restrictNetworkSwitching,
-                  value: ['0x64'],
-                },
-              ],
             },
           });
 
-          expect(
-            metamaskController.approvalController.addAndShowApprovalRequest,
-          ).toHaveBeenCalledWith(
-            expect.objectContaining({
-              id: expect.stringMatching(/.{21}/u),
-              origin: 'test.com',
-              requestData: {
-                metadata: {
-                  id: expect.stringMatching(/.{21}/u),
-                  origin: 'test.com',
-                },
-                permissions: {
-                  [Caip25EndowmentPermissionName]: {
-                    caveats: [
-                      {
-                        type: Caip25CaveatType,
-                        value: {
-                          requiredScopes: {},
-                          optionalScopes: {
-                            'wallet:eip155': {
-                              accounts: ['wallet:eip155:foo'],
-                            },
-                            'eip155:100': {
-                              accounts: ['eip155:100:foo'],
-                            },
-                          },
-                          isMultichainOrigin: false,
-                        },
-                      },
-                    ],
-                  },
-                },
-              },
-              type: 'wallet_requestPermissions',
-            }),
-          );
-        });
-
-        it('requests approval from the ApprovalController for only eth_accounts when only eth_accounts is specified in params and origin is snapId', async () => {
-          jest
-            .spyOn(
-              metamaskController.approvalController,
-              'addAndShowApprovalRequest',
-            )
-            .mockResolvedValue({
-              permissions: {},
-            });
-          jest
-            .spyOn(metamaskController.permissionController, 'grantPermissions')
-            .mockReturnValue({
-              [Caip25EndowmentPermissionName]: {
-                foo: 'bar',
-              },
-            });
-
-          await metamaskController.requestCaip25Approval('npm:snap', {
-            [PermissionNames.eth_accounts]: {
-              caveats: [
-                {
-                  type: CaveatTypes.restrictReturnedAccounts,
-                  value: ['foo'],
-                },
-              ],
-            },
-          });
-
-          expect(
-            metamaskController.approvalController.addAndShowApprovalRequest,
-          ).toHaveBeenCalledWith(
-            expect.objectContaining({
-              id: expect.stringMatching(/.{21}/u),
-              origin: 'npm:snap',
-              requestData: {
-                metadata: {
-                  id: expect.stringMatching(/.{21}/u),
-                  origin: 'npm:snap',
-                },
-                permissions: {
-                  [Caip25EndowmentPermissionName]: {
-                    caveats: [
-                      {
-                        type: Caip25CaveatType,
-                        value: {
-                          requiredScopes: {},
-                          optionalScopes: {
-                            'wallet:eip155': {
-                              accounts: ['wallet:eip155:foo'],
-                            },
-                          },
-                          isMultichainOrigin: false,
-                        },
-                      },
-                    ],
-                  },
-                },
-              },
-              type: 'wallet_requestPermissions',
-            }),
-          );
-        });
-
-        it('requests approval from the ApprovalController for only eth_accounts when only permittedChains is specified in params and origin is snapId', async () => {
-          jest
-            .spyOn(
-              metamaskController.approvalController,
-              'addAndShowApprovalRequest',
-            )
-            .mockResolvedValue({
-              permissions: {},
-            });
-          jest
-            .spyOn(metamaskController.permissionController, 'grantPermissions')
-            .mockReturnValue({
-              [Caip25EndowmentPermissionName]: {
-                foo: 'bar',
-              },
-            });
-
-          await metamaskController.requestCaip25Approval('npm:snap', {
-            [PermissionNames.permittedChains]: {
-              caveats: [
-                {
-                  type: CaveatTypes.restrictNetworkSwitching,
-                  value: ['0x64'],
-                },
-              ],
-            },
-          });
-
-          expect(
-            metamaskController.approvalController.addAndShowApprovalRequest,
-          ).toHaveBeenCalledWith(
-            expect.objectContaining({
-              id: expect.stringMatching(/.{21}/u),
-              origin: 'npm:snap',
-              requestData: {
-                metadata: {
-                  id: expect.stringMatching(/.{21}/u),
-                  origin: 'npm:snap',
-                },
-                permissions: {
-                  [Caip25EndowmentPermissionName]: {
-                    caveats: [
-                      {
-                        type: Caip25CaveatType,
-                        value: {
-                          requiredScopes: {},
-                          optionalScopes: {
-                            'wallet:eip155': {
-                              accounts: [],
-                            },
-                          },
-                          isMultichainOrigin: false,
-                        },
-                      },
-                    ],
-                  },
-                },
-              },
-              type: 'wallet_requestPermissions',
-            }),
-          );
-        });
-
-        it('requests approval from the ApprovalController for only eth_accounts when both eth_accounts and permittedChains are specified in params and origin is snapId', async () => {
-          jest
-            .spyOn(
-              metamaskController.approvalController,
-              'addAndShowApprovalRequest',
-            )
-            .mockResolvedValue({
-              permissions: {},
-            });
-          jest
-            .spyOn(metamaskController.permissionController, 'grantPermissions')
-            .mockReturnValue({
->>>>>>> f750ec58
-              [Caip25EndowmentPermissionName]: {
-                foo: 'bar',
-              },
-            });
-
-          await metamaskController.requestCaip25Approval('npm:snap', {
-            [PermissionNames.eth_accounts]: {
-              caveats: [
-                {
-                  type: CaveatTypes.restrictReturnedAccounts,
-                  value: ['foo'],
-                },
-              ],
-            },
-            [PermissionNames.permittedChains]: {
-              caveats: [
-                {
-                  type: CaveatTypes.restrictNetworkSwitching,
-                  value: ['0x64'],
-                },
-              ],
-            },
-          });
-
-<<<<<<< HEAD
         const permissions =
           await metamaskController.getCaip25PermissionFromLegacyPermissions(
             'test.com',
@@ -1719,82 +1335,11 @@
                       },
                       'eip155:5': {
                         accounts: ['eip155:5:0xdeadbeef'],
-=======
-          expect(
-            metamaskController.approvalController.addAndShowApprovalRequest,
-          ).toHaveBeenCalledWith(
-            expect.objectContaining({
-              id: expect.stringMatching(/.{21}/u),
-              origin: 'npm:snap',
-              requestData: {
-                metadata: {
-                  id: expect.stringMatching(/.{21}/u),
-                  origin: 'npm:snap',
-                },
-                permissions: {
-                  [Caip25EndowmentPermissionName]: {
-                    caveats: [
-                      {
-                        type: Caip25CaveatType,
-                        value: {
-                          requiredScopes: {},
-                          optionalScopes: {
-                            'wallet:eip155': {
-                              accounts: ['wallet:eip155:foo'],
-                            },
-                          },
-                          isMultichainOrigin: false,
-                        },
-                      },
-                    ],
-                  },
-                },
-              },
-              type: 'wallet_requestPermissions',
-            }),
-          );
-        });
-
-        it('throws an error if the eth_accounts and permittedChains approval is rejected', async () => {
-          jest
-            .spyOn(
-              metamaskController.approvalController,
-              'addAndShowApprovalRequest',
-            )
-            .mockRejectedValue(new Error('approval rejected'));
-
-          await expect(() =>
-            metamaskController.requestCaip25Approval('test.com', {
-              eth_accounts: {},
-            }),
-          ).rejects.toThrow(new Error('approval rejected'));
-        });
-
-        it('requests CAIP-25 approval with accounts and chainIds specified from `eth_accounts` and `endowment:permittedChains` permissions caveats, and isMultichainOrigin: false if origin is not snapId', async () => {
-          const origin = 'test.com';
-
-          jest
-            .spyOn(
-              metamaskController.approvalController,
-              'addAndShowApprovalRequest',
-            )
-            .mockResolvedValue({
-              permissions: {
-                [Caip25EndowmentPermissionName]: {
-                  caveats: [
-                    {
-                      type: Caip25CaveatType,
-                      value: {
-                        requiredScopes: {},
-                        optionalScopes: {},
-                        isMultichainOrigin: false,
->>>>>>> f750ec58
                       },
                     },
                     isMultichainOrigin: false,
                   },
                 },
-<<<<<<< HEAD
               ],
             },
           }),
@@ -1838,175 +1383,6 @@
                     optionalScopes: {
                       'wallet:eip155': {
                         accounts: ['wallet:eip155:0xdeadbeef'],
-=======
-              },
-            });
-
-          await metamaskController.requestCaip25Approval('test.com', {
-            [RestrictedEthMethods.eth_accounts]: {
-              caveats: [
-                {
-                  type: 'restrictReturnedAccounts',
-                  value: ['0xdeadbeef'],
-                },
-              ],
-            },
-            [EndowmentTypes.permittedChains]: {
-              caveats: [
-                {
-                  type: 'restrictNetworkSwitching',
-                  value: ['0x1', '0x5'],
-                },
-              ],
-            },
-          });
-
-          expect(
-            metamaskController.approvalController.addAndShowApprovalRequest,
-          ).toHaveBeenCalledWith(
-            expect.objectContaining({
-              id: expect.stringMatching(/.{21}/u),
-              origin,
-              requestData: {
-                metadata: {
-                  id: expect.stringMatching(/.{21}/u),
-                  origin,
-                },
-                permissions: {
-                  [Caip25EndowmentPermissionName]: {
-                    caveats: [
-                      {
-                        type: Caip25CaveatType,
-                        value: {
-                          requiredScopes: {},
-                          optionalScopes: {
-                            'wallet:eip155': {
-                              accounts: ['wallet:eip155:0xdeadbeef'],
-                            },
-                            'eip155:1': {
-                              accounts: ['eip155:1:0xdeadbeef'],
-                            },
-                            'eip155:5': {
-                              accounts: ['eip155:5:0xdeadbeef'],
-                            },
-                          },
-                          isMultichainOrigin: false,
-                        },
-                      },
-                    ],
-                  },
-                },
-              },
-              type: 'wallet_requestPermissions',
-            }),
-          );
-        });
-
-        it('requests CAIP-25 approval with approved accounts for the `wallet:eip155` scope (and no approved chainIds) with isMultichainOrigin: false if origin is snapId', async () => {
-          const origin = 'npm:snap';
-          jest
-            .spyOn(
-              metamaskController.approvalController,
-              'addAndShowApprovalRequest',
-            )
-            .mockResolvedValue({
-              permissions: {
-                [Caip25EndowmentPermissionName]: {
-                  caveats: [
-                    {
-                      type: Caip25CaveatType,
-                      value: {
-                        requiredScopes: {},
-                        optionalScopes: {},
-                        isMultichainOrigin: false,
->>>>>>> f750ec58
-                      },
-                    },
-                    isMultichainOrigin: false,
-                  },
-                },
-<<<<<<< HEAD
-              ],
-            },
-          }),
-        );
-=======
-              },
-            });
-
-          jest
-            .spyOn(metamaskController.permissionController, 'grantPermissions')
-            .mockReturnValue({
-              [Caip25EndowmentPermissionName]: {
-                foo: 'bar',
-              },
-            });
-
-          await metamaskController.requestCaip25Approval(origin, {
-            [RestrictedEthMethods.eth_accounts]: {
-              caveats: [
-                {
-                  type: 'restrictReturnedAccounts',
-                  value: ['0xdeadbeef'],
-                },
-              ],
-            },
-            [EndowmentTypes.permittedChains]: {
-              caveats: [
-                {
-                  type: 'restrictNetworkSwitching',
-                  value: ['0x1', '0x5'],
-                },
-              ],
-            },
-          });
-
-          expect(
-            metamaskController.approvalController.addAndShowApprovalRequest,
-          ).toHaveBeenCalledWith(
-            expect.objectContaining({
-              id: expect.stringMatching(/.{21}/u),
-              origin,
-              requestData: expect.objectContaining({
-                metadata: {
-                  id: expect.stringMatching(/.{21}/u),
-                  origin,
-                },
-                permissions: {
-                  [Caip25EndowmentPermissionName]: {
-                    caveats: [
-                      {
-                        type: Caip25CaveatType,
-                        value: {
-                          requiredScopes: {},
-                          optionalScopes: {
-                            'wallet:eip155': {
-                              accounts: ['wallet:eip155:0xdeadbeef'],
-                            },
-                          },
-                          isMultichainOrigin: false,
-                        },
-                      },
-                    ],
-                  },
-                },
-              }),
-              type: 'wallet_requestPermissions',
-            }),
-          );
-        });
-
-        it('should return sessions scopes returned from calling ApprovalController.addAndShowApprovalRequest', async () => {
-          const expectedPermissions = {
-            [Caip25EndowmentPermissionName]: {
-              caveats: [
-                {
-                  type: Caip25CaveatType,
-                  value: {
-                    requiredScopes: {},
-                    optionalScopes: {
-                      'wallet:eip155': {
-                        accounts: ['wallet:eip155:0xdeadbeef'],
                       },
                     },
                     isMultichainOrigin: false,
@@ -2014,99 +1390,8 @@
                 },
               ],
             },
-          };
-
-          jest
-            .spyOn(
-              metamaskController.approvalController,
-              'addAndShowApprovalRequest',
-            )
-            .mockResolvedValue({
-              permissions: expectedPermissions,
-            });
-
-          const result = await metamaskController.requestCaip25Approval(
-            'test.com',
-            {},
-          );
-
-          expect(result).toStrictEqual(expectedPermissions);
-        });
-      });
-
-      describe('invalid requests', () => {
-        const INVALID_CHAIN_HEX = '0x11';
-        const INVALID_ADDRESS = 'invalid.eth';
-
-        describe('unrecognized addresses requested', () => {
-          beforeEach(() => {
-            PermissionSpecifications.validateCaveatAccounts.mockImplementation(
-              () => {
-                throw new Error(
-                  `${RestrictedMethods.eth_accounts} error: Received unrecognized address: "${INVALID_ADDRESS}".`,
-                );
-              },
-            );
-          });
-
-          it('should throw exception when requesting invalid account', async () => {
-            await expect(
-              metamaskController.requestCaip25Approval('test.com', {
-                [RestrictedMethods.eth_accounts]: {
-                  caveats: [
-                    {
-                      type: CaveatTypes.restrictReturnedAccounts,
-                      value: [INVALID_ADDRESS],
-                    },
-                  ],
-                },
-              }),
-            ).rejects.toThrow(
-              `${RestrictedMethods.eth_accounts} error: Received unrecognized address: "${INVALID_ADDRESS}".`,
-            );
-          });
-        });
-
-        describe('unrecognized chain id requested', () => {
-          beforeEach(() => {
-            PermissionSpecifications.validateCaveatAccounts.mockImplementation(
-              () => undefined,
-            );
-            PermissionSpecifications.validateCaveatNetworks.mockImplementation(
-              () => {
-                throw new Error(
-                  `${PermissionNames.permittedChains} error: Received unrecognized chainId: "${INVALID_CHAIN_HEX}". Please try adding the network first via wallet_addEthereumChain.`,
-                );
-              },
-            );
-          });
-
-          it('should throw exception when requesting invalid chain id', async () => {
-            await expect(
-              metamaskController.requestCaip25Approval('test.com', {
-                [RestrictedMethods.eth_accounts]: {
-                  caveats: [
-                    {
-                      type: CaveatTypes.restrictReturnedAccounts,
-                      value: ['0xdead'],
-                    },
-                  ],
-                },
-                [PermissionNames.permittedChains]: {
-                  caveats: [
-                    {
-                      type: CaveatTypes.restrictNetworkSwitching,
-                      value: [INVALID_CHAIN_HEX],
-                    },
-                  ],
-                },
-              }),
-            ).rejects.toThrow(
-              `${PermissionNames.permittedChains} error: Received unrecognized chainId: "${INVALID_CHAIN_HEX}". Please try adding the network first via wallet_addEthereumChain.`,
-            );
-          });
-        });
->>>>>>> f750ec58
+          }),
+        );
       });
     });
 
