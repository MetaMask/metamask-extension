/**
 * @jest-environment node
 */
import { cloneDeep } from 'lodash';
import nock from 'nock';
import { obj as createThoughStream } from 'through2';
import EthQuery from '@metamask/eth-query';
import { wordlist as englishWordlist } from '@metamask/scure-bip39/dist/wordlists/english';
import {
  ListNames,
  METAMASK_STALELIST_URL,
  METAMASK_HOTLIST_DIFF_URL,
  PHISHING_CONFIG_BASE_URL,
  METAMASK_STALELIST_FILE,
  METAMASK_HOTLIST_DIFF_FILE,
} from '@metamask/phishing-controller';
import {
  BtcAccountType,
  BtcMethod,
  EthAccountType,
} from '@metamask/keyring-api';
import { NetworkType } from '@metamask/controller-utils';
import { ControllerMessenger } from '@metamask/base-controller';
import { LoggingController, LogType } from '@metamask/logging-controller';
import { TransactionController } from '@metamask/transaction-controller';
import {
  RatesController,
  TokenListController,
} from '@metamask/assets-controllers';
import { TrezorKeyring } from '@metamask/eth-trezor-keyring';
import { LedgerKeyring } from '@metamask/eth-ledger-bridge-keyring';
import { NETWORK_TYPES } from '../../shared/constants/network';
import { createTestProviderTools } from '../../test/stub/provider';
import { HardwareDeviceNames } from '../../shared/constants/hardware-wallets';
import { KeyringType } from '../../shared/constants/keyring';
import { LOG_EVENT } from '../../shared/constants/logs';
import mockEncryptor from '../../test/lib/mock-encryptor';
import * as tokenUtils from '../../shared/lib/token-util';
import { flushPromises } from '../../test/lib/timer-helpers';
import { ETH_EOA_METHODS } from '../../shared/constants/eth-methods';
import { createMockInternalAccount } from '../../test/jest/mocks';
import {
  BalancesController as MultichainBalancesController,
  BTC_AVG_BLOCK_TIME,
} from './lib/accounts/BalancesController';
import { deferredPromise } from './lib/util';
import MetaMaskController from './metamask-controller';

const { Ganache } = require('../../test/e2e/seeder/ganache');

const ganacheServer = new Ganache();

const browserPolyfillMock = {
  runtime: {
    id: 'fake-extension-id',
    onInstalled: {
      addListener: jest.fn(),
    },
    onMessageExternal: {
      addListener: jest.fn(),
    },
    getPlatformInfo: jest.fn().mockResolvedValue('mac'),
  },
  storage: {
    session: {
      set: jest.fn(),
    },
  },
  alarms: {
    getAll: jest.fn(() => Promise.resolve([])),
    create: jest.fn(),
    clear: jest.fn(),
    onAlarm: {
      addListener: jest.fn(),
    },
  },
};

let loggerMiddlewareMock;
const initializeMockMiddlewareLog = () => {
  loggerMiddlewareMock = {
    requests: [],
    responses: [],
  };
};
const tearDownMockMiddlewareLog = () => {
  loggerMiddlewareMock = undefined;
};

const createLoggerMiddlewareMock = () => (req, res, next) => {
  if (loggerMiddlewareMock) {
    loggerMiddlewareMock.requests.push(req);
    next((cb) => {
      loggerMiddlewareMock.responses.push(res);
      cb();
    });
    return;
  }
  next();
};
jest.mock('./lib/createLoggerMiddleware', () => createLoggerMiddlewareMock);

const rpcMethodMiddlewareMock = {
  createMethodMiddleware: () => (_req, _res, next, _end) => {
    next();
  },
  createLegacyMethodMiddleware: () => (_req, _res, next, _end) => {
    next();
  },
  createUnsupportedMethodMiddleware: () => (_req, _res, next, _end) => {
    next();
  },
};
jest.mock('./lib/rpc-method-middleware', () => rpcMethodMiddlewareMock);

jest.mock(
  './controllers/preferences',
  () =>
    function (...args) {
      const PreferencesController = jest.requireActual(
        './controllers/preferences',
      ).default;
      const controller = new PreferencesController(...args);
      // jest.spyOn gets hoisted to the top of this function before controller is initialized.
      // This forces us to replace the function directly with a jest stub instead.
      // eslint-disable-next-line jest/prefer-spy-on
      controller.store.subscribe = jest.fn();
      return controller;
    },
);

const KNOWN_PUBLIC_KEY =
  '02065bc80d3d12b3688e4ad5ab1e9eda6adf24aec2518bfc21b87c99d4c5077ab0';

const KNOWN_PUBLIC_KEY_ADDRESSES = [
  {
    address: '0x0e122670701207DB7c6d7ba9aE07868a4572dB3f',
    balance: null,
    index: 0,
  },
  {
    address: '0x2ae19DAd8b2569F7Bb4606D951Cc9495631e818E',
    balance: null,
    index: 1,
  },
  {
    address: '0x0051140bAaDC3E9AC92A4a90D18Bb6760c87e7ac',
    balance: null,
    index: 2,
  },
  {
    address: '0x9DBCF67CC721dBd8Df28D7A0CbA0fa9b0aFc6472',
    balance: null,
    index: 3,
  },
  {
    address: '0x828B2c51c5C1bB0c57fCD2C108857212c95903DE',
    balance: null,
    index: 4,
  },
];

const buildMockKeyringBridge = (publicKeyPayload) =>
  jest.fn(() => ({
    init: jest.fn(),
    dispose: jest.fn(),
    updateTransportMethod: jest.fn(),
    getPublicKey: jest.fn(async () => publicKeyPayload),
  }));

jest.mock('@metamask/eth-trezor-keyring', () => ({
  ...jest.requireActual('@metamask/eth-trezor-keyring'),
  TrezorConnectBridge: buildMockKeyringBridge({
    success: true,
    payload: {
      publicKey: KNOWN_PUBLIC_KEY,
      chainCode: '0x1',
    },
  }),
}));

jest.mock('@metamask/eth-ledger-bridge-keyring', () => ({
  ...jest.requireActual('@metamask/eth-ledger-bridge-keyring'),
  LedgerIframeBridge: buildMockKeyringBridge({
    publicKey: KNOWN_PUBLIC_KEY,
    chainCode: '0x1',
  }),
}));

const mockIsManifestV3 = jest.fn().mockReturnValue(false);
jest.mock('../../shared/modules/mv3.utils', () => ({
  get isManifestV3() {
    return mockIsManifestV3();
  },
}));

const DEFAULT_LABEL = 'Account 1';
const TEST_SEED =
  'debris dizzy just program just float decrease vacant alarm reduce speak stadium';
const TEST_ADDRESS = '0x0dcd5d886577d5081b0c52e242ef29e70be3e7bc';
const TEST_ADDRESS_2 = '0xec1adf982415d2ef5ec55899b9bfb8bc0f29251b';
const TEST_ADDRESS_3 = '0xeb9e64b93097bc15f01f13eae97015c57ab64823';
const TEST_SEED_ALT =
  'setup olympic issue mobile velvet surge alcohol burger horse view reopen gentle';
const TEST_ADDRESS_ALT = '0xc42edfcc21ed14dda456aa0756c153f7985d8813';
const TEST_INTERNAL_ACCOUNT = {
  id: '2d47e693-26c2-47cb-b374-6151199bbe3f',
  address: '0x0dcd5d886577d5081b0c52e242ef29e70be3e7bc',
  metadata: {
    name: 'Account 1',
    keyring: {
      type: 'HD Key Tree',
    },
    lastSelected: 0,
  },
  options: {},
  methods: ETH_EOA_METHODS,
  type: EthAccountType.Eoa,
};

const NOTIFICATION_ID = 'NHL8f2eSSTn9TKBamRLiU';

const ALT_MAINNET_RPC_URL = 'http://localhost:8545';
const POLYGON_RPC_URL = 'https://polygon.llamarpc.com';
const POLYGON_RPC_URL_2 = 'https://polygon-rpc.com';

const NETWORK_CONFIGURATION_ID_1 = 'networkConfigurationId1';
const NETWORK_CONFIGURATION_ID_2 = 'networkConfigurationId2';
const NETWORK_CONFIGURATION_ID_3 = 'networkConfigurationId3';

const ETH = 'ETH';
const MATIC = 'MATIC';

const POLYGON_CHAIN_ID = '0x89';
const MAINNET_CHAIN_ID = '0x1';

const firstTimeState = {
  config: {},
  AccountsController: {
    internalAccounts: {
      accounts: {},
      selectedAccount: '',
    },
  },
  NetworkController: {
    providerConfig: {
      type: NETWORK_TYPES.RPC,
      rpcUrl: ALT_MAINNET_RPC_URL,
      chainId: MAINNET_CHAIN_ID,
      ticker: ETH,
      nickname: 'Alt Mainnet',
      id: NETWORK_CONFIGURATION_ID_1,
    },
    networkConfigurations: {
      [NETWORK_CONFIGURATION_ID_1]: {
        rpcUrl: ALT_MAINNET_RPC_URL,
        type: NETWORK_TYPES.RPC,
        chainId: MAINNET_CHAIN_ID,
        ticker: ETH,
        nickname: 'Alt Mainnet',
        id: NETWORK_CONFIGURATION_ID_1,
      },
      [NETWORK_CONFIGURATION_ID_2]: {
        rpcUrl: POLYGON_RPC_URL,
        type: NETWORK_TYPES.RPC,
        chainId: POLYGON_CHAIN_ID,
        ticker: MATIC,
        nickname: 'Polygon',
        id: NETWORK_CONFIGURATION_ID_2,
      },
      [NETWORK_CONFIGURATION_ID_3]: {
        rpcUrl: POLYGON_RPC_URL_2,
        type: NETWORK_TYPES.RPC,
        chainId: POLYGON_CHAIN_ID,
        ticker: MATIC,
        nickname: 'Alt Polygon',
        id: NETWORK_CONFIGURATION_ID_1,
      },
    },
    selectedNetworkClientId: NetworkType.mainnet,
    networksMetadata: {
      [NetworkType.mainnet]: {
        EIPS: {
          1559: false,
        },
        status: 'available',
      },
    },
  },
  NotificationController: {
    notifications: {
      [NOTIFICATION_ID]: {
        id: NOTIFICATION_ID,
        origin: 'local:http://localhost:8086/',
        createdDate: 1652967897732,
        readDate: null,
        message: 'Hello, http://localhost:8086!',
      },
    },
  },
  PhishingController: {
    phishingLists: [
      {
        allowlist: [],
        blocklist: ['test.metamask-phishing.io'],
        fuzzylist: [],
        tolerance: 0,
        version: 0,
        name: 'MetaMask',
      },
    ],
  },
};

const noop = () => undefined;

describe('MetaMaskController', () => {
  beforeAll(async () => {
    await ganacheServer.start();
  });

  beforeEach(() => {
    nock('https://min-api.cryptocompare.com')
      .persist()
      .get(/.*/u)
      .reply(200, '{"JPY":12415.9}');
    nock(PHISHING_CONFIG_BASE_URL)
      .persist()
      .get(METAMASK_STALELIST_FILE)
      .reply(
        200,
        JSON.stringify({
          version: 2,
          tolerance: 2,
          lastUpdated: 1,
          eth_phishing_detect_config: {
            fuzzylist: [],
            allowlist: [],
            blocklist: ['test.metamask-phishing.io'],
            name: ListNames.MetaMask,
          },
          phishfort_hotlist: {
            blocklist: [],
            name: ListNames.Phishfort,
          },
        }),
      )
      .get(METAMASK_HOTLIST_DIFF_FILE)
      .reply(
        200,
        JSON.stringify([
          {
            url: 'test.metamask-phishing.io',
            targetList: 'blocklist',
            timestamp: 0,
          },
        ]),
      );
  });

  afterEach(() => {
    jest.clearAllMocks();
    nock.cleanAll();
  });

  afterAll(async () => {
    await ganacheServer.quit();
  });

  describe('Phishing Detection Mock', () => {
    it('should be updated to use v1 of the API', () => {
      // Update the fixture above if this test fails
      expect(METAMASK_STALELIST_URL).toStrictEqual(
        'https://phishing-detection.api.cx.metamask.io/v1/stalelist',
      );
      expect(METAMASK_HOTLIST_DIFF_URL).toStrictEqual(
        'https://phishing-detection.api.cx.metamask.io/v1/diffsSince',
      );
    });
  });

  describe('MetaMaskController Behaviour', () => {
    let metamaskController;

    async function simulatePreferencesChange(preferences) {
      metamaskController.preferencesController.store.subscribe.mock.lastCall[0](
        preferences,
      );

      await flushPromises();
    }

    beforeEach(() => {
      jest.spyOn(MetaMaskController.prototype, 'resetStates');

      jest
        .spyOn(TransactionController.prototype, 'updateIncomingTransactions')
        .mockReturnValue();

      jest
        .spyOn(
          TransactionController.prototype,
          'startIncomingTransactionPolling',
        )
        .mockReturnValue();

      jest
        .spyOn(
          TransactionController.prototype,
          'stopIncomingTransactionPolling',
        )
        .mockReturnValue();

      jest.spyOn(ControllerMessenger.prototype, 'subscribe');
      jest.spyOn(TokenListController.prototype, 'start');
      jest.spyOn(TokenListController.prototype, 'stop');
      jest.spyOn(TokenListController.prototype, 'clearingTokenListData');

      metamaskController = new MetaMaskController({
        showUserConfirmation: noop,
        encryptor: mockEncryptor,
        initState: cloneDeep(firstTimeState),
        initLangCode: 'en_US',
        platform: {
          showTransactionNotification: () => undefined,
          getVersion: () => 'foo',
        },
        browser: browserPolyfillMock,
        infuraProjectId: 'foo',
        isFirstMetaMaskControllerSetup: true,
      });

      jest.spyOn(
        metamaskController.keyringController,
        'createNewVaultAndKeychain',
      );
      jest.spyOn(
        metamaskController.keyringController,
        'createNewVaultAndRestore',
      );
    });

    describe('should reset states on first time profile load', () => {
      it('in mv2, it should reset state without attempting to call browser storage', () => {
        expect(metamaskController.resetStates).toHaveBeenCalledTimes(1);
        expect(browserPolyfillMock.storage.session.set).not.toHaveBeenCalled();
      });
    });

    describe('on new version install', () => {
      const mockOnInstalledEventDetails = {
        reason: 'update',
        previousVersion: '1.0.0',
      };
      browserPolyfillMock.runtime.onInstalled.addListener.mockImplementation(
        (handler) => {
          handler(mockOnInstalledEventDetails);
        },
      );

      it('should details with LoggingController', async () => {
        const mockVersion = '1.3.7';
        const mockGetVersionInfo = jest.fn().mockReturnValue(mockVersion);

        jest.spyOn(LoggingController.prototype, 'add');

        const localController = new MetaMaskController({
          initLangCode: 'en_US',
          platform: {
            getVersion: mockGetVersionInfo,
          },
          browser: browserPolyfillMock,
          infuraProjectId: 'foo',
        });

        expect(localController.loggingController.add).toHaveBeenCalledTimes(1);
        expect(localController.loggingController.add).toHaveBeenCalledWith({
          type: LogType.GenericLog,
          data: {
            event: LOG_EVENT.VERSION_UPDATE,
            previousVersion: mockOnInstalledEventDetails.previousVersion,
            version: mockVersion,
          },
        });
      });

      it('should openExtensionInBrowser if version is 8.1.0', () => {
        const mockVersion = '8.1.0';
        const mockGetVersionInfo = jest.fn().mockReturnValue(mockVersion);

        const openExtensionInBrowserMock = jest.fn();

        // eslint-disable-next-line no-new
        new MetaMaskController({
          initLangCode: 'en_US',
          platform: {
            getVersion: mockGetVersionInfo,
            openExtensionInBrowser: openExtensionInBrowserMock,
          },
          browser: browserPolyfillMock,
          infuraProjectId: 'foo',
        });

        expect(openExtensionInBrowserMock).toHaveBeenCalledTimes(1);
      });
    });

    describe('#importAccountWithStrategy', () => {
      const importPrivkey =
        '4cfd3e90fc78b0f86bf7524722150bb8da9c60cd532564d7ff43f5716514f553';

      beforeEach(async () => {
        const password = 'a-fake-password';
        await metamaskController.createNewVaultAndRestore(password, TEST_SEED);
        await metamaskController.importAccountWithStrategy('privateKey', [
          importPrivkey,
        ]);
      });

      it('adds private key to keyrings in KeyringController', async () => {
        const simpleKeyrings =
          metamaskController.keyringController.getKeyringsByType(
            KeyringType.imported,
          );
        const pubAddressHexArr = await simpleKeyrings[0].getAccounts();
        const privKeyHex = await simpleKeyrings[0].exportAccount(
          pubAddressHexArr[0],
        );
        expect(privKeyHex).toStrictEqual(importPrivkey);
        expect(pubAddressHexArr[0]).toStrictEqual(
          '0xe18035bf8712672935fdb4e5e431b1a0183d2dfc',
        );
      });

      it('adds 1 account', async () => {
        const keyringAccounts =
          await metamaskController.keyringController.getAccounts();
        expect(keyringAccounts[keyringAccounts.length - 1]).toStrictEqual(
          '0xe18035bf8712672935fdb4e5e431b1a0183d2dfc',
        );
      });
    });

    describe('submitPassword', () => {
      it('removes any identities that do not correspond to known accounts.', async () => {
        const fakeAddress = '0xbad0';

        const localMetaMaskController = new MetaMaskController({
          showUserConfirmation: noop,
          encryptor: mockEncryptor,
          initState: {
            ...cloneDeep(firstTimeState),
            KeyringController: {
              keyrings: [{ type: KeyringType.trezor, accounts: ['0x123'] }],
              isUnlocked: true,
            },
            PreferencesController: {
              identities: {
                '0x123': { name: 'Trezor 1', address: '0x123' },
                [fakeAddress]: { name: 'fake', address: fakeAddress },
              },
              selectedAddress: '0x123',
            },
          },
          initLangCode: 'en_US',
          platform: {
            showTransactionNotification: () => undefined,
            getVersion: () => 'foo',
          },
          browser: browserPolyfillMock,
          infuraProjectId: 'foo',
          isFirstMetaMaskControllerSetup: true,
        });

        const accountsControllerSpy = jest.spyOn(
          localMetaMaskController.accountsController,
          'updateAccounts',
        );

        const password = 'password';
        await localMetaMaskController.createNewVaultAndKeychain(password);

        await localMetaMaskController.submitPassword(password);

        const identities = Object.keys(
          localMetaMaskController.preferencesController.store.getState()
            .identities,
        );
        const addresses =
          await localMetaMaskController.keyringController.getAccounts();

        identities.forEach((identity) => {
          expect(addresses).toContain(identity);
        });

        addresses.forEach((address) => {
          expect(identities).toContain(address);
        });

        const internalAccounts =
          localMetaMaskController.accountsController.listAccounts();

        internalAccounts.forEach((account) => {
          expect(addresses).toContain(account.address);
        });

        addresses.forEach((address) => {
          expect(
            internalAccounts.find((account) => account.address === address),
          ).toBeDefined();
        });

        expect(accountsControllerSpy).toHaveBeenCalledTimes(1);
      });
    });

    describe('setLocked', () => {
      it('should lock KeyringController', async () => {
        jest.spyOn(metamaskController.keyringController, 'setLocked');

        await metamaskController.setLocked();

        expect(
          metamaskController.keyringController.setLocked,
        ).toHaveBeenCalled();
        expect(
          metamaskController.keyringController.state.isUnlocked,
        ).toStrictEqual(false);
      });
    });

    describe('#createNewVaultAndKeychain', () => {
      it('can only create new vault on keyringController once', async () => {
        const password = 'a-fake-password';

        const vault1 = await metamaskController.createNewVaultAndKeychain(
          password,
        );
        const vault2 = await metamaskController.createNewVaultAndKeychain(
          password,
        );

        expect(vault1).toStrictEqual(vault2);
      });
    });

    describe('#createNewVaultAndRestore', () => {
      it('should be able to call newVaultAndRestore despite a mistake.', async () => {
        const password = 'what-what-what';
        jest.spyOn(metamaskController, 'getBalance').mockResolvedValue('0x0');

        await metamaskController
          .createNewVaultAndRestore(password, TEST_SEED.slice(0, -1))
          .catch(() => null);
        await metamaskController.createNewVaultAndRestore(password, TEST_SEED);

        expect(
          metamaskController.keyringController.createNewVaultAndRestore,
        ).toHaveBeenCalledTimes(2);
      });

      it('should clear previous identities after vault restoration', async () => {
        jest.spyOn(metamaskController, 'getBalance').mockResolvedValue('0x0');

        let startTime = Date.now();
        await metamaskController.createNewVaultAndRestore(
          'foobar1337',
          TEST_SEED,
        );
        let endTime = Date.now();

        const firstVaultIdentities = cloneDeep(
          metamaskController.getState().identities,
        );
        expect(
          firstVaultIdentities[TEST_ADDRESS].lastSelected >= startTime &&
            firstVaultIdentities[TEST_ADDRESS].lastSelected <= endTime,
        ).toStrictEqual(true);
        delete firstVaultIdentities[TEST_ADDRESS].lastSelected;
        expect(firstVaultIdentities).toStrictEqual({
          [TEST_ADDRESS]: { address: TEST_ADDRESS, name: DEFAULT_LABEL },
        });

        await metamaskController.preferencesController.setAccountLabel(
          TEST_ADDRESS,
          'Account Foo',
        );

        const labelledFirstVaultIdentities = cloneDeep(
          metamaskController.getState().identities,
        );
        delete labelledFirstVaultIdentities[TEST_ADDRESS].lastSelected;
        expect(labelledFirstVaultIdentities).toStrictEqual({
          [TEST_ADDRESS]: { address: TEST_ADDRESS, name: 'Account Foo' },
        });

        startTime = Date.now();
        await metamaskController.createNewVaultAndRestore(
          'foobar1337',
          TEST_SEED_ALT,
        );
        endTime = Date.now();

        const secondVaultIdentities = cloneDeep(
          metamaskController.getState().identities,
        );
        expect(
          secondVaultIdentities[TEST_ADDRESS_ALT].lastSelected >= startTime &&
            secondVaultIdentities[TEST_ADDRESS_ALT].lastSelected <= endTime,
        ).toStrictEqual(true);
        delete secondVaultIdentities[TEST_ADDRESS_ALT].lastSelected;
        expect(secondVaultIdentities).toStrictEqual({
          [TEST_ADDRESS_ALT]: {
            address: TEST_ADDRESS_ALT,
            name: DEFAULT_LABEL,
          },
        });
      });

      it('should restore any consecutive accounts with balances without extra zero balance accounts', async () => {
        // Give account 1 a balance
        jest
          .spyOn(metamaskController, 'getBalance')
          .mockImplementation((address) => {
            switch (address) {
              case TEST_ADDRESS:
                return Promise.resolve('0x14ced5122ce0a000');
              case TEST_ADDRESS_2:
              case TEST_ADDRESS_3:
                return Promise.resolve('0x0');
              default:
                return Promise.reject(
                  new Error('unexpected argument to mocked getBalance'),
                );
            }
          });

        jest
          .spyOn(metamaskController.onboardingController.store, 'getState')
          .mockReturnValue({ completedOnboarding: true });

        // Give account 2 a token
        jest
          .spyOn(metamaskController.tokensController, 'state', 'get')
          .mockReturnValue({
            allTokens: {},
            allIgnoredTokens: {},
            allDetectedTokens: { '0x1': { [TEST_ADDRESS_2]: [{}] } },
          });

        const startTime = Date.now();
        await metamaskController.createNewVaultAndRestore(
          'foobar1337',
          TEST_SEED,
        );

        // Expect first account to be selected
        const identities = cloneDeep(metamaskController.getState().identities);
        expect(
          identities[TEST_ADDRESS].lastSelected >= startTime &&
            identities[TEST_ADDRESS].lastSelected <= Date.now(),
        ).toStrictEqual(true);

        // Expect first 2 accounts to be restored
        delete identities[TEST_ADDRESS].lastSelected;
        expect(identities).toStrictEqual({
          [TEST_ADDRESS]: { address: TEST_ADDRESS, name: DEFAULT_LABEL },
          [TEST_ADDRESS_2]: {
            address: TEST_ADDRESS_2,
            name: 'Account 2',
            lastSelected: expect.any(Number),
          },
        });
      });
    });

    describe('#getBalance', () => {
      it('should return the balance known by accountTracker', async () => {
        const accounts = {};
        const balance = '0x14ced5122ce0a000';
        accounts[TEST_ADDRESS] = { balance };

        metamaskController.accountTracker.store.putState({ accounts });

        const gotten = await metamaskController.getBalance(TEST_ADDRESS);

        expect(balance).toStrictEqual(gotten);
      });

      it('should ask the network for a balance when not known by accountTracker', async () => {
        const accounts = {};
        const balance = '0x14ced5122ce0a000';
        const ethQuery = new EthQuery();
        jest.spyOn(ethQuery, 'getBalance').mockImplementation((_, callback) => {
          callback(undefined, balance);
        });

        metamaskController.accountTracker.store.putState({ accounts });

        const gotten = await metamaskController.getBalance(
          TEST_ADDRESS,
          ethQuery,
        );

        expect(balance).toStrictEqual(gotten);
      });
    });

    describe('#getApi', () => {
      it('getState', () => {
        const getApi = metamaskController.getApi();
        const state = getApi.getState();
        expect(state).toStrictEqual(metamaskController.getState());
      });
    });

    describe('hardware keyrings', () => {
      beforeEach(async () => {
        await metamaskController.createNewVaultAndKeychain('test@123');
      });

      describe('connectHardware', () => {
        it('should throw if it receives an unknown device name', async () => {
          const result = metamaskController.connectHardware(
            'Some random device name',
            0,
            `m/44/0'/0'`,
          );

          await expect(result).rejects.toThrow(
            'MetamaskController:getKeyringForDevice - Unknown device',
          );
        });

        it('should add the Trezor Hardware keyring and return the first page of accounts', async () => {
          jest.spyOn(metamaskController.keyringController, 'addNewKeyring');

          const firstPage = await metamaskController.connectHardware(
            HardwareDeviceNames.trezor,
            0,
          );

          expect(
            metamaskController.keyringController.addNewKeyring,
          ).toHaveBeenCalledWith(KeyringType.trezor);
          expect(
            metamaskController.keyringController.state.keyrings[1].type,
          ).toBe(TrezorKeyring.type);
          expect(firstPage).toStrictEqual(KNOWN_PUBLIC_KEY_ADDRESSES);
        });

        it('should add the Ledger Hardware keyring and return the first page of accounts', async () => {
          jest.spyOn(metamaskController.keyringController, 'addNewKeyring');

          const firstPage = await metamaskController.connectHardware(
            HardwareDeviceNames.ledger,
            0,
          );

          expect(
            metamaskController.keyringController.addNewKeyring,
          ).toHaveBeenCalledWith(KeyringType.ledger);
          expect(
            metamaskController.keyringController.state.keyrings[1].type,
          ).toBe(LedgerKeyring.type);
          expect(firstPage).toStrictEqual(KNOWN_PUBLIC_KEY_ADDRESSES);
        });
      });

      describe('checkHardwareStatus', () => {
        it('should throw if it receives an unknown device name', async () => {
          const result = metamaskController.checkHardwareStatus(
            'Some random device name',
            `m/44/0'/0'`,
          );
          await expect(result).rejects.toThrow(
            'MetamaskController:getKeyringForDevice - Unknown device',
          );
        });

        [HardwareDeviceNames.trezor, HardwareDeviceNames.ledger].forEach(
          (device) => {
            describe(`using ${device}`, () => {
              it('should be unlocked by default', async () => {
                await metamaskController.connectHardware(device, 0);

                const status = await metamaskController.checkHardwareStatus(
                  device,
                );

                expect(status).toStrictEqual(true);
              });
            });
          },
        );
      });

      describe('forgetDevice', () => {
        it('should throw if it receives an unknown device name', async () => {
          const result = metamaskController.forgetDevice(
            'Some random device name',
          );
          await expect(result).rejects.toThrow(
            'MetamaskController:getKeyringForDevice - Unknown device',
          );
        });

        it('should remove the identities when the device is forgotten', async () => {
          await metamaskController.connectHardware(
            HardwareDeviceNames.trezor,
            0,
          );
          await metamaskController.unlockHardwareWalletAccount(
            0,
            HardwareDeviceNames.trezor,
          );
          const hardwareKeyringAccount =
            metamaskController.keyringController.state.keyrings[1].accounts[0];

          await metamaskController.forgetDevice(HardwareDeviceNames.trezor);

          expect(
            Object.keys(
              metamaskController.preferencesController.store.getState()
                .identities,
            ),
          ).not.toContain(hardwareKeyringAccount);
          expect(
            metamaskController.accountsController
              .listAccounts()
              .some((account) => account.address === hardwareKeyringAccount),
          ).toStrictEqual(false);
        });

        it('should wipe all the keyring info', async () => {
          await metamaskController.connectHardware(
            HardwareDeviceNames.trezor,
            0,
          );

          await metamaskController.forgetDevice(HardwareDeviceNames.trezor);
          const keyrings =
            await metamaskController.keyringController.getKeyringsByType(
              KeyringType.trezor,
            );

          expect(keyrings[0].accounts).toStrictEqual([]);
          expect(keyrings[0].page).toStrictEqual(0);
          expect(keyrings[0].isUnlocked()).toStrictEqual(false);
        });
      });

      describe('unlockHardwareWalletAccount', () => {
        const accountToUnlock = 0;

        [HardwareDeviceNames.trezor, HardwareDeviceNames.ledger].forEach(
          (device) => {
            describe(`using ${device}`, () => {
              beforeEach(async () => {
                await metamaskController.connectHardware(device, 0);
              });

              it('should return the unlocked account', async () => {
                const { unlockedAccount } =
                  await metamaskController.unlockHardwareWalletAccount(
                    accountToUnlock,
                    device,
                  );

                expect(unlockedAccount).toBe(
                  KNOWN_PUBLIC_KEY_ADDRESSES[
                    accountToUnlock
                  ].address.toLowerCase(),
                );
              });

              it('should add the unlocked account to KeyringController', async () => {
                await metamaskController.unlockHardwareWalletAccount(
                  accountToUnlock,
                  device,
                );

                expect(
                  metamaskController.keyringController.state.keyrings[1]
                    .accounts,
                ).toStrictEqual([
                  KNOWN_PUBLIC_KEY_ADDRESSES[
                    accountToUnlock
                  ].address.toLowerCase(),
                ]);
              });

              it('should call keyringController.addNewAccountForKeyring', async () => {
                jest.spyOn(
                  metamaskController.keyringController,
                  'addNewAccountForKeyring',
                );

                await metamaskController.unlockHardwareWalletAccount(
                  accountToUnlock,
                  device,
                );

                expect(
                  metamaskController.keyringController.addNewAccountForKeyring,
                ).toHaveBeenCalledTimes(1);
              });

              it('should call preferencesController.setSelectedAddress', async () => {
                jest.spyOn(
                  metamaskController.preferencesController,
                  'setSelectedAddress',
                );

                await metamaskController.unlockHardwareWalletAccount(
                  accountToUnlock,
                  device,
                );

                expect(
                  metamaskController.preferencesController.setSelectedAddress,
                ).toHaveBeenCalledTimes(1);
              });

              it('should call preferencesController.setAccountLabel', async () => {
                jest.spyOn(
                  metamaskController.preferencesController,
                  'setAccountLabel',
                );

                await metamaskController.unlockHardwareWalletAccount(
                  accountToUnlock,
                  device,
                );

                expect(
                  metamaskController.preferencesController.setAccountLabel,
                ).toHaveBeenCalledTimes(1);
              });

              it('should call accountsController.getAccountByAddress', async () => {
                jest.spyOn(
                  metamaskController.accountsController,
                  'getAccountByAddress',
                );

                await metamaskController.unlockHardwareWalletAccount(
                  accountToUnlock,
                  device,
                );

                expect(
                  metamaskController.accountsController.getAccountByAddress,
                ).toHaveBeenCalledTimes(1);
              });

              it('should call accountsController.setAccountName', async () => {
                jest.spyOn(
                  metamaskController.accountsController,
                  'setAccountName',
                );

                await metamaskController.unlockHardwareWalletAccount(
                  accountToUnlock,
                  device,
                );

                expect(
                  metamaskController.accountsController.setAccountName,
                ).toHaveBeenCalledTimes(1);
              });
            });
          },
        );
      });
    });

    describe('getPrimaryKeyringMnemonic', () => {
      it('should return a mnemonic as a Uint8Array', () => {
        const mockMnemonic =
          'above mercy benefit hospital call oval domain student sphere interest argue shock';
        const mnemonicIndices = mockMnemonic
          .split(' ')
          .map((word) => englishWordlist.indexOf(word));
        const uint8ArrayMnemonic = new Uint8Array(
          new Uint16Array(mnemonicIndices).buffer,
        );

        const mockHDKeyring = {
          type: 'HD Key Tree',
          mnemonic: uint8ArrayMnemonic,
        };
        jest
          .spyOn(metamaskController.keyringController, 'getKeyringsByType')
          .mockReturnValue([mockHDKeyring]);

        const recoveredMnemonic =
          metamaskController.getPrimaryKeyringMnemonic();

        expect(recoveredMnemonic).toStrictEqual(uint8ArrayMnemonic);
      });
    });

    describe('#addNewAccount', () => {
      it('errors when an primary keyring is does not exist', async () => {
        const addNewAccount = metamaskController.addNewAccount();

        await expect(addNewAccount).rejects.toThrow('No HD keyring found');
      });
    });

    describe('#getSeedPhrase', () => {
      it('errors when no password is provided', async () => {
        await expect(metamaskController.getSeedPhrase()).rejects.toThrow(
          'KeyringController - Cannot unlock without a previous vault.',
        );
      });

      it('#addNewAccount', async () => {
        await metamaskController.createNewVaultAndKeychain('password');
        await metamaskController.addNewAccount(1);
        const getAccounts =
          await metamaskController.keyringController.getAccounts();
        expect(getAccounts).toHaveLength(2);
      });
    });

    describe('#resetAccount', () => {
      it('wipes transactions from only the correct network id and with the selected address', async () => {
        const selectedAddressMock =
          '0x0dcd5d886577d5081b0c52e242ef29e70be3e7bc';

        jest
          .spyOn(metamaskController.accountsController, 'getSelectedAccount')
          .mockReturnValue({ address: selectedAddressMock });

        jest.spyOn(metamaskController.txController, 'wipeTransactions');
        jest.spyOn(
          metamaskController.smartTransactionsController,
          'wipeSmartTransactions',
        );

        await metamaskController.resetAccount();

        expect(
          metamaskController.txController.wipeTransactions,
        ).toHaveBeenCalledTimes(1);
        expect(
          metamaskController.smartTransactionsController.wipeSmartTransactions,
        ).toHaveBeenCalledTimes(1);
        expect(
          metamaskController.txController.wipeTransactions,
        ).toHaveBeenCalledWith(false, selectedAddressMock);
        expect(
          metamaskController.smartTransactionsController.wipeSmartTransactions,
        ).toHaveBeenCalledWith({
          address: selectedAddressMock,
          ignoreNetwork: false,
        });
      });
    });

    describe('#removeAccount', () => {
      let ret;
      const addressToRemove = '0x1';
      let mockKeyring;

      beforeEach(async () => {
        mockKeyring = {
          getAccounts: jest.fn().mockResolvedValue([]),
          destroy: jest.fn(),
        };
        jest
          .spyOn(metamaskController.keyringController, 'removeAccount')
          .mockReturnValue();
        jest
          .spyOn(metamaskController, 'removeAllAccountPermissions')
          .mockReturnValue();

        jest
          .spyOn(metamaskController.keyringController, 'getKeyringForAccount')
          .mockResolvedValue(mockKeyring);

        ret = await metamaskController.removeAccount(addressToRemove);
      });

      it('should call keyringController.removeAccount', async () => {
        expect(
          metamaskController.keyringController.removeAccount,
        ).toHaveBeenCalledWith(addressToRemove);
      });
      it('should call metamaskController.removeAllAccountPermissions', async () => {
        expect(
          metamaskController.removeAllAccountPermissions,
        ).toHaveBeenCalledWith(addressToRemove);
      });
      it('should return address', async () => {
        expect(ret).toStrictEqual('0x1');
      });
      it('should call keyringController.getKeyringForAccount', async () => {
        expect(
          metamaskController.keyringController.getKeyringForAccount,
        ).toHaveBeenCalledWith(addressToRemove);
      });
      it('should call keyring.destroy', async () => {
        expect(mockKeyring.destroy).toHaveBeenCalledTimes(1);
      });
    });

    describe('#setupUntrustedCommunication', () => {
      const mockTxParams = { from: TEST_ADDRESS };

      beforeEach(() => {
        initializeMockMiddlewareLog();
        metamaskController.preferencesController.setSecurityAlertsEnabled(
          false,
        );
        jest
          .spyOn(metamaskController.onboardingController.store, 'getState')
          .mockReturnValue({ completedOnboarding: true });
        metamaskController.preferencesController.setUsePhishDetect(true);
      });

      afterAll(() => {
        tearDownMockMiddlewareLog();
      });

      it('sets up phishing stream for untrusted communication', async () => {
        const phishingMessageSender = {
          url: 'http://test.metamask-phishing.io',
          tab: {},
        };

        const { promise, resolve } = deferredPromise();
        const streamTest = createThoughStream((chunk, _, cb) => {
          if (chunk.name !== 'phishing') {
            cb();
            return;
          }
          expect(chunk.data.hostname).toStrictEqual(
            new URL(phishingMessageSender.url).hostname,
          );
          resolve();
          cb();
        });

        metamaskController.setupUntrustedCommunication({
          connectionStream: streamTest,
          sender: phishingMessageSender,
        });
        await promise;
        streamTest.end();
      });

      it('checks the sender hostname with the phishing controller', async () => {
        jest
          .spyOn(metamaskController.phishingController, 'maybeUpdateState')
          .mockReturnValue();

        jest
          .spyOn(metamaskController.phishingController, 'test')
          .mockReturnValue({ result: 'mock' });

        jest.spyOn(metamaskController, 'sendPhishingWarning').mockReturnValue();
        const phishingMessageSender = {
          url: 'http://test.metamask-phishing.io',
          tab: {},
        };

        const { resolve } = deferredPromise();
        const streamTest = createThoughStream((chunk, _, cb) => {
          if (chunk.name !== 'phishing') {
            cb();
            return;
          }
          expect(chunk.data.hostname).toStrictEqual(
            new URL(phishingMessageSender.url).hostname,
          );
          resolve();
          cb();
        });

        metamaskController.setupUntrustedCommunication({
          connectionStream: streamTest,
          sender: phishingMessageSender,
        });

        expect(
          metamaskController.phishingController.maybeUpdateState,
        ).toHaveBeenCalled();
        expect(metamaskController.phishingController.test).toHaveBeenCalled();
        expect(metamaskController.sendPhishingWarning).toHaveBeenCalledWith(
          expect.anything(),
          'test.metamask-phishing.io',
        );
      });

      it('adds a tabId, origin and networkClient to requests', async () => {
        const messageSender = {
          url: 'http://mycrypto.com',
          tab: { id: 456 },
        };
        const streamTest = createThoughStream((chunk, _, cb) => {
          if (chunk.data && chunk.data.method) {
            cb(null, chunk);
            return;
          }
          cb();
        });

        metamaskController.setupUntrustedCommunication({
          connectionStream: streamTest,
          sender: messageSender,
        });

        const message = {
          id: 1999133338649204,
          jsonrpc: '2.0',
          params: [{ ...mockTxParams }],
          method: 'eth_sendTransaction',
        };
        await new Promise((resolve) => {
          streamTest.write(
            {
              name: 'metamask-provider',
              data: message,
            },
            null,
            () => {
              setTimeout(() => {
                expect(loggerMiddlewareMock.requests[0]).toHaveProperty(
                  'origin',
                  'http://mycrypto.com',
                );
                expect(loggerMiddlewareMock.requests[0]).toHaveProperty(
                  'tabId',
                  456,
                );
                expect(loggerMiddlewareMock.requests[0]).toHaveProperty(
                  'networkClientId',
                  'networkConfigurationId1',
                );
                resolve();
              });
            },
          );
        });
      });

      it('should add only origin to request if tabId not provided', async () => {
        const messageSender = {
          url: 'http://mycrypto.com',
        };
        const streamTest = createThoughStream((chunk, _, cb) => {
          if (chunk.data && chunk.data.method) {
            cb(null, chunk);
            return;
          }
          cb();
        });

        metamaskController.setupUntrustedCommunication({
          connectionStream: streamTest,
          sender: messageSender,
        });

        const message = {
          id: 1999133338649204,
          jsonrpc: '2.0',
          params: [{ ...mockTxParams }],
          method: 'eth_sendTransaction',
        };
        await new Promise((resolve) => {
          streamTest.write(
            {
              name: 'metamask-provider',
              data: message,
            },
            null,
            () => {
              setTimeout(() => {
                expect(loggerMiddlewareMock.requests[0]).not.toHaveProperty(
                  'tabId',
                );
                expect(loggerMiddlewareMock.requests[0]).toHaveProperty(
                  'origin',
                  'http://mycrypto.com',
                );
                resolve();
              });
            },
          );
        });
      });
    });

    describe('#setupTrustedCommunication', () => {
      it('sets up controller JSON-RPC api for trusted communication', async () => {
        const messageSender = {
          url: 'http://mycrypto.com',
          tab: {},
        };
        const { promise, resolve } = deferredPromise();
        const streamTest = createThoughStream((chunk, _, cb) => {
          expect(chunk.name).toStrictEqual('controller');
          resolve();
          cb();
        });

        metamaskController.setupTrustedCommunication(streamTest, messageSender);
        await promise;
        streamTest.end();
      });
    });

    describe('#markPasswordForgotten', () => {
      it('adds and sets forgottenPassword to config data to true', () => {
        metamaskController.markPasswordForgotten(noop);
        const state = metamaskController.getState();
        expect(state.forgottenPassword).toStrictEqual(true);
      });
    });

    describe('#unMarkPasswordForgotten', () => {
      it('adds and sets forgottenPassword to config data to false', () => {
        metamaskController.unMarkPasswordForgotten(noop);
        const state = metamaskController.getState();
        expect(state.forgottenPassword).toStrictEqual(false);
      });
    });

    describe('#_onKeyringControllerUpdate', () => {
      const accounts = [
        '0x603E83442BA54A2d0E080c34D6908ec228bef59f',
        '0xDe95cE6E727692286E02A931d074efD1E5E2f03c',
      ];

      it('should do nothing if there are no keyrings in state', async () => {
        jest
          .spyOn(metamaskController.accountTracker, 'syncWithAddresses')
          .mockReturnValue();

        const oldState = metamaskController.getState();
        await metamaskController._onKeyringControllerUpdate({ keyrings: [] });

        expect(
          metamaskController.accountTracker.syncWithAddresses,
        ).not.toHaveBeenCalled();
        expect(metamaskController.getState()).toStrictEqual(oldState);
      });

      it('should sync addresses if there are keyrings in state', async () => {
        jest
          .spyOn(metamaskController.accountTracker, 'syncWithAddresses')
          .mockReturnValue();

        const oldState = metamaskController.getState();
        await metamaskController._onKeyringControllerUpdate({
          keyrings: [
            {
              accounts,
            },
          ],
        });

        expect(
          metamaskController.accountTracker.syncWithAddresses,
        ).toHaveBeenCalledWith(accounts);
        expect(metamaskController.getState()).toStrictEqual(oldState);
      });

      it('should NOT update selected address if already unlocked', async () => {
        jest
          .spyOn(metamaskController.accountTracker, 'syncWithAddresses')
          .mockReturnValue();

        const oldState = metamaskController.getState();
        await metamaskController._onKeyringControllerUpdate({
          isUnlocked: true,
          keyrings: [
            {
              accounts,
            },
          ],
        });

        expect(
          metamaskController.accountTracker.syncWithAddresses,
        ).toHaveBeenCalledWith(accounts);
        expect(metamaskController.getState()).toStrictEqual(oldState);
      });

      it('filter out non-EVM addresses prior to calling syncWithAddresses', async () => {
        jest
          .spyOn(metamaskController.accountTracker, 'syncWithAddresses')
          .mockReturnValue();

        const oldState = metamaskController.getState();
        await metamaskController._onKeyringControllerUpdate({
          keyrings: [
            {
              accounts: [
                ...accounts,
                // Non-EVM address which should not be used by syncWithAddresses
                'bc1ql49ydapnjafl5t2cp9zqpjwe6pdgmxy98859v2',
              ],
            },
          ],
        });

        expect(
          metamaskController.accountTracker.syncWithAddresses,
        ).toHaveBeenCalledWith(accounts);
        expect(metamaskController.getState()).toStrictEqual(oldState);
      });
    });

    describe('markNotificationsAsRead', () => {
      it('marks the notification as read', () => {
        metamaskController.markNotificationsAsRead([NOTIFICATION_ID]);
        const readNotification =
          metamaskController.getState().notifications[NOTIFICATION_ID];
        expect(readNotification.readDate).not.toBeNull();
      });
    });

    describe('dismissNotifications', () => {
      it('deletes the notification from state', () => {
        metamaskController.dismissNotifications([NOTIFICATION_ID]);
        const state = metamaskController.getState().notifications;
        expect(Object.values(state)).not.toContain(NOTIFICATION_ID);
      });
    });

    describe('getTokenStandardAndDetails', () => {
      it('gets token data from the token list if available, and with a balance retrieved by fetchTokenBalance', async () => {
        const providerResultStub = {
          eth_getCode: '0x123',
          eth_call:
            '0x00000000000000000000000000000000000000000000000029a2241af62c0000',
        };
        const { provider } = createTestProviderTools({
          scaffold: providerResultStub,
          networkId: '5',
          chainId: '5',
        });

        const tokenData = {
          decimals: 18,
          symbol: 'DAI',
        };

        metamaskController.tokenListController.update(() => {
          return {
            tokenList: {
              '0x6b175474e89094c44da98b954eedeac495271d0f': tokenData,
            },
          };
        });

        metamaskController.provider = provider;
        const tokenDetails =
          await metamaskController.getTokenStandardAndDetails(
            '0x6B175474E89094C44Da98b954EedeAC495271d0F',
            '0xf0d172594caedee459b89ad44c94098e474571b6',
          );

        expect(tokenDetails.standard).toStrictEqual('ERC20');
        expect(tokenDetails.decimals).toStrictEqual(String(tokenData.decimals));
        expect(tokenDetails.symbol).toStrictEqual(tokenData.symbol);
        expect(tokenDetails.balance).toStrictEqual('3000000000000000000');
      });

      it('gets token data from tokens if available, and with a balance retrieved by fetchTokenBalance', async () => {
        const providerResultStub = {
          eth_getCode: '0x123',
          eth_call:
            '0x00000000000000000000000000000000000000000000000029a2241af62c0000',
        };
        const { provider } = createTestProviderTools({
          scaffold: providerResultStub,
          networkId: '5',
          chainId: '5',
        });

        const tokenData = {
          decimals: 18,
          symbol: 'FOO',
        };

<<<<<<< HEAD
        metamaskController.tokensController.addTokens([
          {
            address: '0x6b175474e89094c44da98b954eedeac495271d0f',
            ...tokenData,
          },
        ]);
=======
        metamaskController.tokensController.update((state) => {
          state.tokens = [
            {
              address: '0x6b175474e89094c44da98b954eedeac495271d0f',
              ...tokenData,
            },
          ];
        });
>>>>>>> 09b23927

        metamaskController.provider = provider;
        const tokenDetails =
          await metamaskController.getTokenStandardAndDetails(
            '0x6B175474E89094C44Da98b954EedeAC495271d0F',
            '0xf0d172594caedee459b89ad44c94098e474571b6',
          );

        expect(tokenDetails.standard).toStrictEqual('ERC20');
        expect(tokenDetails.decimals).toStrictEqual(String(tokenData.decimals));
        expect(tokenDetails.symbol).toStrictEqual(tokenData.symbol);
        expect(tokenDetails.balance).toStrictEqual('3000000000000000000');
      });

      it('gets token data from contract-metadata if available, and with a balance retrieved by fetchTokenBalance', async () => {
        const providerResultStub = {
          eth_getCode: '0x123',
          eth_call:
            '0x00000000000000000000000000000000000000000000000029a2241af62c0000',
        };
        const { provider } = createTestProviderTools({
          scaffold: providerResultStub,
          networkId: '5',
          chainId: '5',
        });

        metamaskController.provider = provider;
        const tokenDetails =
          await metamaskController.getTokenStandardAndDetails(
            '0x6B175474E89094C44Da98b954EedeAC495271d0F',
            '0xf0d172594caedee459b89ad44c94098e474571b6',
          );

        expect(tokenDetails.standard).toStrictEqual('ERC20');
        expect(tokenDetails.decimals).toStrictEqual('18');
        expect(tokenDetails.symbol).toStrictEqual('DAI');
        expect(tokenDetails.balance).toStrictEqual('3000000000000000000');
      });

      it('gets token data from the blockchain, via the assetsContractController, if not available through other sources', async () => {
        const providerResultStub = {
          eth_getCode: '0x123',
          eth_call:
            '0x00000000000000000000000000000000000000000000000029a2241af62c0000',
        };
        const { provider } = createTestProviderTools({
          scaffold: providerResultStub,
          networkId: '5',
          chainId: '5',
        });

        const tokenData = {
          standard: 'ERC20',
          decimals: 18,
          symbol: 'DAI',
          balance: '333',
        };

        metamaskController.tokenListController.update(() => {
          return {
            tokenList: {
              '0x6b175474e89094c44da98b954eedeac495271d0f': {},
            },
          };
        });

        metamaskController.provider = provider;

        jest
          .spyOn(
            metamaskController.assetsContractController,
            'getTokenStandardAndDetails',
          )
          .mockReturnValue(tokenData);

        const tokenDetails =
          await metamaskController.getTokenStandardAndDetails(
            '0xNotInTokenList',
            '0xf0d172594caedee459b89ad44c94098e474571b6',
          );

        expect(tokenDetails.standard).toStrictEqual(
          tokenData.standard.toUpperCase(),
        );
        expect(tokenDetails.decimals).toStrictEqual(String(tokenData.decimals));
        expect(tokenDetails.symbol).toStrictEqual(tokenData.symbol);
        expect(tokenDetails.balance).toStrictEqual(tokenData.balance);
      });

      it('gets token data from the blockchain, via the assetsContractController, if it is in the token list but is an ERC721', async () => {
        const providerResultStub = {
          eth_getCode: '0x123',
          eth_call:
            '0x00000000000000000000000000000000000000000000000029a2241af62c0000',
        };
        const { provider } = createTestProviderTools({
          scaffold: providerResultStub,
          networkId: '5',
          chainId: '5',
        });

        const tokenData = {
          standard: 'ERC721',
          decimals: 18,
          symbol: 'DAI',
          balance: '333',
        };

        metamaskController.tokenListController.update(() => {
          return {
            tokenList: {
              '0xaaa75474e89094c44da98b954eedeac495271d0f': tokenData,
            },
          };
        });

        metamaskController.provider = provider;

        jest
          .spyOn(
            metamaskController.assetsContractController,
            'getTokenStandardAndDetails',
          )
          .mockReturnValue(tokenData);

        const tokenDetails =
          await metamaskController.getTokenStandardAndDetails(
            '0xAAA75474e89094c44da98b954eedeac495271d0f',
            '0xf0d172594caedee459b89ad44c94098e474571b6',
          );

        expect(tokenDetails.standard).toStrictEqual(
          tokenData.standard.toUpperCase(),
        );
        expect(tokenDetails.decimals).toStrictEqual(String(tokenData.decimals));
        expect(tokenDetails.symbol).toStrictEqual(tokenData.symbol);
        expect(tokenDetails.balance).toStrictEqual(tokenData.balance);
      });

      it('gets token data from the blockchain, via the assetsContractController, if it is in the token list but is an ERC1155', async () => {
        const providerResultStub = {
          eth_getCode: '0x123',
          eth_call:
            '0x00000000000000000000000000000000000000000000000029a2241af62c0000',
        };
        const { provider } = createTestProviderTools({
          scaffold: providerResultStub,
          networkId: '5',
          chainId: '5',
        });

        const tokenData = {
          standard: 'ERC1155',
          decimals: 18,
          symbol: 'DAI',
          balance: '1',
        };

        metamaskController.tokenListController.update(() => {
          return {
            tokenList: {
              '0xaaa75474e89094c44da98b954eedeac495271d0f': tokenData,
            },
          };
        });

        metamaskController.provider = provider;

        jest
          .spyOn(
            metamaskController.assetsContractController,
            'getTokenStandardAndDetails',
          )
          .mockReturnValue(tokenData);

        const spyOnFetchERC1155Balance = jest
          .spyOn(tokenUtils, 'fetchERC1155Balance')
          .mockReturnValue({ _hex: '0x1' });

        const tokenDetails =
          await metamaskController.getTokenStandardAndDetails(
            '0xAAA75474e89094c44da98b954eedeac495271d0f',
            '0xf0d172594caedee459b89ad44c94098e474571b6',
          );

        expect(spyOnFetchERC1155Balance).toHaveBeenCalled();
        expect(tokenDetails.standard).toStrictEqual(
          tokenData.standard.toUpperCase(),
        );
        expect(tokenDetails.decimals).toStrictEqual(String(tokenData.decimals));
        expect(tokenDetails.symbol).toStrictEqual(tokenData.symbol);
        expect(tokenDetails.balance).toStrictEqual(tokenData.balance);
      });

      describe('findNetworkConfigurationBy', () => {
        it('returns null if passed an object containing a valid networkConfiguration key but no matching value is found', () => {
          expect(
            metamaskController.findNetworkConfigurationBy({
              chainId: '0xnone',
            }),
          ).toStrictEqual(null);
        });
        it('returns null if passed an object containing an invalid networkConfiguration key', () => {
          expect(
            metamaskController.findNetworkConfigurationBy({
              invalidKey: '0xnone',
            }),
          ).toStrictEqual(null);
        });

        it('returns matching networkConfiguration when passed a chainId that matches an existing configuration', () => {
          expect(
            metamaskController.findNetworkConfigurationBy({
              chainId: MAINNET_CHAIN_ID,
            }),
          ).toStrictEqual({
            chainId: MAINNET_CHAIN_ID,
            nickname: 'Alt Mainnet',
            id: NETWORK_CONFIGURATION_ID_1,
            rpcUrl: ALT_MAINNET_RPC_URL,
            ticker: ETH,
            type: NETWORK_TYPES.RPC,
          });
        });

        it('returns matching networkConfiguration when passed a ticker that matches an existing configuration', () => {
          expect(
            metamaskController.findNetworkConfigurationBy({
              ticker: MATIC,
            }),
          ).toStrictEqual({
            rpcUrl: POLYGON_RPC_URL,
            type: NETWORK_TYPES.RPC,
            chainId: POLYGON_CHAIN_ID,
            ticker: MATIC,
            nickname: 'Polygon',
            id: NETWORK_CONFIGURATION_ID_2,
          });
        });

        it('returns matching networkConfiguration when passed a nickname that matches an existing configuration', () => {
          expect(
            metamaskController.findNetworkConfigurationBy({
              nickname: 'Alt Mainnet',
            }),
          ).toStrictEqual({
            chainId: MAINNET_CHAIN_ID,
            nickname: 'Alt Mainnet',
            id: NETWORK_CONFIGURATION_ID_1,
            rpcUrl: ALT_MAINNET_RPC_URL,
            ticker: ETH,
            type: NETWORK_TYPES.RPC,
          });
        });

        it('returns null if passed an object containing mismatched networkConfiguration key/value combination', () => {
          expect(
            metamaskController.findNetworkConfigurationBy({
              nickname: MAINNET_CHAIN_ID,
            }),
          ).toStrictEqual(null);
        });

        it('returns the first networkConfiguration added if passed an key/value combination for which there are multiple matching configurations', () => {
          expect(
            metamaskController.findNetworkConfigurationBy({
              chainId: POLYGON_CHAIN_ID,
            }),
          ).toStrictEqual({
            rpcUrl: POLYGON_RPC_URL,
            type: NETWORK_TYPES.RPC,
            chainId: POLYGON_CHAIN_ID,
            ticker: MATIC,
            nickname: 'Polygon',
            id: NETWORK_CONFIGURATION_ID_2,
          });
        });
      });
    });

    describe('getTokenSymbol', () => {
      it('should gets token symbol for given address', async () => {
        const providerResultStub = {
          eth_getCode: '0x123',
          eth_call:
            '0x00000000000000000000000000000000000000000000000029a2241af62c0000',
        };
        const { provider } = createTestProviderTools({
          scaffold: providerResultStub,
          networkId: '5',
          chainId: '5',
        });

        const tokenData = {
          standard: 'ERC20',
          decimals: 18,
          symbol: 'DAI',
          balance: '333',
        };

        metamaskController.tokenListController.update(() => {
          return {
            tokenList: {
              '0x6b175474e89094c44da98b954eedeac495271d0f': {},
            },
          };
        });

        metamaskController.provider = provider;

        jest
          .spyOn(
            metamaskController.assetsContractController,
            'getTokenStandardAndDetails',
          )
          .mockReturnValue(tokenData);

        const tokenSymbol = await metamaskController.getTokenSymbol(
          '0xNotInTokenList',
        );

        expect(tokenSymbol).toStrictEqual(tokenData.symbol);
      });

      it('should return null for given token address', async () => {
        const providerResultStub = {
          eth_getCode: '0x123',
          eth_call:
            '0x00000000000000000000000000000000000000000000000029a2241af62c0000',
        };
        const { provider } = createTestProviderTools({
          scaffold: providerResultStub,
          networkId: '5',
          chainId: '5',
        });

        metamaskController.tokenListController.update(() => {
          return {
            tokenList: {
              '0x6b175474e89094c44da98b954eedeac495271d0f': {},
            },
          };
        });

        metamaskController.provider = provider;

        jest
          .spyOn(
            metamaskController.assetsContractController,
            'getTokenStandardAndDetails',
          )
          .mockImplementation(() => {
            throw new Error('error');
          });

        const tokenSymbol = await metamaskController.getTokenSymbol(
          '0xNotInTokenList',
        );

        expect(tokenSymbol).toStrictEqual(null);
      });
    });

    describe('incoming transactions', () => {
      it('starts incoming transaction polling if incomingTransactionsPreferences is enabled for that chainId', async () => {
        expect(
          TransactionController.prototype.startIncomingTransactionPolling,
        ).not.toHaveBeenCalled();

        await simulatePreferencesChange({
          incomingTransactionsPreferences: {
            [MAINNET_CHAIN_ID]: true,
          },
        });

        expect(
          TransactionController.prototype.startIncomingTransactionPolling,
        ).toHaveBeenCalledTimes(1);
      });

      it('stops incoming transaction polling if incomingTransactionsPreferences is disabled for that chainId', async () => {
        expect(
          TransactionController.prototype.stopIncomingTransactionPolling,
        ).not.toHaveBeenCalled();

        await simulatePreferencesChange({
          incomingTransactionsPreferences: {
            [MAINNET_CHAIN_ID]: false,
          },
        });

        expect(
          TransactionController.prototype.stopIncomingTransactionPolling,
        ).toHaveBeenCalledTimes(1);
      });

      it('updates incoming transactions when changing account', async () => {
        expect(
          TransactionController.prototype.updateIncomingTransactions,
        ).not.toHaveBeenCalled();

        metamaskController.controllerMessenger.publish(
          'AccountsController:selectedAccountChange',
          TEST_INTERNAL_ACCOUNT,
        );

        expect(
          TransactionController.prototype.updateIncomingTransactions,
        ).toHaveBeenCalledTimes(1);
      });

      it('updates incoming transactions when changing network', async () => {
        expect(
          TransactionController.prototype.updateIncomingTransactions,
        ).not.toHaveBeenCalled();

        await ControllerMessenger.prototype.subscribe.mock.calls
          .filter((args) => args[0] === 'NetworkController:networkDidChange')
          .slice(-1)[0][1]();

        expect(
          TransactionController.prototype.updateIncomingTransactions,
        ).toHaveBeenCalledTimes(1);
      });
    });

    describe('token list controller', () => {
      it('stops polling if petnames, simulations, and token detection disabled', async () => {
        expect(TokenListController.prototype.stop).not.toHaveBeenCalled();

        expect(
          TokenListController.prototype.clearingTokenListData,
        ).not.toHaveBeenCalled();

        await simulatePreferencesChange({
          useTransactionSimulations: false,
          useTokenDetection: false,
          preferences: {
            petnamesEnabled: false,
          },
        });

        expect(TokenListController.prototype.stop).toHaveBeenCalledTimes(1);

        expect(
          TokenListController.prototype.clearingTokenListData,
        ).toHaveBeenCalledTimes(1);
      });

      it.each([
        [
          'petnames',
          {
            preferences: { petnamesEnabled: false },
            useTokenDetection: true,
            useTransactionSimulations: true,
          },
        ],
        [
          'simulations',
          {
            preferences: { petnamesEnabled: true },
            useTokenDetection: true,
            useTransactionSimulations: false,
          },
        ],
        [
          'token detection',
          {
            preferences: { petnamesEnabled: true },
            useTokenDetection: false,
            useTransactionSimulations: true,
          },
        ],
      ])(
        'does not stop polling if only %s disabled',
        async (_, preferences) => {
          expect(TokenListController.prototype.stop).not.toHaveBeenCalled();

          expect(
            TokenListController.prototype.clearingTokenListData,
          ).not.toHaveBeenCalled();

          await simulatePreferencesChange(preferences);

          expect(TokenListController.prototype.stop).not.toHaveBeenCalled();

          expect(
            TokenListController.prototype.clearingTokenListData,
          ).not.toHaveBeenCalled();
        },
      );

      it.each([
        [
          'petnames',
          {
            preferences: { petnamesEnabled: true },
            useTokenDetection: false,
            useTransactionSimulations: false,
          },
        ],
        [
          'simulations',
          {
            preferences: { petnamesEnabled: false },
            useTokenDetection: false,
            useTransactionSimulations: true,
          },
        ],
        [
          'token detection',
          {
            preferences: { petnamesEnabled: false },
            useTokenDetection: true,
            useTransactionSimulations: false,
          },
        ],
      ])('starts polling if only %s enabled', async (_, preferences) => {
        expect(TokenListController.prototype.start).not.toHaveBeenCalled();

        await simulatePreferencesChange({
          useTransactionSimulations: false,
          useTokenDetection: false,
          preferences: {
            petnamesEnabled: false,
          },
        });

        await simulatePreferencesChange(preferences);

        expect(TokenListController.prototype.start).toHaveBeenCalledTimes(1);
      });
    });

    describe('MultichainRatesController start/stop', () => {
      const mockEvmAccount = createMockInternalAccount();
      const mockNonEvmAccount = {
        ...mockEvmAccount,
        id: '21690786-6abd-45d8-a9f0-9ff1d8ca76a1',
        type: BtcAccountType.P2wpkh,
        methods: [BtcMethod.SendMany],
        address: 'bc1qar0srrr7xfkvy5l643lydnw9re59gtzzwf5mdq',
      };

      beforeEach(() => {
        jest.spyOn(metamaskController.multichainRatesController, 'start');
        jest.spyOn(metamaskController.multichainRatesController, 'stop');
      });

      afterEach(() => {
        jest.clearAllMocks();
      });

      it('starts MultichainRatesController if selected account is changed to non-EVM', async () => {
        expect(
          metamaskController.multichainRatesController.start,
        ).not.toHaveBeenCalled();

        metamaskController.controllerMessenger.publish(
          'AccountsController:selectedAccountChange',
          mockNonEvmAccount,
        );

        expect(
          metamaskController.multichainRatesController.start,
        ).toHaveBeenCalledTimes(1);
      });

      it('stops MultichainRatesController if selected account is changed to EVM', async () => {
        expect(
          metamaskController.multichainRatesController.start,
        ).not.toHaveBeenCalled();

        metamaskController.controllerMessenger.publish(
          'AccountsController:selectedAccountChange',
          mockNonEvmAccount,
        );

        expect(
          metamaskController.multichainRatesController.start,
        ).toHaveBeenCalledTimes(1);

        metamaskController.controllerMessenger.publish(
          'AccountsController:selectedAccountChange',
          mockEvmAccount,
        );
        expect(
          metamaskController.multichainRatesController.start,
        ).toHaveBeenCalledTimes(1);
        expect(
          metamaskController.multichainRatesController.stop,
        ).toHaveBeenCalledTimes(1);
      });

      it('does not start MultichainRatesController if selected account is changed to EVM', async () => {
        expect(
          metamaskController.multichainRatesController.start,
        ).not.toHaveBeenCalled();

        metamaskController.controllerMessenger.publish(
          'AccountsController:selectedAccountChange',
          mockEvmAccount,
        );

        expect(
          metamaskController.multichainRatesController.start,
        ).not.toHaveBeenCalled();
      });

      it('starts MultichainRatesController if selected account is non-EVM account during initialization', async () => {
        jest.spyOn(RatesController.prototype, 'start');
        const localMetamaskController = new MetaMaskController({
          showUserConfirmation: noop,
          encryptor: mockEncryptor,
          initState: {
            ...cloneDeep(firstTimeState),
            AccountsController: {
              internalAccounts: {
                accounts: {
                  [mockNonEvmAccount.id]: mockNonEvmAccount,
                  [mockEvmAccount.id]: mockEvmAccount,
                },
                selectedAccount: mockNonEvmAccount.id,
              },
            },
          },
          initLangCode: 'en_US',
          platform: {
            showTransactionNotification: () => undefined,
            getVersion: () => 'foo',
          },
          browser: browserPolyfillMock,
          infuraProjectId: 'foo',
          isFirstMetaMaskControllerSetup: true,
        });

        expect(
          localMetamaskController.multichainRatesController.start,
        ).toHaveBeenCalled();
      });
    });

    describe('MultichainBalancesController', () => {
      const mockEvmAccount = createMockInternalAccount();
      const mockNonEvmAccount = {
        ...mockEvmAccount,
        id: '21690786-6abd-45d8-a9f0-9ff1d8ca76a1',
        type: BtcAccountType.P2wpkh,
        methods: [BtcMethod.SendMany],
        address: 'bc1qar0srrr7xfkvy5l643lydnw9re59gtzzwf5mdq',
      };
      let localMetamaskController;

      beforeEach(() => {
        jest.useFakeTimers();
        jest.spyOn(MultichainBalancesController.prototype, 'updateBalances');
        localMetamaskController = new MetaMaskController({
          showUserConfirmation: noop,
          encryptor: mockEncryptor,
          initState: {
            ...cloneDeep(firstTimeState),
            AccountsController: {
              internalAccounts: {
                accounts: {
                  [mockNonEvmAccount.id]: mockNonEvmAccount,
                  [mockEvmAccount.id]: mockEvmAccount,
                },
                selectedAccount: mockNonEvmAccount.id,
              },
            },
          },
          initLangCode: 'en_US',
          platform: {
            showTransactionNotification: () => undefined,
            getVersion: () => 'foo',
          },
          browser: browserPolyfillMock,
          infuraProjectId: 'foo',
          isFirstMetaMaskControllerSetup: true,
        });
      });

      afterEach(() => {
        jest.clearAllMocks();
        jest.useRealTimers();
      });

      it('calls updateBalances during startup', async () => {
        expect(
          localMetamaskController.multichainBalancesController.updateBalances,
        ).toHaveBeenCalled();
      });

      it('calls updateBalances after the interval has passed', async () => {
        jest.advanceTimersByTime(BTC_AVG_BLOCK_TIME);
        // 2 calls because 1 is during startup
        expect(
          localMetamaskController.multichainBalancesController.updateBalances,
        ).toHaveBeenCalledTimes(2);
      });
    });
  });

  describe('MV3 Specific behaviour', () => {
    beforeAll(async () => {
      mockIsManifestV3.mockReturnValue(true);
      globalThis.isFirstTimeProfileLoaded = true;
    });

    beforeEach(async () => {
      jest.spyOn(MetaMaskController.prototype, 'resetStates');
    });

    it('should reset state', () => {
      browserPolyfillMock.storage.session.set.mockReset();

      const metamaskController = new MetaMaskController({
        showUserConfirmation: noop,
        encryptor: mockEncryptor,
        initState: cloneDeep(firstTimeState),
        initLangCode: 'en_US',
        platform: {
          showTransactionNotification: () => undefined,
          getVersion: () => 'foo',
        },
        browser: browserPolyfillMock,
        infuraProjectId: 'foo',
        isFirstMetaMaskControllerSetup: true,
      });

      expect(metamaskController.resetStates).toHaveBeenCalledTimes(1);
      expect(browserPolyfillMock.storage.session.set).toHaveBeenCalledTimes(1);
      expect(browserPolyfillMock.storage.session.set).toHaveBeenCalledWith({
        isFirstMetaMaskControllerSetup: false,
      });
    });

    it('in mv3, it should not reset states if isFirstMetaMaskControllerSetup is false', () => {
      browserPolyfillMock.storage.session.set.mockReset();

      const metamaskController = new MetaMaskController({
        showUserConfirmation: noop,
        encryptor: mockEncryptor,
        initState: cloneDeep(firstTimeState),
        initLangCode: 'en_US',
        platform: {
          showTransactionNotification: () => undefined,
          getVersion: () => 'foo',
        },
        browser: browserPolyfillMock,
        infuraProjectId: 'foo',
        isFirstMetaMaskControllerSetup: false,
      });

      expect(metamaskController.resetStates).not.toHaveBeenCalled();
      expect(browserPolyfillMock.storage.session.set).not.toHaveBeenCalled();
    });
  });
});<|MERGE_RESOLUTION|>--- conflicted
+++ resolved
@@ -1588,23 +1588,12 @@
           symbol: 'FOO',
         };
 
-<<<<<<< HEAD
-        metamaskController.tokensController.addTokens([
+        await metamaskController.tokensController.addTokens([
           {
             address: '0x6b175474e89094c44da98b954eedeac495271d0f',
             ...tokenData,
           },
         ]);
-=======
-        metamaskController.tokensController.update((state) => {
-          state.tokens = [
-            {
-              address: '0x6b175474e89094c44da98b954eedeac495271d0f',
-              ...tokenData,
-            },
-          ];
-        });
->>>>>>> 09b23927
 
         metamaskController.provider = provider;
         const tokenDetails =
