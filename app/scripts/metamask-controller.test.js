--- conflicted
+++ resolved
@@ -37,8 +37,10 @@
 import { flushPromises } from '../../test/lib/timer-helpers';
 import { ETH_EOA_METHODS } from '../../shared/constants/eth-methods';
 import { createMockInternalAccount } from '../../test/jest/mocks';
+import { BalancesController as MultichainBalancesController } from './lib/accounts/BalancesController';
 import { deferredPromise } from './lib/util';
 import MetaMaskController from './metamask-controller';
+import { expect } from '@playwright/test';
 
 const { Ganache } = require('../../test/e2e/seeder/ganache');
 
@@ -2035,16 +2037,10 @@
     });
 
     describe('MultichainRatesController start/stop', () => {
-<<<<<<< HEAD
-      const mockEVMAccount = createMockInternalAccount();
-      const mockNonEvmAccount = {
-        ...mockEVMAccount,
-=======
       const mockEvmAccount = createMockInternalAccount();
       const mockNonEvmAccount = {
         ...mockEvmAccount,
         id: '21690786-6abd-45d8-a9f0-9ff1d8ca76a1',
->>>>>>> b279386b
         type: BtcAccountType.P2wpkh,
         methods: [BtcMethod.SendMany],
         address: 'bc1qar0srrr7xfkvy5l643lydnw9re59gtzzwf5mdq',
@@ -2059,11 +2055,7 @@
         jest.clearAllMocks();
       });
 
-<<<<<<< HEAD
-      it('starts MultichainRatesController if selected account is non-EVM', async () => {
-=======
       it('starts MultichainRatesController if selected account is changed to non-EVM', async () => {
->>>>>>> b279386b
         expect(
           metamaskController.multichainRatesController.start,
         ).not.toHaveBeenCalled();
@@ -2078,11 +2070,7 @@
         ).toHaveBeenCalledTimes(1);
       });
 
-<<<<<<< HEAD
-      it('stops MultichainRatesController if selected account is EVM', async () => {
-=======
       it('stops MultichainRatesController if selected account is changed to EVM', async () => {
->>>>>>> b279386b
         expect(
           metamaskController.multichainRatesController.start,
         ).not.toHaveBeenCalled();
@@ -2098,11 +2086,7 @@
 
         metamaskController.controllerMessenger.publish(
           'AccountsController:selectedAccountChange',
-<<<<<<< HEAD
-          mockEVMAccount,
-=======
           mockEvmAccount,
->>>>>>> b279386b
         );
         expect(
           metamaskController.multichainRatesController.start,
@@ -2112,30 +2096,20 @@
         ).toHaveBeenCalledTimes(1);
       });
 
-<<<<<<< HEAD
-      it('does not start MultichainRatesController if selected account is EVM', async () => {
-=======
       it('does not start MultichainRatesController if selected account is changed to EVM', async () => {
->>>>>>> b279386b
         expect(
           metamaskController.multichainRatesController.start,
         ).not.toHaveBeenCalled();
 
         metamaskController.controllerMessenger.publish(
           'AccountsController:selectedAccountChange',
-<<<<<<< HEAD
-          mockEVMAccount,
-=======
           mockEvmAccount,
->>>>>>> b279386b
         );
 
         expect(
           metamaskController.multichainRatesController.start,
         ).not.toHaveBeenCalled();
       });
-<<<<<<< HEAD
-=======
 
       it('starts MultichainRatesController if selected account is non-EVM account during initialization', async () => {
         jest.spyOn(RatesController.prototype, 'start');
@@ -2168,7 +2142,67 @@
           localMetamaskController.multichainRatesController.start,
         ).toHaveBeenCalled();
       });
->>>>>>> b279386b
+    });
+
+    describe('MultichainBalancesController', () => {
+      const mockEvmAccount = createMockInternalAccount();
+      const mockNonEvmAccount = {
+        ...mockEvmAccount,
+        id: '21690786-6abd-45d8-a9f0-9ff1d8ca76a1',
+        type: BtcAccountType.P2wpkh,
+        methods: [BtcMethod.SendMany],
+        address: 'bc1qar0srrr7xfkvy5l643lydnw9re59gtzzwf5mdq',
+      };
+      let localMetamaskController;
+
+      beforeEach(() => {
+        jest.useFakeTimers();
+        jest.spyOn(MultichainBalancesController.prototype, 'updateBalances');
+        localMetamaskController = new MetaMaskController({
+          showUserConfirmation: noop,
+          encryptor: mockEncryptor,
+          initState: {
+            ...cloneDeep(firstTimeState),
+            AccountsController: {
+              internalAccounts: {
+                accounts: {
+                  [mockNonEvmAccount.id]: mockNonEvmAccount,
+                  [mockEvmAccount.id]: mockEvmAccount,
+                },
+                selectedAccount: mockNonEvmAccount.id,
+              },
+            },
+          },
+          initLangCode: 'en_US',
+          platform: {
+            showTransactionNotification: () => undefined,
+            getVersion: () => 'foo',
+          },
+          browser: browserPolyfillMock,
+          infuraProjectId: 'foo',
+          isFirstMetaMaskControllerSetup: true,
+        });
+      });
+
+      afterEach(() => {
+        jest.clearAllMocks();
+        jest.useRealTimers();
+      });
+
+      it('calls updateBalances during startup', async () => {
+        expect(
+          localMetamaskController.multichainBalancesController.updateBalances,
+        ).toHaveBeenCalled();
+      });
+
+      it('calls updateBalances after the interval has passed', async () => {
+        const BTC_AVG_BLOCK_TIME = 600000;
+        jest.advanceTimersByTime(BTC_AVG_BLOCK_TIME);
+        // 2 calls because 1 is during startup
+        expect(
+          localMetamaskController.multichainBalancesController.updateBalances,
+        ).toHaveBeenCalledTimes(2);
+      });
     });
   });
 
