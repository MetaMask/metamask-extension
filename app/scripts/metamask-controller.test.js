--- conflicted
+++ resolved
@@ -2740,20 +2740,10 @@
         await new Promise((resolve) => {
           streamTest.write(
             {
-<<<<<<< HEAD
-              type: 'caip-348',
-              data: {
-                method: 'wallet_invokeMethod',
-                params: {
-                  scope: 'eip155:1',
-                  request: message,
-                },
-=======
               method: 'wallet_invokeMethod',
               params: {
                 scope: 'eip155:1',
                 request: message,
->>>>>>> 36ae7c02
               },
             },
             null,
@@ -2799,20 +2789,10 @@
         await new Promise((resolve) => {
           streamTest.write(
             {
-<<<<<<< HEAD
-              type: 'caip-348',
-              data: {
-                method: 'wallet_invokeMethod',
-                params: {
-                  scope: 'eip155:1',
-                  request: message,
-                },
-=======
               method: 'wallet_invokeMethod',
               params: {
                 scope: 'eip155:1',
                 request: message,
->>>>>>> 36ae7c02
               },
             },
             null,
@@ -2832,70 +2812,6 @@
         });
         streamTest.end();
       });
-<<<<<<< HEAD
-
-      it('should only process `caip-348` CAIP formatted messages', async () => {
-        const messageSender = {
-          url: 'http://mycrypto.com',
-          tab: { id: 456 },
-        };
-        const streamTest = createThroughStream((chunk, _, cb) => {
-          if (chunk.data && chunk.data.method) {
-            cb(null, chunk);
-            return;
-          }
-          cb();
-        });
-
-        localMetamaskController.setupUntrustedCommunicationCaip({
-          connectionStream: streamTest,
-          sender: messageSender,
-        });
-
-        const message = {
-          jsonrpc: '2.0',
-          method: 'eth_chainId',
-        };
-        await new Promise((resolve) => {
-          streamTest.write(
-            {
-              name: 'metamask-provider',
-              data: message,
-            },
-            null,
-            () => {
-              setTimeout(() => {
-                expect(loggerMiddlewareMock.requests).toHaveLength(0);
-                resolve();
-              });
-            },
-          );
-        });
-        await new Promise((resolve) => {
-          streamTest.write(
-            {
-              type: 'caip-348',
-              data: {
-                method: 'wallet_invokeMethod',
-                params: {
-                  scope: 'eip155:1',
-                  request: message,
-                },
-              },
-            },
-            null,
-            () => {
-              setTimeout(() => {
-                expect(loggerMiddlewareMock.requests).toHaveLength(1);
-                resolve();
-              });
-            },
-          );
-        });
-        streamTest.end();
-      });
-=======
->>>>>>> 36ae7c02
     });
 
     describe('#setupTrustedCommunication', () => {
