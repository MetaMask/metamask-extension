--- conflicted
+++ resolved
@@ -60,16 +60,7 @@
     const container = document.head || document.documentElement;
     const scriptTag = document.createElement('script');
     scriptTag.setAttribute('async', 'false');
-<<<<<<< HEAD
-    // Inline scripts do not work in MV3 due to more strict security policy
-    if (isManifestV3) {
-      scriptTag.setAttribute('src', browser.runtime.getURL('inpage.js'));
-    } else {
-      scriptTag.textContent = content;
-    }
-=======
     scriptTag.textContent = content;
->>>>>>> 6855b06e
     container.insertBefore(scriptTag, container.children[0]);
     container.removeChild(scriptTag);
   } catch (error) {
