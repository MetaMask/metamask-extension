--- conflicted
+++ resolved
@@ -263,103 +263,6 @@
 }
 
 /**
-<<<<<<< HEAD
- * Determines if the provider should be injected
- *
- * @returns {boolean} {@code true} Whether the provider should be injected
- */
-function shouldInjectProvider() {
-  return (
-    doctypeCheck() &&
-    suffixCheck() &&
-    documentElementCheck() &&
-    !blockedDomainCheck()
-  );
-}
-
-/**
- * Checks the doctype of the current document if it exists
- *
- * @returns {boolean} {@code true} if the doctype is html or if none exists
- */
-function doctypeCheck() {
-  const { doctype } = window.document;
-  if (doctype) {
-    return doctype.name === 'html';
-  }
-  return true;
-}
-
-/**
- * Returns whether or not the extension (suffix) of the current document is prohibited
- *
- * This checks {@code window.location.pathname} against a set of file extensions
- * that we should not inject the provider into. This check is indifferent of
- * query parameters in the location.
- *
- * @returns {boolean} whether or not the extension of the current document is prohibited
- */
-function suffixCheck() {
-  const prohibitedTypes = [/\.xml$/u, /\.pdf$/u];
-  const currentUrl = window.location.pathname;
-  for (let i = 0; i < prohibitedTypes.length; i++) {
-    if (prohibitedTypes[i].test(currentUrl)) {
-      return false;
-    }
-  }
-  return true;
-}
-
-/**
- * Checks the documentElement of the current document
- *
- * @returns {boolean} {@code true} if the documentElement is an html node or if none exists
- */
-function documentElementCheck() {
-  const documentElement = document.documentElement.nodeName;
-  if (documentElement) {
-    return documentElement.toLowerCase() === 'html';
-  }
-  return true;
-}
-
-/**
- * Checks if the current domain is blocked
- *
- * @returns {boolean} {@code true} if the current domain is blocked
- */
-function blockedDomainCheck() {
-  const blockedDomains = [
-    'adyen.com',
-    'ani.gamer.com.tw',
-    'blueskybooking.com',
-    'cdn.shopify.com/s/javascripts/tricorder/xtld-read-only-frame.html',
-    'docs.google.com',
-    'dropbox.com',
-    'gravityforms.com',
-    'harbourair.com',
-    'sharefile.com',
-    'uscourts.gov',
-    'webbyawards.com',
-  ];
-  const currentUrl = window.location.href;
-  let currentRegex;
-  for (let i = 0; i < blockedDomains.length; i++) {
-    const blockedDomain = blockedDomains[i].replace('.', '\\.');
-    currentRegex = new RegExp(
-      `(?:https?:\\/\\/)(?:(?!${blockedDomain}).)*$`,
-      'u',
-    );
-    if (!currentRegex.test(currentUrl)) {
-      return true;
-    }
-  }
-  return false;
-}
-
-/**
-=======
->>>>>>> ee06fe49
  * Redirects the current page to a phishing information page
  *
  * @param data
