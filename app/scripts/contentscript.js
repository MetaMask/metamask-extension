--- conflicted
+++ resolved
@@ -1,70 +1,3 @@
-<<<<<<< HEAD
-import pump from 'pump';
-import { WindowPostMessageStream } from '@metamask/post-message-stream';
-import ObjectMultiplex from 'obj-multiplex';
-import browser from 'webextension-polyfill';
-import PortStream from 'extension-port-stream';
-import { obj as createThoughStream } from 'through2';
-import log from 'loglevel';
-
-import { EXTENSION_MESSAGES, MESSAGE_TYPE } from '../../shared/constants/app';
-import { checkForLastError } from '../../shared/modules/browser-runtime.utils';
-import { isManifestV3 } from '../../shared/modules/mv3.utils';
-import shouldInjectProvider from '../../shared/modules/provider-injection';
-
-// These require calls need to use require to be statically recognized by browserify
-const fs = require('fs');
-const path = require('path');
-
-const inpageContent = fs.readFileSync(
-  path.join(__dirname, '..', '..', 'dist', 'chrome', 'inpage.js'),
-  'utf8',
-);
-const inpageSuffix = `//# sourceURL=${browser.runtime.getURL('inpage.js')}\n`;
-const inpageBundle = inpageContent + inpageSuffix;
-
-// contexts
-const CONTENT_SCRIPT = 'metamask-contentscript';
-const INPAGE = 'metamask-inpage';
-const PHISHING_WARNING_PAGE = 'metamask-phishing-warning-page';
-
-// stream channels
-const PHISHING_SAFELIST = 'metamask-phishing-safelist';
-const PROVIDER = 'metamask-provider';
-
-// For more information about these legacy streams, see here:
-// https://github.com/MetaMask/metamask-extension/issues/15491
-// TODO:LegacyProvider: Delete
-const LEGACY_CONTENT_SCRIPT = 'contentscript';
-const LEGACY_INPAGE = 'inpage';
-const LEGACY_PROVIDER = 'provider';
-const LEGACY_PUBLIC_CONFIG = 'publicConfig';
-
-let legacyExtMux,
-  legacyExtChannel,
-  legacyExtPublicConfigChannel,
-  legacyPageMux,
-  legacyPageMuxLegacyProviderChannel,
-  legacyPagePublicConfigChannel,
-  notificationTransformStream;
-
-const phishingPageUrl = new URL(process.env.PHISHING_WARNING_PAGE_URL);
-
-let phishingExtChannel,
-  phishingExtMux,
-  phishingExtPort,
-  phishingExtStream,
-  phishingPageChannel,
-  phishingPageMux;
-
-let extensionMux,
-  extensionChannel,
-  extensionPort,
-  extensionPhishingStream,
-  extensionStream,
-  pageMux,
-  pageChannel;
-=======
 import pump from 'pump'
 import querystring from 'querystring'
 import LocalMessageDuplexStream from 'post-message-stream'
@@ -80,23 +13,22 @@
 const inpageContent = fs.readFileSync(path.join(__dirname, '..', '..', 'dist', 'chrome', 'inpage.js'), 'utf8')
 const inpageSuffix = '//# sourceURL=' + extension.runtime.getURL('inpage.js') + '\n'
 const inpageBundle = inpageContent + inpageSuffix
->>>>>>> b8501cd7
 
 /**
  * Injects a script tag into the current document
  *
  * @param {string} content - Code to be executed in the current document
  */
-function injectScript(content) {
+function injectScript (content) {
   try {
-    const container = document.head || document.documentElement;
-    const scriptTag = document.createElement('script');
-    scriptTag.setAttribute('async', 'false');
-    scriptTag.textContent = content;
-    container.insertBefore(scriptTag, container.children[0]);
-    container.removeChild(scriptTag);
-  } catch (error) {
-    console.error('MetaMask: Provider injection failed.', error);
+    const container = document.head || document.documentElement
+    const scriptTag = document.createElement('script')
+    scriptTag.setAttribute('async', 'false')
+    scriptTag.textContent = content
+    container.insertBefore(scriptTag, container.children[0])
+    container.removeChild(scriptTag)
+  } catch (e) {
+    console.error('MetaMask provider injection failed.', e)
   }
 }
 
@@ -106,293 +38,28 @@
 }
 
 /**
- * SERVICE WORKER LOGIC
+ * Sets up the stream communication and submits site metadata
+ *
  */
-
-const EXTENSION_CONTEXT_INVALIDATED_CHROMIUM_ERROR =
-  'Extension context invalidated.';
-
-const WORKER_KEEP_ALIVE_INTERVAL = 1000;
-const WORKER_KEEP_ALIVE_MESSAGE = 'WORKER_KEEP_ALIVE_MESSAGE';
-const TIME_45_MIN_IN_MS = 45 * 60 * 1000;
+async function start () {
+  await setupStreams()
+  await domIsReady()
+}
 
 /**
- * Don't run the keep-worker-alive logic for JSON-RPC methods called on initial load.
- * This is to prevent the service worker from being kept alive when accounts are not
- * connected to the dapp or when the user is not interacting with the extension.
- * The keep-alive logic should not work for non-dapp pages.
+ * Sets up two-way communication streams between the
+ * browser extension and local per-page browser context.
+ *
  */
-const IGNORE_INIT_METHODS_FOR_KEEP_ALIVE = [
-  MESSAGE_TYPE.GET_PROVIDER_STATE,
-  MESSAGE_TYPE.SEND_METADATA,
-];
+async function setupStreams () {
+  // the transport-specific streams for communication between inpage and background
+  const pageStream = new LocalMessageDuplexStream({
+    name: 'contentscript',
+    target: 'inpage',
+  })
+  const extensionPort = extension.runtime.connect({ name: 'contentscript' })
+  const extensionStream = new PortStream(extensionPort)
 
-let keepAliveInterval;
-let keepAliveTimer;
-
-/**
- * Sending a message to the extension to receive will keep the service worker alive.
- *
- * If the extension is unloaded or reloaded during a session and the user attempts to send a
- * message to the extension, an "Extension context invalidated." error will be thrown from
- * chromium browsers. When this happens, prompt the user to reload the extension. Note: Handling
- * this error is not supported in Firefox here.
- */
-const sendMessageWorkerKeepAlive = () => {
-  browser.runtime
-    .sendMessage({ name: WORKER_KEEP_ALIVE_MESSAGE })
-    .catch((e) => {
-      e.message === EXTENSION_CONTEXT_INVALIDATED_CHROMIUM_ERROR
-        ? log.error(`Please refresh the page. MetaMask: ${e}`)
-        : log.error(`MetaMask: ${e}`);
-    });
-};
-
-/**
- * Running this method will ensure the service worker is kept alive for 45 minutes.
- * The first message is sent immediately and subsequent messages are sent at an
- * interval of WORKER_KEEP_ALIVE_INTERVAL.
- */
-const runWorkerKeepAliveInterval = () => {
-  clearTimeout(keepAliveTimer);
-
-  keepAliveTimer = setTimeout(() => {
-    clearInterval(keepAliveInterval);
-  }, TIME_45_MIN_IN_MS);
-
-  clearInterval(keepAliveInterval);
-
-  sendMessageWorkerKeepAlive();
-
-  keepAliveInterval = setInterval(() => {
-    if (browser.runtime.id) {
-      sendMessageWorkerKeepAlive();
-    }
-  }, WORKER_KEEP_ALIVE_INTERVAL);
-};
-
-/**
- * PHISHING STREAM LOGIC
- */
-
-function setupPhishingPageStreams() {
-  // the transport-specific streams for communication between inpage and background
-  const phishingPageStream = new WindowPostMessageStream({
-    name: CONTENT_SCRIPT,
-    target: PHISHING_WARNING_PAGE,
-  });
-
-  if (isManifestV3) {
-    runWorkerKeepAliveInterval();
-  }
-
-  // create and connect channel muxers
-  // so we can handle the channels individually
-  phishingPageMux = new ObjectMultiplex();
-  phishingPageMux.setMaxListeners(25);
-
-  pump(phishingPageMux, phishingPageStream, phishingPageMux, (err) =>
-    logStreamDisconnectWarning('MetaMask Inpage Multiplex', err),
-  );
-
-  phishingPageChannel = phishingPageMux.createStream(PHISHING_SAFELIST);
-}
-
-const setupPhishingExtStreams = () => {
-  phishingExtPort = browser.runtime.connect({
-    name: CONTENT_SCRIPT,
-  });
-  phishingExtStream = new PortStream(phishingExtPort);
-
-  // create and connect channel muxers
-  // so we can handle the channels individually
-  phishingExtMux = new ObjectMultiplex();
-  phishingExtMux.setMaxListeners(25);
-
-  pump(phishingExtMux, phishingExtStream, phishingExtMux, (err) => {
-    logStreamDisconnectWarning('MetaMask Background Multiplex', err);
-    window.postMessage(
-      {
-        target: PHISHING_WARNING_PAGE, // the post-message-stream "target"
-        data: {
-          // this object gets passed to obj-multiplex
-          name: PHISHING_SAFELIST, // the obj-multiplex channel name
-          data: {
-            jsonrpc: '2.0',
-            method: 'METAMASK_STREAM_FAILURE',
-          },
-        },
-      },
-      window.location.origin,
-    );
-  });
-
-  // forward communication across inpage-background for these channels only
-  phishingExtChannel = phishingExtMux.createStream(PHISHING_SAFELIST);
-  pump(phishingPageChannel, phishingExtChannel, phishingPageChannel, (error) =>
-    console.debug(
-      `MetaMask: Muxed traffic for channel "${PHISHING_SAFELIST}" failed.`,
-      error,
-    ),
-  );
-
-  // eslint-disable-next-line no-use-before-define
-  phishingExtPort.onDisconnect.addListener(onDisconnectDestroyPhishingStreams);
-};
-
-/** Destroys all of the phishing extension streams */
-const destroyPhishingExtStreams = () => {
-  phishingPageChannel.removeAllListeners();
-
-  phishingExtMux.removeAllListeners();
-  phishingExtMux.destroy();
-
-  phishingExtChannel.removeAllListeners();
-  phishingExtChannel.destroy();
-
-  phishingExtStream = null;
-};
-
-/**
- * This listener destroys the phishing extension streams when the extension port is disconnected,
- * so that streams may be re-established later the phishing extension port is reconnected.
- */
-const onDisconnectDestroyPhishingStreams = () => {
-  const err = checkForLastError();
-
-  phishingExtPort.onDisconnect.removeListener(
-    onDisconnectDestroyPhishingStreams,
-  );
-
-  destroyPhishingExtStreams();
-
-  /**
-   * If an error is found, reset the streams. When running two or more dapps, resetting the service
-   * worker may cause the error, "Error: Could not establish connection. Receiving end does not
-   * exist.", due to a race-condition. The disconnect event may be called by runtime.connect which
-   * may cause issues. We suspect that this is a chromium bug as this event should only be called
-   * once the port and connections are ready. Delay time is arbitrary.
-   */
-  if (err) {
-    console.warn(`${err} Resetting the phishing streams.`);
-    setTimeout(setupPhishingExtStreams, 1000);
-  }
-};
-
-/**
- * When the extension background is loaded it sends the EXTENSION_MESSAGES.READY message to the browser tabs.
- * This listener/callback receives the message to set up the streams after service worker in-activity.
- *
- * @param {object} msg
- * @param {string} msg.name - custom property and name to identify the message received
- * @returns {Promise|undefined}
- */
-const onMessageSetUpPhishingStreams = (msg) => {
-  if (msg.name === EXTENSION_MESSAGES.READY) {
-    if (!phishingExtStream) {
-      setupPhishingExtStreams();
-    }
-    return Promise.resolve(
-      `MetaMask: handled "${EXTENSION_MESSAGES.READY}" for phishing streams`,
-    );
-  }
-  return undefined;
-};
-
-/**
- * Initializes two-way communication streams between the browser extension and
- * the phishing page context. This function also creates an event listener to
- * reset the streams if the service worker resets.
- */
-const initPhishingStreams = () => {
-  setupPhishingPageStreams();
-  setupPhishingExtStreams();
-
-  browser.runtime.onMessage.addListener(onMessageSetUpPhishingStreams);
-};
-
-/**
- * INPAGE - EXTENSION STREAM LOGIC
- */
-
-const setupPageStreams = () => {
-  // the transport-specific streams for communication between inpage and background
-  const pageStream = new WindowPostMessageStream({
-    name: CONTENT_SCRIPT,
-    target: INPAGE,
-  });
-
-  if (isManifestV3) {
-    pageStream.on('data', ({ data: { method } }) => {
-      if (!IGNORE_INIT_METHODS_FOR_KEEP_ALIVE.includes(method)) {
-        runWorkerKeepAliveInterval();
-      }
-    });
-  }
-
-<<<<<<< HEAD
-  // create and connect channel muxers
-  // so we can handle the channels individually
-  pageMux = new ObjectMultiplex();
-  pageMux.setMaxListeners(25);
-
-  pump(pageMux, pageStream, pageMux, (err) =>
-    logStreamDisconnectWarning('MetaMask Inpage Multiplex', err),
-  );
-
-  pageChannel = pageMux.createStream(PROVIDER);
-};
-
-// The field below is used to ensure that replay is done only once for each restart.
-let METAMASK_EXTENSION_CONNECT_SENT = false;
-
-const setupExtensionStreams = () => {
-  METAMASK_EXTENSION_CONNECT_SENT = true;
-  extensionPort = browser.runtime.connect({ name: CONTENT_SCRIPT });
-  extensionStream = new PortStream(extensionPort);
-  extensionStream.on('data', extensionStreamMessageListener);
-
-  // create and connect channel muxers
-  // so we can handle the channels individually
-  extensionMux = new ObjectMultiplex();
-  extensionMux.setMaxListeners(25);
-  extensionMux.ignoreStream(LEGACY_PUBLIC_CONFIG); // TODO:LegacyProvider: Delete
-
-  pump(extensionMux, extensionStream, extensionMux, (err) => {
-    logStreamDisconnectWarning('MetaMask Background Multiplex', err);
-    notifyInpageOfStreamFailure();
-  });
-
-  // forward communication across inpage-background for these channels only
-  extensionChannel = extensionMux.createStream(PROVIDER);
-  pump(pageChannel, extensionChannel, pageChannel, (error) =>
-    console.debug(
-      `MetaMask: Muxed traffic for channel "${PROVIDER}" failed.`,
-      error,
-    ),
-  );
-
-  // connect "phishing" channel to warning system
-  extensionPhishingStream = extensionMux.createStream('phishing');
-  extensionPhishingStream.once('data', redirectToPhishingWarning);
-
-  // eslint-disable-next-line no-use-before-define
-  extensionPort.onDisconnect.addListener(onDisconnectDestroyStreams);
-};
-
-/** Destroys all of the extension streams */
-const destroyExtensionStreams = () => {
-  pageChannel.removeAllListeners();
-
-  extensionMux.removeAllListeners();
-  extensionMux.destroy();
-
-  extensionChannel.removeAllListeners();
-  extensionChannel.destroy();
-
-  extensionStream = null;
-};
-=======
   pump(
     pageStream,
     createLogStream('pageToExtension'),
@@ -401,297 +68,132 @@
     pageStream,
     (err) => logStreamDisconnectWarning(`MetaMask relay stream failed.`, err)
   )}
->>>>>>> b8501cd7
-
-/**
- * LEGACY STREAM LOGIC
- * TODO:LegacyProvider: Delete
- */
-
-// TODO:LegacyProvider: Delete
-const setupLegacyPageStreams = () => {
-  const legacyPageStream = new WindowPostMessageStream({
-    name: LEGACY_CONTENT_SCRIPT,
-    target: LEGACY_INPAGE,
-  });
-
-  if (isManifestV3) {
-    legacyPageStream.on('data', ({ data: { method } }) => {
-      if (!IGNORE_INIT_METHODS_FOR_KEEP_ALIVE.includes(method)) {
-        runWorkerKeepAliveInterval();
-      }
-    });
-  }
-
-  legacyPageMux = new ObjectMultiplex();
-  legacyPageMux.setMaxListeners(25);
-
-  pump(legacyPageMux, legacyPageStream, legacyPageMux, (err) =>
-    logStreamDisconnectWarning('MetaMask Legacy Inpage Multiplex', err),
-  );
-
-  legacyPageMuxLegacyProviderChannel =
-    legacyPageMux.createStream(LEGACY_PROVIDER);
-  legacyPagePublicConfigChannel =
-    legacyPageMux.createStream(LEGACY_PUBLIC_CONFIG);
-};
-
-// TODO:LegacyProvider: Delete
-const setupLegacyExtensionStreams = () => {
-  legacyExtMux = new ObjectMultiplex();
-  legacyExtMux.setMaxListeners(25);
-
-  notificationTransformStream = getNotificationTransformStream();
-  pump(
-    legacyExtMux,
-    extensionStream,
-    notificationTransformStream,
-    legacyExtMux,
-    (err) => {
-      logStreamDisconnectWarning('MetaMask Background Legacy Multiplex', err);
-      notifyInpageOfStreamFailure();
-    },
-  );
-
-  legacyExtChannel = legacyExtMux.createStream(PROVIDER);
-  pump(
-    legacyPageMuxLegacyProviderChannel,
-    legacyExtChannel,
-    legacyPageMuxLegacyProviderChannel,
-    (error) =>
-      console.debug(
-        `MetaMask: Muxed traffic between channels "${LEGACY_PROVIDER}" and "${PROVIDER}" failed.`,
-        error,
-      ),
-  );
-
-  legacyExtPublicConfigChannel =
-    legacyExtMux.createStream(LEGACY_PUBLIC_CONFIG);
-  pump(
-    legacyPagePublicConfigChannel,
-    legacyExtPublicConfigChannel,
-    legacyPagePublicConfigChannel,
-    (error) =>
-      console.debug(
-        `MetaMask: Muxed traffic for channel "${LEGACY_PUBLIC_CONFIG}" failed.`,
-        error,
-      ),
-  );
-};
-
-/**
- * Destroys all of the legacy extension streams
- * TODO:LegacyProvider: Delete
- */
-const destroyLegacyExtensionStreams = () => {
-  legacyPageMuxLegacyProviderChannel.removeAllListeners();
-  legacyPagePublicConfigChannel.removeAllListeners();
-
-  legacyExtMux.removeAllListeners();
-  legacyExtMux.destroy();
-
-  legacyExtChannel.removeAllListeners();
-  legacyExtChannel.destroy();
-
-  legacyExtPublicConfigChannel.removeAllListeners();
-  legacyExtPublicConfigChannel.destroy();
-};
-
-
-/**
- * When the extension background is loaded it sends the EXTENSION_MESSAGES.READY message to the browser tabs.
- * This listener/callback receives the message to set up the streams after service worker in-activity.
- *
- * @param {object} msg
- * @param {string} msg.name - custom property and name to identify the message received
- * @returns {Promise|undefined}
- */
-const onMessageSetUpExtensionStreams = (msg) => {
-  if (msg.name === EXTENSION_MESSAGES.READY) {
-    if (!extensionStream) {
-      setupExtensionStreams();
-      setupLegacyExtensionStreams();
-    }
-    return Promise.resolve(`MetaMask: handled ${EXTENSION_MESSAGES.READY}`);
-  }
-  return undefined;
-};
-
-/**
- * This listener destroys the extension streams when the extension port is disconnected,
- * so that streams may be re-established later when the extension port is reconnected.
- *
- * @param {Error} [err] - Stream connection error
- */
-const onDisconnectDestroyStreams = (err) => {
-  const lastErr = err || checkForLastError();
-
-  extensionPort.onDisconnect.removeListener(onDisconnectDestroyStreams);
-
-  destroyExtensionStreams();
-  destroyLegacyExtensionStreams();
-
-  /**
-   * If an error is found, reset the streams. When running two or more dapps, resetting the service
-   * worker may cause the error, "Error: Could not establish connection. Receiving end does not
-   * exist.", due to a race-condition. The disconnect event may be called by runtime.connect which
-   * may cause issues. We suspect that this is a chromium bug as this event should only be called
-   * once the port and connections are ready. Delay time is arbitrary.
-   */
-  if (lastErr) {
-    console.warn(`${lastErr} Resetting the streams.`);
-    setTimeout(setupExtensionStreams, 1000);
-  }
-};
-
-/**
- * Initializes two-way communication streams between the browser extension and
- * the local per-page browser context. This function also creates an event listener to
- * reset the streams if the service worker resets.
- */
-const initStreams = () => {
-  setupPageStreams();
-  setupLegacyPageStreams();
-
-  setupExtensionStreams();
-  setupLegacyExtensionStreams();
-
-  browser.runtime.onMessage.addListener(onMessageSetUpExtensionStreams);
-};
-
-// TODO:LegacyProvider: Delete
-function getNotificationTransformStream() {
-  return createThoughStream((chunk, _, cb) => {
-    if (chunk?.name === PROVIDER) {
-      if (chunk.data?.method === 'metamask_accountsChanged') {
-        chunk.data.method = 'wallet_accountsChanged';
-        chunk.data.result = chunk.data.params;
-        delete chunk.data.params;
-      }
-    }
-    cb(null, chunk);
-  });
-}
 
 /**
  * Error handler for page to extension stream disconnections
  *
  * @param {string} remoteLabel - Remote stream name
- * @param {Error} error - Stream connection error
+ * @param {Error} err - Stream connection error
  */
-function logStreamDisconnectWarning(remoteLabel, error) {
-  console.debug(
-    `MetaMask: Content script lost connection to "${remoteLabel}".`,
-    error,
-  );
+function logStreamDisconnectWarning (remoteLabel, err) {
+  let warningMsg = `MetamaskContentscript - lost connection to ${remoteLabel}`
+  if (err) {
+    warningMsg += '\n' + err.stack
+  }
+  console.warn(warningMsg)
 }
 
 /**
- * The function notifies inpage when the extension stream connection is ready. When the
- * 'metamask_chainChanged' method is received from the extension, it implies that the
- * background state is completely initialized and it is ready to process method calls.
- * This is used as a notification to replay any pending messages in MV3.
+ * Determines if the provider should be injected
  *
- * @param {object} msg - instance of message received
+ * @returns {boolean} {@code true} - if the provider should be injected
  */
-function extensionStreamMessageListener(msg) {
-  if (
-    METAMASK_EXTENSION_CONNECT_SENT &&
-    isManifestV3 &&
-    msg.data.method === 'metamask_chainChanged'
-  ) {
-    METAMASK_EXTENSION_CONNECT_SENT = false;
-    window.postMessage(
-      {
-        target: INPAGE, // the post-message-stream "target"
-        data: {
-          // this object gets passed to obj-multiplex
-          name: PROVIDER, // the obj-multiplex channel name
-          data: {
-            jsonrpc: '2.0',
-            method: 'METAMASK_EXTENSION_CONNECT_CAN_RETRY',
-          },
-        },
-      },
-      window.location.origin,
-    );
+function shouldInjectProvider () {
+  return doctypeCheck() && suffixCheck() &&
+    documentElementCheck() && !blacklistedDomainCheck()
+}
+
+
+/**
+ * Checks the doctype of the current document if it exists
+ *
+ * @returns {boolean} {@code true} - if the doctype is html or if none exists
+ */
+function doctypeCheck () {
+  const doctype = window.document.doctype
+  if (doctype) {
+    return doctype.name === 'html'
+  } else {
+    return true
   }
 }
 
 /**
- * This function must ONLY be called in pump destruction/close callbacks.
- * Notifies the inpage context that streams have failed, via window.postMessage.
- * Relies on obj-multiplex and post-message-stream implementation details.
+ * Returns whether or not the extension (suffix) of the current document is prohibited
+ *
+ * This checks {@code window.location.pathname} against a set of file extensions
+ * that we should not inject the provider into. This check is indifferent of
+ * query parameters in the location.
+ *
+ * @returns {boolean} - whether or not the extension of the current document is prohibited
  */
-function notifyInpageOfStreamFailure() {
-  window.postMessage(
-    {
-      target: INPAGE, // the post-message-stream "target"
-      data: {
-        // this object gets passed to obj-multiplex
-        name: PROVIDER, // the obj-multiplex channel name
-        data: {
-          jsonrpc: '2.0',
-          method: 'METAMASK_STREAM_FAILURE',
-        },
-      },
-    },
-    window.location.origin,
-  );
+function suffixCheck () {
+  const prohibitedTypes = [
+    /\.xml$/,
+    /\.pdf$/,
+  ]
+  const currentUrl = window.location.pathname
+  for (let i = 0; i < prohibitedTypes.length; i++) {
+    if (prohibitedTypes[i].test(currentUrl)) {
+      return false
+    }
+  }
+  return true
+}
+
+/**
+ * Checks the documentElement of the current document
+ *
+ * @returns {boolean} {@code true} - if the documentElement is an html node or if none exists
+ */
+function documentElementCheck () {
+  const documentElement = document.documentElement.nodeName
+  if (documentElement) {
+    return documentElement.toLowerCase() === 'html'
+  }
+  return true
+}
+
+/**
+ * Checks if the current domain is blacklisted
+ *
+ * @returns {boolean} {@code true} - if the current domain is blacklisted
+ */
+function blacklistedDomainCheck () {
+  const blacklistedDomains = [
+    'uscourts.gov',
+    'dropbox.com',
+    'webbyawards.com',
+    'cdn.shopify.com/s/javascripts/tricorder/xtld-read-only-frame.html',
+    'adyen.com',
+    'gravityforms.com',
+    'harbourair.com',
+    'ani.gamer.com.tw',
+    'blueskybooking.com',
+    'sharefile.com',
+  ]
+  const currentUrl = window.location.href
+  let currentRegex
+  for (let i = 0; i < blacklistedDomains.length; i++) {
+    const blacklistedDomain = blacklistedDomains[i].replace('.', '\\.')
+    currentRegex = new RegExp(`(?:https?:\\/\\/)(?:(?!${blacklistedDomain}).)*$`)
+    if (!currentRegex.test(currentUrl)) {
+      return true
+    }
+  }
+  return false
 }
 
 /**
  * Redirects the current page to a phishing information page
  */
-function redirectToPhishingWarning() {
-  console.debug('MetaMask: Routing to Phishing Warning page.');
-  const { hostname, href } = window.location;
-  const baseUrl = process.env.PHISHING_WARNING_PAGE_URL;
-
-  const querystring = new URLSearchParams({ hostname, href });
-  window.location.href = `${baseUrl}#${querystring}`;
-  // eslint-disable-next-line no-constant-condition
-  while (1) {
-    console.log(
-      'MetaMask: Locking js execution, redirection will complete shortly',
-    );
-  }
+function redirectToPhishingWarning () {
+  console.log('MetaMask - routing to Phishing Warning component')
+  const extensionURL = extension.runtime.getURL('phishing.html')
+  window.location.href = `${extensionURL}#${querystring.stringify({
+    hostname: window.location.hostname,
+    href: window.location.href,
+  })}`
 }
 
-const start = () => {
-  const isDetectedPhishingSite =
-    window.location.origin === phishingPageUrl.origin &&
-    window.location.pathname === phishingPageUrl.pathname;
-
-  if (isDetectedPhishingSite) {
-    initPhishingStreams();
-    return;
+/**
+ * Returns a promise that resolves when the DOM is loaded (does not wait for images to load)
+ */
+async function domIsReady () {
+  // already loaded
+  if (['interactive', 'complete'].includes(document.readyState)) {
+    return
   }
-<<<<<<< HEAD
-
-  if (shouldInjectProvider()) {
-    if (!isManifestV3) {
-      injectScript(inpageBundle);
-    }
-    initStreams();
-
-    // https://bugs.chromium.org/p/chromium/issues/detail?id=1457040
-    // Temporary workaround for chromium bug that breaks the content script <=> background connection
-    // for prerendered pages. This resets potentially broken extension streams if a page transitions
-    // from the prerendered state to the active state.
-    if (document.prerendering) {
-      document.addEventListener('prerenderingchange', () => {
-        onDisconnectDestroyStreams(
-          new Error('Prerendered page has become active.'),
-        );
-      });
-    }
-  }
-};
-
-start();
-=======
   // wait for load
   return new Promise((resolve) => window.addEventListener('DOMContentLoaded', resolve, { once: true }))
 }
->>>>>>> b8501cd7
