const fs = require('fs')
const path = require('path')
const pump = require('pump')
<<<<<<< HEAD
const log = require('loglevel')
const Dnode = require('dnode')
=======
>>>>>>> cdaac779
const querystring = require('querystring')
const LocalMessageDuplexStream = require('post-message-stream')
const ObjectMultiplex = require('obj-multiplex')
const extension = require('extensionizer')
const PortStream = require('extension-port-stream')

const inpageContent = fs
  .readFileSync(path.join(__dirname, '..', '..', 'dist', 'chrome', 'inpage.js'))
  .toString()
const inpageSuffix =
  '//# sourceURL=' + extension.runtime.getURL('inpage.js') + '\n'
const inpageBundle = inpageContent + inpageSuffix

// Eventually this streaming injection could be replaced with:
// https://developer.mozilla.org/en-US/docs/Mozilla/Tech/XPCOM/Language_Bindings/Components.utils.exportFunction
//
// But for now that is only Firefox
// If we create a FireFox-only code path using that API,
// MetaMask will be much faster loading and performant on Firefox.

if (shouldInjectWeb3()) {
  injectScript(inpageBundle)
  start()
}

/**
 * Injects a script tag into the current document
 *
 * @param {string} content - Code to be executed in the current document
 */
function injectScript (content) {
  try {
    const container = document.head || document.documentElement
    const scriptTag = document.createElement('script')
    scriptTag.setAttribute('async', 'false')
    scriptTag.textContent = content
    container.insertBefore(scriptTag, container.children[0])
    container.removeChild(scriptTag)
  } catch (e) {
    console.error('MetaMask script injection failed', e)
  }
}

/**
 * Sets up the stream communication and submits site metadata
 *
 */
async function start () {
  await setupStreams()
  await domIsReady()
}

/**
 * Sets up two-way communication streams between the
 * browser extension and local per-page browser context.
 *
 */
async function setupStreams () {
  // the transport-specific streams for communication between inpage and background
  const pageStream = new LocalMessageDuplexStream({
    name: 'contentscript',
    target: 'inpage',
  })
  const extensionPort = extension.runtime.connect({ name: 'contentscript' })
  const extensionStream = new PortStream(extensionPort)

  // create and connect channel muxers
  // so we can handle the channels individually
  const pageMux = new ObjectMultiplex()
  pageMux.setMaxListeners(25)
  const extensionMux = new ObjectMultiplex()
  extensionMux.setMaxListeners(25)

  pump(pageMux, pageStream, pageMux, err =>
    logStreamDisconnectWarning('MetaMask Inpage Multiplex', err)
  )
  pump(extensionMux, extensionStream, extensionMux, err =>
    logStreamDisconnectWarning('MetaMask Background Multiplex', err)
  )

  // forward communication across inpage-background for these channels only
  forwardTrafficBetweenMuxers('provider', pageMux, extensionMux)
  forwardTrafficBetweenMuxers('publicConfig', pageMux, extensionMux)

  // connect "phishing" channel to warning system
  const phishingStream = extensionMux.createStream('phishing')
  phishingStream.once('data', redirectToPhishingWarning)

  // connect "publicApi" channel to submit page metadata
  const publicApiStream = extensionMux.createStream('publicApi')
  const background = await setupPublicApi(publicApiStream)

  return { background }
}

function forwardTrafficBetweenMuxers (channelName, muxA, muxB) {
  const channelA = muxA.createStream(channelName)
  const channelB = muxB.createStream(channelName)
  pump(channelA, channelB, channelA, err =>
    logStreamDisconnectWarning(
      `MetaMask muxed traffic for channel "${channelName}" failed.`,
      err
    )
  )
}

async function setupPublicApi (outStream) {
  const api = {
    getSiteMetadata: cb => cb(null, getSiteMetadata()),
  }
  const dnode = Dnode(api)
  pump(outStream, dnode, outStream, err => {
    // report any error
    if (err) log.error(err)
  })
  const background = await new Promise(resolve => dnode.once('remote', resolve))
  return background
}

/**
 * Gets site metadata and returns it
 *
 */
function getSiteMetadata () {
  // get metadata
  const metadata = {
    name: getSiteName(window),
    icon: getSiteIcon(window),
  }
  return metadata
}

/**
 * Error handler for page to extension stream disconnections
 *
 * @param {string} remoteLabel Remote stream name
 * @param {Error} err Stream connection error
 */
function logStreamDisconnectWarning (remoteLabel, err) {
  let warningMsg = `MetamaskContentscript - lost connection to ${remoteLabel}`
  if (err) warningMsg += '\n' + err.stack
  console.warn(warningMsg)
}

/**
 * Determines if Web3 should be injected
 *
 * @returns {boolean} {@code true} if Web3 should be injected
 */
<<<<<<< HEAD
function shouldInjectWeb3 () {
=======
function shouldInjectProvider () {
>>>>>>> cdaac779
  return (
    doctypeCheck() &&
    suffixCheck() &&
    documentElementCheck() &&
    !blacklistedDomainCheck()
  )
}

/**
 * Checks the doctype of the current document if it exists
 *
 * @returns {boolean} {@code true} if the doctype is html or if none exists
 */
function doctypeCheck () {
  const doctype = window.document.doctype
  if (doctype) {
    return doctype.name === 'html'
  } else {
    return true
  }
}

/**
 * Returns whether or not the extension (suffix) of the current document is prohibited
 *
 * This checks {@code window.location.pathname} against a set of file extensions
 * that should not have web3 injected into them. This check is indifferent of query parameters
 * in the location.
 *
 * @returns {boolean} whether or not the extension of the current document is prohibited
 */
function suffixCheck () {
  const prohibitedTypes = [/\.xml$/, /\.pdf$/]
  const currentUrl = window.location.pathname
  for (let i = 0; i < prohibitedTypes.length; i++) {
    if (prohibitedTypes[i].test(currentUrl)) {
      return false
    }
  }
  return true
}

/**
 * Checks the documentElement of the current document
 *
 * @returns {boolean} {@code true} if the documentElement is an html node or if none exists
 */
function documentElementCheck () {
  const documentElement = document.documentElement.nodeName
  if (documentElement) {
    return documentElement.toLowerCase() === 'html'
  }
  return true
}

/**
 * Checks if the current domain is blacklisted
 *
 * @returns {boolean} {@code true} if the current domain is blacklisted
 */
function blacklistedDomainCheck () {
  const blacklistedDomains = [
    'uscourts.gov',
    'dropbox.com',
    'webbyawards.com',
    'cdn.shopify.com/s/javascripts/tricorder/xtld-read-only-frame.html',
    'adyen.com',
    'gravityforms.com',
    'harbourair.com',
    'ani.gamer.com.tw',
    'blueskybooking.com',
    'sharefile.com',
  ]
  const currentUrl = window.location.href
  let currentRegex
  for (let i = 0; i < blacklistedDomains.length; i++) {
    const blacklistedDomain = blacklistedDomains[i].replace('.', '\\.')
    currentRegex = new RegExp(
      `(?:https?:\\/\\/)(?:(?!${blacklistedDomain}).)*$`
    )
    if (!currentRegex.test(currentUrl)) {
      return true
    }
  }
  return false
}

/**
 * Redirects the current page to a phishing information page
 */
function redirectToPhishingWarning () {
  console.log('MetaMask - routing to Phishing Warning component')
  const extensionURL = extension.runtime.getURL('phishing.html')
  window.location.href = `${extensionURL}#${querystring.stringify({
    hostname: window.location.hostname,
    href: window.location.href,
  })}`
}

/**
 * Extracts a name for the site from the DOM
 */
function getSiteName (window) {
  const document = window.document
  const siteName = document.querySelector(
    'head > meta[property="og:site_name"]'
  )
  if (siteName) {
    return siteName.content
  }

  const metaTitle = document.querySelector('head > meta[name="title"]')
  if (metaTitle) {
    return metaTitle.content
  }

  return document.title
}

/**
 * Extracts an icon for the site from the DOM
 */
function getSiteIcon (window) {
  const document = window.document

  // Use the site's favicon if it exists
  const shortcutIcon = document.querySelector(
    'head > link[rel="shortcut icon"]'
  )
  if (shortcutIcon) {
    return shortcutIcon.href
  }

  // Search through available icons in no particular order
  const icon = Array.from(
    document.querySelectorAll('head > link[rel="icon"]')
  ).find(icon => Boolean(icon.href))
  if (icon) {
    return icon.href
  }

  return null
}

/**
 * Returns a promise that resolves when the DOM is loaded (does not wait for images to load)
 */
async function domIsReady () {
  // already loaded
  if (['interactive', 'complete'].includes(document.readyState)) return
  // wait for load
<<<<<<< HEAD
  await new Promise(resolve =>
=======
  return new Promise(resolve =>
>>>>>>> cdaac779
    window.addEventListener('DOMContentLoaded', resolve, { once: true })
  )
}<|MERGE_RESOLUTION|>--- conflicted
+++ resolved
@@ -1,11 +1,6 @@
 const fs = require('fs')
 const path = require('path')
 const pump = require('pump')
-<<<<<<< HEAD
-const log = require('loglevel')
-const Dnode = require('dnode')
-=======
->>>>>>> cdaac779
 const querystring = require('querystring')
 const LocalMessageDuplexStream = require('post-message-stream')
 const ObjectMultiplex = require('obj-multiplex')
@@ -26,7 +21,7 @@
 // If we create a FireFox-only code path using that API,
 // MetaMask will be much faster loading and performant on Firefox.
 
-if (shouldInjectWeb3()) {
+if (shouldInjectProvider()) {
   injectScript(inpageBundle)
   start()
 }
@@ -45,7 +40,7 @@
     container.insertBefore(scriptTag, container.children[0])
     container.removeChild(scriptTag)
   } catch (e) {
-    console.error('MetaMask script injection failed', e)
+    console.error('MetaMask provider injection failed.', e)
   }
 }
 
@@ -93,12 +88,6 @@
   // connect "phishing" channel to warning system
   const phishingStream = extensionMux.createStream('phishing')
   phishingStream.once('data', redirectToPhishingWarning)
-
-  // connect "publicApi" channel to submit page metadata
-  const publicApiStream = extensionMux.createStream('publicApi')
-  const background = await setupPublicApi(publicApiStream)
-
-  return { background }
 }
 
 function forwardTrafficBetweenMuxers (channelName, muxA, muxB) {
@@ -112,32 +101,6 @@
   )
 }
 
-async function setupPublicApi (outStream) {
-  const api = {
-    getSiteMetadata: cb => cb(null, getSiteMetadata()),
-  }
-  const dnode = Dnode(api)
-  pump(outStream, dnode, outStream, err => {
-    // report any error
-    if (err) log.error(err)
-  })
-  const background = await new Promise(resolve => dnode.once('remote', resolve))
-  return background
-}
-
-/**
- * Gets site metadata and returns it
- *
- */
-function getSiteMetadata () {
-  // get metadata
-  const metadata = {
-    name: getSiteName(window),
-    icon: getSiteIcon(window),
-  }
-  return metadata
-}
-
 /**
  * Error handler for page to extension stream disconnections
  *
@@ -146,20 +109,18 @@
  */
 function logStreamDisconnectWarning (remoteLabel, err) {
   let warningMsg = `MetamaskContentscript - lost connection to ${remoteLabel}`
-  if (err) warningMsg += '\n' + err.stack
+  if (err) {
+    warningMsg += '\n' + err.stack
+  }
   console.warn(warningMsg)
 }
 
 /**
- * Determines if Web3 should be injected
- *
- * @returns {boolean} {@code true} if Web3 should be injected
- */
-<<<<<<< HEAD
-function shouldInjectWeb3 () {
-=======
+ * Determines if the provider should be injected
+ *
+ * @returns {boolean} {@code true} if the provider should be injected
+ */
 function shouldInjectProvider () {
->>>>>>> cdaac779
   return (
     doctypeCheck() &&
     suffixCheck() &&
@@ -186,8 +147,8 @@
  * Returns whether or not the extension (suffix) of the current document is prohibited
  *
  * This checks {@code window.location.pathname} against a set of file extensions
- * that should not have web3 injected into them. This check is indifferent of query parameters
- * in the location.
+ * that we should not inject the provider into. This check is indifferent of
+ * query parameters in the location.
  *
  * @returns {boolean} whether or not the extension of the current document is prohibited
  */
@@ -260,62 +221,15 @@
 }
 
 /**
- * Extracts a name for the site from the DOM
- */
-function getSiteName (window) {
-  const document = window.document
-  const siteName = document.querySelector(
-    'head > meta[property="og:site_name"]'
-  )
-  if (siteName) {
-    return siteName.content
-  }
-
-  const metaTitle = document.querySelector('head > meta[name="title"]')
-  if (metaTitle) {
-    return metaTitle.content
-  }
-
-  return document.title
-}
-
-/**
- * Extracts an icon for the site from the DOM
- */
-function getSiteIcon (window) {
-  const document = window.document
-
-  // Use the site's favicon if it exists
-  const shortcutIcon = document.querySelector(
-    'head > link[rel="shortcut icon"]'
-  )
-  if (shortcutIcon) {
-    return shortcutIcon.href
-  }
-
-  // Search through available icons in no particular order
-  const icon = Array.from(
-    document.querySelectorAll('head > link[rel="icon"]')
-  ).find(icon => Boolean(icon.href))
-  if (icon) {
-    return icon.href
-  }
-
-  return null
-}
-
-/**
  * Returns a promise that resolves when the DOM is loaded (does not wait for images to load)
  */
 async function domIsReady () {
   // already loaded
-  if (['interactive', 'complete'].includes(document.readyState)) return
+  if (['interactive', 'complete'].includes(document.readyState)) {
+    return
+  }
   // wait for load
-<<<<<<< HEAD
-  await new Promise(resolve =>
-=======
   return new Promise(resolve =>
->>>>>>> cdaac779
     window.addEventListener('DOMContentLoaded', resolve, { once: true })
   )
 }