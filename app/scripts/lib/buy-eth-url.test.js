--- conflicted
+++ resolved
@@ -25,8 +25,7 @@
     chainId: KOVAN_CHAIN_ID,
   };
 
-<<<<<<< HEAD
-  it('returns a Wyre url with an order reservation ID', async function () {
+  it('returns Wyre url with an ETH address for Ethereum mainnet', async function () {
     nock('https://api.metaswap.codefi.network')
       .get(
         '/fiatOnRampUrl?serviceName=wyre&destinationAddress=0x0dcd5d886577d5581b0c524242ef2ee70be3e7bc',
@@ -45,10 +44,6 @@
 
   it('returns a fallback Wyre url if /orders/reserve API call fails', async function () {
     const wyreUrl = await getBuyEthUrl(mainnet);
-=======
-  it('returns Wyre url with an ETH address for Ethereum mainnet', function () {
-    const wyreUrl = getBuyEthUrl(mainnet);
->>>>>>> ba3f51d6
 
     assert.equal(
       wyreUrl,
@@ -56,22 +51,17 @@
     );
   });
 
-<<<<<<< HEAD
-  it('returns metamask ropsten faucet for network 3', async function () {
-    const ropstenUrl = await getBuyEthUrl(ropsten);
-=======
-  it('returns Transak url with an ETH address for Ethereum mainnet', function () {
-    const transakUrl = getBuyEthUrl({ ...mainnet, service: 'transak' });
+  it('returns Transak url with an ETH address for Ethereum mainnet', async function () {
+    const transakUrl = await getBuyEthUrl({ ...mainnet, service: 'transak' });
 
     assert.equal(
       transakUrl,
-      `https://global.transak.com/?apiKey=${TRANSAK_API_KEY}&hostURL=https%3A%2F%2Fmetamask.io&defaultCryptoCurrency=ETH&walletAddress=0x0dcd5d886577d5081b0c52e242ef29e70be3e7bc`,
+      `https://global.transak.com/?apiKey=${TRANSAK_API_KEY}&hostURL=https%3A%2F%2Fmetamask.io&defaultCryptoCurrency=ETH&walletAddress=0x0dcd5d886577d5581b0c524242ef2ee70be3e7bc`,
     );
   });
 
-  it('returns metamask ropsten faucet for network 3', function () {
-    const ropstenUrl = getBuyEthUrl(ropsten);
->>>>>>> ba3f51d6
+  it('returns metamask ropsten faucet for network 3', async function () {
+    const ropstenUrl = await getBuyEthUrl(ropsten);
     assert.equal(ropstenUrl, 'https://faucet.metamask.io/');
   });
 
