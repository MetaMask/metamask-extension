--- conflicted
+++ resolved
@@ -15,13 +15,6 @@
  * Temporary mechanism pending new state metadata property.
  */
 const REMOVE_KEYS = [
-<<<<<<< HEAD
-  'snapStates',
-  'unencryptedSnapStates',
-  'phishingLists',
-  'whitelist',
-  'whitelistPaths',
-=======
   // KeyringController
   'encryptionKey',
   'encryptionSalt',
@@ -29,7 +22,6 @@
 
   // PhishingController
   'c2DomainBlocklistLastFetched',
->>>>>>> db4c1640
   'hotlistLastFetched',
   'phishingLists',
   'stalelistLastFetched',
