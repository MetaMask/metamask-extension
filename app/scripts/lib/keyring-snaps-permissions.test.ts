import {
  SubjectMetadataController,
  SubjectType,
} from '@metamask/permission-controller';
import { KeyringRpcMethod } from '@metamask/keyring-api';
import {
  isProtocolAllowed,
  keyringSnapPermissionsBuilder,
} from './keyring-snaps-permissions';

describe('keyringSnapPermissionsBuilder', () => {
  const mockController = new SubjectMetadataController({
    subjectCacheLimit: 100,
    messenger: {
      registerActionHandler: jest.fn(),
<<<<<<< HEAD
      registerInitialEventPayload: jest.fn(),
      publish: jest.fn(),
=======
>>>>>>> 7a76c275
      registerInitialEventPayload: jest.fn(),
      publish: jest.fn(),
    } as any,
    state: {},
  });
  mockController.addSubjectMetadata({
    origin: 'https://some-dapp.com',
    subjectType: SubjectType.Website,
  });

  it('returns the methods metamask can call', () => {
    const permissions = keyringSnapPermissionsBuilder(
      mockController,
      'metamask',
    );
    expect(permissions()).toStrictEqual([
      KeyringRpcMethod.ListAccounts,
      KeyringRpcMethod.GetAccount,
      KeyringRpcMethod.FilterAccountChains,
      KeyringRpcMethod.DeleteAccount,
      KeyringRpcMethod.ListRequests,
      KeyringRpcMethod.GetRequest,
      KeyringRpcMethod.SubmitRequest,
      KeyringRpcMethod.RejectRequest,
    ]);
  });

  it('returns the methods a known origin can call', () => {
    const permissions = keyringSnapPermissionsBuilder(
      mockController,
      'https://some-dapp.com',
    );
    expect(permissions()).toStrictEqual([
      KeyringRpcMethod.ListAccounts,
      KeyringRpcMethod.GetAccount,
      KeyringRpcMethod.CreateAccount,
      KeyringRpcMethod.FilterAccountChains,
      KeyringRpcMethod.UpdateAccount,
      KeyringRpcMethod.DeleteAccount,
      KeyringRpcMethod.ExportAccount,
      KeyringRpcMethod.ListRequests,
      KeyringRpcMethod.GetRequest,
      KeyringRpcMethod.ApproveRequest,
      KeyringRpcMethod.RejectRequest,
    ]);
  });

  it('returns the methods an unknown origin can call', () => {
    const permissions = keyringSnapPermissionsBuilder(
      mockController,
      'https://some-other-dapp.com',
    );
    expect(permissions()).toStrictEqual([]);
  });

  it.each([
    '',
    'null',
    'sftp://some-dapp.com',
    'http://some-dapp.com',
    '0',
    undefined,
    null,
    true,
    false,
    1,
    0,
    -1,
  ])('"%s" cannot call any methods', (origin) => {
    const permissions = keyringSnapPermissionsBuilder(
      mockController,
      origin as any,
    );
    expect(permissions()).toStrictEqual([]);
  });
});

describe('isProtocolAllowed', () => {
  it.each([
    ['http://some-dapp.com', true],
    ['https://some-dapp.com', true],
    ['sftp://some-dapp.com', false],
    ['', false],
    ['null', false],
    ['0', false],
    [undefined, false],
    [null, false],
    [true, false],
    [false, false],
    [1, false],
    [0, false],
    [-1, false],
  ])('"%s" cannot call any methods', (origin: any, expected: boolean) => {
    expect(isProtocolAllowed(origin)).toBe(expected);
  });
});<|MERGE_RESOLUTION|>--- conflicted
+++ resolved
@@ -13,11 +13,6 @@
     subjectCacheLimit: 100,
     messenger: {
       registerActionHandler: jest.fn(),
-<<<<<<< HEAD
-      registerInitialEventPayload: jest.fn(),
-      publish: jest.fn(),
-=======
->>>>>>> 7a76c275
       registerInitialEventPayload: jest.fn(),
       publish: jest.fn(),
     } as any,
