--- conflicted
+++ resolved
@@ -1,4 +1,4 @@
-import { EthAccountType, InternalAccount } from '@metamask/keyring-api';
+import { InternalAccount } from '@metamask/keyring-api';
 import { TransactionParams } from '@metamask/eth-json-rpc-middleware';
 import {
   TransactionController,
@@ -41,30 +41,9 @@
 const SECURITY_ALERT_ID_MOCK = '123';
 
 const INTERNAL_ACCOUNT_ADDRESS = '0xec1adf982415d2ef5ec55899b9bfb8bc0f29251b';
-<<<<<<< HEAD
-
-const mockAccount = {
-  type: EthAccountType.Eoa,
-  id: '3afa663e-0600-4d93-868a-61c2e553013b',
-  address: INTERNAL_ACCOUNT_ADDRESS,
-  methods: [],
-  options: {},
-};
-const mockInternalAccount = {
-  ...mockAccount,
-  metadata: {
-    name: `Account 1`,
-    importTime: Date.now(),
-    keyring: {
-      type: '',
-    },
-  },
-};
-=======
 const INTERNAL_ACCOUNT = createMockInternalAccount({
   address: INTERNAL_ACCOUNT_ADDRESS,
 });
->>>>>>> ad7a5462
 
 const TRANSACTION_PARAMS_MOCK: TransactionParams = {
   from: '0x1',
@@ -497,11 +476,7 @@
         expect(validateRequestWithPPOMMock).toHaveBeenCalledTimes(0);
       });
 
-<<<<<<< HEAD
-      it('send to users own acccount', async () => {
-=======
       it('send to users own account', async () => {
->>>>>>> ad7a5462
         const sendRequest = {
           ...request,
           transactionParams: {
@@ -513,11 +488,7 @@
           ...sendRequest,
           securityAlertsEnabled: false,
           chainId: '0x1',
-<<<<<<< HEAD
-          internalAccounts: [mockInternalAccount],
-=======
           internalAccounts: [INTERNAL_ACCOUNT],
->>>>>>> ad7a5462
         });
 
         expect(
