--- conflicted
+++ resolved
@@ -423,8 +423,6 @@
           ...TRANSACTION_OPTIONS_MOCK,
           networkClientId: 'mockNetworkClientId',
         });
-<<<<<<< HEAD
-=======
 
         expect(request.ppomController.usePPOM).toHaveBeenCalledTimes(0);
       });
@@ -469,7 +467,6 @@
           ...TRANSACTION_OPTIONS_MOCK,
           type: TransactionType.swapApproval,
         });
->>>>>>> c34fec25
 
         expect(request.ppomController.usePPOM).toHaveBeenCalledTimes(0);
       });
