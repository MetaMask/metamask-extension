--- conflicted
+++ resolved
@@ -10,10 +10,7 @@
   UserOperationController,
 } from '@metamask/user-operation-controller';
 import type { Hex } from '@metamask/utils';
-<<<<<<< HEAD
-=======
 import { addHexPrefix } from 'ethereumjs-util';
->>>>>>> 85f8df93
 ///: BEGIN:ONLY_INCLUDE_IF(blockaid)
 import { PPOMController } from '@metamask/ppom-validator';
 
@@ -30,21 +27,6 @@
 } from '../../../../shared/constants/security-provider';
 ///: END:ONLY_INCLUDE_IF
 
-<<<<<<< HEAD
-/**
- * Type for security alert response from transaction validator.
- */
-export type SecurityAlertResponse = {
-  reason: string;
-  features?: string[];
-  result_type: string;
-  providerRequestsCount?: Record<string, number>;
-  securityAlertId?: string;
-  description?: string;
-};
-
-=======
->>>>>>> 85f8df93
 export type AddTransactionOptions = NonNullable<
   Parameters<TransactionController['addTransaction']>[1]
 >;
