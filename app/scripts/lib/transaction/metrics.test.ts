import { Provider } from '@metamask/network-controller';
import {
  TransactionMeta,
  TransactionStatus,
  TransactionType,
} from '@metamask/transaction-controller';
import { errorCodes } from '@metamask/rpc-errors';
import {
  createTestProviderTools,
  getTestAccounts,
} from '../../../../test/stub/provider';
import {
  MESSAGE_TYPE,
  ORIGIN_METAMASK,
} from '../../../../shared/constants/app';
import {
  AssetType,
  TokenStandard,
  TransactionMetaMetricsEvent,
} from '../../../../shared/constants/transaction';
import {
  MetaMetricsTransactionEventSource,
  MetaMetricsEventCategory,
  MetaMetricsEventUiCustomization,
  MetaMetricsEventTransactionEstimateType,
} from '../../../../shared/constants/metametrics';
import { TRANSACTION_ENVELOPE_TYPE_NAMES } from '../../../../shared/lib/transactions-controller-utils';
import {
  BlockaidReason,
  BlockaidResultType,
} from '../../../../shared/constants/security-provider';
import { decimalToHex } from '../../../../shared/modules/conversion.utils';
import {
  TransactionMetaEventPayload,
  TransactionMetricsRequest,
} from '../../../../shared/types/metametrics';
import {
  handleTransactionAdded,
  handleTransactionApproved,
  handleTransactionConfirmed,
  handleTransactionDropped,
  handleTransactionFailed,
  handleTransactionRejected,
  handleTransactionSubmitted,
  METRICS_STATUS_FAILED,
} from './metrics';

const ADDRESS_MOCK = '0x1234567890123456789012345678901234567890';
const ADDRESS_2_MOCK = '0x1234567890123456789012345678901234567891';
const ADDRESS_3_MOCK = '0x1234567890123456789012345678901234567892';
const METHOD_NAME_MOCK = 'testMethod1';
const METHOD_NAME_2_MOCK = 'testMethod2';

const providerResultStub = {
  eth_getCode: '0x123',
};
const { provider } = createTestProviderTools({
  scaffold: providerResultStub,
  networkId: '5',
  chainId: '5',
});

jest.mock('../snap-keyring/metrics', () => {
  return {
    getSnapAndHardwareInfoForMetrics: jest.fn().mockResolvedValue({
      account_snap_type: 'snaptype',
      account_snap_version: 'snapversion',
    }),
  };
});

const mockTransactionMetricsRequest = {
  createEventFragment: jest.fn(),
  finalizeEventFragment: jest.fn(),
  getEventFragmentById: jest.fn(),
  updateEventFragment: jest.fn(),
  getAccountType: jest.fn(),
  getDeviceModel: jest.fn(),
  getHardwareTypeForMetric: jest.fn(),
  getEIP1559GasFeeEstimates: jest.fn(),
  getSelectedAddress: jest.fn(),
  getParticipateInMetrics: jest.fn(),
  getTokenStandardAndDetails: jest.fn(),
  getTransaction: jest.fn(),
  provider: provider as Provider,
  // TODO: Replace `any` with type
  // eslint-disable-next-line @typescript-eslint/no-explicit-any
  snapAndHardwareMessenger: jest.fn() as any,
  trackEvent: jest.fn(),
  getIsSmartTransaction: jest.fn(),
  getSmartTransactionByMinedTxHash: jest.fn(),
  getMethodData: jest.fn(),
  getIsConfirmationAdvancedDetailsOpen: jest.fn(),
<<<<<<< HEAD
  getRemoteFeatureFlags: jest.fn().mockReturnValue({}),
=======
  getHDEntropyIndex: jest.fn(),
>>>>>>> 56a90ac6
} as TransactionMetricsRequest;

describe('Transaction metrics', () => {
  let fromAccount,
    mockChainId,
    mockNetworkId,
    mockTransactionMeta: TransactionMeta,
    // TODO: Replace `any` with type
    // eslint-disable-next-line @typescript-eslint/no-explicit-any
    mockTransactionMetaWithBlockaid: any,
    // TODO: Replace `any` with type
    // eslint-disable-next-line @typescript-eslint/no-explicit-any
    expectedProperties: any,
    // TODO: Replace `any` with type
    // eslint-disable-next-line @typescript-eslint/no-explicit-any
    expectedSensitiveProperties: any,
    // TODO: Replace `any` with type
    // eslint-disable-next-line @typescript-eslint/no-explicit-any
    mockActionId: any;

  beforeEach(() => {
    fromAccount = getTestAccounts()[0];
    mockChainId = '0x5' as const;
    mockNetworkId = '5';
    mockActionId = '2';
    mockTransactionMeta = {
      id: '1',
      status: TransactionStatus.unapproved,
      txParams: {
        from: fromAccount.address,
        to: '0x1678a085c290ebd122dc42cba69373b5953b831d',
        gasPrice: '0x77359400',
        gas: '0x7b0d',
        nonce: '0x4b',
      },
      type: TransactionType.simpleSend,
      origin: ORIGIN_METAMASK,
      chainId: mockChainId,
      networkClientId: 'testNetworkClientId',
      time: 1624408066355,
      defaultGasEstimates: {
        gas: '0x7b0d',
        gasPrice: '0x77359400',
      },
      securityProviderResponse: {
        flagAsDangerous: 0,
      },
    };

    // copy mockTransactionMeta and add blockaid data
    mockTransactionMetaWithBlockaid = {
      ...JSON.parse(JSON.stringify(mockTransactionMeta)),
      securityAlertResponse: {
        result_type: BlockaidResultType.Malicious,
        reason: BlockaidReason.maliciousDomain,
        providerRequestsCount: {
          eth_call: 5,
          eth_getCode: 3,
        },
      },
    };

    expectedProperties = {
      account_snap_type: 'snaptype',
      account_snap_version: 'snapversion',
      account_type: undefined,
      api_method: MESSAGE_TYPE.ETH_SEND_TRANSACTION,
      asset_type: AssetType.native,
      chain_id: mockChainId,
      device_model: undefined,
      eip_1559_version: '0',
      eip7702_upgrade_transaction: false,
      gas_edit_attempted: 'none',
      gas_estimation_failed: false,
      is_smart_transaction: undefined,
      gas_edit_type: 'none',
      network: mockNetworkId,
      referrer: ORIGIN_METAMASK,
      source: MetaMetricsTransactionEventSource.User,
      status: 'unapproved',
      token_standard: TokenStandard.none,
      transaction_speed_up: false,
      transaction_type: TransactionType.simpleSend,
      ui_customizations: ['redesigned_confirmation'],
      transaction_advanced_view: undefined,
      transaction_contract_method: [],
      transaction_internal_id: '1',
    };

    expectedSensitiveProperties = {
      default_estimate: MetaMetricsEventTransactionEstimateType.DefaultEstimate,
      default_gas: '0.000031501',
      default_gas_price: '2',
      first_seen: 1624408066355,
      gas_limit: '0x7b0d',
      gas_price: '2',
      transaction_contract_address: [],
      transaction_envelope_type: TRANSACTION_ENVELOPE_TYPE_NAMES.LEGACY,
      transaction_replaced: undefined,
    };

    jest.clearAllMocks();
  });

  async function includesBatchPropertiesTemplate(
    handleFn: (
      request: TransactionMetricsRequest,
      args: { transactionMeta: TransactionMeta },
    ) => Promise<void>,
  ) {
    const transactionMeta = {
      ...mockTransactionMeta,
      delegationAddress: ADDRESS_3_MOCK,
      nestedTransactions: [
        {
          to: ADDRESS_MOCK,
          data: '0x1',
          type: TransactionType.contractInteraction,
        },
        {
          to: ADDRESS_2_MOCK,
          data: '0x2',
          type: TransactionType.contractInteraction,
        },
      ],
      txParams: {
        ...mockTransactionMeta.txParams,
        authorizationList: [
          {
            address: ADDRESS_3_MOCK,
          },
        ],
      },
    } as TransactionMeta;

    jest
      .mocked(mockTransactionMetricsRequest.getMethodData)
      .mockResolvedValueOnce({
        name: METHOD_NAME_MOCK,
      })
      .mockResolvedValueOnce({
        name: METHOD_NAME_2_MOCK,
      });

    await handleFn(mockTransactionMetricsRequest, {
      transactionMeta,
    });

    const { properties, sensitiveProperties } = jest.mocked(
      mockTransactionMetricsRequest.createEventFragment,
    ).mock.calls[0][0];

    expect(properties).toStrictEqual(
      expect.objectContaining({
        api_method: MESSAGE_TYPE.WALLET_SEND_CALLS,
        batch_transaction_count: 2,
        batch_transaction_method: 'eip7702',
        eip7702_upgrade_transaction: true,
        transaction_contract_method: [METHOD_NAME_MOCK, METHOD_NAME_2_MOCK],
      }),
    );

    expect(sensitiveProperties).toStrictEqual(
      expect.objectContaining({
        account_eip7702_upgraded: ADDRESS_3_MOCK,
        transaction_contract_address: [ADDRESS_MOCK, ADDRESS_2_MOCK],
      }),
    );
  }

  describe('handleTransactionAdded', () => {
    it('should return if transaction meta is not defined', async () => {
      // TODO: Replace `any` with type
      // eslint-disable-next-line @typescript-eslint/no-explicit-any
      await handleTransactionAdded(mockTransactionMetricsRequest, {} as any);
      expect(
        mockTransactionMetricsRequest.createEventFragment,
      ).not.toBeCalled();
    });

    it('should create event fragment', async () => {
      await handleTransactionAdded(mockTransactionMetricsRequest, {
        // TODO: Replace `any` with type
        // eslint-disable-next-line @typescript-eslint/no-explicit-any
        transactionMeta: mockTransactionMeta as any,
        actionId: mockActionId,
      });

      expect(mockTransactionMetricsRequest.createEventFragment).toBeCalledTimes(
        1,
      );
      expect(mockTransactionMetricsRequest.createEventFragment).toBeCalledWith({
        actionId: mockActionId,
        category: MetaMetricsEventCategory.Transactions,
        failureEvent: TransactionMetaMetricsEvent.rejected,
        initialEvent: TransactionMetaMetricsEvent.added,
        successEvent: TransactionMetaMetricsEvent.approved,
        uniqueIdentifier: 'transaction-added-1',
        persist: true,
        properties: expectedProperties,
        sensitiveProperties: expectedSensitiveProperties,
      });
    });

    it('should create event fragment when simulation failed', async () => {
      mockTransactionMeta.simulationFails = {
        reason: 'test',
        debug: {},
      };

      await handleTransactionAdded(mockTransactionMetricsRequest, {
        // TODO: Replace `any` with type
        // eslint-disable-next-line @typescript-eslint/no-explicit-any
        transactionMeta: mockTransactionMeta as any,
        actionId: mockActionId,
      });

      expect(mockTransactionMetricsRequest.createEventFragment).toBeCalledTimes(
        1,
      );
      expect(mockTransactionMetricsRequest.createEventFragment).toBeCalledWith({
        actionId: mockActionId,
        category: MetaMetricsEventCategory.Transactions,
        failureEvent: TransactionMetaMetricsEvent.rejected,
        initialEvent: TransactionMetaMetricsEvent.added,
        successEvent: TransactionMetaMetricsEvent.approved,
        uniqueIdentifier: 'transaction-added-1',
        persist: true,
        properties: {
          ...expectedProperties,
          ui_customizations: [
            'gas_estimation_failed',
            'redesigned_confirmation',
          ],
          gas_estimation_failed: true,
        },
        sensitiveProperties: expectedSensitiveProperties,
      });
    });

    it('should create event fragment with blockaid', async () => {
      await handleTransactionAdded(mockTransactionMetricsRequest, {
        // TODO: Replace `any` with type
        // eslint-disable-next-line @typescript-eslint/no-explicit-any
        transactionMeta: mockTransactionMetaWithBlockaid as any,
        actionId: mockActionId,
      });

      expect(mockTransactionMetricsRequest.createEventFragment).toBeCalledTimes(
        1,
      );
      expect(mockTransactionMetricsRequest.createEventFragment).toBeCalledWith({
        actionId: mockActionId,
        category: MetaMetricsEventCategory.Transactions,
        failureEvent: TransactionMetaMetricsEvent.rejected,
        initialEvent: TransactionMetaMetricsEvent.added,
        successEvent: TransactionMetaMetricsEvent.approved,
        uniqueIdentifier: 'transaction-added-1',
        persist: true,
        properties: {
          ...expectedProperties,
          security_alert_reason: BlockaidReason.maliciousDomain,
          security_alert_response: 'Malicious',
          ui_customizations: [
            'flagged_as_malicious',
            'redesigned_confirmation',
          ],
          ppom_eth_call_count: 5,
          ppom_eth_getCode_count: 3,
        },
        sensitiveProperties: expectedSensitiveProperties,
      });
    });

    it('includes batch properties', async () => {
      await includesBatchPropertiesTemplate(handleTransactionAdded);
    });
  });

  describe('handleTransactionApproved', () => {
    it('should return if transaction meta is not defined', async () => {
      // TODO: Replace `any` with type
      // eslint-disable-next-line @typescript-eslint/no-explicit-any
      await handleTransactionApproved(mockTransactionMetricsRequest, {} as any);
      expect(
        mockTransactionMetricsRequest.createEventFragment,
      ).not.toBeCalled();
      expect(
        mockTransactionMetricsRequest.updateEventFragment,
      ).not.toBeCalled();
      expect(
        mockTransactionMetricsRequest.finalizeEventFragment,
      ).not.toBeCalled();
    });

    it('should create, update, finalize event fragment', async () => {
      await handleTransactionApproved(mockTransactionMetricsRequest, {
        // TODO: Replace `any` with type
        // eslint-disable-next-line @typescript-eslint/no-explicit-any
        transactionMeta: mockTransactionMeta as any,
        actionId: mockActionId,
      });

      const expectedUniqueId = 'transaction-added-1';

      expect(mockTransactionMetricsRequest.createEventFragment).toBeCalledTimes(
        1,
      );
      expect(mockTransactionMetricsRequest.createEventFragment).toBeCalledWith({
        actionId: mockActionId,
        category: MetaMetricsEventCategory.Transactions,
        successEvent: TransactionMetaMetricsEvent.approved,
        failureEvent: TransactionMetaMetricsEvent.rejected,
        uniqueIdentifier: expectedUniqueId,
        persist: true,
        properties: expectedProperties,
        sensitiveProperties: expectedSensitiveProperties,
      });

      expect(mockTransactionMetricsRequest.updateEventFragment).toBeCalledTimes(
        1,
      );
      expect(mockTransactionMetricsRequest.updateEventFragment).toBeCalledWith(
        expectedUniqueId,
        {
          properties: expectedProperties,
          sensitiveProperties: expectedSensitiveProperties,
        },
      );

      expect(
        mockTransactionMetricsRequest.finalizeEventFragment,
      ).toBeCalledTimes(1);
      expect(
        mockTransactionMetricsRequest.finalizeEventFragment,
      ).toBeCalledWith(expectedUniqueId);
    });

    it('should create, update, finalize event fragment with blockaid', async () => {
      await handleTransactionApproved(mockTransactionMetricsRequest, {
        // TODO: Replace `any` with type
        // eslint-disable-next-line @typescript-eslint/no-explicit-any
        transactionMeta: mockTransactionMetaWithBlockaid as any,
        actionId: mockActionId,
      });

      const expectedUniqueId = 'transaction-added-1';

      expect(mockTransactionMetricsRequest.createEventFragment).toBeCalledTimes(
        1,
      );
      expect(mockTransactionMetricsRequest.createEventFragment).toBeCalledWith({
        actionId: mockActionId,
        category: MetaMetricsEventCategory.Transactions,
        successEvent: TransactionMetaMetricsEvent.approved,
        failureEvent: TransactionMetaMetricsEvent.rejected,
        uniqueIdentifier: expectedUniqueId,
        persist: true,
        properties: {
          ...expectedProperties,
          ui_customizations: [
            'flagged_as_malicious',
            'redesigned_confirmation',
          ],
          security_alert_reason: BlockaidReason.maliciousDomain,
          security_alert_response: 'Malicious',
          ppom_eth_call_count: 5,
          ppom_eth_getCode_count: 3,
        },
        sensitiveProperties: expectedSensitiveProperties,
      });

      expect(mockTransactionMetricsRequest.updateEventFragment).toBeCalledTimes(
        1,
      );
      expect(mockTransactionMetricsRequest.updateEventFragment).toBeCalledWith(
        expectedUniqueId,
        {
          properties: {
            ...expectedProperties,
            ui_customizations: [
              'flagged_as_malicious',
              'redesigned_confirmation',
            ],
            security_alert_reason: BlockaidReason.maliciousDomain,
            security_alert_response: 'Malicious',
            ppom_eth_call_count: 5,
            ppom_eth_getCode_count: 3,
          },
          sensitiveProperties: expectedSensitiveProperties,
        },
      );

      expect(
        mockTransactionMetricsRequest.finalizeEventFragment,
      ).toBeCalledTimes(1);
      expect(
        mockTransactionMetricsRequest.finalizeEventFragment,
      ).toBeCalledWith(expectedUniqueId);
    });

    it('includes batch properties', async () => {
      await includesBatchPropertiesTemplate(handleTransactionApproved);
    });
  });

  describe('handleTransactionFailed', () => {
    it('should return if transaction meta is not defined', async () => {
      // TODO: Replace `any` with type
      // eslint-disable-next-line @typescript-eslint/no-explicit-any
      await handleTransactionFailed(mockTransactionMetricsRequest, {} as any);
      expect(
        mockTransactionMetricsRequest.createEventFragment,
      ).not.toBeCalled();
      expect(
        mockTransactionMetricsRequest.updateEventFragment,
      ).not.toBeCalled();
      expect(
        mockTransactionMetricsRequest.finalizeEventFragment,
      ).not.toBeCalled();
    });

    it('should create, update, finalize event fragment', async () => {
      const mockErrorMessage = 'Unexpected error';
      mockTransactionMeta.txReceipt = {
        gasUsed: '0x123',
        status: '0x0',
      };
      mockTransactionMeta.submittedTime = 123;

      await handleTransactionFailed(mockTransactionMetricsRequest, {
        transactionMeta: mockTransactionMeta,
        actionId: mockActionId,
        error: mockErrorMessage,
        // TODO: Replace `any` with type
        // eslint-disable-next-line @typescript-eslint/no-explicit-any
      } as any);

      const expectedUniqueId = 'transaction-submitted-1';

      expect(mockTransactionMetricsRequest.createEventFragment).toBeCalledTimes(
        1,
      );
      expect(mockTransactionMetricsRequest.createEventFragment).toBeCalledWith({
        actionId: mockActionId,
        category: MetaMetricsEventCategory.Transactions,
        successEvent: TransactionMetaMetricsEvent.finalized,
        uniqueIdentifier: expectedUniqueId,
        persist: true,
        properties: expectedProperties,
        sensitiveProperties: {
          ...expectedSensitiveProperties,
          error: mockErrorMessage,
        },
      });

      expect(mockTransactionMetricsRequest.updateEventFragment).toBeCalledTimes(
        1,
      );
      expect(mockTransactionMetricsRequest.updateEventFragment).toBeCalledWith(
        expectedUniqueId,
        {
          properties: expectedProperties,
          sensitiveProperties: {
            ...expectedSensitiveProperties,
            error: mockErrorMessage,
          },
        },
      );

      expect(
        mockTransactionMetricsRequest.finalizeEventFragment,
      ).toBeCalledTimes(1);
      expect(
        mockTransactionMetricsRequest.finalizeEventFragment,
      ).toBeCalledWith(expectedUniqueId);
    });

    it('should create, update, finalize event fragment with blockaid', async () => {
      const mockErrorMessage = 'Unexpected error';
      mockTransactionMetaWithBlockaid.txReceipt = {
        gasUsed: '0x123',
        status: '0x0',
      };
      mockTransactionMetaWithBlockaid.submittedTime = 123;

      await handleTransactionFailed(mockTransactionMetricsRequest, {
        transactionMeta: mockTransactionMetaWithBlockaid,
        actionId: mockActionId,
        error: mockErrorMessage,
        // TODO: Replace `any` with type
        // eslint-disable-next-line @typescript-eslint/no-explicit-any
      } as any);

      const expectedUniqueId = 'transaction-submitted-1';

      expect(mockTransactionMetricsRequest.createEventFragment).toBeCalledTimes(
        1,
      );
      expect(mockTransactionMetricsRequest.createEventFragment).toBeCalledWith({
        actionId: mockActionId,
        category: MetaMetricsEventCategory.Transactions,
        successEvent: TransactionMetaMetricsEvent.finalized,
        uniqueIdentifier: expectedUniqueId,
        persist: true,
        properties: {
          ...expectedProperties,
          ui_customizations: [
            'flagged_as_malicious',
            'redesigned_confirmation',
          ],
          security_alert_reason: BlockaidReason.maliciousDomain,
          security_alert_response: 'Malicious',
          ppom_eth_call_count: 5,
          ppom_eth_getCode_count: 3,
        },
        sensitiveProperties: {
          ...expectedSensitiveProperties,
          error: mockErrorMessage,
        },
      });

      expect(mockTransactionMetricsRequest.updateEventFragment).toBeCalledTimes(
        1,
      );
      expect(mockTransactionMetricsRequest.updateEventFragment).toBeCalledWith(
        expectedUniqueId,
        {
          properties: {
            ...expectedProperties,
            ui_customizations: [
              'flagged_as_malicious',
              'redesigned_confirmation',
            ],
            security_alert_reason: BlockaidReason.maliciousDomain,
            security_alert_response: 'Malicious',
            ppom_eth_call_count: 5,
            ppom_eth_getCode_count: 3,
          },
          sensitiveProperties: {
            ...expectedSensitiveProperties,
            error: mockErrorMessage,
          },
        },
      );

      expect(
        mockTransactionMetricsRequest.finalizeEventFragment,
      ).toBeCalledTimes(1);
      expect(
        mockTransactionMetricsRequest.finalizeEventFragment,
      ).toBeCalledWith(expectedUniqueId);
    });

    it('should append error to event properties', async () => {
      const mockErrorMessage = 'Unexpected error';

      await handleTransactionFailed(mockTransactionMetricsRequest, {
        transactionMeta: mockTransactionMeta,
        actionId: mockActionId,
        error: mockErrorMessage,
        // TODO: Replace `any` with type
        // eslint-disable-next-line @typescript-eslint/no-explicit-any
      } as any);

      const expectedUniqueId = 'transaction-submitted-1';

      expect(mockTransactionMetricsRequest.createEventFragment).toBeCalledTimes(
        1,
      );
      expect(mockTransactionMetricsRequest.createEventFragment).toBeCalledWith({
        actionId: mockActionId,
        category: MetaMetricsEventCategory.Transactions,
        successEvent: TransactionMetaMetricsEvent.finalized,
        uniqueIdentifier: expectedUniqueId,
        persist: true,
        properties: expectedProperties,
        sensitiveProperties: {
          ...expectedSensitiveProperties,
          error: mockErrorMessage,
        },
      });

      expect(mockTransactionMetricsRequest.updateEventFragment).toBeCalledTimes(
        1,
      );
      expect(mockTransactionMetricsRequest.updateEventFragment).toBeCalledWith(
        expectedUniqueId,
        {
          properties: expectedProperties,
          sensitiveProperties: {
            ...expectedSensitiveProperties,
            error: mockErrorMessage,
          },
        },
      );

      expect(
        mockTransactionMetricsRequest.finalizeEventFragment,
      ).toBeCalledTimes(1);
      expect(
        mockTransactionMetricsRequest.finalizeEventFragment,
      ).toBeCalledWith(expectedUniqueId);
    });

    it('includes batch properties', async () => {
      await includesBatchPropertiesTemplate(handleTransactionFailed);
    });
  });

  describe('handleTransactionConfirmed', () => {
    it('should return if transaction meta is not defined', async () => {
      await handleTransactionConfirmed(
        mockTransactionMetricsRequest,
        // TODO: Replace `any` with type
        // eslint-disable-next-line @typescript-eslint/no-explicit-any
        {} as any,
      );
      expect(
        mockTransactionMetricsRequest.createEventFragment,
      ).not.toBeCalled();
      expect(
        mockTransactionMetricsRequest.updateEventFragment,
      ).not.toBeCalled();
      expect(
        mockTransactionMetricsRequest.finalizeEventFragment,
      ).not.toBeCalled();
    });

    it('should create, update, finalize event fragment', async () => {
      mockTransactionMeta.txReceipt = {
        gasUsed: '0x123',
        status: '0x0',
      };
      mockTransactionMeta.submittedTime = 123;

      await handleTransactionConfirmed(mockTransactionMetricsRequest, {
        ...mockTransactionMeta,
        actionId: mockActionId,
        // TODO: Replace `any` with type
        // eslint-disable-next-line @typescript-eslint/no-explicit-any
      } as any);

      const expectedUniqueId = 'transaction-submitted-1';

      expect(mockTransactionMetricsRequest.createEventFragment).toBeCalledTimes(
        1,
      );
      expect(mockTransactionMetricsRequest.createEventFragment).toBeCalledWith({
        actionId: mockActionId,
        category: MetaMetricsEventCategory.Transactions,
        successEvent: TransactionMetaMetricsEvent.finalized,
        uniqueIdentifier: expectedUniqueId,
        persist: true,
        properties: expectedProperties,
        sensitiveProperties: {
          ...expectedSensitiveProperties,
          completion_time: expect.any(String),
          gas_used: '0.000000291',
          status: METRICS_STATUS_FAILED,
        },
      });

      expect(mockTransactionMetricsRequest.updateEventFragment).toBeCalledTimes(
        1,
      );
      expect(mockTransactionMetricsRequest.updateEventFragment).toBeCalledWith(
        expectedUniqueId,
        {
          properties: expectedProperties,
          sensitiveProperties: {
            ...expectedSensitiveProperties,
            completion_time: expect.any(String),
            gas_used: '0.000000291',
            status: METRICS_STATUS_FAILED,
          },
        },
      );

      expect(
        mockTransactionMetricsRequest.finalizeEventFragment,
      ).toBeCalledTimes(1);
      expect(
        mockTransactionMetricsRequest.finalizeEventFragment,
      ).toBeCalledWith(expectedUniqueId);
    });

    it('should create, update, finalize event fragment with blockaid', async () => {
      mockTransactionMetaWithBlockaid.txReceipt = {
        gasUsed: '0x123',
        status: '0x0',
      };
      mockTransactionMetaWithBlockaid.submittedTime = 123;

      await handleTransactionConfirmed(mockTransactionMetricsRequest, {
        ...mockTransactionMetaWithBlockaid,
        actionId: mockActionId,
        // TODO: Replace `any` with type
        // eslint-disable-next-line @typescript-eslint/no-explicit-any
      } as any);

      const expectedUniqueId = 'transaction-submitted-1';

      expect(mockTransactionMetricsRequest.createEventFragment).toBeCalledTimes(
        1,
      );
      expect(mockTransactionMetricsRequest.createEventFragment).toBeCalledWith({
        actionId: mockActionId,
        category: MetaMetricsEventCategory.Transactions,
        successEvent: TransactionMetaMetricsEvent.finalized,
        uniqueIdentifier: expectedUniqueId,
        persist: true,
        properties: {
          ...expectedProperties,
          ui_customizations: [
            'flagged_as_malicious',
            'redesigned_confirmation',
          ],
          security_alert_reason: BlockaidReason.maliciousDomain,
          security_alert_response: 'Malicious',
          ppom_eth_call_count: 5,
          ppom_eth_getCode_count: 3,
        },
        sensitiveProperties: {
          ...expectedSensitiveProperties,
          completion_time: expect.any(String),
          gas_used: '0.000000291',
          status: METRICS_STATUS_FAILED,
        },
      });

      expect(mockTransactionMetricsRequest.updateEventFragment).toBeCalledTimes(
        1,
      );
      expect(mockTransactionMetricsRequest.updateEventFragment).toBeCalledWith(
        expectedUniqueId,
        {
          properties: {
            ...expectedProperties,
            ui_customizations: [
              'flagged_as_malicious',
              'redesigned_confirmation',
            ],
            security_alert_reason: BlockaidReason.maliciousDomain,
            security_alert_response: 'Malicious',
            ppom_eth_call_count: 5,
            ppom_eth_getCode_count: 3,
          },
          sensitiveProperties: {
            ...expectedSensitiveProperties,
            completion_time: expect.any(String),
            gas_used: '0.000000291',
            status: METRICS_STATUS_FAILED,
          },
        },
      );

      expect(
        mockTransactionMetricsRequest.finalizeEventFragment,
      ).toBeCalledTimes(1);
      expect(
        mockTransactionMetricsRequest.finalizeEventFragment,
      ).toBeCalledWith(expectedUniqueId);
    });

    it('should create, update, finalize event fragment with transaction_contract_address', async () => {
      mockTransactionMeta.txReceipt = {
        gasUsed: '0x123',
        status: '0x0',
      };
      mockTransactionMeta.submittedTime = 123;
      mockTransactionMeta.status = TransactionStatus.confirmed;
      mockTransactionMeta.type = TransactionType.contractInteraction;
      const expectedUniqueId = 'transaction-submitted-1';
      const properties = {
        ...expectedProperties,
        status: TransactionStatus.confirmed,
        transaction_type: TransactionType.contractInteraction,
        asset_type: AssetType.unknown,
        ui_customizations: [
          MetaMetricsEventUiCustomization.RedesignedConfirmation,
        ],
        is_smart_transaction: undefined,
        transaction_advanced_view: undefined,
      };
      const sensitiveProperties = {
        ...expectedSensitiveProperties,
        transaction_contract_address: [
          '0x1678a085c290ebd122dc42cba69373b5953b831d',
        ],
        completion_time: expect.any(String),
        gas_used: '0.000000291',
        status: METRICS_STATUS_FAILED,
      };

      await handleTransactionConfirmed(mockTransactionMetricsRequest, {
        ...mockTransactionMeta,
        actionId: mockActionId,
        // TODO: Replace `any` with type
        // eslint-disable-next-line @typescript-eslint/no-explicit-any
      } as any);

      expect(mockTransactionMetricsRequest.createEventFragment).toBeCalledTimes(
        1,
      );
      expect(mockTransactionMetricsRequest.createEventFragment).toBeCalledWith({
        actionId: mockActionId,
        category: MetaMetricsEventCategory.Transactions,
        successEvent: TransactionMetaMetricsEvent.finalized,
        uniqueIdentifier: expectedUniqueId,
        persist: true,
        properties,
        sensitiveProperties,
      });
      expect(mockTransactionMetricsRequest.updateEventFragment).toBeCalledTimes(
        1,
      );
      expect(mockTransactionMetricsRequest.updateEventFragment).toBeCalledWith(
        expectedUniqueId,
        {
          properties,
          sensitiveProperties,
        },
      );
      expect(
        mockTransactionMetricsRequest.finalizeEventFragment,
      ).toHaveBeenCalledTimes(1);
      expect(
        mockTransactionMetricsRequest.finalizeEventFragment,
      ).toHaveBeenCalledWith(expectedUniqueId);
    });

    it('should create, update, finalize event fragment with completion_time_onchain', async () => {
      mockTransactionMeta.txReceipt = {
        gasUsed: '0x123',
        status: '0x0',
      };
      mockTransactionMeta.blockTimestamp = decimalToHex(124);
      mockTransactionMeta.submittedTime = 123123;

      await handleTransactionConfirmed(mockTransactionMetricsRequest, {
        ...mockTransactionMeta,
        actionId: mockActionId,
        // TODO: Replace `any` with type
        // eslint-disable-next-line @typescript-eslint/no-explicit-any
      } as any);

      const expectedUniqueId = 'transaction-submitted-1';

      expect(mockTransactionMetricsRequest.createEventFragment).toBeCalledTimes(
        1,
      );
      expect(mockTransactionMetricsRequest.createEventFragment).toBeCalledWith({
        actionId: mockActionId,
        category: MetaMetricsEventCategory.Transactions,
        successEvent: TransactionMetaMetricsEvent.finalized,
        uniqueIdentifier: expectedUniqueId,
        persist: true,
        properties: expectedProperties,
        sensitiveProperties: {
          ...expectedSensitiveProperties,
          completion_time: expect.any(String),
          completion_time_onchain: '0.88',
          gas_used: '0.000000291',
          status: METRICS_STATUS_FAILED,
        },
      });

      expect(mockTransactionMetricsRequest.updateEventFragment).toBeCalledTimes(
        1,
      );
      expect(mockTransactionMetricsRequest.updateEventFragment).toBeCalledWith(
        expectedUniqueId,
        {
          properties: expectedProperties,
          sensitiveProperties: {
            ...expectedSensitiveProperties,
            completion_time: expect.any(String),
            completion_time_onchain: '0.88',
            gas_used: '0.000000291',
            status: METRICS_STATUS_FAILED,
          },
        },
      );

      expect(
        mockTransactionMetricsRequest.finalizeEventFragment,
      ).toBeCalledTimes(1);
      expect(
        mockTransactionMetricsRequest.finalizeEventFragment,
      ).toBeCalledWith(expectedUniqueId);
    });

    it('includes batch properties', async () => {
      await includesBatchPropertiesTemplate((request, args) =>
        handleTransactionConfirmed(
          request,
          args.transactionMeta as TransactionMetaEventPayload,
        ),
      );
    });
  });

  describe('handleTransactionDropped', () => {
    it('should return if transaction meta is not defined', async () => {
      // TODO: Replace `any` with type
      // eslint-disable-next-line @typescript-eslint/no-explicit-any
      await handleTransactionDropped(mockTransactionMetricsRequest, {} as any);
      expect(
        mockTransactionMetricsRequest.createEventFragment,
      ).not.toBeCalled();
      expect(
        mockTransactionMetricsRequest.updateEventFragment,
      ).not.toBeCalled();
      expect(
        mockTransactionMetricsRequest.finalizeEventFragment,
      ).not.toBeCalled();
    });

    it('should create, update, finalize event fragment', async () => {
      await handleTransactionDropped(mockTransactionMetricsRequest, {
        transactionMeta: mockTransactionMeta,
        actionId: mockActionId,
        // TODO: Replace `any` with type
        // eslint-disable-next-line @typescript-eslint/no-explicit-any
      } as any);

      const expectedUniqueId = 'transaction-submitted-1';

      expect(mockTransactionMetricsRequest.createEventFragment).toBeCalledTimes(
        1,
      );
      expect(mockTransactionMetricsRequest.createEventFragment).toBeCalledWith({
        actionId: mockActionId,
        category: MetaMetricsEventCategory.Transactions,
        successEvent: TransactionMetaMetricsEvent.finalized,
        uniqueIdentifier: expectedUniqueId,
        persist: true,
        properties: expectedProperties,
        sensitiveProperties: {
          ...expectedSensitiveProperties,
          dropped: true,
          transaction_replaced: 'other',
        },
      });

      expect(mockTransactionMetricsRequest.updateEventFragment).toBeCalledTimes(
        1,
      );
      expect(mockTransactionMetricsRequest.updateEventFragment).toBeCalledWith(
        expectedUniqueId,
        {
          properties: expectedProperties,
          sensitiveProperties: {
            ...expectedSensitiveProperties,
            dropped: true,
            transaction_replaced: 'other',
          },
        },
      );

      expect(
        mockTransactionMetricsRequest.finalizeEventFragment,
      ).toBeCalledTimes(1);
      expect(
        mockTransactionMetricsRequest.finalizeEventFragment,
      ).toBeCalledWith(expectedUniqueId);
    });

    it('should create, update, finalize event fragment with blockaid', async () => {
      await handleTransactionDropped(mockTransactionMetricsRequest, {
        transactionMeta: mockTransactionMetaWithBlockaid,
        actionId: mockActionId,
        // TODO: Replace `any` with type
        // eslint-disable-next-line @typescript-eslint/no-explicit-any
      } as any);

      const expectedUniqueId = 'transaction-submitted-1';

      expect(mockTransactionMetricsRequest.createEventFragment).toBeCalledTimes(
        1,
      );
      expect(mockTransactionMetricsRequest.createEventFragment).toBeCalledWith({
        actionId: mockActionId,
        category: MetaMetricsEventCategory.Transactions,
        successEvent: TransactionMetaMetricsEvent.finalized,
        uniqueIdentifier: expectedUniqueId,
        persist: true,
        properties: {
          ...expectedProperties,
          ui_customizations: [
            'flagged_as_malicious',
            'redesigned_confirmation',
          ],
          security_alert_reason: BlockaidReason.maliciousDomain,
          security_alert_response: 'Malicious',
          ppom_eth_call_count: 5,
          ppom_eth_getCode_count: 3,
        },
        sensitiveProperties: {
          ...expectedSensitiveProperties,
          dropped: true,
          transaction_replaced: 'other',
        },
      });

      expect(mockTransactionMetricsRequest.updateEventFragment).toBeCalledTimes(
        1,
      );
      expect(mockTransactionMetricsRequest.updateEventFragment).toBeCalledWith(
        expectedUniqueId,
        {
          properties: {
            ...expectedProperties,
            ui_customizations: [
              'flagged_as_malicious',
              'redesigned_confirmation',
            ],
            security_alert_reason: BlockaidReason.maliciousDomain,
            security_alert_response: 'Malicious',
            ppom_eth_call_count: 5,
            ppom_eth_getCode_count: 3,
          },
          sensitiveProperties: {
            ...expectedSensitiveProperties,
            dropped: true,
            transaction_replaced: 'other',
          },
        },
      );

      expect(
        mockTransactionMetricsRequest.finalizeEventFragment,
      ).toBeCalledTimes(1);
      expect(
        mockTransactionMetricsRequest.finalizeEventFragment,
      ).toBeCalledWith(expectedUniqueId);
    });

    it('includes batch properties', async () => {
      await includesBatchPropertiesTemplate(handleTransactionDropped);
    });
  });

  describe('handleTransactionRejected', () => {
    it('should return if transaction meta is not defined', async () => {
      // TODO: Replace `any` with type
      // eslint-disable-next-line @typescript-eslint/no-explicit-any
      await handleTransactionRejected(mockTransactionMetricsRequest, {} as any);
      expect(
        mockTransactionMetricsRequest.createEventFragment,
      ).not.toBeCalled();
      expect(
        mockTransactionMetricsRequest.updateEventFragment,
      ).not.toBeCalled();
      expect(
        mockTransactionMetricsRequest.finalizeEventFragment,
      ).not.toBeCalled();
    });

    it('should create, update, finalize event fragment', async () => {
      await handleTransactionRejected(mockTransactionMetricsRequest, {
        transactionMeta: mockTransactionMeta,
        actionId: mockActionId,
        // TODO: Replace `any` with type
        // eslint-disable-next-line @typescript-eslint/no-explicit-any
      } as any);

      const expectedUniqueId = 'transaction-added-1';

      expect(mockTransactionMetricsRequest.createEventFragment).toBeCalledTimes(
        1,
      );
      expect(mockTransactionMetricsRequest.createEventFragment).toBeCalledWith({
        actionId: mockActionId,
        category: MetaMetricsEventCategory.Transactions,
        successEvent: TransactionMetaMetricsEvent.approved,
        failureEvent: TransactionMetaMetricsEvent.rejected,
        uniqueIdentifier: expectedUniqueId,
        persist: true,
        properties: expectedProperties,
        sensitiveProperties: expectedSensitiveProperties,
      });

      expect(mockTransactionMetricsRequest.updateEventFragment).toBeCalledTimes(
        1,
      );
      expect(mockTransactionMetricsRequest.updateEventFragment).toBeCalledWith(
        expectedUniqueId,
        {
          properties: expectedProperties,
          sensitiveProperties: expectedSensitiveProperties,
        },
      );

      expect(
        mockTransactionMetricsRequest.finalizeEventFragment,
      ).toBeCalledTimes(1);
      expect(
        mockTransactionMetricsRequest.finalizeEventFragment,
      ).toBeCalledWith(expectedUniqueId, {
        abandoned: true,
      });
    });

    it('should create, update, finalize event fragment with blockaid', async () => {
      await handleTransactionRejected(mockTransactionMetricsRequest, {
        transactionMeta: mockTransactionMetaWithBlockaid,
        actionId: mockActionId,
        // TODO: Replace `any` with type
        // eslint-disable-next-line @typescript-eslint/no-explicit-any
      } as any);

      const expectedUniqueId = 'transaction-added-1';

      expect(mockTransactionMetricsRequest.createEventFragment).toBeCalledTimes(
        1,
      );
      expect(mockTransactionMetricsRequest.createEventFragment).toBeCalledWith({
        actionId: mockActionId,
        category: MetaMetricsEventCategory.Transactions,
        successEvent: TransactionMetaMetricsEvent.approved,
        failureEvent: TransactionMetaMetricsEvent.rejected,
        uniqueIdentifier: expectedUniqueId,
        persist: true,
        properties: {
          ...expectedProperties,
          ui_customizations: [
            'flagged_as_malicious',
            'redesigned_confirmation',
          ],
          security_alert_reason: BlockaidReason.maliciousDomain,
          security_alert_response: 'Malicious',
          ppom_eth_call_count: 5,
          ppom_eth_getCode_count: 3,
        },
        sensitiveProperties: expectedSensitiveProperties,
      });

      expect(mockTransactionMetricsRequest.updateEventFragment).toBeCalledTimes(
        1,
      );
      expect(mockTransactionMetricsRequest.updateEventFragment).toBeCalledWith(
        expectedUniqueId,
        {
          properties: {
            ...expectedProperties,
            ui_customizations: [
              'flagged_as_malicious',
              'redesigned_confirmation',
            ],
            security_alert_reason: BlockaidReason.maliciousDomain,
            security_alert_response: 'Malicious',
            ppom_eth_call_count: 5,
            ppom_eth_getCode_count: 3,
          },
          sensitiveProperties: expectedSensitiveProperties,
        },
      );

      expect(
        mockTransactionMetricsRequest.finalizeEventFragment,
      ).toBeCalledTimes(1);
      expect(
        mockTransactionMetricsRequest.finalizeEventFragment,
      ).toBeCalledWith(expectedUniqueId, {
        abandoned: true,
      });
    });

    it('includes batch properties', async () => {
      await includesBatchPropertiesTemplate(handleTransactionRejected);
    });

    it('includes if upgrade was rejected', async () => {
      await handleTransactionRejected(mockTransactionMetricsRequest, {
        transactionMeta: {
          ...mockTransactionMeta,
          txParams: {
            ...mockTransactionMeta.txParams,
            authorizationList: [{}],
          },
          error: {
            code: errorCodes.rpc.methodNotSupported,
          },
          status: TransactionStatus.rejected,
        } as unknown as TransactionMeta,
      });

      expect(mockTransactionMetricsRequest.createEventFragment).toBeCalledWith(
        expect.objectContaining({
          properties: expect.objectContaining({
            eip7702_upgrade_rejection: true,
          }),
        }),
      );
    });
  });

  describe('handleTransactionSubmitted', () => {
    it('should return if transaction meta is not defined', async () => {
      await handleTransactionSubmitted(
        mockTransactionMetricsRequest,
        // TODO: Replace `any` with type
        // eslint-disable-next-line @typescript-eslint/no-explicit-any
        {} as any,
      );
      expect(
        mockTransactionMetricsRequest.createEventFragment,
      ).not.toBeCalled();
    });

    it('should only create event fragment', async () => {
      await handleTransactionSubmitted(mockTransactionMetricsRequest, {
        // TODO: Replace `any` with type
        // eslint-disable-next-line @typescript-eslint/no-explicit-any
        transactionMeta: mockTransactionMeta as any,
        actionId: mockActionId,
      });

      expect(mockTransactionMetricsRequest.createEventFragment).toBeCalledTimes(
        1,
      );
      expect(mockTransactionMetricsRequest.createEventFragment).toBeCalledWith({
        actionId: mockActionId,
        category: MetaMetricsEventCategory.Transactions,
        initialEvent: TransactionMetaMetricsEvent.submitted,
        successEvent: TransactionMetaMetricsEvent.finalized,
        uniqueIdentifier: 'transaction-submitted-1',
        persist: true,
        properties: expectedProperties,
        sensitiveProperties: expectedSensitiveProperties,
      });

      expect(
        mockTransactionMetricsRequest.updateEventFragment,
      ).not.toBeCalled();
      expect(
        mockTransactionMetricsRequest.finalizeEventFragment,
      ).not.toBeCalled();
    });

    it('includes batch properties', async () => {
      await includesBatchPropertiesTemplate(handleTransactionSubmitted);
    });
  });
});<|MERGE_RESOLUTION|>--- conflicted
+++ resolved
@@ -91,11 +91,8 @@
   getSmartTransactionByMinedTxHash: jest.fn(),
   getMethodData: jest.fn(),
   getIsConfirmationAdvancedDetailsOpen: jest.fn(),
-<<<<<<< HEAD
+  getHDEntropyIndex: jest.fn(),
   getRemoteFeatureFlags: jest.fn().mockReturnValue({}),
-=======
-  getHDEntropyIndex: jest.fn(),
->>>>>>> 56a90ac6
 } as TransactionMetricsRequest;
 
 describe('Transaction metrics', () => {
