import { Provider } from '@metamask/network-controller';
import {
  GasFeeToken,
  TransactionMeta,
  TransactionStatus,
  TransactionType,
} from '@metamask/transaction-controller';
import { errorCodes } from '@metamask/rpc-errors';
import { toHex } from '@metamask/controller-utils';
import {
  createTestProviderTools,
  getTestAccounts,
} from '../../../../test/stub/provider';
import {
  MESSAGE_TYPE,
  ORIGIN_METAMASK,
} from '../../../../shared/constants/app';
import {
  AssetType,
  TokenStandard,
  TransactionMetaMetricsEvent,
} from '../../../../shared/constants/transaction';
import {
  MetaMetricsTransactionEventSource,
  MetaMetricsEventCategory,
  MetaMetricsEventUiCustomization,
  MetaMetricsEventTransactionEstimateType,
} from '../../../../shared/constants/metametrics';
import { TRANSACTION_ENVELOPE_TYPE_NAMES } from '../../../../shared/lib/transactions-controller-utils';
import {
  BlockaidReason,
  BlockaidResultType,
} from '../../../../shared/constants/security-provider';
import { decimalToHex } from '../../../../shared/modules/conversion.utils';
import {
  TransactionEventPayload,
  TransactionMetaEventPayload,
  TransactionMetricsRequest,
} from '../../../../shared/types/metametrics';
import {
  handleTransactionAdded,
  handleTransactionApproved,
  handleTransactionConfirmed,
  handleTransactionDropped,
  handleTransactionFailed,
  handleTransactionRejected,
  handleTransactionSubmitted,
  METRICS_STATUS_FAILED,
} from './metrics';

const ADDRESS_MOCK = '0x1234567890123456789012345678901234567890';
const ADDRESS_2_MOCK = '0x1234567890123456789012345678901234567891';
const ADDRESS_3_MOCK = '0x1234567890123456789012345678901234567892';
const METHOD_NAME_MOCK = 'testMethod1';
const METHOD_NAME_2_MOCK = 'testMethod2';

const GAS_FEE_TOKEN_MOCK: GasFeeToken = {
  amount: toHex(1000),
  balance: toHex(2345),
  decimals: 3,
  gas: '0x3',
  maxFeePerGas: '0x4',
  maxPriorityFeePerGas: '0x5',
  rateWei: toHex('1798170000000000000'),
  recipient: '0x1234567890123456789012345678901234567890',
  symbol: 'TEST',
  tokenAddress: '0x1234567890123456789012345678901234567890',
};

const providerResultStub = {
  eth_getCode: '0x123',
};
const { provider } = createTestProviderTools({
  scaffold: providerResultStub,
  networkId: '5',
  chainId: '5',
});

jest.mock('../snap-keyring/metrics', () => {
  return {
    getSnapAndHardwareInfoForMetrics: jest.fn().mockResolvedValue({
      account_snap_type: 'snaptype',
      account_snap_version: 'snapversion',
    }),
  };
});

const mockTransactionMetricsRequest = {
  createEventFragment: jest.fn(),
  finalizeEventFragment: jest.fn(),
  getEventFragmentById: jest.fn(),
  updateEventFragment: jest.fn(),
  getAccountBalance: jest.fn(),
  getAccountType: jest.fn(),
  getDeviceModel: jest.fn(),
  getHardwareTypeForMetric: jest.fn(),
  getEIP1559GasFeeEstimates: jest.fn(),
  getSelectedAddress: jest.fn(),
  getParticipateInMetrics: jest.fn(),
  getTokenStandardAndDetails: jest.fn(),
  getTransaction: jest.fn(),
  provider: provider as Provider,
  // TODO: Fix in https://github.com/MetaMask/metamask-extension/issues/31973
  // eslint-disable-next-line @typescript-eslint/no-explicit-any
  snapAndHardwareMessenger: jest.fn() as any,
  trackEvent: jest.fn(),
  getIsSmartTransaction: jest.fn(),
  getSmartTransactionByMinedTxHash: jest.fn(),
  getMethodData: jest.fn(),
  getIsConfirmationAdvancedDetailsOpen: jest.fn(),
  getHDEntropyIndex: jest.fn(),
} as TransactionMetricsRequest;

describe('Transaction metrics', () => {
  let fromAccount,
    mockChainId,
    mockNetworkId,
    mockTransactionMeta: TransactionMeta,
    // TODO: Fix in https://github.com/MetaMask/metamask-extension/issues/31973
    // eslint-disable-next-line @typescript-eslint/no-explicit-any
    mockTransactionMetaWithBlockaid: any,
    // TODO: Fix in https://github.com/MetaMask/metamask-extension/issues/31973
    // eslint-disable-next-line @typescript-eslint/no-explicit-any
    expectedProperties: any,
    // TODO: Fix in https://github.com/MetaMask/metamask-extension/issues/31973
    // eslint-disable-next-line @typescript-eslint/no-explicit-any
    expectedSensitiveProperties: any,
    // TODO: Fix in https://github.com/MetaMask/metamask-extension/issues/31973
    // eslint-disable-next-line @typescript-eslint/no-explicit-any
    mockActionId: any;

  beforeEach(() => {
    fromAccount = getTestAccounts()[0];
    mockChainId = '0x5' as const;
    mockNetworkId = '5';
    mockActionId = '2';
    mockTransactionMeta = {
      id: '1',
      status: TransactionStatus.unapproved,
      txParams: {
        from: fromAccount.address,
        to: '0x1678a085c290ebd122dc42cba69373b5953b831d',
        gasPrice: '0x77359400',
        gas: '0x7b0d',
        nonce: '0x4b',
      },
      type: TransactionType.simpleSend,
      origin: ORIGIN_METAMASK,
      chainId: mockChainId,
      networkClientId: 'testNetworkClientId',
      time: 1624408066355,
      defaultGasEstimates: {
        gas: '0x7b0d',
        gasPrice: '0x77359400',
      },
      securityProviderResponse: {
        flagAsDangerous: 0,
      },
    };

    // copy mockTransactionMeta and add blockaid data
    mockTransactionMetaWithBlockaid = {
      ...JSON.parse(JSON.stringify(mockTransactionMeta)),
      securityAlertResponse: {
        result_type: BlockaidResultType.Malicious,
        reason: BlockaidReason.maliciousDomain,
        providerRequestsCount: {
          eth_call: 5,
          eth_getCode: 3,
        },
      },
    };

    expectedProperties = {
      account_snap_type: 'snaptype',
      account_snap_version: 'snapversion',
      account_type: undefined,
      api_method: MESSAGE_TYPE.ETH_SEND_TRANSACTION,
      asset_type: AssetType.native,
      chain_id: mockChainId,
      device_model: undefined,
      eip_1559_version: '0',
      eip7702_upgrade_transaction: false,
      gas_edit_attempted: 'none',
      gas_estimation_failed: false,
      gas_fee_selected: undefined,
      gas_insufficient_native_asset: true,
      gas_paid_with: undefined,
      gas_payment_tokens_available: undefined,
      is_smart_transaction: undefined,
      gas_edit_type: 'none',
      network: mockNetworkId,
      referrer: ORIGIN_METAMASK,
      source: MetaMetricsTransactionEventSource.User,
      status: 'unapproved',
      token_standard: TokenStandard.none,
      transaction_speed_up: false,
      transaction_type: TransactionType.simpleSend,
      ui_customizations: ['redesigned_confirmation'],
      transaction_advanced_view: undefined,
      transaction_contract_method: [],
      transaction_internal_id: '1',
    };

    expectedSensitiveProperties = {
      default_estimate: MetaMetricsEventTransactionEstimateType.DefaultEstimate,
      default_gas: '0.000031501',
      default_gas_price: '2',
      first_seen: 1624408066355,
      gas_limit: '0x7b0d',
      gas_price: '2',
      transaction_contract_address: [],
      transaction_envelope_type: TRANSACTION_ENVELOPE_TYPE_NAMES.LEGACY,
      transaction_replaced: undefined,
    };

    jest.clearAllMocks();
  });

  describe('handleTransactionAdded', () => {
    it('should return if transaction meta is not defined', async () => {
      // TODO: Fix in https://github.com/MetaMask/metamask-extension/issues/31973
      // eslint-disable-next-line @typescript-eslint/no-explicit-any
      await handleTransactionAdded(mockTransactionMetricsRequest, {} as any);
      expect(
        mockTransactionMetricsRequest.createEventFragment,
      ).not.toBeCalled();
    });

    it('should create event fragment', async () => {
      await handleTransactionAdded(mockTransactionMetricsRequest, {
        // TODO: Fix in https://github.com/MetaMask/metamask-extension/issues/31973
        // eslint-disable-next-line @typescript-eslint/no-explicit-any
        transactionMeta: mockTransactionMeta as any,
        actionId: mockActionId,
      });

      expect(mockTransactionMetricsRequest.createEventFragment).toBeCalledTimes(
        1,
      );
      expect(mockTransactionMetricsRequest.createEventFragment).toBeCalledWith({
        actionId: mockActionId,
        category: MetaMetricsEventCategory.Transactions,
        failureEvent: TransactionMetaMetricsEvent.rejected,
        initialEvent: TransactionMetaMetricsEvent.added,
        successEvent: TransactionMetaMetricsEvent.approved,
        uniqueIdentifier: 'transaction-added-1',
        persist: true,
        properties: expectedProperties,
        sensitiveProperties: expectedSensitiveProperties,
      });
    });

    it('should create event fragment when simulation failed', async () => {
      mockTransactionMeta.simulationFails = {
        reason: 'test',
        debug: {},
      };

      await handleTransactionAdded(mockTransactionMetricsRequest, {
        // TODO: Fix in https://github.com/MetaMask/metamask-extension/issues/31973
        // eslint-disable-next-line @typescript-eslint/no-explicit-any
        transactionMeta: mockTransactionMeta as any,
        actionId: mockActionId,
      });

      expect(mockTransactionMetricsRequest.createEventFragment).toBeCalledTimes(
        1,
      );
      expect(mockTransactionMetricsRequest.createEventFragment).toBeCalledWith({
        actionId: mockActionId,
        category: MetaMetricsEventCategory.Transactions,
        failureEvent: TransactionMetaMetricsEvent.rejected,
        initialEvent: TransactionMetaMetricsEvent.added,
        successEvent: TransactionMetaMetricsEvent.approved,
        uniqueIdentifier: 'transaction-added-1',
        persist: true,
        properties: {
          ...expectedProperties,
          ui_customizations: [
            'gas_estimation_failed',
            'redesigned_confirmation',
          ],
          gas_estimation_failed: true,
        },
        sensitiveProperties: expectedSensitiveProperties,
      });
    });

    it('should create event fragment with blockaid', async () => {
      await handleTransactionAdded(mockTransactionMetricsRequest, {
        // TODO: Fix in https://github.com/MetaMask/metamask-extension/issues/31973
        // eslint-disable-next-line @typescript-eslint/no-explicit-any
        transactionMeta: mockTransactionMetaWithBlockaid as any,
        actionId: mockActionId,
      });

      expect(mockTransactionMetricsRequest.createEventFragment).toBeCalledTimes(
        1,
      );
      expect(mockTransactionMetricsRequest.createEventFragment).toBeCalledWith({
        actionId: mockActionId,
        category: MetaMetricsEventCategory.Transactions,
        failureEvent: TransactionMetaMetricsEvent.rejected,
        initialEvent: TransactionMetaMetricsEvent.added,
        successEvent: TransactionMetaMetricsEvent.approved,
        uniqueIdentifier: 'transaction-added-1',
        persist: true,
        properties: {
          ...expectedProperties,
          security_alert_reason: BlockaidReason.maliciousDomain,
          security_alert_response: 'Malicious',
          ui_customizations: [
            'flagged_as_malicious',
            'redesigned_confirmation',
          ],
          ppom_eth_call_count: 5,
          ppom_eth_getCode_count: 3,
        },
        sensitiveProperties: expectedSensitiveProperties,
      });
    });
  });

  describe('handleTransactionApproved', () => {
    it('should return if transaction meta is not defined', async () => {
      // TODO: Fix in https://github.com/MetaMask/metamask-extension/issues/31973
      // eslint-disable-next-line @typescript-eslint/no-explicit-any
      await handleTransactionApproved(mockTransactionMetricsRequest, {} as any);
      expect(
        mockTransactionMetricsRequest.createEventFragment,
      ).not.toBeCalled();
      expect(
        mockTransactionMetricsRequest.updateEventFragment,
      ).not.toBeCalled();
      expect(
        mockTransactionMetricsRequest.finalizeEventFragment,
      ).not.toBeCalled();
    });

    it('should create, update, finalize event fragment', async () => {
      await handleTransactionApproved(mockTransactionMetricsRequest, {
        // TODO: Fix in https://github.com/MetaMask/metamask-extension/issues/31973
        // eslint-disable-next-line @typescript-eslint/no-explicit-any
        transactionMeta: mockTransactionMeta as any,
        actionId: mockActionId,
      });

      const expectedUniqueId = 'transaction-added-1';

      expect(mockTransactionMetricsRequest.createEventFragment).toBeCalledTimes(
        1,
      );
      expect(mockTransactionMetricsRequest.createEventFragment).toBeCalledWith({
        actionId: mockActionId,
        category: MetaMetricsEventCategory.Transactions,
        successEvent: TransactionMetaMetricsEvent.approved,
        failureEvent: TransactionMetaMetricsEvent.rejected,
        uniqueIdentifier: expectedUniqueId,
        persist: true,
        properties: expectedProperties,
        sensitiveProperties: expectedSensitiveProperties,
      });

      expect(mockTransactionMetricsRequest.updateEventFragment).toBeCalledTimes(
        1,
      );
      expect(mockTransactionMetricsRequest.updateEventFragment).toBeCalledWith(
        expectedUniqueId,
        {
          properties: expectedProperties,
          sensitiveProperties: expectedSensitiveProperties,
        },
      );

      expect(
        mockTransactionMetricsRequest.finalizeEventFragment,
      ).toBeCalledTimes(1);
      expect(
        mockTransactionMetricsRequest.finalizeEventFragment,
      ).toBeCalledWith(expectedUniqueId);
    });

    it('should create, update, finalize event fragment with blockaid', async () => {
      await handleTransactionApproved(mockTransactionMetricsRequest, {
        // TODO: Fix in https://github.com/MetaMask/metamask-extension/issues/31973
        // eslint-disable-next-line @typescript-eslint/no-explicit-any
        transactionMeta: mockTransactionMetaWithBlockaid as any,
        actionId: mockActionId,
      });

      const expectedUniqueId = 'transaction-added-1';

      expect(mockTransactionMetricsRequest.createEventFragment).toBeCalledTimes(
        1,
      );
      expect(mockTransactionMetricsRequest.createEventFragment).toBeCalledWith({
        actionId: mockActionId,
        category: MetaMetricsEventCategory.Transactions,
        successEvent: TransactionMetaMetricsEvent.approved,
        failureEvent: TransactionMetaMetricsEvent.rejected,
        uniqueIdentifier: expectedUniqueId,
        persist: true,
        properties: {
          ...expectedProperties,
          ui_customizations: [
            'flagged_as_malicious',
            'redesigned_confirmation',
          ],
          security_alert_reason: BlockaidReason.maliciousDomain,
          security_alert_response: 'Malicious',
          ppom_eth_call_count: 5,
          ppom_eth_getCode_count: 3,
        },
        sensitiveProperties: expectedSensitiveProperties,
      });

      expect(mockTransactionMetricsRequest.updateEventFragment).toBeCalledTimes(
        1,
      );
      expect(mockTransactionMetricsRequest.updateEventFragment).toBeCalledWith(
        expectedUniqueId,
        {
          properties: {
            ...expectedProperties,
            ui_customizations: [
              'flagged_as_malicious',
              'redesigned_confirmation',
            ],
            security_alert_reason: BlockaidReason.maliciousDomain,
            security_alert_response: 'Malicious',
            ppom_eth_call_count: 5,
            ppom_eth_getCode_count: 3,
          },
          sensitiveProperties: expectedSensitiveProperties,
        },
      );

      expect(
        mockTransactionMetricsRequest.finalizeEventFragment,
      ).toBeCalledTimes(1);
      expect(
        mockTransactionMetricsRequest.finalizeEventFragment,
      ).toBeCalledWith(expectedUniqueId);
    });
  });

  describe('handleTransactionFailed', () => {
    it('should return if transaction meta is not defined', async () => {
      // TODO: Fix in https://github.com/MetaMask/metamask-extension/issues/31973
      // eslint-disable-next-line @typescript-eslint/no-explicit-any
      await handleTransactionFailed(mockTransactionMetricsRequest, {} as any);
      expect(
        mockTransactionMetricsRequest.createEventFragment,
      ).not.toBeCalled();
      expect(
        mockTransactionMetricsRequest.updateEventFragment,
      ).not.toBeCalled();
      expect(
        mockTransactionMetricsRequest.finalizeEventFragment,
      ).not.toBeCalled();
    });

    it('should create, update, finalize event fragment', async () => {
      const mockErrorMessage = 'Unexpected error';
      mockTransactionMeta.txReceipt = {
        gasUsed: '0x123',
        status: '0x0',
      };
      mockTransactionMeta.submittedTime = 123;

      await handleTransactionFailed(mockTransactionMetricsRequest, {
        transactionMeta: mockTransactionMeta,
        actionId: mockActionId,
        error: mockErrorMessage,
        // TODO: Fix in https://github.com/MetaMask/metamask-extension/issues/31973
        // eslint-disable-next-line @typescript-eslint/no-explicit-any
      } as any);

      const expectedUniqueId = 'transaction-submitted-1';

      expect(mockTransactionMetricsRequest.createEventFragment).toBeCalledTimes(
        1,
      );
      expect(mockTransactionMetricsRequest.createEventFragment).toBeCalledWith({
        actionId: mockActionId,
        category: MetaMetricsEventCategory.Transactions,
        successEvent: TransactionMetaMetricsEvent.finalized,
        uniqueIdentifier: expectedUniqueId,
        persist: true,
        properties: expectedProperties,
        sensitiveProperties: {
          ...expectedSensitiveProperties,
          error: mockErrorMessage,
        },
      });

      expect(mockTransactionMetricsRequest.updateEventFragment).toBeCalledTimes(
        1,
      );
      expect(mockTransactionMetricsRequest.updateEventFragment).toBeCalledWith(
        expectedUniqueId,
        {
          properties: expectedProperties,
          sensitiveProperties: {
            ...expectedSensitiveProperties,
            error: mockErrorMessage,
          },
        },
      );

      expect(
        mockTransactionMetricsRequest.finalizeEventFragment,
      ).toBeCalledTimes(1);
      expect(
        mockTransactionMetricsRequest.finalizeEventFragment,
      ).toBeCalledWith(expectedUniqueId);
    });

    it('should create, update, finalize event fragment with blockaid', async () => {
      const mockErrorMessage = 'Unexpected error';
      mockTransactionMetaWithBlockaid.txReceipt = {
        gasUsed: '0x123',
        status: '0x0',
      };
      mockTransactionMetaWithBlockaid.submittedTime = 123;

      await handleTransactionFailed(mockTransactionMetricsRequest, {
        transactionMeta: mockTransactionMetaWithBlockaid,
        actionId: mockActionId,
        error: mockErrorMessage,
        // TODO: Fix in https://github.com/MetaMask/metamask-extension/issues/31973
        // eslint-disable-next-line @typescript-eslint/no-explicit-any
      } as any);

      const expectedUniqueId = 'transaction-submitted-1';

      expect(mockTransactionMetricsRequest.createEventFragment).toBeCalledTimes(
        1,
      );
      expect(mockTransactionMetricsRequest.createEventFragment).toBeCalledWith({
        actionId: mockActionId,
        category: MetaMetricsEventCategory.Transactions,
        successEvent: TransactionMetaMetricsEvent.finalized,
        uniqueIdentifier: expectedUniqueId,
        persist: true,
        properties: {
          ...expectedProperties,
          ui_customizations: [
            'flagged_as_malicious',
            'redesigned_confirmation',
          ],
          security_alert_reason: BlockaidReason.maliciousDomain,
          security_alert_response: 'Malicious',
          ppom_eth_call_count: 5,
          ppom_eth_getCode_count: 3,
        },
        sensitiveProperties: {
          ...expectedSensitiveProperties,
          error: mockErrorMessage,
        },
      });

      expect(mockTransactionMetricsRequest.updateEventFragment).toBeCalledTimes(
        1,
      );
      expect(mockTransactionMetricsRequest.updateEventFragment).toBeCalledWith(
        expectedUniqueId,
        {
          properties: {
            ...expectedProperties,
            ui_customizations: [
              'flagged_as_malicious',
              'redesigned_confirmation',
            ],
            security_alert_reason: BlockaidReason.maliciousDomain,
            security_alert_response: 'Malicious',
            ppom_eth_call_count: 5,
            ppom_eth_getCode_count: 3,
          },
          sensitiveProperties: {
            ...expectedSensitiveProperties,
            error: mockErrorMessage,
          },
        },
      );

      expect(
        mockTransactionMetricsRequest.finalizeEventFragment,
      ).toBeCalledTimes(1);
      expect(
        mockTransactionMetricsRequest.finalizeEventFragment,
      ).toBeCalledWith(expectedUniqueId);
    });

    it('should append error to event properties', async () => {
      const mockErrorMessage = 'Unexpected error';

      await handleTransactionFailed(mockTransactionMetricsRequest, {
        transactionMeta: mockTransactionMeta,
        actionId: mockActionId,
        error: mockErrorMessage,
        // TODO: Fix in https://github.com/MetaMask/metamask-extension/issues/31973
        // eslint-disable-next-line @typescript-eslint/no-explicit-any
      } as any);

      const expectedUniqueId = 'transaction-submitted-1';

      expect(mockTransactionMetricsRequest.createEventFragment).toBeCalledTimes(
        1,
      );
      expect(mockTransactionMetricsRequest.createEventFragment).toBeCalledWith({
        actionId: mockActionId,
        category: MetaMetricsEventCategory.Transactions,
        successEvent: TransactionMetaMetricsEvent.finalized,
        uniqueIdentifier: expectedUniqueId,
        persist: true,
        properties: expectedProperties,
        sensitiveProperties: {
          ...expectedSensitiveProperties,
          error: mockErrorMessage,
        },
      });

      expect(mockTransactionMetricsRequest.updateEventFragment).toBeCalledTimes(
        1,
      );
      expect(mockTransactionMetricsRequest.updateEventFragment).toBeCalledWith(
        expectedUniqueId,
        {
          properties: expectedProperties,
          sensitiveProperties: {
            ...expectedSensitiveProperties,
            error: mockErrorMessage,
          },
        },
      );

      expect(
        mockTransactionMetricsRequest.finalizeEventFragment,
      ).toBeCalledTimes(1);
      expect(
        mockTransactionMetricsRequest.finalizeEventFragment,
      ).toBeCalledWith(expectedUniqueId);
    });
  });

  describe('handleTransactionConfirmed', () => {
    it('should return if transaction meta is not defined', async () => {
      await handleTransactionConfirmed(
        mockTransactionMetricsRequest,
        // TODO: Fix in https://github.com/MetaMask/metamask-extension/issues/31973
        // eslint-disable-next-line @typescript-eslint/no-explicit-any
        {} as any,
      );
      expect(
        mockTransactionMetricsRequest.createEventFragment,
      ).not.toBeCalled();
      expect(
        mockTransactionMetricsRequest.updateEventFragment,
      ).not.toBeCalled();
      expect(
        mockTransactionMetricsRequest.finalizeEventFragment,
      ).not.toBeCalled();
    });

    it('should create, update, finalize event fragment', async () => {
      mockTransactionMeta.txReceipt = {
        gasUsed: '0x123',
        status: '0x0',
      };
      mockTransactionMeta.submittedTime = 123;

      await handleTransactionConfirmed(mockTransactionMetricsRequest, {
        ...mockTransactionMeta,
        actionId: mockActionId,
        // TODO: Fix in https://github.com/MetaMask/metamask-extension/issues/31973
        // eslint-disable-next-line @typescript-eslint/no-explicit-any
      } as any);

      const expectedUniqueId = 'transaction-submitted-1';

      expect(mockTransactionMetricsRequest.createEventFragment).toBeCalledTimes(
        1,
      );
      expect(mockTransactionMetricsRequest.createEventFragment).toBeCalledWith({
        actionId: mockActionId,
        category: MetaMetricsEventCategory.Transactions,
        successEvent: TransactionMetaMetricsEvent.finalized,
        uniqueIdentifier: expectedUniqueId,
        persist: true,
        properties: expectedProperties,
        sensitiveProperties: {
          ...expectedSensitiveProperties,
          completion_time: expect.any(String),
          gas_used: '0.000000291',
          status: METRICS_STATUS_FAILED,
        },
      });

      expect(mockTransactionMetricsRequest.updateEventFragment).toBeCalledTimes(
        1,
      );
      expect(mockTransactionMetricsRequest.updateEventFragment).toBeCalledWith(
        expectedUniqueId,
        {
          properties: expectedProperties,
          sensitiveProperties: {
            ...expectedSensitiveProperties,
            completion_time: expect.any(String),
            gas_used: '0.000000291',
            status: METRICS_STATUS_FAILED,
          },
        },
      );

      expect(
        mockTransactionMetricsRequest.finalizeEventFragment,
      ).toBeCalledTimes(1);
      expect(
        mockTransactionMetricsRequest.finalizeEventFragment,
      ).toBeCalledWith(expectedUniqueId);
    });

    it('should create, update, finalize event fragment with blockaid', async () => {
      mockTransactionMetaWithBlockaid.txReceipt = {
        gasUsed: '0x123',
        status: '0x0',
      };
      mockTransactionMetaWithBlockaid.submittedTime = 123;

      await handleTransactionConfirmed(mockTransactionMetricsRequest, {
        ...mockTransactionMetaWithBlockaid,
        actionId: mockActionId,
        // TODO: Fix in https://github.com/MetaMask/metamask-extension/issues/31973
        // eslint-disable-next-line @typescript-eslint/no-explicit-any
      } as any);

      const expectedUniqueId = 'transaction-submitted-1';

      expect(mockTransactionMetricsRequest.createEventFragment).toBeCalledTimes(
        1,
      );
      expect(mockTransactionMetricsRequest.createEventFragment).toBeCalledWith({
        actionId: mockActionId,
        category: MetaMetricsEventCategory.Transactions,
        successEvent: TransactionMetaMetricsEvent.finalized,
        uniqueIdentifier: expectedUniqueId,
        persist: true,
        properties: {
          ...expectedProperties,
          ui_customizations: [
            'flagged_as_malicious',
            'redesigned_confirmation',
          ],
          security_alert_reason: BlockaidReason.maliciousDomain,
          security_alert_response: 'Malicious',
          ppom_eth_call_count: 5,
          ppom_eth_getCode_count: 3,
        },
        sensitiveProperties: {
          ...expectedSensitiveProperties,
          completion_time: expect.any(String),
          gas_used: '0.000000291',
          status: METRICS_STATUS_FAILED,
        },
      });

      expect(mockTransactionMetricsRequest.updateEventFragment).toBeCalledTimes(
        1,
      );
      expect(mockTransactionMetricsRequest.updateEventFragment).toBeCalledWith(
        expectedUniqueId,
        {
          properties: {
            ...expectedProperties,
            ui_customizations: [
              'flagged_as_malicious',
              'redesigned_confirmation',
            ],
            security_alert_reason: BlockaidReason.maliciousDomain,
            security_alert_response: 'Malicious',
            ppom_eth_call_count: 5,
            ppom_eth_getCode_count: 3,
          },
          sensitiveProperties: {
            ...expectedSensitiveProperties,
            completion_time: expect.any(String),
            gas_used: '0.000000291',
            status: METRICS_STATUS_FAILED,
          },
        },
      );

      expect(
        mockTransactionMetricsRequest.finalizeEventFragment,
      ).toBeCalledTimes(1);
      expect(
        mockTransactionMetricsRequest.finalizeEventFragment,
      ).toBeCalledWith(expectedUniqueId);
    });

    it('should create, update, finalize event fragment with transaction_contract_address', async () => {
      mockTransactionMeta.txReceipt = {
        gasUsed: '0x123',
        status: '0x0',
      };
      mockTransactionMeta.submittedTime = 123;
      mockTransactionMeta.status = TransactionStatus.confirmed;
      mockTransactionMeta.type = TransactionType.contractInteraction;
      const expectedUniqueId = 'transaction-submitted-1';
      const properties = {
        ...expectedProperties,
        status: TransactionStatus.confirmed,
        transaction_type: TransactionType.contractInteraction,
        asset_type: AssetType.unknown,
        ui_customizations: [
          MetaMetricsEventUiCustomization.RedesignedConfirmation,
        ],
        is_smart_transaction: undefined,
        transaction_advanced_view: undefined,
      };
      const sensitiveProperties = {
        ...expectedSensitiveProperties,
        transaction_contract_address: [
          '0x1678a085c290ebd122dc42cba69373b5953b831d',
        ],
        completion_time: expect.any(String),
        gas_used: '0.000000291',
        status: METRICS_STATUS_FAILED,
      };

      await handleTransactionConfirmed(mockTransactionMetricsRequest, {
        ...mockTransactionMeta,
        actionId: mockActionId,
        // TODO: Fix in https://github.com/MetaMask/metamask-extension/issues/31973
        // eslint-disable-next-line @typescript-eslint/no-explicit-any
      } as any);

      expect(mockTransactionMetricsRequest.createEventFragment).toBeCalledTimes(
        1,
      );
      expect(mockTransactionMetricsRequest.createEventFragment).toBeCalledWith({
        actionId: mockActionId,
        category: MetaMetricsEventCategory.Transactions,
        successEvent: TransactionMetaMetricsEvent.finalized,
        uniqueIdentifier: expectedUniqueId,
        persist: true,
        properties,
        sensitiveProperties,
      });
      expect(mockTransactionMetricsRequest.updateEventFragment).toBeCalledTimes(
        1,
      );
      expect(mockTransactionMetricsRequest.updateEventFragment).toBeCalledWith(
        expectedUniqueId,
        {
          properties,
          sensitiveProperties,
        },
      );
      expect(
        mockTransactionMetricsRequest.finalizeEventFragment,
      ).toHaveBeenCalledTimes(1);
      expect(
        mockTransactionMetricsRequest.finalizeEventFragment,
      ).toHaveBeenCalledWith(expectedUniqueId);
    });

    it('should create, update, finalize event fragment with completion_time_onchain', async () => {
      mockTransactionMeta.txReceipt = {
        gasUsed: '0x123',
        status: '0x0',
      };
      mockTransactionMeta.blockTimestamp = decimalToHex(124);
      mockTransactionMeta.submittedTime = 123123;

      await handleTransactionConfirmed(mockTransactionMetricsRequest, {
        ...mockTransactionMeta,
        actionId: mockActionId,
        // TODO: Fix in https://github.com/MetaMask/metamask-extension/issues/31973
        // eslint-disable-next-line @typescript-eslint/no-explicit-any
      } as any);

      const expectedUniqueId = 'transaction-submitted-1';

      expect(mockTransactionMetricsRequest.createEventFragment).toBeCalledTimes(
        1,
      );
      expect(mockTransactionMetricsRequest.createEventFragment).toBeCalledWith({
        actionId: mockActionId,
        category: MetaMetricsEventCategory.Transactions,
        successEvent: TransactionMetaMetricsEvent.finalized,
        uniqueIdentifier: expectedUniqueId,
        persist: true,
        properties: expectedProperties,
        sensitiveProperties: {
          ...expectedSensitiveProperties,
          completion_time: expect.any(String),
          completion_time_onchain: '0.88',
          gas_used: '0.000000291',
          status: METRICS_STATUS_FAILED,
        },
      });

      expect(mockTransactionMetricsRequest.updateEventFragment).toBeCalledTimes(
        1,
      );
      expect(mockTransactionMetricsRequest.updateEventFragment).toBeCalledWith(
        expectedUniqueId,
        {
          properties: expectedProperties,
          sensitiveProperties: {
            ...expectedSensitiveProperties,
            completion_time: expect.any(String),
            completion_time_onchain: '0.88',
            gas_used: '0.000000291',
            status: METRICS_STATUS_FAILED,
          },
        },
      );

      expect(
        mockTransactionMetricsRequest.finalizeEventFragment,
      ).toBeCalledTimes(1);
      expect(
        mockTransactionMetricsRequest.finalizeEventFragment,
      ).toBeCalledWith(expectedUniqueId);
    });
  });

  describe('handleTransactionDropped', () => {
    it('should return if transaction meta is not defined', async () => {
      // TODO: Fix in https://github.com/MetaMask/metamask-extension/issues/31973
      // eslint-disable-next-line @typescript-eslint/no-explicit-any
      await handleTransactionDropped(mockTransactionMetricsRequest, {} as any);
      expect(
        mockTransactionMetricsRequest.createEventFragment,
      ).not.toBeCalled();
      expect(
        mockTransactionMetricsRequest.updateEventFragment,
      ).not.toBeCalled();
      expect(
        mockTransactionMetricsRequest.finalizeEventFragment,
      ).not.toBeCalled();
    });

    it('should create, update, finalize event fragment', async () => {
      await handleTransactionDropped(mockTransactionMetricsRequest, {
        transactionMeta: mockTransactionMeta,
        actionId: mockActionId,
        // TODO: Fix in https://github.com/MetaMask/metamask-extension/issues/31973
        // eslint-disable-next-line @typescript-eslint/no-explicit-any
      } as any);

      const expectedUniqueId = 'transaction-submitted-1';

      expect(mockTransactionMetricsRequest.createEventFragment).toBeCalledTimes(
        1,
      );
      expect(mockTransactionMetricsRequest.createEventFragment).toBeCalledWith({
        actionId: mockActionId,
        category: MetaMetricsEventCategory.Transactions,
        successEvent: TransactionMetaMetricsEvent.finalized,
        uniqueIdentifier: expectedUniqueId,
        persist: true,
        properties: expectedProperties,
        sensitiveProperties: {
          ...expectedSensitiveProperties,
          dropped: true,
          transaction_replaced: 'other',
        },
      });

      expect(mockTransactionMetricsRequest.updateEventFragment).toBeCalledTimes(
        1,
      );
      expect(mockTransactionMetricsRequest.updateEventFragment).toBeCalledWith(
        expectedUniqueId,
        {
          properties: expectedProperties,
          sensitiveProperties: {
            ...expectedSensitiveProperties,
            dropped: true,
            transaction_replaced: 'other',
          },
        },
      );

      expect(
        mockTransactionMetricsRequest.finalizeEventFragment,
      ).toBeCalledTimes(1);
      expect(
        mockTransactionMetricsRequest.finalizeEventFragment,
      ).toBeCalledWith(expectedUniqueId);
    });

    it('should create, update, finalize event fragment with blockaid', async () => {
      await handleTransactionDropped(mockTransactionMetricsRequest, {
        transactionMeta: mockTransactionMetaWithBlockaid,
        actionId: mockActionId,
        // TODO: Fix in https://github.com/MetaMask/metamask-extension/issues/31973
        // eslint-disable-next-line @typescript-eslint/no-explicit-any
      } as any);

      const expectedUniqueId = 'transaction-submitted-1';

      expect(mockTransactionMetricsRequest.createEventFragment).toBeCalledTimes(
        1,
      );
      expect(mockTransactionMetricsRequest.createEventFragment).toBeCalledWith({
        actionId: mockActionId,
        category: MetaMetricsEventCategory.Transactions,
        successEvent: TransactionMetaMetricsEvent.finalized,
        uniqueIdentifier: expectedUniqueId,
        persist: true,
        properties: {
          ...expectedProperties,
          ui_customizations: [
            'flagged_as_malicious',
            'redesigned_confirmation',
          ],
          security_alert_reason: BlockaidReason.maliciousDomain,
          security_alert_response: 'Malicious',
          ppom_eth_call_count: 5,
          ppom_eth_getCode_count: 3,
        },
        sensitiveProperties: {
          ...expectedSensitiveProperties,
          dropped: true,
          transaction_replaced: 'other',
        },
      });

      expect(mockTransactionMetricsRequest.updateEventFragment).toBeCalledTimes(
        1,
      );
      expect(mockTransactionMetricsRequest.updateEventFragment).toBeCalledWith(
        expectedUniqueId,
        {
          properties: {
            ...expectedProperties,
            ui_customizations: [
              'flagged_as_malicious',
              'redesigned_confirmation',
            ],
            security_alert_reason: BlockaidReason.maliciousDomain,
            security_alert_response: 'Malicious',
            ppom_eth_call_count: 5,
            ppom_eth_getCode_count: 3,
          },
          sensitiveProperties: {
            ...expectedSensitiveProperties,
            dropped: true,
            transaction_replaced: 'other',
          },
        },
      );

      expect(
        mockTransactionMetricsRequest.finalizeEventFragment,
      ).toBeCalledTimes(1);
      expect(
        mockTransactionMetricsRequest.finalizeEventFragment,
      ).toBeCalledWith(expectedUniqueId);
    });
  });

  describe('handleTransactionRejected', () => {
    it('should return if transaction meta is not defined', async () => {
      // TODO: Fix in https://github.com/MetaMask/metamask-extension/issues/31973
      // eslint-disable-next-line @typescript-eslint/no-explicit-any
      await handleTransactionRejected(mockTransactionMetricsRequest, {} as any);
      expect(
        mockTransactionMetricsRequest.createEventFragment,
      ).not.toBeCalled();
      expect(
        mockTransactionMetricsRequest.updateEventFragment,
      ).not.toBeCalled();
      expect(
        mockTransactionMetricsRequest.finalizeEventFragment,
      ).not.toBeCalled();
    });

    it('should create, update, finalize event fragment', async () => {
      await handleTransactionRejected(mockTransactionMetricsRequest, {
        transactionMeta: mockTransactionMeta,
        actionId: mockActionId,
        // TODO: Fix in https://github.com/MetaMask/metamask-extension/issues/31973
        // eslint-disable-next-line @typescript-eslint/no-explicit-any
      } as any);

      const expectedUniqueId = 'transaction-added-1';

      expect(mockTransactionMetricsRequest.createEventFragment).toBeCalledTimes(
        1,
      );
      expect(mockTransactionMetricsRequest.createEventFragment).toBeCalledWith({
        actionId: mockActionId,
        category: MetaMetricsEventCategory.Transactions,
        successEvent: TransactionMetaMetricsEvent.approved,
        failureEvent: TransactionMetaMetricsEvent.rejected,
        uniqueIdentifier: expectedUniqueId,
        persist: true,
        properties: expectedProperties,
        sensitiveProperties: expectedSensitiveProperties,
      });

      expect(mockTransactionMetricsRequest.updateEventFragment).toBeCalledTimes(
        1,
      );
      expect(mockTransactionMetricsRequest.updateEventFragment).toBeCalledWith(
        expectedUniqueId,
        {
          properties: expectedProperties,
          sensitiveProperties: expectedSensitiveProperties,
        },
      );

      expect(
        mockTransactionMetricsRequest.finalizeEventFragment,
      ).toBeCalledTimes(1);
      expect(
        mockTransactionMetricsRequest.finalizeEventFragment,
      ).toBeCalledWith(expectedUniqueId, {
        abandoned: true,
      });
    });

    it('should create, update, finalize event fragment with blockaid', async () => {
      await handleTransactionRejected(mockTransactionMetricsRequest, {
        transactionMeta: mockTransactionMetaWithBlockaid,
        actionId: mockActionId,
        // TODO: Fix in https://github.com/MetaMask/metamask-extension/issues/31973
        // eslint-disable-next-line @typescript-eslint/no-explicit-any
      } as any);

      const expectedUniqueId = 'transaction-added-1';

      expect(mockTransactionMetricsRequest.createEventFragment).toBeCalledTimes(
        1,
      );
      expect(mockTransactionMetricsRequest.createEventFragment).toBeCalledWith({
        actionId: mockActionId,
        category: MetaMetricsEventCategory.Transactions,
        successEvent: TransactionMetaMetricsEvent.approved,
        failureEvent: TransactionMetaMetricsEvent.rejected,
        uniqueIdentifier: expectedUniqueId,
        persist: true,
        properties: {
          ...expectedProperties,
          ui_customizations: [
            'flagged_as_malicious',
            'redesigned_confirmation',
          ],
          security_alert_reason: BlockaidReason.maliciousDomain,
          security_alert_response: 'Malicious',
          ppom_eth_call_count: 5,
          ppom_eth_getCode_count: 3,
        },
        sensitiveProperties: expectedSensitiveProperties,
      });

      expect(mockTransactionMetricsRequest.updateEventFragment).toBeCalledTimes(
        1,
      );
      expect(mockTransactionMetricsRequest.updateEventFragment).toBeCalledWith(
        expectedUniqueId,
        {
          properties: {
            ...expectedProperties,
            ui_customizations: [
              'flagged_as_malicious',
              'redesigned_confirmation',
            ],
            security_alert_reason: BlockaidReason.maliciousDomain,
            security_alert_response: 'Malicious',
            ppom_eth_call_count: 5,
            ppom_eth_getCode_count: 3,
          },
          sensitiveProperties: expectedSensitiveProperties,
        },
      );

      expect(
        mockTransactionMetricsRequest.finalizeEventFragment,
      ).toBeCalledTimes(1);
      expect(
        mockTransactionMetricsRequest.finalizeEventFragment,
      ).toBeCalledWith(expectedUniqueId, {
        abandoned: true,
      });
    });

    it('includes if upgrade was rejected', async () => {
      await handleTransactionRejected(mockTransactionMetricsRequest, {
        transactionMeta: {
          ...mockTransactionMeta,
          txParams: {
            ...mockTransactionMeta.txParams,
            authorizationList: [{}],
          },
          error: {
            code: errorCodes.rpc.methodNotSupported,
          },
          status: TransactionStatus.rejected,
        } as unknown as TransactionMeta,
      });

      expect(mockTransactionMetricsRequest.createEventFragment).toBeCalledWith(
        expect.objectContaining({
          properties: expect.objectContaining({
            eip7702_upgrade_rejection: true,
          }),
        }),
      );
    });
  });

  describe('handleTransactionSubmitted', () => {
    it('should return if transaction meta is not defined', async () => {
      await handleTransactionSubmitted(
        mockTransactionMetricsRequest,
        // TODO: Fix in https://github.com/MetaMask/metamask-extension/issues/31973
        // eslint-disable-next-line @typescript-eslint/no-explicit-any
        {} as any,
      );
      expect(
        mockTransactionMetricsRequest.createEventFragment,
      ).not.toBeCalled();
    });

    it('should only create event fragment', async () => {
      await handleTransactionSubmitted(mockTransactionMetricsRequest, {
        // TODO: Fix in https://github.com/MetaMask/metamask-extension/issues/31973
        // eslint-disable-next-line @typescript-eslint/no-explicit-any
        transactionMeta: mockTransactionMeta as any,
        actionId: mockActionId,
      });

      expect(mockTransactionMetricsRequest.createEventFragment).toBeCalledTimes(
        1,
      );
      expect(mockTransactionMetricsRequest.createEventFragment).toBeCalledWith({
        actionId: mockActionId,
        category: MetaMetricsEventCategory.Transactions,
        initialEvent: TransactionMetaMetricsEvent.submitted,
        successEvent: TransactionMetaMetricsEvent.finalized,
        uniqueIdentifier: 'transaction-submitted-1',
        persist: true,
        properties: expectedProperties,
        sensitiveProperties: expectedSensitiveProperties,
      });

      expect(
        mockTransactionMetricsRequest.updateEventFragment,
      ).not.toBeCalled();
      expect(
        mockTransactionMetricsRequest.finalizeEventFragment,
      ).not.toBeCalled();
    });
<<<<<<< HEAD
=======
  });

  // @ts-expect-error This function is missing from the Mocha type definitions
  describe.each([
    ['if added', handleTransactionAdded],
    ['if approved', handleTransactionApproved],
    ['if dropped', handleTransactionDropped],
    ['if failed', handleTransactionFailed],
    ['if rejected', handleTransactionRejected],
    ['if submitted', handleTransactionSubmitted],
    [
      'if confirmed',
      (request: TransactionMetricsRequest, args: TransactionEventPayload) =>
        handleTransactionConfirmed(
          request,
          args.transactionMeta as TransactionMetaEventPayload,
        ),
    ],
    // eslint-disable-next-line @typescript-eslint/no-explicit-any
  ])('%s', (_title: string, fn: any) => {
    it('includes batch properties', async () => {
      const transactionMeta = {
        ...mockTransactionMeta,
        delegationAddress: ADDRESS_3_MOCK,
        nestedTransactions: [
          {
            to: ADDRESS_MOCK,
            data: '0x1',
            type: TransactionType.contractInteraction,
          },
          {
            to: ADDRESS_2_MOCK,
            data: '0x2',
            type: TransactionType.contractInteraction,
          },
        ],
        txParams: {
          ...mockTransactionMeta.txParams,
          authorizationList: [
            {
              address: ADDRESS_3_MOCK,
            },
          ],
        },
      } as TransactionMeta;

      jest
        .mocked(mockTransactionMetricsRequest.getMethodData)
        .mockResolvedValueOnce({
          name: METHOD_NAME_MOCK,
        })
        .mockResolvedValueOnce({
          name: METHOD_NAME_2_MOCK,
        });

      await fn(mockTransactionMetricsRequest, {
        transactionMeta,
      });

      const { properties, sensitiveProperties } = jest.mocked(
        mockTransactionMetricsRequest.createEventFragment,
      ).mock.calls[0][0];

      expect(properties).toStrictEqual(
        expect.objectContaining({
          api_method: MESSAGE_TYPE.WALLET_SEND_CALLS,
          batch_transaction_count: 2,
          batch_transaction_method: 'eip7702',
          eip7702_upgrade_transaction: true,
          transaction_contract_method: [METHOD_NAME_MOCK, METHOD_NAME_2_MOCK],
        }),
      );

      expect(sensitiveProperties).toStrictEqual(
        expect.objectContaining({
          account_eip7702_upgraded: ADDRESS_3_MOCK,
          transaction_contract_address: [ADDRESS_MOCK, ADDRESS_2_MOCK],
        }),
      );
    });

    it('includes gas_paid_with if selected gas fee token', async () => {
      const transactionMeta = {
        ...mockTransactionMeta,
        gasFeeTokens: [GAS_FEE_TOKEN_MOCK],
        selectedGasFeeToken: GAS_FEE_TOKEN_MOCK.tokenAddress,
      } as TransactionMeta;

      await fn(mockTransactionMetricsRequest, {
        transactionMeta,
      });

      const { properties } = jest.mocked(
        mockTransactionMetricsRequest.createEventFragment,
      ).mock.calls[0][0];

      expect(properties).toStrictEqual(
        expect.objectContaining({
          gas_paid_with: GAS_FEE_TOKEN_MOCK.symbol,
        }),
      );
    });

    it('includes gas_payment_tokens_available if gas fee tokens', async () => {
      const transactionMeta = {
        ...mockTransactionMeta,
        gasFeeTokens: [
          GAS_FEE_TOKEN_MOCK,
          { ...GAS_FEE_TOKEN_MOCK, symbol: 'DAI' },
        ],
      } as TransactionMeta;

      await fn(mockTransactionMetricsRequest, {
        transactionMeta,
      });

      const { properties } = jest.mocked(
        mockTransactionMetricsRequest.createEventFragment,
      ).mock.calls[0][0];

      expect(properties).toStrictEqual(
        expect.objectContaining({
          gas_payment_tokens_available: [GAS_FEE_TOKEN_MOCK.symbol, 'DAI'],
        }),
      );
    });

    it('includes transasction_type as gas_payment', async () => {
      const transactionMeta = {
        ...mockTransactionMeta,
        batchId: '0x123',
      } as TransactionMeta;

      await fn(mockTransactionMetricsRequest, {
        transactionMeta,
      });

      const { properties } = jest.mocked(
        mockTransactionMetricsRequest.createEventFragment,
      ).mock.calls[0][0];

      expect(properties).toStrictEqual(
        expect.objectContaining({
          transaction_type: 'gas_payment',
        }),
      );
    });

    it('includes gas_insufficient_native_asset as true if insufficient native balance', async () => {
      const transactionMeta = {
        ...mockTransactionMeta,
        txParams: {
          ...mockTransactionMeta.txParams,
          gas: toHex(10),
          maxFeePerGas: toHex(5),
          value: toHex(3),
        },
      } as TransactionMeta;

      jest
        .mocked(mockTransactionMetricsRequest.getAccountBalance)
        .mockReturnValueOnce(toHex(52));

      await fn(mockTransactionMetricsRequest, {
        transactionMeta,
      });

      const { properties } = jest.mocked(
        mockTransactionMetricsRequest.createEventFragment,
      ).mock.calls[0][0];

      expect(properties).toStrictEqual(
        expect.objectContaining({
          gas_insufficient_native_asset: true,
        }),
      );
    });

    it('includes gas_insufficient_native_asset as false if sufficient native balance', async () => {
      const transactionMeta = {
        ...mockTransactionMeta,
        txParams: {
          ...mockTransactionMeta.txParams,
          gas: toHex(10),
          maxFeePerGas: toHex(5),
          value: toHex(3),
        },
      } as TransactionMeta;

      jest
        .mocked(mockTransactionMetricsRequest.getAccountBalance)
        .mockReturnValueOnce(toHex(53));

      await fn(mockTransactionMetricsRequest, {
        transactionMeta,
      });

      const { properties } = jest.mocked(
        mockTransactionMetricsRequest.createEventFragment,
      ).mock.calls[0][0];

      expect(properties).toStrictEqual(
        expect.objectContaining({
          gas_insufficient_native_asset: false,
        }),
      );
    });
>>>>>>> 4c122d36
  });

  (
    [
      ['if added', handleTransactionAdded],
      ['if approved', handleTransactionApproved],
      ['if dropped', handleTransactionDropped],
      ['if failed', handleTransactionFailed],
      ['if rejected', handleTransactionRejected],
      ['if submitted', handleTransactionSubmitted],
      [
        'if confirmed',
        (request: TransactionMetricsRequest, args: TransactionEventPayload) =>
          handleTransactionConfirmed(
            request,
            args.transactionMeta as TransactionMetaEventPayload,
          ),
      ],
    ] as [
      string,
      (
        request: TransactionMetricsRequest,
        args: TransactionEventPayload,
      ) => ReturnType<typeof handleTransactionConfirmed>,
    ][]
  ).forEach(([_title, fn]) =>
    describe(_title, () => {
      it('includes batch properties', async () => {
        const transactionMeta = {
          ...mockTransactionMeta,
          delegationAddress: ADDRESS_3_MOCK,
          nestedTransactions: [
            {
              to: ADDRESS_MOCK,
              data: '0x1',
              type: TransactionType.contractInteraction,
            },
            {
              to: ADDRESS_2_MOCK,
              data: '0x2',
              type: TransactionType.contractInteraction,
            },
          ],
          txParams: {
            ...mockTransactionMeta.txParams,
            authorizationList: [
              {
                address: ADDRESS_3_MOCK,
              },
            ],
          },
        } as TransactionMeta;

        jest
          .mocked(mockTransactionMetricsRequest.getMethodData)
          .mockResolvedValueOnce({
            name: METHOD_NAME_MOCK,
          })
          .mockResolvedValueOnce({
            name: METHOD_NAME_2_MOCK,
          });

        await fn(mockTransactionMetricsRequest, {
          transactionMeta,
        });

        const { properties, sensitiveProperties } = jest.mocked(
          mockTransactionMetricsRequest.createEventFragment,
        ).mock.calls[0][0];

        expect(properties).toStrictEqual(
          expect.objectContaining({
            api_method: MESSAGE_TYPE.WALLET_SEND_CALLS,
            batch_transaction_count: 2,
            batch_transaction_method: 'eip7702',
            eip7702_upgrade_transaction: true,
            transaction_contract_method: [METHOD_NAME_MOCK, METHOD_NAME_2_MOCK],
          }),
        );

        expect(sensitiveProperties).toStrictEqual(
          expect.objectContaining({
            account_eip7702_upgraded: ADDRESS_3_MOCK,
            transaction_contract_address: [ADDRESS_MOCK, ADDRESS_2_MOCK],
          }),
        );
      });

      it('includes gas_paid_with if selected gas fee token', async () => {
        const transactionMeta = {
          ...mockTransactionMeta,
          gasFeeTokens: [GAS_FEE_TOKEN_MOCK],
          selectedGasFeeToken: GAS_FEE_TOKEN_MOCK.tokenAddress,
        } as TransactionMeta;

        await fn(mockTransactionMetricsRequest, {
          transactionMeta,
        });

        const { properties } = jest.mocked(
          mockTransactionMetricsRequest.createEventFragment,
        ).mock.calls[0][0];

        expect(properties).toStrictEqual(
          expect.objectContaining({
            gas_paid_with: GAS_FEE_TOKEN_MOCK.symbol,
          }),
        );
      });

      it('includes gas_payment_tokens_available if gas fee tokens', async () => {
        const transactionMeta = {
          ...mockTransactionMeta,
          gasFeeTokens: [
            GAS_FEE_TOKEN_MOCK,
            { ...GAS_FEE_TOKEN_MOCK, symbol: 'DAI' },
          ],
        } as TransactionMeta;

        await fn(mockTransactionMetricsRequest, {
          transactionMeta,
        });

        const { properties } = jest.mocked(
          mockTransactionMetricsRequest.createEventFragment,
        ).mock.calls[0][0];

        expect(properties).toStrictEqual(
          expect.objectContaining({
            gas_payment_tokens_available: [GAS_FEE_TOKEN_MOCK.symbol, 'DAI'],
          }),
        );
      });

      it('includes transasction_type as gas_payment', async () => {
        const transactionMeta = {
          ...mockTransactionMeta,
          batchId: '0x123',
        } as TransactionMeta;

        await fn(mockTransactionMetricsRequest, {
          transactionMeta,
        });

        const { properties } = jest.mocked(
          mockTransactionMetricsRequest.createEventFragment,
        ).mock.calls[0][0];

        expect(properties).toStrictEqual(
          expect.objectContaining({
            transaction_type: 'gas_payment',
          }),
        );
      });

      it('includes gas_insufficient_native_asset as true if insufficient native balance', async () => {
        const transactionMeta = {
          ...mockTransactionMeta,
          txParams: {
            ...mockTransactionMeta.txParams,
            gas: toHex(10),
            maxFeePerGas: toHex(5),
            value: toHex(3),
          },
        } as TransactionMeta;

        jest
          .mocked(mockTransactionMetricsRequest.getAccountBalance)
          .mockReturnValueOnce(toHex(52));

        await fn(mockTransactionMetricsRequest, {
          transactionMeta,
        });

        const { properties } = jest.mocked(
          mockTransactionMetricsRequest.createEventFragment,
        ).mock.calls[0][0];

        expect(properties).toStrictEqual(
          expect.objectContaining({
            gas_insufficient_native_asset: true,
          }),
        );
      });

      it('includes gas_insufficient_native_asset as false if sufficient native balance', async () => {
        const transactionMeta = {
          ...mockTransactionMeta,
          txParams: {
            ...mockTransactionMeta.txParams,
            gas: toHex(10),
            maxFeePerGas: toHex(5),
            value: toHex(3),
          },
        } as TransactionMeta;

        jest
          .mocked(mockTransactionMetricsRequest.getAccountBalance)
          .mockReturnValueOnce(toHex(53));

        await fn(mockTransactionMetricsRequest, {
          transactionMeta,
        });

        const { properties } = jest.mocked(
          mockTransactionMetricsRequest.createEventFragment,
        ).mock.calls[0][0];

        expect(properties).toStrictEqual(
          expect.objectContaining({
            gas_insufficient_native_asset: false,
          }),
        );
      });
    }),
  );
});<|MERGE_RESOLUTION|>--- conflicted
+++ resolved
@@ -1259,8 +1259,6 @@
         mockTransactionMetricsRequest.finalizeEventFragment,
       ).not.toBeCalled();
     });
-<<<<<<< HEAD
-=======
   });
 
   // @ts-expect-error This function is missing from the Mocha type definitions
@@ -1468,221 +1466,5 @@
         }),
       );
     });
->>>>>>> 4c122d36
   });
-
-  (
-    [
-      ['if added', handleTransactionAdded],
-      ['if approved', handleTransactionApproved],
-      ['if dropped', handleTransactionDropped],
-      ['if failed', handleTransactionFailed],
-      ['if rejected', handleTransactionRejected],
-      ['if submitted', handleTransactionSubmitted],
-      [
-        'if confirmed',
-        (request: TransactionMetricsRequest, args: TransactionEventPayload) =>
-          handleTransactionConfirmed(
-            request,
-            args.transactionMeta as TransactionMetaEventPayload,
-          ),
-      ],
-    ] as [
-      string,
-      (
-        request: TransactionMetricsRequest,
-        args: TransactionEventPayload,
-      ) => ReturnType<typeof handleTransactionConfirmed>,
-    ][]
-  ).forEach(([_title, fn]) =>
-    describe(_title, () => {
-      it('includes batch properties', async () => {
-        const transactionMeta = {
-          ...mockTransactionMeta,
-          delegationAddress: ADDRESS_3_MOCK,
-          nestedTransactions: [
-            {
-              to: ADDRESS_MOCK,
-              data: '0x1',
-              type: TransactionType.contractInteraction,
-            },
-            {
-              to: ADDRESS_2_MOCK,
-              data: '0x2',
-              type: TransactionType.contractInteraction,
-            },
-          ],
-          txParams: {
-            ...mockTransactionMeta.txParams,
-            authorizationList: [
-              {
-                address: ADDRESS_3_MOCK,
-              },
-            ],
-          },
-        } as TransactionMeta;
-
-        jest
-          .mocked(mockTransactionMetricsRequest.getMethodData)
-          .mockResolvedValueOnce({
-            name: METHOD_NAME_MOCK,
-          })
-          .mockResolvedValueOnce({
-            name: METHOD_NAME_2_MOCK,
-          });
-
-        await fn(mockTransactionMetricsRequest, {
-          transactionMeta,
-        });
-
-        const { properties, sensitiveProperties } = jest.mocked(
-          mockTransactionMetricsRequest.createEventFragment,
-        ).mock.calls[0][0];
-
-        expect(properties).toStrictEqual(
-          expect.objectContaining({
-            api_method: MESSAGE_TYPE.WALLET_SEND_CALLS,
-            batch_transaction_count: 2,
-            batch_transaction_method: 'eip7702',
-            eip7702_upgrade_transaction: true,
-            transaction_contract_method: [METHOD_NAME_MOCK, METHOD_NAME_2_MOCK],
-          }),
-        );
-
-        expect(sensitiveProperties).toStrictEqual(
-          expect.objectContaining({
-            account_eip7702_upgraded: ADDRESS_3_MOCK,
-            transaction_contract_address: [ADDRESS_MOCK, ADDRESS_2_MOCK],
-          }),
-        );
-      });
-
-      it('includes gas_paid_with if selected gas fee token', async () => {
-        const transactionMeta = {
-          ...mockTransactionMeta,
-          gasFeeTokens: [GAS_FEE_TOKEN_MOCK],
-          selectedGasFeeToken: GAS_FEE_TOKEN_MOCK.tokenAddress,
-        } as TransactionMeta;
-
-        await fn(mockTransactionMetricsRequest, {
-          transactionMeta,
-        });
-
-        const { properties } = jest.mocked(
-          mockTransactionMetricsRequest.createEventFragment,
-        ).mock.calls[0][0];
-
-        expect(properties).toStrictEqual(
-          expect.objectContaining({
-            gas_paid_with: GAS_FEE_TOKEN_MOCK.symbol,
-          }),
-        );
-      });
-
-      it('includes gas_payment_tokens_available if gas fee tokens', async () => {
-        const transactionMeta = {
-          ...mockTransactionMeta,
-          gasFeeTokens: [
-            GAS_FEE_TOKEN_MOCK,
-            { ...GAS_FEE_TOKEN_MOCK, symbol: 'DAI' },
-          ],
-        } as TransactionMeta;
-
-        await fn(mockTransactionMetricsRequest, {
-          transactionMeta,
-        });
-
-        const { properties } = jest.mocked(
-          mockTransactionMetricsRequest.createEventFragment,
-        ).mock.calls[0][0];
-
-        expect(properties).toStrictEqual(
-          expect.objectContaining({
-            gas_payment_tokens_available: [GAS_FEE_TOKEN_MOCK.symbol, 'DAI'],
-          }),
-        );
-      });
-
-      it('includes transasction_type as gas_payment', async () => {
-        const transactionMeta = {
-          ...mockTransactionMeta,
-          batchId: '0x123',
-        } as TransactionMeta;
-
-        await fn(mockTransactionMetricsRequest, {
-          transactionMeta,
-        });
-
-        const { properties } = jest.mocked(
-          mockTransactionMetricsRequest.createEventFragment,
-        ).mock.calls[0][0];
-
-        expect(properties).toStrictEqual(
-          expect.objectContaining({
-            transaction_type: 'gas_payment',
-          }),
-        );
-      });
-
-      it('includes gas_insufficient_native_asset as true if insufficient native balance', async () => {
-        const transactionMeta = {
-          ...mockTransactionMeta,
-          txParams: {
-            ...mockTransactionMeta.txParams,
-            gas: toHex(10),
-            maxFeePerGas: toHex(5),
-            value: toHex(3),
-          },
-        } as TransactionMeta;
-
-        jest
-          .mocked(mockTransactionMetricsRequest.getAccountBalance)
-          .mockReturnValueOnce(toHex(52));
-
-        await fn(mockTransactionMetricsRequest, {
-          transactionMeta,
-        });
-
-        const { properties } = jest.mocked(
-          mockTransactionMetricsRequest.createEventFragment,
-        ).mock.calls[0][0];
-
-        expect(properties).toStrictEqual(
-          expect.objectContaining({
-            gas_insufficient_native_asset: true,
-          }),
-        );
-      });
-
-      it('includes gas_insufficient_native_asset as false if sufficient native balance', async () => {
-        const transactionMeta = {
-          ...mockTransactionMeta,
-          txParams: {
-            ...mockTransactionMeta.txParams,
-            gas: toHex(10),
-            maxFeePerGas: toHex(5),
-            value: toHex(3),
-          },
-        } as TransactionMeta;
-
-        jest
-          .mocked(mockTransactionMetricsRequest.getAccountBalance)
-          .mockReturnValueOnce(toHex(53));
-
-        await fn(mockTransactionMetricsRequest, {
-          transactionMeta,
-        });
-
-        const { properties } = jest.mocked(
-          mockTransactionMetricsRequest.createEventFragment,
-        ).mock.calls[0][0];
-
-        expect(properties).toStrictEqual(
-          expect.objectContaining({
-            gas_insufficient_native_asset: false,
-          }),
-        );
-      });
-    }),
-  );
 });