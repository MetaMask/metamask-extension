--- conflicted
+++ resolved
@@ -167,11 +167,7 @@
       first_seen: 1624408066355,
       gas_limit: '0x7b0d',
       gas_price: '2',
-<<<<<<< HEAD
-      transaction_contract_method: undefined,
       transaction_contract_address: undefined,
-=======
->>>>>>> acb79ec6
       transaction_envelope_type: TRANSACTION_ENVELOPE_TYPE_NAMES.LEGACY,
       transaction_replaced: undefined,
     };
