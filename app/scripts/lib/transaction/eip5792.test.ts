import {
  TransactionController,
  TransactionControllerGetStateAction,
  TransactionControllerState,
  TransactionStatus,
} from '@metamask/transaction-controller';
import {
  AutoManagedNetworkClient,
  CustomNetworkClientConfiguration,
  NetworkControllerGetNetworkClientByIdAction,
} from '@metamask/network-controller';
import {
  GetCallsStatusCode,
  SendCalls,
  SendCallsParams,
} from '@metamask/eth-json-rpc-middleware';
import { JsonRpcRequest } from '@metamask/utils';
import { Messenger } from '@metamask/base-controller';
import { AccountsControllerGetSelectedAccountAction } from '@metamask/accounts-controller';
import { InternalAccount } from '@metamask/keyring-internal-api';
import {
  AtomicCapabilityStatus,
  EIP5792Messenger,
  getCallsStatus,
  getCapabilities,
  processSendCalls,
} from './eip5792';

const CHAIN_ID_MOCK = '0x123';
const CHAIN_ID_2_MOCK = '0xabc';
const BATCH_ID_MOCK = '0xf3472db2a4134607a17213b7e9ca26e3';
const NETWORK_CLIENT_ID_MOCK = 'test-client';
const FROM_MOCK = '0xabc123';
const ORIGIN_MOCK = 'test.com';
const DELEGATION_ADDRESS_MOCK = '0x1234567890abcdef1234567890abcdef12345678';

const SEND_CALLS_MOCK: SendCalls = {
  version: '2.0.0',
  calls: [{ to: '0x123' }],
  chainId: CHAIN_ID_MOCK,
  from: FROM_MOCK,
  atomicRequired: true,
};

const REQUEST_MOCK = {
  id: 1,
  jsonrpc: '2.0',
  method: 'wallet_sendCalls',
  networkClientId: NETWORK_CLIENT_ID_MOCK,
  origin: ORIGIN_MOCK,
  params: [SEND_CALLS_MOCK],
} as JsonRpcRequest<SendCallsParams> & { networkClientId: string };

const TRANSACTION_META_MOCK = {
  batchId: BATCH_ID_MOCK,
  chainId: CHAIN_ID_MOCK,
  status: TransactionStatus.confirmed,
  txReceipt: {
    blockHash: '0xabcd',
    blockNumber: '0x1234',
    gasUsed: '0x4321',
    logs: [
      {
        address: '0xa123',
        data: '0xb123',
        topics: ['0xc123'],
      },
      {
        address: '0xd123',
        data: '0xe123',
        topics: ['0xf123'],
      },
    ],
    status: '0x1',
    transactionHash: '0xcba',
  },
};

describe('EIP-5792', () => {
  const addTransactionBatchMock: jest.MockedFn<
    TransactionController['addTransactionBatch']
  > = jest.fn();

  const getNetworkClientByIdMock: jest.MockedFn<
    NetworkControllerGetNetworkClientByIdAction['handler']
  > = jest.fn();

  const getSelectedAccountMock: jest.MockedFn<
    AccountsControllerGetSelectedAccountAction['handler']
  > = jest.fn();

  const getTransactionControllerStateMock: jest.MockedFn<
    TransactionControllerGetStateAction['handler']
  > = jest.fn();

<<<<<<< HEAD
  const getDisabledUpgradeAccountsByChainMock: jest.MockedFn<
    () => Record<Hex, Hex[]>
  > = jest.fn();

=======
>>>>>>> 51b253c8
  const isAtomicBatchSupportedMock: jest.MockedFn<
    TransactionController['isAtomicBatchSupported']
  > = jest.fn();

  const validateSecurityMock: jest.MockedFunction<
    Parameters<typeof processSendCalls>[0]['validateSecurity']
  > = jest.fn();

  const getDismissSmartAccountSuggestionEnabledMock: jest.MockedFn<
    () => boolean
  > = jest.fn();

  let messenger: EIP5792Messenger;

  const sendCallsHooks = {
    addTransactionBatch: addTransactionBatchMock,
<<<<<<< HEAD
    getDisabledUpgradeAccountsByChain: getDisabledUpgradeAccountsByChainMock,
=======
>>>>>>> 51b253c8
    getDismissSmartAccountSuggestionEnabled:
      getDismissSmartAccountSuggestionEnabledMock,
    isAtomicBatchSupported: isAtomicBatchSupportedMock,
    validateSecurity: validateSecurityMock,
  };

  beforeEach(() => {
    jest.resetAllMocks();

    messenger = new Messenger();

    messenger.registerActionHandler(
      'NetworkController:getNetworkClientById',
      getNetworkClientByIdMock,
    );

    messenger.registerActionHandler(
      'TransactionController:getState',
      getTransactionControllerStateMock,
    );

    messenger.registerActionHandler(
      'AccountsController:getSelectedAccount',
      getSelectedAccountMock,
    );

    getNetworkClientByIdMock.mockReturnValue({
      configuration: {
        chainId: CHAIN_ID_MOCK,
      },
    } as unknown as AutoManagedNetworkClient<CustomNetworkClientConfiguration>);

    addTransactionBatchMock.mockResolvedValue({
      batchId: BATCH_ID_MOCK,
    });

<<<<<<< HEAD
    getDisabledUpgradeAccountsByChainMock.mockReturnValue({});
=======
>>>>>>> 51b253c8
    getDismissSmartAccountSuggestionEnabledMock.mockReturnValue(false);

    isAtomicBatchSupportedMock.mockResolvedValue([
      {
        chainId: CHAIN_ID_MOCK,
        delegationAddress: undefined,
        isSupported: false,
        upgradeContractAddress: DELEGATION_ADDRESS_MOCK,
      },
    ]);
  });

  describe('processSendCalls', () => {
    it('calls adds transaction batch hook', async () => {
      await processSendCalls(
        sendCallsHooks,
        messenger,
        SEND_CALLS_MOCK,
        REQUEST_MOCK,
      );

      expect(addTransactionBatchMock).toHaveBeenCalledWith({
        from: SEND_CALLS_MOCK.from,
        networkClientId: NETWORK_CLIENT_ID_MOCK,
        origin: ORIGIN_MOCK,
        securityAlertId: expect.any(String),
        transactions: [{ params: SEND_CALLS_MOCK.calls[0] }],
        validateSecurity: expect.any(Function),
      });
    });

    it('calls adds transaction batch hook with selected account if no from', async () => {
      getSelectedAccountMock.mockReturnValue({
        address: SEND_CALLS_MOCK.from,
      } as InternalAccount);

      await processSendCalls(
        sendCallsHooks,
        messenger,
        { ...SEND_CALLS_MOCK, from: undefined },
        REQUEST_MOCK,
      );

      expect(addTransactionBatchMock).toHaveBeenCalledWith(
        expect.objectContaining({
          from: SEND_CALLS_MOCK.from,
        }),
      );
    });

    it('returns batch ID from hook', async () => {
      expect(
        await processSendCalls(
          sendCallsHooks,
          messenger,
          SEND_CALLS_MOCK,
          REQUEST_MOCK,
        ),
      ).toStrictEqual({ id: BATCH_ID_MOCK });
    });

    it('throws if version not supported', async () => {
      await expect(
        processSendCalls(
          sendCallsHooks,
          messenger,
          { ...SEND_CALLS_MOCK, version: '1.0' },
          REQUEST_MOCK,
        ),
      ).rejects.toThrow(`Version not supported: Got 1.0, expected 2.0.0`);
    });

    it('throws if chain ID does not match network client', async () => {
      await expect(
        processSendCalls(
          sendCallsHooks,
          messenger,
          { ...SEND_CALLS_MOCK, chainId: CHAIN_ID_2_MOCK },
          REQUEST_MOCK,
        ),
      ).rejects.toThrow(
        `Chain ID must match the dApp selected network: Got ${CHAIN_ID_2_MOCK}, expected ${CHAIN_ID_MOCK}`,
      );
    });

<<<<<<< HEAD
    it('throws if disabled preference for chain and account', async () => {
      getDisabledUpgradeAccountsByChainMock.mockReturnValue({
        [CHAIN_ID_MOCK]: [FROM_MOCK],
      });
=======
    it('throws if user enabled preference to dismiss option to upgrade account', async () => {
      getDismissSmartAccountSuggestionEnabledMock.mockReturnValue(true);
>>>>>>> 51b253c8

      await expect(
        processSendCalls(
          sendCallsHooks,
          messenger,
          SEND_CALLS_MOCK,
          REQUEST_MOCK,
        ),
      ).rejects.toThrow('EIP-7702 upgrade disabled by the user');
    });

    it('does not throw if user enabled preference to dismiss option to upgrade account if already upgraded', async () => {
      getDismissSmartAccountSuggestionEnabledMock.mockReturnValue(true);

      isAtomicBatchSupportedMock.mockResolvedValueOnce([
        {
          chainId: CHAIN_ID_MOCK,
          delegationAddress: DELEGATION_ADDRESS_MOCK,
          isSupported: true,
        },
      ]);

      expect(
        await processSendCalls(
          sendCallsHooks,
          messenger,
          SEND_CALLS_MOCK,
          REQUEST_MOCK,
        ),
      ).toBeDefined();
    });

    it('does not throw if disabled preference for chain and account if already upgraded', async () => {
      getDisabledUpgradeAccountsByChainMock.mockReturnValue({
        [CHAIN_ID_MOCK]: [FROM_MOCK],
      });

      isAtomicBatchSupportedMock.mockResolvedValueOnce([
        {
          chainId: CHAIN_ID_MOCK,
          delegationAddress: DELEGATION_ADDRESS_MOCK,
          isSupported: true,
        },
      ]);

      expect(
        await processSendCalls(
          sendCallsHooks,
          messenger,
          SEND_CALLS_MOCK,
          REQUEST_MOCK,
        ),
      ).toBeDefined();
    });

    it('throws if user enabled preference to dismiss option to upgrade account', async () => {
      getDismissSmartAccountSuggestionEnabledMock.mockReturnValue(true);

      await expect(
        processSendCalls(
          sendCallsHooks,
          messenger,
          SEND_CALLS_MOCK,
          REQUEST_MOCK,
        ),
      ).rejects.toThrow(
        `EIP-7702 upgrade rejected for this chain and account - Chain ID: ${CHAIN_ID_MOCK}, Account: ${SEND_CALLS_MOCK.from}`,
      );
    });

    it('does not throw if user enabled preference to dismiss option to upgrade account if already upgraded', async () => {
      getDismissSmartAccountSuggestionEnabledMock.mockReturnValue(true);

      isAtomicBatchSupportedMock.mockResolvedValueOnce([
        {
          chainId: CHAIN_ID_MOCK,
          delegationAddress: DELEGATION_ADDRESS_MOCK,
          isSupported: true,
        },
      ]);

      expect(
        await processSendCalls(
          sendCallsHooks,
          messenger,
          SEND_CALLS_MOCK,
          REQUEST_MOCK,
        ),
      ).toBeDefined();
    });

    it('throws if top-level capability is required', async () => {
      await expect(
        processSendCalls(
          sendCallsHooks,
          messenger,
          {
            ...SEND_CALLS_MOCK,
            capabilities: {
              test: {},
              test2: { optional: true },
              test3: { optional: false },
            },
          },
          REQUEST_MOCK,
        ),
      ).rejects.toThrow('Unsupported non-optional capabilities: test, test3');
    });

    it('throws if call capability is required', async () => {
      await expect(
        processSendCalls(
          sendCallsHooks,
          messenger,
          {
            ...SEND_CALLS_MOCK,
            calls: [
              ...SEND_CALLS_MOCK.calls,
              {
                ...SEND_CALLS_MOCK.calls[0],
                capabilities: {
                  test: {},
                  test2: { optional: true },
                  test3: { optional: false },
                },
              },
            ],
          },
          REQUEST_MOCK,
        ),
      ).rejects.toThrow('Unsupported non-optional capabilities: test, test3');
    });

    it('throws if chain does not support EIP-7702', async () => {
      isAtomicBatchSupportedMock.mockResolvedValueOnce([]);

      await expect(
        processSendCalls(
          sendCallsHooks,
          messenger,
          SEND_CALLS_MOCK,
          REQUEST_MOCK,
        ),
      ).rejects.toThrow(`EIP-7702 not supported on chain: ${CHAIN_ID_MOCK}`);
    });
  });

  describe('getCallsStatus', () => {
    it('returns result using metadata from transaction controller', () => {
      getTransactionControllerStateMock.mockReturnValueOnce({
        transactions: [TRANSACTION_META_MOCK],
      } as unknown as TransactionControllerState);

      expect(getCallsStatus(messenger, BATCH_ID_MOCK)).toStrictEqual({
        version: '2.0.0',
        id: BATCH_ID_MOCK,
        chainId: CHAIN_ID_MOCK,
        atomic: true,
        status: GetCallsStatusCode.CONFIRMED,
        receipts: [
          {
            blockNumber: TRANSACTION_META_MOCK.txReceipt.blockNumber,
            blockHash: TRANSACTION_META_MOCK.txReceipt.blockHash,
            gasUsed: TRANSACTION_META_MOCK.txReceipt.gasUsed,
            logs: TRANSACTION_META_MOCK.txReceipt.logs,
            status: TRANSACTION_META_MOCK.txReceipt.status,
            transactionHash: TRANSACTION_META_MOCK.txReceipt.transactionHash,
          },
        ],
      });
    });

    it('ignores additional properties in receipt', () => {
      getTransactionControllerStateMock.mockReturnValueOnce({
        transactions: [
          {
            ...TRANSACTION_META_MOCK,
            txReceipt: {
              ...TRANSACTION_META_MOCK.txReceipt,
              extra: 'data',
            },
          },
        ],
      } as unknown as TransactionControllerState);

      const receiptResult = getCallsStatus(messenger, BATCH_ID_MOCK)
        ?.receipts?.[0];

      expect(receiptResult).not.toHaveProperty('extra');
    });

    it('ignores additional properties in log', () => {
      getTransactionControllerStateMock.mockReturnValueOnce({
        transactions: [
          {
            ...TRANSACTION_META_MOCK,
            txReceipt: {
              ...TRANSACTION_META_MOCK.txReceipt,
              logs: [
                {
                  ...TRANSACTION_META_MOCK.txReceipt.logs[0],
                  extra: 'data',
                },
              ],
            },
          },
        ],
      } as unknown as TransactionControllerState);

      const receiptLog = getCallsStatus(messenger, BATCH_ID_MOCK)?.receipts?.[0]
        ?.logs?.[0];

      expect(receiptLog).not.toHaveProperty('extra');
    });

    it('returns failed status if transaction status is failed and no hash', () => {
      getTransactionControllerStateMock.mockReturnValueOnce({
        transactions: [
          {
            ...TRANSACTION_META_MOCK,
            status: TransactionStatus.failed,
            hash: undefined,
          },
        ],
      } as unknown as TransactionControllerState);

      expect(getCallsStatus(messenger, BATCH_ID_MOCK)?.status).toStrictEqual(
        GetCallsStatusCode.FAILED_OFFCHAIN,
      );
    });

    it('returns reverted status if transaction status is failed and hash', () => {
      getTransactionControllerStateMock.mockReturnValueOnce({
        transactions: [
          {
            ...TRANSACTION_META_MOCK,
            status: TransactionStatus.failed,
            hash: '0x123',
          },
        ],
      } as unknown as TransactionControllerState);

      expect(getCallsStatus(messenger, BATCH_ID_MOCK)?.status).toStrictEqual(
        GetCallsStatusCode.REVERTED,
      );
    });

    it('returns reverted status if transaction status is dropped', () => {
      getTransactionControllerStateMock.mockReturnValueOnce({
        transactions: [
          {
            ...TRANSACTION_META_MOCK,
            status: TransactionStatus.dropped,
          },
        ],
      } as unknown as TransactionControllerState);

      expect(getCallsStatus(messenger, BATCH_ID_MOCK)?.status).toStrictEqual(
        GetCallsStatusCode.REVERTED,
      );
    });

    it.each([
      TransactionStatus.approved,
      TransactionStatus.signed,
      TransactionStatus.submitted,
      TransactionStatus.unapproved,
    ])(
      'returns pending status if transaction status is %s',
      (status: TransactionStatus) => {
        getTransactionControllerStateMock.mockReturnValueOnce({
          transactions: [
            {
              ...TRANSACTION_META_MOCK,
              status,
            },
          ],
        } as unknown as TransactionControllerState);

        expect(getCallsStatus(messenger, BATCH_ID_MOCK)?.status).toStrictEqual(
          GetCallsStatusCode.PENDING,
        );
      },
    );

    it('throws if no transactions found', () => {
      getTransactionControllerStateMock.mockReturnValueOnce({
        transactions: [],
      } as unknown as TransactionControllerState);

      expect(() => getCallsStatus(messenger, BATCH_ID_MOCK)).toThrow(
        `No matching bundle found`,
      );
    });
  });

  describe('getCapabilities', () => {
    it('includes atomic capability if already upgraded', async () => {
      isAtomicBatchSupportedMock.mockResolvedValueOnce([
        {
          chainId: CHAIN_ID_MOCK,
          delegationAddress: DELEGATION_ADDRESS_MOCK,
          isSupported: true,
        },
      ]);

      const capabilities = await getCapabilities(
        {
<<<<<<< HEAD
          getDisabledUpgradeAccountsByChain:
            getDisabledUpgradeAccountsByChainMock,
=======
>>>>>>> 51b253c8
          getDismissSmartAccountSuggestionEnabled:
            getDismissSmartAccountSuggestionEnabledMock,
          isAtomicBatchSupported: isAtomicBatchSupportedMock,
        },
        FROM_MOCK,
        [CHAIN_ID_MOCK],
      );

      expect(capabilities).toStrictEqual({
        [CHAIN_ID_MOCK]: {
          atomic: {
            status: AtomicCapabilityStatus.Supported,
          },
        },
      });
    });

    it('includes atomic capability if not yet upgraded', async () => {
      isAtomicBatchSupportedMock.mockResolvedValueOnce([
        {
          chainId: CHAIN_ID_MOCK,
          delegationAddress: undefined,
          isSupported: false,
          upgradeContractAddress: DELEGATION_ADDRESS_MOCK,
        },
      ]);

      const capabilities = await getCapabilities(
        {
<<<<<<< HEAD
          getDisabledUpgradeAccountsByChain:
            getDisabledUpgradeAccountsByChainMock,
=======
>>>>>>> 51b253c8
          getDismissSmartAccountSuggestionEnabled:
            getDismissSmartAccountSuggestionEnabledMock,
          isAtomicBatchSupported: isAtomicBatchSupportedMock,
        },
        FROM_MOCK,
        [CHAIN_ID_MOCK],
      );

      expect(capabilities).toStrictEqual({
        [CHAIN_ID_MOCK]: {
          atomic: {
            status: AtomicCapabilityStatus.Ready,
          },
        },
      });
    });

    it('does not include atomic capability if chain not supported', async () => {
      isAtomicBatchSupportedMock.mockResolvedValueOnce([]);

      const capabilities = await getCapabilities(
        {
<<<<<<< HEAD
          getDisabledUpgradeAccountsByChain:
            getDisabledUpgradeAccountsByChainMock,
=======
>>>>>>> 51b253c8
          getDismissSmartAccountSuggestionEnabled:
            getDismissSmartAccountSuggestionEnabledMock,
          isAtomicBatchSupported: isAtomicBatchSupportedMock,
        },
        FROM_MOCK,
        [CHAIN_ID_MOCK],
      );

      expect(capabilities).toStrictEqual({});
    });

    it('does not include atomic capability if all upgrades disabled', async () => {
      isAtomicBatchSupportedMock.mockResolvedValueOnce([
        {
          chainId: CHAIN_ID_MOCK,
          delegationAddress: undefined,
          isSupported: false,
          upgradeContractAddress: DELEGATION_ADDRESS_MOCK,
        },
      ]);

      getDismissSmartAccountSuggestionEnabledMock.mockReturnValue(true);

      const capabilities = await getCapabilities(
        {
<<<<<<< HEAD
          getDisabledUpgradeAccountsByChain:
            getDisabledUpgradeAccountsByChainMock,
          getDismissSmartAccountSuggestionEnabled:
            getDismissSmartAccountSuggestionEnabledMock,
          isAtomicBatchSupported: isAtomicBatchSupportedMock,
        },
        FROM_MOCK,
        [CHAIN_ID_MOCK],
      );

      expect(capabilities).toStrictEqual({});
    });

    it('does not include atomic capability if upgrade disabled for chain and account', async () => {
      isAtomicBatchSupportedMock.mockResolvedValueOnce([
        {
          chainId: CHAIN_ID_MOCK,
          delegationAddress: undefined,
          isSupported: false,
          upgradeContractAddress: DELEGATION_ADDRESS_MOCK,
        },
      ]);

      getDisabledUpgradeAccountsByChainMock.mockReturnValue({
        [CHAIN_ID_MOCK]: [FROM_MOCK],
      });

      const capabilities = await getCapabilities(
        {
          getDisabledUpgradeAccountsByChain:
            getDisabledUpgradeAccountsByChainMock,
=======
>>>>>>> 51b253c8
          getDismissSmartAccountSuggestionEnabled:
            getDismissSmartAccountSuggestionEnabledMock,
          isAtomicBatchSupported: isAtomicBatchSupportedMock,
        },
        FROM_MOCK,
        [CHAIN_ID_MOCK],
      );

      expect(capabilities).toStrictEqual({});
    });

    it('does not include atomic capability if no upgrade contract address', async () => {
      isAtomicBatchSupportedMock.mockResolvedValueOnce([
        {
          chainId: CHAIN_ID_MOCK,
          delegationAddress: undefined,
          isSupported: false,
          upgradeContractAddress: undefined,
        },
      ]);

      getDisabledUpgradeAccountsByChainMock.mockReturnValue({
        [CHAIN_ID_MOCK]: [FROM_MOCK],
      });

      const capabilities = await getCapabilities(
        {
<<<<<<< HEAD
          getDisabledUpgradeAccountsByChain:
            getDisabledUpgradeAccountsByChainMock,
=======
>>>>>>> 51b253c8
          getDismissSmartAccountSuggestionEnabled:
            getDismissSmartAccountSuggestionEnabledMock,
          isAtomicBatchSupported: isAtomicBatchSupportedMock,
        },
        FROM_MOCK,
        [CHAIN_ID_MOCK],
      );

      expect(capabilities).toStrictEqual({});
    });
  });
});<|MERGE_RESOLUTION|>--- conflicted
+++ resolved
@@ -93,13 +93,6 @@
     TransactionControllerGetStateAction['handler']
   > = jest.fn();
 
-<<<<<<< HEAD
-  const getDisabledUpgradeAccountsByChainMock: jest.MockedFn<
-    () => Record<Hex, Hex[]>
-  > = jest.fn();
-
-=======
->>>>>>> 51b253c8
   const isAtomicBatchSupportedMock: jest.MockedFn<
     TransactionController['isAtomicBatchSupported']
   > = jest.fn();
@@ -116,10 +109,6 @@
 
   const sendCallsHooks = {
     addTransactionBatch: addTransactionBatchMock,
-<<<<<<< HEAD
-    getDisabledUpgradeAccountsByChain: getDisabledUpgradeAccountsByChainMock,
-=======
->>>>>>> 51b253c8
     getDismissSmartAccountSuggestionEnabled:
       getDismissSmartAccountSuggestionEnabledMock,
     isAtomicBatchSupported: isAtomicBatchSupportedMock,
@@ -156,10 +145,6 @@
       batchId: BATCH_ID_MOCK,
     });
 
-<<<<<<< HEAD
-    getDisabledUpgradeAccountsByChainMock.mockReturnValue({});
-=======
->>>>>>> 51b253c8
     getDismissSmartAccountSuggestionEnabledMock.mockReturnValue(false);
 
     isAtomicBatchSupportedMock.mockResolvedValue([
@@ -245,15 +230,8 @@
       );
     });
 
-<<<<<<< HEAD
-    it('throws if disabled preference for chain and account', async () => {
-      getDisabledUpgradeAccountsByChainMock.mockReturnValue({
-        [CHAIN_ID_MOCK]: [FROM_MOCK],
-      });
-=======
     it('throws if user enabled preference to dismiss option to upgrade account', async () => {
       getDismissSmartAccountSuggestionEnabledMock.mockReturnValue(true);
->>>>>>> 51b253c8
 
       await expect(
         processSendCalls(
@@ -286,29 +264,6 @@
       ).toBeDefined();
     });
 
-    it('does not throw if disabled preference for chain and account if already upgraded', async () => {
-      getDisabledUpgradeAccountsByChainMock.mockReturnValue({
-        [CHAIN_ID_MOCK]: [FROM_MOCK],
-      });
-
-      isAtomicBatchSupportedMock.mockResolvedValueOnce([
-        {
-          chainId: CHAIN_ID_MOCK,
-          delegationAddress: DELEGATION_ADDRESS_MOCK,
-          isSupported: true,
-        },
-      ]);
-
-      expect(
-        await processSendCalls(
-          sendCallsHooks,
-          messenger,
-          SEND_CALLS_MOCK,
-          REQUEST_MOCK,
-        ),
-      ).toBeDefined();
-    });
-
     it('throws if user enabled preference to dismiss option to upgrade account', async () => {
       getDismissSmartAccountSuggestionEnabledMock.mockReturnValue(true);
 
@@ -319,9 +274,7 @@
           SEND_CALLS_MOCK,
           REQUEST_MOCK,
         ),
-      ).rejects.toThrow(
-        `EIP-7702 upgrade rejected for this chain and account - Chain ID: ${CHAIN_ID_MOCK}, Account: ${SEND_CALLS_MOCK.from}`,
-      );
+      ).rejects.toThrow('EIP-7702 upgrade disabled by the user');
     });
 
     it('does not throw if user enabled preference to dismiss option to upgrade account if already upgraded', async () => {
@@ -562,11 +515,6 @@
 
       const capabilities = await getCapabilities(
         {
-<<<<<<< HEAD
-          getDisabledUpgradeAccountsByChain:
-            getDisabledUpgradeAccountsByChainMock,
-=======
->>>>>>> 51b253c8
           getDismissSmartAccountSuggestionEnabled:
             getDismissSmartAccountSuggestionEnabledMock,
           isAtomicBatchSupported: isAtomicBatchSupportedMock,
@@ -596,11 +544,6 @@
 
       const capabilities = await getCapabilities(
         {
-<<<<<<< HEAD
-          getDisabledUpgradeAccountsByChain:
-            getDisabledUpgradeAccountsByChainMock,
-=======
->>>>>>> 51b253c8
           getDismissSmartAccountSuggestionEnabled:
             getDismissSmartAccountSuggestionEnabledMock,
           isAtomicBatchSupported: isAtomicBatchSupportedMock,
@@ -623,11 +566,6 @@
 
       const capabilities = await getCapabilities(
         {
-<<<<<<< HEAD
-          getDisabledUpgradeAccountsByChain:
-            getDisabledUpgradeAccountsByChainMock,
-=======
->>>>>>> 51b253c8
           getDismissSmartAccountSuggestionEnabled:
             getDismissSmartAccountSuggestionEnabledMock,
           isAtomicBatchSupported: isAtomicBatchSupportedMock,
@@ -653,40 +591,6 @@
 
       const capabilities = await getCapabilities(
         {
-<<<<<<< HEAD
-          getDisabledUpgradeAccountsByChain:
-            getDisabledUpgradeAccountsByChainMock,
-          getDismissSmartAccountSuggestionEnabled:
-            getDismissSmartAccountSuggestionEnabledMock,
-          isAtomicBatchSupported: isAtomicBatchSupportedMock,
-        },
-        FROM_MOCK,
-        [CHAIN_ID_MOCK],
-      );
-
-      expect(capabilities).toStrictEqual({});
-    });
-
-    it('does not include atomic capability if upgrade disabled for chain and account', async () => {
-      isAtomicBatchSupportedMock.mockResolvedValueOnce([
-        {
-          chainId: CHAIN_ID_MOCK,
-          delegationAddress: undefined,
-          isSupported: false,
-          upgradeContractAddress: DELEGATION_ADDRESS_MOCK,
-        },
-      ]);
-
-      getDisabledUpgradeAccountsByChainMock.mockReturnValue({
-        [CHAIN_ID_MOCK]: [FROM_MOCK],
-      });
-
-      const capabilities = await getCapabilities(
-        {
-          getDisabledUpgradeAccountsByChain:
-            getDisabledUpgradeAccountsByChainMock,
-=======
->>>>>>> 51b253c8
           getDismissSmartAccountSuggestionEnabled:
             getDismissSmartAccountSuggestionEnabledMock,
           isAtomicBatchSupported: isAtomicBatchSupportedMock,
@@ -708,17 +612,8 @@
         },
       ]);
 
-      getDisabledUpgradeAccountsByChainMock.mockReturnValue({
-        [CHAIN_ID_MOCK]: [FROM_MOCK],
-      });
-
       const capabilities = await getCapabilities(
         {
-<<<<<<< HEAD
-          getDisabledUpgradeAccountsByChain:
-            getDisabledUpgradeAccountsByChainMock,
-=======
->>>>>>> 51b253c8
           getDismissSmartAccountSuggestionEnabled:
             getDismissSmartAccountSuggestionEnabledMock,
           isAtomicBatchSupported: isAtomicBatchSupportedMock,
