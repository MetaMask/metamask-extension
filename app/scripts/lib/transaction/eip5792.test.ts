--- conflicted
+++ resolved
@@ -25,11 +25,7 @@
 
 const CHAIN_ID_MOCK = '0x123';
 const CHAIN_ID_2_MOCK = '0xabc';
-<<<<<<< HEAD
-const BATCH_ID_MOCK = '0x123456';
-=======
 const BATCH_ID_MOCK = '0xf3472db2a4134607a17213b7e9ca26e3';
->>>>>>> 6a321600
 const NETWORK_CLIENT_ID_MOCK = 'test-client';
 const FROM_MOCK = '0xabc123';
 const ORIGIN_MOCK = 'test.com';
