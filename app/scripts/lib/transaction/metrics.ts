--- conflicted
+++ resolved
@@ -1081,7 +1081,13 @@
     };
   }
 
-<<<<<<< HEAD
+  await addBatchProperties(
+    transactionMeta,
+    transactionMetricsRequest.getMethodData,
+    properties,
+    sensitiveProperties,
+  );
+
   if (
     transactionMetricsRequest.getFeatureFlags?.()
       ?.collectTransactionHashInAnalytics &&
@@ -1091,14 +1097,6 @@
       sensitiveProperties.transaction_hash = transactionMeta.hash;
     }
   }
-=======
-  await addBatchProperties(
-    transactionMeta,
-    transactionMetricsRequest.getMethodData,
-    properties,
-    sensitiveProperties,
-  );
->>>>>>> 5fa926d5
 
   return { properties, sensitiveProperties };
 }
