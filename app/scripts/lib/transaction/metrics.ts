import EthQuery, { Provider } from '@metamask/eth-query';
import { FetchGasFeeEstimateOptions } from '@metamask/gas-fee-controller';
import { BigNumber } from 'bignumber.js';
import { isHexString } from 'ethereumjs-util';

import { SmartTransaction } from '@metamask/smart-transactions-controller/dist/types';
import {
  TransactionMeta,
  TransactionType,
} from '@metamask/transaction-controller';
import { ORIGIN_METAMASK } from '../../../../shared/constants/app';
import { GasRecommendations } from '../../../../shared/constants/gas';
import {
  MetaMetricsEventCategory,
  MetaMetricsEventFragment,
  MetaMetricsEventName,
  MetaMetricsEventUiCustomization,
  MetaMetricsPageObject,
  MetaMetricsReferrerObject,
} from '../../../../shared/constants/metametrics';
import {
  TokenStandard,
  TransactionApprovalAmountType,
  TransactionMetaMetricsEvent,
} from '../../../../shared/constants/transaction';
import {
  calcGasTotal,
  getSwapsTokensReceivedFromTxMeta,
  TRANSACTION_ENVELOPE_TYPE_NAMES,
} from '../../../../shared/lib/transactions-controller-utils';
import {
  hexWEIToDecETH,
  hexWEIToDecGWEI,
} from '../../../../shared/modules/conversion.utils';
import { getSmartTransactionMetricsProperties } from '../../../../shared/modules/metametrics';
import {
  determineTransactionAssetType,
  isEIP1559Transaction,
} from '../../../../shared/modules/transaction.utils';
import {
  getBlockaidMetricsProps,
  getSwapAndSendMetricsProps,
  // TODO: Remove restricted import
  // eslint-disable-next-line import/no-restricted-paths
} from '../../../../ui/helpers/utils/metrics';
import {
  REDESIGN_DEV_TRANSACTION_TYPES,
  REDESIGN_USER_TRANSACTION_TYPES,
  // TODO: Remove restricted import
  // eslint-disable-next-line import/no-restricted-paths
} from '../../../../ui/pages/confirmations/utils';
import {
  getSnapAndHardwareInfoForMetrics,
  type SnapAndHardwareMessenger,
} from '../snap-keyring/metrics';

export type TransactionMetricsRequest = {
  createEventFragment: (
    options: Omit<MetaMetricsEventFragment, 'id'>,
  ) => MetaMetricsEventFragment;
  finalizeEventFragment: (
    fragmentId: string,
    options?: {
      abandoned?: boolean;
      page?: MetaMetricsPageObject;
      referrer?: MetaMetricsReferrerObject;
    },
  ) => void;
  getEventFragmentById: (fragmentId: string) => MetaMetricsEventFragment;
  updateEventFragment: (
    fragmentId: string,
    payload: Partial<MetaMetricsEventFragment>,
  ) => void;
  getAccountType: (
    address: string,
  ) => Promise<'hardware' | 'imported' | 'MetaMask'>;
  getDeviceModel: (
    address: string,
  ) => Promise<'ledger' | 'lattice' | 'N/A' | string>;
  // According to the type GasFeeState returned from getEIP1559GasFeeEstimates
  // doesn't include some properties used in buildEventFragmentProperties,
  // hence returning any here to avoid type errors.
  // TODO: Replace `any` with type
  // eslint-disable-next-line @typescript-eslint/no-explicit-any
  getEIP1559GasFeeEstimates(options?: FetchGasFeeEstimateOptions): Promise<any>;
  getParticipateInMetrics: () => boolean;
  getSelectedAddress: () => string;
  getTokenStandardAndDetails: () => Promise<{
    decimals?: string;
    balance?: string;
    symbol?: string;
    standard?: TokenStandard;
  }>;
  getTransaction: (transactionId: string) => TransactionMeta;
  provider: Provider;
  snapAndHardwareMessenger: SnapAndHardwareMessenger;
  // TODO: Replace `any` with type
  // eslint-disable-next-line @typescript-eslint/no-explicit-any
  trackEvent: (payload: any) => void;
  getIsSmartTransaction: () => boolean;
  getSmartTransactionByMinedTxHash: (
    txhash: string | undefined,
  ) => SmartTransaction;
  getRedesignedTransactionsEnabled: () => boolean;
  getMethodData: (data: string) => Promise<{ name: string }>;
  getIsRedesignedConfirmationsDeveloperEnabled: () => boolean;
  getIsConfirmationAdvancedDetailsOpen: () => boolean;
};

export const METRICS_STATUS_FAILED = 'failed on-chain';

export type TransactionEventPayload = {
  transactionMeta: TransactionMeta;
  actionId?: string;
  error?: string;
};

export type TransactionMetaEventPayload = TransactionMeta & {
  actionId?: string;
  error?: string;
};

/**
 * This function is called when a transaction is added to the controller.
 *
 * @param transactionMetricsRequest - Contains controller actions needed to create/update/finalize event fragments
 * @param transactionEventPayload - The event payload
 * @param transactionEventPayload.transactionMeta - The transaction meta object
 */
export const handleTransactionAdded = async (
  transactionMetricsRequest: TransactionMetricsRequest,
  transactionEventPayload: TransactionEventPayload,
) => {
  if (!transactionEventPayload.transactionMeta) {
    return;
  }
  const { properties, sensitiveProperties } =
    await buildEventFragmentProperties({
      transactionEventPayload,
      transactionMetricsRequest,
    });

  createTransactionEventFragment({
    eventName: TransactionMetaMetricsEvent.added,
    transactionEventPayload,
    transactionMetricsRequest,
    payload: {
      properties,
      sensitiveProperties,
    },
  });
};

/**
 * This function is called when a transaction is approved by the user.
 *
 * @param transactionMetricsRequest - Contains controller actions needed to create/update/finalize event fragments
 * @param transactionEventPayload - The event payload
 * @param transactionEventPayload.transactionMeta - The transaction meta object
 */
export const handleTransactionApproved = async (
  transactionMetricsRequest: TransactionMetricsRequest,
  transactionEventPayload: TransactionEventPayload,
) => {
  if (!transactionEventPayload.transactionMeta) {
    return;
  }

  await createUpdateFinalizeTransactionEventFragment({
    eventName: TransactionMetaMetricsEvent.approved,
    transactionEventPayload,
    transactionMetricsRequest,
  });
};

/**
 * This function is called when a transaction is failed.
 *
 * @param transactionMetricsRequest - Contains controller actions needed to create/update/finalize event fragments
 * @param transactionEventPayload - The event payload
 * @param transactionEventPayload.transactionMeta - The transaction meta object
 * @param transactionEventPayload.error - The error message if the transaction failed
 */
export const handleTransactionFailed = async (
  transactionMetricsRequest: TransactionMetricsRequest,
  transactionEventPayload: TransactionEventPayload,
) => {
  if (!transactionEventPayload.transactionMeta) {
    return;
  }

  // TODO: Replace `any` with type
  // eslint-disable-next-line @typescript-eslint/no-explicit-any
  const extraParams = {} as Record<string, any>;
  if (transactionEventPayload.error) {
    // This is a failed transaction
    extraParams.error = transactionEventPayload.error;
  }

  await createUpdateFinalizeTransactionEventFragment({
    eventName: TransactionMetaMetricsEvent.finalized,
    extraParams,
    transactionEventPayload,
    transactionMetricsRequest,
  });
};

/**
 * This function is called when a transaction is confirmed.
 *
 * @param transactionMetricsRequest - Contains controller actions needed to create/update/finalize event fragments
 * @param transactionEventPayload - The event payload
 * @param transactionEventPayload.transactionMeta - The transaction meta object
 * @param transactionEventPayload.error - The error message if the transaction failed
 */
export const handleTransactionConfirmed = async (
  transactionMetricsRequest: TransactionMetricsRequest,
  transactionEventPayload: TransactionMetaEventPayload,
) => {
  if (Object.keys(transactionEventPayload).length === 0) {
    return;
  }

  // TODO: Replace `any` with type
  // eslint-disable-next-line @typescript-eslint/no-explicit-any
  const extraParams = {} as Record<string, any>;
  const transactionMeta = { ...transactionEventPayload };
  const { txReceipt } = transactionMeta;

  extraParams.gas_used = txReceipt?.gasUsed;

  const { submittedTime } = transactionMeta;

  if (submittedTime) {
    extraParams.completion_time = getTransactionCompletionTime(submittedTime);
  }

  if (txReceipt?.status === '0x0') {
    extraParams.status = METRICS_STATUS_FAILED;
  }
  await createUpdateFinalizeTransactionEventFragment({
    eventName: TransactionMetaMetricsEvent.finalized,
    extraParams,
    transactionEventPayload: {
      actionId: transactionMeta.actionId,
      transactionMeta,
    },
    transactionMetricsRequest,
  });
};

/**
 * This function is called when a transaction is dropped.
 *
 * @param transactionMetricsRequest - Contains controller actions needed to create/update/finalize event fragments
 * @param transactionEventPayload - The event payload
 * @param transactionEventPayload.transactionMeta - The transaction meta object
 */
export const handleTransactionDropped = async (
  transactionMetricsRequest: TransactionMetricsRequest,
  transactionEventPayload: TransactionEventPayload,
) => {
  if (!transactionEventPayload.transactionMeta) {
    return;
  }

  const extraParams = {
    dropped: true,
  };

  await createUpdateFinalizeTransactionEventFragment({
    eventName: TransactionMetaMetricsEvent.finalized,
    extraParams,
    transactionEventPayload,
    transactionMetricsRequest,
  });
};

/**
 * This function is called when a transaction is rejected by the user.
 *
 * @param transactionMetricsRequest - Contains controller actions needed to create/update/finalize event fragments
 * @param transactionEventPayload - The event payload
 * @param transactionEventPayload.transactionMeta - The transaction meta object
 */
export const handleTransactionRejected = async (
  transactionMetricsRequest: TransactionMetricsRequest,
  transactionEventPayload: TransactionEventPayload,
) => {
  if (!transactionEventPayload.transactionMeta) {
    return;
  }

  await createUpdateFinalizeTransactionEventFragment({
    eventName: TransactionMetaMetricsEvent.rejected,
    transactionEventPayload,
    transactionMetricsRequest,
  });
};

/**
 * This function is called when a transaction is submitted to the network.
 *
 * @param transactionMetricsRequest - Contains controller actions needed to create/update/finalize event fragments
 * @param transactionEventPayload - The event payload
 * @param transactionEventPayload.transactionMeta - The transaction meta object
 */
export const handleTransactionSubmitted = async (
  transactionMetricsRequest: TransactionMetricsRequest,
  transactionEventPayload: TransactionEventPayload,
) => {
  if (!transactionEventPayload.transactionMeta) {
    return;
  }
  const { properties, sensitiveProperties } =
    await buildEventFragmentProperties({
      transactionEventPayload,
      transactionMetricsRequest,
    });

  createTransactionEventFragment({
    eventName: TransactionMetaMetricsEvent.submitted,
    transactionEventPayload,
    transactionMetricsRequest,
    payload: {
      properties,
      sensitiveProperties,
    },
  });
};

/**
 * UI needs this specific create function in order to be sure that event fragment exists when updating transaction gas values.
 *
 * @param transactionMetricsRequest - Contains controller actions needed to create/update/finalize event fragments
 * @param eventPayload - The event payload
 * @param eventPayload.actionId - The action id of the transaction
 * @param eventPayload.transactionId - The transaction id
 */
export const createTransactionEventFragmentWithTxId = async (
  transactionMetricsRequest: TransactionMetricsRequest,
  {
    transactionId,
    actionId,
  }: {
    transactionId: string;
    actionId: string;
  },
) => {
  const transactionMeta = {
    ...transactionMetricsRequest.getTransaction(transactionId),
    actionId,
  };

  const { properties, sensitiveProperties } =
    await buildEventFragmentProperties({
      transactionEventPayload: {
        transactionMeta,
      },
      transactionMetricsRequest,
    });
  createTransactionEventFragment({
    eventName: TransactionMetaMetricsEvent.approved,
    transactionEventPayload: {
      actionId: transactionMeta.actionId,
      transactionMeta,
    },
    transactionMetricsRequest,
    payload: {
      properties,
      sensitiveProperties,
    },
  });
};

/**
 * This function is called when a post transaction balance is updated.
 *
 * @param transactionMetricsRequest - Contains controller actions
 * @param transactionMetricsRequest.getParticipateInMetrics - Returns whether the user has opted into metrics
 * @param transactionMetricsRequest.trackEvent - MetaMetrics track event function
 * @param transactionEventPayload - The event payload
 * @param transactionEventPayload.transactionMeta - The updated transaction meta
 * @param transactionEventPayload.approvalTransactionMeta - The updated approval transaction meta
 */
export const handlePostTransactionBalanceUpdate = async (
  { getParticipateInMetrics, trackEvent }: TransactionMetricsRequest,
  {
    transactionMeta,
    approvalTransactionMeta,
  }: {
    transactionMeta: TransactionMeta;
    approvalTransactionMeta?: TransactionMeta;
  },
) => {
  if (getParticipateInMetrics() && transactionMeta.swapMetaData) {
    if (transactionMeta.txReceipt?.status === '0x0') {
      trackEvent({
        event: 'Swap Failed',
        sensitiveProperties: { ...transactionMeta.swapMetaData },
        category: MetaMetricsEventCategory.Swaps,
      });
    } else {
      const tokensReceived = getSwapsTokensReceivedFromTxMeta(
        transactionMeta.destinationTokenSymbol,
        transactionMeta,
        transactionMeta.destinationTokenAddress,
        transactionMeta.txParams.from,
        transactionMeta.destinationTokenDecimals,
        approvalTransactionMeta,
        transactionMeta.chainId,
      );

      const quoteVsExecutionRatio = tokensReceived
        ? `${new BigNumber(tokensReceived, 10)
            .div(transactionMeta.swapMetaData.token_to_amount, 10)
            .times(100)
            .round(2)}%`
        : null;

      const estimatedVsUsedGasRatio =
        transactionMeta.txReceipt?.gasUsed &&
        transactionMeta.swapMetaData.estimated_gas
          ? `${new BigNumber(transactionMeta.txReceipt.gasUsed, 16)
              .div(transactionMeta.swapMetaData.estimated_gas, 10)
              .times(100)
              .round(2)}%`
          : null;

      const transactionsCost = calculateTransactionsCost(
        transactionMeta,
        approvalTransactionMeta,
      );

      trackEvent({
        event: MetaMetricsEventName.SwapCompleted,
        category: MetaMetricsEventCategory.Swaps,
        sensitiveProperties: {
          ...transactionMeta.swapMetaData,
          token_to_amount_received: tokensReceived,
          quote_vs_executionRatio: quoteVsExecutionRatio,
          estimated_vs_used_gasRatio: estimatedVsUsedGasRatio,
          approval_gas_cost_in_eth: transactionsCost.approvalGasCostInEth,
          trade_gas_cost_in_eth: transactionsCost.tradeGasCostInEth,
          trade_and_approval_gas_cost_in_eth:
            transactionsCost.tradeAndApprovalGasCostInEth,
          // Firefox and Chrome have different implementations of the APIs
          // that we rely on for communication accross the app. On Chrome big
          // numbers are converted into number strings, on firefox they remain
          // Big Number objects. As such, we convert them here for both
          // browsers.
          token_to_amount:
            transactionMeta.swapMetaData.token_to_amount.toString(10),
        },
      });
    }
  }
};

///: BEGIN:ONLY_INCLUDE_IF(build-mmi)
/**
 * This function is called when a transaction metadata updated in the MMI controller.
 *
 * @param transactionMetricsRequest - Contains controller actions needed to create/update/finalize event fragments
 * @param transactionEventPayload - The event payload
 * @param transactionEventPayload.transactionMeta - The transaction meta object
 * @param eventName - The event name
 */
export const handleMMITransactionUpdate = async (
  transactionMetricsRequest: TransactionMetricsRequest,
  transactionEventPayload: TransactionEventPayload,
  eventName: TransactionMetaMetricsEvent,
) => {
  if (!transactionEventPayload.transactionMeta) {
    return;
  }

  await createUpdateFinalizeTransactionEventFragment({
    eventName,
    transactionEventPayload,
    transactionMetricsRequest,
  });
};
///: END:ONLY_INCLUDE_IF

function calculateTransactionsCost(
  transactionMeta: TransactionMeta,
  approvalTransactionMeta?: TransactionMeta,
) {
  let approvalGasCost = '0x0';
  if (approvalTransactionMeta?.txReceipt) {
    approvalGasCost = calcGasTotal(
      approvalTransactionMeta.txReceipt.gasUsed,
      approvalTransactionMeta.txReceipt.effectiveGasPrice,
    );
  }
  const tradeGasCost = calcGasTotal(
    transactionMeta.txReceipt?.gasUsed,
    transactionMeta.txReceipt?.effectiveGasPrice,
  );
  const tradeAndApprovalGasCost = new BigNumber(tradeGasCost, 16)
    .plus(approvalGasCost, 16)
    .toString(16);
  return {
    approvalGasCostInEth: Number(hexWEIToDecETH(approvalGasCost)),
    tradeGasCostInEth: Number(hexWEIToDecETH(tradeGasCost)),
    tradeAndApprovalGasCostInEth: Number(
      hexWEIToDecETH(tradeAndApprovalGasCost),
    ),
  };
}

function createTransactionEventFragment({
  eventName,
  transactionEventPayload: { transactionMeta, actionId },
  transactionMetricsRequest,
  payload,
}: {
  eventName: TransactionMetaMetricsEvent;
  transactionEventPayload: TransactionEventPayload;
  transactionMetricsRequest: TransactionMetricsRequest;
  // TODO: Replace `any` with type
  // eslint-disable-next-line @typescript-eslint/no-explicit-any
  payload: any;
}) {
  if (
    hasFragment(
      transactionMetricsRequest.getEventFragmentById,
      eventName,
      transactionMeta,
    )
  ) {
    return;
  }

  const uniqueIdentifier = getUniqueId(eventName, transactionMeta.id);

  switch (eventName) {
    // When a transaction is added to the controller, we know that the user
    // will be presented with a confirmation screen. The user will then
    // either confirm or reject that transaction. Each has an associated
    // event we want to track. While we don't necessarily need an event
    // fragment to model this, having one allows us to record additional
    // properties onto the event from the UI. For example, when the user
    // edits the transactions gas params we can record that property and
    // then get analytics on the number of transactions in which gas edits
    // occur.
    case TransactionMetaMetricsEvent.added:
      transactionMetricsRequest.createEventFragment({
        category: MetaMetricsEventCategory.Transactions,
        initialEvent: TransactionMetaMetricsEvent.added,
        successEvent: TransactionMetaMetricsEvent.approved,
        failureEvent: TransactionMetaMetricsEvent.rejected,
        properties: payload.properties,
        sensitiveProperties: payload.sensitiveProperties,
        actionId,
        uniqueIdentifier,
        persist: true,
      });
      break;
    // If for some reason an approval or rejection occurs without the added
    // fragment existing in memory, we create the added fragment but without
    // the initialEvent firing. This is to prevent possible duplication of
    // events. A good example why this might occur is if the user had
    // unapproved transactions in memory when updating to the version that
    // includes this change. A migration would have also helped here but this
    // implementation hardens against other possible bugs where a fragment
    // does not exist.
    case TransactionMetaMetricsEvent.approved:
    case TransactionMetaMetricsEvent.rejected:
      transactionMetricsRequest.createEventFragment({
        category: MetaMetricsEventCategory.Transactions,
        successEvent: TransactionMetaMetricsEvent.approved,
        failureEvent: TransactionMetaMetricsEvent.rejected,
        properties: payload.properties,
        sensitiveProperties: payload.sensitiveProperties,
        actionId,
        uniqueIdentifier,
        persist: true,
      });
      break;
    // When a transaction is submitted it will always result in updating
    // to a finalized state (dropped, failed, confirmed) -- eventually.
    // However having a fragment started at this stage allows augmenting
    // analytics data with user interactions such as speeding up and
    // canceling the transactions. From this controllers perspective a new
    // transaction with a new id is generated for speed up and cancel
    // transactions, but from the UI we could augment the previous ID with
    // supplemental data to show user intent. Such as when they open the
    // cancel UI but don't submit. We can record that this happened and add
    // properties to the transaction event.
    case TransactionMetaMetricsEvent.submitted:
      transactionMetricsRequest.createEventFragment({
        category: MetaMetricsEventCategory.Transactions,
        initialEvent: TransactionMetaMetricsEvent.submitted,
        successEvent: TransactionMetaMetricsEvent.finalized,
        properties: payload.properties,
        sensitiveProperties: payload.sensitiveProperties,
        actionId,
        uniqueIdentifier,
        persist: true,
      });
      break;
    // If for some reason a transaction is finalized without the submitted
    // fragment existing in memory, we create the submitted fragment but
    // without the initialEvent firing. This is to prevent possible
    // duplication of events. A good example why this might occur is if th
    // user had pending transactions in memory when updating to the version
    // that includes this change. A migration would have also helped here but
    // this implementation hardens against other possible bugs where a
    // fragment does not exist.
    case TransactionMetaMetricsEvent.finalized:
      transactionMetricsRequest.createEventFragment({
        category: MetaMetricsEventCategory.Transactions,
        successEvent: TransactionMetaMetricsEvent.finalized,
        properties: payload.properties,
        sensitiveProperties: payload.sensitiveProperties,
        actionId,
        uniqueIdentifier,
        persist: true,
      });
      break;
    default:
      break;
  }
}

function updateTransactionEventFragment({
  eventName,
  transactionEventPayload: { transactionMeta },
  transactionMetricsRequest,
  payload,
}: {
  eventName: TransactionMetaMetricsEvent;
  transactionEventPayload: TransactionEventPayload;
  transactionMetricsRequest: TransactionMetricsRequest;
  // TODO: Replace `any` with type
  // eslint-disable-next-line @typescript-eslint/no-explicit-any
  payload: any;
}) {
  const uniqueId = getUniqueId(eventName, transactionMeta.id);

  switch (eventName) {
    case TransactionMetaMetricsEvent.approved:
      transactionMetricsRequest.updateEventFragment(uniqueId, {
        properties: payload.properties,
        sensitiveProperties: payload.sensitiveProperties,
      });
      break;

    case TransactionMetaMetricsEvent.rejected:
      transactionMetricsRequest.updateEventFragment(uniqueId, {
        properties: payload.properties,
        sensitiveProperties: payload.sensitiveProperties,
      });
      break;

    case TransactionMetaMetricsEvent.finalized:
      transactionMetricsRequest.updateEventFragment(uniqueId, {
        properties: payload.properties,
        sensitiveProperties: payload.sensitiveProperties,
      });
      break;
    default:
      break;
  }
}

function finalizeTransactionEventFragment({
  eventName,
  transactionMetricsRequest,
  transactionEventPayload: { transactionMeta },
}: {
  eventName: TransactionMetaMetricsEvent;
  transactionEventPayload: TransactionEventPayload;
  transactionMetricsRequest: TransactionMetricsRequest;
}) {
  const uniqueId = getUniqueId(eventName, transactionMeta.id);

  switch (eventName) {
    case TransactionMetaMetricsEvent.approved:
      transactionMetricsRequest.finalizeEventFragment(uniqueId);
      break;

    case TransactionMetaMetricsEvent.rejected:
      transactionMetricsRequest.finalizeEventFragment(uniqueId, {
        abandoned: true,
      });
      break;

    case TransactionMetaMetricsEvent.finalized:
      transactionMetricsRequest.finalizeEventFragment(uniqueId);
      break;
    default:
      break;
  }
}

async function createUpdateFinalizeTransactionEventFragment({
  eventName,
  transactionEventPayload,
  transactionMetricsRequest,
  extraParams = {},
}: {
  eventName: TransactionMetaMetricsEvent;
  transactionEventPayload: TransactionEventPayload;
  transactionMetricsRequest: TransactionMetricsRequest;
  // TODO: Replace `any` with type
  // eslint-disable-next-line @typescript-eslint/no-explicit-any
  extraParams?: Record<string, any>;
}) {
  const { properties, sensitiveProperties } =
    await buildEventFragmentProperties({
      transactionEventPayload,
      transactionMetricsRequest,
      extraParams,
    });

  createTransactionEventFragment({
    eventName,
    transactionEventPayload,
    transactionMetricsRequest,
    payload: {
      properties,
      sensitiveProperties,
    },
  });

  updateTransactionEventFragment({
    eventName,
    transactionEventPayload,
    transactionMetricsRequest,
    payload: {
      properties,
      sensitiveProperties,
    },
  });

  finalizeTransactionEventFragment({
    eventName,
    transactionEventPayload,
    transactionMetricsRequest,
  });
}

function hasFragment(
  // TODO: Replace `any` with type
  // eslint-disable-next-line @typescript-eslint/no-explicit-any
  getEventFragmentById: (arg0: string) => any,
  eventName: TransactionMetaMetricsEvent,
  transactionMeta: TransactionMeta,
) {
  const uniqueId = getUniqueId(eventName, transactionMeta.id);
  const fragment = getEventFragmentById(uniqueId);
  return typeof fragment !== 'undefined';
}

function getUniqueId(
  eventName: TransactionMetaMetricsEvent,
  transactionId: string,
) {
  const isFinalizedOrSubmitted =
    eventName === TransactionMetaMetricsEvent.finalized ||
    eventName === TransactionMetaMetricsEvent.submitted;
  const uniqueIdentifier = `transaction-${
    isFinalizedOrSubmitted ? 'submitted' : 'added'
  }-${transactionId}`;

  return uniqueIdentifier;
}

async function buildEventFragmentProperties({
  transactionEventPayload: { transactionMeta },
  transactionMetricsRequest,
  extraParams = {},
}: {
  // TODO: Replace `any` with type
  // eslint-disable-next-line @typescript-eslint/no-explicit-any
  extraParams?: Record<string, any>;
  transactionEventPayload: TransactionEventPayload;
  transactionMetricsRequest: TransactionMetricsRequest;
}) {
  const {
    type,
    time,
    status,
    chainId,
    origin: referrer,
    txParams: {
      gasPrice,
      gas: gasLimit,
      maxFeePerGas,
      maxPriorityFeePerGas,
      estimateSuggested,
      estimateUsed,
    },
    defaultGasEstimates,
    originalType,
    replacedById,
    customTokenAmount,
    dappProposedTokenAmount,
    currentTokenBalance,
    originalApprovalAmount,
    finalApprovalAmount,
    securityProviderResponse,
    simulationFails,
  } = transactionMeta;
  const query = new EthQuery(transactionMetricsRequest.provider);
  const source = referrer === ORIGIN_METAMASK ? 'user' : 'dapp';

  const { assetType, tokenStandard } = await determineTransactionAssetType(
    transactionMeta,
    query,
    transactionMetricsRequest.getTokenStandardAndDetails,
  );

  let contractMethodName;
  if (transactionMeta.txParams.data) {
    const methodData = await transactionMetricsRequest.getMethodData(
      transactionMeta.txParams.data,
    );
    contractMethodName = methodData?.name;
  }

  // TODO: Replace `any` with type
  // eslint-disable-next-line @typescript-eslint/no-explicit-any
  const gasParams = {} as Record<string, any>;

  if (isEIP1559Transaction(transactionMeta)) {
    gasParams.max_fee_per_gas = maxFeePerGas;
    gasParams.max_priority_fee_per_gas = maxPriorityFeePerGas;
  } else {
    gasParams.gas_price = gasPrice;
  }

  if (defaultGasEstimates) {
    const { estimateType } = defaultGasEstimates;
    if (estimateType) {
      gasParams.default_estimate = estimateType;
      let defaultMaxFeePerGas =
        transactionMeta.defaultGasEstimates?.maxFeePerGas;
      let defaultMaxPriorityFeePerGas =
        transactionMeta.defaultGasEstimates?.maxPriorityFeePerGas;

      if (
        [
          GasRecommendations.low,
          GasRecommendations.medium,
          GasRecommendations.high,
        ].includes(estimateType as GasRecommendations)
      ) {
        const { gasFeeEstimates } =
          await transactionMetricsRequest.getEIP1559GasFeeEstimates();
        if (gasFeeEstimates?.[estimateType]?.suggestedMaxFeePerGas) {
          defaultMaxFeePerGas =
            gasFeeEstimates[estimateType]?.suggestedMaxFeePerGas;
          gasParams.default_max_fee_per_gas = defaultMaxFeePerGas;
        }
        if (gasFeeEstimates?.[estimateType]?.suggestedMaxPriorityFeePerGas) {
          defaultMaxPriorityFeePerGas =
            gasFeeEstimates[estimateType]?.suggestedMaxPriorityFeePerGas;
          gasParams.default_max_priority_fee_per_gas =
            defaultMaxPriorityFeePerGas;
        }
      }
    }

    if (transactionMeta.defaultGasEstimates?.gas) {
      gasParams.default_gas = transactionMeta.defaultGasEstimates.gas;
    }
    if (transactionMeta.defaultGasEstimates?.gasPrice) {
      gasParams.default_gas_price =
        transactionMeta.defaultGasEstimates.gasPrice;
    }
  }

  if (estimateSuggested) {
    gasParams.estimate_suggested = estimateSuggested;
  }

  if (estimateUsed) {
    gasParams.estimate_used = estimateUsed;
  }

  if (extraParams?.gas_used) {
    gasParams.gas_used = extraParams.gas_used;
  }

  const gasParamsInGwei = getGasValuesInGWEI(gasParams);

  let eip1559Version = '0';
  if (transactionMeta.txParams.maxFeePerGas) {
    eip1559Version = '2';
  }

  const contractInteractionTypes =
    type &&
    [
      TransactionType.contractInteraction,
      TransactionType.tokenMethodApprove,
      TransactionType.tokenMethodIncreaseAllowance,
      TransactionType.tokenMethodSafeTransferFrom,
      TransactionType.tokenMethodSetApprovalForAll,
      TransactionType.tokenMethodTransfer,
      TransactionType.tokenMethodTransferFrom,
      TransactionType.swap,
      TransactionType.swapAndSend,
      TransactionType.swapApproval,
    ].includes(type);

  const contractMethodNames = {
    APPROVE: 'Approve',
  };

  let transactionApprovalAmountType;
  let transactionContractMethod;
  let transactionApprovalAmountVsProposedRatio;
  let transactionApprovalAmountVsBalanceRatio;
  let transactionContractAddress;
  let transactionType = TransactionType.simpleSend;
  if (type === TransactionType.swapAndSend) {
    transactionType = TransactionType.swapAndSend;
  } else if (type === TransactionType.cancel) {
    transactionType = TransactionType.cancel;
  } else if (type === TransactionType.retry && originalType) {
    transactionType = originalType;
  } else if (type === TransactionType.deployContract) {
    transactionType = TransactionType.deployContract;
  } else if (contractInteractionTypes) {
    transactionType = TransactionType.contractInteraction;
    transactionContractMethod = contractMethodName;
    transactionContractAddress = transactionMeta.txParams?.to;
    if (
      transactionContractMethod === contractMethodNames.APPROVE &&
      tokenStandard === TokenStandard.ERC20
    ) {
      if (dappProposedTokenAmount === '0' || customTokenAmount === '0') {
        transactionApprovalAmountType = TransactionApprovalAmountType.revoke;
      } else if (
        customTokenAmount &&
        customTokenAmount !== dappProposedTokenAmount
      ) {
        transactionApprovalAmountType = TransactionApprovalAmountType.custom;
      } else if (dappProposedTokenAmount) {
        transactionApprovalAmountType =
          TransactionApprovalAmountType.dappProposed;
      }
      transactionApprovalAmountVsProposedRatio =
        allowanceAmountInRelationToDappProposedValue(
          transactionApprovalAmountType,
          originalApprovalAmount,
          finalApprovalAmount,
        );
      transactionApprovalAmountVsBalanceRatio =
        allowanceAmountInRelationToTokenBalance(
          transactionApprovalAmountType,
          dappProposedTokenAmount,
          currentTokenBalance,
        );
    }
  }

  const replacedTransactionMeta = transactionMetricsRequest.getTransaction(
    replacedById as string,
  );

  const TRANSACTION_REPLACEMENT_METHODS = {
    RETRY: TransactionType.retry,
    CANCEL: TransactionType.cancel,
    SAME_NONCE: 'other',
  };

  let transactionReplaced;
  if (extraParams?.dropped) {
    transactionReplaced = TRANSACTION_REPLACEMENT_METHODS.SAME_NONCE;
    if (replacedTransactionMeta?.type === TransactionType.cancel) {
      transactionReplaced = TRANSACTION_REPLACEMENT_METHODS.CANCEL;
    } else if (replacedTransactionMeta?.type === TransactionType.retry) {
      transactionReplaced = TRANSACTION_REPLACEMENT_METHODS.RETRY;
    }
  }

  const uiCustomizations = [];
  let isAdvancedDetailsOpen = null;

  /** securityProviderResponse is used by the OpenSea <> Blockaid provider */
  // eslint-disable-next-line no-lonely-if
  if (securityProviderResponse?.flagAsDangerous === 1) {
    uiCustomizations.push(MetaMetricsEventUiCustomization.FlaggedAsMalicious);
  } else if (securityProviderResponse?.flagAsDangerous === 2) {
    uiCustomizations.push(
      MetaMetricsEventUiCustomization.FlaggedAsSafetyUnknown,
    );
  }

  // TODO: Replace `any` with type
  // eslint-disable-next-line @typescript-eslint/no-explicit-any
  const blockaidProperties: any = getBlockaidMetricsProps(transactionMeta);

  if (blockaidProperties?.ui_customizations?.length > 0) {
    uiCustomizations.push(...blockaidProperties.ui_customizations);
  }

  if (simulationFails) {
    uiCustomizations.push(MetaMetricsEventUiCustomization.GasEstimationFailed);
  }
  const isRedesignedConfirmationsDeveloperSettingEnabled =
    transactionMetricsRequest.getIsRedesignedConfirmationsDeveloperEnabled() ||
    Boolean(process.env.ENABLE_CONFIRMATION_REDESIGN);

  const isRedesignedTransactionsUserSettingEnabled =
    transactionMetricsRequest.getRedesignedTransactionsEnabled();

  if (
    (isRedesignedConfirmationsDeveloperSettingEnabled &&
      REDESIGN_DEV_TRANSACTION_TYPES.includes(
        transactionMeta.type as TransactionType,
      )) ||
    (isRedesignedTransactionsUserSettingEnabled &&
      REDESIGN_USER_TRANSACTION_TYPES.includes(
        transactionMeta.type as TransactionType,
      ))
  ) {
    uiCustomizations.push(
      MetaMetricsEventUiCustomization.RedesignedConfirmation,
    );

    isAdvancedDetailsOpen =
      transactionMetricsRequest.getIsConfirmationAdvancedDetailsOpen();
  }
  const smartTransactionMetricsProperties =
    getSmartTransactionMetricsProperties(
      transactionMetricsRequest,
      transactionMeta,
    );

  const swapAndSendMetricsProperties =
    getSwapAndSendMetricsProps(transactionMeta);

  /** The transaction status property is not considered sensitive and is now included in the non-anonymous event */
  let properties = {
    chain_id: chainId,
    referrer,
    source,
    status,
    network: `${parseInt(chainId, 16)}`,
    eip_1559_version: eip1559Version,
    gas_edit_type: 'none',
    gas_edit_attempted: 'none',
    gas_estimation_failed: Boolean(simulationFails),
    account_type: await transactionMetricsRequest.getAccountType(
      transactionMetricsRequest.getSelectedAddress(),
    ),
    device_model: await transactionMetricsRequest.getDeviceModel(
      transactionMetricsRequest.getSelectedAddress(),
    ),
    asset_type: assetType,
    token_standard: tokenStandard,
    transaction_type: transactionType,
    transaction_speed_up: type === TransactionType.retry,
    ...blockaidProperties,
    // ui_customizations must come after ...blockaidProperties
    ui_customizations: uiCustomizations.length > 0 ? uiCustomizations : null,
    transaction_advanced_view: isAdvancedDetailsOpen,
    transaction_contract_method: transactionContractMethod,
    ...smartTransactionMetricsProperties,
    ...swapAndSendMetricsProperties,
    // TODO: Replace `any` with type
    // eslint-disable-next-line @typescript-eslint/no-explicit-any
  } as Record<string, any>;

  const snapAndHardwareInfo = await getSnapAndHardwareInfoForMetrics(
    transactionMetricsRequest.getAccountType,
    transactionMetricsRequest.getDeviceModel,
    transactionMetricsRequest.snapAndHardwareMessenger,
  );
  Object.assign(properties, snapAndHardwareInfo);

  if (transactionContractMethod === contractMethodNames.APPROVE) {
    properties = {
      ...properties,
      transaction_approval_amount_type: transactionApprovalAmountType,
    };
  }

  let sensitiveProperties = {
    transaction_envelope_type: isEIP1559Transaction(transactionMeta)
      ? TRANSACTION_ENVELOPE_TYPE_NAMES.FEE_MARKET
      : TRANSACTION_ENVELOPE_TYPE_NAMES.LEGACY,
    first_seen: time,
    gas_limit: gasLimit,
<<<<<<< HEAD
    transaction_contract_method: transactionContractMethod,
    transaction_contract_address: transactionContractAddress,
=======
>>>>>>> acb79ec6
    transaction_replaced: transactionReplaced,
    ...extraParams,
    ...gasParamsInGwei,
    // TODO: Replace `any` with type
    // eslint-disable-next-line @typescript-eslint/no-explicit-any
  } as Record<string, any>;

  if (transactionContractMethod === contractMethodNames.APPROVE) {
    sensitiveProperties = {
      ...sensitiveProperties,
      transaction_approval_amount_vs_balance_ratio:
        transactionApprovalAmountVsBalanceRatio,
      transaction_approval_amount_vs_proposed_ratio:
        transactionApprovalAmountVsProposedRatio,
    };
  }

  return { properties, sensitiveProperties };
}

// TODO: Replace `any` with type
// eslint-disable-next-line @typescript-eslint/no-explicit-any
function getGasValuesInGWEI(gasParams: Record<string, any>) {
  // TODO: Replace `any` with type
  // eslint-disable-next-line @typescript-eslint/no-explicit-any
  const gasValuesInGwei = {} as Record<string, any>;
  for (const param in gasParams) {
    if (isHexString(gasParams[param])) {
      gasValuesInGwei[param] = hexWEIToDecGWEI(gasParams[param]);
    } else {
      gasValuesInGwei[param] = gasParams[param];
    }
  }
  return gasValuesInGwei;
}

function getTransactionCompletionTime(submittedTime: number) {
  return Math.round((Date.now() - submittedTime) / 1000).toString();
}

/**
 * The allowance amount in relation to the dapp proposed amount for specific token
 *
 * @param transactionApprovalAmountType - The transaction approval amount type
 * @param originalApprovalAmount - The original approval amount is the originally dapp proposed token amount
 * @param finalApprovalAmount - The final approval amount is the chosen amount which will be the same as the
 * originally dapp proposed token amount if the user does not edit the amount or will be a custom token amount set by the user
 */
function allowanceAmountInRelationToDappProposedValue(
  transactionApprovalAmountType?: TransactionApprovalAmountType,
  originalApprovalAmount?: string,
  finalApprovalAmount?: string,
) {
  if (
    transactionApprovalAmountType === TransactionApprovalAmountType.custom &&
    originalApprovalAmount &&
    finalApprovalAmount
  ) {
    return `${new BigNumber(originalApprovalAmount, 10)
      .div(finalApprovalAmount, 10)
      .times(100)
      .round(2)}`;
  }
  return null;
}

/**
 * The allowance amount in relation to the balance for that specific token
 *
 * @param transactionApprovalAmountType - The transaction approval amount type
 * @param dappProposedTokenAmount - The dapp proposed token amount
 * @param currentTokenBalance - The balance of the token that is being send
 */
function allowanceAmountInRelationToTokenBalance(
  transactionApprovalAmountType?: TransactionApprovalAmountType,
  dappProposedTokenAmount?: string,
  currentTokenBalance?: string,
) {
  if (
    (transactionApprovalAmountType === TransactionApprovalAmountType.custom ||
      transactionApprovalAmountType ===
        TransactionApprovalAmountType.dappProposed) &&
    dappProposedTokenAmount &&
    currentTokenBalance
  ) {
    return `${new BigNumber(dappProposedTokenAmount, 16)
      .div(currentTokenBalance, 10)
      .times(100)
      .round(2)}`;
  }
  return null;
}<|MERGE_RESOLUTION|>--- conflicted
+++ resolved
@@ -1089,12 +1089,8 @@
       : TRANSACTION_ENVELOPE_TYPE_NAMES.LEGACY,
     first_seen: time,
     gas_limit: gasLimit,
-<<<<<<< HEAD
-    transaction_contract_method: transactionContractMethod,
+    transaction_replaced: transactionReplaced,
     transaction_contract_address: transactionContractAddress,
-=======
->>>>>>> acb79ec6
-    transaction_replaced: transactionReplaced,
     ...extraParams,
     ...gasParamsInGwei,
     // TODO: Replace `any` with type
