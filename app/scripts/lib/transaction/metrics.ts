--- conflicted
+++ resolved
@@ -1098,8 +1098,14 @@
     properties,
     sensitiveProperties,
   );
-
-<<<<<<< HEAD
+  
+  addGaslessProperties(
+    transactionMeta,
+    properties,
+    sensitiveProperties,
+    transactionMetricsRequest.getAccountBalance,
+  );
+
   if (
     transactionMetricsRequest.getRemoteFeatureFlags?.()
       ?.transactionsTxHashInAnalytics &&
@@ -1108,14 +1114,6 @@
     // Note: getParticipateInMetrics() check happens in metametrics-controller.ts#submitEvent
     properties.transaction_hash = transactionMeta.hash;
   }
-=======
-  addGaslessProperties(
-    transactionMeta,
-    properties,
-    sensitiveProperties,
-    transactionMetricsRequest.getAccountBalance,
-  );
->>>>>>> ead2b412
 
   return { properties, sensitiveProperties };
 }
