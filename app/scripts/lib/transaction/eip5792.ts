import { NetworkControllerGetNetworkClientByIdAction } from '@metamask/network-controller';
import { JsonRpcError, rpcErrors } from '@metamask/rpc-errors';
import {
  IsAtomicBatchSupportedResultEntry,
  Log,
  TransactionController,
  TransactionControllerGetStateAction,
  TransactionMeta,
  TransactionReceipt,
  TransactionStatus,
  ValidateSecurityRequest,
} from '@metamask/transaction-controller';
import { Hex, JsonRpcRequest } from '@metamask/utils';
import { Messenger } from '@metamask/base-controller';
import {
  GetCallsStatusCode,
  GetCallsStatusResult,
  GetCapabilitiesResult,
  SendCalls,
  SendCallsResult,
} from '@metamask/eth-json-rpc-middleware';
import { AccountsControllerGetSelectedAccountAction } from '@metamask/accounts-controller';
import { generateSecurityAlertId } from '../ppom/ppom-util';
import { EIP5792ErrorCode } from '../../../../shared/constants/transaction';

type Actions =
  | AccountsControllerGetSelectedAccountAction
  | NetworkControllerGetNetworkClientByIdAction
  | TransactionControllerGetStateAction;

export type EIP5792Messenger = Messenger<Actions, never>;

export enum AtomicCapabilityStatus {
  Supported = 'supported',
  Ready = 'ready',
  Unsupported = 'unsupported',
}

const VERSION = '2.0.0';

export async function processSendCalls(
  hooks: {
    addTransactionBatch: TransactionController['addTransactionBatch'];
    getDisabledAccountUpgradeChains: () => Hex[];
<<<<<<< HEAD
=======
    getDismissSmartAccountSuggestionEnabled: () => boolean;
>>>>>>> e520c61c
    isAtomicBatchSupported: TransactionController['isAtomicBatchSupported'];
    validateSecurity: (
      securityAlertId: string,
      request: ValidateSecurityRequest,
      chainId: Hex,
    ) => Promise<void>;
  },
  messenger: EIP5792Messenger,
  params: SendCalls,
  req: JsonRpcRequest & { networkClientId: string; origin?: string },
): Promise<SendCallsResult> {
  const {
    addTransactionBatch,
    getDisabledAccountUpgradeChains,
    isAtomicBatchSupported,
    validateSecurity: validateSecurityHook,
  } = hooks;

  const { calls, from: paramFrom } = params;
  const { networkClientId, origin } = req;
  const transactions = calls.map((call) => ({ params: call }));

  const dappChainId = messenger.call(
    'NetworkController:getNetworkClientById',
    networkClientId,
  ).configuration.chainId;

  const from =
    paramFrom ??
    (messenger.call('AccountsController:getSelectedAccount').address as Hex);

  const disabledChains = getDisabledAccountUpgradeChains();

<<<<<<< HEAD
  const batchSupport = await isAtomicBatchSupported({
    address: from,
    chainIds: [dappChainId],
  });

  const chainBatchSupport = batchSupport?.[0];
=======
  const dismissSmartAccountSuggestionEnabled =
    getDismissSmartAccountSuggestionEnabled();
>>>>>>> e520c61c

  const batchSupport = await isAtomicBatchSupported({
    address: from,
    chainIds: [dappChainId],
  });

  const chainBatchSupport = batchSupport?.[0];

  validateSendCalls(
    params,
    from,
    dappChainId,
    disabledChains,
<<<<<<< HEAD
=======
    dismissSmartAccountSuggestionEnabled,
>>>>>>> e520c61c
    chainBatchSupport,
  );

  const securityAlertId = generateSecurityAlertId();
  const validateSecurity = validateSecurityHook.bind(null, securityAlertId);

  const { batchId: id } = await addTransactionBatch({
    from,
    networkClientId,
    origin,
    securityAlertId,
    transactions,
    validateSecurity,
  });

  return { id };
}

export function getCallsStatus(
  messenger: EIP5792Messenger,
  id: Hex,
): GetCallsStatusResult {
  const transactions = messenger
    .call('TransactionController:getState')
    .transactions.filter((tx) => tx.batchId === id);

  if (!transactions?.length) {
    throw new JsonRpcError(
      EIP5792ErrorCode.UnknownBundleId,
      `No matching bundle found`,
    );
  }

  const transaction = transactions[0];
  const { chainId, txReceipt: rawTxReceipt } = transaction;
  const status = getStatusCode(transaction);
  const txReceipt = rawTxReceipt as Required<TransactionReceipt> | undefined;
  const logs = (txReceipt?.logs ?? []) as Required<Log>[];

  const receipts: GetCallsStatusResult['receipts'] = txReceipt && [
    {
      blockHash: txReceipt.blockHash as Hex,
      blockNumber: txReceipt.blockNumber as Hex,
      gasUsed: txReceipt.gasUsed as Hex,
      logs: logs.map((log: Required<Log> & { data: Hex }) => ({
        address: log.address as Hex,
        data: log.data,
        topics: log.topics as unknown as Hex[],
      })),
      status: txReceipt.status as '0x0' | '0x1',
      transactionHash: txReceipt.transactionHash,
    },
  ];

  return {
    version: VERSION,
    id,
    chainId,
    atomic: true, // Always atomic as we currently only support EIP-7702 batches
    status,
    receipts,
  };
}

export async function getCapabilities(
  hooks: {
    getDisabledAccountUpgradeChains: () => Hex[];
<<<<<<< HEAD
=======
    getDismissSmartAccountSuggestionEnabled: () => boolean;
>>>>>>> e520c61c
    isAtomicBatchSupported: TransactionController['isAtomicBatchSupported'];
  },
  address: Hex,
  chainIds: Hex[] | undefined,
) {
<<<<<<< HEAD
  const { getDisabledAccountUpgradeChains, isAtomicBatchSupported } = hooks;
=======
  const {
    getDisabledAccountUpgradeChains,
    getDismissSmartAccountSuggestionEnabled,
    isAtomicBatchSupported,
  } = hooks;
>>>>>>> e520c61c

  const chainIdsNormalized = chainIds?.map(
    (chainId) => chainId.toLowerCase() as Hex,
  );

  const batchSupport = await isAtomicBatchSupported({
    address,
    chainIds: chainIdsNormalized,
  });

  return batchSupport.reduce<GetCapabilitiesResult>(
    (acc, chainBatchSupport) => {
      const { chainId } = chainBatchSupport;

      const { delegationAddress, isSupported, upgradeContractAddress } =
        chainBatchSupport;

      const isUpgradeDisabled =
<<<<<<< HEAD
        getDisabledAccountUpgradeChains()?.includes(chainId);
=======
        getDisabledAccountUpgradeChains()?.includes(chainId) ||
        getDismissSmartAccountSuggestionEnabled();
>>>>>>> e520c61c

      const canUpgrade =
        !isUpgradeDisabled && upgradeContractAddress && !delegationAddress;

      if (!isSupported && !canUpgrade) {
        return acc;
      }

      const status = isSupported
        ? AtomicCapabilityStatus.Supported
        : AtomicCapabilityStatus.Ready;

      acc[chainId as Hex] = {
        atomic: {
          status,
        },
      };

      return acc;
    },
    {},
  );
}

function validateSendCalls(
  sendCalls: SendCalls,
  from: Hex,
  dappChainId: Hex,
  disabledChains: Hex[],
<<<<<<< HEAD
=======
  dismissSmartAccountSuggestionEnabled: boolean,
>>>>>>> e520c61c
  chainBatchSupport: IsAtomicBatchSupportedResultEntry | undefined,
) {
  validateSendCallsVersion(sendCalls);
  validateSendCallsChainId(sendCalls, dappChainId, chainBatchSupport);
  validateCapabilities(sendCalls);
<<<<<<< HEAD
  validateUserDisabled(from, disabledChains, dappChainId, chainBatchSupport);
=======

  validateUserDisabled(
    from,
    disabledChains,
    dappChainId,
    dismissSmartAccountSuggestionEnabled,
    chainBatchSupport,
  );
>>>>>>> e520c61c
}

function validateSendCallsVersion(sendCalls: SendCalls) {
  const { version } = sendCalls;

  if (version !== VERSION) {
    throw rpcErrors.invalidInput(
      `Version not supported: Got ${version}, expected ${VERSION}`,
    );
  }
}

function validateSendCallsChainId(
  sendCalls: SendCalls,
  dappChainId: Hex,
  chainBatchSupport: IsAtomicBatchSupportedResultEntry | undefined,
) {
  const { chainId: requestChainId } = sendCalls;

  if (
    requestChainId &&
    requestChainId.toLowerCase() !== dappChainId.toLowerCase()
  ) {
    throw rpcErrors.invalidParams(
      `Chain ID must match the dApp selected network: Got ${requestChainId}, expected ${dappChainId}`,
    );
  }

  if (!chainBatchSupport) {
    throw new JsonRpcError(
      EIP5792ErrorCode.UnsupportedChainId,
      `EIP-7702 not supported on chain: ${dappChainId}`,
    );
  }
}

function validateCapabilities(sendCalls: SendCalls) {
  const { calls, capabilities } = sendCalls;

  const requiredTopLevelCapabilities = Object.keys(capabilities ?? {}).filter(
    (name) => capabilities?.[name].optional !== true,
  );

  const requiredCallCapabilities = calls.flatMap((call) =>
    Object.keys(call.capabilities ?? {}).filter(
      (name) => call.capabilities?.[name].optional !== true,
    ),
  );

  const requiredCapabilities = [
    ...requiredTopLevelCapabilities,
    ...requiredCallCapabilities,
  ];

  if (requiredCapabilities?.length) {
    throw new JsonRpcError(
      EIP5792ErrorCode.UnsupportedNonOptionalCapability,
      `Unsupported non-optional capabilities: ${requiredCapabilities.join(
        ', ',
      )}`,
    );
  }
}

function validateUserDisabled(
  from: Hex,
  disabledChains: Hex[],
  dappChainId: Hex,
<<<<<<< HEAD
=======
  dismissSmartAccountSuggestionEnabled: boolean,
>>>>>>> e520c61c
  chainBatchSupport: IsAtomicBatchSupportedResultEntry | undefined,
) {
  if (chainBatchSupport?.delegationAddress) {
    return;
  }

  const isDisabled = disabledChains.includes(dappChainId);

<<<<<<< HEAD
  if (isDisabled) {
=======
  if (isDisabled || dismissSmartAccountSuggestionEnabled) {
>>>>>>> e520c61c
    throw new JsonRpcError(
      EIP5792ErrorCode.RejectedUpgrade,
      `EIP-7702 upgrade rejected for this chain and account - Chain ID: ${dappChainId}, Account: ${from}`,
    );
  }
}

function getStatusCode(transactionMeta: TransactionMeta) {
  const { hash, status } = transactionMeta;

  if (status === TransactionStatus.confirmed) {
    return GetCallsStatusCode.CONFIRMED;
  }

  if (status === TransactionStatus.failed) {
    return hash
      ? GetCallsStatusCode.REVERTED
      : GetCallsStatusCode.FAILED_OFFCHAIN;
  }

  if (status === TransactionStatus.dropped) {
    return GetCallsStatusCode.REVERTED;
  }

  return GetCallsStatusCode.PENDING;
}<|MERGE_RESOLUTION|>--- conflicted
+++ resolved
@@ -42,10 +42,7 @@
   hooks: {
     addTransactionBatch: TransactionController['addTransactionBatch'];
     getDisabledAccountUpgradeChains: () => Hex[];
-<<<<<<< HEAD
-=======
     getDismissSmartAccountSuggestionEnabled: () => boolean;
->>>>>>> e520c61c
     isAtomicBatchSupported: TransactionController['isAtomicBatchSupported'];
     validateSecurity: (
       securityAlertId: string,
@@ -60,6 +57,7 @@
   const {
     addTransactionBatch,
     getDisabledAccountUpgradeChains,
+    getDismissSmartAccountSuggestionEnabled,
     isAtomicBatchSupported,
     validateSecurity: validateSecurityHook,
   } = hooks;
@@ -79,17 +77,8 @@
 
   const disabledChains = getDisabledAccountUpgradeChains();
 
-<<<<<<< HEAD
-  const batchSupport = await isAtomicBatchSupported({
-    address: from,
-    chainIds: [dappChainId],
-  });
-
-  const chainBatchSupport = batchSupport?.[0];
-=======
   const dismissSmartAccountSuggestionEnabled =
     getDismissSmartAccountSuggestionEnabled();
->>>>>>> e520c61c
 
   const batchSupport = await isAtomicBatchSupported({
     address: from,
@@ -103,10 +92,7 @@
     from,
     dappChainId,
     disabledChains,
-<<<<<<< HEAD
-=======
     dismissSmartAccountSuggestionEnabled,
->>>>>>> e520c61c
     chainBatchSupport,
   );
 
@@ -174,24 +160,17 @@
 export async function getCapabilities(
   hooks: {
     getDisabledAccountUpgradeChains: () => Hex[];
-<<<<<<< HEAD
-=======
     getDismissSmartAccountSuggestionEnabled: () => boolean;
->>>>>>> e520c61c
     isAtomicBatchSupported: TransactionController['isAtomicBatchSupported'];
   },
   address: Hex,
   chainIds: Hex[] | undefined,
 ) {
-<<<<<<< HEAD
-  const { getDisabledAccountUpgradeChains, isAtomicBatchSupported } = hooks;
-=======
   const {
     getDisabledAccountUpgradeChains,
     getDismissSmartAccountSuggestionEnabled,
     isAtomicBatchSupported,
   } = hooks;
->>>>>>> e520c61c
 
   const chainIdsNormalized = chainIds?.map(
     (chainId) => chainId.toLowerCase() as Hex,
@@ -210,12 +189,8 @@
         chainBatchSupport;
 
       const isUpgradeDisabled =
-<<<<<<< HEAD
-        getDisabledAccountUpgradeChains()?.includes(chainId);
-=======
         getDisabledAccountUpgradeChains()?.includes(chainId) ||
         getDismissSmartAccountSuggestionEnabled();
->>>>>>> e520c61c
 
       const canUpgrade =
         !isUpgradeDisabled && upgradeContractAddress && !delegationAddress;
@@ -245,18 +220,12 @@
   from: Hex,
   dappChainId: Hex,
   disabledChains: Hex[],
-<<<<<<< HEAD
-=======
   dismissSmartAccountSuggestionEnabled: boolean,
->>>>>>> e520c61c
   chainBatchSupport: IsAtomicBatchSupportedResultEntry | undefined,
 ) {
   validateSendCallsVersion(sendCalls);
   validateSendCallsChainId(sendCalls, dappChainId, chainBatchSupport);
   validateCapabilities(sendCalls);
-<<<<<<< HEAD
-  validateUserDisabled(from, disabledChains, dappChainId, chainBatchSupport);
-=======
 
   validateUserDisabled(
     from,
@@ -265,7 +234,6 @@
     dismissSmartAccountSuggestionEnabled,
     chainBatchSupport,
   );
->>>>>>> e520c61c
 }
 
 function validateSendCallsVersion(sendCalls: SendCalls) {
@@ -334,10 +302,7 @@
   from: Hex,
   disabledChains: Hex[],
   dappChainId: Hex,
-<<<<<<< HEAD
-=======
   dismissSmartAccountSuggestionEnabled: boolean,
->>>>>>> e520c61c
   chainBatchSupport: IsAtomicBatchSupportedResultEntry | undefined,
 ) {
   if (chainBatchSupport?.delegationAddress) {
@@ -346,11 +311,7 @@
 
   const isDisabled = disabledChains.includes(dappChainId);
 
-<<<<<<< HEAD
-  if (isDisabled) {
-=======
   if (isDisabled || dismissSmartAccountSuggestionEnabled) {
->>>>>>> e520c61c
     throw new JsonRpcError(
       EIP5792ErrorCode.RejectedUpgrade,
       `EIP-7702 upgrade rejected for this chain and account - Chain ID: ${dappChainId}, Account: ${from}`,
