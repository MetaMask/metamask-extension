--- conflicted
+++ resolved
@@ -41,12 +41,8 @@
 export async function processSendCalls(
   hooks: {
     addTransactionBatch: TransactionController['addTransactionBatch'];
-<<<<<<< HEAD
-    getDisabledAccountUpgradeChains: () => Hex[];
-=======
     getDisabledUpgradeAccountsByChain: () => Record<Hex, Hex[]>;
     getDismissSmartAccountSuggestionEnabled: () => boolean;
->>>>>>> 4c122d36
     isAtomicBatchSupported: TransactionController['isAtomicBatchSupported'];
     validateSecurity: (
       securityAlertId: string,
@@ -60,12 +56,8 @@
 ): Promise<SendCallsResult> {
   const {
     addTransactionBatch,
-<<<<<<< HEAD
-    getDisabledAccountUpgradeChains,
-=======
     getDisabledUpgradeAccountsByChain,
     getDismissSmartAccountSuggestionEnabled,
->>>>>>> 4c122d36
     isAtomicBatchSupported,
     validateSecurity: validateSecurityHook,
   } = hooks;
@@ -83,8 +75,10 @@
     paramFrom ??
     (messenger.call('AccountsController:getSelectedAccount').address as Hex);
 
-<<<<<<< HEAD
-  const disabledChains = getDisabledAccountUpgradeChains();
+  const disabledUpgradeAccountsByChain = getDisabledUpgradeAccountsByChain();
+
+  const dismissSmartAccountSuggestionEnabled =
+    getDismissSmartAccountSuggestionEnabled();
 
   const batchSupport = await isAtomicBatchSupported({
     address: from,
@@ -93,30 +87,12 @@
 
   const chainBatchSupport = batchSupport?.[0];
 
-=======
-  const disabledUpgradeAccountsByChain = getDisabledUpgradeAccountsByChain();
-
-  const dismissSmartAccountSuggestionEnabled =
-    getDismissSmartAccountSuggestionEnabled();
-
-  const batchSupport = await isAtomicBatchSupported({
-    address: from,
-    chainIds: [dappChainId],
-  });
-
-  const chainBatchSupport = batchSupport?.[0];
-
->>>>>>> 4c122d36
   validateSendCalls(
     params,
     from,
     dappChainId,
-<<<<<<< HEAD
-    disabledChains,
-=======
     disabledUpgradeAccountsByChain,
     dismissSmartAccountSuggestionEnabled,
->>>>>>> 4c122d36
     chainBatchSupport,
   );
 
@@ -183,20 +159,13 @@
 
 export async function getCapabilities(
   hooks: {
-<<<<<<< HEAD
-    getDisabledAccountUpgradeChains: () => Hex[];
-=======
     getDisabledUpgradeAccountsByChain: () => Record<Hex, Hex[]>;
     getDismissSmartAccountSuggestionEnabled: () => boolean;
->>>>>>> 4c122d36
     isAtomicBatchSupported: TransactionController['isAtomicBatchSupported'];
   },
   address: Hex,
   chainIds: Hex[] | undefined,
 ) {
-<<<<<<< HEAD
-  const { getDisabledAccountUpgradeChains, isAtomicBatchSupported } = hooks;
-=======
   const {
     getDisabledUpgradeAccountsByChain,
     getDismissSmartAccountSuggestionEnabled,
@@ -204,7 +173,6 @@
   } = hooks;
 
   const addressNormalized = address.toLowerCase() as Hex;
->>>>>>> 4c122d36
 
   const chainIdsNormalized = chainIds?.map(
     (chainId) => chainId.toLowerCase() as Hex,
@@ -223,13 +191,9 @@
         chainBatchSupport;
 
       const isUpgradeDisabled =
-<<<<<<< HEAD
-        getDisabledAccountUpgradeChains()?.includes(chainId);
-=======
         getDisabledUpgradeAccountsByChain()?.[chainId]?.includes(
           addressNormalized,
         ) || getDismissSmartAccountSuggestionEnabled();
->>>>>>> 4c122d36
 
       const canUpgrade =
         !isUpgradeDisabled && upgradeContractAddress && !delegationAddress;
@@ -258,20 +222,13 @@
   sendCalls: SendCalls,
   from: Hex,
   dappChainId: Hex,
-<<<<<<< HEAD
-  disabledChains: Hex[],
-=======
   disabledUpgradeAccountsByChain: Record<Hex, Hex[]>,
   dismissSmartAccountSuggestionEnabled: boolean,
->>>>>>> 4c122d36
   chainBatchSupport: IsAtomicBatchSupportedResultEntry | undefined,
 ) {
   validateSendCallsVersion(sendCalls);
   validateSendCallsChainId(sendCalls, dappChainId, chainBatchSupport);
   validateCapabilities(sendCalls);
-<<<<<<< HEAD
-  validateUserDisabled(from, disabledChains, dappChainId, chainBatchSupport);
-=======
 
   validateUserDisabled(
     from,
@@ -280,7 +237,6 @@
     dismissSmartAccountSuggestionEnabled,
     chainBatchSupport,
   );
->>>>>>> 4c122d36
 }
 
 function validateSendCallsVersion(sendCalls: SendCalls) {
@@ -347,12 +303,6 @@
 
 function validateUserDisabled(
   from: Hex,
-<<<<<<< HEAD
-  disabledChains: Hex[],
-  dappChainId: Hex,
-  chainBatchSupport: IsAtomicBatchSupportedResultEntry | undefined,
-) {
-=======
   disabledUpgradeAccountsByChain: Record<Hex, Hex[]>,
   dappChainId: Hex,
   dismissSmartAccountSuggestionEnabled: boolean,
@@ -360,21 +310,14 @@
 ) {
   const addressLowerCase = from.toLowerCase() as Hex;
 
->>>>>>> 4c122d36
   if (chainBatchSupport?.delegationAddress) {
     return;
   }
 
-<<<<<<< HEAD
-  const isDisabled = disabledChains.includes(dappChainId);
-
-  if (isDisabled) {
-=======
   const isDisabled =
     disabledUpgradeAccountsByChain[dappChainId]?.includes(addressLowerCase);
 
   if (isDisabled || dismissSmartAccountSuggestionEnabled) {
->>>>>>> 4c122d36
     throw new JsonRpcError(
       EIP5792ErrorCode.RejectedUpgrade,
       `EIP-7702 upgrade rejected for this chain and account - Chain ID: ${dappChainId}, Account: ${from}`,
