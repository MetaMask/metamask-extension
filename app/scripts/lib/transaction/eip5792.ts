--- conflicted
+++ resolved
@@ -101,11 +101,7 @@
   if (Object.keys(transactions).length === 1) {
     batchId = await processSingleTransaction({
       addTransaction,
-<<<<<<< HEAD
-      chainId: dappChainId,
-=======
       chainId,
->>>>>>> 9ab104b0
       from,
       networkClientId,
       origin,
@@ -118,11 +114,7 @@
     batchId = await processMultipleTransaction({
       addTransactionBatch,
       isAtomicBatchSupported,
-<<<<<<< HEAD
-      chainId: dappChainId,
-=======
       chainId,
->>>>>>> 9ab104b0
       from,
       getDismissSmartAccountSuggestionEnabled,
       messenger,
