--- conflicted
+++ resolved
@@ -25,7 +25,7 @@
     case 'metamask-faucet':
       return 'https://faucet.metamask.io/'
     case 'rinkeby-faucet':
-      return 'https://www.rinkeby.io/'
+      return 'https://www.rinkeby.io/#faucet'
     case 'kovan-faucet':
       return 'https://github.com/kovan-testnet/faucet'
   }
@@ -39,13 +39,7 @@
     case '3':
       return 'metamask-faucet'
     case '4':
-<<<<<<< HEAD
-      url = 'https://www.rinkeby.io/#faucet'
-      break
-
-=======
       return 'rinkeby-faucet'
->>>>>>> 86752630
     case '42':
       return 'kovan-faucet'
   }
