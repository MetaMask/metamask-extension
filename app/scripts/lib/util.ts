import urlLib from 'url';
import { AccessList } from '@ethereumjs/tx';
import BN from 'bn.js';
import { memoize } from 'lodash';
import {
  TransactionEnvelopeType,
  TransactionMeta,
} from '@metamask/transaction-controller';
import type { Provider } from '@metamask/network-controller';
import { CaipAssetType, parseCaipAssetType } from '@metamask/utils';
import { MultichainAssetsRatesControllerState } from '@metamask/assets-controllers';
import {
  ENVIRONMENT_TYPE_BACKGROUND,
  ENVIRONMENT_TYPE_FULLSCREEN,
  ENVIRONMENT_TYPE_NOTIFICATION,
  ENVIRONMENT_TYPE_POPUP,
  PLATFORM_BRAVE,
  PLATFORM_CHROME,
  PLATFORM_EDGE,
  PLATFORM_FIREFOX,
  PLATFORM_OPERA,
} from '../../../shared/constants/app';
import { CHAIN_IDS, TEST_CHAINS } from '../../../shared/constants/network';
import { stripHexPrefix } from '../../../shared/modules/hexstring-utils';
import { getMethodDataAsync } from '../../../shared/lib/four-byte';

/**
 * @see {@link getEnvironmentType}
 */
const getEnvironmentTypeMemo = memoize((url) => {
  const parsedUrl = new URL(url);
  if (parsedUrl.pathname === '/popup.html') {
    return ENVIRONMENT_TYPE_POPUP;
  } else if (['/home.html'].includes(parsedUrl.pathname)) {
    return ENVIRONMENT_TYPE_FULLSCREEN;
  } else if (parsedUrl.pathname === '/notification.html') {
    return ENVIRONMENT_TYPE_NOTIFICATION;
  }
  return ENVIRONMENT_TYPE_BACKGROUND;
});

/**
 * Returns the window type for the application
 *
 * - `popup` refers to the extension opened through the browser app icon (in top right corner in chrome and firefox)
 * - `fullscreen` refers to the main browser window
 * - `notification` refers to the popup that appears in its own window when taking action outside of metamask
 * - `background` refers to the background page
 *
 * NOTE: This should only be called on internal URLs.
 *
 * @param [url] - the URL of the window
 * @returns the environment ENUM
 */
const getEnvironmentType = (url = window.location.href) =>
  getEnvironmentTypeMemo(url);

/**
 * Returns the platform (browser) where the extension is running.
 *
 * @returns the platform ENUM
 */
const getPlatform = () => {
  const { navigator } = window;
  const { userAgent } = navigator;

  if (userAgent.includes('Firefox')) {
    return PLATFORM_FIREFOX;
  } else if ('brave' in navigator) {
    return PLATFORM_BRAVE;
  } else if (userAgent.includes('Edg/')) {
    return PLATFORM_EDGE;
  } else if (userAgent.includes('OPR')) {
    return PLATFORM_OPERA;
  }
  return PLATFORM_CHROME;
};

/**
 * Converts a hex string to a BN object
 *
 * @param inputHex - A number represented as a hex string
 * @returns A BN object
 */
function hexToBn(inputHex: string) {
  return new BN(stripHexPrefix(inputHex), 16);
}

/**
 * Used to multiply a BN by a fraction
 *
 * @param targetBN - The number to multiply by a fraction
 * @param numerator - The numerator of the fraction multiplier
 * @param denominator - The denominator of the fraction multiplier
 * @returns The product of the multiplication
 */
function BnMultiplyByFraction(
  targetBN: BN,
  numerator: number,
  denominator: number,
) {
  const numBN = new BN(numerator);
  const denomBN = new BN(denominator);
  return targetBN.mul(numBN).div(denomBN);
}

/**
 * Prefixes a hex string with '0x' or '-0x' and returns it. Idempotent.
 *
 * @param str - The string to prefix.
 * @returns The prefixed string.
 */
const addHexPrefix = (str: string) => {
  if (typeof str !== 'string' || str.match(/^-?0x/u)) {
    return str;
  }

  if (str.match(/^-?0X/u)) {
    return str.replace('0X', '0x');
  }

  if (str.startsWith('-')) {
    return str.replace('-', '-0x');
  }

  return `0x${str}`;
};

function getChainType(chainId: string) {
  if (chainId === CHAIN_IDS.MAINNET) {
    return 'mainnet';
  } else if ((TEST_CHAINS as string[]).includes(chainId)) {
    return 'testnet';
  }
  return 'custom';
}

/**
 * Checks if the alarmname exists in the list
 *
 * @param alarmList
 * @param alarmName
 * @returns
 */
function checkAlarmExists(alarmList: { name: string }[], alarmName: string) {
  return alarmList.some((alarm) => alarm.name === alarmName);
}

export {
  BnMultiplyByFraction,
  addHexPrefix,
  checkAlarmExists,
  getChainType,
  getEnvironmentType,
  getPlatform,
  hexToBn,
};

// Taken from https://stackoverflow.com/a/1349426/3696652
const characters =
  'ABCDEFGHIJKLMNOPQRSTUVWXYZabcdefghijklmnopqrstuvwxyz0123456789';
export const generateRandomId = () => {
  let result = '';
  const charactersLength = characters.length;
  for (let i = 0; i < 20; i++) {
    result += characters.charAt(Math.floor(Math.random() * charactersLength));
  }
  return result;
};

export const isValidDate = (d: Date | number) => {
  return d instanceof Date;
};

/**
 * A deferred Promise.
 *
 * A deferred Promise is one that can be resolved or rejected independently of
 * the Promise construction.
 *
 * @typedef {object} DeferredPromise
 * @property {Promise} promise - The Promise that has been deferred.
 * @property {() => void} resolve - A function that resolves the Promise.
 * @property {() => void} reject - A function that rejects the Promise.
 */

type DeferredPromise = {
  // TODO: Replace `any` with type
  // eslint-disable-next-line @typescript-eslint/no-explicit-any
  promise: Promise<any>;
  resolve?: () => void;
  reject?: () => void;
};

/**
 * Create a defered Promise.
 *
 * @returns A deferred Promise.
 */
export function deferredPromise(): DeferredPromise {
  let resolve: DeferredPromise['resolve'];
  let reject: DeferredPromise['reject'];
  const promise = new Promise<void>(
    (innerResolve: () => void, innerReject: () => void) => {
      resolve = innerResolve;
      reject = innerReject;
    },
  );
  return { promise, resolve, reject };
}

/**
 * Returns a function with arity 1 that caches the argument that the function
 * is called with and invokes the comparator with both the cached, previous,
 * value and the current value. If specified, the initialValue will be passed
 * in as the previous value on the first invocation of the returned method.
 *
 * @template A - The type of the compared value.
 * @param comparator - A method to compare
 * the previous and next values.
 * @param [initialValue] - The initial value to supply to prevValue
 * on first call of the method.
 */
export function previousValueComparator<A>(
  comparator: (previous: A, next: A) => boolean,
  initialValue: A,
) {
  let first = true;
  let cache: A;
  return (value: A) => {
    try {
      if (first) {
        first = false;
        return comparator(initialValue ?? value, value);
      }
      return comparator(cache, value);
    } finally {
      cache = value;
    }
  };
}

export function addUrlProtocolPrefix(urlString: string) {
  let trimmed = urlString.trim();

  if (trimmed.length && !urlLib.parse(trimmed).protocol) {
    trimmed = `https://${trimmed}`;
  }

  if (getValidUrl(trimmed) !== null) {
    return trimmed;
  }

  return null;
}

export function getValidUrl(urlString: string): URL | null {
  try {
    const url = new URL(urlString);

    if (url.hostname.length === 0 || url.pathname.length === 0) {
      return null;
    }

    if (url.hostname !== decodeURIComponent(url.hostname)) {
      return null; // will happen if there's a %, a space, or other invalid character in the hostname
    }

    return url;
  } catch (error) {
    return null;
  }
}

export function isWebUrl(urlString: string): boolean {
  const url = getValidUrl(urlString);

  return (
    url !== null && (url.protocol === 'https:' || url.protocol === 'http:')
  );
}

/**
 * Determines whether to emit a MetaMetrics event for a given metaMetricsId.
 * Relies on the last 4 characters of the metametricsId. Assumes the IDs are evenly distributed.
 * If metaMetricsIds are distributed evenly, this should be a 1% sample rate
 *
 * @param metaMetricsId - The metametricsId to use for the event.
 * @returns Whether to emit the event or not.
 */
export function shouldEmitDappViewedEvent(metaMetricsId: string): boolean {
  if (metaMetricsId === null) {
    return false;
  }

  const lastFourCharacters = metaMetricsId.slice(-4);
  const lastFourCharactersAsNumber = parseInt(lastFourCharacters, 16);

  return lastFourCharactersAsNumber % 100 === 0;
}

type FormattedTransactionMeta = {
  blockHash: string | null;
  blockNumber: string | null;
  from: string;
  to?: string;
  hash?: string;
  nonce: string;
  input: string;
  v?: string;
  r?: string;
  s?: string;
  value: string;
  gas?: string;
  gasPrice?: string;
  maxFeePerGas?: string;
  maxPriorityFeePerGas?: string;
  type: TransactionEnvelopeType;
  accessList: AccessList | null;
  transactionIndex: string | null;
};

export function formatTxMetaForRpcResult(
  txMeta: TransactionMeta,
): FormattedTransactionMeta {
  const { r, s, v, hash, txReceipt, txParams } = txMeta;
  const {
    to,
    data,
    nonce,
    gas,
    from,
    value,
    gasPrice,
    accessList,
    maxFeePerGas,
    maxPriorityFeePerGas,
  } = txParams;

  const formattedTxMeta: FormattedTransactionMeta = {
    v,
    r,
    s,
    to,
    gas,
    from,
    hash,
    nonce: `${nonce}`,
    input: data || '0x',
    value: value || '0x0',
    accessList: accessList || null,
    blockHash: txReceipt?.blockHash || null,
    blockNumber: txReceipt?.blockNumber || null,
    transactionIndex: txReceipt?.transactionIndex || null,
    type:
      maxFeePerGas && maxPriorityFeePerGas
        ? TransactionEnvelopeType.feeMarket
        : TransactionEnvelopeType.legacy,
  };

  if (maxFeePerGas && maxPriorityFeePerGas) {
    formattedTxMeta.gasPrice = maxFeePerGas;
    formattedTxMeta.maxFeePerGas = maxFeePerGas;
    formattedTxMeta.maxPriorityFeePerGas = maxPriorityFeePerGas;
  } else {
    formattedTxMeta.gasPrice = gasPrice;
  }

  return formattedTxMeta;
}

export const isValidAmount = (amount: number | null | undefined): boolean =>
  amount !== null && amount !== undefined && !Number.isNaN(amount);

export function formatValue(
  value: number | null | undefined,
  includeParentheses: boolean,
): string {
  if (!isValidAmount(value)) {
    return '';
  }

  const numericValue = value as number;
  const sign = numericValue >= 0 ? '+' : '';
  const formattedNumber = `${sign}${numericValue.toFixed(2)}%`;

  return includeParentheses ? `(${formattedNumber})` : formattedNumber;
}

type MethodData = {
  name: string;
  params: { type: string }[];
};

export const getMethodDataName = async (
  knownMethodData: Record<string, MethodData>,
  use4ByteResolution: boolean,
  prefixedData: string,
  addKnownMethodData: (fourBytePrefix: string, methodData: MethodData) => void,
  provider: Provider,
) => {
  if (!prefixedData || !use4ByteResolution) {
    return null;
  }
  const fourBytePrefix = prefixedData.slice(0, 10);

  if (knownMethodData?.[fourBytePrefix]) {
    return knownMethodData?.[fourBytePrefix];
  }

  const methodData = await getMethodDataAsync(
    fourBytePrefix,
    use4ByteResolution,
    provider,
  );

  if (methodData?.name) {
    addKnownMethodData(fourBytePrefix, methodData as MethodData);
  }

  return methodData;
};

/**
 * Get a boolean value for a string or boolean value.
 *
 * @param value - The value to convert to a boolean.
 * @returns `true` if the value is `'true'` or `true`, otherwise `false`.
 * @example
 * getBooleanFlag('true'); // true
 * getBooleanFlag(true); // true
 * getBooleanFlag('false'); // false
 * getBooleanFlag(false); // false
 */
export function getBooleanFlag(value: string | boolean | undefined): boolean {
  return value === true || value === 'true';
}

type AssetsRatesState = {
  metamask: MultichainAssetsRatesControllerState;
};

export function getConversionRatesForNativeAsset({
  conversionRates,
  chainId,
}: {
  conversionRates: AssetsRatesState['metamask']['conversionRates'];
  chainId: string;
}): { rate: number } | null {
  // Return early if conversionRates is falsy
  if (!conversionRates) {
    return null;
  }

  let conversionRateResult = null;

  Object.entries(conversionRates).forEach(
    ([caip19Identifier, conversionRate]) => {
<<<<<<< HEAD
      const parsedCaip19Identifier = parseCaipAssetType(
        caip19Identifier as CaipAssetType,
      );
      if (
        parsedCaip19Identifier.assetNamespace === 'slip44' &&
        parsedCaip19Identifier.chainId === chainId
      ) {
=======
      const { assetNamespace, chainId: caipChainId } = parseCaipAssetType(
        caip19Identifier as CaipAssetType,
      );
      if (assetNamespace === 'slip44' && caipChainId === chainId) {
>>>>>>> 32af047d
        conversionRateResult = conversionRate;
      }
    },
  );

  return conversionRateResult;
}<|MERGE_RESOLUTION|>--- conflicted
+++ resolved
@@ -456,20 +456,10 @@
 
   Object.entries(conversionRates).forEach(
     ([caip19Identifier, conversionRate]) => {
-<<<<<<< HEAD
-      const parsedCaip19Identifier = parseCaipAssetType(
-        caip19Identifier as CaipAssetType,
-      );
-      if (
-        parsedCaip19Identifier.assetNamespace === 'slip44' &&
-        parsedCaip19Identifier.chainId === chainId
-      ) {
-=======
       const { assetNamespace, chainId: caipChainId } = parseCaipAssetType(
         caip19Identifier as CaipAssetType,
       );
       if (assetNamespace === 'slip44' && caipChainId === chainId) {
->>>>>>> 32af047d
         conversionRateResult = conversionRate;
       }
     },
