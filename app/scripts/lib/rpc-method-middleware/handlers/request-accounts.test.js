--- conflicted
+++ resolved
@@ -96,26 +96,18 @@
 };
 
 describe('requestEthereumAccountsHandler', () => {
-<<<<<<< HEAD
-  afterEach(() => {
-    jest.resetAllMocks();
-=======
   beforeEach(() => {
     shouldEmitDappViewedEvent.mockReturnValue(true);
-  });
-
-  beforeAll(() => {
-    delete process.env.BARAD_DUR;
->>>>>>> 2d6ccff3
-  });
-
-  beforeEach(() => {
     MockEthAccountsAdapters.setEthAccounts.mockImplementation(
       (caveatValue) => caveatValue,
     );
     MockPermittedChainsAdapters.setPermittedEthChainIds.mockImplementation(
       (caveatValue) => caveatValue,
     );
+  });
+
+  afterEach(() => {
+    jest.resetAllMocks();
   });
 
   it('checks if eth accounts from a CAIP-25 permission exist', async () => {
@@ -207,28 +199,8 @@
       expect(end).toHaveBeenCalled();
     });
 
-<<<<<<< HEAD
     it('sets the approved chainIds on an empty CAIP-25 caveat with isMultichainOrigin: false', async () => {
       const { handler } = createMockedHandler();
-=======
-    it('emits the dapp viewed metrics event', async () => {
-      const { handler, sendMetrics } = createMockedHandler();
-
-      await handler(baseRequest);
-      expect(sendMetrics).toHaveBeenCalledWith({
-        category: 'inpage_provider',
-        event: 'Dapp Viewed',
-        properties: {
-          is_first_visit: true,
-          number_of_accounts: 3,
-          number_of_accounts_connected: 2,
-        },
-        referrer: {
-          url: 'http://test.com',
-        },
-      });
-    });
->>>>>>> 2d6ccff3
 
       await handler(baseRequest);
       expect(
@@ -293,6 +265,25 @@
       expect(getAccounts).toHaveBeenCalledTimes(2);
     });
 
-    it.todo('emits the dapp viewed metrics event');
+    it('emits the dapp viewed metrics event', async () => {
+      const { handler, getAccounts, sendMetrics } = createMockedHandler();
+      getAccounts
+        .mockResolvedValueOnce([])
+        .mockResolvedValueOnce(['0xdead', '0xbeef']);
+
+      await handler(baseRequest);
+      expect(sendMetrics).toHaveBeenCalledWith({
+        category: 'inpage_provider',
+        event: 'Dapp Viewed',
+        properties: {
+          is_first_visit: true,
+          number_of_accounts: 3,
+          number_of_accounts_connected: 2,
+        },
+        referrer: {
+          url: 'http://test.com',
+        },
+      });
+    });
   });
 });