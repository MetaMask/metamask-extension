--- conflicted
+++ resolved
@@ -511,21 +511,6 @@
     const { handler, sendMetrics } = createMockedHandler();
     await handler(baseRequest);
 
-<<<<<<< HEAD
-    expect(sendMetrics).toHaveBeenCalledWith({
-      category: 'inpage_provider',
-      event: 'Dapp Viewed',
-      properties: {
-        // TODO: Fix in https://github.com/MetaMask/metamask-extension/issues/31860
-        // eslint-disable-next-line @typescript-eslint/naming-convention
-        is_first_visit: true,
-        // TODO: Fix in https://github.com/MetaMask/metamask-extension/issues/31860
-        // eslint-disable-next-line @typescript-eslint/naming-convention
-        number_of_accounts: 3,
-        // TODO: Fix in https://github.com/MetaMask/metamask-extension/issues/31860
-        // eslint-disable-next-line @typescript-eslint/naming-convention
-        number_of_accounts_connected: 4,
-=======
     expect(sendMetrics).toHaveBeenCalledWith(
       {
         category: 'inpage_provider',
@@ -538,7 +523,6 @@
         referrer: {
           url: 'http://test.com',
         },
->>>>>>> 79d90e84
       },
       {
         excludeMetaMetricsId: true,
