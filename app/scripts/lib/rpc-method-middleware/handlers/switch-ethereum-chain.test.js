import { ethErrors } from 'eth-rpc-errors';
import {
  CHAIN_IDS,
  NETWORK_TYPES,
} from '../../../../../shared/constants/network';
import switchEthereumChain from './switch-ethereum-chain';
import EthChainUtils from './ethereum-chain-utils';

jest.mock('./ethereum-chain-utils', () => ({
  ...jest.requireActual('./ethereum-chain-utils'),
  switchChain: jest.fn(),
}));

const NON_INFURA_CHAIN_ID = '0x123456789';

const createMockMainnetConfiguration = () => ({
  chainId: CHAIN_IDS.MAINNET,
  defaultRpcEndpointIndex: 0,
  rpcEndpoints: [
    {
      networkClientId: NETWORK_TYPES.MAINNET,
    },
  ],
});

const createMockLineaMainnetConfiguration = () => ({
  chainId: CHAIN_IDS.LINEA_MAINNET,
  defaultRpcEndpointIndex: 0,
  rpcEndpoints: [
    {
      networkClientId: NETWORK_TYPES.LINEA_MAINNET,
    },
  ],
});

<<<<<<< HEAD
const createMockedHandler = () => {
  const next = jest.fn();
  const end = jest.fn();
  const mocks = {
    getNetworkConfigurationByChainId: jest
      .fn()
      .mockReturnValue(createMockMainnetConfiguration()),
    setActiveNetwork: jest.fn(),
    getCaveat: jest.fn(),
    getCurrentChainIdForDomain: jest.fn().mockReturnValue(NON_INFURA_CHAIN_ID),
    requestUserApproval: jest.fn().mockImplementation(mockRequestUserApproval),
    requestPermissionApprovalForOrigin: jest.fn(),
    updateCaveat: jest.fn(),
=======
describe('switchEthereumChainHandler', () => {
  const makeMocks = ({
    permissionedChainIds = [],
    overrides = {},
    mockedGetNetworkConfigurationByChainIdReturnValue = createMockMainnetConfiguration(),
    mockedGetCurrentChainIdForDomainReturnValue = NON_INFURA_CHAIN_ID,
  } = {}) => {
    const mockGetCaveat = jest.fn();
    mockGetCaveat.mockReturnValue({ value: permissionedChainIds });

    return {
      getCurrentChainIdForDomain: jest
        .fn()
        .mockReturnValue(mockedGetCurrentChainIdForDomainReturnValue),
      setNetworkClientIdForDomain: jest.fn(),
      setActiveNetwork: jest.fn(),
      requestPermittedChainsPermission: jest.fn(),
      getCaveat: mockGetCaveat,
      getNetworkConfigurationByChainId: jest
        .fn()
        .mockReturnValue(mockedGetNetworkConfigurationByChainIdReturnValue),
      ...overrides,
    };
>>>>>>> 7d7f0175
  };
  const response = {};
  const handler = (request) =>
    switchEthereumChain.implementation(request, response, next, end, mocks);

  return {
    mocks,
    response,
    next,
    end,
    handler,
  };
};

describe('switchEthereumChainHandler', () => {
  afterEach(() => {
    jest.clearAllMocks();
  });

<<<<<<< HEAD
  it('returns null if the current chain id for the domain matches the chainId in the params', async () => {
    const { end, response, handler } = createMockedHandler();
    await handler({
      origin: 'example.com',
      params: [
=======
  describe('with permittedChains permissioning inactive', () => {
    it('should call setActiveNetwork when switching to a built-in infura network', async () => {
      const mocks = makeMocks({
        overrides: {
          getNetworkConfigurationByChainId: jest
            .fn()
            .mockReturnValue(createMockMainnetConfiguration()),
        },
      });
      const switchEthereumChainHandler = switchEthereumChain.implementation;
      await switchEthereumChainHandler(
>>>>>>> 7d7f0175
        {
          chainId: NON_INFURA_CHAIN_ID,
        },
      ],
    });

<<<<<<< HEAD
    expect(response.result).toStrictEqual(null);
    expect(end).toHaveBeenCalled();
    expect(EthChainUtils.switchChain).not.toHaveBeenCalled();
  });

  it('throws an error if unable to find a network matching the chainId in the params', async () => {
    const { mocks, end, handler } = createMockedHandler();
    mocks.getCurrentChainIdForDomain.mockReturnValue('0x1');
    mocks.getNetworkConfigurationByChainId.mockReturnValue(undefined);

    await handler({
      origin: 'example.com',
      params: [
=======
    it('should call setActiveNetwork when switching to a built-in infura network, when chainId from request is lower case', async () => {
      const mocks = makeMocks({
        overrides: {
          getNetworkConfigurationByChainId: jest
            .fn()
            .mockReturnValue(createMockLineaMainnetConfiguration()),
        },
      });
      const switchEthereumChainHandler = switchEthereumChain.implementation;
      await switchEthereumChainHandler(
        {
          origin: 'example.com',
          params: [{ chainId: CHAIN_IDS.LINEA_MAINNET.toLowerCase() }],
        },
        {},
        jest.fn(),
        jest.fn(),
        mocks,
      );
      expect(mocks.setActiveNetwork).toHaveBeenCalledTimes(1);
      expect(mocks.setActiveNetwork).toHaveBeenCalledWith(
        createMockLineaMainnetConfiguration().rpcEndpoints[0].networkClientId,
      );
    });

    it('should call setActiveNetwork when switching to a built-in infura network, when chainId from request is upper case', async () => {
      const mocks = makeMocks({
        overrides: {
          getNetworkConfigurationByChainId: jest
            .fn()
            .mockReturnValue(createMockLineaMainnetConfiguration()),
        },
      });
      const switchEthereumChainHandler = switchEthereumChain.implementation;
      await switchEthereumChainHandler(
        {
          origin: 'example.com',
          params: [{ chainId: CHAIN_IDS.LINEA_MAINNET.toUpperCase() }],
        },
        {},
        jest.fn(),
        jest.fn(),
        mocks,
      );
      expect(mocks.setActiveNetwork).toHaveBeenCalledTimes(1);
      expect(mocks.setActiveNetwork).toHaveBeenCalledWith(
        createMockLineaMainnetConfiguration().rpcEndpoints[0].networkClientId,
      );
    });

    it('should call setActiveNetwork when switching to a custom network', async () => {
      const mocks = makeMocks({
        overrides: {
          getCurrentChainIdForDomain: jest
            .fn()
            .mockReturnValue(CHAIN_IDS.MAINNET),
        },
      });
      const switchEthereumChainHandler = switchEthereumChain.implementation;
      await switchEthereumChainHandler(
>>>>>>> 7d7f0175
        {
          chainId: NON_INFURA_CHAIN_ID,
        },
      ],
    });

    expect(end).toHaveBeenCalledWith(
      ethErrors.provider.custom({
        code: 4902,
        message: `Unrecognized chain ID "${NON_INFURA_CHAIN_ID}". Try adding the chain using wallet_addEthereumChain first.`,
      }),
    );
    expect(EthChainUtils.switchChain).not.toHaveBeenCalled();
  });

  it('tries to switch the network', async () => {
    const { mocks, end, handler } = createMockedHandler();
    mocks.getNetworkConfigurationByChainId
      .mockReturnValueOnce(createMockMainnetConfiguration())
      .mockReturnValueOnce(createMockLineaMainnetConfiguration());
    await handler({
      origin: 'example.com',
      params: [
        {
          chainId: '0xdeadbeef',
        },
      ],
    });

    expect(EthChainUtils.switchChain).toHaveBeenCalledWith(
      {},
      end,
      'example.com',
      '0xdeadbeef',
      {
        fromNetworkConfiguration: createMockLineaMainnetConfiguration(),
        toNetworkConfiguration: createMockMainnetConfiguration(),
      },
      'mainnet',
      null,
      {
        setActiveNetwork: mocks.setActiveNetwork,
        requestUserApproval: mocks.requestUserApproval,
        getCaveat: mocks.getCaveat,
        updateCaveat: mocks.updateCaveat,
        requestPermissionApprovalForOrigin:
          mocks.requestPermissionApprovalForOrigin,
      },
    );
  });

<<<<<<< HEAD
  it('should return an error if an unexpected parameter is provided', async () => {
    const { end, handler } = createMockedHandler();

    const unexpectedParam = 'unexpected';

    await handler({
      origin: 'example.com',
      params: [
=======
  describe('with permittedChains permissioning active', () => {
    it('should call requestPermittedChainsPermission and setActiveNetwork when chainId is not in `endowment:permitted-chains`', async () => {
      const mockrequestPermittedChainsPermission = jest
        .fn()
        .mockResolvedValue();
      const mocks = makeMocks({
        overrides: {
          requestPermittedChainsPermission:
            mockrequestPermittedChainsPermission,
        },
      });
      const switchEthereumChainHandler = switchEthereumChain.implementation;
      await switchEthereumChainHandler(
        {
          origin: 'example.com',
          params: [{ chainId: CHAIN_IDS.MAINNET }],
        },
        {},
        jest.fn(),
        jest.fn(),
        mocks,
      );

      expect(mocks.requestPermittedChainsPermission).toHaveBeenCalledTimes(1);
      expect(mocks.requestPermittedChainsPermission).toHaveBeenCalledWith([
        CHAIN_IDS.MAINNET,
      ]);
      expect(mocks.setActiveNetwork).toHaveBeenCalledTimes(1);
      expect(mocks.setActiveNetwork).toHaveBeenCalledWith(
        createMockMainnetConfiguration().rpcEndpoints[0].networkClientId,
      );
    });

    it('should call setActiveNetwork without calling requestPermittedChainsPermission when requested chainId is in `endowment:permitted-chains`', async () => {
      const mocks = makeMocks({
        permissionedChainIds: [CHAIN_IDS.MAINNET],
      });
      const switchEthereumChainHandler = switchEthereumChain.implementation;
      await switchEthereumChainHandler(
>>>>>>> 7d7f0175
        {
          chainId: createMockMainnetConfiguration().chainId,
          [unexpectedParam]: 'parameter',
        },
      ],
    });

<<<<<<< HEAD
    expect(end).toHaveBeenCalledWith(
      ethErrors.rpc.invalidParams({
        message: `Received unexpected keys on object parameter. Unsupported keys:\n${unexpectedParam}`,
      }),
    );
  });
=======
    it('should handle errors during the switch network permission request', async () => {
      const mockError = new Error('Permission request failed');
      const mockrequestPermittedChainsPermission = jest
        .fn()
        .mockRejectedValue(mockError);
      const mocks = makeMocks({
        overrides: {
          requestPermittedChainsPermission:
            mockrequestPermittedChainsPermission,
        },
      });
      const mockEnd = jest.fn();
      const switchEthereumChainHandler = switchEthereumChain.implementation;
>>>>>>> 7d7f0175

  it('should return error for invalid chainId', async () => {
    const { handler, end } = createMockedHandler();

    await handler({
      origin: 'example.com',
      params: [{ chainId: 'invalid_chain_id' }],
    });

    expect(end).toHaveBeenCalledWith(
      ethErrors.rpc.invalidParams({
        message: `Expected 0x-prefixed, unpadded, non-zero hexadecimal string 'chainId'. Received:\ninvalid_chain_id`,
      }),
    );
  });
});<|MERGE_RESOLUTION|>--- conflicted
+++ resolved
@@ -33,7 +33,6 @@
   ],
 });
 
-<<<<<<< HEAD
 const createMockedHandler = () => {
   const next = jest.fn();
   const end = jest.fn();
@@ -44,34 +43,9 @@
     setActiveNetwork: jest.fn(),
     getCaveat: jest.fn(),
     getCurrentChainIdForDomain: jest.fn().mockReturnValue(NON_INFURA_CHAIN_ID),
-    requestUserApproval: jest.fn().mockImplementation(mockRequestUserApproval),
     requestPermissionApprovalForOrigin: jest.fn(),
     updateCaveat: jest.fn(),
-=======
-describe('switchEthereumChainHandler', () => {
-  const makeMocks = ({
-    permissionedChainIds = [],
-    overrides = {},
-    mockedGetNetworkConfigurationByChainIdReturnValue = createMockMainnetConfiguration(),
-    mockedGetCurrentChainIdForDomainReturnValue = NON_INFURA_CHAIN_ID,
-  } = {}) => {
-    const mockGetCaveat = jest.fn();
-    mockGetCaveat.mockReturnValue({ value: permissionedChainIds });
-
-    return {
-      getCurrentChainIdForDomain: jest
-        .fn()
-        .mockReturnValue(mockedGetCurrentChainIdForDomainReturnValue),
-      setNetworkClientIdForDomain: jest.fn(),
-      setActiveNetwork: jest.fn(),
-      requestPermittedChainsPermission: jest.fn(),
-      getCaveat: mockGetCaveat,
-      getNetworkConfigurationByChainId: jest
-        .fn()
-        .mockReturnValue(mockedGetNetworkConfigurationByChainIdReturnValue),
-      ...overrides,
-    };
->>>>>>> 7d7f0175
+    grantPermissions: jest.fn(),
   };
   const response = {};
   const handler = (request) =>
@@ -91,32 +65,17 @@
     jest.clearAllMocks();
   });
 
-<<<<<<< HEAD
   it('returns null if the current chain id for the domain matches the chainId in the params', async () => {
     const { end, response, handler } = createMockedHandler();
     await handler({
       origin: 'example.com',
       params: [
-=======
-  describe('with permittedChains permissioning inactive', () => {
-    it('should call setActiveNetwork when switching to a built-in infura network', async () => {
-      const mocks = makeMocks({
-        overrides: {
-          getNetworkConfigurationByChainId: jest
-            .fn()
-            .mockReturnValue(createMockMainnetConfiguration()),
-        },
-      });
-      const switchEthereumChainHandler = switchEthereumChain.implementation;
-      await switchEthereumChainHandler(
->>>>>>> 7d7f0175
         {
           chainId: NON_INFURA_CHAIN_ID,
         },
       ],
     });
 
-<<<<<<< HEAD
     expect(response.result).toStrictEqual(null);
     expect(end).toHaveBeenCalled();
     expect(EthChainUtils.switchChain).not.toHaveBeenCalled();
@@ -130,68 +89,6 @@
     await handler({
       origin: 'example.com',
       params: [
-=======
-    it('should call setActiveNetwork when switching to a built-in infura network, when chainId from request is lower case', async () => {
-      const mocks = makeMocks({
-        overrides: {
-          getNetworkConfigurationByChainId: jest
-            .fn()
-            .mockReturnValue(createMockLineaMainnetConfiguration()),
-        },
-      });
-      const switchEthereumChainHandler = switchEthereumChain.implementation;
-      await switchEthereumChainHandler(
-        {
-          origin: 'example.com',
-          params: [{ chainId: CHAIN_IDS.LINEA_MAINNET.toLowerCase() }],
-        },
-        {},
-        jest.fn(),
-        jest.fn(),
-        mocks,
-      );
-      expect(mocks.setActiveNetwork).toHaveBeenCalledTimes(1);
-      expect(mocks.setActiveNetwork).toHaveBeenCalledWith(
-        createMockLineaMainnetConfiguration().rpcEndpoints[0].networkClientId,
-      );
-    });
-
-    it('should call setActiveNetwork when switching to a built-in infura network, when chainId from request is upper case', async () => {
-      const mocks = makeMocks({
-        overrides: {
-          getNetworkConfigurationByChainId: jest
-            .fn()
-            .mockReturnValue(createMockLineaMainnetConfiguration()),
-        },
-      });
-      const switchEthereumChainHandler = switchEthereumChain.implementation;
-      await switchEthereumChainHandler(
-        {
-          origin: 'example.com',
-          params: [{ chainId: CHAIN_IDS.LINEA_MAINNET.toUpperCase() }],
-        },
-        {},
-        jest.fn(),
-        jest.fn(),
-        mocks,
-      );
-      expect(mocks.setActiveNetwork).toHaveBeenCalledTimes(1);
-      expect(mocks.setActiveNetwork).toHaveBeenCalledWith(
-        createMockLineaMainnetConfiguration().rpcEndpoints[0].networkClientId,
-      );
-    });
-
-    it('should call setActiveNetwork when switching to a custom network', async () => {
-      const mocks = makeMocks({
-        overrides: {
-          getCurrentChainIdForDomain: jest
-            .fn()
-            .mockReturnValue(CHAIN_IDS.MAINNET),
-        },
-      });
-      const switchEthereumChainHandler = switchEthereumChain.implementation;
-      await switchEthereumChainHandler(
->>>>>>> 7d7f0175
         {
           chainId: NON_INFURA_CHAIN_ID,
         },
@@ -226,24 +123,19 @@
       end,
       'example.com',
       '0xdeadbeef',
-      {
-        fromNetworkConfiguration: createMockLineaMainnetConfiguration(),
-        toNetworkConfiguration: createMockMainnetConfiguration(),
-      },
       'mainnet',
       null,
       {
         setActiveNetwork: mocks.setActiveNetwork,
-        requestUserApproval: mocks.requestUserApproval,
         getCaveat: mocks.getCaveat,
         updateCaveat: mocks.updateCaveat,
         requestPermissionApprovalForOrigin:
           mocks.requestPermissionApprovalForOrigin,
+        grantPermissions: mocks.grantPermissions,
       },
     );
   });
 
-<<<<<<< HEAD
   it('should return an error if an unexpected parameter is provided', async () => {
     const { end, handler } = createMockedHandler();
 
@@ -252,47 +144,6 @@
     await handler({
       origin: 'example.com',
       params: [
-=======
-  describe('with permittedChains permissioning active', () => {
-    it('should call requestPermittedChainsPermission and setActiveNetwork when chainId is not in `endowment:permitted-chains`', async () => {
-      const mockrequestPermittedChainsPermission = jest
-        .fn()
-        .mockResolvedValue();
-      const mocks = makeMocks({
-        overrides: {
-          requestPermittedChainsPermission:
-            mockrequestPermittedChainsPermission,
-        },
-      });
-      const switchEthereumChainHandler = switchEthereumChain.implementation;
-      await switchEthereumChainHandler(
-        {
-          origin: 'example.com',
-          params: [{ chainId: CHAIN_IDS.MAINNET }],
-        },
-        {},
-        jest.fn(),
-        jest.fn(),
-        mocks,
-      );
-
-      expect(mocks.requestPermittedChainsPermission).toHaveBeenCalledTimes(1);
-      expect(mocks.requestPermittedChainsPermission).toHaveBeenCalledWith([
-        CHAIN_IDS.MAINNET,
-      ]);
-      expect(mocks.setActiveNetwork).toHaveBeenCalledTimes(1);
-      expect(mocks.setActiveNetwork).toHaveBeenCalledWith(
-        createMockMainnetConfiguration().rpcEndpoints[0].networkClientId,
-      );
-    });
-
-    it('should call setActiveNetwork without calling requestPermittedChainsPermission when requested chainId is in `endowment:permitted-chains`', async () => {
-      const mocks = makeMocks({
-        permissionedChainIds: [CHAIN_IDS.MAINNET],
-      });
-      const switchEthereumChainHandler = switchEthereumChain.implementation;
-      await switchEthereumChainHandler(
->>>>>>> 7d7f0175
         {
           chainId: createMockMainnetConfiguration().chainId,
           [unexpectedParam]: 'parameter',
@@ -300,28 +151,12 @@
       ],
     });
 
-<<<<<<< HEAD
     expect(end).toHaveBeenCalledWith(
       ethErrors.rpc.invalidParams({
         message: `Received unexpected keys on object parameter. Unsupported keys:\n${unexpectedParam}`,
       }),
     );
   });
-=======
-    it('should handle errors during the switch network permission request', async () => {
-      const mockError = new Error('Permission request failed');
-      const mockrequestPermittedChainsPermission = jest
-        .fn()
-        .mockRejectedValue(mockError);
-      const mocks = makeMocks({
-        overrides: {
-          requestPermittedChainsPermission:
-            mockrequestPermittedChainsPermission,
-        },
-      });
-      const mockEnd = jest.fn();
-      const switchEthereumChainHandler = switchEthereumChain.implementation;
->>>>>>> 7d7f0175
 
   it('should return error for invalid chainId', async () => {
     const { handler, end } = createMockedHandler();
