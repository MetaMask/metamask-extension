import { ethErrors } from 'eth-rpc-errors';
import { CHAIN_IDS } from '../../../../../shared/constants/network';
import addEthereumChain from './add-ethereum-chain';

const NON_INFURA_CHAIN_ID = '0x123456789';

const createMockMainnetConfiguration = () => ({
  chainId: CHAIN_IDS.MAINNET,
  name: 'Ethereum Mainnet',
  defaultRpcEndpointIndex: 0,
  rpcEndpoints: [
    {
      networkClientId: 'mainnet',
      url: 'https://mainnet.infura.io/v3/',
      type: 'infura',
    },
  ],
  nativeCurrency: 'ETH',
  blockExplorerUrls: ['https://etherscan.io'],
  defaultBlockExplorerUrlIndex: 0,
});

const createMockOptimismConfiguration = () => ({
  chainId: CHAIN_IDS.OPTIMISM,
  name: 'Optimism',
  defaultRpcEndpointIndex: 0,
  rpcEndpoints: [
    {
      networkClientId: 'optimism-network-client-id',
      url: 'https://optimism.llamarpc.com',
      type: 'custom',
    },
  ],
  nativeCurrency: 'ETH',
  blockExplorerUrls: ['https://optimistic.etherscan.io'],
  defaultBlockExplorerUrlIndex: 0,
});

const createMockNonInfuraConfiguration = () => ({
  chainId: NON_INFURA_CHAIN_ID,
  name: 'Custom Network',
  defaultRpcEndpointIndex: 0,
  rpcEndpoints: [
    {
      name: 'Custom Network',
      url: 'https://custom.network',
      type: 'custom',
    },
  ],
  nativeCurrency: 'CUST',
  blockExplorerUrls: ['https://custom.blockexplorer'],
  defaultBlockExplorerUrlIndex: 0,
});

describe('addEthereumChainHandler', () => {
  const addEthereumChainHandler = addEthereumChain.implementation;
  const makeMocks = ({ permissionedChainIds = [], overrides = {} } = {}) => {
    return {
      getCurrentChainIdForDomain: jest
        .fn()
        .mockReturnValue(NON_INFURA_CHAIN_ID),
      setNetworkClientIdForDomain: jest.fn(),
      getNetworkConfigurationByChainId: jest.fn(),
      setActiveNetwork: jest.fn(),
      requestUserApproval: jest.fn().mockResolvedValue(123),
      requestPermittedChainsPermission: jest.fn(),
      grantPermittedChainsPermissionIncremental: jest.fn(),
      getCaveat: jest.fn().mockReturnValue({ value: permissionedChainIds }),
      startApprovalFlow: () => ({ id: 'approvalFlowId' }),
      endApprovalFlow: jest.fn(),
      addNetwork: jest.fn().mockResolvedValue({
        defaultRpcEndpointIndex: 0,
        rpcEndpoints: [{ networkClientId: 123 }],
      }),
      updateNetwork: jest.fn().mockResolvedValue({
        defaultRpcEndpointIndex: 0,
        rpcEndpoints: [{ networkClientId: 123 }],
      }),
      ...overrides,
    };
  };

  afterEach(() => {
    jest.clearAllMocks();
  });

  describe('with `endowment:permitted-chains` permissioning inactive', () => {
    it('creates a new network configuration for the given chainid and switches to it if none exists', async () => {
      const mocks = makeMocks();
      await addEthereumChainHandler(
        {
          origin: 'example.com',
          params: [
            {
              chainId: CHAIN_IDS.OPTIMISM,
              chainName: 'Optimism Mainnet',
              rpcUrls: ['https://optimism.llamarpc.com'],
              nativeCurrency: {
                symbol: 'ETH',
                decimals: 18,
              },
              blockExplorerUrls: ['https://optimistic.etherscan.io'],
              iconUrls: ['https://optimism.icon.com'],
            },
          ],
        },
        {},
        jest.fn(),
        jest.fn(),
        mocks,
      );

<<<<<<< HEAD
      // called twice, once for the add and once for the switch
      expect(mocks.requestUserApproval).toHaveBeenCalledTimes(2);
=======
      expect(mocks.requestUserApproval).toHaveBeenCalledTimes(1);
>>>>>>> 05dda700
      expect(mocks.addNetwork).toHaveBeenCalledTimes(1);
      expect(mocks.addNetwork).toHaveBeenCalledWith({
        blockExplorerUrls: ['https://optimistic.etherscan.io'],
        defaultBlockExplorerUrlIndex: 0,
        chainId: '0xa',
        defaultRpcEndpointIndex: 0,
        name: 'Optimism Mainnet',
        nativeCurrency: 'ETH',
        rpcEndpoints: [
          {
            name: 'Optimism Mainnet',
            url: 'https://optimism.llamarpc.com',
            type: 'custom',
          },
        ],
      });
      expect(mocks.setActiveNetwork).toHaveBeenCalledTimes(1);
      expect(mocks.setActiveNetwork).toHaveBeenCalledWith(123);
    });

    it('creates a new networkConfiguration when called without "blockExplorerUrls" property', async () => {
      const mocks = makeMocks();
      await addEthereumChainHandler(
        {
          origin: 'example.com',
          params: [
            {
              chainId: CHAIN_IDS.OPTIMISM,
              chainName: 'Optimism Mainnet',
              rpcUrls: ['https://optimism.llamarpc.com'],
              nativeCurrency: {
                symbol: 'ETH',
                decimals: 18,
              },
              iconUrls: ['https://optimism.icon.com'],
            },
          ],
        },
        {},
        jest.fn(),
        jest.fn(),
        mocks,
      );
      expect(mocks.addNetwork).toHaveBeenCalledTimes(1);
      expect(mocks.setActiveNetwork).toHaveBeenCalledTimes(1);
    });

    describe('if a networkConfiguration for the given chainId already exists', () => {
      it('updates the existing networkConfiguration with the new rpc url if it doesnt already exist', async () => {
        const mocks = makeMocks({
          overrides: {
            getNetworkConfigurationByChainId: jest
              .fn()
              // Start with just infura endpoint
              .mockReturnValue(createMockMainnetConfiguration()),
          },
        });

        // Add a custom endpoint
        await addEthereumChainHandler(
          {
            origin: 'example.com',
            params: [
              {
                chainId: CHAIN_IDS.MAINNET,
                chainName: 'Ethereum Mainnet',
                rpcUrls: ['https://eth.llamarpc.com'],
                nativeCurrency: {
                  symbol: 'ETH',
                  decimals: 18,
                },
                blockExplorerUrls: ['https://etherscan.io'],
              },
            ],
          },
          {},
          jest.fn(),
          jest.fn(),
          mocks,
        );

        expect(mocks.updateNetwork).toHaveBeenCalledTimes(1);
        expect(mocks.updateNetwork).toHaveBeenCalledWith(
          '0x1',
          {
            chainId: '0x1',
            name: 'Ethereum Mainnet',
            // Expect both endpoints
            rpcEndpoints: [
              {
                networkClientId: 'mainnet',
                url: 'https://mainnet.infura.io/v3/',
                type: 'infura',
              },
              {
                name: 'Ethereum Mainnet',
                url: 'https://eth.llamarpc.com',
                type: 'custom',
              },
            ],
            // and the new one is the default
            defaultRpcEndpointIndex: 1,
            nativeCurrency: 'ETH',
            blockExplorerUrls: ['https://etherscan.io'],
            defaultBlockExplorerUrlIndex: 0,
          },
          undefined,
        );
      });

      it('makes the rpc url the default if it already exists', async () => {
        const existingNetwork = {
          chainId: '0x1',
          name: 'Ethereum Mainnet',
          // Start with infura + custom endpoint
          rpcEndpoints: [
            {
              networkClientId: 'mainnet',
              url: 'https://mainnet.infura.io/v3/',
              type: 'infura',
            },
            {
              name: 'Ethereum Mainnet',
              url: 'https://eth.llamarpc.com',
              type: 'custom',
            },
          ],
          // Infura is the default
          defaultRpcEndpointIndex: 0,
          nativeCurrency: 'ETH',
          blockExplorerUrls: ['https://etherscan.io'],
          defaultBlockExplorerUrlIndex: 0,
        };

        const mocks = makeMocks({
          overrides: {
            getNetworkConfigurationByChainId: jest
              .fn()
              .mockReturnValue(existingNetwork),
          },
        });

        // Add the same custom endpoint
        await addEthereumChainHandler(
          {
            origin: 'example.com',
            params: [
              {
                chainId: CHAIN_IDS.MAINNET,
                chainName: 'Ethereum Mainnet',
                rpcUrls: ['https://eth.llamarpc.com'],
                nativeCurrency: {
                  symbol: 'ETH',
                  decimals: 18,
                },
                blockExplorerUrls: ['https://etherscan.io'],
              },
            ],
          },
          {},
          jest.fn(),
          jest.fn(),
          mocks,
        );

        expect(mocks.updateNetwork).toHaveBeenCalledTimes(1);
        expect(mocks.updateNetwork).toHaveBeenCalledWith(
          '0x1',
          {
            ...existingNetwork,
            // Verify the custom endpoint becomes the default
            defaultRpcEndpointIndex: 1,
          },
          undefined,
        );
      });

      it('switches to the network if its not already the currently selected chain id', async () => {
        const existingNetwork = createMockMainnetConfiguration();

        const mocks = makeMocks({
<<<<<<< HEAD
          permissionsFeatureFlagIsActive: false,
=======
>>>>>>> 05dda700
          overrides: {
            // Start on sepolia
            getCurrentChainIdForDomain: jest
              .fn()
              .mockReturnValue(CHAIN_IDS.SEPOLIA),
            getNetworkConfigurationByChainId: jest
              .fn()
              .mockReturnValue(existingNetwork),
          },
        });

        // Add with rpc + block explorers that already exist
        await addEthereumChainHandler(
          {
            origin: 'example.com',
            params: [
              {
                chainId: CHAIN_IDS.MAINNET,
                chainName: 'Ethereum Mainnet',
                rpcUrls: [existingNetwork.rpcEndpoints[0].url],
                nativeCurrency: {
                  symbol: 'ETH',
                  decimals: 18,
                },
                blockExplorerUrls: ['https://etherscan.io'],
              },
            ],
          },
          {},
          jest.fn(),
          jest.fn(),
          mocks,
        );

        // No updates, network already had all the info
        expect(mocks.updateNetwork).toHaveBeenCalledTimes(0);

        // User should be prompted to switch chains
        expect(mocks.setActiveNetwork).toHaveBeenCalledTimes(1);
        expect(mocks.setActiveNetwork).toHaveBeenCalledWith('mainnet');
      });

      it('should return error for invalid chainId', async () => {
        const mocks = makeMocks();
        const mockEnd = jest.fn();

        await addEthereumChainHandler(
          {
            origin: 'example.com',
            params: [{ chainId: 'invalid_chain_id' }],
          },
          {},
          jest.fn(),
          mockEnd,
          mocks,
        );

        expect(mockEnd).toHaveBeenCalledWith(
          ethErrors.rpc.invalidParams({
            message: `Expected 0x-prefixed, unpadded, non-zero hexadecimal string 'chainId'. Received:\ninvalid_chain_id`,
          }),
        );
      });
    });
  });

  describe('with `endowment:permitted-chains` permissioning active', () => {
    it('creates a new network configuration for the given chainid, requests `endowment:permitted-chains` permission and switches to it if no networkConfigurations with the same chainId exist', async () => {
      const nonInfuraConfiguration = createMockNonInfuraConfiguration();

      const mocks = makeMocks({
        permissionedChainIds: [],
<<<<<<< HEAD
        permissionsFeatureFlagIsActive: true,
=======
>>>>>>> 05dda700
        overrides: {
          getCurrentChainIdForDomain: jest
            .fn()
            .mockReturnValue(CHAIN_IDS.MAINNET),
        },
      });
      await addEthereumChainHandler(
        {
          origin: 'example.com',
          params: [
            {
              chainId: nonInfuraConfiguration.chainId,
              chainName: nonInfuraConfiguration.name,
              rpcUrls: nonInfuraConfiguration.rpcEndpoints.map(
                (rpc) => rpc.url,
              ),
              nativeCurrency: {
                symbol: nonInfuraConfiguration.nativeCurrency,
                decimals: 18,
              },
              blockExplorerUrls: nonInfuraConfiguration.blockExplorerUrls,
            },
          ],
        },
        {},
        jest.fn(),
        jest.fn(),
        mocks,
      );

      expect(mocks.addNetwork).toHaveBeenCalledWith(nonInfuraConfiguration);
<<<<<<< HEAD
      expect(mocks.requestPermittedChainsPermission).toHaveBeenCalledTimes(1);
      expect(mocks.requestPermittedChainsPermission).toHaveBeenCalledWith([
        createMockNonInfuraConfiguration().chainId,
      ]);
=======
      expect(
        mocks.grantPermittedChainsPermissionIncremental,
      ).toHaveBeenCalledTimes(1);
      expect(
        mocks.grantPermittedChainsPermissionIncremental,
      ).toHaveBeenCalledWith([createMockNonInfuraConfiguration().chainId]);
>>>>>>> 05dda700
      expect(mocks.setActiveNetwork).toHaveBeenCalledTimes(1);
      expect(mocks.setActiveNetwork).toHaveBeenCalledWith(123);
    });

    describe('if a networkConfiguration for the given chainId already exists', () => {
      describe('if the proposed networkConfiguration has a different rpcUrl from the one already in state', () => {
        it('create a new networkConfiguration and switches to it without requesting permissions, if the requested chainId has `endowment:permitted-chains` permission granted for requesting origin', async () => {
          const mocks = makeMocks({
            permissionedChainIds: [CHAIN_IDS.MAINNET],
<<<<<<< HEAD
            permissionsFeatureFlagIsActive: true,
=======
>>>>>>> 05dda700
            overrides: {
              getCurrentChainIdForDomain: jest
                .fn()
                .mockReturnValue(CHAIN_IDS.SEPOLIA),
            },
          });

          await addEthereumChainHandler(
            {
              origin: 'example.com',
              params: [
                {
                  chainId: CHAIN_IDS.MAINNET,
                  chainName: 'Ethereum Mainnet',
                  rpcUrls: ['https://eth.llamarpc.com'],
                  nativeCurrency: {
                    symbol: 'ETH',
                    decimals: 18,
                  },
                  blockExplorerUrls: ['https://etherscan.io'],
                },
              ],
            },
            {},
            jest.fn(),
            jest.fn(),
            mocks,
          );

          expect(mocks.requestUserApproval).toHaveBeenCalledTimes(1);
          expect(mocks.requestPermittedChainsPermission).not.toHaveBeenCalled();
          expect(mocks.setActiveNetwork).toHaveBeenCalledTimes(1);
          expect(mocks.setActiveNetwork).toHaveBeenCalledWith(123);
        });

        it('create a new networkConfiguration, requests permissions and switches to it, if the requested chainId does not have permittedChains permission granted for requesting origin', async () => {
          const mocks = makeMocks({
            permissionedChainIds: [],
            overrides: {
              getNetworkConfigurationByChainId: jest
                .fn()
                .mockReturnValue(createMockNonInfuraConfiguration()),
              getCurrentChainIdForDomain: jest
                .fn()
                .mockReturnValue(CHAIN_IDS.MAINNET),
            },
          });

          await addEthereumChainHandler(
            {
              origin: 'example.com',
              params: [
                {
                  chainId: NON_INFURA_CHAIN_ID,
                  chainName: 'Custom Network',
                  rpcUrls: ['https://new-custom.network'],
                  nativeCurrency: {
                    symbol: 'CUST',
                    decimals: 18,
                  },
                  blockExplorerUrls: ['https://custom.blockexplorer'],
                },
              ],
            },
            {},
            jest.fn(),
            jest.fn(),
            mocks,
          );

          expect(mocks.updateNetwork).toHaveBeenCalledTimes(1);
<<<<<<< HEAD
          expect(mocks.requestPermittedChainsPermission).toHaveBeenCalledTimes(
            1,
          );
          expect(mocks.requestPermittedChainsPermission).toHaveBeenCalledWith([
            NON_INFURA_CHAIN_ID,
          ]);
=======
          expect(
            mocks.grantPermittedChainsPermissionIncremental,
          ).toHaveBeenCalledTimes(1);
          expect(
            mocks.grantPermittedChainsPermissionIncremental,
          ).toHaveBeenCalledWith([NON_INFURA_CHAIN_ID]);
>>>>>>> 05dda700
          expect(mocks.setActiveNetwork).toHaveBeenCalledTimes(1);
        });
      });

      it('should switch to the existing networkConfiguration if one already exsits for the given chain id', async () => {
        const mocks = makeMocks({
          permissionedChainIds: [
            createMockOptimismConfiguration().chainId,
            CHAIN_IDS.MAINNET,
          ],
<<<<<<< HEAD
          permissionsFeatureFlagIsActive: true,
=======
>>>>>>> 05dda700
          overrides: {
            getCurrentChainIdForDomain: jest
              .fn()
              .mockReturnValue(CHAIN_IDS.MAINNET),
            getNetworkConfigurationByChainId: jest
              .fn()
              .mockReturnValue(createMockOptimismConfiguration()),
          },
        });

        await addEthereumChainHandler(
          {
            origin: 'example.com',
            params: [
              {
                chainId: createMockOptimismConfiguration().chainId,
                chainName: createMockOptimismConfiguration().name,
                rpcUrls: createMockOptimismConfiguration().rpcEndpoints.map(
                  (rpc) => rpc.url,
                ),
                nativeCurrency: {
                  symbol: createMockOptimismConfiguration().nativeCurrency,
                  decimals: 18,
                },
                blockExplorerUrls:
                  createMockOptimismConfiguration().blockExplorerUrls,
              },
            ],
          },
          {},
          jest.fn(),
          jest.fn(),
          mocks,
        );

        expect(mocks.requestPermittedChainsPermission).not.toHaveBeenCalled();
        expect(mocks.setActiveNetwork).toHaveBeenCalledTimes(1);
        expect(mocks.setActiveNetwork).toHaveBeenCalledWith(
          createMockOptimismConfiguration().rpcEndpoints[0].networkClientId,
        );
      });
    });
  });

  it('should return an error if an unexpected parameter is provided', async () => {
    const mocks = makeMocks();
    const mockEnd = jest.fn();

    const unexpectedParam = 'unexpected';

    await addEthereumChainHandler(
      {
        origin: 'example.com',
        params: [
          {
            chainId: createMockNonInfuraConfiguration().chainId,
            chainName: createMockNonInfuraConfiguration().nickname,
            rpcUrls: [createMockNonInfuraConfiguration().rpcUrl],
            nativeCurrency: {
              symbol: createMockNonInfuraConfiguration().ticker,
              decimals: 18,
            },
            blockExplorerUrls: [
              createMockNonInfuraConfiguration().blockExplorerUrls[0],
            ],
            [unexpectedParam]: 'parameter',
          },
        ],
      },
      {},
      jest.fn(),
      mockEnd,
      mocks,
    );

    expect(mockEnd).toHaveBeenCalledWith(
      ethErrors.rpc.invalidParams({
        message: `Received unexpected keys on object parameter. Unsupported keys:\n${unexpectedParam}`,
      }),
    );
  });

  it('should handle errors during the switch network permission request', async () => {
    const mockError = new Error('Permission request failed');
    const mocks = makeMocks({
      permissionedChainIds: [],
      overrides: {
        getCurrentChainIdForDomain: jest
          .fn()
          .mockReturnValue(CHAIN_IDS.SEPOLIA),
<<<<<<< HEAD
        requestPermittedChainsPermission: jest
=======
        grantPermittedChainsPermissionIncremental: jest
>>>>>>> 05dda700
          .fn()
          .mockRejectedValue(mockError),
      },
    });
    const mockEnd = jest.fn();

    await addEthereumChainHandler(
      {
        origin: 'example.com',
        params: [
          {
            chainId: CHAIN_IDS.MAINNET,
            chainName: 'Ethereum Mainnet',
            rpcUrls: ['https://mainnet.infura.io/v3/'],
            nativeCurrency: {
              symbol: 'ETH',
              decimals: 18,
            },
            blockExplorerUrls: ['https://etherscan.io'],
          },
        ],
      },
      {},
      jest.fn(),
      mockEnd,
      mocks,
    );

    expect(
      mocks.grantPermittedChainsPermissionIncremental,
    ).toHaveBeenCalledTimes(1);
    expect(mockEnd).toHaveBeenCalledWith(mockError);
    expect(mocks.setActiveNetwork).not.toHaveBeenCalled();
  });

  it('should return an error if nativeCurrency.symbol does not match an existing network with the same chainId', async () => {
    const mocks = makeMocks({
      permissionedChainIds: [CHAIN_IDS.MAINNET],
<<<<<<< HEAD
      permissionsFeatureFlagIsActive: true,
=======
>>>>>>> 05dda700
      overrides: {
        getNetworkConfigurationByChainId: jest
          .fn()
          .mockReturnValue(createMockMainnetConfiguration()),
      },
    });
    const mockEnd = jest.fn();

    await addEthereumChainHandler(
      {
        origin: 'example.com',
        params: [
          {
            chainId: CHAIN_IDS.MAINNET,
            chainName: 'Ethereum Mainnet',
            rpcUrls: ['https://mainnet.infura.io/v3/'],
            nativeCurrency: {
              symbol: 'WRONG',
              decimals: 18,
            },
            blockExplorerUrls: ['https://etherscan.io'],
          },
        ],
      },
      {},
      jest.fn(),
      mockEnd,
      mocks,
    );

    expect(mockEnd).toHaveBeenCalledWith(
      ethErrors.rpc.invalidParams({
        message: `nativeCurrency.symbol does not match currency symbol for a network the user already has added with the same chainId. Received:\nWRONG`,
      }),
    );
  });

  it('should add result set to null to response object if the requested rpcUrl (and chainId) is currently selected', async () => {
    const CURRENT_RPC_CONFIG = createMockNonInfuraConfiguration();

    const mocks = makeMocks({
      overrides: {
        getCurrentChainIdForDomain: jest
          .fn()
          .mockReturnValue(CURRENT_RPC_CONFIG.chainId),
        getNetworkConfigurationByChainId: jest
          .fn()
          .mockReturnValue(CURRENT_RPC_CONFIG),
      },
    });
    const res = {};

    await addEthereumChainHandler(
      {
        origin: 'example.com',
        params: [
          {
            chainId: CURRENT_RPC_CONFIG.chainId,
            chainName: 'Custom Network',
            rpcUrls: [CURRENT_RPC_CONFIG.rpcEndpoints[0].url],
            nativeCurrency: {
              symbol: CURRENT_RPC_CONFIG.nativeCurrency,
              decimals: 18,
            },
            blockExplorerUrls: ['https://custom.blockexplorer'],
          },
        ],
      },
      res,
      jest.fn(),
      jest.fn(),
      mocks,
    );
    expect(res.result).toBeNull();
  });
});<|MERGE_RESOLUTION|>--- conflicted
+++ resolved
@@ -110,12 +110,7 @@
         mocks,
       );
 
-<<<<<<< HEAD
-      // called twice, once for the add and once for the switch
-      expect(mocks.requestUserApproval).toHaveBeenCalledTimes(2);
-=======
       expect(mocks.requestUserApproval).toHaveBeenCalledTimes(1);
->>>>>>> 05dda700
       expect(mocks.addNetwork).toHaveBeenCalledTimes(1);
       expect(mocks.addNetwork).toHaveBeenCalledWith({
         blockExplorerUrls: ['https://optimistic.etherscan.io'],
@@ -297,10 +292,6 @@
         const existingNetwork = createMockMainnetConfiguration();
 
         const mocks = makeMocks({
-<<<<<<< HEAD
-          permissionsFeatureFlagIsActive: false,
-=======
->>>>>>> 05dda700
           overrides: {
             // Start on sepolia
             getCurrentChainIdForDomain: jest
@@ -373,10 +364,6 @@
 
       const mocks = makeMocks({
         permissionedChainIds: [],
-<<<<<<< HEAD
-        permissionsFeatureFlagIsActive: true,
-=======
->>>>>>> 05dda700
         overrides: {
           getCurrentChainIdForDomain: jest
             .fn()
@@ -408,19 +395,12 @@
       );
 
       expect(mocks.addNetwork).toHaveBeenCalledWith(nonInfuraConfiguration);
-<<<<<<< HEAD
-      expect(mocks.requestPermittedChainsPermission).toHaveBeenCalledTimes(1);
-      expect(mocks.requestPermittedChainsPermission).toHaveBeenCalledWith([
-        createMockNonInfuraConfiguration().chainId,
-      ]);
-=======
       expect(
         mocks.grantPermittedChainsPermissionIncremental,
       ).toHaveBeenCalledTimes(1);
       expect(
         mocks.grantPermittedChainsPermissionIncremental,
       ).toHaveBeenCalledWith([createMockNonInfuraConfiguration().chainId]);
->>>>>>> 05dda700
       expect(mocks.setActiveNetwork).toHaveBeenCalledTimes(1);
       expect(mocks.setActiveNetwork).toHaveBeenCalledWith(123);
     });
@@ -430,10 +410,6 @@
         it('create a new networkConfiguration and switches to it without requesting permissions, if the requested chainId has `endowment:permitted-chains` permission granted for requesting origin', async () => {
           const mocks = makeMocks({
             permissionedChainIds: [CHAIN_IDS.MAINNET],
-<<<<<<< HEAD
-            permissionsFeatureFlagIsActive: true,
-=======
->>>>>>> 05dda700
             overrides: {
               getCurrentChainIdForDomain: jest
                 .fn()
@@ -505,21 +481,12 @@
           );
 
           expect(mocks.updateNetwork).toHaveBeenCalledTimes(1);
-<<<<<<< HEAD
-          expect(mocks.requestPermittedChainsPermission).toHaveBeenCalledTimes(
-            1,
-          );
-          expect(mocks.requestPermittedChainsPermission).toHaveBeenCalledWith([
-            NON_INFURA_CHAIN_ID,
-          ]);
-=======
           expect(
             mocks.grantPermittedChainsPermissionIncremental,
           ).toHaveBeenCalledTimes(1);
           expect(
             mocks.grantPermittedChainsPermissionIncremental,
           ).toHaveBeenCalledWith([NON_INFURA_CHAIN_ID]);
->>>>>>> 05dda700
           expect(mocks.setActiveNetwork).toHaveBeenCalledTimes(1);
         });
       });
@@ -530,10 +497,6 @@
             createMockOptimismConfiguration().chainId,
             CHAIN_IDS.MAINNET,
           ],
-<<<<<<< HEAD
-          permissionsFeatureFlagIsActive: true,
-=======
->>>>>>> 05dda700
           overrides: {
             getCurrentChainIdForDomain: jest
               .fn()
@@ -624,11 +587,7 @@
         getCurrentChainIdForDomain: jest
           .fn()
           .mockReturnValue(CHAIN_IDS.SEPOLIA),
-<<<<<<< HEAD
-        requestPermittedChainsPermission: jest
-=======
         grantPermittedChainsPermissionIncremental: jest
->>>>>>> 05dda700
           .fn()
           .mockRejectedValue(mockError),
       },
@@ -667,10 +626,6 @@
   it('should return an error if nativeCurrency.symbol does not match an existing network with the same chainId', async () => {
     const mocks = makeMocks({
       permissionedChainIds: [CHAIN_IDS.MAINNET],
-<<<<<<< HEAD
-      permissionsFeatureFlagIsActive: true,
-=======
->>>>>>> 05dda700
       overrides: {
         getNetworkConfigurationByChainId: jest
           .fn()
