--- conflicted
+++ resolved
@@ -18,14 +18,11 @@
       getCaveat: jest.fn(),
       requestPermittedChainsPermissionIncrementalForOrigin: jest.fn(),
       setTokenNetworkFilter: jest.fn(),
-<<<<<<< HEAD
-=======
       rejectApprovalRequestsForOrigin: jest.fn(),
       requestUserApproval: jest.fn(),
       hasApprovalRequestsForOrigin: jest.fn(),
       toNetworkConfiguration: {},
       fromNetworkConfiguration: {},
->>>>>>> 71d92770
     };
     const response: { result?: true } = {};
     const switchChain = (chainId: Hex, networkClientId: string) =>
@@ -133,8 +130,6 @@
         ).toHaveBeenCalledWith({ chainId: '0x1', autoApprove: false });
         expect(mocks.setActiveNetwork).toHaveBeenCalledWith('mainnet');
         expect(mocks.setTokenNetworkFilter).toHaveBeenCalledWith('0x1');
-<<<<<<< HEAD
-=======
       });
 
       it('check for user approval is user already has access on the chain', async () => {
@@ -154,7 +149,6 @@
         await switchChain('0x1', 'testnet');
 
         expect(mocks.requestUserApproval).toHaveBeenCalledTimes(1);
->>>>>>> 71d92770
       });
 
       it('should throw errors if the permittedChains grant fails', async () => {
