--- conflicted
+++ resolved
@@ -17,13 +17,6 @@
       autoApprove: false,
       setActiveNetwork: jest.fn(),
       getCaveat: jest.fn(),
-<<<<<<< HEAD
-      requestPermittedChainsPermission: jest.fn(),
-      requestPermittedChainsPermissionForOrigin: jest.fn(),
-      requestPermittedChainsPermissionIncrementalForOrigin: jest.fn(),
-      getChainPermissionsFeatureFlag: jest.fn(),
-      requestUserApproval: jest.fn(),
-=======
       requestPermittedChainsPermissionIncrementalForOrigin: jest.fn(),
       setEnabledNetworks: jest.fn(),
       setTokenNetworkFilter: jest.fn(),
@@ -33,7 +26,6 @@
       toNetworkConfiguration: {},
       fromNetworkConfiguration: {},
       ...mks,
->>>>>>> c7ddd701
     };
     const response = { result: true, id: '0', jsonrpc: '2.0' } as const;
     const switchChain = (chainId: Hex, networkClientId: string) =>
@@ -379,7 +371,6 @@
           params: [
             {
               chainId: '0x1',
-              // @ts-expect-error Intentionally passing in invalid input for testing
               [unexpectedParam]: 'parameter',
             },
           ],
@@ -396,7 +387,6 @@
         EthChainUtils.validateSwitchEthereumChainParams({
           params: [
             {
-              // @ts-expect-error Intentionally passing in invalid input for testing
               chainId: 'invalid_chain_id',
             },
           ],
