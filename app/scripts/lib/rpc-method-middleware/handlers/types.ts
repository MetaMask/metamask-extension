<<<<<<< HEAD
import type {
  AddApprovalOptions,
  EndFlowOptions,
} from '@metamask/approval-controller';
import type { NetworkConfiguration } from '@metamask/network-controller';
import type { JsonRpcParams, JsonRpcRequest } from '@metamask/utils';
import type { MessageType } from '../../../../../shared/constants/app';
=======
import { JsonRpcParams, JsonRpcRequest } from '@metamask/utils';
import {
  CaveatSpecificationConstraint,
  PermissionController,
  PermissionSpecificationConstraint,
} from '@metamask/permission-controller';
import { MessageType } from '../../../../../shared/constants/app';
>>>>>>> c7ddd701

export type HandlerWrapper = {
  methodNames: [MessageType] | MessageType[];
  hookNames: Record<string, boolean>;
};

export type HandlerRequestType<Params extends JsonRpcParams = JsonRpcParams> =
  Required<JsonRpcRequest<Params>> & {
    origin: string;
  };

<<<<<<< HEAD
export type EndApprovalFlow = ({ id }: EndFlowOptions) => void;

export type FindNetworkConfigurationBy = (
  rpcInfo: Record<string, string>,
) => NetworkConfiguration | null;

export type GetCaveat = (options: {
  target: string;
  caveatType: string;
}) => Record<string, string[]> | undefined;

export type GetChainPermissionsFeatureFlag = () => boolean;

export type RequestPermittedChainsPermission = (
  chainIds: string[],
) => Promise<void>;

export type RequestUserApproval = (
  options?: AddApprovalOptions,
) => Promise<unknown>;

export type SetActiveNetwork = (
  networkConfigurationIdOrType: string,
) => Promise<void>;
=======
type AbstractPermissionController = PermissionController<
  PermissionSpecificationConstraint,
  CaveatSpecificationConstraint
>;

export type GrantedPermissions = Awaited<
  ReturnType<AbstractPermissionController['requestPermissions']>
>[0];
>>>>>>> c7ddd701
<|MERGE_RESOLUTION|>--- conflicted
+++ resolved
@@ -1,20 +1,15 @@
-<<<<<<< HEAD
 import type {
   AddApprovalOptions,
   EndFlowOptions,
 } from '@metamask/approval-controller';
 import type { NetworkConfiguration } from '@metamask/network-controller';
 import type { JsonRpcParams, JsonRpcRequest } from '@metamask/utils';
-import type { MessageType } from '../../../../../shared/constants/app';
-=======
-import { JsonRpcParams, JsonRpcRequest } from '@metamask/utils';
 import {
   CaveatSpecificationConstraint,
   PermissionController,
   PermissionSpecificationConstraint,
 } from '@metamask/permission-controller';
-import { MessageType } from '../../../../../shared/constants/app';
->>>>>>> c7ddd701
+import type { MessageType } from '../../../../../shared/constants/app';
 
 export type HandlerWrapper = {
   methodNames: [MessageType] | MessageType[];
@@ -26,7 +21,6 @@
     origin: string;
   };
 
-<<<<<<< HEAD
 export type EndApprovalFlow = ({ id }: EndFlowOptions) => void;
 
 export type FindNetworkConfigurationBy = (
@@ -51,7 +45,7 @@
 export type SetActiveNetwork = (
   networkConfigurationIdOrType: string,
 ) => Promise<void>;
-=======
+
 type AbstractPermissionController = PermissionController<
   PermissionSpecificationConstraint,
   CaveatSpecificationConstraint
@@ -59,5 +53,4 @@
 
 export type GrantedPermissions = Awaited<
   ReturnType<AbstractPermissionController['requestPermissions']>
->[0];
->>>>>>> c7ddd701
+>[0];