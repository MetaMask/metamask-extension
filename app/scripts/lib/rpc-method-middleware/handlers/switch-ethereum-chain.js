--- conflicted
+++ resolved
@@ -5,7 +5,6 @@
   ETH_SYMBOL,
   CHAIN_ID_TO_TYPE_MAP,
   NETWORK_TO_NAME_MAP,
-  CHAIN_ID_TO_RPC_URL_MAP,
 } from '../../../../../shared/constants/network';
 import {
   isPrefixedFormattedHexString,
@@ -22,10 +21,8 @@
   if (chainId in CHAIN_ID_TO_TYPE_MAP) {
     return {
       chainId,
+      nickname: NETWORK_TO_NAME_MAP[chainId],
       ticker: ETH_SYMBOL,
-      nickname: NETWORK_TO_NAME_MAP[chainId],
-      rpcUrl: CHAIN_ID_TO_RPC_URL_MAP[chainId],
-      type: CHAIN_ID_TO_TYPE_MAP[chainId],
     };
   }
 
@@ -37,13 +34,7 @@
   res,
   _next,
   end,
-  {
-    getCurrentChainId,
-    findCustomRpcBy,
-    setProviderType,
-    updateRpcTarget,
-    requestUserApproval,
-  },
+  { getCurrentChainId, findCustomRpcBy, updateRpcTarget, requestUserApproval },
 ) {
   if (!req.params?.[0] || typeof req.params[0] !== 'object') {
     return end(
@@ -87,26 +78,15 @@
     );
   }
 
-  const requestData = findExistingNetwork(_chainId, findCustomRpcBy);
-  if (requestData) {
+  const existingNetwork = findExistingNetwork(_chainId, findCustomRpcBy);
+
+  if (existingNetwork) {
     const currentChainId = getCurrentChainId();
     if (currentChainId === _chainId) {
       res.result = null;
       return end();
     }
     try {
-<<<<<<< HEAD
-      const approvedRequestData = await requestUserApproval({
-        origin,
-        type: MESSAGE_TYPE.SWITCH_ETHEREUM_CHAIN,
-        requestData,
-      });
-      if (chainId in CHAIN_ID_TO_TYPE_MAP) {
-        setProviderType(approvedRequestData.type);
-      } else {
-        await updateRpcTarget(approvedRequestData);
-      }
-=======
       await updateRpcTarget(
         await requestUserApproval({
           origin,
@@ -119,7 +99,6 @@
           },
         }),
       );
->>>>>>> e91465c7
       res.result = null;
     } catch (error) {
       return end(error);
