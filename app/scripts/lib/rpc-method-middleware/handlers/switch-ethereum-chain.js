--- conflicted
+++ resolved
@@ -20,11 +20,7 @@
     getCurrentChainId: true,
     findNetworkConfigurationBy: true,
     setProviderType: true,
-<<<<<<< HEAD
-    setCurrentNetwork: true,
-=======
     setActiveNetwork: true,
->>>>>>> 561cae9b
     requestUserApproval: true,
   },
 };
@@ -35,7 +31,7 @@
     return {
       chainId,
       ticker: CURRENCY_SYMBOLS.ETH,
-      chainName: NETWORK_TO_NAME_MAP[chainId],
+      nickname: NETWORK_TO_NAME_MAP[chainId],
       rpcUrl: CHAIN_ID_TO_RPC_URL_MAP[chainId],
       type: CHAIN_ID_TO_TYPE_MAP[chainId],
     };
@@ -53,11 +49,7 @@
     getCurrentChainId,
     findNetworkConfigurationBy,
     setProviderType,
-<<<<<<< HEAD
-    setCurrentNetwork,
-=======
     setActiveNetwork,
->>>>>>> 561cae9b
     requestUserApproval,
   },
 ) {
@@ -73,12 +65,7 @@
 
   const { origin } = req;
 
-  const { chainId, networkConfigurationId } = req.params[0];
-
-  if (networkConfigurationId) {
-    await setCurrentNetwork(networkConfigurationId);
-    return end();
-  }
+  const { chainId } = req.params[0];
 
   const otherKeys = Object.keys(omit(req.params[0], ['chainId']));
 
@@ -127,11 +114,7 @@
       ) {
         setProviderType(approvedRequestData.type);
       } else {
-<<<<<<< HEAD
-        await setCurrentNetwork(approvedRequestData);
-=======
         await setActiveNetwork(approvedRequestData);
->>>>>>> 561cae9b
       }
       res.result = null;
     } catch (error) {
