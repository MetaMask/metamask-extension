--- conflicted
+++ resolved
@@ -2,9 +2,11 @@
 import { omit } from 'lodash';
 import { MESSAGE_TYPE } from '../../../../../shared/constants/app';
 import {
-  ETH_SYMBOL,
   CHAIN_ID_TO_TYPE_MAP,
   NETWORK_TO_NAME_MAP,
+  CHAIN_ID_TO_RPC_URL_MAP,
+  CURRENCY_SYMBOLS,
+  NETWORK_TYPES,
 } from '../../../../../shared/constants/network';
 import {
   isPrefixedFormattedHexString,
@@ -14,8 +16,6 @@
 const switchEthereumChain = {
   methodNames: [MESSAGE_TYPE.SWITCH_ETHEREUM_CHAIN],
   implementation: switchEthereumChainHandler,
-<<<<<<< HEAD
-=======
   hookNames: {
     getCurrentChainId: true,
     findNetworkConfigurationBy: true,
@@ -23,7 +23,6 @@
     setCurrentNetwork: true,
     requestUserApproval: true,
   },
->>>>>>> 94959dfb
 };
 export default switchEthereumChain;
 
@@ -31,15 +30,10 @@
   if (chainId in CHAIN_ID_TO_TYPE_MAP) {
     return {
       chainId,
-<<<<<<< HEAD
-      nickname: NETWORK_TO_NAME_MAP[chainId],
-      ticker: ETH_SYMBOL,
-=======
       ticker: CURRENCY_SYMBOLS.ETH,
       chainName: NETWORK_TO_NAME_MAP[chainId],
       rpcUrl: CHAIN_ID_TO_RPC_URL_MAP[chainId],
       type: CHAIN_ID_TO_TYPE_MAP[chainId],
->>>>>>> 94959dfb
     };
   }
 
@@ -51,9 +45,6 @@
   res,
   _next,
   end,
-<<<<<<< HEAD
-  { getCurrentChainId, findCustomRpcBy, updateRpcTarget, requestUserApproval },
-=======
   {
     getCurrentChainId,
     findNetworkConfigurationBy,
@@ -61,7 +52,6 @@
     setCurrentNetwork,
     requestUserApproval,
   },
->>>>>>> 94959dfb
 ) {
   if (!req.params?.[0] || typeof req.params[0] !== 'object') {
     return end(
@@ -110,33 +100,14 @@
     );
   }
 
-<<<<<<< HEAD
-  const existingNetwork = findExistingNetwork(_chainId, findCustomRpcBy);
-
-  if (existingNetwork) {
-=======
   const requestData = findExistingNetwork(_chainId, findNetworkConfigurationBy);
   if (requestData) {
->>>>>>> 94959dfb
     const currentChainId = getCurrentChainId();
     if (currentChainId === _chainId) {
       res.result = null;
       return end();
     }
     try {
-<<<<<<< HEAD
-      await updateRpcTarget(
-        await requestUserApproval({
-          origin,
-          type: MESSAGE_TYPE.SWITCH_ETHEREUM_CHAIN,
-          requestData: {
-            chainId: existingNetwork.chainId,
-            nickname: existingNetwork.nickname,
-            ticker: existingNetwork.ticker,
-          },
-        }),
-      );
-=======
       const approvedRequestData = await requestUserApproval({
         origin,
         type: MESSAGE_TYPE.SWITCH_ETHEREUM_CHAIN,
@@ -150,7 +121,6 @@
       } else {
         await setCurrentNetwork(approvedRequestData);
       }
->>>>>>> 94959dfb
       res.result = null;
     } catch (error) {
       return end(error);
