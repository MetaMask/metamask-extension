import { ApprovalType } from '@metamask/controller-utils';
import * as URI from 'uri-js';
import { RpcEndpointType } from '@metamask/network-controller';
import { ethErrors } from 'eth-rpc-errors';
import { cloneDeep } from 'lodash';
import { MESSAGE_TYPE } from '../../../../../shared/constants/app';
import {
  validateAddEthereumChainParams,
  switchChain,
} from './ethereum-chain-utils';

const addEthereumChain = {
  methodNames: [MESSAGE_TYPE.ADD_ETHEREUM_CHAIN],
  implementation: addEthereumChainHandler,
  hookNames: {
    addNetwork: true,
    updateNetwork: true,
    getNetworkConfigurationByChainId: true,
    setActiveNetwork: true,
    requestUserApproval: true,
    startApprovalFlow: true,
    endApprovalFlow: true,
    getCurrentChainIdForDomain: true,
    getCaveat: true,
    requestPermittedChainsPermission: true,
    getChainPermissionsFeatureFlag: true,
    grantPermittedChainsPermissionIncremental: true,
  },
};

export default addEthereumChain;

async function addEthereumChainHandler(
  req,
  res,
  _next,
  end,
  {
    addNetwork,
    updateNetwork,
    getNetworkConfigurationByChainId,
    setActiveNetwork,
    requestUserApproval,
    startApprovalFlow,
    endApprovalFlow,
    getCurrentChainIdForDomain,
    getCaveat,
    requestPermittedChainsPermission,
    getChainPermissionsFeatureFlag,
    grantPermittedChainsPermissionIncremental,
  },
) {
  let validParams;
  try {
    validParams = validateAddEthereumChainParams(req.params[0], end);
  } catch (error) {
    return end(error);
  }

  const {
    chainId,
    chainName,
    firstValidBlockExplorerUrl,
    firstValidRPCUrl,
    ticker,
  } = validParams;
  const { origin } = req;

  const currentChainIdForDomain = getCurrentChainIdForDomain(origin);
  const currentNetworkConfiguration = getNetworkConfigurationByChainId(
    currentChainIdForDomain,
  );
  const existingNetwork = getNetworkConfigurationByChainId(chainId);

  if (
    existingNetwork &&
    existingNetwork.chainId === chainId &&
    existingNetwork.nativeCurrency !== ticker
  ) {
    return end(
      ethErrors.rpc.invalidParams({
        message: `nativeCurrency.symbol does not match currency symbol for a network the user already has added with the same chainId. Received:\n${ticker}`,
      }),
    );
  }

  let approvalFlowId;
  let updatedNetwork = existingNetwork;

  let rpcIndex = existingNetwork?.rpcEndpoints.findIndex(({ url }) =>
    URI.equal(url, firstValidRPCUrl),
  );

  let blockExplorerIndex = firstValidBlockExplorerUrl
    ? existingNetwork?.blockExplorerUrls.findIndex((url) =>
        URI.equal(url, firstValidBlockExplorerUrl),
      )
    : undefined;

  // If there's something to add or update
  if (
    !existingNetwork ||
    rpcIndex !== existingNetwork.defaultRpcEndpointIndex ||
    (firstValidBlockExplorerUrl &&
      blockExplorerIndex !== existingNetwork.defaultBlockExplorerUrlIndex)
  ) {
    ({ id: approvalFlowId } = await startApprovalFlow());

    try {
      await requestUserApproval({
        origin,
        type: ApprovalType.AddEthereumChain,
        requestData: {
          chainId,
          rpcPrefs: { blockExplorerUrl: firstValidBlockExplorerUrl },
          chainName,
          rpcUrl: firstValidRPCUrl,
          ticker,
        },
      });

      if (existingNetwork) {
        // A network for this chain id already exists.
        // Update it with any new information.

        const clonedNetwork = cloneDeep(existingNetwork);

        // If the RPC endpoint doesn't exist, add a new one
        if (rpcIndex === -1) {
          clonedNetwork.rpcEndpoints = [
            ...clonedNetwork.rpcEndpoints,
            {
              url: firstValidRPCUrl,
              type: RpcEndpointType.Custom,
              name: chainName,
            },
          ];
          rpcIndex = clonedNetwork.rpcEndpoints.length - 1;
        }

        // The provided rpc endpoint becomes the default
        clonedNetwork.defaultRpcEndpointIndex = rpcIndex;

        if (firstValidBlockExplorerUrl) {
          // If a block explorer was provided and it doesn't exist, add a new one
          if (blockExplorerIndex === -1) {
            clonedNetwork.blockExplorerUrls = [
              ...clonedNetwork.blockExplorerUrls,
              firstValidBlockExplorerUrl,
            ];
            blockExplorerIndex = clonedNetwork.blockExplorerUrls.length - 1;
          }

          // The provided block explorer becomes the default
          clonedNetwork.defaultBlockExplorerUrlIndex = blockExplorerIndex;
        }

        updatedNetwork = await updateNetwork(
          clonedNetwork.chainId,
          clonedNetwork,
          currentChainIdForDomain === chainId
            ? {
                replacementSelectedRpcEndpointIndex:
                  clonedNetwork.defaultRpcEndpointIndex,
              }
            : undefined,
        );
      } else {
        // A network for this chain id does not exist, so add a new network
        updatedNetwork = await addNetwork({
          blockExplorerUrls: firstValidBlockExplorerUrl
            ? [firstValidBlockExplorerUrl]
            : [],
          defaultBlockExplorerUrlIndex: firstValidBlockExplorerUrl
            ? 0
            : undefined,
          chainId,
          defaultRpcEndpointIndex: 0,
          name: chainName,
          nativeCurrency: ticker,
          rpcEndpoints: [
            {
              url: firstValidRPCUrl,
              name: chainName,
              type: RpcEndpointType.Custom,
            },
          ],
        });
      }
    } catch (error) {
      endApprovalFlow({ id: approvalFlowId });
      return end(error);
    }
  }

  // If the added or updated network is not the current chain, prompt the user to switch
  if (chainId !== currentChainIdForDomain) {
    const { networkClientId } =
      updatedNetwork.rpcEndpoints[updatedNetwork.defaultRpcEndpointIndex];

    const requestData = {
      toNetworkConfiguration: updatedNetwork,
      fromNetworkConfiguration: currentNetworkConfiguration,
    };

    return switchChain(
      res,
      end,
      origin,
      chainId,
      requestData,
      networkClientId,
      approvalFlowId,
      {
        getChainPermissionsFeatureFlag,
        setActiveNetwork,
        requestUserApproval,
        getCaveat,
        requestPermittedChainsPermission,
        endApprovalFlow,
      },
    );
  } else if (approvalFlowId) {
    endApprovalFlow({ id: approvalFlowId });
  }

<<<<<<< HEAD
  return switchChain(
    res,
    end,
    origin,
    chainId,
    requestData,
    networkClientId,
    approvalFlowId,
    {
      isAddFlow: true,
      getChainPermissionsFeatureFlag,
      setActiveNetwork,
      requestUserApproval,
      getCaveat,
      requestPermittedChainsPermission,
      endApprovalFlow,
      grantPermittedChainsPermissionIncremental,
    },
  );
=======
  res.result = null;
  return end();
>>>>>>> df6ee7fc
}<|MERGE_RESOLUTION|>--- conflicted
+++ resolved
@@ -212,40 +212,20 @@
       networkClientId,
       approvalFlowId,
       {
+        isAddFlow: true,
         getChainPermissionsFeatureFlag,
         setActiveNetwork,
         requestUserApproval,
         getCaveat,
         requestPermittedChainsPermission,
         endApprovalFlow,
+        grantPermittedChainsPermissionIncremental,
       },
     );
   } else if (approvalFlowId) {
     endApprovalFlow({ id: approvalFlowId });
   }
 
-<<<<<<< HEAD
-  return switchChain(
-    res,
-    end,
-    origin,
-    chainId,
-    requestData,
-    networkClientId,
-    approvalFlowId,
-    {
-      isAddFlow: true,
-      getChainPermissionsFeatureFlag,
-      setActiveNetwork,
-      requestUserApproval,
-      getCaveat,
-      requestPermittedChainsPermission,
-      endApprovalFlow,
-      grantPermittedChainsPermissionIncremental,
-    },
-  );
-=======
   res.result = null;
   return end();
->>>>>>> df6ee7fc
 }