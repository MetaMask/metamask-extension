import { ethErrors, errorCodes } from 'eth-rpc-errors';
import validUrl from 'valid-url';
import { omit } from 'lodash';
import {
  MESSAGE_TYPE,
  UNKNOWN_TICKER_SYMBOL,
} from '../../../../../shared/constants/app';
import {
  isPrefixedFormattedHexString,
  isSafeChainId,
} from '../../../../../shared/modules/network.utils';
import { jsonRpcRequest } from '../../../../../shared/modules/rpc.utils';

const addEthereumChain = {
  methodNames: [MESSAGE_TYPE.ADD_ETHEREUM_CHAIN],
  implementation: addEthereumChainHandler,
  hookNames: {
<<<<<<< HEAD
    upsertNetworkConfiguration: true,
    getCurrentChainId: true,
    getCurrentRpcUrl: true,
    findNetworkConfigurationBy: true,
    setActiveNetwork: true,
    requestUserApproval: true,
=======
    addCustomRpc: true,
    getCurrentChainId: true,
    findCustomRpcBy: true,
    updateRpcTarget: true,
    requestUserApproval: true,
    sendMetrics: true,
>>>>>>> 5d6a495b
  },
};
export default addEthereumChain;

async function addEthereumChainHandler(
  req,
  res,
  _next,
  end,
  {
    upsertNetworkConfiguration,
    getCurrentChainId,
    getCurrentRpcUrl,
    findNetworkConfigurationBy,
    setActiveNetwork,
    requestUserApproval,
  },
) {
  if (!req.params?.[0] || typeof req.params[0] !== 'object') {
    return end(
      ethErrors.rpc.invalidParams({
        message: `Expected single, object parameter. Received:\n${JSON.stringify(
          req.params,
        )}`,
      }),
    );
  }

  const { origin } = req;

  const {
    chainId,
    chainName = null,
    blockExplorerUrls = null,
    nativeCurrency = null,
    rpcUrls,
  } = req.params[0];

  const otherKeys = Object.keys(
    omit(req.params[0], [
      'chainId',
      'chainName',
      'blockExplorerUrls',
      'iconUrls',
      'rpcUrls',
      'nativeCurrency',
    ]),
  );

  if (otherKeys.length > 0) {
    return end(
      ethErrors.rpc.invalidParams({
        message: `Received unexpected keys on object parameter. Unsupported keys:\n${otherKeys}`,
      }),
    );
  }

  const isLocalhost = (strUrl) => {
    try {
      const url = new URL(strUrl);
      return url.hostname === 'localhost' || url.hostname === '127.0.0.1';
    } catch (error) {
      return false;
    }
  };

  const firstValidRPCUrl = Array.isArray(rpcUrls)
    ? rpcUrls.find(
        (rpcUrl) => isLocalhost(rpcUrl) || validUrl.isHttpsUri(rpcUrl),
      )
    : null;

  const firstValidBlockExplorerUrl =
    blockExplorerUrls !== null && Array.isArray(blockExplorerUrls)
      ? blockExplorerUrls.find(
          (blockExplorerUrl) =>
            isLocalhost(blockExplorerUrl) ||
            validUrl.isHttpsUri(blockExplorerUrl),
        )
      : null;

  if (!firstValidRPCUrl) {
    return end(
      ethErrors.rpc.invalidParams({
        message: `Expected an array with at least one valid string HTTPS url 'rpcUrls', Received:\n${rpcUrls}`,
      }),
    );
  }

  if (blockExplorerUrls !== null && !firstValidBlockExplorerUrl) {
    return end(
      ethErrors.rpc.invalidParams({
        message: `Expected null or array with at least one valid string HTTPS URL 'blockExplorerUrl'. Received: ${blockExplorerUrls}`,
      }),
    );
  }

  const _chainId = typeof chainId === 'string' && chainId.toLowerCase();

  if (!isPrefixedFormattedHexString(_chainId)) {
    return end(
      ethErrors.rpc.invalidParams({
        message: `Expected 0x-prefixed, unpadded, non-zero hexadecimal string 'chainId'. Received:\n${chainId}`,
      }),
    );
  }

  if (!isSafeChainId(parseInt(_chainId, 16))) {
    return end(
      ethErrors.rpc.invalidParams({
        message: `Invalid chain ID "${_chainId}": numerical value greater than max safe value. Received:\n${chainId}`,
      }),
    );
  }

  const existingNetwork = findNetworkConfigurationBy({ chainId: _chainId });

  // if the request is to add a network that is already added and configured
  // with the same RPC gateway we shouldn't try to add it again.
  if (existingNetwork && existingNetwork.rpcUrl === firstValidRPCUrl) {
    // If the network already exists, the request is considered successful
    res.result = null;

    const currentChainId = getCurrentChainId();
    const currentRpcUrl = getCurrentRpcUrl();

    // If the current chainId and rpcUrl matches that of the incoming request
    // We don't need to proceed further.
    if (currentChainId === _chainId && currentRpcUrl === firstValidRPCUrl) {
      return end();
    }
    // If this network is already added with but is not the currently selected network
    // Ask the user to switch the network
    try {
      await requestUserApproval({
        origin,
        type: MESSAGE_TYPE.SWITCH_ETHEREUM_CHAIN,
        requestData: {
          rpcUrl: existingNetwork.rpcUrl,
          chainId: existingNetwork.chainId,
          nickname: existingNetwork.nickname,
          ticker: existingNetwork.ticker,
        },
      });

      await setActiveNetwork(existingNetwork.id);
      res.result = null;
    } catch (error) {
      // For the purposes of this method, it does not matter if the user
      // declines to switch the selected network. However, other errors indicate
      // that something is wrong.
      if (error.code !== errorCodes.provider.userRejectedRequest) {
        return end(error);
      }
    }
    return end();
  }

  let endpointChainId;

  try {
    endpointChainId = await jsonRpcRequest(firstValidRPCUrl, 'eth_chainId');
  } catch (err) {
    return end(
      ethErrors.rpc.internal({
        message: `Request for method 'eth_chainId on ${firstValidRPCUrl} failed`,
        data: { networkErr: err },
      }),
    );
  }

  if (_chainId !== endpointChainId) {
    return end(
      ethErrors.rpc.invalidParams({
        message: `Chain ID returned by RPC URL ${firstValidRPCUrl} does not match ${_chainId}`,
        data: { chainId: endpointChainId },
      }),
    );
  }

  if (typeof chainName !== 'string' || !chainName) {
    return end(
      ethErrors.rpc.invalidParams({
        message: `Expected non-empty string 'chainName'. Received:\n${chainName}`,
      }),
    );
  }
  const _chainName =
    chainName.length > 100 ? chainName.substring(0, 100) : chainName;

  if (nativeCurrency !== null) {
    if (typeof nativeCurrency !== 'object' || Array.isArray(nativeCurrency)) {
      return end(
        ethErrors.rpc.invalidParams({
          message: `Expected null or object 'nativeCurrency'. Received:\n${nativeCurrency}`,
        }),
      );
    }
    if (nativeCurrency.decimals !== 18) {
      return end(
        ethErrors.rpc.invalidParams({
          message: `Expected the number 18 for 'nativeCurrency.decimals' when 'nativeCurrency' is provided. Received: ${nativeCurrency.decimals}`,
        }),
      );
    }

    if (!nativeCurrency.symbol || typeof nativeCurrency.symbol !== 'string') {
      return end(
        ethErrors.rpc.invalidParams({
          message: `Expected a string 'nativeCurrency.symbol'. Received: ${nativeCurrency.symbol}`,
        }),
      );
    }
  }

  const ticker = nativeCurrency?.symbol || UNKNOWN_TICKER_SYMBOL;

  if (
    ticker !== UNKNOWN_TICKER_SYMBOL &&
    (typeof ticker !== 'string' || ticker.length < 2 || ticker.length > 6)
  ) {
    return end(
      ethErrors.rpc.invalidParams({
        message: `Expected 2-6 character string 'nativeCurrency.symbol'. Received:\n${ticker}`,
      }),
    );
  }
  // if the chainId is the same as an existing network but the ticker is different we want to block this action
  // as it is potentially malicious and confusing
  if (
    existingNetwork &&
    existingNetwork.chainId === _chainId &&
    existingNetwork.ticker !== ticker
  ) {
    return end(
      ethErrors.rpc.invalidParams({
        message: `nativeCurrency.symbol does not match currency symbol for a network the user already has added with the same chainId. Received:\n${ticker}`,
      }),
    );
  }
  let networkConfigurationId;
  try {
    await requestUserApproval({
      origin,
      type: MESSAGE_TYPE.ADD_ETHEREUM_CHAIN,
      requestData: {
        chainId: _chainId,
        rpcPrefs: { blockExplorerUrl: firstValidBlockExplorerUrl },
        chainName: _chainName,
        rpcUrl: firstValidRPCUrl,
        ticker,
      },
    });

    networkConfigurationId = await upsertNetworkConfiguration(
      {
        chainId: _chainId,
        rpcPrefs: { blockExplorerUrl: firstValidBlockExplorerUrl },
        nickname: _chainName,
        rpcUrl: firstValidRPCUrl,
        ticker,
      },
      { source: origin },
    );

    // Once the network has been added, the requested is considered successful
    res.result = null;
  } catch (error) {
    return end(error);
  }

  // Ask the user to switch the network
  try {
    await requestUserApproval({
      origin,
      type: MESSAGE_TYPE.SWITCH_ETHEREUM_CHAIN,
      requestData: {
        rpcUrl: firstValidRPCUrl,
        chainId: _chainId,
        nickname: _chainName,
        ticker,
        networkConfigurationId,
      },
    });
    await setActiveNetwork(networkConfigurationId);
  } catch (error) {
    // For the purposes of this method, it does not matter if the user
    // declines to switch the selected network. However, other errors indicate
    // that something is wrong.
    if (error.code !== errorCodes.provider.userRejectedRequest) {
      return end(error);
    }
  }
  return end();
}<|MERGE_RESOLUTION|>--- conflicted
+++ resolved
@@ -1,35 +1,24 @@
 import { ethErrors, errorCodes } from 'eth-rpc-errors';
 import validUrl from 'valid-url';
 import { omit } from 'lodash';
-import {
-  MESSAGE_TYPE,
-  UNKNOWN_TICKER_SYMBOL,
-} from '../../../../../shared/constants/app';
+import { MESSAGE_TYPE } from '../../../../../shared/constants/app';
 import {
   isPrefixedFormattedHexString,
   isSafeChainId,
 } from '../../../../../shared/modules/network.utils';
 import { jsonRpcRequest } from '../../../../../shared/modules/rpc.utils';
+import { CHAIN_ID_TO_NETWORK_ID_MAP } from '../../../../../shared/constants/network';
 
 const addEthereumChain = {
   methodNames: [MESSAGE_TYPE.ADD_ETHEREUM_CHAIN],
   implementation: addEthereumChainHandler,
   hookNames: {
-<<<<<<< HEAD
-    upsertNetworkConfiguration: true,
-    getCurrentChainId: true,
-    getCurrentRpcUrl: true,
-    findNetworkConfigurationBy: true,
-    setActiveNetwork: true,
-    requestUserApproval: true,
-=======
     addCustomRpc: true,
     getCurrentChainId: true,
     findCustomRpcBy: true,
     updateRpcTarget: true,
     requestUserApproval: true,
     sendMetrics: true,
->>>>>>> 5d6a495b
   },
 };
 export default addEthereumChain;
@@ -40,12 +29,12 @@
   _next,
   end,
   {
-    upsertNetworkConfiguration,
+    addCustomRpc,
     getCurrentChainId,
-    getCurrentRpcUrl,
-    findNetworkConfigurationBy,
-    setActiveNetwork,
+    findCustomRpcBy,
+    updateRpcTarget,
     requestUserApproval,
+    sendMetrics,
   },
 ) {
   if (!req.params?.[0] || typeof req.params[0] !== 'object') {
@@ -87,27 +76,14 @@
     );
   }
 
-  const isLocalhost = (strUrl) => {
-    try {
-      const url = new URL(strUrl);
-      return url.hostname === 'localhost' || url.hostname === '127.0.0.1';
-    } catch (error) {
-      return false;
-    }
-  };
-
   const firstValidRPCUrl = Array.isArray(rpcUrls)
-    ? rpcUrls.find(
-        (rpcUrl) => isLocalhost(rpcUrl) || validUrl.isHttpsUri(rpcUrl),
-      )
+    ? rpcUrls.find((rpcUrl) => validUrl.isHttpsUri(rpcUrl))
     : null;
 
   const firstValidBlockExplorerUrl =
     blockExplorerUrls !== null && Array.isArray(blockExplorerUrls)
-      ? blockExplorerUrls.find(
-          (blockExplorerUrl) =>
-            isLocalhost(blockExplorerUrl) ||
-            validUrl.isHttpsUri(blockExplorerUrl),
+      ? blockExplorerUrls.find((blockExplorerUrl) =>
+          validUrl.isHttpsUri(blockExplorerUrl),
         )
       : null;
 
@@ -145,37 +121,39 @@
     );
   }
 
-  const existingNetwork = findNetworkConfigurationBy({ chainId: _chainId });
-
-  // if the request is to add a network that is already added and configured
-  // with the same RPC gateway we shouldn't try to add it again.
-  if (existingNetwork && existingNetwork.rpcUrl === firstValidRPCUrl) {
+  if (CHAIN_ID_TO_NETWORK_ID_MAP[_chainId]) {
+    return end(
+      ethErrors.rpc.invalidParams({
+        message: `May not specify default MetaMask chain.`,
+      }),
+    );
+  }
+
+  const existingNetwork = findCustomRpcBy({ chainId: _chainId });
+
+  if (existingNetwork) {
     // If the network already exists, the request is considered successful
     res.result = null;
 
     const currentChainId = getCurrentChainId();
-    const currentRpcUrl = getCurrentRpcUrl();
-
-    // If the current chainId and rpcUrl matches that of the incoming request
-    // We don't need to proceed further.
-    if (currentChainId === _chainId && currentRpcUrl === firstValidRPCUrl) {
+    if (currentChainId === _chainId) {
       return end();
     }
-    // If this network is already added with but is not the currently selected network
+
     // Ask the user to switch the network
     try {
-      await requestUserApproval({
-        origin,
-        type: MESSAGE_TYPE.SWITCH_ETHEREUM_CHAIN,
-        requestData: {
-          rpcUrl: existingNetwork.rpcUrl,
-          chainId: existingNetwork.chainId,
-          nickname: existingNetwork.nickname,
-          ticker: existingNetwork.ticker,
-        },
-      });
-
-      await setActiveNetwork(existingNetwork.id);
+      await updateRpcTarget(
+        await requestUserApproval({
+          origin,
+          type: MESSAGE_TYPE.SWITCH_ETHEREUM_CHAIN,
+          requestData: {
+            rpcUrl: existingNetwork.rpcUrl,
+            chainId: existingNetwork.chainId,
+            nickname: existingNetwork.nickname,
+            ticker: existingNetwork.ticker,
+          },
+        }),
+      );
       res.result = null;
     } catch (error) {
       // For the purposes of this method, it does not matter if the user
@@ -244,56 +222,51 @@
       );
     }
   }
-
-  const ticker = nativeCurrency?.symbol || UNKNOWN_TICKER_SYMBOL;
-
-  if (
-    ticker !== UNKNOWN_TICKER_SYMBOL &&
-    (typeof ticker !== 'string' || ticker.length < 2 || ticker.length > 6)
-  ) {
+  const ticker = nativeCurrency?.symbol || 'ETH';
+
+  if (typeof ticker !== 'string' || ticker.length < 2 || ticker.length > 6) {
     return end(
       ethErrors.rpc.invalidParams({
         message: `Expected 2-6 character string 'nativeCurrency.symbol'. Received:\n${ticker}`,
       }),
     );
   }
-  // if the chainId is the same as an existing network but the ticker is different we want to block this action
-  // as it is potentially malicious and confusing
-  if (
-    existingNetwork &&
-    existingNetwork.chainId === _chainId &&
-    existingNetwork.ticker !== ticker
-  ) {
-    return end(
-      ethErrors.rpc.invalidParams({
-        message: `nativeCurrency.symbol does not match currency symbol for a network the user already has added with the same chainId. Received:\n${ticker}`,
-      }),
-    );
-  }
-  let networkConfigurationId;
+
   try {
-    await requestUserApproval({
-      origin,
-      type: MESSAGE_TYPE.ADD_ETHEREUM_CHAIN,
-      requestData: {
-        chainId: _chainId,
-        rpcPrefs: { blockExplorerUrl: firstValidBlockExplorerUrl },
-        chainName: _chainName,
-        rpcUrl: firstValidRPCUrl,
-        ticker,
+    await addCustomRpc(
+      await requestUserApproval({
+        origin,
+        type: MESSAGE_TYPE.ADD_ETHEREUM_CHAIN,
+        requestData: {
+          chainId: _chainId,
+          blockExplorerUrl: firstValidBlockExplorerUrl,
+          chainName: _chainName,
+          rpcUrl: firstValidRPCUrl,
+          ticker,
+        },
+      }),
+    );
+
+    sendMetrics({
+      event: 'Custom Network Added',
+      category: 'Network',
+      referrer: {
+        url: origin,
+      },
+      sensitiveProperties: {
+        chain_id: _chainId,
+        rpc_url: firstValidRPCUrl,
+        network_name: _chainName,
+        // Including network to override the default network
+        // property included in all events. For RPC type networks
+        // the MetaMetrics controller uses the rpcUrl for the network
+        // property.
+        network: firstValidRPCUrl,
+        symbol: ticker,
+        block_explorer_url: firstValidBlockExplorerUrl,
+        source: 'dapp',
       },
     });
-
-    networkConfigurationId = await upsertNetworkConfiguration(
-      {
-        chainId: _chainId,
-        rpcPrefs: { blockExplorerUrl: firstValidBlockExplorerUrl },
-        nickname: _chainName,
-        rpcUrl: firstValidRPCUrl,
-        ticker,
-      },
-      { source: origin },
-    );
 
     // Once the network has been added, the requested is considered successful
     res.result = null;
@@ -303,18 +276,18 @@
 
   // Ask the user to switch the network
   try {
-    await requestUserApproval({
-      origin,
-      type: MESSAGE_TYPE.SWITCH_ETHEREUM_CHAIN,
-      requestData: {
-        rpcUrl: firstValidRPCUrl,
-        chainId: _chainId,
-        nickname: _chainName,
-        ticker,
-        networkConfigurationId,
-      },
-    });
-    await setActiveNetwork(networkConfigurationId);
+    await updateRpcTarget(
+      await requestUserApproval({
+        origin,
+        type: MESSAGE_TYPE.SWITCH_ETHEREUM_CHAIN,
+        requestData: {
+          rpcUrl: firstValidRPCUrl,
+          chainId: _chainId,
+          nickname: _chainName,
+          ticker,
+        },
+      }),
+    );
   } catch (error) {
     // For the purposes of this method, it does not matter if the user
     // declines to switch the selected network. However, other errors indicate
