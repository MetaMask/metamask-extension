import { ApprovalType } from '@metamask/controller-utils';

import { RpcEndpointType } from '@metamask/network-controller';
import { ethErrors } from 'eth-rpc-errors';
import { MESSAGE_TYPE } from '../../../../../shared/constants/app';
import {
  validateAddEthereumChainParams,
  switchChain,
} from './ethereum-chain-utils';

const addEthereumChain = {
  methodNames: [MESSAGE_TYPE.ADD_ETHEREUM_CHAIN],
  implementation: addEthereumChainHandler,
  hookNames: {
    addNetwork: true,
    updateNetwork: true,
    getNetworkConfigurationByChainId: true,
    setActiveNetwork: true,
    requestUserApproval: true,
    startApprovalFlow: true,
    endApprovalFlow: true,
    getCurrentChainId: true,
    getCurrentChainIdForDomain: true,
    getCaveat: true,
    requestPermittedChainsPermission: true,
    getChainPermissionsFeatureFlag: true,
  },
};

export default addEthereumChain;

async function addEthereumChainHandler(
  req,
  res,
  _next,
  end,
  {
    addNetwork,
    updateNetwork,
    getNetworkConfigurationByChainId,
    setActiveNetwork,
    requestUserApproval,
    startApprovalFlow,
    endApprovalFlow,
    getCurrentChainId,
    getCurrentChainIdForDomain,
    getCaveat,
    requestPermittedChainsPermission,
    getChainPermissionsFeatureFlag,
  },
) {
  let validParams;
  try {
    validParams = validateAddEthereumChainParams(req.params[0], end);
  } catch (error) {
    return end(error);
  }

  const {
    chainId,
    chainName,
    firstValidBlockExplorerUrl,
    firstValidRPCUrl,
    ticker,
  } = validParams;
  const { origin } = req;

  const currentChainId = getCurrentChainId();
  const currentChainIdForDomain = getCurrentChainIdForDomain(origin);
  const currentNetworkConfiguration = getNetworkConfigurationByChainId(
    currentChainIdForDomain,
  );
  const existingNetwork = getNetworkConfigurationByChainId(chainId);

  if (
    existingNetwork &&
    existingNetwork.chainId === chainId &&
    existingNetwork.nativeCurrency !== ticker
  ) {
    return end(
      ethErrors.rpc.invalidParams({
        message: `nativeCurrency.symbol does not match currency symbol for a network the user already has added with the same chainId. Received:\n${ticker}`,
      }),
    );
  }

  const { id: approvalFlowId } = await startApprovalFlow();

  let updatedNetwork;

  try {
    await requestUserApproval({
      origin,
      type: ApprovalType.AddEthereumChain,
      requestData: {
        chainId,
        rpcPrefs: { blockExplorerUrl: firstValidBlockExplorerUrl },
        chainName,
        rpcUrl: firstValidRPCUrl,
        ticker,
      },
    });

    if (existingNetwork) {
      // A network for this chain id already exists.
      // Update it with any new information.

      const clonedNetwork = { ...existingNetwork };

      // Check if the rpc url already exists
      let rpcIndex = clonedNetwork.rpcEndpoints.findIndex(
        ({ url }) => url === firstValidRPCUrl,
      );

      // If it doesn't exist, add a new one
      if (rpcIndex === -1) {
        clonedNetwork.rpcEndpoints = [
          ...clonedNetwork.rpcEndpoints,
          {
            url: firstValidRPCUrl,
            type: RpcEndpointType.Custom,
            name: chainName,
          },
        ];
        rpcIndex = clonedNetwork.rpcEndpoints.length - 1;
      }

      // The provided rpc endpoint becomes the default
      clonedNetwork.defaultRpcEndpointIndex = rpcIndex;

      // Check if the block explorer already exists
      let blockExplorerIndex = clonedNetwork.blockExplorerUrls.findIndex(
        (url) => url === firstValidBlockExplorerUrl,
      );

      // If it doesn't exist, add a new one
      if (blockExplorerIndex === -1) {
        clonedNetwork.blockExplorerUrls = [
          ...clonedNetwork.blockExplorerUrls,
          firstValidBlockExplorerUrl,
        ];
        blockExplorerIndex = clonedNetwork.blockExplorerUrls.length - 1;
      }

      // The provided block explorer becomes the default
      clonedNetwork.defaultBlockExplorerUrlIndex = blockExplorerIndex;

      updatedNetwork = await updateNetwork(
        clonedNetwork.chainId,
        clonedNetwork,
        currentChainId === chainId
          ? {
              replacementSelectedRpcEndpointIndex:
                clonedNetwork.defaultRpcEndpointIndex,
            }
          : undefined,
      );
    } else {
      // A network for this chain id does not exist, so add a new network
      updatedNetwork = await addNetwork({
        blockExplorerUrls: firstValidBlockExplorerUrl
          ? [firstValidBlockExplorerUrl]
          : [],
        defaultBlockExplorerUrlIndex: firstValidBlockExplorerUrl
          ? 0
          : undefined,
        chainId,
        defaultRpcEndpointIndex: 0,
        name: chainName,
        nativeCurrency: ticker,
        rpcEndpoints: [
          {
            url: firstValidRPCUrl,
            name: chainName,
            type: RpcEndpointType.Custom,
          },
        ],
      });
    }
  } catch (error) {
    endApprovalFlow({ id: approvalFlowId });
    return end(error);
  }

  // If the added or updated network is not the current chain, prompt the user to switch
  if (chainId !== currentChainId) {
    const { networkClientId } =
      updatedNetwork.rpcEndpoints[updatedNetwork.defaultRpcEndpointIndex];

    const requestData = {
      toNetworkConfiguration: {
        rpcUrl: firstValidRPCUrl,
        chainId,
        nickname: chainName,
        ticker,
        networkClientId,
      },
      fromNetworkConfiguration: currentNetworkConfiguration,
    };
<<<<<<< HEAD
=======
  } else {
    networkClientId = existingNetwork.id ?? existingNetwork.type;
    const currentRpcUrl = getCurrentRpcUrl();
    if (
      currentChainIdForDomain === chainId &&
      currentRpcUrl === firstValidRPCUrl
    ) {
      res.result = null;
      return end();
    }
>>>>>>> fb61b0fe

    return switchChain(
      res,
      end,
      origin,
      chainId,
      requestData,
      networkClientId,
      approvalFlowId,
      {
        getChainPermissionsFeatureFlag,
        setActiveNetwork,
        requestUserApproval,
        getCaveat,
        requestPermittedChainsPermission,
        endApprovalFlow,
      },
    );
  }
  endApprovalFlow({ id: approvalFlowId });
  return end();
}<|MERGE_RESOLUTION|>--- conflicted
+++ resolved
@@ -197,19 +197,6 @@
       },
       fromNetworkConfiguration: currentNetworkConfiguration,
     };
-<<<<<<< HEAD
-=======
-  } else {
-    networkClientId = existingNetwork.id ?? existingNetwork.type;
-    const currentRpcUrl = getCurrentRpcUrl();
-    if (
-      currentChainIdForDomain === chainId &&
-      currentRpcUrl === firstValidRPCUrl
-    ) {
-      res.result = null;
-      return end();
-    }
->>>>>>> fb61b0fe
 
     return switchChain(
       res,
@@ -230,5 +217,6 @@
     );
   }
   endApprovalFlow({ id: approvalFlowId });
+  res.result = null;
   return end();
 }