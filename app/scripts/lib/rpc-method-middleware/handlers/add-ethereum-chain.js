import { ApprovalType } from '@metamask/controller-utils';
import * as URI from 'uri-js';
import { RpcEndpointType } from '@metamask/network-controller';
import { ethErrors } from 'eth-rpc-errors';
import { cloneDeep } from 'lodash';
import { MESSAGE_TYPE } from '../../../../../shared/constants/app';
import {
  validateAddEthereumChainParams,
  switchChain,
} from './ethereum-chain-utils';

const addEthereumChain = {
  methodNames: [MESSAGE_TYPE.ADD_ETHEREUM_CHAIN],
  implementation: addEthereumChainHandler,
  hookNames: {
    addNetwork: true,
    updateNetwork: true,
    getNetworkConfigurationByChainId: true,
    setActiveNetwork: true,
    requestUserApproval: true,
    startApprovalFlow: true,
    endApprovalFlow: true,
    getCurrentChainIdForDomain: true,
    getCaveat: true,
<<<<<<< HEAD
    requestPermissionApprovalForOrigin: true,
    updateCaveat: true,
=======
    requestPermittedChainsPermission: true,
    grantPermittedChainsPermissionIncremental: true,
>>>>>>> 7d7f0175
  },
};

export default addEthereumChain;

async function addEthereumChainHandler(
  req,
  res,
  _next,
  end,
  {
    addNetwork,
    updateNetwork,
    getNetworkConfigurationByChainId,
    setActiveNetwork,
    requestUserApproval,
    startApprovalFlow,
    endApprovalFlow,
    getCurrentChainIdForDomain,
    getCaveat,
<<<<<<< HEAD
    requestPermissionApprovalForOrigin,
    updateCaveat,
=======
    requestPermittedChainsPermission,
    grantPermittedChainsPermissionIncremental,
>>>>>>> 7d7f0175
  },
) {
  let validParams;
  try {
    validParams = validateAddEthereumChainParams(req.params[0]);
  } catch (error) {
    return end(error);
  }

  const {
    chainId,
    chainName,
    firstValidBlockExplorerUrl,
    firstValidRPCUrl,
    ticker,
  } = validParams;
  const { origin } = req;

  const currentChainIdForDomain = getCurrentChainIdForDomain(origin);
  const existingNetwork = getNetworkConfigurationByChainId(chainId);

  if (
    existingNetwork &&
    existingNetwork.chainId === chainId &&
    existingNetwork.nativeCurrency !== ticker
  ) {
    return end(
      ethErrors.rpc.invalidParams({
        message: `nativeCurrency.symbol does not match currency symbol for a network the user already has added with the same chainId. Received:\n${ticker}`,
      }),
    );
  }

  let approvalFlowId;
  let updatedNetwork = existingNetwork;

  let rpcIndex = existingNetwork?.rpcEndpoints.findIndex(({ url }) =>
    URI.equal(url, firstValidRPCUrl),
  );

  let blockExplorerIndex = firstValidBlockExplorerUrl
    ? existingNetwork?.blockExplorerUrls.findIndex((url) =>
        URI.equal(url, firstValidBlockExplorerUrl),
      )
    : undefined;

  // If there's something to add or update
  if (
    !existingNetwork ||
    rpcIndex !== existingNetwork.defaultRpcEndpointIndex ||
    (firstValidBlockExplorerUrl &&
      blockExplorerIndex !== existingNetwork.defaultBlockExplorerUrlIndex)
  ) {
    ({ id: approvalFlowId } = await startApprovalFlow());

    try {
      await requestUserApproval({
        origin,
        type: ApprovalType.AddEthereumChain,
        requestData: {
          chainId,
          rpcPrefs: { blockExplorerUrl: firstValidBlockExplorerUrl },
          chainName,
          rpcUrl: firstValidRPCUrl,
          ticker,
        },
      });

      if (existingNetwork) {
        // A network for this chain id already exists.
        // Update it with any new information.

        const clonedNetwork = cloneDeep(existingNetwork);

        // If the RPC endpoint doesn't exist, add a new one
        if (rpcIndex === -1) {
          clonedNetwork.rpcEndpoints = [
            ...clonedNetwork.rpcEndpoints,
            {
              url: firstValidRPCUrl,
              type: RpcEndpointType.Custom,
              name: chainName,
            },
          ];
          rpcIndex = clonedNetwork.rpcEndpoints.length - 1;
        }

        // The provided rpc endpoint becomes the default
        clonedNetwork.defaultRpcEndpointIndex = rpcIndex;

        if (firstValidBlockExplorerUrl) {
          // If a block explorer was provided and it doesn't exist, add a new one
          if (blockExplorerIndex === -1) {
            clonedNetwork.blockExplorerUrls = [
              ...clonedNetwork.blockExplorerUrls,
              firstValidBlockExplorerUrl,
            ];
            blockExplorerIndex = clonedNetwork.blockExplorerUrls.length - 1;
          }

          // The provided block explorer becomes the default
          clonedNetwork.defaultBlockExplorerUrlIndex = blockExplorerIndex;
        }

        updatedNetwork = await updateNetwork(
          clonedNetwork.chainId,
          clonedNetwork,
          currentChainIdForDomain === chainId
            ? {
                replacementSelectedRpcEndpointIndex:
                  clonedNetwork.defaultRpcEndpointIndex,
              }
            : undefined,
        );
      } else {
        // A network for this chain id does not exist, so add a new network
        updatedNetwork = await addNetwork({
          blockExplorerUrls: firstValidBlockExplorerUrl
            ? [firstValidBlockExplorerUrl]
            : [],
          defaultBlockExplorerUrlIndex: firstValidBlockExplorerUrl
            ? 0
            : undefined,
          chainId,
          defaultRpcEndpointIndex: 0,
          name: chainName,
          nativeCurrency: ticker,
          rpcEndpoints: [
            {
              url: firstValidRPCUrl,
              name: chainName,
              type: RpcEndpointType.Custom,
            },
          ],
        });
      }
    } catch (error) {
      endApprovalFlow({ id: approvalFlowId });
      return end(error);
    }
  }

  // If the added or updated network is not the current chain, prompt the user to switch
  if (chainId !== currentChainIdForDomain) {
    const { networkClientId } =
      updatedNetwork.rpcEndpoints[updatedNetwork.defaultRpcEndpointIndex];

<<<<<<< HEAD
    const requestData = {
      toNetworkConfiguration: updatedNetwork,
      fromNetworkConfiguration: currentNetworkConfiguration,
    };

    return switchChain(
      res,
      end,
      origin,
      chainId,
      requestData,
      networkClientId,
      approvalFlowId,
      {
        isAddFlow: true,
        setActiveNetwork,
        requestUserApproval,
        getCaveat,
        requestPermissionApprovalForOrigin,
        updateCaveat,
        endApprovalFlow,
      },
    );
=======
    return switchChain(res, end, chainId, networkClientId, approvalFlowId, {
      isAddFlow: true,
      setActiveNetwork,
      endApprovalFlow,
      getCaveat,
      requestPermittedChainsPermission,
      grantPermittedChainsPermissionIncremental,
    });
>>>>>>> 7d7f0175
  } else if (approvalFlowId) {
    endApprovalFlow({ id: approvalFlowId });
  }

  res.result = null;
  return end();
}<|MERGE_RESOLUTION|>--- conflicted
+++ resolved
@@ -22,13 +22,9 @@
     endApprovalFlow: true,
     getCurrentChainIdForDomain: true,
     getCaveat: true,
-<<<<<<< HEAD
     requestPermissionApprovalForOrigin: true,
     updateCaveat: true,
-=======
-    requestPermittedChainsPermission: true,
-    grantPermittedChainsPermissionIncremental: true,
->>>>>>> 7d7f0175
+    grantPermissions: true,
   },
 };
 
@@ -49,13 +45,9 @@
     endApprovalFlow,
     getCurrentChainIdForDomain,
     getCaveat,
-<<<<<<< HEAD
     requestPermissionApprovalForOrigin,
     updateCaveat,
-=======
-    requestPermittedChainsPermission,
-    grantPermittedChainsPermissionIncremental,
->>>>>>> 7d7f0175
+    grantPermissions,
   },
 ) {
   let validParams;
@@ -203,40 +195,23 @@
     const { networkClientId } =
       updatedNetwork.rpcEndpoints[updatedNetwork.defaultRpcEndpointIndex];
 
-<<<<<<< HEAD
-    const requestData = {
-      toNetworkConfiguration: updatedNetwork,
-      fromNetworkConfiguration: currentNetworkConfiguration,
-    };
-
     return switchChain(
       res,
       end,
       origin,
       chainId,
-      requestData,
       networkClientId,
       approvalFlowId,
       {
         isAddFlow: true,
         setActiveNetwork,
-        requestUserApproval,
         getCaveat,
         requestPermissionApprovalForOrigin,
         updateCaveat,
         endApprovalFlow,
+        grantPermissions,
       },
     );
-=======
-    return switchChain(res, end, chainId, networkClientId, approvalFlowId, {
-      isAddFlow: true,
-      setActiveNetwork,
-      endApprovalFlow,
-      getCaveat,
-      requestPermittedChainsPermission,
-      grantPermittedChainsPermissionIncremental,
-    });
->>>>>>> 7d7f0175
   } else if (approvalFlowId) {
     endApprovalFlow({ id: approvalFlowId });
   }
