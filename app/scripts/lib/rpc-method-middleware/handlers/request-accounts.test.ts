<<<<<<< HEAD
import {
=======
import type {
>>>>>>> fd295214
  JsonRpcParams,
  JsonRpcRequest,
  PendingJsonRpcResponse,
} from '@metamask/utils';
import * as Util from '../../util';
import requestEthereumAccounts from './request-accounts';

jest.mock('../../util', () => ({
  ...jest.requireActual('../../util'),
  shouldEmitDappViewedEvent: jest.fn(),
}));
const MockUtil = jest.mocked(Util);

const baseRequest = {
  jsonrpc: '2.0' as const,
  id: 0,
  method: 'eth_requestAccounts',
  networkClientId: 'mainnet',
  origin: 'http://test.com',
  params: [],
};

const createMockedHandler = () => {
  const next = jest.fn();
  const end = jest.fn();
  const getAccounts = jest.fn().mockReturnValue([]);
  const sendMetrics = jest.fn();
  const metamaskState = {
    permissionHistory: {},
    metaMetricsId: 'metaMetricsId',
    accountsByChainId: {
      '0x1': {
        '0x01': {
          address: '0x01',
          balance: 'null',
        },
      },
      '0x2': {
        '0x02': {
          address: '0x02',
          balance: 'null',
        },
        '0x03': {
          address: '0x03',
          balance: 'null',
        },
      },
    },
    accounts: {
      '0x01': {
        address: '0x01',
        balance: 'null',
      },
      '0x02': {
        address: '0x02',
        balance: 'null',
      },
      '0x03': {
        address: '0x03',
        balance: 'null',
      },
    },
  };
  const getCaip25PermissionFromLegacyPermissionsForOrigin = jest
    .fn()
    .mockResolvedValue({});
  const requestPermissionsForOrigin = jest.fn().mockReturnValue({});
  const response: PendingJsonRpcResponse<string[]> = {
    jsonrpc: '2.0' as const,
    id: 0,
    result: undefined,
  };
  const handler = (
    request: JsonRpcRequest<JsonRpcParams> & { origin: string },
  ) =>
    requestEthereumAccounts.implementation(request, response, next, end, {
      getAccounts,
      sendMetrics,
      metamaskState,
      getCaip25PermissionFromLegacyPermissionsForOrigin,
      requestPermissionsForOrigin,
    });

  return {
    response,
    next,
    end,
    getAccounts,
    sendMetrics,
    metamaskState,
    getCaip25PermissionFromLegacyPermissionsForOrigin,
    requestPermissionsForOrigin,
    handler,
  };
};

describe('requestEthereumAccountsHandler', () => {
  afterEach(() => {
    jest.resetAllMocks();
  });

  it('checks if there are any eip155 accounts permissioned', async () => {
    const { handler, getAccounts } = createMockedHandler();

    await handler(baseRequest);
    expect(getAccounts).toHaveBeenCalled();
  });

  describe('eip155 account permissions exist', () => {
    it('returns the accounts', async () => {
      const { handler, response, getAccounts } = createMockedHandler();
      getAccounts.mockReturnValue(['0xdead', '0xbeef']);

      await handler(baseRequest);
      expect(response.result).toStrictEqual(['0xdead', '0xbeef']);
    });
  });

  describe('eip155 account permissions do not exist', () => {
    it('gets the CAIP-25 permission object to request approval for', async () => {
      const { handler, getCaip25PermissionFromLegacyPermissionsForOrigin } =
        createMockedHandler();

      await handler({ ...baseRequest, origin: 'http://test.com' });
      expect(
        getCaip25PermissionFromLegacyPermissionsForOrigin,
      ).toHaveBeenCalledWith();
    });

    it('throws an error if the CAIP-25 approval is rejected', async () => {
      const { handler, requestPermissionsForOrigin, end } =
        createMockedHandler();
      requestPermissionsForOrigin.mockRejectedValue(
        new Error('approval rejected'),
      );

      await handler(baseRequest);
      expect(end).toHaveBeenCalledWith(new Error('approval rejected'));
    });

    it('grants the CAIP-25 approval', async () => {
      const {
        handler,
        getCaip25PermissionFromLegacyPermissionsForOrigin,
        requestPermissionsForOrigin,
      } = createMockedHandler();

      getCaip25PermissionFromLegacyPermissionsForOrigin.mockReturnValue({
        foo: 'bar',
      });

      await handler({ ...baseRequest, origin: 'http://test.com' });
      expect(requestPermissionsForOrigin).toHaveBeenCalledWith({ foo: 'bar' });
    });

    it('returns the newly granted and properly ordered eth accounts', async () => {
      const { handler, getAccounts, response } = createMockedHandler();
      getAccounts
        .mockReturnValueOnce([])
        .mockReturnValueOnce(['0xdead', '0xbeef']);

      await handler(baseRequest);
      expect(response.result).toStrictEqual(['0xdead', '0xbeef']);
      expect(getAccounts).toHaveBeenCalledTimes(2);
    });

    it('emits the dapp viewed metrics event when shouldEmitDappViewedEvent returns true', async () => {
      const { handler, getAccounts, sendMetrics } = createMockedHandler();
      getAccounts
        .mockReturnValueOnce([])
        .mockReturnValueOnce(['0xdead', '0xbeef']);
      MockUtil.shouldEmitDappViewedEvent.mockReturnValue(true);

      await handler(baseRequest);
      expect(sendMetrics).toHaveBeenCalledWith(
        {
          category: 'inpage_provider',
          event: 'Dapp Viewed',
          properties: {
            // eslint-disable-next-line @typescript-eslint/naming-convention
            is_first_visit: true,
            // eslint-disable-next-line @typescript-eslint/naming-convention
            number_of_accounts: 3,
            // eslint-disable-next-line @typescript-eslint/naming-convention
            number_of_accounts_connected: 2,
          },
          referrer: {
            url: 'http://test.com',
          },
        },
        {
          excludeMetaMetricsId: true,
        },
      );
    });

    it('does not emit the dapp viewed metrics event when shouldEmitDappViewedEvent returns false', async () => {
      const { handler, getAccounts, sendMetrics } = createMockedHandler();
      getAccounts
        .mockReturnValueOnce([])
        .mockReturnValueOnce(['0xdead', '0xbeef']);
      MockUtil.shouldEmitDappViewedEvent.mockReturnValue(false);

      await handler(baseRequest);
      expect(sendMetrics).not.toHaveBeenCalled();
    });
  });
});<|MERGE_RESOLUTION|>--- conflicted
+++ resolved
@@ -1,8 +1,4 @@
-<<<<<<< HEAD
-import {
-=======
 import type {
->>>>>>> fd295214
   JsonRpcParams,
   JsonRpcRequest,
   PendingJsonRpcResponse,
