--- conflicted
+++ resolved
@@ -187,21 +187,6 @@
       MockUtil.shouldEmitDappViewedEvent.mockReturnValue(true);
 
       await handler(baseRequest);
-<<<<<<< HEAD
-      expect(sendMetrics).toHaveBeenCalledWith({
-        category: 'inpage_provider',
-        event: 'Dapp Viewed',
-        properties: {
-          // TODO: Fix in https://github.com/MetaMask/metamask-extension/issues/31860
-          // eslint-disable-next-line @typescript-eslint/naming-convention
-          is_first_visit: true,
-          // TODO: Fix in https://github.com/MetaMask/metamask-extension/issues/31860
-          // eslint-disable-next-line @typescript-eslint/naming-convention
-          number_of_accounts: 3,
-          // TODO: Fix in https://github.com/MetaMask/metamask-extension/issues/31860
-          // eslint-disable-next-line @typescript-eslint/naming-convention
-          number_of_accounts_connected: 2,
-=======
       expect(sendMetrics).toHaveBeenCalledWith(
         {
           category: 'inpage_provider',
@@ -214,7 +199,6 @@
           referrer: {
             url: 'http://test.com',
           },
->>>>>>> 79d90e84
         },
         {
           excludeMetaMetricsId: true,
