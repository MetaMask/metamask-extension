import { selectHooks } from '@metamask/snaps-rpc-methods';
import { hasProperty } from '@metamask/utils';
import { ethErrors } from 'eth-rpc-errors';

<<<<<<< HEAD
import { getPermissionsHandler } from '../multichain-api/wallet-getPermissions';
import { requestPermissionsHandler } from '../multichain-api/wallet-requestPermissions';
import { revokePermissionsHandler } from '../multichain-api/wallet-revokePermissions';
=======
>>>>>>> 2bcbf1b4
import {
  handlers as localHandlers,
  eip1193OnlyHandlers,
  ethAccountsHandler,
} from './handlers';
<<<<<<< HEAD
=======
import { getPermissionsHandler } from './handlers/wallet-getPermissions';
import { requestPermissionsHandler } from './handlers/wallet-requestPermissions';
import { revokePermissionsHandler } from './handlers/wallet-revokePermissions';
>>>>>>> 2bcbf1b4

// The primary home of RPC method implementations for the injected 1193 provider API. MUST be subsequent
// to our permissioning logic in the EIP-1193 JSON-RPC middleware pipeline.
export const createEip1193MethodMiddleware = makeMethodMiddlewareMaker([
  ...localHandlers,
  ...eip1193OnlyHandlers,
  getPermissionsHandler,
  requestPermissionsHandler,
  revokePermissionsHandler,
]);

// A collection of RPC method implementations that, for legacy reasons, MAY precede
// our permissioning logic on the in the EIP-1193 JSON-RPC middleware pipeline.
export const createEthAccountsMethodMiddleware = makeMethodMiddlewareMaker([
  ethAccountsHandler,
]);
<<<<<<< HEAD

// The primary home of RPC method implementations for the MultiChain API.
export const createMultichainMethodMiddleware =
  makeMethodMiddlewareMaker(localHandlers);
=======
>>>>>>> 2bcbf1b4

/**
 * Creates a method middleware factory function given a set of method handlers.
 *
 * @param {Record<string, import('@metamask/permission-controller').PermittedHandlerExport>} handlers - The RPC method
 * handler implementations.
 * @returns The method middleware factory function.
 */
function makeMethodMiddlewareMaker(handlers) {
  const handlerMap = handlers.reduce((map, handler) => {
    for (const methodName of handler.methodNames) {
      map[methodName] = handler;
    }
    return map;
  }, {});

  const expectedHookNames = new Set(
    handlers.flatMap(({ hookNames }) => Object.getOwnPropertyNames(hookNames)),
  );

  /**
   * Creates a json-rpc-engine middleware of RPC method implementations.
   *
   * Handlers consume functions that hook into the background, and only depend
   * on their signatures, not e.g. controller internals.
   *
   * @param  {Record<string, (...args: unknown[]) => unknown | Promise<unknown>>} hooks - Required "hooks" into our
   * controllers.
   * @returns {import('json-rpc-engine').JsonRpcMiddleware<unknown, unknown>} The method middleware function.
   */
  const makeMethodMiddleware = (hooks) => {
    assertExpectedHook(hooks, expectedHookNames);

    const methodMiddleware = async (req, res, next, end) => {
      const handler = handlerMap[req.method];
      if (handler) {
        const { implementation, hookNames } = handler;
        try {
          // Implementations may or may not be async, so we must await them.
          return await implementation(
            req,
            res,
            next,
            end,
            selectHooks(hooks, hookNames),
          );
        } catch (error) {
          if (process.env.METAMASK_DEBUG) {
            console.error(error);
          }
          return end(
            error instanceof Error
              ? error
              : ethErrors.rpc.internal({ data: error }),
          );
        }
      }

      return next();
    };

    return methodMiddleware;
  };

  return makeMethodMiddleware;
}

/**
 * Asserts that the specified hooks object only has all expected hooks and no extraneous ones.
 *
 * @param {Record<string, unknown>} hooks - Required "hooks" into our controllers.
 * @param {string[]} expectedHookNames - The expected hook names.
 */
function assertExpectedHook(hooks, expectedHookNames) {
  const missingHookNames = [];
  expectedHookNames.forEach((hookName) => {
    if (!hasProperty(hooks, hookName)) {
      missingHookNames.push(hookName);
    }
  });
  if (missingHookNames.length > 0) {
    throw new Error(
      `Missing expected hooks:\n\n${missingHookNames.join('\n')}\n`,
    );
  }

  const extraneousHookNames = Object.getOwnPropertyNames(hooks).filter(
    (hookName) => !expectedHookNames.has(hookName),
  );
  if (extraneousHookNames.length > 0) {
    throw new Error(
      `Received unexpected hooks:\n\n${extraneousHookNames.join('\n')}\n`,
    );
  }
}<|MERGE_RESOLUTION|>--- conflicted
+++ resolved
@@ -2,23 +2,14 @@
 import { hasProperty } from '@metamask/utils';
 import { ethErrors } from 'eth-rpc-errors';
 
-<<<<<<< HEAD
-import { getPermissionsHandler } from '../multichain-api/wallet-getPermissions';
-import { requestPermissionsHandler } from '../multichain-api/wallet-requestPermissions';
-import { revokePermissionsHandler } from '../multichain-api/wallet-revokePermissions';
-=======
->>>>>>> 2bcbf1b4
 import {
   handlers as localHandlers,
   eip1193OnlyHandlers,
   ethAccountsHandler,
 } from './handlers';
-<<<<<<< HEAD
-=======
 import { getPermissionsHandler } from './handlers/wallet-getPermissions';
 import { requestPermissionsHandler } from './handlers/wallet-requestPermissions';
 import { revokePermissionsHandler } from './handlers/wallet-revokePermissions';
->>>>>>> 2bcbf1b4
 
 // The primary home of RPC method implementations for the injected 1193 provider API. MUST be subsequent
 // to our permissioning logic in the EIP-1193 JSON-RPC middleware pipeline.
@@ -35,13 +26,10 @@
 export const createEthAccountsMethodMiddleware = makeMethodMiddlewareMaker([
   ethAccountsHandler,
 ]);
-<<<<<<< HEAD
 
 // The primary home of RPC method implementations for the MultiChain API.
 export const createMultichainMethodMiddleware =
   makeMethodMiddlewareMaker(localHandlers);
-=======
->>>>>>> 2bcbf1b4
 
 /**
  * Creates a method middleware factory function given a set of method handlers.
