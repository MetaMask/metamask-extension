--- conflicted
+++ resolved
@@ -55,13 +55,8 @@
  */
 export type BaseStore = {
   set: (state: Required<MetaMaskStorageStructure>) => Promise<void>;
-<<<<<<< HEAD
-
-  get: () => Promise<MetaMaskStorageStructure | null>;
-=======
 
   get: () => Promise<MetaMaskStorageStructure | null>;
 
   reset: () => Promise<void>;
->>>>>>> 82db9a9c
 };