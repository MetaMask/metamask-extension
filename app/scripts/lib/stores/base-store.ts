/**
 * This type is used to represent the state tree of MetaMask.
 */
export type MetaMaskStateType = Record<string, unknown>;

/**
 * This type represents the 'meta' key on the state object. This key is used to
 * store the current version of the state tree as set in the various migrations
 * ran by the migrator. This key is used to determine if the state tree should
 * be updated when the extension is loaded, by comparing the version to the
 * target versions of the migrations.
 */
export type MetaData = { version: number };

/**
 * This type represents the structure of the storage object that is saved in
 * extension storage. This object has two keys, 'data' and 'meta'. The 'data'
 * key is the entire state tree of MetaMask and the meta key contains an object
 * with a single key 'version' that is the current version of the state tree.
 */
export type MetaMaskStorageStructure = {
  data?: MetaMaskStateType;
  meta?: MetaData;
};

/**
 * The BaseStore class is an abstract class designed to be extended by other
 * classes that implement the abstract methods `set` and `get`. This class
 * provides the foundation for different storage implementations, enabling
 * them to adhere to a consistent interface for retrieving and setting
 * application state.
 *
 * Responsibilities of extending classes:
 * 1. **Retrieve State:**
 * - Implement a `get` method that retrieves the current state from the
 * underlying storage system. This method should return `null` when the
 * state is unavailable.
 *
 * 2. **Set State:**
 * - Implement a `set` method that updates the state in the underlying
 * storage system. This method should handle necessary validation or
 * error handling to ensure the state is persisted correctly.
 */
export abstract class BaseStore {
  abstract set(state: MetaMaskStateType): Promise<void>;

<<<<<<< HEAD
  abstract get(): Promise<MetaMaskStorageStructure | null>;
}
=======
  get: () => Promise<MetaMaskStorageStructure | null>;

  reset: () => Promise<void>;
};
>>>>>>> c9f5c5a9
<|MERGE_RESOLUTION|>--- conflicted
+++ resolved
@@ -10,7 +10,13 @@
  * be updated when the extension is loaded, by comparing the version to the
  * target versions of the migrations.
  */
-export type MetaData = { version: number };
+export type MetaData = {
+  /**
+   * The version of the state tree determined by the
+   * migration
+   */
+  version: number;
+};
 
 /**
  * This type represents the structure of the storage object that is saved in
@@ -19,7 +25,13 @@
  * with a single key 'version' that is the current version of the state tree.
  */
 export type MetaMaskStorageStructure = {
+  /**
+   * The MetaMask State tree
+   */
   data?: MetaMaskStateType;
+  /**
+   * The metadata object
+   */
   meta?: MetaData;
 };
 
@@ -41,15 +53,10 @@
  * storage system. This method should handle necessary validation or
  * error handling to ensure the state is persisted correctly.
  */
-export abstract class BaseStore {
-  abstract set(state: MetaMaskStateType): Promise<void>;
+export type BaseStore = {
+  set: (state: Required<MetaMaskStorageStructure>) => Promise<void>;
 
-<<<<<<< HEAD
-  abstract get(): Promise<MetaMaskStorageStructure | null>;
-}
-=======
   get: () => Promise<MetaMaskStorageStructure | null>;
 
   reset: () => Promise<void>;
-};
->>>>>>> c9f5c5a9
+};