--- conflicted
+++ resolved
@@ -1,11 +1,6 @@
 import log from 'loglevel';
 import { captureException } from '@sentry/browser';
 import { isEmpty } from 'lodash';
-<<<<<<< HEAD
-import { type MetaMaskStateType, MetaMaskStorageStructure } from './base-store';
-import ExtensionStore from './extension-store';
-import ReadOnlyNetworkStore from './read-only-network-store';
-=======
 import { RuntimeObject, hasProperty, isObject } from '@metamask/utils';
 import { MISSING_VAULT_ERROR } from '../../../../shared/constants/errors';
 import { IndexedDBStore } from './indexeddb-store';
@@ -80,7 +75,6 @@
 }
 
 const STATE_LOCK = 'state-lock';
->>>>>>> c9f5c5a9
 
 /**
  * The PersistenceManager class serves as a high-level manager for handling
@@ -134,26 +128,34 @@
    * includes a single key which is 'version' and contains the current version
    * number of the state tree.
    */
-  #metadata?: { version: number };
+  #metadata?: MetaData;
 
   #isExtensionInitialized: boolean = false;
 
-  #localStore: ExtensionStore | ReadOnlyNetworkStore;
-
-  constructor({
-    localStore,
-  }: {
-    localStore: ExtensionStore | ReadOnlyNetworkStore;
-  }) {
+  #localStore: BaseStore;
+
+  #backupDb: IndexedDBStore;
+
+  #backup?: string;
+
+  #open: boolean = false;
+
+  constructor({ localStore }: { localStore: BaseStore }) {
     this.#localStore = localStore;
-  }
-
-  setMetadata(metadata: { version: number }) {
+    this.#backupDb = new IndexedDBStore();
+  }
+
+  async open() {
+    if (!this.#open) {
+      await this.#backupDb.open('metamask-backup', 1);
+      this.#open = true;
+    }
+  }
+
+  setMetadata(metadata: MetaData) {
     this.#metadata = metadata;
   }
 
-<<<<<<< HEAD
-=======
   #pendingState: void | AbortController = undefined;
 
   /**
@@ -166,38 +168,16 @@
    * @throws Error if the local store is not open.
    * @throws Error if the data persistence fails during the write operation.
    */
->>>>>>> c9f5c5a9
   async set(state: MetaMaskStateType) {
+    await this.open();
+
     if (!state) {
       throw new Error('MetaMask - updated state is missing');
     }
-    if (!this.#metadata) {
+    const meta = this.#metadata;
+    if (!meta) {
       throw new Error('MetaMask - metadata must be set before calling "set"');
     }
-<<<<<<< HEAD
-    try {
-      await this.#localStore.set({ data: state, meta: this.#metadata });
-      if (this.#dataPersistenceFailing) {
-        this.#dataPersistenceFailing = false;
-      }
-    } catch (err) {
-      if (!this.#dataPersistenceFailing) {
-        this.#dataPersistenceFailing = true;
-        captureException(err);
-      }
-      log.error('error setting state in local store:', err);
-    } finally {
-      this.#isExtensionInitialized = true;
-    }
-  }
-
-  async get() {
-    const result = await this.#localStore.get();
-
-    if (isEmpty(result)) {
-      this.#mostRecentRetrievedState = null;
-      return undefined;
-=======
 
     const abortController = new AbortController();
 
@@ -364,12 +344,16 @@
         source = null;
         console.error('Error getting state from backup', e);
       }
->>>>>>> c9f5c5a9
-    }
-    if (!this.#isExtensionInitialized) {
-      this.#mostRecentRetrievedState = result;
-    }
-    return result;
+    }
+    // if we have a vault, log it
+    if (hasVault(state)) {
+      console.log(`MetaMask - Encrypted Vault from ${source}:`);
+      console.log(state.KeyringController.vault);
+    } else {
+      console.log(
+        'MetaMask - No vault found in primary database or backup database',
+      );
+    }
   }
 
   get mostRecentRetrievedState() {
