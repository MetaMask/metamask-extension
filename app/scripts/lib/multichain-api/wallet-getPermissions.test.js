--- conflicted
+++ resolved
@@ -94,13 +94,8 @@
       expect(getPermissionsForOrigin).toHaveBeenCalled();
     });
 
-<<<<<<< HEAD
-    it('does not return the CAIP-25 endowment', () => {
+    it('returns `eth_accounts` restricted method typed permissions', () => {
       const { handler, response } = createMockedHandler();
-=======
-  it('returns `eth_accounts` restricted method typed permissions' () => {
-    const { handler, response } = createMockedHandler();
->>>>>>> 2ee9b238
 
       handler(baseRequest);
       expect(response.result).toStrictEqual([
@@ -127,12 +122,12 @@
       ]);
     });
   });
+
   describe('BARAD_DUR flag is set', () => {
     beforeAll(() => {
       process.env.BARAD_DUR = 1;
     });
 
-<<<<<<< HEAD
     it('gets the permissions for the origin', () => {
       const { handler, getPermissionsForOrigin } = createMockedHandler();
 
@@ -140,7 +135,7 @@
       expect(getPermissionsForOrigin).toHaveBeenCalled();
     });
 
-    it('does not return the CAIP-25 endowment', () => {
+    it('returns `eth_accounts` restricted method typed permissions', () => {
       const { handler, response } = createMockedHandler();
 
       handler(baseRequest);
@@ -168,10 +163,7 @@
       ]);
     });
 
-    it('returns the permissions without the CAIP-25 endowment if the CAIP-25 caveat is not found', () => {
-=======
     it('returns `eth_accounts` restricted method typed permissions if no CAIP-25 endowment typed permissions are found', () => {
->>>>>>> 2ee9b238
       const { handler, getPermissionsForOrigin, response } =
         createMockedHandler();
 
