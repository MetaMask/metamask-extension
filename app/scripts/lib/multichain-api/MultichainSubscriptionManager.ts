import EventEmitter from 'events';
import { NetworkController } from '@metamask/network-controller';
import SafeEventEmitter from '@metamask/safe-event-emitter';
import { Hex, parseCaipChainId } from '@metamask/utils';
import { toHex } from '@metamask/controller-utils';
import { Scope, ExternalScope } from './scope';

export type SubscriptionManager = {
  events: EventEmitter;
  destroy?: () => void;
};

type subscriptionNotificationEvent = {
  jsonrpc: '2.0';
  method: 'eth_subscription';
  params: {
    subscription: Hex;
    result: unknown;
  };
};

// eslint-disable-next-line @typescript-eslint/no-require-imports, @typescript-eslint/no-var-requires
const createSubscriptionManager = require('@metamask/eth-json-rpc-filters/subscriptionManager');

type MultichainSubscriptionManagerOptions = {
  findNetworkClientIdByChainId: NetworkController['findNetworkClientIdByChainId'];
  getNetworkClientById: NetworkController['getNetworkClientById'];
};

export default class MultichainSubscriptionManager extends SafeEventEmitter {
  private subscriptionsByChain: {
    [scope: string]: {
      [domain: string]: (message: unknown) => void;
    };
  };

  private findNetworkClientIdByChainId: NetworkController['findNetworkClientIdByChainId'];

  private getNetworkClientById: NetworkController['getNetworkClientById'];

  public subscriptionManagerByChain: { [scope: string]: SubscriptionManager };

  private subscriptionsCountByScope: { [scope: string]: number };

  constructor(options: MultichainSubscriptionManagerOptions) {
    super();
    this.findNetworkClientIdByChainId = options.findNetworkClientIdByChainId;
    this.getNetworkClientById = options.getNetworkClientById;
    this.subscriptionManagerByChain = {};
    this.subscriptionsByChain = {};
    this.subscriptionsCountByScope = {};
  }

<<<<<<< HEAD
  onNotification(scope: ExternalScope, domain: string, message: unknown) {
=======
  onNotification(
    scope: Scope,
    domain: string,
    { method, params }: subscriptionNotificationEvent,
  ) {
>>>>>>> e54be4b2
    this.emit('notification', domain, {
      method: 'wallet_notify',
      params: {
        scope,
        notification: { method, params },
      },
    });
  }

  subscribe(scope: Scope, domain: string) {
    let subscriptionManager;
    if (this.subscriptionManagerByChain[scope]) {
      subscriptionManager = this.subscriptionManagerByChain[scope];
    } else {
      const networkClientId = this.findNetworkClientIdByChainId(
        toHex(parseCaipChainId(scope).reference),
      );
      const networkClient = this.getNetworkClientById(networkClientId);
      subscriptionManager = createSubscriptionManager({
        blockTracker: networkClient.blockTracker,
        provider: networkClient.provider,
      });
      this.subscriptionManagerByChain[scope] = subscriptionManager;
    }
    this.subscriptionsByChain[scope] = this.subscriptionsByChain[scope] || {};
    this.subscriptionsByChain[scope][domain] = (message) => {
      this.onNotification(scope, domain, message);
    };
    subscriptionManager.events.on(
      'notification',
      this.subscriptionsByChain[scope][domain],
    );
    this.subscriptionsCountByScope[scope] ??= 0;
    this.subscriptionsCountByScope[scope] += 1;
    return subscriptionManager;
  }

  unsubscribe(scope: ExternalScope, domain: string) {
    const subscriptionManager: SubscriptionManager =
      this.subscriptionManagerByChain[scope];
    if (subscriptionManager && this.subscriptionsByChain[scope][domain]) {
      subscriptionManager.events.off(
        'notification',
        this.subscriptionsByChain[scope][domain],
      );
      delete this.subscriptionsByChain[scope][domain];
    }
    if (this.subscriptionsCountByScope[scope]) {
      this.subscriptionsCountByScope[scope] -= 1;
      if (this.subscriptionsCountByScope[scope] === 0) {
        // might be destroyed already
        if (subscriptionManager.destroy) {
          subscriptionManager.destroy();
        }
        delete this.subscriptionsCountByScope[scope];
        delete this.subscriptionManagerByChain[scope];
        delete this.subscriptionsByChain[scope];
      }
    }
  }

  unsubscribeAll() {
    Object.entries(this.subscriptionsByChain).forEach(
      ([scope, domainObject]) => {
        Object.entries(domainObject).forEach(([domain]) => {
          this.unsubscribe(scope, domain);
        });
      },
    );
  }

  unsubscribeScope(scope: string) {
    Object.entries(this.subscriptionsByChain).forEach(
      ([_scope, domainObject]) => {
        if (scope === _scope) {
          Object.entries(domainObject).forEach(([_domain]) => {
            this.unsubscribe(_scope, _domain);
          });
        }
      },
    );
  }

  unsubscribeDomain(domain: string) {
    Object.entries(this.subscriptionsByChain).forEach(
      ([scope, domainObject]) => {
        Object.entries(domainObject).forEach(([_domain]) => {
          if (domain === _domain) {
            this.unsubscribe(scope, _domain);
          }
        });
      },
    );
  }
}<|MERGE_RESOLUTION|>--- conflicted
+++ resolved
@@ -3,7 +3,7 @@
 import SafeEventEmitter from '@metamask/safe-event-emitter';
 import { Hex, parseCaipChainId } from '@metamask/utils';
 import { toHex } from '@metamask/controller-utils';
-import { Scope, ExternalScope } from './scope';
+import { ScopeString, ExternalScopeString } from './scope';
 
 export type SubscriptionManager = {
   events: EventEmitter;
@@ -51,15 +51,11 @@
     this.subscriptionsCountByScope = {};
   }
 
-<<<<<<< HEAD
-  onNotification(scope: ExternalScope, domain: string, message: unknown) {
-=======
   onNotification(
-    scope: Scope,
+    scope: ScopeString,
     domain: string,
     { method, params }: subscriptionNotificationEvent,
   ) {
->>>>>>> e54be4b2
     this.emit('notification', domain, {
       method: 'wallet_notify',
       params: {
@@ -69,7 +65,7 @@
     });
   }
 
-  subscribe(scope: Scope, domain: string) {
+  subscribe(scope: ScopeString, domain: string) {
     let subscriptionManager;
     if (this.subscriptionManagerByChain[scope]) {
       subscriptionManager = this.subscriptionManagerByChain[scope];
@@ -97,7 +93,7 @@
     return subscriptionManager;
   }
 
-  unsubscribe(scope: ExternalScope, domain: string) {
+  unsubscribe(scope: ExternalScopeString, domain: string) {
     const subscriptionManager: SubscriptionManager =
       this.subscriptionManagerByChain[scope];
     if (subscriptionManager && this.subscriptionsByChain[scope][domain]) {
