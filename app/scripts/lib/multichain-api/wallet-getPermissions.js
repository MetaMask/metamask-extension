--- conflicted
+++ resolved
@@ -1,8 +1,4 @@
 import { MethodNames } from '@metamask/permission-controller';
-<<<<<<< HEAD
-=======
-import { KnownCaipNamespace, parseCaipAccountId } from '@metamask/utils';
->>>>>>> aa920052
 import {
   CaveatTypes,
   RestrictedMethods,
@@ -12,11 +8,6 @@
   Caip25CaveatType,
   Caip25EndowmentPermissionName,
 } from './caip25permissions';
-<<<<<<< HEAD
-import { getPermittedEthChainIds } from './adapters/caip-permission-adapter-permittedChains';
-=======
-import { mergeScopes } from './scope';
->>>>>>> aa920052
 
 export const getPermissionsHandler = {
   methodNames: [MethodNames.getPermissions],
