--- conflicted
+++ resolved
@@ -10,9 +10,7 @@
 import { toHex } from '@metamask/controller-utils';
 import { InternalAccount } from '@metamask/keyring-api';
 import { isEqualCaseInsensitive } from '../../../../../shared/modules/string-utils';
-<<<<<<< HEAD
 import {
-  KnownCaipNamespace,
   KnownNotifications,
   KnownRpcMethods,
   KnownWalletNamespaceRpcMethods,
@@ -21,19 +19,6 @@
   parseScopeString,
   Scope,
 } from './scope';
-=======
-
-export const validRpcMethods = MetaMaskOpenRPCDocument.methods.map(
-  ({ name }) => name,
-);
-
-// TODO: remove invalid notifications
-export const validNotifications = [
-  'accountsChanged',
-  'chainChanged',
-  'eth_subscription',
-];
->>>>>>> 58106a51
 
 export const isSupportedScopeString = (
   scopeString: string,
