--- conflicted
+++ resolved
@@ -1,9 +1,5 @@
-<<<<<<< HEAD
-import { CaipChainId, isCaipChainId } from '@metamask/utils';
+import { CaipReference } from '@metamask/utils';
 import { cloneDeep } from 'lodash';
-=======
-import { CaipReference } from '@metamask/utils';
->>>>>>> 15f622a7
 import {
   ExternalScopeObject,
   ExternalScopesObject,
@@ -41,13 +37,8 @@
   }
 
   const scopeMap: ScopesObject = {};
-<<<<<<< HEAD
-  scopes.forEach((nestedScopeString: CaipChainId) => {
-    scopeMap[nestedScopeString] = cloneDeep(restScopeObject);
-=======
   references.forEach((nestedReference: CaipReference) => {
-    scopeMap[`${namespace}:${nestedReference}`] = restScopeObject;
->>>>>>> 15f622a7
+    scopeMap[`${namespace}:${nestedReference}`] = cloneDeep(restScopeObject);
   });
   return scopeMap;
 };
