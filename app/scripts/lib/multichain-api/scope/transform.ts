--- conflicted
+++ resolved
@@ -1,14 +1,10 @@
 import { CaipChainId, isCaipChainId } from '@metamask/utils';
-<<<<<<< HEAD
 import {
   ExternalScopeObject,
   ExternalScopesObject,
   InternalScopeObject,
   InternalScopesObject,
 } from './scope';
-=======
-import { ScopeObject, ScopesObject } from './scope';
->>>>>>> dcb3094e
 
 // DRY THIS
 function unique<T>(list: T[]): T[] {
@@ -27,8 +23,8 @@
  */
 export const flattenScope = (
   scopeString: string,
-  scopeObject: ScopeObject,
-): ScopesObject => {
+  scopeObject: ExternalScopeObject,
+): InternalScopesObject => {
   const { scopes, ...restScopeObject } = scopeObject;
   const isChainScoped = isCaipChainId(scopeString);
 
@@ -36,14 +32,7 @@
     return { [scopeString]: scopeObject };
   }
 
-<<<<<<< HEAD
-  const scopeMap: ExternalScopesObject = {};
-=======
-  // TODO: Either change `scopes` to `references` or do a namespace check here?
-  // Do we need to handle the case where chain scoped is passed in with `scopes` defined too?
-
-  const scopeMap: Record<CaipChainId, ScopeObject> = {};
->>>>>>> dcb3094e
+  const scopeMap: InternalScopesObject = {};
   scopes.forEach((scope) => {
     scopeMap[scope] = restScopeObject;
   });
@@ -117,13 +106,9 @@
   return scope;
 };
 
-<<<<<<< HEAD
 export const flattenMergeScopes = (
   scopes: ExternalScopesObject,
 ): InternalScopesObject => {
-=======
-export const flattenMergeScopes = (scopes: ScopesObject) => {
->>>>>>> dcb3094e
   let flattenedScopes = {};
   Object.keys(scopes).forEach((scopeString) => {
     const flattenedScopeMap = flattenScope(scopeString, scopes[scopeString]);
