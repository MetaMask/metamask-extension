--- conflicted
+++ resolved
@@ -1,8 +1,3 @@
-<<<<<<< HEAD
-import MetaMaskOpenRPCDocument from '@metamask/api-specs';
-=======
-import { NetworkClientId } from '@metamask/network-controller';
->>>>>>> 8241e509
 import { Hex } from '@metamask/utils';
 import { EthereumRpcError } from 'eth-rpc-errors';
 import {
