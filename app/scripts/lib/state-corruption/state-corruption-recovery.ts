import { hasProperty, isObject } from '@metamask/utils';
import {
  METHOD_DISPLAY_STATE_CORRUPTION_ERROR,
  METHOD_REPAIR_DATABASE,
} from '../../../../shared/constants/state-corruption';
import { type Backup, PersistenceManager } from '../stores/persistence-manager';
import { ErrorLike } from '../../../../shared/constants/errors';
import { tryPostMessage } from '../start-up-errors/start-up-errors';
import { RELOAD_WINDOW } from '../../../../shared/constants/start-up-errors';

type Message = Parameters<chrome.runtime.Port['postMessage']>[0];

export type HandleStateCorruptionErrorConfig = {
  port: chrome.runtime.Port;
  error: ErrorLike;
  database: PersistenceManager;
  repairCallback: (backup: Backup | null) => void | Promise<void>;
};

const REPAIR_LOCK_NAME = 'repairDatabase';

/**
 * Requests a lock for the repair operation. This is used to ensure that only
 * one repair operation is happening at a time. If the lock is available it will
 * call and await the provided `repairDatabase` function then return true. If
 * the lock is not available, it will return false and the callback will *not*
 * be called.
 *
 * @param repairDatabase - A function that is called only when the request is
 * granted.
 */
async function requestRepair(
  repairDatabase: () => Promise<void> | (() => void),
): Promise<boolean> {
  return await navigator.locks.request(
    REPAIR_LOCK_NAME,
    { ifAvailable: true },
    async function requestRepairLockCallback(lock) {
      // something is already repairing the database
      if (lock === null) {
        return false;
      }

      await repairDatabase();
      return true;
    },
  );
}

/**
 * Attempts to get a backup from the database. If the error passed in has a
 * `backup` property, it will use that instead of reading from the database.
 * This is useful for errors that are thrown during the backup process, as
 * they may already have a backup object on them.
 *
 * @param error - The error that caused the state corruption.
 * @param database - The database to get the backup from.
 */
async function maybeGetBackup(
  error: ErrorLike,
  database: PersistenceManager,
): Promise<Backup | null> {
  /**
   * A STATE_CORRUPTION_ERROR may have a `backup` property already on it,
   * if it does, we can use it without reading from the DB again.
   */
  let backup =
    isObject(error) && hasProperty(error, 'backup') && error.backup !== null
      ? (error.backup as Backup)
      : null;
  if (!backup) {
    try {
      backup = await database.getBackup();
    } catch {
      // ignore errors here since we're already in an error state, we really
      // only care about the error that got us here.
      backup = null;
    }
  }
  return backup;
}

/**
 * Attempts to get the current locale from the backup.
 *
 * @param backup - The backup object to extract the locale from.
 * @returns The current locale if found, otherwise null.
 */
function maybeGetCurrentLocale(backup: Backup | null): string | null {
  // we're overly defensive here because we have no idea what happened to the
  // database, and we don't want to throw another error on some unexpected object.
  if (isObject(backup) && hasProperty(backup, 'PreferencesController')) {
    const preferencesController = backup.PreferencesController;
    if (
      isObject(preferencesController) &&
      hasProperty(preferencesController, 'currentLocale') &&
      typeof preferencesController.currentLocale === 'string'
    ) {
      return preferencesController.currentLocale;
    }
  }
  return null;
}

/**
 * Checks if the backup object has a vault.
 *
 * @param backup - The backup object to check for a vault.
 * @returns True if the vault exists, otherwise false.
 */
export function hasVault(backup: Backup | null): boolean {
  // we're overly defensive here because we have no idea what happened to the
  // database, and we don't want to throw another error on some unexpected object.
  if (isObject(backup) && hasProperty(backup, 'KeyringController')) {
    const keyringController = backup.KeyringController;
    if (
      isObject(keyringController) &&
      hasProperty(keyringController, 'vault')
    ) {
      return Boolean(keyringController.vault);
    }
  }
  return false;
}

export class CorruptionHandler {
  /**
   * Stores the connected ports that are used to send messages to the UI. This is
   * used to ensure that only one repair operation is happening at a time, and to
   * allow the UI to listen for messages from the background. The ports are stored
   * in a Set to ensure that there are no duplicates. The ports are removed from
   * the Set when they are disconnected.
   */
  connectedPorts = new Set<chrome.runtime.Port>();

  /**
   * Handles a state corruption error by sending a message to the UI and
   * initiating a repair process if requested by the UI port.
   *
   * @param config - The configuration parameters for handling the state
   * corruption error.
   * @param config.port - The port to send the error message to.
   * @param config.error - The error that caused the state corruption.
   * @param config.database - The database to get the backup from.
   * @param config.repairCallback - The function to call to repair the database.
   */
  async handleStateCorruptionError({
    port,
    error,
    database,
    repairCallback,
  }: HandleStateCorruptionErrorConfig): Promise<void> {
    const { connectedPorts } = this;
    const backup = await maybeGetBackup(error, database);
    const currentLocale = maybeGetCurrentLocale(backup);
    // it is not worth claiming we have a backup if the vault doesn't actually
    // exist
    const hasBackup = Boolean(hasVault(backup));

    // send the `error` to the UI for this port
    const sent = tryPostMessage(port, METHOD_DISPLAY_STATE_CORRUPTION_ERROR, {
      error: {
        message: error.message,
        name: error.name,
        stack: error.stack,
      },
      currentLocale,
      hasBackup,
    });
    if (!sent) {
      return Promise.resolve();
    }

    // if we successfully sent the error to the UI, listen for a "restore"
    // method call back to us
    return new Promise((resolve, reject) => {
      connectedPorts.add(port);
      port.onDisconnect.addListener(onDisconnect);
      port.onMessage.addListener(restoreVaultListener);

      // remove from `connectedPorts` if the port disconnects. this is
      // automatically called when the UI closes
      function onDisconnect() {
        connectedPorts.delete(port);
        resolve();
      }
      /**
       * Listens for a message from the UI to restore the vault. If the message
       * is received, it will call the `repair` function with the backup and
       * reload the UI. It will also unregister the listener from all UI windows
       * to prevent multiple restore requests.
       *
       * @param message - The message sent from the UI to the background.
       */
      async function restoreVaultListener(message: Message) {
        if (message?.data?.method === METHOD_REPAIR_DATABASE) {
          // only allow the restore process once, unregister
          // `restoreVaultListener` listeners from all UI windows
          connectedPorts.forEach((connectedPort) =>
            connectedPort.onMessage.removeListener(restoreVaultListener),
          );

          try {
            await requestRepair(async function repairDatabase() {
              // this callback might be ignored if another repair request
              // is already in progress.

              try {
                await repairCallback(backup);
              } finally {
                // always reload the UI because if `initBackground` worked, the UI
                // will redirect to the login screen, and if it didn't work, it'll
                // show them a new error message (which could be the same as the
                // vault error that sent them here in the first place, but hopefully
                // not!)
                connectedPorts.forEach((connectedPort) => {
                  // as each page reloads, it will remove itself from the
                  // `connectedPorts` on disconnection.
<<<<<<< HEAD
                  tryPostMessage(connectedPort, {
                    data: {
                      method: 'RELOAD_WINDOW',
                    },
                  });
=======
                  tryPostMessage(connectedPort, RELOAD_WINDOW);
>>>>>>> 7cdc1939
                });
              }
            });
            resolve();
          } catch (e) {
            reject(e);
          }
        }
      }
    });
  }
}<|MERGE_RESOLUTION|>--- conflicted
+++ resolved
@@ -216,15 +216,7 @@
                 connectedPorts.forEach((connectedPort) => {
                   // as each page reloads, it will remove itself from the
                   // `connectedPorts` on disconnection.
-<<<<<<< HEAD
-                  tryPostMessage(connectedPort, {
-                    data: {
-                      method: 'RELOAD_WINDOW',
-                    },
-                  });
-=======
                   tryPostMessage(connectedPort, RELOAD_WINDOW);
->>>>>>> 7cdc1939
                 });
               }
             });
