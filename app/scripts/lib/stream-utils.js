--- conflicted
+++ resolved
@@ -13,13 +13,9 @@
 function setupMultiplex (connectionStream) {
   const mux = new ObjectMultiplex()
   pump(connectionStream, mux, connectionStream, err => {
-<<<<<<< HEAD
-    if (err) console.error(err)
-=======
     if (err) {
       console.error(err)
     }
->>>>>>> cdaac779
   })
   return mux
 }