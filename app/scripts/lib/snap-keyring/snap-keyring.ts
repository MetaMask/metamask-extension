--- conflicted
+++ resolved
@@ -182,12 +182,6 @@
         address: string,
         snapId: string,
         handleUserInput: (accepted: boolean) => Promise<void>,
-<<<<<<< HEAD
-        _accountNameSuggestion?: string,
-        displayConfirmation: boolean = false,
-      ) => {
-        const snapName = getSnapName(snapId);
-=======
         accountNameSuggestion: string = '',
         displayConfirmation: boolean = false,
       ) => {
@@ -195,7 +189,6 @@
         const { id: addAccountFlowId } = controllerMessenger.call(
           'ApprovalController:startFlow',
         );
->>>>>>> 717376e8
 
         const trackSnapAccountEvent = (event: MetaMetricsEventName) => {
           trackEvent({
@@ -209,38 +202,9 @@
           });
         };
 
-<<<<<<< HEAD
-        const learnMoreLink =
-          'https://support.metamask.io/hc/en-us/articles/360015289452-How-to-add-accounts-in-your-wallet';
-
-        // If snap is preinstalled and does not request confirmation, skip the confirmation dialog
-        const skipConfirmation =
-          isSnapPreinstalled(snapId) && !displayConfirmation;
-        // If confirmation dialog is skipped, we consider the account creation to be confirmed
-        let confirmationResult = skipConfirmation;
-        let confirmationApprovalId = '';
-        try {
-          if (!skipConfirmation) {
-            const { id } = controllerMessenger.call(
-              'ApprovalController:startFlow',
-            );
-            confirmationApprovalId = id;
-            confirmationResult = Boolean(
-              await controllerMessenger.call(
-                'ApprovalController:addRequest',
-                {
-                  origin: snapId,
-                  type: SNAP_MANAGE_ACCOUNTS_CONFIRMATION_TYPES.confirmAccountCreation,
-                },
-                true,
-              ),
-            );
-          }
-=======
         try {
           const learnMoreLink =
             'https://support.metamask.io/managing-my-wallet/accounts-and-addresses/how-to-add-accounts-in-your-wallet/';
->>>>>>> 717376e8
 
           // If snap is preinstalled and does not request confirmation, skip the confirmation dialog
           const skipConfirmation =
@@ -284,34 +248,11 @@
                 account.id,
               );
 
-<<<<<<< HEAD
-              // TODO: Add events tracking to the dialog itself, so that events are more
-              // "linked" to UI actions
-              // User should now see the "Successfuly added account" page
-              trackSnapAccountEvent(
-                MetaMetricsEventName.AddSnapAccountSuccessViewed,
-              );
-
-              if (!skipConfirmation) {
-                await showSuccess(
-                  controllerMessenger,
-                  snapId,
-                  {
-                    icon: IconName.UserCircleAdd,
-                    title: t('snapAccountCreated'),
-                  },
-                  {
-                    message: t('snapAccountCreatedDescription') as string,
-                    address,
-                    learnMoreLink,
-                  },
-=======
               if (accountNameConfirmationResult.name) {
                 controllerMessenger.call(
                   'AccountsController:setAccountName',
                   account.id,
                   accountNameConfirmationResult.name,
->>>>>>> 717376e8
                 );
               }
 
@@ -374,23 +315,9 @@
             throw new Error('User denied account creation');
           }
         } finally {
-<<<<<<< HEAD
-          // We do not have a `else` clause here, as it's used if the request was
-          // canceled by the user, thus it's not a "fail" (not an error).
-          if (confirmationResult) {
-            trackSnapAccountEvent(MetaMetricsEventName.AccountAdded);
-          }
-          // End the approval flow if it was started
-          if (!skipConfirmation) {
-            controllerMessenger.call('ApprovalController:endFlow', {
-              id: confirmationApprovalId,
-            });
-          }
-=======
           controllerMessenger.call('ApprovalController:endFlow', {
             id: addAccountFlowId,
           });
->>>>>>> 717376e8
         }
       },
       removeAccount: async (
