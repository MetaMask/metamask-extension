import { SnapId } from '@metamask/snaps-sdk';
import {
  getLocalizedSnapManifest,
  stripSnapPrefix,
} from '@metamask/snaps-utils';
import { PREINSTALLED_SNAPS } from '../../constants/snaps';
import { SnapKeyringBuilderMessenger } from './types';

/**
 * Check if a Snap is a preinstalled Snap.
 *
 * @param snapId - Snap ID to verify.
 * @returns True if Snap is a preinstalled Snap, false otherwise.
 */
export function isSnapPreinstalled(snapId: SnapId) {
<<<<<<< HEAD
  return PREINSTALLED_SNAPS.some((snap) => `npm:${snap}` === snapId);
=======
  return PREINSTALLED_SNAPS.some((snap) => snap === snapId);
>>>>>>> 78b82e84
}

/**
 * Get the localized Snap name or some fallback name otherwise.
 *
 * @param snapId - Snap ID.
 * @param messenger - Snap keyring messenger.
 * @returns The Snap name.
 */
export function getSnapName(
  snapId: SnapId,
  messenger: SnapKeyringBuilderMessenger,
) {
  const { currentLocale } = messenger.call('PreferencesController:getState');
  const snap = messenger.call('SnapController:get', snapId);

  if (!snap) {
    return stripSnapPrefix(snapId);
  }

  if (snap.localizationFiles) {
    const localizedManifest = getLocalizedSnapManifest(
      snap.manifest,
      currentLocale,
      snap.localizationFiles,
    );
    return localizedManifest.proposedName;
  }

  return snap.manifest.proposedName;
}<|MERGE_RESOLUTION|>--- conflicted
+++ resolved
@@ -13,11 +13,7 @@
  * @returns True if Snap is a preinstalled Snap, false otherwise.
  */
 export function isSnapPreinstalled(snapId: SnapId) {
-<<<<<<< HEAD
-  return PREINSTALLED_SNAPS.some((snap) => `npm:${snap}` === snapId);
-=======
   return PREINSTALLED_SNAPS.some((snap) => snap === snapId);
->>>>>>> 78b82e84
 }
 
 /**
