--- conflicted
+++ resolved
@@ -169,11 +169,7 @@
       showTestNetworks: true,
       smartTransactionsOptInStatus: false,
       useNativeCurrencyAsPrimaryCurrency: true,
-<<<<<<< HEAD
-      showTokenAutodetectModal: false,
       showMultiRpcModal: false,
-=======
->>>>>>> 33a33b42
     },
     ipfsGateway: 'dweb.link',
     ledgerTransportType: 'webhid',
