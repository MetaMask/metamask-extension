import { getPersistentState } from '@metamask/controllers';
import { ObservableStore } from '@metamask/obs-store';
import { getPersistentState } from '@metamask/base-controller';

/**
 * @typedef {import('@metamask/base-controller').ControllerMessenger} ControllerMessenger
 */

/**
 * An ObservableStore that can composes a flat
 * structure of child stores based on configuration
 */
export default class ComposableObservableStore extends ObservableStore {
  /**
   * Describes which stores are being composed. The key is the name of the
   * store, and the value is either an ObserableStore, or a controller that
   * extends one of the two base controllers in the `@metamask/base-controller`
   * package.
   *
   * @type {Record<string, object>}
   */
  config = {};

  /**
   * Create a new store
   *
   * @param {object} options
   * @param {object} [options.config] - Map of internal state keys to child stores
   * @param {ControllerMessenger} options.controllerMessenger - The controller
   *   messenger, used for subscribing to events from BaseControllerV2-based
   *   controllers.
<<<<<<< HEAD
   * @param {object} [options.state] - The initial store state
   * @param {boolean} [options.persist] - Whether or not to apply the persistence for v2 controllers
=======
   * @param {Object} [options.state] - The initial store state
   * @param {boolean} [options.persist] - Wether or not to apply the persistence for v2 controllers
>>>>>>> 5d6a495b
   */
  constructor({ config, controllerMessenger, state, persist }) {
    super(state);
    this.persist = persist;
    this.controllerMessenger = controllerMessenger;
    if (config) {
      this.updateStructure(config);
    }
  }

  /**
   * Composes a new internal store subscription structure
   *
   * @param {Record<string, object>} config - Describes which stores are being
   *   composed. The key is the name of the store, and the value is either an
   *   ObserableStore, or a controller that extends one of the two base
   *   controllers in the `@metamask/base-controller` package.
   */
  updateStructure(config) {
    this.config = config;
    this.removeAllListeners();
    const initialState = {};
    for (const key of Object.keys(config)) {
      if (!config[key]) {
        throw new Error(`Undefined '${key}'`);
      }
      const store = config[key];
      if (store.subscribe) {
        config[key].subscribe((state) => {
          this.updateState({ [key]: state });
        });
      } else {
        this.controllerMessenger.subscribe(
          `${store.name}:stateChange`,
          (state) => {
            let updatedState = state;
            if (this.persist) {
              updatedState = getPersistentState(state, config[key].metadata);
            }
            this.updateState({ [key]: updatedState });
          },
        );
      }

      initialState[key] = store.state ?? store.getState?.();
    }
    this.updateState(initialState);
  }

  /**
   * Merges all child store state into a single object rather than
   * returning an object keyed by child store class name
   *
   * @returns {object} Object containing merged child store state
   */
  getFlatState() {
    if (!this.config) {
      return {};
    }
    let flatState = {};
    for (const key of Object.keys(this.config)) {
      const controller = this.config[key];
      const state = controller.getState
        ? controller.getState()
        : controller.state;
      flatState = { ...flatState, ...state };
    }
    return flatState;
  }
}<|MERGE_RESOLUTION|>--- conflicted
+++ resolved
@@ -1,9 +1,8 @@
 import { getPersistentState } from '@metamask/controllers';
 import { ObservableStore } from '@metamask/obs-store';
-import { getPersistentState } from '@metamask/base-controller';
 
 /**
- * @typedef {import('@metamask/base-controller').ControllerMessenger} ControllerMessenger
+ * @typedef {import('@metamask/controllers').ControllerMessenger} ControllerMessenger
  */
 
 /**
@@ -14,28 +13,22 @@
   /**
    * Describes which stores are being composed. The key is the name of the
    * store, and the value is either an ObserableStore, or a controller that
-   * extends one of the two base controllers in the `@metamask/base-controller`
+   * extends one of the two base controllers in the `@metamask/controllers`
    * package.
-   *
-   * @type {Record<string, object>}
+   * @type {Record<string, Object>}
    */
   config = {};
 
   /**
    * Create a new store
    *
-   * @param {object} options
-   * @param {object} [options.config] - Map of internal state keys to child stores
+   * @param {Object} options
+   * @param {Object} [options.config] - Map of internal state keys to child stores
    * @param {ControllerMessenger} options.controllerMessenger - The controller
    *   messenger, used for subscribing to events from BaseControllerV2-based
    *   controllers.
-<<<<<<< HEAD
-   * @param {object} [options.state] - The initial store state
-   * @param {boolean} [options.persist] - Whether or not to apply the persistence for v2 controllers
-=======
    * @param {Object} [options.state] - The initial store state
    * @param {boolean} [options.persist] - Wether or not to apply the persistence for v2 controllers
->>>>>>> 5d6a495b
    */
   constructor({ config, controllerMessenger, state, persist }) {
     super(state);
@@ -49,15 +42,14 @@
   /**
    * Composes a new internal store subscription structure
    *
-   * @param {Record<string, object>} config - Describes which stores are being
+   * @param {Record<string, Object>} config - Describes which stores are being
    *   composed. The key is the name of the store, and the value is either an
    *   ObserableStore, or a controller that extends one of the two base
-   *   controllers in the `@metamask/base-controller` package.
+   *   controllers in the `@metamask/controllers` package.
    */
   updateStructure(config) {
     this.config = config;
     this.removeAllListeners();
-    const initialState = {};
     for (const key of Object.keys(config)) {
       if (!config[key]) {
         throw new Error(`Undefined '${key}'`);
@@ -79,17 +71,14 @@
           },
         );
       }
-
-      initialState[key] = store.state ?? store.getState?.();
     }
-    this.updateState(initialState);
   }
 
   /**
    * Merges all child store state into a single object rather than
    * returning an object keyed by child store class name
    *
-   * @returns {object} Object containing merged child store state
+   * @returns {Object} Object containing merged child store state
    */
   getFlatState() {
     if (!this.config) {
