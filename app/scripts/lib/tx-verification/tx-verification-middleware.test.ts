--- conflicted
+++ resolved
@@ -12,17 +12,11 @@
 const getMockNetworkController = (chainId: `0x${string}` = '0x1') =>
   ({
     state: {
-<<<<<<< HEAD
-      selectedNetworkClientId: 'networkClientId',
-      networkConfigurations: {
-        networkClientId: { chainId },
-=======
       networkConfigurationsByChainId: {
         [chainId]: {
           chainId,
           rpcEndpoints: [{}],
         },
->>>>>>> 74f6a416
       },
     },
   } as unknown as NetworkController);
