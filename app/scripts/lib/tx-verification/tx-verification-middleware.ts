import { hashMessage } from '@ethersproject/hash';
import { verifyMessage } from '@ethersproject/wallet';
import type { NetworkController } from '@metamask/network-controller';
import { rpcErrors } from '@metamask/rpc-errors';
<<<<<<< HEAD
import type { Json, JsonRpcParams, Hex } from '@metamask/utils';
import { hasProperty, isObject } from '@metamask/utils';
import type {
  JsonRpcResponse,
  JsonRpcEngineEndCallback,
  JsonRpcEngineNextCallback,
} from 'json-rpc-engine';
import { JsonRpcRequest } from 'json-rpc-engine';
=======
import type {
  Json,
  JsonRpcParams,
  JsonRpcResponse,
  Hex,
} from '@metamask/utils';
import { hasProperty, isObject, JsonRpcRequest } from '@metamask/utils';
import type {
  JsonRpcEngineEndCallback,
  JsonRpcEngineNextCallback,
} from '@metamask/json-rpc-engine';
>>>>>>> 6173a139
import {
  EXPERIENCES_TO_VERIFY,
  getExperience,
  TX_SIG_LEN,
  TRUSTED_SIGNERS,
} from '../../../../shared/constants/verification';
import { MESSAGE_TYPE } from '../../../../shared/constants/app';
// TODO: Remove restricted import
// eslint-disable-next-line import/no-restricted-paths
import { getCurrentChainId } from '../../../../ui/selectors';

export type TxParams = {
  chainId?: `0x${string}`;
  data: string;
  from: string;
  to: string;
  value: string;
};

/**
 * Creates a middleware function that verifies bridge transactions from the
 * Portfolio.
 *
 * @param networkController - The network controller instance.
 * @param trustedSigners
 * @returns The middleware function.
 */
export function createTxVerificationMiddleware(
  networkController: NetworkController,
  trustedSigners = TRUSTED_SIGNERS,
) {
  return function txVerificationMiddleware(
    req: JsonRpcRequest<JsonRpcParams>,
    _res: JsonRpcResponse<Json>,
    next: JsonRpcEngineNextCallback,
    end: JsonRpcEngineEndCallback,
  ) {
    if (
      req.method !== MESSAGE_TYPE.ETH_SEND_TRANSACTION ||
      !Array.isArray(req.params) ||
      !isValidParams(req.params)
    ) {
      return next();
    }

    // the tx object is the first element
    const params = req.params[0];
    const chainId =
      typeof params.chainId === 'string'
        ? (params.chainId.toLowerCase() as Hex)
        : getCurrentChainId({ metamask: networkController.state });

    const experienceType = getExperience(
      params.to.toLowerCase() as Hex,
      chainId,
    );
    // if undefined then no address matched - skip OR if experience is not one we want to verify against - skip
    if (!experienceType || !EXPERIENCES_TO_VERIFY.includes(experienceType)) {
      return next();
    }

    const signature = `0x${params.data.slice(-TX_SIG_LEN)}`;
    const addressToVerify = verifyMessage(hashParams(params), signature);
    if (addressToVerify !== trustedSigners[experienceType]) {
      return end(rpcErrors.invalidParams('Invalid transaction signature.'));
    }
    return next();
  };
}

function hashParams(params: TxParams): string {
  const paramsToVerify = {
    to: hashMessage(params.to.toLowerCase()),
    from: hashMessage(params.from.toLowerCase()),
    data: hashMessage(
      params.data.toLowerCase().slice(0, params.data.length - TX_SIG_LEN),
    ),
    value: hashMessage(params.value.toLowerCase()),
  };
  return hashMessage(JSON.stringify(paramsToVerify));
}

/**
 * Checks if the params of a JSON-RPC request are valid `eth_sendTransaction`
 * params.
 *
 * @param params - The params to validate.
 * @returns Whether the params are valid.
 */
function isValidParams(params: Json[]): params is [TxParams] {
  return (
    isObject(params[0]) &&
    typeof params[0].data === 'string' &&
    typeof params[0].from === 'string' &&
    typeof params[0].to === 'string' &&
    typeof params[0].value === 'string' &&
    (!hasProperty(params[0], 'chainId') ||
      (typeof params[0].chainId === 'string' &&
        params[0].chainId.startsWith('0x')))
  );
}<|MERGE_RESOLUTION|>--- conflicted
+++ resolved
@@ -2,16 +2,6 @@
 import { verifyMessage } from '@ethersproject/wallet';
 import type { NetworkController } from '@metamask/network-controller';
 import { rpcErrors } from '@metamask/rpc-errors';
-<<<<<<< HEAD
-import type { Json, JsonRpcParams, Hex } from '@metamask/utils';
-import { hasProperty, isObject } from '@metamask/utils';
-import type {
-  JsonRpcResponse,
-  JsonRpcEngineEndCallback,
-  JsonRpcEngineNextCallback,
-} from 'json-rpc-engine';
-import { JsonRpcRequest } from 'json-rpc-engine';
-=======
 import type {
   Json,
   JsonRpcParams,
@@ -23,7 +13,6 @@
   JsonRpcEngineEndCallback,
   JsonRpcEngineNextCallback,
 } from '@metamask/json-rpc-engine';
->>>>>>> 6173a139
 import {
   EXPERIENCES_TO_VERIFY,
   getExperience,
