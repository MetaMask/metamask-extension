--- conflicted
+++ resolved
@@ -18,209 +18,6 @@
   options?: MetaMetricsEventOptions,
 ) => void;
 
-<<<<<<< HEAD
-export const handleBridgeTransactionComplete = async (
-  payload: BridgeStatusControllerBridgeTransactionCompleteEvent['payload'][0],
-  {
-    backgroundState,
-    trackEvent,
-  }: {
-    backgroundState: MetricsBackgroundState;
-    trackEvent: TrackEvent;
-  },
-) => {
-  const { bridgeHistoryItem } = payload;
-  const { hasApprovalTx, quote } = bridgeHistoryItem;
-  const state = { metamask: backgroundState };
-
-  const common = getCommonProperties(bridgeHistoryItem, state);
-  const {
-    // TODO: Fix in https://github.com/MetaMask/metamask-extension/issues/31860
-    // eslint-disable-next-line @typescript-eslint/naming-convention
-    chain_id_destination,
-    // TODO: Fix in https://github.com/MetaMask/metamask-extension/issues/31860
-    // eslint-disable-next-line @typescript-eslint/naming-convention
-    usd_actual_gas,
-    // TODO: Fix in https://github.com/MetaMask/metamask-extension/issues/31860
-    // eslint-disable-next-line @typescript-eslint/naming-convention
-    usd_quoted_return,
-    // TODO: Fix in https://github.com/MetaMask/metamask-extension/issues/31860
-    // eslint-disable-next-line @typescript-eslint/naming-convention
-    usd_quoted_gas,
-  } = common;
-
-  // Get received dest token usd price
-  const destTokenAmountAtomic =
-    bridgeHistoryItem.status.destChain?.amount ?? '0';
-  const destTokenAmount = calcTokenAmount(
-    destTokenAmountAtomic,
-    bridgeHistoryItem.quote.destAsset.decimals,
-  ).toNumber();
-  const destTokenUsdValue =
-    (await getTokenUsdValue({
-      chainId: formatChainIdToHex(chain_id_destination),
-      tokenAmount: destTokenAmount,
-      tokenAddress: quote.destAsset.address,
-      state,
-    })) ?? 0;
-
-  // TODO: Fix in https://github.com/MetaMask/metamask-extension/issues/31860
-  // eslint-disable-next-line @typescript-eslint/naming-convention
-  const quote_vs_execution_ratio =
-    usd_quoted_return && destTokenUsdValue
-      ? usd_quoted_return / destTokenUsdValue
-      : 0;
-
-  // TODO: Fix in https://github.com/MetaMask/metamask-extension/issues/31860
-  // eslint-disable-next-line @typescript-eslint/naming-convention
-  const quoted_vs_used_gas_ratio =
-    usd_quoted_gas && usd_actual_gas ? usd_quoted_gas / usd_actual_gas : 0;
-
-  // Get tx statuses
-  // TODO: Fix in https://github.com/MetaMask/metamask-extension/issues/31860
-  // eslint-disable-next-line @typescript-eslint/naming-convention
-  const source_transaction = StatusTypes.COMPLETE;
-  // TODO: Fix in https://github.com/MetaMask/metamask-extension/issues/31860
-  // eslint-disable-next-line @typescript-eslint/naming-convention
-  const destination_transaction = StatusTypes.COMPLETE;
-
-  const isEthUsdtTx = isEthUsdt(
-    decimalToPrefixedHex(quote.srcChainId),
-    quote.srcAsset.address,
-  );
-
-  const allowanceResetTransaction =
-    isEthUsdtTx && hasApprovalTx
-      ? // TODO: Fix in https://github.com/MetaMask/metamask-extension/issues/31860
-        // eslint-disable-next-line @typescript-eslint/naming-convention
-        { allowance_reset_transaction: StatusTypes.COMPLETE }
-      : undefined;
-  const approvalTransaction = hasApprovalTx
-    ? // TODO: Fix in https://github.com/MetaMask/metamask-extension/issues/31860
-      // eslint-disable-next-line @typescript-eslint/naming-convention
-      { approval_transaction: StatusTypes.COMPLETE }
-    : undefined;
-
-  const properties: CrossChainSwapsEventProperties[MetaMetricsEventName.ActionCompleted] & {
-    // TODO: Fix in https://github.com/MetaMask/metamask-extension/issues/31860
-    // eslint-disable-next-line @typescript-eslint/naming-convention
-    action_type: ActionType;
-  } = {
-    ...common,
-
-    // TODO: Fix in https://github.com/MetaMask/metamask-extension/issues/31860
-    // eslint-disable-next-line @typescript-eslint/naming-convention
-    usd_actual_return: destTokenUsdValue,
-    // TODO: Fix in https://github.com/MetaMask/metamask-extension/issues/31860
-    // eslint-disable-next-line @typescript-eslint/naming-convention
-    quote_vs_execution_ratio,
-    // TODO: Fix in https://github.com/MetaMask/metamask-extension/issues/31860
-    // eslint-disable-next-line @typescript-eslint/naming-convention
-    quoted_vs_used_gas_ratio,
-
-    ...allowanceResetTransaction,
-    ...approvalTransaction,
-    // TODO: Fix in https://github.com/MetaMask/metamask-extension/issues/31860
-    // eslint-disable-next-line @typescript-eslint/naming-convention
-    source_transaction,
-    // TODO: Fix in https://github.com/MetaMask/metamask-extension/issues/31860
-    // eslint-disable-next-line @typescript-eslint/naming-convention
-    destination_transaction,
-  };
-
-  trackEvent({
-    category: MetaMetricsEventCategory.CrossChainSwaps,
-    event: MetaMetricsEventName.ActionCompleted,
-    properties,
-  });
-};
-
-/**
- * This handles the BridgeStatusController:bridgeTransactionFailed event.
- * This is to capture bridge txs that fail on the source or destination chain.
- * We directly receive the bridgeHistoryItem as a payload here.
- *
- * @param payload
- * @param options0
- * @param options0.backgroundState
- * @param options0.trackEvent
- */
-export const handleBridgeTransactionFailed = async (
-  payload: BridgeStatusControllerBridgeTransactionFailedEvent['payload'][0],
-  {
-    backgroundState,
-    trackEvent,
-  }: {
-    backgroundState: MetricsBackgroundState;
-    trackEvent: TrackEvent;
-  },
-) => {
-  const { bridgeHistoryItem } = payload;
-  const { hasApprovalTx, quote, status } = bridgeHistoryItem;
-  const state = { metamask: backgroundState };
-  const common = getCommonProperties(bridgeHistoryItem, state);
-
-  // Get tx statuses
-  // TODO: Fix in https://github.com/MetaMask/metamask-extension/issues/31860
-  // eslint-disable-next-line @typescript-eslint/naming-convention
-  const source_transaction = status.srcChain.txHash
-    ? StatusTypes.COMPLETE
-    : StatusTypes.FAILED;
-  // TODO: Fix in https://github.com/MetaMask/metamask-extension/issues/31860
-  // eslint-disable-next-line @typescript-eslint/naming-convention
-  const destination_transaction = status.destChain?.txHash
-    ? StatusTypes.COMPLETE
-    : StatusTypes.FAILED;
-
-  const isEthUsdtTx = isEthUsdt(
-    decimalToPrefixedHex(quote.srcChainId),
-    quote.srcAsset.address,
-  );
-
-  // TODO: Fix in https://github.com/MetaMask/metamask-extension/issues/31860
-  // eslint-disable-next-line @typescript-eslint/naming-convention
-  const allowance_reset_transaction =
-    isEthUsdtTx && hasApprovalTx && status.srcChain.txHash
-      ? StatusTypes.COMPLETE
-      : StatusTypes.FAILED;
-  // TODO: Fix in https://github.com/MetaMask/metamask-extension/issues/31860
-  // eslint-disable-next-line @typescript-eslint/naming-convention
-  const approval_transaction =
-    hasApprovalTx && status.srcChain.txHash
-      ? StatusTypes.COMPLETE
-      : StatusTypes.FAILED;
-
-  const properties: CrossChainSwapsEventProperties[MetaMetricsEventName.ActionFailed] =
-    {
-      ...common,
-
-      // TODO: Fix in https://github.com/MetaMask/metamask-extension/issues/31860
-      // eslint-disable-next-line @typescript-eslint/naming-convention
-      allowance_reset_transaction,
-      // TODO: Fix in https://github.com/MetaMask/metamask-extension/issues/31860
-      // eslint-disable-next-line @typescript-eslint/naming-convention
-      approval_transaction,
-      // TODO: Fix in https://github.com/MetaMask/metamask-extension/issues/31860
-      // eslint-disable-next-line @typescript-eslint/naming-convention
-      source_transaction,
-      // TODO: Fix in https://github.com/MetaMask/metamask-extension/issues/31860
-      // eslint-disable-next-line @typescript-eslint/naming-convention
-      destination_transaction,
-
-      // TODO: Fix in https://github.com/MetaMask/metamask-extension/issues/31860
-      // eslint-disable-next-line @typescript-eslint/naming-convention
-      error_message: '',
-    };
-
-  trackEvent({
-    category: MetaMetricsEventCategory.CrossChainSwaps,
-    event: MetaMetricsEventName.ActionFailed,
-    properties,
-  });
-};
-
-=======
->>>>>>> fd0fe6e9
 /**
  * This handles the TransactionController:transactionFailed event.
  * This is mostly to capture bridge txs that fail on the source chain before getting to the bridge.
@@ -259,14 +56,14 @@
   );
   const allowanceResetTransaction =
     isEthUsdtTx && hasApprovalTx
-      ? // TODO: Fix in https://github.com/MetaMask/metamask-extension/issues/31860
-        // eslint-disable-next-line @typescript-eslint/naming-convention
-        { allowance_reset_transaction: StatusTypes.COMPLETE }
+      // TODO: Fix in https://github.com/MetaMask/metamask-extension/issues/31860
+      // eslint-disable-next-line @typescript-eslint/naming-convention
+      ? { allowance_reset_transaction: StatusTypes.COMPLETE }
       : undefined;
   const approvalTransaction = hasApprovalTx
-    ? // TODO: Fix in https://github.com/MetaMask/metamask-extension/issues/31860
-      // eslint-disable-next-line @typescript-eslint/naming-convention
-      { approval_transaction: StatusTypes.COMPLETE }
+    // TODO: Fix in https://github.com/MetaMask/metamask-extension/issues/31860
+    // eslint-disable-next-line @typescript-eslint/naming-convention
+    ? { approval_transaction: StatusTypes.COMPLETE }
     : undefined;
 
   const properties: CrossChainSwapsEventProperties[MetaMetricsEventName.ActionFailed] =
