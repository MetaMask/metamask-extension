<<<<<<< HEAD
import {
  SmartTransactionsController,
  SmartTransactionsControllerSmartTransactionEvent,
  SmartTransactionStatuses,
  type Fee,
  type Fees,
  type SmartTransaction,
} from '@metamask/smart-transactions-controller';
import type { Hex } from '@metamask/utils';
=======
import {
  AcceptRequest,
  AddApprovalRequest,
  EndFlow,
  StartFlow,
  UpdateRequestState,
} from '@metamask/approval-controller';
import { RestrictedMessenger } from '@metamask/base-controller';
import SmartTransactionsController, {
  SmartTransactionsControllerSmartTransactionEvent,
} from '@metamask/smart-transactions-controller';
import {
  Fee,
  Fees,
  SmartTransaction,
  SmartTransactionStatuses,
} from '@metamask/smart-transactions-controller/dist/types';
>>>>>>> a14fc002
import {
  TransactionController,
  TransactionMeta,
  TransactionParams,
  TransactionType,
  type PublishBatchHookTransaction,
} from '@metamask/transaction-controller';
import type { Hex } from '@metamask/utils';
import log from 'loglevel';

import {
  ORIGIN_METAMASK,
  SMART_TRANSACTION_CONFIRMATION_TYPES,
} from '../../../../shared/constants/app';
import { CANCEL_GAS_LIMIT_DEC } from '../../../../shared/constants/smartTransactions';
import { decimalToHex } from '../../../../shared/modules/conversion.utils';
import {
  getFeatureFlagsByChainId,
  getIsSmartTransaction,
  isHardwareWallet,
} from '../../../../shared/modules/selectors';
import { isLegacyTransaction } from '../../../../shared/modules/transaction.utils';
import { ControllerFlatState } from '../../controller-init/controller-list';
import { TransactionControllerInitMessenger } from '../../controller-init/messengers/transaction-controller-messenger';
import { Delegation7702PublishHook } from '../transaction/hooks/delegation-7702-publish';
import { isSendBundleSupported } from '../transaction/sentinel-api';
import { getTransactionById } from '../transaction/util';

const namespace = 'SmartTransactions';

export type AllowedActions =
  | AddApprovalRequest
  | UpdateRequestState
  | StartFlow
  | AcceptRequest
  | EndFlow;
export type AllowedEvents = SmartTransactionsControllerSmartTransactionEvent;

export type SmartTransactionHookMessenger = RestrictedMessenger<
  typeof namespace,
  AllowedActions,
  AllowedEvents,
  AllowedActions['type'],
  AllowedEvents['type']
>;

export type FeatureFlags = {
  extensionActive: boolean;
  mobileActive: boolean;
  smartTransactions: {
    expectedDeadline?: number;
    maxDeadline?: number;
    extensionReturnTxHashAsap?: boolean;
  };
};

export type SubmitSmartTransactionRequest = {
  transactionMeta: TransactionMeta;
  signedTransactionInHex?: string;
  smartTransactionsController: SmartTransactionsController;
  transactionController: TransactionController;
  isSmartTransaction: boolean;
  controllerMessenger: SmartTransactionHookMessenger;
  featureFlags: FeatureFlags;
  transactions?: PublishBatchHookTransaction[];
};

class SmartTransactionHook {
  // Static property to store the approval flow ID across instances
  static #sharedApprovalFlowId = '';

  #approvalFlowEnded: boolean;

  #approvalFlowId: string;

  #chainId: Hex;

  #controllerMessenger: SmartTransactionHookMessenger;

  #featureFlags: {
    extensionActive: boolean;
    mobileActive: boolean;
    smartTransactions: {
      expectedDeadline?: number;
      maxDeadline?: number;
      extensionReturnTxHashAsap?: boolean;
    };
  };

  #isDapp: boolean;

  #isSmartTransaction: boolean;

  #smartTransactionsController: SmartTransactionsController;

  #transactionController: TransactionController;

  #transactionMeta: TransactionMeta;

  #signedTransactionInHex?: string;

  #transactions?: PublishBatchHookTransaction[];

  #txParams: TransactionParams;

  #shouldShowStatusPage: boolean;

  constructor(request: SubmitSmartTransactionRequest) {
    const {
      transactionMeta,
      signedTransactionInHex,
      smartTransactionsController,
      transactionController,
      isSmartTransaction,
      controllerMessenger,
      featureFlags,
      transactions,
    } = request;
    this.#approvalFlowId = '';
    this.#approvalFlowEnded = false;
    this.#transactionMeta = transactionMeta as TransactionMeta;
    this.#signedTransactionInHex = signedTransactionInHex;
    this.#smartTransactionsController = smartTransactionsController;
    this.#transactionController = transactionController;
    this.#isSmartTransaction = isSmartTransaction;
    this.#controllerMessenger = controllerMessenger;
    this.#featureFlags = featureFlags;
    this.#isDapp = transactionMeta.origin !== ORIGIN_METAMASK;
    this.#chainId = transactionMeta.chainId;
    this.#txParams = transactionMeta.txParams;
    this.#transactions = transactions;
    this.#shouldShowStatusPage = Boolean(
      transactionMeta.type !== TransactionType.bridge ||
        (this.#transactions && this.#transactions.length > 0),
    );
  }

  async submit() {
    const isUnsupportedTransactionTypeForSmartTransaction = this
      .#transactionMeta.type
      ? [
          TransactionType.swapAndSend,
          TransactionType.swapApproval,
          TransactionType.bridgeApproval,
        ].includes(this.#transactionMeta.type)
      : false;

    // Will cause TransactionController to publish to the RPC provider as normal.
    const useRegularTransactionSubmit = { transactionHash: undefined };
    if (
      !this.#isSmartTransaction ||
      isUnsupportedTransactionTypeForSmartTransaction ||
      isLegacyTransaction(this.#transactionMeta)
    ) {
      return useRegularTransactionSubmit;
    }

    if (this.#shouldShowStatusPage) {
      await this.#startApprovalFlow();
    }
    let getFeesResponse;
    try {
      getFeesResponse = await this.#smartTransactionsController.getFees(
        { ...this.#txParams, chainId: this.#chainId },
        undefined,
        { networkClientId: this.#transactionMeta.networkClientId },
      );
    } catch (error) {
      log.error(
        'Error in smart transaction publish hook, falling back to regular transaction submission',
        error,
      );
      this.#onApproveOrReject();
      return useRegularTransactionSubmit; // Fallback to regular transaction submission.
    }
    try {
      const submitTransactionResponse = await this.#signAndSubmitTransactions({
        getFeesResponse,
      });

      const uuid = submitTransactionResponse?.uuid;
      if (!uuid) {
        throw new Error('No smart transaction UUID');
      }

      await this.#processApprovalIfNeeded(uuid);

      const extensionReturnTxHashAsap =
        this.#featureFlags?.smartTransactions?.extensionReturnTxHashAsap;

      let transactionHash: string | undefined | null;
      if (extensionReturnTxHashAsap && submitTransactionResponse?.txHash) {
        transactionHash = submitTransactionResponse.txHash;
      } else {
        transactionHash = await this.#waitForTransactionHash({
          uuid,
        });
      }

      if (transactionHash === null) {
        throw new Error(
          'Transaction does not have a transaction hash, there was a problem',
        );
      }
      return { transactionHash };
    } catch (error) {
      log.error('Error in smart transaction publish hook', error);
      this.#onApproveOrReject();
      throw error;
    }
  }

  async submitBatch() {
    // No fallback to regular transaction submission
    if (!this.#isSmartTransaction) {
      throw new Error(
        'submitBatch: Smart Transaction is required for batch submissions',
      );
    }

    if (this.#shouldShowStatusPage) {
      await this.#startApprovalFlow();
    }

    try {
      const submitTransactionResponse = await this.#signAndSubmitTransactions();
      const uuid = submitTransactionResponse?.uuid;

      if (!uuid) {
        throw new Error('submitBatch: No smart transaction UUID');
      }

      await this.#processApprovalIfNeeded(uuid);

      const transactionHash = await this.#waitForTransactionHash({
        uuid,
      });

      if (transactionHash === null) {
        throw new Error(
          'submitBatch: Transaction does not have a transaction hash, there was a problem',
        );
      }

      let submitBatchResponse;
      if (submitTransactionResponse?.txHashes) {
        submitBatchResponse = {
          results: submitTransactionResponse.txHashes.map((txHash: string) => ({
            transactionHash: txHash,
          })),
        };
      } else {
        submitBatchResponse = {
          results: [],
        };
      }

      return submitBatchResponse;
    } catch (error) {
      log.error(
        'submitBatch: Error in smart transaction publish batch hook',
        error,
      );
      this.#onApproveOrReject();
      throw error;
    }
  }

  async #endApprovalFlow(flowId: string): Promise<void> {
    try {
      await this.#controllerMessenger.call('ApprovalController:endFlow', {
        id: flowId,
      });
    } catch (error) {
      // If the flow is already ended, we can ignore the error.
    }
  }

  async #endExistingApprovalFlow(approvalFlowId: string): Promise<void> {
    try {
      // End the existing flow
      await this.#endApprovalFlow(approvalFlowId);

      // Accept the request to close the UI
      await this.#controllerMessenger.call(
        'ApprovalController:acceptRequest',
        approvalFlowId,
      );

      SmartTransactionHook.#sharedApprovalFlowId = '';
    } catch (error) {
      log.error('Error ending existing approval flow', error);
    }
  }

  async #startApprovalFlow() {
    if (SmartTransactionHook.#sharedApprovalFlowId) {
      await this.#endExistingApprovalFlow(
        SmartTransactionHook.#sharedApprovalFlowId,
      );
    }

    // Create a new approval flow
    const { id: approvalFlowId } = await this.#controllerMessenger.call(
      'ApprovalController:startFlow',
    );

    // Store the flow ID both in the instance and in the static property
    this.#approvalFlowId = approvalFlowId;
    SmartTransactionHook.#sharedApprovalFlowId = approvalFlowId;
  }

  async #processApprovalIfNeeded(uuid: string) {
    if (this.#shouldShowStatusPage) {
      this.#addApprovalRequest({
        uuid,
      });
      this.#addListenerToUpdateStatusPage({
        uuid,
      });
    }
  }

  #onApproveOrReject() {
    if (!this.#shouldShowStatusPage || this.#approvalFlowEnded) {
      return;
    }
    this.#approvalFlowEnded = true;
    this.#endApprovalFlow(this.#approvalFlowId);

    // Clear the shared approval flow ID when we end the flow
    if (SmartTransactionHook.#sharedApprovalFlowId === this.#approvalFlowId) {
      SmartTransactionHook.#sharedApprovalFlowId = '';
    }
  }

  #addApprovalRequest({ uuid }: { uuid: string }) {
    const onApproveOrRejectWrapper = () => {
      this.#onApproveOrReject();
    };
    this.#controllerMessenger
      .call(
        'ApprovalController:addRequest',
        {
          id: this.#approvalFlowId,
          origin,
          type: SMART_TRANSACTION_CONFIRMATION_TYPES.showSmartTransactionStatusPage,
          requestState: {
            smartTransaction: {
              status: SmartTransactionStatuses.PENDING,
              creationTime: Date.now(),
              uuid,
            },
            isDapp: this.#isDapp,
            txId: this.#transactionMeta.id,
          },
        },
        true,
      )
      .then(onApproveOrRejectWrapper, onApproveOrRejectWrapper);
  }

  async #updateApprovalRequest({
    smartTransaction,
  }: {
    smartTransaction: SmartTransaction;
  }) {
    return await this.#controllerMessenger.call(
      'ApprovalController:updateRequestState',
      {
        id: this.#approvalFlowId,
        requestState: {
          smartTransaction,
          isDapp: this.#isDapp,
          txId: this.#transactionMeta.id,
        },
      },
    );
  }

  async #addListenerToUpdateStatusPage({ uuid }: { uuid: string }) {
    this.#controllerMessenger.subscribe(
      'SmartTransactionsController:smartTransaction',
      // TODO: Fix in https://github.com/MetaMask/metamask-extension/issues/31879
      // eslint-disable-next-line @typescript-eslint/no-misused-promises
      async (smartTransaction: SmartTransaction) => {
        if (smartTransaction.uuid === uuid) {
          const { status } = smartTransaction;
          if (!status || status === SmartTransactionStatuses.PENDING) {
            return;
          }
          if (!this.#approvalFlowEnded) {
            await this.#updateApprovalRequest({
              smartTransaction,
            });
          }
        }
      },
    );
  }

  #waitForTransactionHash({ uuid }: { uuid: string }): Promise<string | null> {
    return new Promise((resolve) => {
      this.#controllerMessenger.subscribe(
        'SmartTransactionsController:smartTransaction',
        // TODO: Fix in https://github.com/MetaMask/metamask-extension/issues/31879
        // eslint-disable-next-line @typescript-eslint/no-misused-promises
        async (smartTransaction: SmartTransaction) => {
          if (smartTransaction.uuid === uuid) {
            const { status, statusMetadata } = smartTransaction;
            if (!status || status === SmartTransactionStatuses.PENDING) {
              return;
            }
            log.debug('Smart Transaction: ', smartTransaction);
            if (statusMetadata?.minedHash) {
              log.debug(
                'Smart Transaction - Received tx hash: ',
                statusMetadata?.minedHash,
              );
              resolve(statusMetadata.minedHash);
            } else {
              resolve(null);
            }
          }
        },
      );
    });
  }

  async #signAndSubmitTransactions({
    getFeesResponse,
  }: {
    getFeesResponse?: Fees;
  } = {}) {
    let signedTransactions: string[] = [];

    if (
      this.#transactions &&
      Array.isArray(this.#transactions) &&
      this.#transactions.length > 0
    ) {
      // Batch transaction mode - extract signed transactions from this.#transactions[].signedTx
      signedTransactions = this.#transactions
        .filter((tx) => tx?.signedTx)
        .map((tx) => tx.signedTx);
    } else if (this.#signedTransactionInHex) {
      // Single transaction mode with pre-signed transaction
      signedTransactions = [this.#signedTransactionInHex];
    } else if (getFeesResponse) {
      // Single transaction mode requiring signing
      signedTransactions = await this.#createSignedTransactions(
        getFeesResponse.tradeTxFees?.fees ?? [],
        false,
      );
    }

    return await this.#smartTransactionsController.submitSignedTransactions({
      signedTransactions,
      signedCanceledTransactions: [],
      txParams: this.#txParams,
      transactionMeta: this.#transactionMeta,
      networkClientId: this.#transactionMeta.networkClientId,
    });
  }

  #applyFeeToTransaction(fee: Fee, isCancel: boolean): TransactionParams {
    if (!this.#txParams) {
      throw new Error('Transaction params are required');
    }

    const unsignedTransaction = {
      ...this.#txParams,
      maxFeePerGas: `0x${decimalToHex(fee.maxFeePerGas)}`,
      maxPriorityFeePerGas: `0x${decimalToHex(fee.maxPriorityFeePerGas)}`,
      gas: isCancel
        ? `0x${decimalToHex(CANCEL_GAS_LIMIT_DEC)}` // It has to be 21000 for cancel transactions, otherwise the API would reject it.
        : this.#txParams.gas,
    } as TransactionParams;

    if (isCancel) {
      unsignedTransaction.to = unsignedTransaction.from;
      unsignedTransaction.data = '0x';
    }

    return unsignedTransaction;
  }

  async #createSignedTransactions(
    fees: Fee[],
    isCancel: boolean,
  ): Promise<string[]> {
    if (!this.#txParams || !this.#chainId) {
      throw new Error('Transaction params and chainId are required');
    }

    const unsignedTransactions = fees.map((fee) => {
      return this.#applyFeeToTransaction(fee, isCancel);
    });

    const transactionsWithChainId = unsignedTransactions.map((tx) => ({
      ...tx,
      // TODO: Fix in https://github.com/MetaMask/metamask-extension/issues/31880
      // eslint-disable-next-line @typescript-eslint/prefer-nullish-coalescing
      chainId: tx.chainId || this.#chainId,
    }));

    return (await this.#transactionController.approveTransactionsWithSameNonce(
      transactionsWithChainId as (TransactionParams & { chainId: Hex })[],
      { hasNonce: true },
    )) as string[];
  }
}

export const submitSmartTransactionHook = (
  request: SubmitSmartTransactionRequest,
) => {
  const smartTransactionHook = new SmartTransactionHook(request);
  return smartTransactionHook.submit();
};

export const submitBatchSmartTransactionHook = (
  request: SubmitSmartTransactionRequest,
) => {
  const smartTransactionHook = new SmartTransactionHook(request);
  return smartTransactionHook.submitBatch();
};

function getUIState(flatState: ControllerFlatState) {
  return { metamask: flatState };
}

function getSmartTransactionCommonParams(
  flatState: ControllerFlatState,
  chainId?: string,
) {
  // UI state is required to support shared selectors to avoid duplicate logic in frontend and backend.
  // Ideally all backend logic would instead rely on messenger event / state subscriptions.
  const uiState = getUIState(flatState);

  // @ts-expect-error Smart transaction selector types does not match controller state
  const isSmartTransaction = getIsSmartTransaction(uiState, chainId);

  // @ts-expect-error Smart transaction selector types does not match controller state
  const featureFlags = getFeatureFlagsByChainId(uiState, chainId);

  const isHardwareWalletAccount = isHardwareWallet(uiState);

  return {
    isSmartTransaction,
    featureFlags,
    isHardwareWalletAccount,
  };
}

export async function publishHook({
  flatState,
  initMessenger,
  signedTx,
  smartTransactionsController,
  transactionController,
  transactionMeta,
}: {
  flatState: ControllerFlatState;
  initMessenger: TransactionControllerInitMessenger;
  signedTx: string;
  smartTransactionsController: SmartTransactionsController;
  transactionController: TransactionController;
  transactionMeta: TransactionMeta;
}) {
  const { isSmartTransaction, featureFlags, isHardwareWalletAccount } =
    getSmartTransactionCommonParams(flatState, transactionMeta.chainId);
  const sendBundleSupport = await isSendBundleSupported(
    transactionMeta.chainId,
  );

  if (!isSmartTransaction || !sendBundleSupport) {
    const hook = new Delegation7702PublishHook({
      isAtomicBatchSupported: transactionController.isAtomicBatchSupported.bind(
        transactionController,
      ),
      messenger: initMessenger,
    }).getHook();

    return await hook(transactionMeta, signedTx);
  }

  if (
    isSmartTransaction &&
    (sendBundleSupport || transactionMeta.selectedGasFeeToken !== undefined)
  ) {
    const result = await submitSmartTransactionHook({
      transactionMeta,
      signedTransactionInHex: signedTx as Hex,
      transactionController,
      smartTransactionsController,
      controllerMessenger: initMessenger,
      isSmartTransaction,
      isHardwareWallet: isHardwareWalletAccount,
      // @ts-expect-error Smart transaction selector return type does not match FeatureFlags type from hook
      featureFlags,
    });

    if (result?.transactionHash) {
      return result;
    }
  }

  // Default: fall back to regular transaction submission
  return { transactionHash: undefined };
}

export function publishBatchHook({
  transactionController,
  smartTransactionsController,
  hookControllerMessenger,
  flatState,
  transactions,
}: {
  transactionController: TransactionController;
  smartTransactionsController: SmartTransactionsController;
  hookControllerMessenger: SmartTransactionHookMessenger;
  flatState: ControllerFlatState;
  transactions: PublishBatchHookTransaction[];
}) {
  // Get transactionMeta based on the last transaction ID
  const lastTransaction = transactions[transactions.length - 1];
  const transactionMeta = getTransactionById(
    lastTransaction.id ?? '',
    transactionController,
  );

  // If we couldn't find the transaction, we should handle that gracefully
  if (!transactionMeta) {
    throw new Error(
      `publishBatchSmartTransactionHook: Could not find transaction with id ${lastTransaction.id}`,
    );
  }

  const { isSmartTransaction, featureFlags, isHardwareWalletAccount } =
    getSmartTransactionCommonParams(flatState, transactionMeta.chainId);

  if (!isSmartTransaction) {
    return undefined;
  }

  return submitBatchSmartTransactionHook({
    transactions,
    transactionController,
    smartTransactionsController,
    controllerMessenger: hookControllerMessenger,
    isSmartTransaction,
    isHardwareWallet: isHardwareWalletAccount,
    // @ts-expect-error Smart transaction selector return type does not match FeatureFlags type from hook
    featureFlags,
    transactionMeta,
  });
}<|MERGE_RESOLUTION|>--- conflicted
+++ resolved
@@ -1,4 +1,11 @@
-<<<<<<< HEAD
+import {
+  AcceptRequest,
+  AddApprovalRequest,
+  EndFlow,
+  StartFlow,
+  UpdateRequestState,
+} from '@metamask/approval-controller';
+import { RestrictedMessenger } from '@metamask/base-controller';
 import {
   SmartTransactionsController,
   SmartTransactionsControllerSmartTransactionEvent,
@@ -7,26 +14,6 @@
   type Fees,
   type SmartTransaction,
 } from '@metamask/smart-transactions-controller';
-import type { Hex } from '@metamask/utils';
-=======
-import {
-  AcceptRequest,
-  AddApprovalRequest,
-  EndFlow,
-  StartFlow,
-  UpdateRequestState,
-} from '@metamask/approval-controller';
-import { RestrictedMessenger } from '@metamask/base-controller';
-import SmartTransactionsController, {
-  SmartTransactionsControllerSmartTransactionEvent,
-} from '@metamask/smart-transactions-controller';
-import {
-  Fee,
-  Fees,
-  SmartTransaction,
-  SmartTransactionStatuses,
-} from '@metamask/smart-transactions-controller/dist/types';
->>>>>>> a14fc002
 import {
   TransactionController,
   TransactionMeta,
