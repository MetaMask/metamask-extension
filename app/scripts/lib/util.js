const ethUtil = require('ethereumjs-util')
const assert = require('assert')
const BN = require('bn.js')
const {
  ENVIRONMENT_TYPE_POPUP,
  ENVIRONMENT_TYPE_NOTIFICATION,
  ENVIRONMENT_TYPE_FULLSCREEN,
  ENVIRONMENT_TYPE_BACKGROUND,
  PLATFORM_FIREFOX,
  PLATFORM_OPERA,
  PLATFORM_CHROME,
  PLATFORM_EDGE,
  PLATFORM_BRAVE,
} = require('./enums')

/**
 * Used to determine the window type through which the app is being viewed.
 *  - 'popup' refers to the extension opened through the browser app icon (in top right corner in chrome and firefox)
 *  - 'responsive' refers to the main browser window
 *  - 'notification' refers to the popup that appears in its own window when taking action outside of metamask
 *  - 'background' refers to the background page
 *
 * @returns {string} A single word label that represents the type of window through which the app is being viewed
 *
 */
const getEnvironmentType = (url = window.location.href) => {
  const parsedUrl = new URL(url)
  if (parsedUrl.pathname === '/popup.html') {
    return ENVIRONMENT_TYPE_POPUP
  } else if (['/home.html', '/phishing.html'].includes(parsedUrl.pathname)) {
    return ENVIRONMENT_TYPE_FULLSCREEN
  } else if (parsedUrl.pathname === '/notification.html') {
    return ENVIRONMENT_TYPE_NOTIFICATION
  } else {
    return ENVIRONMENT_TYPE_BACKGROUND
  }
}

/**
 * Returns the platform (browser) where the extension is running.
 *
 * @returns {string} the platform ENUM
 *
 */
const getPlatform = _ => {
  const ua = navigator.userAgent
  if (ua.search('Firefox') !== -1) {
    return PLATFORM_FIREFOX
  } else {
    if (window && window.chrome && window.chrome.ipcRenderer) {
      return PLATFORM_BRAVE
    } else if (ua.search('Edge') !== -1) {
      return PLATFORM_EDGE
    } else if (ua.search('OPR') !== -1) {
      return PLATFORM_OPERA
    } else {
      return PLATFORM_CHROME
    }
  }
}

/**
 * Checks whether a given balance of ETH, represented as a hex string, is sufficient to pay a value plus a gas fee
 *
 * @param {object} txParams Contains data about a transaction
 * @param {string} txParams.gas The gas for a transaction
 * @param {string} txParams.gasPrice The price per gas for the transaction
 * @param {string} txParams.value The value of ETH to send
 * @param {string} hexBalance A balance of ETH represented as a hex string
 * @returns {boolean} Whether the balance is greater than or equal to the value plus the value of gas times gasPrice
 *
 */
function sufficientBalance (txParams, hexBalance) {
  // validate hexBalance is a hex string
  assert.equal(
    typeof hexBalance,
    'string',
    'sufficientBalance - hexBalance is not a hex string'
  )
  assert.equal(
    hexBalance.slice(0, 2),
    '0x',
    'sufficientBalance - hexBalance is not a hex string'
  )

  const balance = hexToBn(hexBalance)
  const value = hexToBn(txParams.value)
  const gasLimit = hexToBn(txParams.gas)
  const gasPrice = hexToBn(txParams.gasPrice)

  const maxCost = value.add(gasLimit.mul(gasPrice))
  return balance.gte(maxCost)
}

/**
 * Converts a BN object to a hex string with a '0x' prefix
 *
 * @param {BN} inputBn The BN to convert to a hex string
 * @returns {string} A '0x' prefixed hex string
 *
 */
function bnToHex (inputBn) {
  return ethUtil.addHexPrefix(inputBn.toString(16))
}

/**
 * Converts a hex string to a BN object
 *
 * @param {string} inputHex A number represented as a hex string
 * @returns {Object} A BN object
 *
 */
function hexToBn (inputHex) {
  return new BN(ethUtil.stripHexPrefix(inputHex), 16)
}

/**
 * Used to multiply a BN by a fraction
 *
 * @param {BN} targetBN The number to multiply by a fraction
 * @param {number|string} numerator The numerator of the fraction multiplier
 * @param {number|string} denominator The denominator of the fraction multiplier
 * @returns {BN} The product of the multiplication
 *
 */
function BnMultiplyByFraction (targetBN, numerator, denominator) {
  const numBN = new BN(numerator)
  const denomBN = new BN(denominator)
  return targetBN.mul(numBN).div(denomBN)
}

<<<<<<< HEAD
function applyListeners (listeners, emitter) {
  Object.keys(listeners).forEach(key => {
    emitter.on(key, listeners[key])
  })
}

=======
>>>>>>> cdaac779
function removeListeners (listeners, emitter) {
  Object.keys(listeners).forEach(key => {
    emitter.removeListener(key, listeners[key])
  })
}

function getRandomArrayItem (array) {
  return array[Math.floor(Math.random() * array.length)]
<<<<<<< HEAD
=======
}

function mapObjectValues (object, cb) {
  const mappedObject = {}
  Object.keys(object).forEach(key => {
    mappedObject[key] = cb(key, object[key])
  })
  return mappedObject
}

/**
 * Returns an Error if extension.runtime.lastError is present
 * this is a workaround for the non-standard error object thats used
 * @returns {Error}
 */
function checkForError () {
  const lastError = extension.runtime.lastError
  if (!lastError) {
    return
  }
  // if it quacks like an Error, its an Error
  if (lastError.stack && lastError.message) {
    return lastError
  }
  // repair incomplete error object (eg chromium v77)
  return new Error(lastError.message)
>>>>>>> cdaac779
}

module.exports = {
  removeListeners,
  getPlatform,
  getEnvironmentType,
  sufficientBalance,
  hexToBn,
  bnToHex,
  BnMultiplyByFraction,
  getRandomArrayItem,
}<|MERGE_RESOLUTION|>--- conflicted
+++ resolved
@@ -1,3 +1,4 @@
+const extension = require('extensionizer')
 const ethUtil = require('ethereumjs-util')
 const assert = require('assert')
 const BN = require('bn.js')
@@ -129,15 +130,6 @@
   return targetBN.mul(numBN).div(denomBN)
 }
 
-<<<<<<< HEAD
-function applyListeners (listeners, emitter) {
-  Object.keys(listeners).forEach(key => {
-    emitter.on(key, listeners[key])
-  })
-}
-
-=======
->>>>>>> cdaac779
 function removeListeners (listeners, emitter) {
   Object.keys(listeners).forEach(key => {
     emitter.removeListener(key, listeners[key])
@@ -146,8 +138,6 @@
 
 function getRandomArrayItem (array) {
   return array[Math.floor(Math.random() * array.length)]
-<<<<<<< HEAD
-=======
 }
 
 function mapObjectValues (object, cb) {
@@ -174,7 +164,6 @@
   }
   // repair incomplete error object (eg chromium v77)
   return new Error(lastError.message)
->>>>>>> cdaac779
 }
 
 module.exports = {
@@ -186,4 +175,6 @@
   bnToHex,
   BnMultiplyByFraction,
   getRandomArrayItem,
+  mapObjectValues,
+  checkForError,
 }