import { ControllerMessenger } from '@metamask/base-controller';
<<<<<<< HEAD
import {
  Balance,
  BtcAccountType,
  CaipAssetType,
  InternalAccount,
} from '@metamask/keyring-api';
import { KeyringTypes } from '@metamask/keyring-controller';
=======
import { Balance, BtcAccountType, CaipAssetType } from '@metamask/keyring-api';
import { InternalAccount } from '@metamask/keyring-internal-api';
>>>>>>> 1fbb63cc
import { createMockInternalAccount } from '../../../../test/jest/mocks';
import { MultichainNetworks } from '../../../../shared/constants/multichain/networks';
import {
  BalancesController,
  AllowedActions,
  AllowedEvents,
  BalancesControllerState,
  defaultState,
  BalancesControllerMessenger,
} from './BalancesController';
import { BalancesTracker } from './BalancesTracker';

const mockBtcAccount = createMockInternalAccount({
  address: '',
  name: 'Btc Account',
  type: BtcAccountType.P2wpkh,
  snapOptions: {
    id: 'mock-btc-snap',
    name: 'mock-btc-snap',
    enabled: true,
  },
  options: {
    scope: MultichainNetworks.BITCOIN_TESTNET,
  },
  keyringType: KeyringTypes.snap,
});

const mockBalanceResult = {
  'bip122:000000000933ea01ad0ee984209779ba/slip44:0': {
    amount: '0.00000000',
    unit: 'BTC',
  },
};

const setupController = ({
  state = defaultState,
  mocks,
}: {
  state?: BalancesControllerState;
  mocks?: {
    listMultichainAccounts?: InternalAccount[];
    handleRequestReturnValue?: Record<CaipAssetType, Balance>;
  };
} = {}) => {
  const controllerMessenger = new ControllerMessenger<
    AllowedActions,
    AllowedEvents
  >();

  const balancesControllerMessenger: BalancesControllerMessenger =
    controllerMessenger.getRestricted({
      name: 'BalancesController',
      allowedActions: [
        'SnapController:handleRequest',
        'AccountsController:listMultichainAccounts',
      ],
      allowedEvents: [
        'AccountsController:accountAdded',
        'AccountsController:accountRemoved',
      ],
    });

  const mockSnapHandleRequest = jest.fn();
  controllerMessenger.registerActionHandler(
    'SnapController:handleRequest',
    mockSnapHandleRequest.mockReturnValue(
      mocks?.handleRequestReturnValue ?? mockBalanceResult,
    ),
  );

  const mockListMultichainAccounts = jest.fn();
  controllerMessenger.registerActionHandler(
    'AccountsController:listMultichainAccounts',
    mockListMultichainAccounts.mockReturnValue(
      mocks?.listMultichainAccounts ?? [mockBtcAccount],
    ),
  );

  const controller = new BalancesController({
    messenger: balancesControllerMessenger,
    state,
  });

  return {
    controller,
    messenger: controllerMessenger,
    mockSnapHandleRequest,
    mockListMultichainAccounts,
  };
};

describe('BalancesController', () => {
  it('initialize with default state', () => {
    const { controller } = setupController({});
    expect(controller.state).toEqual({ balances: {} });
  });

  it('starts tracking when calling start', async () => {
    const spyTracker = jest.spyOn(BalancesTracker.prototype, 'start');
    const { controller } = setupController();
    await controller.start();
    expect(spyTracker).toHaveBeenCalledTimes(1);
  });

  it('stops tracking when calling stop', async () => {
    const spyTracker = jest.spyOn(BalancesTracker.prototype, 'stop');
    const { controller } = setupController();
    await controller.start();
    await controller.stop();
    expect(spyTracker).toHaveBeenCalledTimes(1);
  });

  it('update balances when calling updateBalances', async () => {
    const { controller } = setupController();

    await controller.updateBalances();

    expect(controller.state).toEqual({
      balances: {
        [mockBtcAccount.id]: mockBalanceResult,
      },
    });
  });

  it('update balances when "AccountsController:accountAdded" is fired', async () => {
    const { controller, messenger, mockListMultichainAccounts } =
      setupController({
        mocks: {
          listMultichainAccounts: [],
        },
      });

    controller.start();
    mockListMultichainAccounts.mockReturnValue([mockBtcAccount]);
    messenger.publish('AccountsController:accountAdded', mockBtcAccount);
    await controller.updateBalances();

    expect(controller.state).toEqual({
      balances: {
        [mockBtcAccount.id]: mockBalanceResult,
      },
    });
  });

  it('update balances when "AccountsController:accountRemoved" is fired', async () => {
    const { controller, messenger, mockListMultichainAccounts } =
      setupController();

    controller.start();
    await controller.updateBalances();
    expect(controller.state).toEqual({
      balances: {
        [mockBtcAccount.id]: mockBalanceResult,
      },
    });

    messenger.publish('AccountsController:accountRemoved', mockBtcAccount.id);
    mockListMultichainAccounts.mockReturnValue([]);
    await controller.updateBalances();

    expect(controller.state).toEqual({
      balances: {},
    });
  });
});<|MERGE_RESOLUTION|>--- conflicted
+++ resolved
@@ -1,16 +1,7 @@
 import { ControllerMessenger } from '@metamask/base-controller';
-<<<<<<< HEAD
-import {
-  Balance,
-  BtcAccountType,
-  CaipAssetType,
-  InternalAccount,
-} from '@metamask/keyring-api';
-import { KeyringTypes } from '@metamask/keyring-controller';
-=======
 import { Balance, BtcAccountType, CaipAssetType } from '@metamask/keyring-api';
 import { InternalAccount } from '@metamask/keyring-internal-api';
->>>>>>> 1fbb63cc
+import { KeyringTypes } from '@metamask/keyring-controller';
 import { createMockInternalAccount } from '../../../../test/jest/mocks';
 import { MultichainNetworks } from '../../../../shared/constants/multichain/networks';
 import {
