--- conflicted
+++ resolved
@@ -2,15 +2,10 @@
   BlockaidReason,
   BlockaidResultType,
 } from '../../../../shared/constants/security-provider';
-<<<<<<< HEAD
-import { validateWithSecurityAlertsAPI } from './security-alerts-api';
-=======
 import {
   getSecurityAlertsAPISupportedChainIds,
-  isSecurityAlertsAPIEnabled,
   validateWithSecurityAlertsAPI,
 } from './security-alerts-api';
->>>>>>> d3b99439
 
 const CHAIN_ID_MOCK = '0x1';
 
