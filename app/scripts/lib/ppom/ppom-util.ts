--- conflicted
+++ resolved
@@ -17,15 +17,10 @@
 import { SIGNING_METHODS } from '../../../../shared/constants/transaction';
 import { AppStateController } from '../../controllers/app-state';
 import { SecurityAlertResponse } from './types';
-<<<<<<< HEAD
-import { validateWithSecurityAlertsAPI } from './security-alerts-api';
-=======
 import {
   getSecurityAlertsAPISupportedChainIds,
-  isSecurityAlertsAPIEnabled,
   validateWithSecurityAlertsAPI,
 } from './security-alerts-api';
->>>>>>> d3b99439
 
 const { sentry } = global;
 
@@ -120,19 +115,15 @@
 }
 
 export async function isChainSupported(chainId: Hex): Promise<boolean> {
-  let supportedChainIds = SECURITY_PROVIDER_SUPPORTED_CHAIN_IDS;
-
   try {
-    if (isSecurityAlertsAPIEnabled()) {
-      supportedChainIds = await getSecurityAlertsAPISupportedChainIds();
-    }
+    return (await getSecurityAlertsAPISupportedChainIds()).includes(chainId);;
   } catch (error: unknown) {
     handlePPOMError(
       error,
       `Error fetching supported chains from security alerts API`,
     );
-  }
-  return supportedChainIds.includes(chainId);
+    return SECURITY_PROVIDER_SUPPORTED_CHAIN_IDS.includes(chainId);
+  }
 }
 
 function normalizePPOMRequest(request: JsonRpcRequest): JsonRpcRequest {
