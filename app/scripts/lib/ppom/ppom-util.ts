--- conflicted
+++ resolved
@@ -4,34 +4,24 @@
   TransactionParams,
   normalizeTransactionParams,
 } from '@metamask/transaction-controller';
-<<<<<<< HEAD
-import { JsonRpcRequest } from '@metamask/utils';
-=======
 import { Hex, JsonRpcRequest } from '@metamask/utils';
->>>>>>> 717376e8
 import { v4 as uuid } from 'uuid';
 import { PPOM } from '@blockaid/ppom_release';
 import { SignatureController } from '@metamask/signature-controller';
 import {
   BlockaidReason,
   BlockaidResultType,
-<<<<<<< HEAD
-=======
   SECURITY_PROVIDER_SUPPORTED_CHAIN_IDS,
   SecurityAlertSource,
->>>>>>> 717376e8
 } from '../../../../shared/constants/security-provider';
 import { SIGNING_METHODS } from '../../../../shared/constants/transaction';
 import { AppStateController } from '../../controllers/app-state';
 import { SecurityAlertResponse } from './types';
-<<<<<<< HEAD
-=======
 import {
   getSecurityAlertsAPISupportedChainIds,
   isSecurityAlertsAPIEnabled,
   validateWithSecurityAlertsAPI,
 } from './security-alerts-api';
->>>>>>> 717376e8
 
 const { sentry } = global;
 
@@ -46,23 +36,11 @@
   ppomController,
   request,
   securityAlertId,
-<<<<<<< HEAD
-=======
   chainId,
->>>>>>> 717376e8
 }: {
   ppomController: PPOMController;
   request: JsonRpcRequest;
   securityAlertId: string;
-<<<<<<< HEAD
-}): Promise<SecurityAlertResponse> {
-  try {
-    return await ppomController.usePPOM(async (ppom: PPOM) => {
-      return await usePPOM(request, securityAlertId, ppom);
-    });
-  } catch (error) {
-    return handlePPOMError(error, 'Error validateRequestWithPPOM#usePPOM: ');
-=======
   chainId: Hex;
 }): Promise<SecurityAlertResponse> {
   try {
@@ -78,7 +56,6 @@
     };
   } catch (error: unknown) {
     return handlePPOMError(error, 'Error validating JSON RPC using PPOM: ');
->>>>>>> 717376e8
   }
 }
 
@@ -136,24 +113,6 @@
   };
 }
 
-<<<<<<< HEAD
-async function usePPOM(
-  request: JsonRpcRequest,
-  securityAlertId: string,
-  ppom: PPOM,
-): Promise<SecurityAlertResponse> {
-  try {
-    const normalizedRequest = normalizePPOMRequest(request);
-    const ppomResponse = await ppom.validateJsonRpc(normalizedRequest);
-
-    return {
-      ...ppomResponse,
-      securityAlertId,
-    };
-  } catch (error: unknown) {
-    return handlePPOMError(error, 'Error validating JSON RPC using PPOM: ');
-  }
-=======
 export async function isChainSupported(chainId: Hex): Promise<boolean> {
   let supportedChainIds = SECURITY_PROVIDER_SUPPORTED_CHAIN_IDS;
 
@@ -168,7 +127,6 @@
     );
   }
   return supportedChainIds.includes(chainId);
->>>>>>> 717376e8
 }
 
 function normalizePPOMRequest(request: JsonRpcRequest): JsonRpcRequest {
@@ -233,8 +191,6 @@
 
     await new Promise((resolve) => setTimeout(resolve, 100));
   }
-<<<<<<< HEAD
-=======
 }
 
 async function validateWithController(
@@ -267,5 +223,4 @@
     handlePPOMError(error, `Error validating request with security alerts API`);
     return await validateWithController(ppomController, request);
   }
->>>>>>> 717376e8
 }