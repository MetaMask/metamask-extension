--- conflicted
+++ resolved
@@ -102,13 +102,10 @@
   const normalizeTransactionParamsMock = jest.mocked(
     normalizeTransactionParams,
   );
-<<<<<<< HEAD
   const getSupportedChainIdsMock = jest.spyOn(
     securityAlertAPI,
     'getSecurityAlertsAPISupportedChainIds',
   );
-=======
->>>>>>> 535c139b
   let isSecurityAlertsEnabledMock: jest.SpyInstance;
 
   beforeEach(() => {
@@ -361,7 +358,6 @@
       );
     });
   });
-<<<<<<< HEAD
 
   describe('isChainSupported', () => {
     describe('when security alerts API is enabled', () => {
@@ -394,6 +390,4 @@
       });
     });
   });
-=======
->>>>>>> 535c139b
 });