--- conflicted
+++ resolved
@@ -315,27 +315,11 @@
           },
         });
 
-<<<<<<< HEAD
-    // @ts-expect-error This is missing from the Mocha type definitions
-    it.each([METHOD_SIGN_TYPED_DATA_V3, METHOD_SIGN_TYPED_DATA_V4])(
-      'sanitizes request params if method is %s',
-      async (method: string) => {
-        const ppom = createPPOMMock();
-        const ppomController = createPPOMControllerMock();
-
-        ppomController.usePPOM.mockImplementation(
-          (callback) =>
-            // TODO: Fix in https://github.com/MetaMask/metamask-extension/issues/31973
-            // eslint-disable-next-line @typescript-eslint/no-explicit-any
-            callback(ppom as any) as any,
-        );
-=======
         const request = {
           ...REQUEST_MOCK,
           method: MESSAGE_TYPE.ETH_SEND_TRANSACTION,
           params: [TRANSACTION_PARAMS_MOCK_1],
         };
->>>>>>> 4cf005a7
 
         await validateRequestWithPPOM({
           ...validateRequestWithPPOMOptionsBase,
@@ -399,6 +383,7 @@
       });
     });
 
+    // @ts-expect-error This is missing from the Mocha type definitions
     it.each([
       MESSAGE_TYPE.ETH_SIGN_TYPED_DATA_V3,
       MESSAGE_TYPE.ETH_SIGN_TYPED_DATA_V4,
