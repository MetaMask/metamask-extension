--- conflicted
+++ resolved
@@ -130,18 +130,12 @@
 
 describe('PPOM Utils', () => {
   const updateSecurityAlertResponseMock = jest.fn();
-  let isSecurityAlertsEnabledMock: jest.SpyInstance;
   let ppomController: jest.Mocked<PPOMController>;
   let ppom: jest.Mocked<PPOM>;
 
   const normalizeTransactionParamsMock = jest.mocked(
     normalizeTransactionParams,
   );
-<<<<<<< HEAD
-
-  const updateSecurityAlertResponseMock = jest.fn();
-=======
->>>>>>> 1e6c38bd
 
   const validateRequestWithPPOMOptionsBase = {
     request: REQUEST_MOCK,
@@ -153,12 +147,6 @@
   beforeEach(() => {
     jest.resetAllMocks();
     jest.spyOn(console, 'error').mockImplementation(() => undefined);
-<<<<<<< HEAD
-=======
-
-    isSecurityAlertsEnabledMock = jest
-      .spyOn(securityAlertAPI, 'isSecurityAlertsAPIEnabled')
-      .mockReturnValue(false);
 
     ppomController = createPPOMControllerMock();
     ppom = createPPOMMock();
@@ -169,7 +157,6 @@
     normalizeTransactionParamsMock.mockImplementation(
       (params: TransactionParams) => params,
     );
->>>>>>> 1e6c38bd
   });
 
   describe('validateRequestWithPPOM', () => {
@@ -615,14 +602,8 @@
       params: [TRANSACTION_PARAMS_MOCK_1],
     };
 
-<<<<<<< HEAD
     it('uses security alerts API', async () => {
       normalizeTransactionParamsMock.mockReturnValue(TRANSACTION_PARAMS_MOCK_1);
-=======
-    it('uses security alerts API if enabled', async () => {
-      isSecurityAlertsEnabledMock.mockReturnValue(true);
-
->>>>>>> 1e6c38bd
       const validateWithSecurityAlertsAPIMock = jest
         .spyOn(securityAlertAPI, 'validateWithSecurityAlertsAPI')
         .mockResolvedValue(SECURITY_ALERT_RESPONSE_MOCK);
@@ -648,11 +629,7 @@
     });
 
     it('uses controller if security alerts API throws', async () => {
-<<<<<<< HEAD
       normalizeTransactionParamsMock.mockReturnValue(TRANSACTION_PARAMS_MOCK_1);
-=======
-      isSecurityAlertsEnabledMock.mockReturnValue(true);
->>>>>>> 1e6c38bd
 
       updateSecurityAlertResponseMock.mockResolvedValue({
         txParams: TRANSACTION_PARAMS_MOCK_1,
