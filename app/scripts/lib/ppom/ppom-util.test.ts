--- conflicted
+++ resolved
@@ -16,16 +16,12 @@
 } from '@metamask/signature-controller';
 import { Hex, JsonRpcRequest } from '@metamask/utils';
 import { PPOM } from '@blockaid/ppom_release';
-<<<<<<< HEAD
-import { Messenger } from '@metamask/base-controller';
 import { isSnapId } from '@metamask/snaps-utils';
-=======
 import {
   MOCK_ANY_NAMESPACE,
   MockAnyNamespace,
   Messenger,
 } from '@metamask/messenger';
->>>>>>> 87f4c430
 import {
   BlockaidReason,
   BlockaidResultType,
@@ -34,11 +30,8 @@
 } from '../../../../shared/constants/security-provider';
 import { AppStateController } from '../../controllers/app-state-controller';
 import { MESSAGE_TYPE } from '../../../../shared/constants/app';
-<<<<<<< HEAD
 import { isSnapPreinstalled } from '../../../../shared/lib/snaps/snaps';
-=======
 import { RootMessenger } from '../messenger';
->>>>>>> 87f4c430
 import {
   generateSecurityAlertId,
   updateSecurityAlertResponse,
