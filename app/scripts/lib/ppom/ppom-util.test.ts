--- conflicted
+++ resolved
@@ -100,15 +100,11 @@
   const normalizeTransactionParamsMock = jest.mocked(
     normalizeTransactionParams,
   );
-<<<<<<< HEAD
-  let validateWithSecurityAlertsAPIMock: jest.SpyInstance;
-=======
   const getSupportedChainIdsMock = jest.spyOn(
     securityAlertAPI,
     'getSecurityAlertsAPISupportedChainIds',
   );
-  let isSecurityAlertsEnabledMock: jest.SpyInstance;
->>>>>>> d3b99439
+  let validateWithSecurityAlertsAPIMock: jest.SpyInstance;
 
   beforeEach(() => {
     jest.resetAllMocks();
@@ -344,7 +340,6 @@
       ).toHaveBeenCalledWith(TRANSACTION_ID_MOCK, SECURITY_ALERT_RESPONSE_MOCK);
     });
   });
-<<<<<<< HEAD
   //   it('uses security alerts API', async () => {
   //     normalizeTransactionParamsMock.mockReturnValue(TRANSACTION_PARAMS_MOCK_1);
 
@@ -386,84 +381,9 @@
 
   //     expect(ppomController.usePPOM).toHaveBeenCalledTimes(1);
 
-  //     expect(validateWithSecurityAlertsAPIMock).toHaveBeenCalledTimes(1);
-  //     expect(validateWithSecurityAlertsAPIMock).toHaveBeenCalledWith(
-  //       CHAIN_ID_MOCK,
-  //       request,
-  //     );
-  //     expect(response).toStrictEqual({
-  //       securityAlertId: SECURITY_ALERT_ID_MOCK,
-  //       source: SecurityAlertSource.Local,
-  //     });
-  //   });
-  // });
-=======
-
-  describe('validateWithAPI', () => {
-    const request = {
-      ...REQUEST_MOCK,
-      method: 'eth_sendTransaction',
-      params: [TRANSACTION_PARAMS_MOCK_1],
-    };
-
-    it('uses security alerts API if enabled', async () => {
-      isSecurityAlertsEnabledMock.mockReturnValue(true);
-      normalizeTransactionParamsMock.mockReturnValue(TRANSACTION_PARAMS_MOCK_1);
-      const validateWithSecurityAlertsAPIMock = jest
-        .spyOn(securityAlertAPI, 'validateWithSecurityAlertsAPI')
-        .mockResolvedValue(SECURITY_ALERT_RESPONSE_MOCK);
-
-      const ppom = createPPOMMock();
-      const ppomController = createPPOMControllerMock();
-
-      await validateRequestWithPPOM({
-        ppomController,
-        request,
-        securityAlertId: SECURITY_ALERT_ID_MOCK,
-        chainId: CHAIN_ID_MOCK,
-      });
-
-      expect(ppomController.usePPOM).not.toHaveBeenCalled();
-      expect(ppom.validateJsonRpc).not.toHaveBeenCalled();
-
-      expect(validateWithSecurityAlertsAPIMock).toHaveBeenCalledTimes(1);
-      expect(validateWithSecurityAlertsAPIMock).toHaveBeenCalledWith(
-        CHAIN_ID_MOCK,
-        request,
-      );
-    });
-
-    it('uses controller if security alerts API throws', async () => {
-      isSecurityAlertsEnabledMock.mockReturnValue(true);
-      normalizeTransactionParamsMock.mockReturnValue(TRANSACTION_PARAMS_MOCK_1);
-
-      const ppomController = createPPOMControllerMock();
-
-      const validateWithSecurityAlertsAPIMock = jest
-        .spyOn(securityAlertAPI, 'validateWithSecurityAlertsAPI')
-        .mockRejectedValue(new Error('Test Error'));
-
-      await validateRequestWithPPOM({
-        ppomController,
-        request,
-        securityAlertId: SECURITY_ALERT_ID_MOCK,
-        chainId: CHAIN_ID_MOCK,
-      });
-
-      expect(ppomController.usePPOM).toHaveBeenCalledTimes(1);
-
-      expect(validateWithSecurityAlertsAPIMock).toHaveBeenCalledTimes(1);
-      expect(validateWithSecurityAlertsAPIMock).toHaveBeenCalledWith(
-        CHAIN_ID_MOCK,
-        request,
-      );
-    });
-  });
-
   describe('isChainSupported', () => {
     describe('when security alerts API is enabled', () => {
       beforeEach(async () => {
-        isSecurityAlertsEnabledMock.mockReturnValue(true);
         getSupportedChainIdsMock.mockResolvedValue([CHAIN_ID_MOCK]);
       });
 
@@ -491,5 +411,4 @@
       });
     });
   });
->>>>>>> d3b99439
 });