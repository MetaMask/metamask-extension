import { type Hex, JsonRpcResponseStruct } from '@metamask/utils';
<<<<<<< HEAD
import * as ControllerUtils from '@metamask/controller-utils';

=======
>>>>>>> bc087810
import { CHAIN_IDS } from '../../../../shared/constants/network';

import {
  BlockaidReason,
  BlockaidResultType,
} from '../../../../shared/constants/security-provider';
import { flushPromises } from '../../../../test/lib/timer-helpers';
import { mockNetworkState } from '../../../../test/stub/networks';
import { createPPOMMiddleware, PPOMMiddlewareRequest } from './ppom-middleware';
import {
  generateSecurityAlertId,
  handlePPOMError,
  isChainSupported,
  validateRequestWithPPOM,
} from './ppom-util';
import { SecurityAlertResponse } from './types';

jest.mock('./ppom-util');
jest.mock('@metamask/controller-utils');

const SECURITY_ALERT_ID_MOCK = '123';
const INTERNAL_ACCOUNT_ADDRESS = '0xec1adf982415d2ef5ec55899b9bfb8bc0f29251b';

const SECURITY_ALERT_RESPONSE_MOCK: SecurityAlertResponse = {
  securityAlertId: SECURITY_ALERT_ID_MOCK,
  result_type: BlockaidResultType.Malicious,
  reason: BlockaidReason.permitFarming,
};

const REQUEST_MOCK = {
  params: [],
  id: '',
  jsonrpc: '2.0' as const,
  origin: 'test.com',
  networkClientId: 'networkClientId',
};

const createMiddleware = (
  options: {
    chainId?: Hex;
    error?: Error;
    securityAlertsEnabled?: boolean;
  } = {},
) => {
  const { chainId, error, securityAlertsEnabled } = options;

  const ppomController = {};

  const preferenceController = {
    store: {
      getState: () => ({
        securityAlertsEnabled: securityAlertsEnabled ?? true,
      }),
    },
  };

  if (error) {
    preferenceController.store.getState = () => {
      throw error;
    };
  }

  const networkController = {
<<<<<<< HEAD
    getNetworkConfigurationByNetworkClientId: jest
      .fn()
      .mockReturnValue({ chainId: chainId || CHAIN_IDS.MAINNET }),
=======
    state: mockNetworkState({ chainId: chainId || CHAIN_IDS.MAINNET }),
>>>>>>> bc087810
  };

  const appStateController = {
    addSignatureSecurityAlertResponse: () => undefined,
  };

  const accountsController = {
    listAccounts: () => [{ address: INTERNAL_ACCOUNT_ADDRESS }],
  };

  const updateSecurityAlertResponse = jest.fn();

  const middleware = createPPOMMiddleware(
    // TODO: Replace `any` with type
    // eslint-disable-next-line @typescript-eslint/no-explicit-any
    ppomController as any,
    // TODO: Replace `any` with type
    // eslint-disable-next-line @typescript-eslint/no-explicit-any
    preferenceController as any,
    // TODO: Replace `any` with type
    // eslint-disable-next-line @typescript-eslint/no-explicit-any
    networkController as any,
    // TODO: Replace `any` with type
    // eslint-disable-next-line @typescript-eslint/no-explicit-any
    appStateController as any,
    // eslint-disable-next-line @typescript-eslint/no-explicit-any
    accountsController as any,
    updateSecurityAlertResponse,
  );

  return {
    middleware,
    ppomController,
    preferenceController,
    networkController,
    appStateController,
    accountsController,
    updateSecurityAlertResponse,
  };
};

describe('PPOMMiddleware', () => {
  const validateRequestWithPPOMMock = jest.mocked(validateRequestWithPPOM);
  const generateSecurityAlertIdMock = jest.mocked(generateSecurityAlertId);
  const handlePPOMErrorMock = jest.mocked(handlePPOMError);
  const isChainSupportedMock = jest.mocked(isChainSupported);

  beforeEach(() => {
    jest.resetAllMocks();

    validateRequestWithPPOMMock.mockResolvedValue(SECURITY_ALERT_RESPONSE_MOCK);
    generateSecurityAlertIdMock.mockReturnValue(SECURITY_ALERT_ID_MOCK);
    handlePPOMErrorMock.mockReturnValue(SECURITY_ALERT_RESPONSE_MOCK);
    isChainSupportedMock.mockResolvedValue(true);

    globalThis.sentry = {
      withIsolationScope: jest
        .fn()
        .mockImplementation((fn) => fn({ setTags: jest.fn() })),
      startSpan: jest.fn().mockImplementation((_, fn) => fn({})),
      startSpanManual: jest.fn().mockImplementation((_, fn) => fn({})),
    };
  });

  it('gets the network configuration for the request networkClientId', async () => {
    const { middleware, networkController } = createMiddleware();

    const req = {
      ...REQUEST_MOCK,
      method: 'eth_sendTransaction',
      securityAlertResponse: undefined,
    };

    await middleware(req, { ...JsonRpcResponseStruct.TYPE }, () => undefined);

    await flushPromises();

    expect(
      networkController.getNetworkConfigurationByNetworkClientId,
    ).toHaveBeenCalledTimes(1);
    expect(
      networkController.getNetworkConfigurationByNetworkClientId,
    ).toHaveBeenCalledWith('networkClientId');
  });

  it('updates alert response after validating request', async () => {
    const { middleware, updateSecurityAlertResponse } = createMiddleware();

    const req = {
      ...REQUEST_MOCK,
      method: 'eth_sendTransaction',
      securityAlertResponse: undefined,
    };

    await middleware(req, { ...JsonRpcResponseStruct.TYPE }, () => undefined);

    await flushPromises();

    expect(updateSecurityAlertResponse).toHaveBeenCalledTimes(1);
    expect(updateSecurityAlertResponse).toHaveBeenCalledWith(
      req.method,
      SECURITY_ALERT_ID_MOCK,
      SECURITY_ALERT_RESPONSE_MOCK,
    );
  });

  it('adds loading response to confirmation requests while validation is in progress', async () => {
    const { middleware } = createMiddleware();

    const req: PPOMMiddlewareRequest<(string | { to: string })[]> = {
      ...REQUEST_MOCK,
      method: 'eth_sendTransaction',
      securityAlertResponse: undefined,
    };

    await middleware(req, { ...JsonRpcResponseStruct.TYPE }, () => undefined);

    expect(req.securityAlertResponse?.reason).toBe(BlockaidReason.inProgress);
    expect(req.securityAlertResponse?.result_type).toBe(
      BlockaidResultType.Loading,
    );
  });

  it('does not do validation if the user has not enabled the preference', async () => {
    const { middleware } = createMiddleware({
      securityAlertsEnabled: false,
    });

    const req = {
      ...REQUEST_MOCK,
      method: 'eth_sendTransaction',
      securityAlertResponse: undefined,
    };

    // @ts-expect-error Passing in invalid input for testing purposes
    await middleware(req, undefined, () => undefined);

    expect(req.securityAlertResponse).toBeUndefined();
    expect(validateRequestWithPPOM).not.toHaveBeenCalled();
  });

  it('does not do validation if user is not on a supported network', async () => {
    isChainSupportedMock.mockResolvedValue(false);
    const { middleware } = createMiddleware({
      chainId: '0x2',
    });

    const req = {
      ...REQUEST_MOCK,
      method: 'eth_sendTransaction',
      securityAlertResponse: undefined,
    };

    await middleware(req, { ...JsonRpcResponseStruct.TYPE }, () => undefined);

    expect(req.securityAlertResponse).toBeUndefined();
    expect(validateRequestWithPPOM).not.toHaveBeenCalled();
  });

  it('does not do validation when request is not for confirmation method', async () => {
    const { middleware } = createMiddleware();

    const req = {
      ...REQUEST_MOCK,
      method: 'eth_someRequest',
      securityAlertResponse: undefined,
    };

    await middleware(req, { ...JsonRpcResponseStruct.TYPE }, () => undefined);

    expect(req.securityAlertResponse).toBeUndefined();
    expect(validateRequestWithPPOM).not.toHaveBeenCalled();
  });

  it('does not do validation when request is send to users own account', async () => {
    const { middleware } = createMiddleware();

    const req = {
      ...REQUEST_MOCK,
      params: [{ to: INTERNAL_ACCOUNT_ADDRESS }],
      method: 'eth_sendTransaction',
      securityAlertResponse: undefined,
    };

<<<<<<< HEAD
    await middleware(req, { ...JsonRpcResponseStruct.TYPE }, () => undefined);
=======
    await middlewareFunction(
      req,
      { ...JsonRpcResponseStruct.TYPE },
      () => undefined,
    );
>>>>>>> bc087810

    expect(req.securityAlertResponse).toBeUndefined();
    expect(validateRequestWithPPOM).not.toHaveBeenCalled();
  });

  it('does not do validation for SIWE signature', async () => {
    const { middleware } = createMiddleware({
      securityAlertsEnabled: true,
    });

    const req = {
      method: 'personal_sign',
      params: [
        '0x6d6574616d61736b2e6769746875622e696f2077616e747320796f7520746f207369676e20696e207769746820796f757220457468657265756d206163636f756e743a0a3078393335653733656462396666353265323362616337663765303433613165636430366430353437370a0a492061636365707420746865204d6574614d61736b205465726d73206f6620536572766963653a2068747470733a2f2f636f6d6d756e6974792e6d6574616d61736b2e696f2f746f730a0a5552493a2068747470733a2f2f6d6574616d61736b2e6769746875622e696f0a56657273696f6e3a20310a436861696e2049443a20310a4e6f6e63653a2033323839313735370a4973737565642041743a20323032312d30392d33305431363a32353a32342e3030305a',
        '0x935e73edb9ff52e23bac7f7e043a1ecd06d05477',
        'Example password',
      ],
      jsonrpc: '2.0' as const,
      id: 2974202441,
      origin: 'https://metamask.github.io',
      networkClientId: 'mainnet',
      tabId: 1048745900,
      securityAlertResponse: undefined,
    };

    // @ts-expect-error Passing invalid input for testing purposes
    await middleware(req, undefined, () => undefined);

    expect(req.securityAlertResponse).toBeUndefined();
    expect(validateRequestWithPPOM).not.toHaveBeenCalled();
  });

  it('calls next method', async () => {
    const { middleware } = createMiddleware();
    const nextMock = jest.fn();

    await middleware(
      { ...REQUEST_MOCK, method: 'eth_sendTransaction' },
      { ...JsonRpcResponseStruct.TYPE },
      nextMock,
    );

    expect(nextMock).toHaveBeenCalledTimes(1);
  });

  it('handles error if middleware throws', async () => {
    const error = new Error('Test Error Message');
    error.name = 'TestName';

    const nextMock = jest.fn();

    const { middleware } = createMiddleware({ error });

    const req = {
      ...REQUEST_MOCK,
      method: 'eth_sendTransaction',
      securityAlertResponse: undefined,
    };

    await middleware(req, { ...JsonRpcResponseStruct.TYPE }, nextMock);

    expect(req.securityAlertResponse).toStrictEqual(
      SECURITY_ALERT_RESPONSE_MOCK,
    );

    expect(nextMock).toHaveBeenCalledTimes(1);
  });
});<|MERGE_RESOLUTION|>--- conflicted
+++ resolved
@@ -1,9 +1,6 @@
 import { type Hex, JsonRpcResponseStruct } from '@metamask/utils';
-<<<<<<< HEAD
 import * as ControllerUtils from '@metamask/controller-utils';
 
-=======
->>>>>>> bc087810
 import { CHAIN_IDS } from '../../../../shared/constants/network';
 
 import {
@@ -11,7 +8,6 @@
   BlockaidResultType,
 } from '../../../../shared/constants/security-provider';
 import { flushPromises } from '../../../../test/lib/timer-helpers';
-import { mockNetworkState } from '../../../../test/stub/networks';
 import { createPPOMMiddleware, PPOMMiddlewareRequest } from './ppom-middleware';
 import {
   generateSecurityAlertId,
@@ -67,13 +63,9 @@
   }
 
   const networkController = {
-<<<<<<< HEAD
     getNetworkConfigurationByNetworkClientId: jest
       .fn()
       .mockReturnValue({ chainId: chainId || CHAIN_IDS.MAINNET }),
-=======
-    state: mockNetworkState({ chainId: chainId || CHAIN_IDS.MAINNET }),
->>>>>>> bc087810
   };
 
   const appStateController = {
@@ -208,7 +200,6 @@
       securityAlertResponse: undefined,
     };
 
-    // @ts-expect-error Passing in invalid input for testing purposes
     await middleware(req, undefined, () => undefined);
 
     expect(req.securityAlertResponse).toBeUndefined();
@@ -258,15 +249,7 @@
       securityAlertResponse: undefined,
     };
 
-<<<<<<< HEAD
-    await middleware(req, { ...JsonRpcResponseStruct.TYPE }, () => undefined);
-=======
-    await middlewareFunction(
-      req,
-      { ...JsonRpcResponseStruct.TYPE },
-      () => undefined,
-    );
->>>>>>> bc087810
+    await middleware(req, { ...JsonRpcResponseStruct.TYPE }, () => undefined);
 
     expect(req.securityAlertResponse).toBeUndefined();
     expect(validateRequestWithPPOM).not.toHaveBeenCalled();
@@ -291,6 +274,25 @@
       tabId: 1048745900,
       securityAlertResponse: undefined,
     };
+    jest.spyOn(ControllerUtils, 'detectSIWE').mockReturnValue({
+      isSIWEMessage: true,
+      parsedMessage: {
+        address: '0x935e73edb9ff52e23bac7f7e049a1ecd06d05477',
+        chainId: 1,
+        domain: 'metamask.github.io',
+        expirationTime: null,
+        issuedAt: '2021-09-30T16:25:24.000Z',
+        nonce: '32891757',
+        notBefore: '2022-03-17T12:45:13.610Z',
+        requestId: 'some_id',
+        scheme: null,
+        statement:
+          'I accept the MetaMask Terms of Service: https://community.metamask.io/tos',
+        uri: 'https://metamask.github.io',
+        version: '1',
+        resources: null,
+      },
+    });
 
     // @ts-expect-error Passing invalid input for testing purposes
     await middleware(req, undefined, () => undefined);
