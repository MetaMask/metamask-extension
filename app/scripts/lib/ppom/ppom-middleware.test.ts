import { type Hex, JsonRpcResponseStruct } from '@metamask/utils';
import * as ControllerUtils from '@metamask/controller-utils';

import { CHAIN_IDS } from '../../../../shared/constants/network';

import {
  BlockaidReason,
  BlockaidResultType,
} from '../../../../shared/constants/security-provider';
import { flushPromises } from '../../../../test/lib/timer-helpers';
import { createPPOMMiddleware, PPOMMiddlewareRequest } from './ppom-middleware';
import {
  generateSecurityAlertId,
  handlePPOMError,
  isChainSupported,
  validateRequestWithPPOM,
} from './ppom-util';
import { SecurityAlertResponse } from './types';

jest.mock('./ppom-util');
jest.mock('@metamask/controller-utils');

const SECURITY_ALERT_ID_MOCK = '123';
const INTERNAL_ACCOUNT_ADDRESS = '0xec1adf982415d2ef5ec55899b9bfb8bc0f29251b';

const SECURITY_ALERT_RESPONSE_MOCK: SecurityAlertResponse = {
  securityAlertId: SECURITY_ALERT_ID_MOCK,
  result_type: BlockaidResultType.Malicious,
  reason: BlockaidReason.permitFarming,
};

const REQUEST_MOCK = {
  params: [],
  id: '',
  jsonrpc: '2.0' as const,
  origin: 'test.com',
  networkClientId: 'networkClientId',
};

const createMiddleware = (
  options: {
    chainId?: Hex;
    error?: Error;
    securityAlertsEnabled?: boolean;
  } = {},
) => {
  const { chainId, error, securityAlertsEnabled } = options;

  const ppomController = {};

  const preferenceController = {
    store: {
      getState: () => ({
        securityAlertsEnabled: securityAlertsEnabled ?? true,
      }),
    },
  };

  if (error) {
    preferenceController.store.getState = () => {
      throw error;
    };
  }

  const networkController = {
    getNetworkConfigurationByNetworkClientId: jest
      .fn()
      .mockReturnValue({ chainId: chainId || CHAIN_IDS.MAINNET }),
  };

  const appStateController = {
    addSignatureSecurityAlertResponse: () => undefined,
  };

  const accountsController = {
    listAccounts: () => [{ address: INTERNAL_ACCOUNT_ADDRESS }],
  };

<<<<<<< HEAD
  return createPPOMMiddleware(
=======
  const updateSecurityAlertResponse = jest.fn();

  const middleware = createPPOMMiddleware(
>>>>>>> ad7a5462
    // TODO: Replace `any` with type
    // eslint-disable-next-line @typescript-eslint/no-explicit-any
    ppomController as any,
    // TODO: Replace `any` with type
    // eslint-disable-next-line @typescript-eslint/no-explicit-any
    preferenceController as any,
    // TODO: Replace `any` with type
    // eslint-disable-next-line @typescript-eslint/no-explicit-any
    networkController as any,
    // TODO: Replace `any` with type
    // eslint-disable-next-line @typescript-eslint/no-explicit-any
    appStateController as any,
    // eslint-disable-next-line @typescript-eslint/no-explicit-any
    accountsController as any,
    updateSecurityAlertResponse,
  );

  return {
    middleware,
    ppomController,
    preferenceController,
    networkController,
    appStateController,
    accountsController,
    updateSecurityAlertResponse,
  };
};

describe('PPOMMiddleware', () => {
  const validateRequestWithPPOMMock = jest.mocked(validateRequestWithPPOM);
  const generateSecurityAlertIdMock = jest.mocked(generateSecurityAlertId);
  const handlePPOMErrorMock = jest.mocked(handlePPOMError);
  const isChainSupportedMock = jest.mocked(isChainSupported);

  beforeEach(() => {
    jest.resetAllMocks();

    validateRequestWithPPOMMock.mockResolvedValue(SECURITY_ALERT_RESPONSE_MOCK);
    generateSecurityAlertIdMock.mockReturnValue(SECURITY_ALERT_ID_MOCK);
    handlePPOMErrorMock.mockReturnValue(SECURITY_ALERT_RESPONSE_MOCK);
    isChainSupportedMock.mockResolvedValue(true);

    globalThis.sentry = {
      withIsolationScope: jest
        .fn()
        .mockImplementation((fn) => fn({ setTags: jest.fn() })),
      startSpan: jest.fn().mockImplementation((_, fn) => fn({})),
      startSpanManual: jest.fn().mockImplementation((_, fn) => fn({})),
    };
  });

  it('gets the network configuration for the request networkClientId', async () => {
    const { middleware, networkController } = createMiddleware();

    const req = {
      ...REQUEST_MOCK,
      method: 'eth_sendTransaction',
      securityAlertResponse: undefined,
    };

    await middleware(req, { ...JsonRpcResponseStruct.TYPE }, () => undefined);

    await flushPromises();

    expect(
      networkController.getNetworkConfigurationByNetworkClientId,
    ).toHaveBeenCalledTimes(1);
    expect(
      networkController.getNetworkConfigurationByNetworkClientId,
    ).toHaveBeenCalledWith('networkClientId');
  });

  it('updates alert response after validating request', async () => {
    const { middleware, updateSecurityAlertResponse } = createMiddleware();

    const req = {
      ...REQUEST_MOCK,
      method: 'eth_sendTransaction',
      securityAlertResponse: undefined,
    };

    await middleware(req, { ...JsonRpcResponseStruct.TYPE }, () => undefined);

    await flushPromises();

    expect(updateSecurityAlertResponse).toHaveBeenCalledTimes(1);
    expect(updateSecurityAlertResponse).toHaveBeenCalledWith(
      req.method,
      SECURITY_ALERT_ID_MOCK,
      SECURITY_ALERT_RESPONSE_MOCK,
    );
  });

  it('adds loading response to confirmation requests while validation is in progress', async () => {
    const { middleware } = createMiddleware();

    const req: PPOMMiddlewareRequest<(string | { to: string })[]> = {
      ...REQUEST_MOCK,
      method: 'eth_sendTransaction',
      securityAlertResponse: undefined,
    };

    await middleware(req, { ...JsonRpcResponseStruct.TYPE }, () => undefined);

    expect(req.securityAlertResponse?.reason).toBe(BlockaidReason.inProgress);
    expect(req.securityAlertResponse?.result_type).toBe(
      BlockaidResultType.Loading,
    );
  });

  it('does not do validation if the user has not enabled the preference', async () => {
    const { middleware } = createMiddleware({
      securityAlertsEnabled: false,
    });

    const req = {
      ...REQUEST_MOCK,
      method: 'eth_sendTransaction',
      securityAlertResponse: undefined,
    };

    // @ts-expect-error Passing in invalid input for testing purposes
    await middleware(req, undefined, () => undefined);

    expect(req.securityAlertResponse).toBeUndefined();
    expect(validateRequestWithPPOM).not.toHaveBeenCalled();
  });

  it('does not do validation if user is not on a supported network', async () => {
    isChainSupportedMock.mockResolvedValue(false);
<<<<<<< HEAD
    const middlewareFunction = createMiddleware({
=======
    const { middleware } = createMiddleware({
>>>>>>> ad7a5462
      chainId: '0x2',
    });

    const req = {
      ...REQUEST_MOCK,
      method: 'eth_sendTransaction',
      securityAlertResponse: undefined,
    };

    await middleware(req, { ...JsonRpcResponseStruct.TYPE }, () => undefined);

    expect(req.securityAlertResponse).toBeUndefined();
    expect(validateRequestWithPPOM).not.toHaveBeenCalled();
  });

  it('does not do validation when request is not for confirmation method', async () => {
    const { middleware } = createMiddleware();

    const req = {
      ...REQUEST_MOCK,
      method: 'eth_someRequest',
      securityAlertResponse: undefined,
    };

    await middleware(req, { ...JsonRpcResponseStruct.TYPE }, () => undefined);

    expect(req.securityAlertResponse).toBeUndefined();
    expect(validateRequestWithPPOM).not.toHaveBeenCalled();
  });

  it('does not do validation when request is send to users own account', async () => {
    const { middleware } = createMiddleware();

    const req = {
      ...REQUEST_MOCK,
      params: [{ to: INTERNAL_ACCOUNT_ADDRESS }],
      method: 'eth_sendTransaction',
      securityAlertResponse: undefined,
    };

    await middleware(req, { ...JsonRpcResponseStruct.TYPE }, () => undefined);

    expect(req.securityAlertResponse).toBeUndefined();
    expect(validateRequestWithPPOM).not.toHaveBeenCalled();
  });

  it('does not do validation when request is send to users own account', async () => {
    const middlewareFunction = createMiddleware();

    const req = {
      ...REQUEST_MOCK,
      params: [{ to: INTERNAL_ACCOUNT_ADDRESS }],
      method: 'eth_sendTransaction',
      securityAlertResponse: undefined,
    };

    await middlewareFunction(
      req,
      { ...JsonRpcResponseStruct },
      () => undefined,
    );

    expect(req.securityAlertResponse).toBeUndefined();
    expect(validateRequestWithPPOM).not.toHaveBeenCalled();
  });

  it('does not do validation for SIWE signature', async () => {
    const { middleware } = createMiddleware({
      securityAlertsEnabled: true,
    });

    const req = {
      method: 'personal_sign',
      params: [
        '0x6d6574616d61736b2e6769746875622e696f2077616e747320796f7520746f207369676e20696e207769746820796f757220457468657265756d206163636f756e743a0a3078393335653733656462396666353265323362616337663765303433613165636430366430353437370a0a492061636365707420746865204d6574614d61736b205465726d73206f6620536572766963653a2068747470733a2f2f636f6d6d756e6974792e6d6574616d61736b2e696f2f746f730a0a5552493a2068747470733a2f2f6d6574616d61736b2e6769746875622e696f0a56657273696f6e3a20310a436861696e2049443a20310a4e6f6e63653a2033323839313735370a4973737565642041743a20323032312d30392d33305431363a32353a32342e3030305a',
        '0x935e73edb9ff52e23bac7f7e043a1ecd06d05477',
        'Example password',
      ],
      jsonrpc: '2.0' as const,
      id: 2974202441,
      origin: 'https://metamask.github.io',
      networkClientId: 'mainnet',
      tabId: 1048745900,
      securityAlertResponse: undefined,
    };
    jest.spyOn(ControllerUtils, 'detectSIWE').mockReturnValue({
      isSIWEMessage: true,
      parsedMessage: {
        address: '0x935e73edb9ff52e23bac7f7e049a1ecd06d05477',
        chainId: 1,
        domain: 'metamask.github.io',
        expirationTime: null,
        issuedAt: '2021-09-30T16:25:24.000Z',
        nonce: '32891757',
        notBefore: '2022-03-17T12:45:13.610Z',
        requestId: 'some_id',
        scheme: null,
        statement:
          'I accept the MetaMask Terms of Service: https://community.metamask.io/tos',
        uri: 'https://metamask.github.io',
        version: '1',
        resources: null,
      },
    });

    // @ts-expect-error Passing invalid input for testing purposes
    await middleware(req, undefined, () => undefined);

    expect(req.securityAlertResponse).toBeUndefined();
    expect(validateRequestWithPPOM).not.toHaveBeenCalled();
  });

  it('calls next method', async () => {
    const { middleware } = createMiddleware();
    const nextMock = jest.fn();

    await middleware(
      { ...REQUEST_MOCK, method: 'eth_sendTransaction' },
      { ...JsonRpcResponseStruct.TYPE },
      nextMock,
    );

    expect(nextMock).toHaveBeenCalledTimes(1);
  });

  it('handles error if middleware throws', async () => {
    const error = new Error('Test Error Message');
    error.name = 'TestName';

    const nextMock = jest.fn();

    const { middleware } = createMiddleware({ error });

    const req = {
      ...REQUEST_MOCK,
      method: 'eth_sendTransaction',
      securityAlertResponse: undefined,
    };

    await middleware(req, { ...JsonRpcResponseStruct.TYPE }, nextMock);

    expect(req.securityAlertResponse).toStrictEqual(
      SECURITY_ALERT_RESPONSE_MOCK,
    );

    expect(nextMock).toHaveBeenCalledTimes(1);
  });
});<|MERGE_RESOLUTION|>--- conflicted
+++ resolved
@@ -76,13 +76,9 @@
     listAccounts: () => [{ address: INTERNAL_ACCOUNT_ADDRESS }],
   };
 
-<<<<<<< HEAD
-  return createPPOMMiddleware(
-=======
   const updateSecurityAlertResponse = jest.fn();
 
   const middleware = createPPOMMiddleware(
->>>>>>> ad7a5462
     // TODO: Replace `any` with type
     // eslint-disable-next-line @typescript-eslint/no-explicit-any
     ppomController as any,
@@ -213,11 +209,7 @@
 
   it('does not do validation if user is not on a supported network', async () => {
     isChainSupportedMock.mockResolvedValue(false);
-<<<<<<< HEAD
-    const middlewareFunction = createMiddleware({
-=======
     const { middleware } = createMiddleware({
->>>>>>> ad7a5462
       chainId: '0x2',
     });
 
@@ -259,26 +251,6 @@
     };
 
     await middleware(req, { ...JsonRpcResponseStruct.TYPE }, () => undefined);
-
-    expect(req.securityAlertResponse).toBeUndefined();
-    expect(validateRequestWithPPOM).not.toHaveBeenCalled();
-  });
-
-  it('does not do validation when request is send to users own account', async () => {
-    const middlewareFunction = createMiddleware();
-
-    const req = {
-      ...REQUEST_MOCK,
-      params: [{ to: INTERNAL_ACCOUNT_ADDRESS }],
-      method: 'eth_sendTransaction',
-      securityAlertResponse: undefined,
-    };
-
-    await middlewareFunction(
-      req,
-      { ...JsonRpcResponseStruct },
-      () => undefined,
-    );
 
     expect(req.securityAlertResponse).toBeUndefined();
     expect(validateRequestWithPPOM).not.toHaveBeenCalled();
