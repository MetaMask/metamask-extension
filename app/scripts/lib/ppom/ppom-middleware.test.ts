import {
  type Hex,
  JsonRpcRequestStruct,
  JsonRpcResponseStruct,
} from '@metamask/utils';
import * as ControllerUtils from '@metamask/controller-utils';

import { CHAIN_IDS } from '../../../../shared/constants/network';

import {
  BlockaidReason,
  BlockaidResultType,
} from '../../../../shared/constants/security-provider';
import { flushPromises } from '../../../../test/lib/timer-helpers';
import { createPPOMMiddleware } from './ppom-middleware';
import {
  generateSecurityAlertId,
  handlePPOMError,
  isChainSupported,
  validateRequestWithPPOM,
} from './ppom-util';
import { SecurityAlertResponse } from './types';

jest.mock('./ppom-util');

const SECURITY_ALERT_ID_MOCK = '123';
const INTERNAL_ACCOUNT_ADDRESS = '0xec1adf982415d2ef5ec55899b9bfb8bc0f29251b';

const SECURITY_ALERT_RESPONSE_MOCK: SecurityAlertResponse = {
  securityAlertId: SECURITY_ALERT_ID_MOCK,
  result_type: BlockaidResultType.Malicious,
  reason: BlockaidReason.permitFarming,
};

const createMiddleware = (
  options: {
    chainId?: Hex;
    error?: Error;
    securityAlertsEnabled?: boolean;
    // TODO: Replace `any` with type
    // eslint-disable-next-line @typescript-eslint/no-explicit-any
    updateSecurityAlertResponse?: any;
  } = {
    updateSecurityAlertResponse: () => undefined,
  },
) => {
  const { chainId, error, securityAlertsEnabled, updateSecurityAlertResponse } =
    options;

  const ppomController = {};

  const preferenceController = {
    store: {
      getState: () => ({
        securityAlertsEnabled: securityAlertsEnabled ?? true,
      }),
    },
  };

  if (error) {
    preferenceController.store.getState = () => {
      throw error;
    };
  }

  const networkController = {
    state: {
<<<<<<< HEAD
      selectedNetworkClientId: 'networkClientId',
      networkConfigurations: {
        networkClientId: { chainId: chainId || CHAIN_IDS.MAINNET },
=======
      networkConfigurationsByChainId: {
        [chainId || CHAIN_IDS.MAINNET]: {
          chainId: chainId || CHAIN_IDS.MAINNET,
          rpcEndpoints: [{}],
        },
>>>>>>> 74f6a416
      },
    },
  };

  const appStateController = {
    addSignatureSecurityAlertResponse: () => undefined,
  };

  const accountsController = {
    listAccounts: () => [{ address: INTERNAL_ACCOUNT_ADDRESS }],
  };

  return createPPOMMiddleware(
    // TODO: Replace `any` with type
    // eslint-disable-next-line @typescript-eslint/no-explicit-any
    ppomController as any,
    // TODO: Replace `any` with type
    // eslint-disable-next-line @typescript-eslint/no-explicit-any
    preferenceController as any,
    // TODO: Replace `any` with type
    // eslint-disable-next-line @typescript-eslint/no-explicit-any
    networkController as any,
    // TODO: Replace `any` with type
    // eslint-disable-next-line @typescript-eslint/no-explicit-any
    appStateController as any,
    // eslint-disable-next-line @typescript-eslint/no-explicit-any
    accountsController as any,
    updateSecurityAlertResponse,
  );
};

describe('PPOMMiddleware', () => {
  const validateRequestWithPPOMMock = jest.mocked(validateRequestWithPPOM);
  const generateSecurityAlertIdMock = jest.mocked(generateSecurityAlertId);
  const handlePPOMErrorMock = jest.mocked(handlePPOMError);
  const isChainSupportedMock = jest.mocked(isChainSupported);

  beforeEach(() => {
    jest.resetAllMocks();

    validateRequestWithPPOMMock.mockResolvedValue(SECURITY_ALERT_RESPONSE_MOCK);
    generateSecurityAlertIdMock.mockReturnValue(SECURITY_ALERT_ID_MOCK);
    handlePPOMErrorMock.mockReturnValue(SECURITY_ALERT_RESPONSE_MOCK);
    isChainSupportedMock.mockResolvedValue(true);
  });

  it('updates alert response after validating request', async () => {
    const updateSecurityAlertResponse = jest.fn();

    const middlewareFunction = createMiddleware({
      updateSecurityAlertResponse,
    });

    const req = {
      ...JsonRpcRequestStruct,
      method: 'eth_sendTransaction',
      securityAlertResponse: undefined,
    };

    await middlewareFunction(
      req,
      { ...JsonRpcResponseStruct },
      () => undefined,
    );

    await flushPromises();

    expect(updateSecurityAlertResponse).toHaveBeenCalledTimes(1);
    expect(updateSecurityAlertResponse).toHaveBeenCalledWith(
      req.method,
      SECURITY_ALERT_ID_MOCK,
      SECURITY_ALERT_RESPONSE_MOCK,
    );
  });

  it('adds loading response to confirmation requests while validation is in progress', async () => {
    const middlewareFunction = createMiddleware();

    const req = {
      ...JsonRpcRequestStruct,
      method: 'eth_sendTransaction',
      securityAlertResponse: undefined,
    };

    await middlewareFunction(
      req,
      { ...JsonRpcResponseStruct },
      () => undefined,
    );

    expect(req.securityAlertResponse.reason).toBe(BlockaidReason.inProgress);
    expect(req.securityAlertResponse.result_type).toBe(
      BlockaidResultType.Loading,
    );
  });

  it('does not do validation if the user has not enabled the preference', async () => {
    const middlewareFunction = createMiddleware({
      securityAlertsEnabled: false,
    });

    const req = {
      ...JsonRpcRequestStruct,
      method: 'eth_sendTransaction',
      securityAlertResponse: undefined,
    };

    await middlewareFunction(req, undefined, () => undefined);

    expect(req.securityAlertResponse).toBeUndefined();
    expect(validateRequestWithPPOM).not.toHaveBeenCalled();
  });

  it('does not do validation if user is not on a supported network', async () => {
    isChainSupportedMock.mockResolvedValue(false);
    const middlewareFunction = createMiddleware({
      chainId: '0x2',
    });

    const req = {
      ...JsonRpcRequestStruct,
      method: 'eth_sendTransaction',
      securityAlertResponse: undefined,
    };

    await middlewareFunction(
      req,
      { ...JsonRpcResponseStruct },
      () => undefined,
    );

    expect(req.securityAlertResponse).toBeUndefined();
    expect(validateRequestWithPPOM).not.toHaveBeenCalled();
  });

  it('does not do validation when request is not for confirmation method', async () => {
    const middlewareFunction = createMiddleware();

    const req = {
      ...JsonRpcRequestStruct,
      method: 'eth_someRequest',
      securityAlertResponse: undefined,
    };

    await middlewareFunction(
      req,
      { ...JsonRpcResponseStruct },
      () => undefined,
    );

    expect(req.securityAlertResponse).toBeUndefined();
    expect(validateRequestWithPPOM).not.toHaveBeenCalled();
  });

  it('does not do validation when request is send to users own account', async () => {
    const middlewareFunction = createMiddleware();

    const req = {
      ...JsonRpcRequestStruct,
      params: [{ to: INTERNAL_ACCOUNT_ADDRESS }],
      method: 'eth_sendTransaction',
      securityAlertResponse: undefined,
    };

    await middlewareFunction(
      req,
      { ...JsonRpcResponseStruct },
      () => undefined,
    );

    expect(req.securityAlertResponse).toBeUndefined();
    expect(validateRequestWithPPOM).not.toHaveBeenCalled();
  });

  it('does not do validation for SIWE signature', async () => {
    const middlewareFunction = createMiddleware({
      securityAlertsEnabled: true,
    });

    const req = {
      method: 'personal_sign',
      params: [
        '0x6d6574616d61736b2e6769746875622e696f2077616e747320796f7520746f207369676e20696e207769746820796f757220457468657265756d206163636f756e743a0a3078393335653733656462396666353265323362616337663765303433613165636430366430353437370a0a492061636365707420746865204d6574614d61736b205465726d73206f6620536572766963653a2068747470733a2f2f636f6d6d756e6974792e6d6574616d61736b2e696f2f746f730a0a5552493a2068747470733a2f2f6d6574616d61736b2e6769746875622e696f0a56657273696f6e3a20310a436861696e2049443a20310a4e6f6e63653a2033323839313735370a4973737565642041743a20323032312d30392d33305431363a32353a32342e3030305a',
        '0x935e73edb9ff52e23bac7f7e043a1ecd06d05477',
        'Example password',
      ],
      jsonrpc: '2.0',
      id: 2974202441,
      origin: 'https://metamask.github.io',
      networkClientId: 'mainnet',
      tabId: 1048745900,
      securityAlertResponse: undefined,
    };
    jest.spyOn(ControllerUtils, 'detectSIWE').mockReturnValue({
      isSIWEMessage: true,
      parsedMessage: {
        address: '0x935e73edb9ff52e23bac7f7e049a1ecd06d05477',
        chainId: 1,
        domain: 'metamask.github.io',
        expirationTime: null,
        issuedAt: '2021-09-30T16:25:24.000Z',
        nonce: '32891757',
        notBefore: '2022-03-17T12:45:13.610Z',
        requestId: 'some_id',
        scheme: null,
        statement:
          'I accept the MetaMask Terms of Service: https://community.metamask.io/tos',
        uri: 'https://metamask.github.io',
        version: '1',
        resources: null,
      },
    });

    await middlewareFunction(req, undefined, () => undefined);

    expect(req.securityAlertResponse).toBeUndefined();
    expect(validateRequestWithPPOM).not.toHaveBeenCalled();
  });

  it('calls next method', async () => {
    const middlewareFunction = createMiddleware();
    const nextMock = jest.fn();

    await middlewareFunction(
      { ...JsonRpcRequestStruct, method: 'eth_sendTransaction' },
      { ...JsonRpcResponseStruct },
      nextMock,
    );

    expect(nextMock).toHaveBeenCalledTimes(1);
  });

  it('handles error if middleware throws', async () => {
    const error = new Error('Test Error Message');
    error.name = 'TestName';

    const nextMock = jest.fn();

    const middlewareFunction = createMiddleware({ error });

    const req = {
      ...JsonRpcRequestStruct,
      method: 'eth_sendTransaction',
      securityAlertResponse: undefined,
    };

    await middlewareFunction(req, { ...JsonRpcResponseStruct }, nextMock);

    expect(req.securityAlertResponse).toStrictEqual(
      SECURITY_ALERT_RESPONSE_MOCK,
    );

    expect(nextMock).toHaveBeenCalledTimes(1);
  });
});<|MERGE_RESOLUTION|>--- conflicted
+++ resolved
@@ -65,17 +65,11 @@
 
   const networkController = {
     state: {
-<<<<<<< HEAD
-      selectedNetworkClientId: 'networkClientId',
-      networkConfigurations: {
-        networkClientId: { chainId: chainId || CHAIN_IDS.MAINNET },
-=======
       networkConfigurationsByChainId: {
         [chainId || CHAIN_IDS.MAINNET]: {
           chainId: chainId || CHAIN_IDS.MAINNET,
           rpcEndpoints: [{}],
         },
->>>>>>> 74f6a416
       },
     },
   };
