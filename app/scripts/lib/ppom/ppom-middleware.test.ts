--- conflicted
+++ resolved
@@ -1,9 +1,6 @@
 import { type Hex, JsonRpcResponseStruct } from '@metamask/utils';
-<<<<<<< HEAD
-=======
 import { detectSIWE, SIWEMessage } from '@metamask/controller-utils';
 
->>>>>>> 65e656c9
 import { CHAIN_IDS } from '../../../../shared/constants/network';
 
 import {
@@ -11,7 +8,6 @@
   BlockaidResultType,
 } from '../../../../shared/constants/security-provider';
 import { flushPromises } from '../../../../test/lib/timer-helpers';
-import { mockNetworkState } from '../../../../test/stub/networks';
 import { createPPOMMiddleware, PPOMMiddlewareRequest } from './ppom-middleware';
 import {
   generateSecurityAlertId,
@@ -70,13 +66,9 @@
   }
 
   const networkController = {
-<<<<<<< HEAD
-    state: mockNetworkState({ chainId: chainId || CHAIN_IDS.MAINNET }),
-=======
     getNetworkConfigurationByNetworkClientId: jest
       .fn()
       .mockReturnValue({ chainId: chainId || CHAIN_IDS.MAINNET }),
->>>>>>> 65e656c9
   };
 
   const appStateController = {
@@ -263,15 +255,7 @@
       securityAlertResponse: undefined,
     };
 
-<<<<<<< HEAD
-    await middlewareFunction(
-      req,
-      { ...JsonRpcResponseStruct.TYPE },
-      () => undefined,
-    );
-=======
-    await middleware(req, { ...JsonRpcResponseStruct.TYPE }, () => undefined);
->>>>>>> 65e656c9
+    await middleware(req, { ...JsonRpcResponseStruct.TYPE }, () => undefined);
 
     expect(req.securityAlertResponse).toBeUndefined();
     expect(validateRequestWithPPOM).not.toHaveBeenCalled();
@@ -296,10 +280,7 @@
       tabId: 1048745900,
       securityAlertResponse: undefined,
     };
-<<<<<<< HEAD
-=======
     detectSIWEMock.mockReturnValue({ isSIWEMessage: true } as SIWEMessage);
->>>>>>> 65e656c9
 
     // @ts-expect-error Passing invalid input for testing purposes
     await middleware(req, undefined, () => undefined);
