import {
  type Hex,
  JsonRpcRequestStruct,
  JsonRpcResponseStruct,
} from '@metamask/utils';
import { waitFor } from '@testing-library/react';
import { CHAIN_IDS } from '../../../../shared/constants/network';

import {
  BlockaidReason,
  BlockaidResultType,
} from '../../../../shared/constants/security-provider';
import { createPPOMMiddleware } from './ppom-middleware';
import { normalizePPOMRequest } from './ppom-util';

jest.mock('./ppom-util');

Object.defineProperty(globalThis, 'fetch', {
  writable: true,
  value: () => undefined,
});

Object.defineProperty(globalThis, 'performance', {
  writable: true,
  value: () => undefined,
});

const createMiddleWare = (
  // TODO: Replace `any` with type
  // eslint-disable-next-line @typescript-eslint/no-explicit-any
  usePPOM?: any,
  options: {
    securityAlertsEnabled?: boolean;
    chainId?: Hex;
    mockUpdateSecurityAlertResponseByTxId?: any;
  } = {
    mockUpdateSecurityAlertResponseByTxId: () => undefined,
  },
) => {
  const {
    securityAlertsEnabled,
    chainId,
    mockUpdateSecurityAlertResponseByTxId,
  } = options;
  const usePPOMMock = jest.fn();
  const ppomController = {
    usePPOM: usePPOM || usePPOMMock,
  };
  const preferenceController = {
    store: {
      getState: () => ({
        securityAlertsEnabled:
          securityAlertsEnabled === undefined ?? securityAlertsEnabled,
      }),
    },
  };
  const networkController = {
    state: { providerConfig: { chainId: chainId || CHAIN_IDS.MAINNET } },
  };
  const appStateController = {
    addSignatureSecurityAlertResponse: () => undefined,
  };

  return createPPOMMiddleware(
    // TODO: Replace `any` with type
    // eslint-disable-next-line @typescript-eslint/no-explicit-any
    ppomController as any,
    // TODO: Replace `any` with type
    // eslint-disable-next-line @typescript-eslint/no-explicit-any
    preferenceController as any,
    // TODO: Replace `any` with type
    // eslint-disable-next-line @typescript-eslint/no-explicit-any
    networkController as any,
    // TODO: Replace `any` with type
    // eslint-disable-next-line @typescript-eslint/no-explicit-any
    appStateController as any,
    mockUpdateSecurityAlertResponseByTxId,
  );
};

describe('PPOMMiddleware', () => {
  const normalizePPOMRequestMock = jest.mocked(normalizePPOMRequest);

  beforeEach(() => {
    jest.resetAllMocks();

    normalizePPOMRequestMock.mockImplementation((txParams) => txParams);
  });

  it('should call ppomController.usePPOM for requests of type confirmation', async () => {
    const usePPOMMock = jest.fn();
    const middlewareFunction = createMiddleWare(usePPOMMock);
    await middlewareFunction(
      { ...JsonRpcRequestStruct, method: 'eth_sendTransaction' },
      { ...JsonRpcResponseStruct },
      () => undefined,
    );
    expect(usePPOMMock).toHaveBeenCalledTimes(1);
  });

  it('adds loading response to confirmation requests while validation is in progress', async () => {
    const usePPOM = async () => Promise.resolve('VALIDATION_RESULT');
    const middlewareFunction = createMiddleWare(usePPOM);
    const req = {
      ...JsonRpcRequestStruct,
      method: 'eth_sendTransaction',
      securityAlertResponse: undefined,
    };
    await middlewareFunction(
      req,
      { ...JsonRpcResponseStruct },
      () => undefined,
    );

    expect(req.securityAlertResponse.reason).toBe(BlockaidResultType.Loading);
    expect(req.securityAlertResponse.result_type).toBe(
      BlockaidReason.inProgress,
    );
  });

  it('adds validation response to confirmation requests on supported networks', async () => {
    const validateMock = jest.fn().mockImplementation(() =>
      Promise.resolve({
        result_type: BlockaidResultType.Malicious,
        reason: BlockaidReason.permitFarming,
      }),
    );

    const ppom = {
      validateJsonRpc: validateMock,
    };
    const usePPOM = async (callback: any) => {
      callback(ppom);
    };
    const mockUpdateSecurityAlertResponseByTxId = jest.fn();
    const middlewareFunction = createMiddleWare(usePPOM, {
      chainId: '0xa',
      mockUpdateSecurityAlertResponseByTxId,
    });
    const req = {
      ...JsonRpcRequestStruct,
      method: 'eth_sendTransaction',
      securityAlertResponse: undefined,
    };
    await middlewareFunction(
      req,
      { ...JsonRpcResponseStruct },
      () => undefined,
    );

    await waitFor(() => {
      const mockCallSecurityAlertResponse =
        mockUpdateSecurityAlertResponseByTxId.mock.calls[0][1];

      expect(mockCallSecurityAlertResponse.result_type).toBe(
        BlockaidResultType.Malicious,
      );
      expect(mockCallSecurityAlertResponse.reason).toBe(
        BlockaidReason.permitFarming,
      );
      expect(mockCallSecurityAlertResponse.securityAlertId).toBeDefined();
      expect(req.securityAlertResponse).toBeDefined();
    });
  });

  it('does not do validation if the user has not enabled the preference', async () => {
    const usePPOM = async () => Promise.resolve('VALIDATION_RESULT');
    const middlewareFunction = createMiddleWare(usePPOM, {
      securityAlertsEnabled: false,
    });
    const req = {
      ...JsonRpcRequestStruct,
      method: 'eth_sendTransaction',
      securityAlertResponse: undefined,
    };
    await middlewareFunction(req, undefined, () => undefined);
    expect(req.securityAlertResponse).toBeUndefined();
  });

  it('does not do validation if user is not on a supported network', async () => {
    const usePPOM = async () => Promise.resolve('VALIDATION_RESULT');
    const middlewareFunction = createMiddleWare(usePPOM, {
      chainId: '0x2',
    });
    const req = {
      ...JsonRpcRequestStruct,
      method: 'eth_sendTransaction',
      securityAlertResponse: undefined,
    };
    await middlewareFunction(
      req,
      { ...JsonRpcResponseStruct },
      () => undefined,
    );
    expect(req.securityAlertResponse).toBeUndefined();
  });

  it('sets error types in the response if usePPOM throws an error', async () => {
    const usePPOM = async () => {
      throw new Error('some error');
    };
    const mockUpdateSecurityAlertResponseByTxId = jest.fn();
    const middlewareFunction = createMiddleWare(usePPOM, {
      mockUpdateSecurityAlertResponseByTxId,
    });
    const req = {
      ...JsonRpcRequestStruct,
      method: 'eth_sendTransaction',
    };
    await middlewareFunction(
      req,
      { ...JsonRpcResponseStruct },
      () => undefined,
    );
<<<<<<< HEAD
    // TODO: Replace `any` with type
    // eslint-disable-next-line @typescript-eslint/no-explicit-any
    expect((req.securityAlertResponse as any)?.result_type).toBe(
      BlockaidResultType.Errored,
    );
    // TODO: Replace `any` with type
    // eslint-disable-next-line @typescript-eslint/no-explicit-any
    expect((req.securityAlertResponse as any)?.reason).toBe(
      BlockaidReason.errored,
    );
=======

    await waitFor(() => {
      const mockCallSecurityAlertResponse =
        mockUpdateSecurityAlertResponseByTxId.mock.calls[0][1];
      expect(mockCallSecurityAlertResponse.description).toBe(
        'Error: some error',
      );
      expect(mockCallSecurityAlertResponse.result_type).toBe(
        BlockaidResultType.Errored,
      );
      expect(mockCallSecurityAlertResponse.result_type).toBe(
        BlockaidReason.errored,
      );
      expect(mockCallSecurityAlertResponse.securityAlertId).toBeDefined();
    });
>>>>>>> f73e0599
  });

  it('calls next method when ppomController.usePPOM completes', async () => {
    const ppom = {
      validateJsonRpc: () => undefined,
    };
    // TODO: Replace `any` with type
    // eslint-disable-next-line @typescript-eslint/no-explicit-any
    const usePPOM = async (callback: any) => {
      callback(ppom);
    };
    const middlewareFunction = createMiddleWare(usePPOM);
    const nextMock = jest.fn();
    await middlewareFunction(
      { ...JsonRpcRequestStruct, method: 'eth_sendTransaction' },
      { ...JsonRpcResponseStruct },
      nextMock,
    );
    expect(nextMock).toHaveBeenCalledTimes(1);
  });

<<<<<<< HEAD
  it('should call next method when ppomController.usePPOM throws error', async () => {
    // TODO: Replace `any` with type
    // eslint-disable-next-line @typescript-eslint/no-explicit-any
=======
  it('calls next method when ppomController.usePPOM throws error', async () => {
>>>>>>> f73e0599
    const usePPOM = async (_callback: any) => {
      throw Error('Some error');
    };
    const middlewareFunction = createMiddleWare(usePPOM);
    const nextMock = jest.fn();
    await middlewareFunction(
      { ...JsonRpcRequestStruct, method: 'eth_sendTransaction' },
      { ...JsonRpcResponseStruct },
      nextMock,
    );
    expect(nextMock).toHaveBeenCalledTimes(1);
  });
  it('calls ppom.validateJsonRpc when invoked', async () => {
    const validateMock = jest.fn();
    const ppom = {
      validateJsonRpc: validateMock,
    };
    // TODO: Replace `any` with type
    // eslint-disable-next-line @typescript-eslint/no-explicit-any
    const usePPOM = async (callback: any) => {
      callback(ppom);
    };
    const middlewareFunction = createMiddleWare(usePPOM);
    await middlewareFunction(
      { ...JsonRpcRequestStruct, method: 'eth_sendTransaction' },
      { ...JsonRpcResponseStruct },
      () => undefined,
    );
    expect(validateMock).toHaveBeenCalledTimes(1);
  });

  it('does not call ppom.validateJsonRpc when request is not for confirmation method', async () => {
    const validateMock = jest.fn();
    const ppom = {
      validateJsonRpc: validateMock,
    };
    // TODO: Replace `any` with type
    // eslint-disable-next-line @typescript-eslint/no-explicit-any
    const usePPOM = async (callback: any) => {
      callback(ppom);
    };
    const middlewareFunction = createMiddleWare(usePPOM);
    await middlewareFunction(
      { ...JsonRpcRequestStruct, method: 'eth_someRequest' },
      undefined,
      () => undefined,
    );
    expect(validateMock).toHaveBeenCalledTimes(0);
  });

  it('normalizes transaction requests before validation', async () => {
    const requestMock1 = {
      ...JsonRpcRequestStruct,
      method: 'eth_sendTransaction',
      params: [{ data: '0x1' }],
    };

    const requestMock2 = {
      ...requestMock1,
      params: [{ data: '0x2' }],
    };

    const validateMock = jest.fn();

    normalizePPOMRequestMock.mockReturnValue(requestMock2);

    const ppom = {
      validateJsonRpc: validateMock,
    };

    // TODO: Replace `any` with type
    // eslint-disable-next-line @typescript-eslint/no-explicit-any
    const usePPOM = async (callback: any) => {
      callback(ppom);
    };

    const middlewareFunction = createMiddleWare(usePPOM);

    await middlewareFunction(
      requestMock1,
      { ...JsonRpcResponseStruct },
      () => undefined,
    );

    expect(normalizePPOMRequestMock).toHaveBeenCalledTimes(1);
    expect(normalizePPOMRequestMock).toHaveBeenCalledWith(requestMock1);

    expect(validateMock).toHaveBeenCalledTimes(1);
    expect(validateMock).toHaveBeenCalledWith(requestMock2);
  });
});<|MERGE_RESOLUTION|>--- conflicted
+++ resolved
@@ -212,18 +212,6 @@
       { ...JsonRpcResponseStruct },
       () => undefined,
     );
-<<<<<<< HEAD
-    // TODO: Replace `any` with type
-    // eslint-disable-next-line @typescript-eslint/no-explicit-any
-    expect((req.securityAlertResponse as any)?.result_type).toBe(
-      BlockaidResultType.Errored,
-    );
-    // TODO: Replace `any` with type
-    // eslint-disable-next-line @typescript-eslint/no-explicit-any
-    expect((req.securityAlertResponse as any)?.reason).toBe(
-      BlockaidReason.errored,
-    );
-=======
 
     await waitFor(() => {
       const mockCallSecurityAlertResponse =
@@ -239,7 +227,6 @@
       );
       expect(mockCallSecurityAlertResponse.securityAlertId).toBeDefined();
     });
->>>>>>> f73e0599
   });
 
   it('calls next method when ppomController.usePPOM completes', async () => {
@@ -261,13 +248,9 @@
     expect(nextMock).toHaveBeenCalledTimes(1);
   });
 
-<<<<<<< HEAD
-  it('should call next method when ppomController.usePPOM throws error', async () => {
-    // TODO: Replace `any` with type
-    // eslint-disable-next-line @typescript-eslint/no-explicit-any
-=======
   it('calls next method when ppomController.usePPOM throws error', async () => {
->>>>>>> f73e0599
+    // TODO: Replace `any` with type
+    // eslint-disable-next-line @typescript-eslint/no-explicit-any
     const usePPOM = async (_callback: any) => {
       throw Error('Some error');
     };
