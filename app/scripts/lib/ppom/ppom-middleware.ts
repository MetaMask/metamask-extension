import { AccountsController } from '@metamask/accounts-controller';
import { PPOMController } from '@metamask/ppom-validator';
import {
  NetworkClientId,
  NetworkController,
} from '@metamask/network-controller';
import {
  Json,
  JsonRpcParams,
  JsonRpcRequest,
  JsonRpcResponse,
} from '@metamask/utils';
import { detectSIWE } from '@metamask/controller-utils';

import { MESSAGE_TYPE } from '../../../../shared/constants/app';
import { SIGNING_METHODS } from '../../../../shared/constants/transaction';
import PreferencesController from '../../controllers/preferences-controller';
import { AppStateController } from '../../controllers/app-state';
import { LOADING_SECURITY_ALERT_RESPONSE } from '../../../../shared/constants/security-provider';
<<<<<<< HEAD
import { getCurrentChainId } from '../../../../ui/selectors';
=======
>>>>>>> 0fcc063a
import { trace, TraceContext, TraceName } from '../../../../shared/lib/trace';
import {
  generateSecurityAlertId,
  handlePPOMError,
  isChainSupported,
  validateRequestWithPPOM,
} from './ppom-util';
import { SecurityAlertResponse } from './types';

const CONFIRMATION_METHODS = Object.freeze([
  'eth_sendRawTransaction',
  'eth_sendTransaction',
  ...SIGNING_METHODS,
]);

export type PPOMMiddlewareRequest<
  Params extends JsonRpcParams = JsonRpcParams,
> = Required<JsonRpcRequest<Params>> & {
  networkClientId: NetworkClientId;
  securityAlertResponse?: SecurityAlertResponse | undefined;
  traceContext?: TraceContext;
};

/**
 * Middleware function that handles JSON RPC requests.
 * This function will be called for every JSON RPC request.
 * It will call the PPOM to check if the request is malicious or benign.
 * If the request is benign, it will be forwarded to the next middleware.
 * If the request is malicious or warning, it will trigger the PPOM alert dialog,
 * after the user has confirmed or rejected the request,
 * the request will be forwarded to the next middleware, together with the PPOM response.
 *
 * @param ppomController - Instance of PPOMController.
 * @param preferencesController - Instance of PreferenceController.
 * @param networkController - Instance of NetworkController.
 * @param appStateController
 * @param accountsController - Instance of AccountsController.
 * @param updateSecurityAlertResponse
 * @returns PPOMMiddleware function.
 */
export function createPPOMMiddleware<
  Params extends (string | { to: string })[],
  Result extends Json,
>(
  ppomController: PPOMController,
  preferencesController: PreferencesController,
  networkController: NetworkController,
  appStateController: AppStateController,
  accountsController: AccountsController,
  updateSecurityAlertResponse: (
    method: string,
    signatureAlertId: string,
    securityAlertResponse: SecurityAlertResponse,
  ) => void,
) {
  return async (
    req: PPOMMiddlewareRequest<Params>,
    _res: JsonRpcResponse<Result>,
    next: () => void,
  ) => {
    try {
      const securityAlertsEnabled =
        preferencesController.store.getState()?.securityAlertsEnabled;

<<<<<<< HEAD
      const chainId = getCurrentChainId({ metamask: networkController.state });
=======
      // This will always exist as the SelectedNetworkMiddleware
      // adds networkClientId to the request before this middleware runs
      const { chainId } =
        // eslint-disable-next-line @typescript-eslint/no-non-null-assertion
        networkController.getNetworkConfigurationByNetworkClientId(
          req.networkClientId,
        )!;
>>>>>>> 0fcc063a
      const isSupportedChain = await isChainSupported(chainId);

      if (
        !securityAlertsEnabled ||
        !CONFIRMATION_METHODS.includes(req.method) ||
        !isSupportedChain
      ) {
        return;
      }

      const data = req.params[0];
      if (typeof data === 'string') {
        const { isSIWEMessage } = detectSIWE({ data });
        if (isSIWEMessage) {
          return;
        }
      } else if (req.method === MESSAGE_TYPE.ETH_SEND_TRANSACTION) {
        const { to: toAddress } = data ?? {};
        const internalAccounts = accountsController.listAccounts();
        const isToInternalAccount = internalAccounts.some(
          ({ address }) => address?.toLowerCase() === toAddress?.toLowerCase(),
        );
        if (isToInternalAccount) {
          return;
        }
      }

      const securityAlertId = generateSecurityAlertId();

      trace(
        { name: TraceName.PPOMValidation, parentContext: req.traceContext },
        () =>
          validateRequestWithPPOM({
            ppomController,
            request: req,
            securityAlertId,
            chainId,
          }).then((securityAlertResponse) => {
            updateSecurityAlertResponse(
              req.method,
              securityAlertId,
              securityAlertResponse,
            );
          }),
      );

      const loadingSecurityAlertResponse: SecurityAlertResponse = {
        ...LOADING_SECURITY_ALERT_RESPONSE,
        securityAlertId,
      };

      if (SIGNING_METHODS.includes(req.method)) {
        appStateController.addSignatureSecurityAlertResponse(
          loadingSecurityAlertResponse,
        );
      }

      req.securityAlertResponse = loadingSecurityAlertResponse;
    } catch (error) {
      req.securityAlertResponse = handlePPOMError(
        error,
        'Error createPPOMMiddleware: ',
      );
    } finally {
      next();
    }
  };
}<|MERGE_RESOLUTION|>--- conflicted
+++ resolved
@@ -17,10 +17,7 @@
 import PreferencesController from '../../controllers/preferences-controller';
 import { AppStateController } from '../../controllers/app-state';
 import { LOADING_SECURITY_ALERT_RESPONSE } from '../../../../shared/constants/security-provider';
-<<<<<<< HEAD
 import { getCurrentChainId } from '../../../../ui/selectors';
-=======
->>>>>>> 0fcc063a
 import { trace, TraceContext, TraceName } from '../../../../shared/lib/trace';
 import {
   generateSecurityAlertId,
@@ -85,9 +82,6 @@
       const securityAlertsEnabled =
         preferencesController.store.getState()?.securityAlertsEnabled;
 
-<<<<<<< HEAD
-      const chainId = getCurrentChainId({ metamask: networkController.state });
-=======
       // This will always exist as the SelectedNetworkMiddleware
       // adds networkClientId to the request before this middleware runs
       const { chainId } =
@@ -95,7 +89,6 @@
         networkController.getNetworkConfigurationByNetworkClientId(
           req.networkClientId,
         )!;
->>>>>>> 0fcc063a
       const isSupportedChain = await isChainSupported(chainId);
 
       if (
