<<<<<<< HEAD
=======
import { AccountsController } from '@metamask/accounts-controller';
>>>>>>> 717376e8
import { PPOMController } from '@metamask/ppom-validator';
import { NetworkController } from '@metamask/network-controller';
import {
  Json,
  JsonRpcParams,
  JsonRpcRequest,
  JsonRpcResponse,
} from '@metamask/utils';
<<<<<<< HEAD

import { SIGNING_METHODS } from '../../../../shared/constants/transaction';
import { PreferencesController } from '../../controllers/preferences';
import { AppStateController } from '../../controllers/app-state';
import {
  LOADING_SECURITY_ALERT_RESPONSE,
  SECURITY_PROVIDER_SUPPORTED_CHAIN_IDS,
} from '../../../../shared/constants/security-provider';
import {
  generateSecurityAlertId,
  handlePPOMError,
=======
import { detectSIWE } from '@metamask/controller-utils';

import { MESSAGE_TYPE } from '../../../../shared/constants/app';
import { SIGNING_METHODS } from '../../../../shared/constants/transaction';
import { PreferencesController } from '../../controllers/preferences';
import { AppStateController } from '../../controllers/app-state';
import { LOADING_SECURITY_ALERT_RESPONSE } from '../../../../shared/constants/security-provider';
import {
  generateSecurityAlertId,
  handlePPOMError,
  isChainSupported,
>>>>>>> 717376e8
  validateRequestWithPPOM,
} from './ppom-util';
import { SecurityAlertResponse } from './types';

const CONFIRMATION_METHODS = Object.freeze([
  'eth_sendRawTransaction',
  'eth_sendTransaction',
  ...SIGNING_METHODS,
]);

/**
 * Middleware function that handles JSON RPC requests.
 * This function will be called for every JSON RPC request.
 * It will call the PPOM to check if the request is malicious or benign.
 * If the request is benign, it will be forwarded to the next middleware.
 * If the request is malicious or warning, it will trigger the PPOM alert dialog,
 * after the user has confirmed or rejected the request,
 * the request will be forwarded to the next middleware, together with the PPOM response.
 *
 * @param ppomController - Instance of PPOMController.
 * @param preferencesController - Instance of PreferenceController.
 * @param networkController - Instance of NetworkController.
 * @param appStateController
<<<<<<< HEAD
=======
 * @param accountsController - Instance of AccountsController.
>>>>>>> 717376e8
 * @param updateSecurityAlertResponse
 * @returns PPOMMiddleware function.
 */
export function createPPOMMiddleware<
  Params extends JsonRpcParams,
  Result extends Json,
>(
  ppomController: PPOMController,
  preferencesController: PreferencesController,
  networkController: NetworkController,
  appStateController: AppStateController,
<<<<<<< HEAD
=======
  accountsController: AccountsController,
>>>>>>> 717376e8
  updateSecurityAlertResponse: (
    method: string,
    signatureAlertId: string,
    securityAlertResponse: SecurityAlertResponse,
  ) => void,
) {
  return async (
    req: JsonRpcRequest<Params>,
    _res: JsonRpcResponse<Result>,
    next: () => void,
  ) => {
    try {
      const securityAlertsEnabled =
        preferencesController.store.getState()?.securityAlertsEnabled;

      const { chainId } = networkController.state.providerConfig;
<<<<<<< HEAD
=======
      const isSupportedChain = await isChainSupported(chainId);
>>>>>>> 717376e8

      if (
        !securityAlertsEnabled ||
        !CONFIRMATION_METHODS.includes(req.method) ||
<<<<<<< HEAD
        !SECURITY_PROVIDER_SUPPORTED_CHAIN_IDS.includes(chainId)
      ) {
        return;
      }
=======
        !isSupportedChain
      ) {
        return;
      }

      const { isSIWEMessage } = detectSIWE({ data: req?.params?.[0] });
      if (isSIWEMessage) {
        return;
      }

      if (req.method === MESSAGE_TYPE.ETH_SEND_TRANSACTION) {
        const { to: toAddress } = req?.params?.[0] ?? {};
        const internalAccounts = accountsController.listAccounts();
        const isToInternalAccount = internalAccounts.some(
          ({ address }) => address?.toLowerCase() === toAddress?.toLowerCase(),
        );
        if (isToInternalAccount) {
          return;
        }
      }
>>>>>>> 717376e8

      const securityAlertId = generateSecurityAlertId();

      validateRequestWithPPOM({
        ppomController,
        request: req,
        securityAlertId,
<<<<<<< HEAD
=======
        chainId,
>>>>>>> 717376e8
      }).then((securityAlertResponse) => {
        updateSecurityAlertResponse(
          req.method,
          securityAlertId,
          securityAlertResponse,
        );
      });

      const loadingSecurityAlertResponse: SecurityAlertResponse = {
        ...LOADING_SECURITY_ALERT_RESPONSE,
        securityAlertId,
      };

      if (SIGNING_METHODS.includes(req.method)) {
        appStateController.addSignatureSecurityAlertResponse(
          loadingSecurityAlertResponse,
        );
      }

      req.securityAlertResponse = loadingSecurityAlertResponse;
    } catch (error) {
      req.securityAlertResponse = handlePPOMError(
        error,
        'Error createPPOMMiddleware: ',
      );
    } finally {
      next();
    }
  };
}<|MERGE_RESOLUTION|>--- conflicted
+++ resolved
@@ -1,7 +1,4 @@
-<<<<<<< HEAD
-=======
 import { AccountsController } from '@metamask/accounts-controller';
->>>>>>> 717376e8
 import { PPOMController } from '@metamask/ppom-validator';
 import { NetworkController } from '@metamask/network-controller';
 import {
@@ -10,19 +7,6 @@
   JsonRpcRequest,
   JsonRpcResponse,
 } from '@metamask/utils';
-<<<<<<< HEAD
-
-import { SIGNING_METHODS } from '../../../../shared/constants/transaction';
-import { PreferencesController } from '../../controllers/preferences';
-import { AppStateController } from '../../controllers/app-state';
-import {
-  LOADING_SECURITY_ALERT_RESPONSE,
-  SECURITY_PROVIDER_SUPPORTED_CHAIN_IDS,
-} from '../../../../shared/constants/security-provider';
-import {
-  generateSecurityAlertId,
-  handlePPOMError,
-=======
 import { detectSIWE } from '@metamask/controller-utils';
 
 import { MESSAGE_TYPE } from '../../../../shared/constants/app';
@@ -34,7 +18,6 @@
   generateSecurityAlertId,
   handlePPOMError,
   isChainSupported,
->>>>>>> 717376e8
   validateRequestWithPPOM,
 } from './ppom-util';
 import { SecurityAlertResponse } from './types';
@@ -58,10 +41,7 @@
  * @param preferencesController - Instance of PreferenceController.
  * @param networkController - Instance of NetworkController.
  * @param appStateController
-<<<<<<< HEAD
-=======
  * @param accountsController - Instance of AccountsController.
->>>>>>> 717376e8
  * @param updateSecurityAlertResponse
  * @returns PPOMMiddleware function.
  */
@@ -73,10 +53,7 @@
   preferencesController: PreferencesController,
   networkController: NetworkController,
   appStateController: AppStateController,
-<<<<<<< HEAD
-=======
   accountsController: AccountsController,
->>>>>>> 717376e8
   updateSecurityAlertResponse: (
     method: string,
     signatureAlertId: string,
@@ -93,20 +70,11 @@
         preferencesController.store.getState()?.securityAlertsEnabled;
 
       const { chainId } = networkController.state.providerConfig;
-<<<<<<< HEAD
-=======
       const isSupportedChain = await isChainSupported(chainId);
->>>>>>> 717376e8
 
       if (
         !securityAlertsEnabled ||
         !CONFIRMATION_METHODS.includes(req.method) ||
-<<<<<<< HEAD
-        !SECURITY_PROVIDER_SUPPORTED_CHAIN_IDS.includes(chainId)
-      ) {
-        return;
-      }
-=======
         !isSupportedChain
       ) {
         return;
@@ -127,7 +95,6 @@
           return;
         }
       }
->>>>>>> 717376e8
 
       const securityAlertId = generateSecurityAlertId();
 
@@ -135,10 +102,7 @@
         ppomController,
         request: req,
         securityAlertId,
-<<<<<<< HEAD
-=======
         chainId,
->>>>>>> 717376e8
       }).then((securityAlertResponse) => {
         updateSecurityAlertResponse(
           req.method,
