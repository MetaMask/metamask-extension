--- conflicted
+++ resolved
@@ -9,20 +9,12 @@
   params: unknown[];
 };
 
-<<<<<<< HEAD
-=======
 export type SecurityAlertsAPIRequest = Omit<
   JsonRpcRequest,
   'method' | 'params'
 > &
   SecurityAlertsAPIRequestBody;
 
-export function isSecurityAlertsAPIEnabled() {
-  const isEnabled = process.env.SECURITY_ALERTS_API_ENABLED;
-  return isEnabled?.toString() === 'true';
-}
-
->>>>>>> 7dc6362a
 export async function validateWithSecurityAlertsAPI(
   chainId: string,
   body:
