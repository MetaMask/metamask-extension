const ethUtil = require('ethereumjs-util')
const normalize = require('eth-sig-util').normalize
const {
  MAINNET_RPC_URL,
  ROPSTEN_RPC_URL,
  KOVAN_RPC_URL,
  RINKEBY_RPC_URL,
<<<<<<< HEAD
  POA_RPC_URL,
=======
  POA_SOKOL_RPC_URL,
>>>>>>> 67a0e50f
} = require('../controllers/network/enums')

/* The config-manager is a convenience object
 * wrapping a pojo-migrator.
 *
 * It exists mostly to allow the creation of
 * convenience methods to access and persist
 * particular portions of the state.
 */
module.exports = ConfigManager
function ConfigManager (opts) {
  // ConfigManager is observable and will emit updates
  this._subs = []
  this.store = opts.store
}

ConfigManager.prototype.setConfig = function (config) {
  var data = this.getData()
  data.config = config
  this.setData(data)
  this._emitUpdates(config)
}

ConfigManager.prototype.getConfig = function () {
  var data = this.getData()
  return data.config
}

ConfigManager.prototype.setData = function (data) {
  this.store.putState(data)
}

ConfigManager.prototype.getData = function () {
  return this.store.getState()
}

ConfigManager.prototype.setPasswordForgotten = function (passwordForgottenState) {
  const data = this.getData()
  data.forgottenPassword = passwordForgottenState
  this.setData(data)
}

ConfigManager.prototype.getPasswordForgotten = function (passwordForgottenState) {
  const data = this.getData()
  return data.forgottenPassword
}

ConfigManager.prototype.setWallet = function (wallet) {
  var data = this.getData()
  data.wallet = wallet
  this.setData(data)
}

ConfigManager.prototype.setVault = function (encryptedString) {
  var data = this.getData()
  data.vault = encryptedString
  this.setData(data)
}

ConfigManager.prototype.getVault = function () {
  var data = this.getData()
  return data.vault
}

ConfigManager.prototype.getKeychains = function () {
  return this.getData().keychains || []
}

ConfigManager.prototype.setKeychains = function (keychains) {
  var data = this.getData()
  data.keychains = keychains
  this.setData(data)
}

ConfigManager.prototype.getSelectedAccount = function () {
  var config = this.getConfig()
  return config.selectedAccount
}

ConfigManager.prototype.setSelectedAccount = function (address) {
  var config = this.getConfig()
  config.selectedAccount = ethUtil.addHexPrefix(address)
  this.setConfig(config)
}

ConfigManager.prototype.getWallet = function () {
  return this.getData().wallet
}

// Takes a boolean
ConfigManager.prototype.setShowSeedWords = function (should) {
  var data = this.getData()
  data.showSeedWords = should
  this.setData(data)
}


ConfigManager.prototype.getShouldShowSeedWords = function () {
  var data = this.getData()
  return data.showSeedWords
}

ConfigManager.prototype.setSeedWords = function (words) {
  var data = this.getData()
  data.seedWords = words
  this.setData(data)
}

ConfigManager.prototype.getSeedWords = function () {
  var data = this.getData()
  return data.seedWords
}
ConfigManager.prototype.setRpcTarget = function (rpcUrl) {
  var config = this.getConfig()
  config.provider = {
    type: 'rpc',
    rpcTarget: rpcUrl,
  }
  this.setConfig(config)
}

ConfigManager.prototype.setProviderType = function (type) {
  var config = this.getConfig()
  config.provider = {
    type: type,
  }
  this.setConfig(config)
}

ConfigManager.prototype.useEtherscanProvider = function () {
  var config = this.getConfig()
  config.provider = {
    type: 'etherscan',
  }
  this.setConfig(config)
}

ConfigManager.prototype.getProvider = function () {
  var config = this.getConfig()
  return config.provider
}

ConfigManager.prototype.getCurrentRpcAddress = function () {
  var provider = this.getProvider()
  if (!provider) return null
  switch (provider.type) {

    case 'mainnet':
      return MAINNET_RPC_URL

    case 'sokol':
      return POA_SOKOL_RPC_URL

    case 'ropsten':
      return ROPSTEN_RPC_URL

    case 'kovan':
      return KOVAN_RPC_URL

    case 'rinkeby':
      return RINKEBY_RPC_URL

    case 'poa':
      return POA_RPC_URL

    default:
      return provider && provider.rpcTarget ? provider.rpcTarget : POA_SOKOL_RPC_URL
  }
}

//
// Tx
//

ConfigManager.prototype.getTxList = function () {
  var data = this.getData()
  if (data.transactions !== undefined) {
    return data.transactions
  } else {
    return []
  }
}

ConfigManager.prototype.setTxList = function (txList) {
  var data = this.getData()
  data.transactions = txList
  this.setData(data)
}


// wallet nickname methods

ConfigManager.prototype.getWalletNicknames = function () {
  var data = this.getData()
  const nicknames = ('walletNicknames' in data) ? data.walletNicknames : {}
  return nicknames
}

ConfigManager.prototype.nicknameForWallet = function (account) {
  const address = normalize(account)
  const nicknames = this.getWalletNicknames()
  return nicknames[address]
}

ConfigManager.prototype.setNicknameForWallet = function (account, nickname) {
  const address = normalize(account)
  const nicknames = this.getWalletNicknames()
  nicknames[address] = nickname
  var data = this.getData()
  data.walletNicknames = nicknames
  this.setData(data)
}

// observable

ConfigManager.prototype.getSalt = function () {
  var data = this.getData()
  return data.salt
}

ConfigManager.prototype.setSalt = function (salt) {
  var data = this.getData()
  data.salt = salt
  this.setData(data)
}

ConfigManager.prototype.subscribe = function (fn) {
  this._subs.push(fn)
  var unsubscribe = this.unsubscribe.bind(this, fn)
  return unsubscribe
}

ConfigManager.prototype.unsubscribe = function (fn) {
  var index = this._subs.indexOf(fn)
  if (index !== -1) this._subs.splice(index, 1)
}

ConfigManager.prototype._emitUpdates = function (state) {
  this._subs.forEach(function (handler) {
    handler(state)
  })
}

ConfigManager.prototype.setLostAccounts = function (lostAccounts) {
  var data = this.getData()
  data.lostAccounts = lostAccounts
  this.setData(data)
}

ConfigManager.prototype.getLostAccounts = function () {
  var data = this.getData()
  return data.lostAccounts || []
}<|MERGE_RESOLUTION|>--- conflicted
+++ resolved
@@ -5,11 +5,8 @@
   ROPSTEN_RPC_URL,
   KOVAN_RPC_URL,
   RINKEBY_RPC_URL,
-<<<<<<< HEAD
+  POA_SOKOL_RPC_URL,
   POA_RPC_URL,
-=======
-  POA_SOKOL_RPC_URL,
->>>>>>> 67a0e50f
 } = require('../controllers/network/enums')
 
 /* The config-manager is a convenience object
@@ -160,17 +157,17 @@
     case 'mainnet':
       return MAINNET_RPC_URL
 
+    case 'ropsten':
+      return ROPSTEN_RPC_URL
+
+    case 'kovan':
+      return KOVAN_RPC_URL
+
+    case 'rinkeby':
+      return RINKEBY_RPC_URL
+
     case 'sokol':
       return POA_SOKOL_RPC_URL
-
-    case 'ropsten':
-      return ROPSTEN_RPC_URL
-
-    case 'kovan':
-      return KOVAN_RPC_URL
-
-    case 'rinkeby':
-      return RINKEBY_RPC_URL
 
     case 'poa':
       return POA_RPC_URL
