--- conflicted
+++ resolved
@@ -523,39 +523,6 @@
       };
       const { next, executeMiddlewareStack } = getNext();
       const handler = createHandler();
-<<<<<<< HEAD
-
-      await handler(req, res, next);
-      await executeMiddlewareStack();
-
-      expect(trackEvent).toHaveBeenCalledTimes(2);
-
-      expect(trackEvent.mock.calls[1][0]).toMatchObject({
-        category: MetaMetricsEventCategory.InpageProvider,
-        event: MetaMetricsEventName.SignatureApproved,
-        properties: {
-          signature_type: MESSAGE_TYPE.ETH_SIGN_TYPED_DATA_V4,
-          ui_customizations: [MetaMetricsEventUiCustomization.Permit],
-          eip712_primary_type: 'Permit',
-        },
-        referrer: { url: 'some.dapp' },
-      });
-    });
-
-    describe(`when '${MESSAGE_TYPE.ETH_SIGN}' is disabled in advanced settings`, () => {
-      it(`should track ${MetaMetricsEventName.SignatureFailed} and include error property`, async () => {
-        const mockError = { code: errorCodes.rpc.methodNotFound };
-        const req = {
-          method: MESSAGE_TYPE.ETH_SIGN,
-          origin: 'some.dapp',
-        };
-        const res = {
-          error: mockError,
-        };
-        const { next, executeMiddlewareStack } = getNext();
-        const handler = createHandler();
-=======
->>>>>>> f3548885
 
       await handler(req, res, next);
       await executeMiddlewareStack();
