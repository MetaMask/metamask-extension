--- conflicted
+++ resolved
@@ -37,13 +37,8 @@
 const handler = createRPCMethodTrackingMiddleware({
   trackEvent,
   getMetricsState,
-<<<<<<< HEAD
   rateLimitTimeout: 1000,
   rateLimitSamplePercent: 0.1,
-  securityProviderRequest,
-=======
-  rateLimitSeconds: 1,
->>>>>>> fe966ac9
   appStateController,
 });
 
@@ -453,129 +448,5 @@
         });
       });
     });
-<<<<<<< HEAD
-
-    describe('when request is flagged as malicious by security provider', () => {
-      beforeEach(() => {
-        flagAsDangerous = 1;
-      });
-
-      it(`should immediately track a ${MetaMetricsEventName.SignatureRequested} event which is flagged as malicious`, async () => {
-        const req = {
-          method: MESSAGE_TYPE.ETH_SIGN,
-          origin: 'some.dapp',
-        };
-        const res = {
-          error: null,
-        };
-        const { next } = getNext();
-
-        await handler(req, res, next);
-
-        expect(trackEvent).toHaveBeenCalledTimes(1);
-        expect(trackEvent.mock.calls[0][0]).toMatchObject({
-          category: 'inpage_provider',
-          event: MetaMetricsEventName.SignatureRequested,
-          properties: {
-            signature_type: MESSAGE_TYPE.ETH_SIGN,
-            ui_customizations: ['flagged_as_malicious'],
-          },
-          referrer: { url: 'some.dapp' },
-        });
-      });
-    });
-
-    describe('when request flagged as safety unknown by security provider', () => {
-      beforeEach(() => {
-        flagAsDangerous = 2;
-      });
-
-      it(`should immediately track a ${MetaMetricsEventName.SignatureRequested} event which is flagged as safety unknown`, async () => {
-        const req = {
-          method: MESSAGE_TYPE.ETH_SIGN,
-          origin: 'some.dapp',
-        };
-        const res = {
-          error: null,
-        };
-        const { next } = getNext();
-
-        await handler(req, res, next);
-
-        expect(trackEvent).toHaveBeenCalledTimes(1);
-        expect(trackEvent.mock.calls[0][0]).toMatchObject({
-          category: 'inpage_provider',
-          event: MetaMetricsEventName.SignatureRequested,
-          properties: {
-            signature_type: MESSAGE_TYPE.ETH_SIGN,
-            ui_customizations: ['flagged_as_safety_unknown'],
-          },
-          referrer: { url: 'some.dapp' },
-        });
-      });
-    });
-
-    describe('when signature requests are received', () => {
-      let securityProviderReq, fnHandler;
-      beforeEach(() => {
-        securityProviderReq = jest.fn().mockReturnValue(() =>
-          Promise.resolve({
-            flagAsDangerous: 0,
-          }),
-        );
-
-        fnHandler = createRPCMethodTrackingMiddleware({
-          trackEvent,
-          getMetricsState,
-          rateLimitTimeout: 1000,
-          securityProviderRequest: securityProviderReq,
-        });
-      });
-      it(`should pass correct data for personal sign`, async () => {
-        const req = {
-          method: 'personal_sign',
-          params: [
-            '0x4578616d706c652060706572736f6e616c5f7369676e60206d657373616765',
-            '0x8eeee1781fd885ff5ddef7789486676961873d12',
-            'Example password',
-          ],
-          jsonrpc: '2.0',
-          id: 1142196570,
-          origin: 'https://metamask.github.io',
-          tabId: 1048582817,
-        };
-        const res = { id: 1142196570, jsonrpc: '2.0' };
-        const { next } = getNext();
-
-        await fnHandler(req, res, next);
-
-        expect(securityProviderReq).toHaveBeenCalledTimes(1);
-        const call = securityProviderReq.mock.calls[0][0];
-        expect(call.msgParams.data).toStrictEqual(req.params[0]);
-      });
-      it(`should pass correct data for typed sign`, async () => {
-        const req = {
-          method: 'eth_signTypedData_v4',
-          params: [
-            '0x8eeee1781fd885ff5ddef7789486676961873d12',
-            '{"domain":{"chainId":"5","name":"Ether Mail","verifyingContract":"0xCcCCccccCCCCcCCCCCCcCcCccCcCCCcCcccccccC","version":"1"},"message":{"contents":"Hello, Bob!","from":{"name":"Cow","wallets":["0xCD2a3d9F938E13CD947Ec05AbC7FE734Df8DD826","0xDeaDbeefdEAdbeefdEadbEEFdeadbeEFdEaDbeeF"]},"to":[{"name":"Bob","wallets":["0xbBbBBBBbbBBBbbbBbbBbbbbBBbBbbbbBbBbbBBbB","0xB0BdaBea57B0BDABeA57b0bdABEA57b0BDabEa57","0xB0B0b0b0b0b0B000000000000000000000000000"]}]},"primaryType":"Mail","types":{"EIP712Domain":[{"name":"name","type":"string"},{"name":"version","type":"string"},{"name":"chainId","type":"uint256"},{"name":"verifyingContract","type":"address"}],"Group":[{"name":"name","type":"string"},{"name":"members","type":"Person[]"}],"Mail":[{"name":"from","type":"Person"},{"name":"to","type":"Person[]"},{"name":"contents","type":"string"}],"Person":[{"name":"name","type":"string"},{"name":"wallets","type":"address[]"}]}}',
-          ],
-          jsonrpc: '2.0',
-          id: 1142196571,
-          origin: 'https://metamask.github.io',
-          tabId: 1048582817,
-        };
-        const res = { id: 1142196571, jsonrpc: '2.0' };
-        const { next } = getNext();
-
-        await fnHandler(req, res, next);
-
-        expect(securityProviderReq).toHaveBeenCalledTimes(1);
-        const call = securityProviderReq.mock.calls[0][0];
-        expect(call.msgParams.data).toStrictEqual(req.params[1]);
-      });
-    });
-=======
->>>>>>> fe966ac9
   });
 });