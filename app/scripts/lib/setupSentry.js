import * as Sentry from '@sentry/browser';
import { Dedupe, ExtraErrorData } from '@sentry/integrations';

import { AllProperties } from '../../../shared/modules/object.utils';
import { FilterEvents } from './sentry-filter-events';
import extractEthjsErrorMessage from './extractEthjsErrorMessage';

/* eslint-disable prefer-destructuring */
// Destructuring breaks the inlining of the environment variables
const METAMASK_DEBUG = process.env.METAMASK_DEBUG;
const METAMASK_ENVIRONMENT = process.env.METAMASK_ENVIRONMENT;
const SENTRY_DSN_DEV =
  process.env.SENTRY_DSN_DEV ||
  'https://f59f3dd640d2429d9d0e2445a87ea8e1@sentry.io/273496';
const METAMASK_BUILD_TYPE = process.env.METAMASK_BUILD_TYPE;
const IN_TEST = process.env.IN_TEST;
/* eslint-enable prefer-destructuring */

export const ERROR_URL_ALLOWLIST = {
  CRYPTOCOMPARE: 'cryptocompare.com',
  COINGECKO: 'coingecko.com',
  ETHERSCAN: 'etherscan.io',
  CODEFI: 'codefi.network',
  SEGMENT: 'segment.io',
};

export const MMI_SENTRY_BACKGROUND_STATE = {
  MMIController: {
    opts: true,
  },
  CustodyController: {
    store: true,
  },
  MmiConfigurationController: {
    store: true,
    configurationClient: true,
  },
};

// This describes the subset of background controller state attached to errors
// sent to Sentry These properties have some potential to be useful for
// debugging, and they do not contain any identifiable information.
export const SENTRY_BACKGROUND_STATE = {
  AccountsController: {
    internalAccounts: {
      accounts: false,
      selectedAccount: false,
    },
  },
  AccountTracker: {
    accounts: false,
    accountsByChainId: false,
    currentBlockGasLimit: true,
    currentBlockGasLimitByChainId: true,
  },
  AddressBookController: {
    addressBook: false,
  },
  AlertController: {
    alertEnabledness: true,
    unconnectedAccountAlertShownOrigins: false,
    web3ShimUsageOrigins: false,
  },
  AnnouncementController: {
    announcements: false,
  },
  AuthenticationController: {
    isSignedIn: false,
  },
  NetworkOrderController: {
    orderedNetworkList: [],
  },
  AccountOrderController: {
    pinnedAccountList: [],
    hiddenAccountList: [],
  },
  AppMetadataController: {
    currentAppVersion: true,
    currentMigrationVersion: true,
    previousAppVersion: true,
    previousMigrationVersion: true,
    showTokenAutodetectModalOnUpgrade: false,
  },
  ApprovalController: {
    approvalFlows: false,
    pendingApprovals: false,
    pendingApprovalCount: false,
  },
  AppStateController: {
    browserEnvironment: true,
    connectedStatusPopoverHasBeenShown: true,
    currentPopupId: false,
    onboardingDate: false,
    currentExtensionPopupId: false,
    defaultHomeActiveTabName: true,
    fullScreenGasPollTokens: true,
    hadAdvancedGasFeesSetPriorToMigration92_3: true,
    nftsDetectionNoticeDismissed: true,
    nftsDropdownState: true,
    notificationGasPollTokens: true,
    outdatedBrowserWarningLastShown: true,
    popupGasPollTokens: true,
    qrHardware: true,
    recoveryPhraseReminderHasBeenShown: true,
    recoveryPhraseReminderLastShown: true,
    showBetaHeader: true,
    showPermissionsTour: true,
    showNetworkBanner: true,
    showAccountBanner: true,
    switchedNetworkDetails: false,
    switchedNetworkNeverShowMessage: false,
    showTestnetMessageInDropdown: true,
    surveyLinkLastClickedOrClosed: true,
    snapsInstallPrivacyWarningShown: true,
    termsOfUseLastAgreed: true,
    timeoutMinutes: true,
    trezorModel: true,
    usedNetworks: true,
  },
  MultichainBalancesController: {
    balances: false,
  },
  BridgeController: {
    bridgeState: {
      bridgeFeatureFlags: {
        extensionSupport: false,
      },
    },
  },
  CronjobController: {
    jobs: false,
  },
  CurrencyController: {
    currentCurrency: true,
    currencyRates: true,
  },
  DecryptMessageController: {
    unapprovedDecryptMsgs: false,
    unapprovedDecryptMsgCount: true,
  },
  EncryptionPublicKeyController: {
    unapprovedEncryptionPublicKeyMsgs: false,
    unapprovedEncryptionPublicKeyMsgCount: true,
  },
  EnsController: {
    ensResolutionsByAddress: false,
    ensEntries: false,
  },
  GasFeeController: {
    estimatedGasFeeTimeBounds: true,
    gasEstimateType: true,
    gasFeeEstimates: true,
    gasFeeEstimatesByChainId: true,
    nonRPCGasFeeApisDisabled: false,
  },
  KeyringController: {
    isUnlocked: true,
    keyrings: false,
  },
  LoggingController: {
    logs: false,
  },
  MetamaskNotificationsController: {
    subscriptionAccountsSeen: false,
    isMetamaskNotificationsFeatureSeen: false,
    isMetamaskNotificationsEnabled: false,
    isFeatureAnnouncementsEnabled: false,
    metamaskNotificationsList: false,
    metamaskNotificationsReadList: false,
    isCheckingAccountsPresence: false,
    isFetchingMetamaskNotifications: false,
    isUpdatingMetamaskNotifications: false,
    isUpdatingMetamaskNotificationsAccount: false,
  },
  MetaMetricsController: {
    eventsBeforeMetricsOptIn: false,
    fragments: false,
    metaMetricsId: true,
    participateInMetaMetrics: true,
    previousUserTraits: false,
    segmentApiCalls: false,
    traits: false,
    dataCollectionForMarketing: false,
  },
  NameController: {
    names: false,
    nameSources: false,
    useExternalNameSources: false,
  },
  NetworkController: {
    networkConfigurations: false,
    networksMetadata: true,
    providerConfig: {
      chainId: true,
      id: true,
      nickname: true,
      rpcPrefs: false,
      rpcUrl: false,
      ticker: true,
      type: true,
    },
    selectedNetworkClientId: false,
  },
  NftController: {
    allNftContracts: false,
    allNfts: false,
    ignoredNfts: false,
  },
  NotificationController: {
    notifications: false,
  },
  OnboardingController: {
    completedOnboarding: true,
    firstTimeFlowType: true,
    onboardingTabs: false,
    seedPhraseBackedUp: true,
  },
  PPOMController: {
    securityAlertsEnabled: false,
    storageMetadata: [],
    versionInfo: [],
  },
  PermissionController: {
    subjects: false,
  },
  PermissionLogController: {
    permissionActivityLog: false,
    permissionHistory: false,
  },
  PhishingController: {},
  PreferencesController: {
    advancedGasFee: true,
    currentLocale: true,
    disabledRpcMethodPreferences: true,
    dismissSeedBackUpReminder: true,
    featureFlags: true,
    forgottenPassword: true,
    identities: false,
    incomingTransactionsPreferences: true,
    isIpfsGatewayEnabled: false,
    ipfsGateway: false,
    knownMethodData: false,
    ledgerTransportType: true,
    lostIdentities: false,
    openSeaEnabled: true,
    preferences: {
      autoLockTimeLimit: true,
      hideZeroBalanceTokens: true,
<<<<<<< HEAD
      redesignedConfirmationsEnabled: true,
=======
      isRedesignedConfirmationsDeveloperEnabled: false,
>>>>>>> 721a38bb
      showExtensionInFullSizeView: true,
      showFiatInTestnets: true,
      showTestNetworks: true,
      smartTransactionsOptInStatus: true,
      useNativeCurrencyAsPrimaryCurrency: true,
      petnamesEnabled: true,
      showTokenAutodetectModal: false,
      showConfirmationAdvancedDetails: true,
    },
    useExternalServices: false,
    selectedAddress: false,
    snapRegistryList: false,
    theme: true,
    signatureSecurityAlertResponses: false,
    use4ByteResolution: true,
    useAddressBarEnsResolution: true,
    useBlockie: true,
    useCurrencyRateCheck: true,
    useMultiAccountBalanceChecker: true,
    useNftDetection: true,
    useNonceField: true,
    usePhishDetect: true,
    useTokenDetection: true,
    useRequestQueue: true,
    useTransactionSimulations: true,
    enableMV3TimestampSave: true,
  },
  PushPlatformNotificationsController: {
    fcmToken: false,
  },
  MultichainRatesController: {
    fiatCurrency: true,
    rates: true,
    cryptocurrencies: true,
  },
  QueuedRequestController: {
    queuedRequestCount: true,
  },
  SelectedNetworkController: { domains: false },
  SignatureController: {
    unapprovedMsgCount: true,
    unapprovedMsgs: false,
    unapprovedPersonalMsgCount: true,
    unapprovedPersonalMsgs: false,
    unapprovedTypedMessages: false,
    unapprovedTypedMessagesCount: true,
  },
  SmartTransactionsController: {
    smartTransactionsState: {
      fees: {
        approvalTxFees: true,
        tradeTxFees: true,
      },
      liveness: true,
      smartTransactions: false,
      userOptIn: true,
      userOptInV2: true,
    },
  },
  SnapController: {
    unencryptedSnapStates: false,
    snapStates: false,
    snaps: false,
  },
  SnapInterface: {
    interfaces: false,
  },
  SnapsRegistry: {
    database: false,
    lastUpdated: false,
    databaseUnavailable: false,
  },
  SubjectMetadataController: {
    subjectMetadata: false,
  },
  SwapsController: {
    swapsState: {
      approveTxId: false,
      customApproveTxData: false,
      customGasPrice: true,
      customMaxFeePerGas: true,
      customMaxGas: true,
      customMaxPriorityFeePerGas: true,
      errorKey: true,
      fetchParams: true,
      quotes: false,
      quotesLastFetched: true,
      quotesPollingLimitEnabled: true,
      routeState: true,
      saveFetchedQuotes: true,
      selectedAggId: true,
      swapsFeatureFlags: true,
      swapsFeatureIsLive: true,
      swapsQuotePrefetchingRefreshTime: true,
      swapsQuoteRefreshTime: true,
      swapsStxBatchStatusRefreshTime: true,
      swapsStxGetTransactionsRefreshTime: true,
      swapsStxMaxFeeMultiplier: true,
      swapsUserFeeLevel: true,
      tokens: false,
      topAggId: false,
      tradeTxId: false,
    },
  },
  TokenDetectionController: {
    [AllProperties]: false,
  },
  TokenListController: {
    preventPollingOnNetworkRestart: true,
    tokenList: false,
    tokensChainsCache: {
      [AllProperties]: false,
    },
  },
  TokenRatesController: {
    marketData: false,
  },
  TokensController: {
    allDetectedTokens: {
      [AllProperties]: false,
    },
    allIgnoredTokens: {
      [AllProperties]: false,
    },
    allTokens: {
      [AllProperties]: false,
    },
    detectedTokens: false,
    ignoredTokens: false,
    tokens: false,
  },
  TransactionController: {
    transactions: false,
    lastFetchedBlockNumbers: false,
    methodData: false,
  },
  TxController: {
    transactions: false,
  },
  UserOperationController: {
    userOperations: false,
  },
  UserStorageController: {
    isProfileSyncingEnabled: true,
    isProfileSyncingUpdateLoading: false,
  },
  ///: BEGIN:ONLY_INCLUDE_IF(build-mmi)
  ...MMI_SENTRY_BACKGROUND_STATE,
  ///: END:ONLY_INCLUDE_IF
};

const flattenedBackgroundStateMask = Object.values(
  SENTRY_BACKGROUND_STATE,
).reduce((partialBackgroundState, controllerState) => {
  return {
    ...partialBackgroundState,
    ...controllerState,
  };
}, {});

// This describes the subset of Redux state attached to errors sent to Sentry
// These properties have some potential to be useful for debugging, and they do
// not contain any identifiable information.
export const SENTRY_UI_STATE = {
  gas: true,
  history: true,
  metamask: {
    ...flattenedBackgroundStateMask,
    // This property comes from the background but isn't in controller state
    isInitialized: true,
    // These properties are in the `metamask` slice but not in the background state
    customNonceValue: true,
    isAccountMenuOpen: true,
    isNetworkMenuOpen: true,
    nextNonce: true,
    pendingTokens: false,
    welcomeScreenSeen: true,
    confirmationExchangeRates: true,
    useSafeChainsListValidation: true,
    bitcoinSupportEnabled: false,
    bitcoinTestnetSupportEnabled: false,
    ///: BEGIN:ONLY_INCLUDE_IF(keyring-snaps)
    addSnapAccountEnabled: false,
    snapsAddSnapAccountModalDismissed: false,
    ///: END:ONLY_INCLUDE_IF
    switchedNetworkDetails: false,
    switchedNetworkNeverShowMessage: false,
    newPrivacyPolicyToastClickedOrClosed: false,
    newPrivacyPolicyToastShownDate: false,
  },
  unconnectedAccount: true,
};

/**
 * Returns whether MetaMetrics is enabled, given the application state.
 *
 * @param {{ state: unknown} | { persistedState: unknown }} appState - Application state
 * @returns `true` if MetaMask's state has been initialized, and MetaMetrics
 * is enabled, `false` otherwise.
 */
function getMetaMetricsEnabledFromAppState(appState) {
  // during initialization after loading persisted state
  if (appState.persistedState) {
    return getMetaMetricsEnabledFromPersistedState(appState.persistedState);
    // After initialization
  } else if (appState.state) {
    // UI
    if (appState.state.metamask) {
      return Boolean(appState.state.metamask.participateInMetaMetrics);
    }
    // background
    return Boolean(
      appState.state.MetaMetricsController?.participateInMetaMetrics,
    );
  }
  // during initialization, before first persisted state is read
  return false;
}

/**
 * Returns whether MetaMetrics is enabled, given the persisted state.
 *
 * @param {unknown} persistedState - Application state
 * @returns `true` if MetaMask's state has been initialized, and MetaMetrics
 * is enabled, `false` otherwise.
 */
function getMetaMetricsEnabledFromPersistedState(persistedState) {
  return Boolean(
    persistedState?.data?.MetaMetricsController?.participateInMetaMetrics,
  );
}

/**
 * Returns whether onboarding has completed, given the application state.
 *
 * @param {Record<string, unknown>} appState - Application state
 * @returns `true` if MetaMask's state has been initialized, and MetaMetrics
 * is enabled, `false` otherwise.
 */
function getOnboardingCompleteFromAppState(appState) {
  // during initialization after loading persisted state
  if (appState.persistedState) {
    return Boolean(
      appState.persistedState.data?.OnboardingController?.completedOnboarding,
    );
    // After initialization
  } else if (appState.state) {
    // UI
    if (appState.state.metamask) {
      return Boolean(appState.state.metamask.completedOnboarding);
    }
    // background
    return Boolean(appState.state.OnboardingController?.completedOnboarding);
  }
  // during initialization, before first persisted state is read
  return false;
}

export default function setupSentry({ release, getState }) {
  if (!release) {
    throw new Error('Missing release');
  } else if (METAMASK_DEBUG && !IN_TEST) {
    /**
     * Workaround until the following issue is resolved
     * https://github.com/MetaMask/metamask-extension/issues/15691
     * The IN_TEST condition allows the e2e tests to run with both
     * yarn start:test and yarn build:test
     */
    return undefined;
  }

  const environment =
    METAMASK_BUILD_TYPE === 'main'
      ? METAMASK_ENVIRONMENT
      : `${METAMASK_ENVIRONMENT}-${METAMASK_BUILD_TYPE}`;

  let sentryTarget;
  if (METAMASK_ENVIRONMENT === 'production') {
    if (!process.env.SENTRY_DSN) {
      throw new Error(
        `Missing SENTRY_DSN environment variable in production environment`,
      );
    }

    ///: BEGIN:ONLY_INCLUDE_IF(build-mmi)
    sentryTarget = process.env.SENTRY_MMI_DSN;
    ///: END:ONLY_INCLUDE_IF

    ///: BEGIN:ONLY_INCLUDE_IF(build-main,build-beta,build-flask)
    sentryTarget = process.env.SENTRY_DSN;
    ///: END:ONLY_INCLUDE_IF

    console.log(
      `Setting up Sentry Remote Error Reporting for '${environment}': SENTRY_DSN`,
    );
  } else {
    console.log(
      `Setting up Sentry Remote Error Reporting for '${environment}': SENTRY_DSN_DEV`,
    );
    sentryTarget = SENTRY_DSN_DEV;
  }

  /**
   * Returns whether MetaMetrics is enabled. If the application hasn't yet
   * been initialized, the persisted state will be used (if any).
   *
   * @returns `true` if MetaMetrics is enabled, `false` otherwise.
   */
  async function getMetaMetricsEnabled() {
    if (METAMASK_BUILD_TYPE === 'mmi') {
      return true;
    }

    const appState = getState();
    if (appState.state || appState.persistedState) {
      return getMetaMetricsEnabledFromAppState(appState);
    }
    // If we reach here, it means the error was thrown before initialization
    // completed, and before we loaded the persisted state for the first time.
    try {
      const persistedState = await globalThis.stateHooks.getPersistedState();
      return getMetaMetricsEnabledFromPersistedState(persistedState);
    } catch (error) {
      console.error(error);
      return false;
    }
  }

  /**
   * Returns whether Sentry should be enabled or not. If the build type is mmi
   * it will always be enabled, if it's main it will first check for MetaMetrics
   * value before returning true or false
   *
   * @returns `true` if Sentry should be enabled, depends on the build type and
   * whether MetaMetrics is on or off for all build types except mmi
   */
  async function getSentryEnabled() {
    // For MMI we want Sentry always logging, doesn't depend on MetaMetrics being on or off
    if (METAMASK_BUILD_TYPE === 'mmi') {
      return true;
    }
    return getMetaMetricsEnabled();
  }

  Sentry.init({
    dsn: sentryTarget,
    debug: METAMASK_DEBUG,
    /**
     * autoSessionTracking defaults to true and operates by sending a session
     * packet to sentry. This session packet does not appear to be filtered out
     * via our beforeSend or FilterEvents integration. To avoid sending a
     * request before we have the state tree and can validate the users
     * preferences, we initiate this to false. Later, in startSession and
     * endSession we modify this option and start the session or end the
     * session manually.
     *
     * In sentry-install we call toggleSession after the page loads and state
     * is available, this handles initiating the session for a user who has
     * opted into MetaMetrics. This script is ran in both the background and UI
     * so it should be effective at starting the session in both places.
     *
     * In the MetaMetricsController the session is manually started or stopped
     * when the user opts in or out of MetaMetrics. This occurs in the
     * setParticipateInMetaMetrics function which is exposed to the UI via the
     * MetaMaskController.
     *
     * In actions.ts, after sending the updated participateInMetaMetrics flag
     * to the background, we call toggleSession to ensure sentry is kept in
     * sync with the user's preference.
     *
     * Types for the global Sentry object, and the new methods added as part of
     * this effort were added to global.d.ts in the types folder.
     */
    autoSessionTracking: false,
    environment,
    integrations: [
      /**
       * Filtering of events must happen in this FilterEvents custom
       * integration instead of in the beforeSend handler because the Dedupe
       * integration is unaware of the beforeSend functionality. If an event is
       * queued in the sentry context, additional events of the same name will
       * be filtered out by Dedupe even if the original event was not sent due
       * to the beforeSend method returning null.
       *
       * @see https://github.com/MetaMask/metamask-extension/pull/15677
       */
      new FilterEvents({ getMetaMetricsEnabled }),
      new Dedupe(),
      new ExtraErrorData(),
      new Sentry.BrowserProfilingIntegration(),
    ],
    release,
    /**
     * Setting a value for `tracesSampleRate` enables performance monitoring in Sentry.
     * Once performance monitoring is enabled, transactions are sent to Sentry every time
     * a user loads a page or navigates within the app.
     * Since the amount of traffic the app gets is important, this means a lot of
     * transactions are sent. By setting `tracesSampleRate` to a value lower than 1.0, we
     * reduce the volume of transactions to a more reasonable amount.
     */
    tracesSampleRate: 0.01,
    beforeSend: (report) => rewriteReport(report, getState),
    beforeBreadcrumb: beforeBreadcrumb(getState),
    // Client reports are automatically sent when a page's visibility changes to
    // "hidden", but cancelled (with an Error) that gets logged to the console.
    // Our test infra sometimes reports these errors as unexpected failures,
    // which results in test flakiness. We don't use these client reports, so
    // we can safely turn them off by setting the `sendClientReports` option to
    // `false`.
    sendClientReports: false,
  });

  /**
   * As long as a reference to the Sentry Hub can be found, and the user has
   * opted into MetaMetrics, change the autoSessionTracking option and start
   * a new sentry session.
   */
  const startSession = async () => {
    const hub = Sentry.getCurrentHub?.();
    const options = hub.getClient?.().getOptions?.() ?? {};
    if (hub && (await getSentryEnabled()) === true) {
      options.autoSessionTracking = true;
      hub.startSession();
    }
  };

  /**
   * As long as a reference to the Sentry Hub can be found, and the user has
   * opted out of MetaMetrics, change the autoSessionTracking option and end
   * the current sentry session.
   */
  const endSession = async () => {
    const hub = Sentry.getCurrentHub?.();
    const options = hub.getClient?.().getOptions?.() ?? {};
    if (hub && (await getSentryEnabled()) === false) {
      options.autoSessionTracking = false;
      hub.endSession();
    }
  };

  /**
   * Call the appropriate method (either startSession or endSession) depending
   * on the state of metaMetrics optin and the state of autoSessionTracking on
   * the Sentry client.
   */
  const toggleSession = async () => {
    const hub = Sentry.getCurrentHub?.();
    const options = hub.getClient?.().getOptions?.() ?? {
      autoSessionTracking: false,
    };
    const isSentryEnabled = await getSentryEnabled();
    if (isSentryEnabled === true && options.autoSessionTracking === false) {
      await startSession();
    } else if (
      isSentryEnabled === false &&
      options.autoSessionTracking === true
    ) {
      await endSession();
    }
  };

  return {
    ...Sentry,
    startSession,
    endSession,
    toggleSession,
  };
}

/**
 * Receives a string and returns that string if it is a
 * regex match for a url with a `chrome-extension` or `moz-extension`
 * protocol, and an empty string otherwise.
 *
 * @param {string} url - The URL to check.
 * @returns {string} An empty string if the URL was internal, or the unmodified URL otherwise.
 */
function hideUrlIfNotInternal(url) {
  const re = /^(chrome-extension|moz-extension):\/\//u;
  if (!url.match(re)) {
    return '';
  }
  return url;
}

/**
 * Returns a method that handles the Sentry breadcrumb using a specific method to get the extension state
 *
 * @param {Function} getState - A method that returns the state of the extension
 * @returns {(breadcrumb: object) => object} A method that modifies a Sentry breadcrumb object
 */
export function beforeBreadcrumb(getState) {
  return (breadcrumb) => {
    if (!getState) {
      return null;
    }
    const appState = getState();
    if (
      !getMetaMetricsEnabledFromAppState(appState) ||
      !getOnboardingCompleteFromAppState(appState) ||
      breadcrumb?.category === 'ui.input'
    ) {
      return null;
    }
    const newBreadcrumb = removeUrlsFromBreadCrumb(breadcrumb);
    return newBreadcrumb;
  };
}

/**
 * Receives a Sentry breadcrumb object and potentially removes urls
 * from its `data` property, it particular those possibly found at
 * data.from, data.to and data.url
 *
 * @param {object} breadcrumb - A Sentry breadcrumb object: https://develop.sentry.dev/sdk/event-payloads/breadcrumbs/
 * @returns {object} A modified Sentry breadcrumb object.
 */
export function removeUrlsFromBreadCrumb(breadcrumb) {
  if (breadcrumb?.data?.url) {
    breadcrumb.data.url = hideUrlIfNotInternal(breadcrumb.data.url);
  }
  if (breadcrumb?.data?.to) {
    breadcrumb.data.to = hideUrlIfNotInternal(breadcrumb.data.to);
  }
  if (breadcrumb?.data?.from) {
    breadcrumb.data.from = hideUrlIfNotInternal(breadcrumb.data.from);
  }
  return breadcrumb;
}

/**
 * Receives a Sentry event object and modifies it before the
 * error is sent to Sentry. Modifications include both sanitization
 * of data via helper methods and addition of state data from the
 * return value of the second parameter passed to the function.
 *
 * @param {object} report - A Sentry event object: https://develop.sentry.dev/sdk/event-payloads/
 * @param {Function} getState - A function that should return an object representing some amount
 * of app state that we wish to submit with our error reports
 * @returns {object} A modified Sentry event object.
 */
export function rewriteReport(report, getState) {
  try {
    // simplify certain complex error messages (e.g. Ethjs)
    simplifyErrorMessages(report);
    // remove urls from error message
    sanitizeUrlsFromErrorMessages(report);
    // Remove evm addresses from error message.
    // Note that this is redundent with data scrubbing we do within our sentry dashboard,
    // but putting the code here as well gives public visibility to how we are handling
    // privacy with respect to sentry.
    sanitizeAddressesFromErrorMessages(report);
    // modify report urls
    rewriteReportUrls(report);
    // append app state
    if (getState) {
      const appState = getState();
      if (!report.extra) {
        report.extra = {};
      }
      report.extra.appState = appState;
    }
  } catch (err) {
    console.warn(err);
  }
  return report;
}

/**
 * Receives a Sentry event object and modifies it so that urls are removed from any of its
 * error messages.
 *
 * @param {object} report - the report to modify
 */
function sanitizeUrlsFromErrorMessages(report) {
  rewriteErrorMessages(report, (errorMessage) => {
    let newErrorMessage = errorMessage;
    const re = /(([-.+a-zA-Z]+:\/\/)|(www\.))\S+[@:.]\S+/gu;
    const urlsInMessage = newErrorMessage.match(re) || [];
    urlsInMessage.forEach((url) => {
      try {
        const urlObj = new URL(url);
        const { hostname } = urlObj;
        if (
          !Object.values(ERROR_URL_ALLOWLIST).some(
            (allowedHostname) =>
              hostname === allowedHostname ||
              hostname.endsWith(`.${allowedHostname}`),
          )
        ) {
          newErrorMessage = newErrorMessage.replace(url, '**');
        }
      } catch (e) {
        newErrorMessage = newErrorMessage.replace(url, '**');
      }
    });
    return newErrorMessage;
  });
}

/**
 * Receives a Sentry event object and modifies it so that ethereum addresses are removed from
 * any of its error messages.
 *
 * @param {object} report - the report to modify
 */
function sanitizeAddressesFromErrorMessages(report) {
  rewriteErrorMessages(report, (errorMessage) => {
    const newErrorMessage = errorMessage.replace(/0x[A-Fa-f0-9]{40}/u, '0x**');
    return newErrorMessage;
  });
}

function simplifyErrorMessages(report) {
  rewriteErrorMessages(report, (errorMessage) => {
    // simplify ethjs error messages
    let simplifiedErrorMessage = extractEthjsErrorMessage(errorMessage);
    // simplify 'Transaction Failed: known transaction'
    if (
      simplifiedErrorMessage.indexOf(
        'Transaction Failed: known transaction',
      ) === 0
    ) {
      // cut the hash from the error message
      simplifiedErrorMessage = 'Transaction Failed: known transaction';
    }
    return simplifiedErrorMessage;
  });
}

function rewriteErrorMessages(report, rewriteFn) {
  // rewrite top level message
  if (typeof report.message === 'string') {
    report.message = rewriteFn(report.message);
  }
  // rewrite each exception message
  if (report.exception && report.exception.values) {
    report.exception.values.forEach((item) => {
      if (typeof item.value === 'string') {
        item.value = rewriteFn(item.value);
      }
    });
  }
}

function rewriteReportUrls(report) {
  if (report.request?.url) {
    // update request url
    report.request.url = toMetamaskUrl(report.request.url);
  }

  // update exception stack trace
  if (report.exception && report.exception.values) {
    report.exception.values.forEach((item) => {
      if (item.stacktrace) {
        item.stacktrace.frames.forEach((frame) => {
          frame.filename = toMetamaskUrl(frame.filename);
        });
      }
    });
  }
}

function toMetamaskUrl(origUrl) {
  if (!globalThis.location?.origin) {
    return origUrl;
  }

  const filePath = origUrl?.split(globalThis.location.origin)[1];
  if (!filePath) {
    return origUrl;
  }
  const metamaskUrl = `/metamask${filePath}`;
  return metamaskUrl;
}<|MERGE_RESOLUTION|>--- conflicted
+++ resolved
@@ -246,11 +246,8 @@
     preferences: {
       autoLockTimeLimit: true,
       hideZeroBalanceTokens: true,
-<<<<<<< HEAD
       redesignedConfirmationsEnabled: true,
-=======
       isRedesignedConfirmationsDeveloperEnabled: false,
->>>>>>> 721a38bb
       showExtensionInFullSizeView: true,
       showFiatInTestnets: true,
       showTestNetworks: true,
