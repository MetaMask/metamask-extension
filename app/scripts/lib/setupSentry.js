--- conflicted
+++ resolved
@@ -115,10 +115,6 @@
 
   const flags = getManifestFlags();
 
-<<<<<<< HEAD
-  if (flags.circleci) {
-    return 0.003;
-=======
   // Grab the tracesSampleRate that may have come in from a git message
   // 0 is a valid value, so must explicitly check for undefined
   if (flags.sentry?.tracesSampleRate !== undefined) {
@@ -132,7 +128,6 @@
       return 0.03;
     }
     return 0;
->>>>>>> 05dda700
   }
 
   if (METAMASK_DEBUG) {
@@ -243,11 +238,7 @@
 
 function getSentryTarget() {
   if (
-<<<<<<< HEAD
-    getManifestFlags().doNotForceSentryForThisTest ||
-=======
     !getManifestFlags().sentry?.forceEnable ||
->>>>>>> 05dda700
     (process.env.IN_TEST && !SENTRY_DSN_DEV)
   ) {
     return SENTRY_DSN_FAKE;
@@ -281,11 +272,7 @@
 
   if (
     METAMASK_BUILD_TYPE === 'mmi' ||
-<<<<<<< HEAD
-    (flags.circleci && !flags.doNotForceSentryForThisTest)
-=======
     (flags.circleci && flags.sentry.forceEnable)
->>>>>>> 05dda700
   ) {
     return true;
   }
