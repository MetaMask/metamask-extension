import * as Sentry from '@sentry/browser';
import { Dedupe, ExtraErrorData } from '@sentry/integrations';

import { BuildType } from '../../../shared/constants/app';
import { FilterEvents } from './sentry-filter-events';
import extractEthjsErrorMessage from './extractEthjsErrorMessage';

/* eslint-disable prefer-destructuring */
// Destructuring breaks the inlining of the environment variables
const METAMASK_DEBUG = process.env.METAMASK_DEBUG;
const METAMASK_ENVIRONMENT = process.env.METAMASK_ENVIRONMENT;
const SENTRY_DSN_DEV =
  process.env.SENTRY_DSN_DEV ||
  'https://f59f3dd640d2429d9d0e2445a87ea8e1@sentry.io/273496';
const METAMASK_BUILD_TYPE = process.env.METAMASK_BUILD_TYPE;
const IN_TEST = process.env.IN_TEST;
/* eslint-enable prefer-destructuring */

export const ERROR_URL_ALLOWLIST = {
  CRYPTOCOMPARE: 'cryptocompare.com',
  COINGECKO: 'coingecko.com',
  ETHERSCAN: 'etherscan.io',
  CODEFI: 'codefi.network',
  SEGMENT: 'segment.io',
};

// This describes the subset of Redux state attached to errors sent to Sentry
// These properties have some potential to be useful for debugging, and they do
// not contain any identifiable information.
export const SENTRY_STATE = {
  gas: true,
  history: true,
  metamask: {
    alertEnabledness: true,
    completedOnboarding: true,
    connectedStatusPopoverHasBeenShown: true,
    conversionDate: true,
    conversionRate: true,
    currentBlockGasLimit: true,
    currentCurrency: true,
    currentLocale: true,
    customNonceValue: true,
    defaultHomeActiveTabName: true,
    desktopEnabled: true,
    featureFlags: true,
    firstTimeFlowType: true,
    forgottenPassword: true,
    incomingTxLastFetchedBlockByChainId: true,
    ipfsGateway: true,
    isAccountMenuOpen: true,
    isInitialized: true,
    isUnlocked: true,
    metaMetricsId: true,
    nativeCurrency: true,
    network: true,
    nextNonce: true,
    participateInMetaMetrics: true,
    preferences: true,
    provider: {
      chainName: true,
      ticker: true,
      type: true,
    },
    seedPhraseBackedUp: true,
    unapprovedDecryptMsgCount: true,
    unapprovedEncryptionPublicKeyMsgCount: true,
    unapprovedMsgCount: true,
    unapprovedPersonalMsgCount: true,
    unapprovedTypedMessagesCount: true,
    useBlockie: true,
    useNonceField: true,
    usePhishDetect: true,
    welcomeScreenSeen: true,
  },
  unconnectedAccount: true,
};

export default function setupSentry({ release, getState }) {
  if (!release) {
    throw new Error('Missing release');
  } else if (METAMASK_DEBUG && !IN_TEST) {
    /**
     * Workaround until the following issue is resolved
     * https://github.com/MetaMask/metamask-extension/issues/15691
     * The IN_TEST condition allows the e2e tests to run with both
     * yarn start:test and yarn build:test
     */
    return undefined;
<<<<<<< HEAD
  }

  const environment =
    METAMASK_BUILD_TYPE === BuildType.main
      ? METAMASK_ENVIRONMENT
      : `${METAMASK_ENVIRONMENT}-${METAMASK_BUILD_TYPE}`;

  let sentryTarget;
  if (METAMASK_ENVIRONMENT === 'production') {
=======
  } else if (METAMASK_ENVIRONMENT?.includes('production')) {
>>>>>>> 5d6a495b
    if (!process.env.SENTRY_DSN) {
      throw new Error(
        `Missing SENTRY_DSN environment variable in production environment`,
      );
    }
    console.log(
      `Setting up Sentry Remote Error Reporting for '${environment}': SENTRY_DSN`,
    );
    sentryTarget = process.env.SENTRY_DSN;
  } else {
    console.log(
      `Setting up Sentry Remote Error Reporting for '${environment}': SENTRY_DSN_DEV`,
    );
    sentryTarget = SENTRY_DSN_DEV;
  }

  /**
   * A function that returns whether MetaMetrics is enabled. This should also
   * return `false` if state has not yet been initialzed.
   *
   * @returns `true` if MetaMask's state has been initialized, and MetaMetrics
   * is enabled, `false` otherwise.
   */
  function getMetaMetricsEnabled() {
    if (getState) {
      const appState = getState();
      if (!appState?.store?.metamask?.participateInMetaMetrics) {
        return false;
      }
    } else {
      return false;
    }
    return true;
  }

  Sentry.init({
    dsn: sentryTarget,
    debug: METAMASK_DEBUG,
    environment,
    integrations: [
      new FilterEvents({ getMetaMetricsEnabled }),
      new Dedupe(),
      new ExtraErrorData(),
    ],
    release,
    beforeSend: (report) => rewriteReport(report, getState),
    beforeBreadcrumb: beforeBreadcrumb(getState),
  });

  return Sentry;
}

/**
 * Receives a string and returns that string if it is a
 * regex match for a url with a `chrome-extension` or `moz-extension`
 * protocol, and an empty string otherwise.
 *
 * @param {string} url - The URL to check.
 * @returns {string} An empty string if the URL was internal, or the unmodified URL otherwise.
 */
function hideUrlIfNotInternal(url) {
  const re = /^(chrome-extension|moz-extension):\/\//u;
  if (!url.match(re)) {
    return '';
  }
  return url;
}

/**
 * Returns a method that handles the Sentry breadcrumb using a specific method to get the extension state
 *
 * @param {Function} getState - A method that returns the state of the extension
 * @returns {(breadcrumb: object) => object} A method that modifies a Sentry breadcrumb object
 */
export function beforeBreadcrumb(getState) {
  return (breadcrumb) => {
    if (getState) {
      const appState = getState();
      if (
        Object.values(appState).length &&
        (!appState?.store?.metamask?.participateInMetaMetrics ||
          !appState?.store?.metamask?.completedOnboarding ||
          breadcrumb?.category === 'ui.input')
      ) {
        return null;
      }
    } else {
      return null;
    }
    const newBreadcrumb = removeUrlsFromBreadCrumb(breadcrumb);
    return newBreadcrumb;
  };
}

/**
 * Receives a Sentry breadcrumb object and potentially removes urls
 * from its `data` property, it particular those possibly found at
 * data.from, data.to and data.url
 *
 * @param {object} breadcrumb - A Sentry breadcrumb object: https://develop.sentry.dev/sdk/event-payloads/breadcrumbs/
 * @returns {object} A modified Sentry breadcrumb object.
 */
export function removeUrlsFromBreadCrumb(breadcrumb) {
  if (breadcrumb?.data?.url) {
    breadcrumb.data.url = hideUrlIfNotInternal(breadcrumb.data.url);
  }
  if (breadcrumb?.data?.to) {
    breadcrumb.data.to = hideUrlIfNotInternal(breadcrumb.data.to);
  }
  if (breadcrumb?.data?.from) {
    breadcrumb.data.from = hideUrlIfNotInternal(breadcrumb.data.from);
  }
  return breadcrumb;
}

/**
 * Receives a Sentry event object and modifies it before the
 * error is sent to Sentry. Modifications include both sanitization
 * of data via helper methods and addition of state data from the
 * return value of the second parameter passed to the function.
 *
 * @param {object} report - A Sentry event object: https://develop.sentry.dev/sdk/event-payloads/
 * @param {Function} getState - A function that should return an object representing some amount
 * of app state that we wish to submit with our error reports
 * @returns {object} A modified Sentry event object.
 */
export function rewriteReport(report, getState) {
  try {
    // simplify certain complex error messages (e.g. Ethjs)
    simplifyErrorMessages(report);
    // remove urls from error message
    sanitizeUrlsFromErrorMessages(report);
    // Remove evm addresses from error message.
    // Note that this is redundent with data scrubbing we do within our sentry dashboard,
    // but putting the code here as well gives public visibility to how we are handling
    // privacy with respect to sentry.
    sanitizeAddressesFromErrorMessages(report);
    // modify report urls
    rewriteReportUrls(report);
    // append app state
    if (getState) {
      const appState = getState();
      if (!report.extra) {
        report.extra = {};
      }
      report.extra.appState = appState;
    }
  } catch (err) {
    console.warn(err);
  }
  return report;
}

/**
 * Receives a Sentry event object and modifies it so that urls are removed from any of its
 * error messages.
 *
 * @param {object} report - the report to modify
 */
function sanitizeUrlsFromErrorMessages(report) {
  rewriteErrorMessages(report, (errorMessage) => {
    let newErrorMessage = errorMessage;
    const re = /(([-.+a-zA-Z]+:\/\/)|(www\.))\S+[@:.]\S+/gu;
    const urlsInMessage = newErrorMessage.match(re) || [];
    urlsInMessage.forEach((url) => {
      try {
        const urlObj = new URL(url);
        const { hostname } = urlObj;
        if (
          !Object.values(ERROR_URL_ALLOWLIST).some(
            (allowedHostname) =>
              hostname === allowedHostname ||
              hostname.endsWith(`.${allowedHostname}`),
          )
        ) {
          newErrorMessage = newErrorMessage.replace(url, '**');
        }
      } catch (e) {
        newErrorMessage = newErrorMessage.replace(url, '**');
      }
    });
    return newErrorMessage;
  });
}

/**
 * Receives a Sentry event object and modifies it so that ethereum addresses are removed from
 * any of its error messages.
 *
 * @param {object} report - the report to modify
 */
function sanitizeAddressesFromErrorMessages(report) {
  rewriteErrorMessages(report, (errorMessage) => {
    const newErrorMessage = errorMessage.replace(/0x[A-Fa-f0-9]{40}/u, '0x**');
    return newErrorMessage;
  });
}

function simplifyErrorMessages(report) {
  rewriteErrorMessages(report, (errorMessage) => {
    // simplify ethjs error messages
    let simplifiedErrorMessage = extractEthjsErrorMessage(errorMessage);
    // simplify 'Transaction Failed: known transaction'
    if (
      simplifiedErrorMessage.indexOf(
        'Transaction Failed: known transaction',
      ) === 0
    ) {
      // cut the hash from the error message
      simplifiedErrorMessage = 'Transaction Failed: known transaction';
    }
    return simplifiedErrorMessage;
  });
}

function rewriteErrorMessages(report, rewriteFn) {
  // rewrite top level message
  if (typeof report.message === 'string') {
    report.message = rewriteFn(report.message);
  }
  // rewrite each exception message
  if (report.exception && report.exception.values) {
    report.exception.values.forEach((item) => {
      if (typeof item.value === 'string') {
        item.value = rewriteFn(item.value);
      }
    });
  }
}

function rewriteReportUrls(report) {
  if (report.request?.url) {
    // update request url
    report.request.url = toMetamaskUrl(report.request.url);
  }

  // update exception stack trace
  if (report.exception && report.exception.values) {
    report.exception.values.forEach((item) => {
      if (item.stacktrace) {
        item.stacktrace.frames.forEach((frame) => {
          frame.filename = toMetamaskUrl(frame.filename);
        });
      }
    });
  }
}

function toMetamaskUrl(origUrl) {
  if (!globalThis.location?.origin) {
    return origUrl;
  }

  const filePath = origUrl?.split(globalThis.location.origin)[1];
  if (!filePath) {
    return origUrl;
  }
  const metamaskUrl = `metamask${filePath}`;
  return metamaskUrl;
}<|MERGE_RESOLUTION|>--- conflicted
+++ resolved
@@ -1,28 +1,14 @@
 import * as Sentry from '@sentry/browser';
 import { Dedupe, ExtraErrorData } from '@sentry/integrations';
 
-import { BuildType } from '../../../shared/constants/app';
-import { FilterEvents } from './sentry-filter-events';
 import extractEthjsErrorMessage from './extractEthjsErrorMessage';
 
 /* eslint-disable prefer-destructuring */
 // Destructuring breaks the inlining of the environment variables
 const METAMASK_DEBUG = process.env.METAMASK_DEBUG;
 const METAMASK_ENVIRONMENT = process.env.METAMASK_ENVIRONMENT;
-const SENTRY_DSN_DEV =
-  process.env.SENTRY_DSN_DEV ||
-  'https://f59f3dd640d2429d9d0e2445a87ea8e1@sentry.io/273496';
-const METAMASK_BUILD_TYPE = process.env.METAMASK_BUILD_TYPE;
-const IN_TEST = process.env.IN_TEST;
+const SENTRY_DSN_DEV = process.env.SENTRY_DSN_DEV;
 /* eslint-enable prefer-destructuring */
-
-export const ERROR_URL_ALLOWLIST = {
-  CRYPTOCOMPARE: 'cryptocompare.com',
-  COINGECKO: 'coingecko.com',
-  ETHERSCAN: 'etherscan.io',
-  CODEFI: 'codefi.network',
-  SEGMENT: 'segment.io',
-};
 
 // This describes the subset of Redux state attached to errors sent to Sentry
 // These properties have some potential to be useful for debugging, and they do
@@ -41,7 +27,6 @@
     currentLocale: true,
     customNonceValue: true,
     defaultHomeActiveTabName: true,
-    desktopEnabled: true,
     featureFlags: true,
     firstTimeFlowType: true,
     forgottenPassword: true,
@@ -57,11 +42,16 @@
     participateInMetaMetrics: true,
     preferences: true,
     provider: {
-      chainName: true,
+      nickname: true,
       ticker: true,
       type: true,
     },
     seedPhraseBackedUp: true,
+    showRestorePrompt: true,
+    threeBoxDisabled: true,
+    threeBoxLastUpdated: true,
+    threeBoxSynced: true,
+    threeBoxSyncingAllowed: true,
     unapprovedDecryptMsgCount: true,
     unapprovedEncryptionPublicKeyMsgCount: true,
     unapprovedMsgCount: true,
@@ -76,225 +66,57 @@
 };
 
 export default function setupSentry({ release, getState }) {
-  if (!release) {
-    throw new Error('Missing release');
-  } else if (METAMASK_DEBUG && !IN_TEST) {
-    /**
-     * Workaround until the following issue is resolved
-     * https://github.com/MetaMask/metamask-extension/issues/15691
-     * The IN_TEST condition allows the e2e tests to run with both
-     * yarn start:test and yarn build:test
-     */
+  let sentryTarget;
+
+  if (METAMASK_DEBUG) {
     return undefined;
-<<<<<<< HEAD
-  }
-
-  const environment =
-    METAMASK_BUILD_TYPE === BuildType.main
-      ? METAMASK_ENVIRONMENT
-      : `${METAMASK_ENVIRONMENT}-${METAMASK_BUILD_TYPE}`;
-
-  let sentryTarget;
-  if (METAMASK_ENVIRONMENT === 'production') {
-=======
   } else if (METAMASK_ENVIRONMENT?.includes('production')) {
->>>>>>> 5d6a495b
     if (!process.env.SENTRY_DSN) {
       throw new Error(
         `Missing SENTRY_DSN environment variable in production environment`,
       );
     }
     console.log(
-      `Setting up Sentry Remote Error Reporting for '${environment}': SENTRY_DSN`,
+      `Setting up Sentry Remote Error Reporting for '${METAMASK_ENVIRONMENT}': SENTRY_DSN`,
     );
     sentryTarget = process.env.SENTRY_DSN;
   } else {
     console.log(
-      `Setting up Sentry Remote Error Reporting for '${environment}': SENTRY_DSN_DEV`,
+      `Setting up Sentry Remote Error Reporting for '${METAMASK_ENVIRONMENT}': SENTRY_DSN_DEV`,
     );
     sentryTarget = SENTRY_DSN_DEV;
-  }
-
-  /**
-   * A function that returns whether MetaMetrics is enabled. This should also
-   * return `false` if state has not yet been initialzed.
-   *
-   * @returns `true` if MetaMask's state has been initialized, and MetaMetrics
-   * is enabled, `false` otherwise.
-   */
-  function getMetaMetricsEnabled() {
-    if (getState) {
-      const appState = getState();
-      if (!appState?.store?.metamask?.participateInMetaMetrics) {
-        return false;
-      }
-    } else {
-      return false;
-    }
-    return true;
   }
 
   Sentry.init({
     dsn: sentryTarget,
     debug: METAMASK_DEBUG,
-    environment,
-    integrations: [
-      new FilterEvents({ getMetaMetricsEnabled }),
-      new Dedupe(),
-      new ExtraErrorData(),
-    ],
+    environment: METAMASK_ENVIRONMENT,
+    integrations: [new Dedupe(), new ExtraErrorData()],
     release,
-    beforeSend: (report) => rewriteReport(report, getState),
-    beforeBreadcrumb: beforeBreadcrumb(getState),
+    beforeSend: (report) => rewriteReport(report),
   });
 
+  function rewriteReport(report) {
+    try {
+      // simplify certain complex error messages (e.g. Ethjs)
+      simplifyErrorMessages(report);
+      // modify report urls
+      rewriteReportUrls(report);
+      // append app state
+      if (getState) {
+        const appState = getState();
+        if (!report.extra) {
+          report.extra = {};
+        }
+        report.extra.appState = appState;
+      }
+    } catch (err) {
+      console.warn(err);
+    }
+    return report;
+  }
+
   return Sentry;
-}
-
-/**
- * Receives a string and returns that string if it is a
- * regex match for a url with a `chrome-extension` or `moz-extension`
- * protocol, and an empty string otherwise.
- *
- * @param {string} url - The URL to check.
- * @returns {string} An empty string if the URL was internal, or the unmodified URL otherwise.
- */
-function hideUrlIfNotInternal(url) {
-  const re = /^(chrome-extension|moz-extension):\/\//u;
-  if (!url.match(re)) {
-    return '';
-  }
-  return url;
-}
-
-/**
- * Returns a method that handles the Sentry breadcrumb using a specific method to get the extension state
- *
- * @param {Function} getState - A method that returns the state of the extension
- * @returns {(breadcrumb: object) => object} A method that modifies a Sentry breadcrumb object
- */
-export function beforeBreadcrumb(getState) {
-  return (breadcrumb) => {
-    if (getState) {
-      const appState = getState();
-      if (
-        Object.values(appState).length &&
-        (!appState?.store?.metamask?.participateInMetaMetrics ||
-          !appState?.store?.metamask?.completedOnboarding ||
-          breadcrumb?.category === 'ui.input')
-      ) {
-        return null;
-      }
-    } else {
-      return null;
-    }
-    const newBreadcrumb = removeUrlsFromBreadCrumb(breadcrumb);
-    return newBreadcrumb;
-  };
-}
-
-/**
- * Receives a Sentry breadcrumb object and potentially removes urls
- * from its `data` property, it particular those possibly found at
- * data.from, data.to and data.url
- *
- * @param {object} breadcrumb - A Sentry breadcrumb object: https://develop.sentry.dev/sdk/event-payloads/breadcrumbs/
- * @returns {object} A modified Sentry breadcrumb object.
- */
-export function removeUrlsFromBreadCrumb(breadcrumb) {
-  if (breadcrumb?.data?.url) {
-    breadcrumb.data.url = hideUrlIfNotInternal(breadcrumb.data.url);
-  }
-  if (breadcrumb?.data?.to) {
-    breadcrumb.data.to = hideUrlIfNotInternal(breadcrumb.data.to);
-  }
-  if (breadcrumb?.data?.from) {
-    breadcrumb.data.from = hideUrlIfNotInternal(breadcrumb.data.from);
-  }
-  return breadcrumb;
-}
-
-/**
- * Receives a Sentry event object and modifies it before the
- * error is sent to Sentry. Modifications include both sanitization
- * of data via helper methods and addition of state data from the
- * return value of the second parameter passed to the function.
- *
- * @param {object} report - A Sentry event object: https://develop.sentry.dev/sdk/event-payloads/
- * @param {Function} getState - A function that should return an object representing some amount
- * of app state that we wish to submit with our error reports
- * @returns {object} A modified Sentry event object.
- */
-export function rewriteReport(report, getState) {
-  try {
-    // simplify certain complex error messages (e.g. Ethjs)
-    simplifyErrorMessages(report);
-    // remove urls from error message
-    sanitizeUrlsFromErrorMessages(report);
-    // Remove evm addresses from error message.
-    // Note that this is redundent with data scrubbing we do within our sentry dashboard,
-    // but putting the code here as well gives public visibility to how we are handling
-    // privacy with respect to sentry.
-    sanitizeAddressesFromErrorMessages(report);
-    // modify report urls
-    rewriteReportUrls(report);
-    // append app state
-    if (getState) {
-      const appState = getState();
-      if (!report.extra) {
-        report.extra = {};
-      }
-      report.extra.appState = appState;
-    }
-  } catch (err) {
-    console.warn(err);
-  }
-  return report;
-}
-
-/**
- * Receives a Sentry event object and modifies it so that urls are removed from any of its
- * error messages.
- *
- * @param {object} report - the report to modify
- */
-function sanitizeUrlsFromErrorMessages(report) {
-  rewriteErrorMessages(report, (errorMessage) => {
-    let newErrorMessage = errorMessage;
-    const re = /(([-.+a-zA-Z]+:\/\/)|(www\.))\S+[@:.]\S+/gu;
-    const urlsInMessage = newErrorMessage.match(re) || [];
-    urlsInMessage.forEach((url) => {
-      try {
-        const urlObj = new URL(url);
-        const { hostname } = urlObj;
-        if (
-          !Object.values(ERROR_URL_ALLOWLIST).some(
-            (allowedHostname) =>
-              hostname === allowedHostname ||
-              hostname.endsWith(`.${allowedHostname}`),
-          )
-        ) {
-          newErrorMessage = newErrorMessage.replace(url, '**');
-        }
-      } catch (e) {
-        newErrorMessage = newErrorMessage.replace(url, '**');
-      }
-    });
-    return newErrorMessage;
-  });
-}
-
-/**
- * Receives a Sentry event object and modifies it so that ethereum addresses are removed from
- * any of its error messages.
- *
- * @param {object} report - the report to modify
- */
-function sanitizeAddressesFromErrorMessages(report) {
-  rewriteErrorMessages(report, (errorMessage) => {
-    const newErrorMessage = errorMessage.replace(/0x[A-Fa-f0-9]{40}/u, '0x**');
-    return newErrorMessage;
-  });
 }
 
 function simplifyErrorMessages(report) {
@@ -330,11 +152,8 @@
 }
 
 function rewriteReportUrls(report) {
-  if (report.request?.url) {
-    // update request url
-    report.request.url = toMetamaskUrl(report.request.url);
-  }
-
+  // update request url
+  report.request.url = toMetamaskUrl(report.request.url);
   // update exception stack trace
   if (report.exception && report.exception.values) {
     report.exception.values.forEach((item) => {
@@ -348,11 +167,7 @@
 }
 
 function toMetamaskUrl(origUrl) {
-  if (!globalThis.location?.origin) {
-    return origUrl;
-  }
-
-  const filePath = origUrl?.split(globalThis.location.origin)[1];
+  const filePath = origUrl.split(window.location.origin)[1];
   if (!filePath) {
     return origUrl;
   }
