--- conflicted
+++ resolved
@@ -325,13 +325,10 @@
     pendingTokens: false,
     welcomeScreenSeen: true,
     useSafeChainsListValidation: true,
-<<<<<<< HEAD
-=======
     ///: BEGIN:ONLY_INCLUDE_IN(keyring-snaps)
     addSnapAccountEnabled: false,
     snapsAddSnapAccountModalDismissed: false,
     ///: END:ONLY_INCLUDE_IN
->>>>>>> ef8403f6
   },
   unconnectedAccount: true,
 };
