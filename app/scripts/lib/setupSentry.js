--- conflicted
+++ resolved
@@ -655,7 +655,6 @@
   }
 }
 
-<<<<<<< HEAD
 /**
  * Returns whether Sentry should be enabled or not. If the build type is mmi
  * it will always be enabled, if it's main it will first check for MetaMetrics
@@ -671,25 +670,21 @@
   }
   return getMetaMetricsEnabled();
 }
-=======
+
+function setSentryClient(
+  { autoSessionTracking } = {
+    autoSessionTracking: false,
+  },
+) {
+  const client = getSentryClient({ autoSessionTracking });
+  const { dsn, environment, release } = client;
+
   /**
    * Sentry throws on initialization as it wants to avoid polluting the global namespace and
    * potentially clashing with a website also using Sentry, but this could only happen in the content script.
    * This emulates NW.js which disables these validations.
    * https://docs.sentry.io/platforms/javascript/best-practices/shared-environments/
    */
-  globalThis.nw = {};
->>>>>>> 325ebd32
-
-function setSentryClient(
-  { autoSessionTracking } = {
-    autoSessionTracking: false,
-  },
-) {
-  const client = getSentryClient({ autoSessionTracking });
-  const { dsn, environment, release } = client;
-
-  // Skip validation preventing global Sentry initialisation in browser extension.
   globalThis.nw = {};
 
   log('Updating client', { autoSessionTracking, environment, dsn, release });
