import * as Sentry from '@sentry/browser';
import { createModuleLogger, createProjectLogger } from '@metamask/utils';
import { logger } from '@sentry/utils';
import { AllProperties } from '../../../shared/modules/object.utils';
import extractEthjsErrorMessage from './extractEthjsErrorMessage';
import { filterEvents } from './sentry-filter-events';

const projectLogger = createProjectLogger('sentry');

export const log = createModuleLogger(
  projectLogger,
  globalThis.document ? 'ui' : 'background',
);

const internalLog = createModuleLogger(log, 'internal');

/* eslint-disable prefer-destructuring */
// Destructuring breaks the inlining of the environment variables
const METAMASK_BUILD_TYPE = process.env.METAMASK_BUILD_TYPE;
const METAMASK_DEBUG = process.env.METAMASK_DEBUG;
const METAMASK_ENVIRONMENT = process.env.METAMASK_ENVIRONMENT;
const RELEASE = process.env.METAMASK_VERSION;
const SENTRY_DSN = process.env.SENTRY_DSN;
const SENTRY_DSN_DEV = process.env.SENTRY_DSN_DEV;
const SENTRY_DSN_MMI = process.env.SENTRY_MMI_DSN;
/* eslint-enable prefer-destructuring */

export const ERROR_URL_ALLOWLIST = {
  CRYPTOCOMPARE: 'cryptocompare.com',
  COINGECKO: 'coingecko.com',
  ETHERSCAN: 'etherscan.io',
  CODEFI: 'codefi.network',
  SEGMENT: 'segment.io',
};

export const MMI_SENTRY_BACKGROUND_STATE = {
  MMIController: {
    opts: true,
  },
  CustodyController: {
    store: true,
  },
  MmiConfigurationController: {
    store: true,
    configurationClient: true,
  },
};

// This describes the subset of background controller state attached to errors
// sent to Sentry These properties have some potential to be useful for
// debugging, and they do not contain any identifiable information.
export const SENTRY_BACKGROUND_STATE = {
  AccountsController: {
    internalAccounts: {
      accounts: false,
      selectedAccount: false,
    },
  },
  AccountTracker: {
    accounts: false,
    accountsByChainId: false,
    currentBlockGasLimit: true,
    currentBlockGasLimitByChainId: true,
  },
  AddressBookController: {
    addressBook: false,
  },
  AlertController: {
    alertEnabledness: true,
    unconnectedAccountAlertShownOrigins: false,
    web3ShimUsageOrigins: false,
  },
  AnnouncementController: {
    announcements: false,
  },
  AuthenticationController: {
    isSignedIn: false,
  },
  NetworkOrderController: {
    orderedNetworkList: [],
  },
  AccountOrderController: {
    pinnedAccountList: [],
    hiddenAccountList: [],
  },
  AppMetadataController: {
    currentAppVersion: true,
    currentMigrationVersion: true,
    previousAppVersion: true,
    previousMigrationVersion: true,
<<<<<<< HEAD
    showTokenAutodetectModalOnUpgrade: false,
    showMultiRpcModalUpgrade: false,
=======
>>>>>>> 33a33b42
  },
  ApprovalController: {
    approvalFlows: false,
    pendingApprovals: false,
    pendingApprovalCount: false,
  },
  AppStateController: {
    browserEnvironment: true,
    connectedStatusPopoverHasBeenShown: true,
    currentPopupId: false,
    onboardingDate: false,
    currentExtensionPopupId: false,
    defaultHomeActiveTabName: true,
    fullScreenGasPollTokens: true,
    hadAdvancedGasFeesSetPriorToMigration92_3: true,
    nftsDetectionNoticeDismissed: true,
    nftsDropdownState: true,
    notificationGasPollTokens: true,
    outdatedBrowserWarningLastShown: true,
    popupGasPollTokens: true,
    qrHardware: true,
    recoveryPhraseReminderHasBeenShown: true,
    recoveryPhraseReminderLastShown: true,
    showBetaHeader: true,
    showPermissionsTour: true,
    showNetworkBanner: true,
    showAccountBanner: true,
    switchedNetworkDetails: false,
    switchedNetworkNeverShowMessage: false,
    showTestnetMessageInDropdown: true,
    surveyLinkLastClickedOrClosed: true,
    snapsInstallPrivacyWarningShown: true,
    termsOfUseLastAgreed: true,
    timeoutMinutes: true,
    trezorModel: true,
    usedNetworks: true,
  },
  MultichainBalancesController: {
    balances: false,
  },
  BridgeController: {
    bridgeState: {
      bridgeFeatureFlags: {
        extensionSupport: false,
      },
    },
  },
  CronjobController: {
    jobs: false,
  },
  CurrencyController: {
    currentCurrency: true,
    currencyRates: true,
  },
  DecryptMessageController: {
    unapprovedDecryptMsgs: false,
    unapprovedDecryptMsgCount: true,
  },
  EncryptionPublicKeyController: {
    unapprovedEncryptionPublicKeyMsgs: false,
    unapprovedEncryptionPublicKeyMsgCount: true,
  },
  EnsController: {
    ensResolutionsByAddress: false,
    ensEntries: false,
  },
  GasFeeController: {
    estimatedGasFeeTimeBounds: true,
    gasEstimateType: true,
    gasFeeEstimates: true,
    gasFeeEstimatesByChainId: true,
    nonRPCGasFeeApisDisabled: false,
  },
  KeyringController: {
    isUnlocked: true,
    keyrings: false,
  },
  LoggingController: {
    logs: false,
  },
  NotificationServicesController: {
    subscriptionAccountsSeen: false,
    isMetamaskNotificationsFeatureSeen: false,
    isNotificationServicesEnabled: false,
    isFeatureAnnouncementsEnabled: false,
    metamaskNotificationsList: false,
    metamaskNotificationsReadList: false,
    isCheckingAccountsPresence: false,
    isFetchingMetamaskNotifications: false,
    isUpdatingMetamaskNotifications: false,
    isUpdatingMetamaskNotificationsAccount: false,
  },
  MetaMetricsController: {
    eventsBeforeMetricsOptIn: false,
    fragments: false,
    metaMetricsId: true,
    participateInMetaMetrics: true,
    previousUserTraits: false,
    segmentApiCalls: false,
    traits: false,
    dataCollectionForMarketing: false,
  },
  NameController: {
    names: false,
    nameSources: false,
    useExternalNameSources: false,
  },
  NetworkController: {
    networkConfigurations: false,
    networksMetadata: true,
    selectedNetworkClientId: false,
  },
  NftController: {
    allNftContracts: false,
    allNfts: false,
    ignoredNfts: false,
  },
  NotificationController: {
    notifications: false,
  },
  OnboardingController: {
    completedOnboarding: true,
    firstTimeFlowType: true,
    onboardingTabs: false,
    seedPhraseBackedUp: true,
  },
  PPOMController: {
    securityAlertsEnabled: false,
    storageMetadata: [],
    versionInfo: [],
  },
  PermissionController: {
    subjects: false,
  },
  PermissionLogController: {
    permissionActivityLog: false,
    permissionHistory: false,
  },
  PhishingController: {},
  PreferencesController: {
    advancedGasFee: true,
    currentLocale: true,
    dismissSeedBackUpReminder: true,
    featureFlags: true,
    forgottenPassword: true,
    identities: false,
    incomingTransactionsPreferences: true,
    isIpfsGatewayEnabled: false,
    ipfsGateway: false,
    knownMethodData: false,
    ledgerTransportType: true,
    lostIdentities: false,
    openSeaEnabled: true,
    preferences: {
      autoLockTimeLimit: true,
      hideZeroBalanceTokens: true,
      redesignedConfirmationsEnabled: true,
      redesignedTransactionsEnabled: false,
      isRedesignedConfirmationsDeveloperEnabled: false,
      showExtensionInFullSizeView: true,
      showFiatInTestnets: true,
      showTestNetworks: true,
      smartTransactionsOptInStatus: true,
      useNativeCurrencyAsPrimaryCurrency: true,
      petnamesEnabled: true,
<<<<<<< HEAD
      showTokenAutodetectModal: false,
      showMultiRpcModal: false,
=======
>>>>>>> 33a33b42
      showConfirmationAdvancedDetails: true,
    },
    useExternalServices: false,
    selectedAddress: false,
    snapRegistryList: false,
    theme: true,
    signatureSecurityAlertResponses: false,
    use4ByteResolution: true,
    useAddressBarEnsResolution: true,
    useBlockie: true,
    useCurrencyRateCheck: true,
    useMultiAccountBalanceChecker: true,
    useNftDetection: true,
    useNonceField: true,
    usePhishDetect: true,
    useTokenDetection: true,
    useRequestQueue: true,
    useTransactionSimulations: true,
    enableMV3TimestampSave: true,
  },
  NotificationServicesPushController: {
    fcmToken: false,
  },
  MultichainRatesController: {
    fiatCurrency: true,
    rates: true,
    cryptocurrencies: true,
  },
  QueuedRequestController: {
    queuedRequestCount: true,
  },
  SelectedNetworkController: { domains: false },
  SignatureController: {
    unapprovedPersonalMsgCount: true,
    unapprovedPersonalMsgs: false,
    unapprovedTypedMessages: false,
    unapprovedTypedMessagesCount: true,
  },
  SmartTransactionsController: {
    smartTransactionsState: {
      fees: {
        approvalTxFees: true,
        tradeTxFees: true,
      },
      liveness: true,
      smartTransactions: false,
      userOptIn: true,
      userOptInV2: true,
    },
  },
  SnapController: {
    unencryptedSnapStates: false,
    snapStates: false,
    snaps: false,
  },
  SnapInterfaceController: {
    interfaces: false,
  },
  SnapInsightsController: {
    insights: false,
  },
  SnapsRegistry: {
    database: false,
    lastUpdated: false,
    databaseUnavailable: false,
  },
  SubjectMetadataController: {
    subjectMetadata: false,
  },
  SwapsController: {
    swapsState: {
      approveTxId: false,
      customApproveTxData: false,
      customGasPrice: true,
      customMaxFeePerGas: true,
      customMaxGas: true,
      customMaxPriorityFeePerGas: true,
      errorKey: true,
      fetchParams: true,
      quotes: false,
      quotesLastFetched: true,
      quotesPollingLimitEnabled: true,
      routeState: true,
      saveFetchedQuotes: true,
      selectedAggId: true,
      swapsFeatureFlags: true,
      swapsFeatureIsLive: true,
      swapsQuotePrefetchingRefreshTime: true,
      swapsQuoteRefreshTime: true,
      swapsStxBatchStatusRefreshTime: true,
      swapsStxGetTransactionsRefreshTime: true,
      swapsStxMaxFeeMultiplier: true,
      swapsUserFeeLevel: true,
      tokens: false,
      topAggId: false,
      tradeTxId: false,
    },
  },
  TokenDetectionController: {
    [AllProperties]: false,
  },
  TokenListController: {
    preventPollingOnNetworkRestart: true,
    tokenList: false,
    tokensChainsCache: {
      [AllProperties]: false,
    },
  },
  TokenRatesController: {
    marketData: false,
  },
  TokensController: {
    allDetectedTokens: {
      [AllProperties]: false,
    },
    allIgnoredTokens: {
      [AllProperties]: false,
    },
    allTokens: {
      [AllProperties]: false,
    },
    detectedTokens: false,
    ignoredTokens: false,
    tokens: false,
  },
  TransactionController: {
    transactions: false,
    lastFetchedBlockNumbers: false,
    methodData: false,
  },
  TxController: {
    transactions: false,
  },
  UserOperationController: {
    userOperations: false,
  },
  UserStorageController: {
    isProfileSyncingEnabled: true,
    isProfileSyncingUpdateLoading: false,
  },
  ///: BEGIN:ONLY_INCLUDE_IF(build-mmi)
  ...MMI_SENTRY_BACKGROUND_STATE,
  ///: END:ONLY_INCLUDE_IF
};

const flattenedBackgroundStateMask = Object.values(
  SENTRY_BACKGROUND_STATE,
).reduce((partialBackgroundState, controllerState) => {
  return {
    ...partialBackgroundState,
    ...controllerState,
  };
}, {});

// This describes the subset of Redux state attached to errors sent to Sentry
// These properties have some potential to be useful for debugging, and they do
// not contain any identifiable information.
export const SENTRY_UI_STATE = {
  gas: true,
  history: true,
  metamask: {
    ...flattenedBackgroundStateMask,
    // This property comes from the background but isn't in controller state
    isInitialized: true,
    // These properties are in the `metamask` slice but not in the background state
    customNonceValue: true,
    isAccountMenuOpen: true,
    isNetworkMenuOpen: true,
    nextNonce: true,
    pendingTokens: false,
    welcomeScreenSeen: true,
    confirmationExchangeRates: true,
    useSafeChainsListValidation: true,
    bitcoinSupportEnabled: false,
    bitcoinTestnetSupportEnabled: false,
    ///: BEGIN:ONLY_INCLUDE_IF(keyring-snaps)
    addSnapAccountEnabled: false,
    snapsAddSnapAccountModalDismissed: false,
    ///: END:ONLY_INCLUDE_IF
    switchedNetworkDetails: false,
    switchedNetworkNeverShowMessage: false,
    newPrivacyPolicyToastClickedOrClosed: false,
    newPrivacyPolicyToastShownDate: false,
  },
  unconnectedAccount: true,
};

export default function setupSentry() {
  if (!RELEASE) {
    throw new Error('Missing release');
  }

  if (!getSentryTarget()) {
    log('Skipped initialization');
    return undefined;
  }

  log('Initializing');

  integrateLogging();
  setSentryClient();

  return {
    ...Sentry,
    getMetaMetricsEnabled,
  };
}

function getClientOptions() {
  const environment = getSentryEnvironment();
  const sentryTarget = getSentryTarget();

  return {
    beforeBreadcrumb: beforeBreadcrumb(),
    beforeSend: (report) => rewriteReport(report),
    debug: METAMASK_DEBUG,
    dsn: sentryTarget,
    environment,
    integrations: [
      Sentry.dedupeIntegration(),
      Sentry.extraErrorDataIntegration(),
      Sentry.browserTracingIntegration(),
      filterEvents({ getMetaMetricsEnabled, log }),
    ],
    release: RELEASE,
    // Client reports are automatically sent when a page's visibility changes to
    // "hidden", but cancelled (with an Error) that gets logged to the console.
    // Our test infra sometimes reports these errors as unexpected failures,
    // which results in test flakiness. We don't use these client reports, so
    // we can safely turn them off by setting the `sendClientReports` option to
    // `false`.
    sendClientReports: false,
    tracesSampleRate: 0.01,
    transport: makeTransport,
  };
}

/**
 * Returns whether MetaMetrics is enabled, given the application state.
 *
 * @param {{ state: unknown} | { persistedState: unknown }} appState - Application state
 * @returns `true` if MetaMask's state has been initialized, and MetaMetrics
 * is enabled, `false` otherwise.
 */
function getMetaMetricsEnabledFromAppState(appState) {
  // during initialization after loading persisted state
  if (appState.persistedState) {
    return getMetaMetricsEnabledFromPersistedState(appState.persistedState);
    // After initialization
  } else if (appState.state) {
    // UI
    if (appState.state.metamask) {
      return Boolean(appState.state.metamask.participateInMetaMetrics);
    }
    // background
    return Boolean(
      appState.state.MetaMetricsController?.participateInMetaMetrics,
    );
  }
  // during initialization, before first persisted state is read
  return false;
}

/**
 * Returns whether MetaMetrics is enabled, given the persisted state.
 *
 * @param {unknown} persistedState - Application state
 * @returns `true` if MetaMask's state has been initialized, and MetaMetrics
 * is enabled, `false` otherwise.
 */
function getMetaMetricsEnabledFromPersistedState(persistedState) {
  return Boolean(
    persistedState?.data?.MetaMetricsController?.participateInMetaMetrics,
  );
}

/**
 * Returns whether onboarding has completed, given the application state.
 *
 * @param {Record<string, unknown>} appState - Application state
 * @returns `true` if onboarding has completed, `false` otherwise.
 */
function getOnboardingCompleteFromAppState(appState) {
  // during initialization after loading persisted state
  if (appState.persistedState) {
    return getOnboardingCompleteFromPersistedState(appState.persistedState);
    // After initialization
  } else if (appState.state) {
    // UI
    if (appState.state.metamask) {
      return Boolean(appState.state.metamask.completedOnboarding);
    }
    // background
    return Boolean(appState.state.OnboardingController?.completedOnboarding);
  }
  // during initialization, before first persisted state is read
  return false;
}

/**
 * Returns whether onboarding has completed, given the persisted state.
 *
 * @param {Record<string, unknown>} persistedState - Persisted state
 * @returns `true` if onboarding has completed, `false` otherwise.
 */
function getOnboardingCompleteFromPersistedState(persistedState) {
  return Boolean(
    persistedState.data?.OnboardingController?.completedOnboarding,
  );
}

function getSentryEnvironment() {
  if (METAMASK_BUILD_TYPE === 'main') {
    return METAMASK_ENVIRONMENT;
  }

  return `${METAMASK_ENVIRONMENT}-${METAMASK_BUILD_TYPE}`;
}

function getSentryTarget() {
  if (METAMASK_ENVIRONMENT !== 'production') {
    return SENTRY_DSN_DEV;
  }

  if (METAMASK_BUILD_TYPE === 'mmi') {
    return SENTRY_DSN_MMI;
  }

  if (!SENTRY_DSN) {
    throw new Error(
      `Missing SENTRY_DSN environment variable in production environment`,
    );
  }

  return SENTRY_DSN;
}

/**
 * Returns whether MetaMetrics is enabled. If the application hasn't yet
 * been initialized, the persisted state will be used (if any).
 *
 * @returns `true` if MetaMetrics is enabled, `false` otherwise.
 */
async function getMetaMetricsEnabled() {
  if (METAMASK_BUILD_TYPE === 'mmi') {
    return true;
  }

  const appState = getState();

  if (appState.state || appState.persistedState) {
    return (
      getMetaMetricsEnabledFromAppState(appState) &&
      getOnboardingCompleteFromAppState(appState)
    );
  }

  // If we reach here, it means the error was thrown before initialization
  // completed, and before we loaded the persisted state for the first time.
  try {
    const persistedState = await globalThis.stateHooks.getPersistedState();
    return (
      getMetaMetricsEnabledFromPersistedState(persistedState) &&
      getOnboardingCompleteFromPersistedState(persistedState)
    );
  } catch (error) {
    log('Error retrieving persisted state', error);
    return false;
  }
}

function setSentryClient() {
  const clientOptions = getClientOptions();
  const { dsn, environment, release } = clientOptions;

  /**
   * Sentry throws on initialization as it wants to avoid polluting the global namespace and
   * potentially clashing with a website also using Sentry, but this could only happen in the content script.
   * This emulates NW.js which disables these validations.
   * https://docs.sentry.io/platforms/javascript/best-practices/shared-environments/
   */
  globalThis.nw = {};

  log('Updating client', {
    environment,
    dsn,
    release,
  });

  Sentry.registerSpanErrorInstrumentation();
  Sentry.init(clientOptions);

  addDebugListeners();

  return true;
}

/**
 * Receives a string and returns that string if it is a
 * regex match for a url with a `chrome-extension` or `moz-extension`
 * protocol, and an empty string otherwise.
 *
 * @param {string} url - The URL to check.
 * @returns {string} An empty string if the URL was internal, or the unmodified URL otherwise.
 */
function hideUrlIfNotInternal(url) {
  const re = /^(chrome-extension|moz-extension):\/\//u;
  if (!url.match(re)) {
    return '';
  }
  return url;
}

/**
 * Returns a method that handles the Sentry breadcrumb using a specific method to get the extension state
 *
 * @returns {(breadcrumb: object) => object} A method that modifies a Sentry breadcrumb object
 */
export function beforeBreadcrumb() {
  return (breadcrumb) => {
    if (!getState) {
      return null;
    }
    const appState = getState();
    if (
      !getMetaMetricsEnabledFromAppState(appState) ||
      !getOnboardingCompleteFromAppState(appState) ||
      breadcrumb?.category === 'ui.input'
    ) {
      return null;
    }
    const newBreadcrumb = removeUrlsFromBreadCrumb(breadcrumb);
    return newBreadcrumb;
  };
}

/**
 * Receives a Sentry breadcrumb object and potentially removes urls
 * from its `data` property, it particular those possibly found at
 * data.from, data.to and data.url
 *
 * @param {object} breadcrumb - A Sentry breadcrumb object: https://develop.sentry.dev/sdk/event-payloads/breadcrumbs/
 * @returns {object} A modified Sentry breadcrumb object.
 */
export function removeUrlsFromBreadCrumb(breadcrumb) {
  if (breadcrumb?.data?.url) {
    breadcrumb.data.url = hideUrlIfNotInternal(breadcrumb.data.url);
  }
  if (breadcrumb?.data?.to) {
    breadcrumb.data.to = hideUrlIfNotInternal(breadcrumb.data.to);
  }
  if (breadcrumb?.data?.from) {
    breadcrumb.data.from = hideUrlIfNotInternal(breadcrumb.data.from);
  }
  return breadcrumb;
}

/**
 * Receives a Sentry event object and modifies it before the
 * error is sent to Sentry. Modifications include both sanitization
 * of data via helper methods and addition of state data from the
 * return value of the second parameter passed to the function.
 *
 * @param {object} report - A Sentry event object: https://develop.sentry.dev/sdk/event-payloads/
 * @returns {object} A modified Sentry event object.
 */
export function rewriteReport(report) {
  try {
    // simplify certain complex error messages (e.g. Ethjs)
    simplifyErrorMessages(report);
    // remove urls from error message
    sanitizeUrlsFromErrorMessages(report);
    // Remove evm addresses from error message.
    // Note that this is redundent with data scrubbing we do within our sentry dashboard,
    // but putting the code here as well gives public visibility to how we are handling
    // privacy with respect to sentry.
    sanitizeAddressesFromErrorMessages(report);
    // modify report urls
    rewriteReportUrls(report);

    // append app state
    const appState = getState();

    if (!report.extra) {
      report.extra = {};
    }

    report.extra.appState = appState;
  } catch (err) {
    log('Error rewriting report', err);
  }
  return report;
}

/**
 * Receives a Sentry event object and modifies it so that urls are removed from any of its
 * error messages.
 *
 * @param {object} report - the report to modify
 */
function sanitizeUrlsFromErrorMessages(report) {
  rewriteErrorMessages(report, (errorMessage) => {
    let newErrorMessage = errorMessage;
    const re = /(([-.+a-zA-Z]+:\/\/)|(www\.))\S+[@:.]\S+/gu;
    const urlsInMessage = newErrorMessage.match(re) || [];
    urlsInMessage.forEach((url) => {
      try {
        const urlObj = new URL(url);
        const { hostname } = urlObj;
        if (
          !Object.values(ERROR_URL_ALLOWLIST).some(
            (allowedHostname) =>
              hostname === allowedHostname ||
              hostname.endsWith(`.${allowedHostname}`),
          )
        ) {
          newErrorMessage = newErrorMessage.replace(url, '**');
        }
      } catch (e) {
        newErrorMessage = newErrorMessage.replace(url, '**');
      }
    });
    return newErrorMessage;
  });
}

/**
 * Receives a Sentry event object and modifies it so that ethereum addresses are removed from
 * any of its error messages.
 *
 * @param {object} report - the report to modify
 */
function sanitizeAddressesFromErrorMessages(report) {
  rewriteErrorMessages(report, (errorMessage) => {
    const newErrorMessage = errorMessage.replace(/0x[A-Fa-f0-9]{40}/u, '0x**');
    return newErrorMessage;
  });
}

function simplifyErrorMessages(report) {
  rewriteErrorMessages(report, (errorMessage) => {
    // simplify ethjs error messages
    let simplifiedErrorMessage = extractEthjsErrorMessage(errorMessage);
    // simplify 'Transaction Failed: known transaction'
    if (
      simplifiedErrorMessage.indexOf(
        'Transaction Failed: known transaction',
      ) === 0
    ) {
      // cut the hash from the error message
      simplifiedErrorMessage = 'Transaction Failed: known transaction';
    }
    return simplifiedErrorMessage;
  });
}

function rewriteErrorMessages(report, rewriteFn) {
  // rewrite top level message
  if (typeof report.message === 'string') {
    report.message = rewriteFn(report.message);
  }
  // rewrite each exception message
  if (report.exception && report.exception.values) {
    report.exception.values.forEach((item) => {
      if (typeof item.value === 'string') {
        item.value = rewriteFn(item.value);
      }
    });
  }
}

function rewriteReportUrls(report) {
  if (report.request?.url) {
    // update request url
    report.request.url = toMetamaskUrl(report.request.url);
  }

  // update exception stack trace
  if (report.exception && report.exception.values) {
    report.exception.values.forEach((item) => {
      if (item.stacktrace) {
        item.stacktrace.frames.forEach((frame) => {
          frame.filename = toMetamaskUrl(frame.filename);
        });
      }
    });
  }
}

function toMetamaskUrl(origUrl) {
  if (!globalThis.location?.origin) {
    return origUrl;
  }

  const filePath = origUrl?.split(globalThis.location.origin)[1];
  if (!filePath) {
    return origUrl;
  }
  const metamaskUrl = `/metamask${filePath}`;
  return metamaskUrl;
}

function getState() {
  return globalThis.stateHooks?.getSentryState?.() || {};
}

function integrateLogging() {
  if (!METAMASK_DEBUG) {
    return;
  }

  for (const loggerType of ['log', 'error']) {
    logger[loggerType] = (...args) => {
      const message = args[0].replace(`Sentry Logger [${loggerType}]: `, '');
      internalLog(message, ...args.slice(1));
    };
  }

  log('Integrated logging');
}

function addDebugListeners() {
  if (!METAMASK_DEBUG) {
    return;
  }

  const client = Sentry.getClient();

  client?.on('beforeEnvelope', (event) => {
    if (isCompletedSessionEnvelope(event)) {
      log('Completed session', event);
    }
  });

  client?.on('afterSendEvent', (event) => {
    const type = getEventType(event);
    log(type, event);
  });

  log('Added debug listeners');
}

function makeTransport(options) {
  return Sentry.makeFetchTransport(options, async (...args) => {
    const metricsEnabled = await getMetaMetricsEnabled();

    if (!metricsEnabled) {
      throw new Error('Network request skipped as metrics disabled');
    }

    return await fetch(...args);
  });
}

function isCompletedSessionEnvelope(envelope) {
  const type = envelope?.[1]?.[0]?.[0]?.type;
  const data = envelope?.[1]?.[0]?.[1] ?? {};

  return type === 'session' && data.status === 'exited';
}

function getEventType(event) {
  if (event.type === 'transaction') {
    return 'Trace';
  }

  if (event.level === 'error') {
    return 'Error';
  }

  return 'Event';
}<|MERGE_RESOLUTION|>--- conflicted
+++ resolved
@@ -88,11 +88,7 @@
     currentMigrationVersion: true,
     previousAppVersion: true,
     previousMigrationVersion: true,
-<<<<<<< HEAD
-    showTokenAutodetectModalOnUpgrade: false,
     showMultiRpcModalUpgrade: false,
-=======
->>>>>>> 33a33b42
   },
   ApprovalController: {
     approvalFlows: false,
@@ -258,11 +254,7 @@
       smartTransactionsOptInStatus: true,
       useNativeCurrencyAsPrimaryCurrency: true,
       petnamesEnabled: true,
-<<<<<<< HEAD
-      showTokenAutodetectModal: false,
       showMultiRpcModal: false,
-=======
->>>>>>> 33a33b42
       showConfirmationAdvancedDetails: true,
     },
     useExternalServices: false,
