import * as Sentry from '@sentry/browser';
import { Dedupe, ExtraErrorData } from '@sentry/integrations';

import { AllProperties } from '../../../shared/modules/object.utils';
import { FilterEvents } from './sentry-filter-events';
import extractEthjsErrorMessage from './extractEthjsErrorMessage';

/* eslint-disable prefer-destructuring */
// Destructuring breaks the inlining of the environment variables
const METAMASK_DEBUG = process.env.METAMASK_DEBUG;
const METAMASK_ENVIRONMENT = process.env.METAMASK_ENVIRONMENT;
const SENTRY_DSN_DEV =
  process.env.SENTRY_DSN_DEV ||
  'https://f59f3dd640d2429d9d0e2445a87ea8e1@sentry.io/273496';
const METAMASK_BUILD_TYPE = process.env.METAMASK_BUILD_TYPE;
const IN_TEST = process.env.IN_TEST;
/* eslint-enable prefer-destructuring */

export const ERROR_URL_ALLOWLIST = {
  CRYPTOCOMPARE: 'cryptocompare.com',
  COINGECKO: 'coingecko.com',
  ETHERSCAN: 'etherscan.io',
  CODEFI: 'codefi.network',
  SEGMENT: 'segment.io',
};

// This describes the subset of background controller state attached to errors
// sent to Sentry These properties have some potential to be useful for
// debugging, and they do not contain any identifiable information.
export const SENTRY_BACKGROUND_STATE = {
  AccountTracker: {
    accounts: false,
    currentBlockGasLimit: true,
  },
  AddressBookController: {
    addressBook: false,
  },
  AlertController: {
    alertEnabledness: true,
    unconnectedAccountAlertShownOrigins: false,
    web3ShimUsageOrigins: false,
  },
  AnnouncementController: {
    announcements: false,
  },
  AppMetadataController: {
    currentAppVersion: true,
    currentMigrationVersion: true,
    previousAppVersion: true,
    previousMigrationVersion: true,
  },
  ApprovalController: {
    approvalFlows: false,
    pendingApprovals: false,
    pendingApprovalCount: false,
  },
  AppStateController: {
    browserEnvironment: true,
    connectedStatusPopoverHasBeenShown: true,
    currentPopupId: false,
    defaultHomeActiveTabName: true,
    fullScreenGasPollTokens: true,
    hadAdvancedGasFeesSetPriorToMigration92_3: true,
    nftsDetectionNoticeDismissed: true,
    nftsDropdownState: true,
    notificationGasPollTokens: true,
    outdatedBrowserWarningLastShown: true,
    popupGasPollTokens: true,
    qrHardware: true,
    recoveryPhraseReminderHasBeenShown: true,
    recoveryPhraseReminderLastShown: true,
    serviceWorkerLastActiveTime: true,
    showBetaHeader: true,
    showProductTour: true,
    showTestnetMessageInDropdown: true,
    snapsInstallPrivacyWarningShown: true,
    termsOfUseLastAgreed: true,
    timeoutMinutes: true,
    trezorModel: true,
    usedNetworks: true,
  },
  CachedBalancesController: {
    cachedBalances: false,
  },
  CronjobController: {
    jobs: false,
  },
  CurrencyController: {
    conversionDate: true,
    conversionRate: true,
    currentCurrency: true,
    nativeCurrency: true,
    pendingCurrentCurrency: true,
    pendingNativeCurrency: true,
    usdConversionRate: true,
  },
  DecryptMessageController: {
    unapprovedDecryptMsgs: false,
    unapprovedDecryptMsgCount: true,
  },
  EncryptionPublicKeyController: {
    unapprovedEncryptionPublicKeyMsgs: false,
    unapprovedEncryptionPublicKeyMsgCount: true,
  },
  EnsController: {
    ensResolutionsByAddress: false,
  },
  GasFeeController: {
    estimatedGasFeeTimeBounds: true,
    gasEstimateType: true,
    gasFeeEstimates: true,
  },
  KeyringController: {
    isUnlocked: true,
    keyrings: false,
  },
  LoggingController: {
    logs: false,
  },
  MetaMetricsController: {
    eventsBeforeMetricsOptIn: false,
    fragments: false,
    metaMetricsId: true,
    participateInMetaMetrics: true,
<<<<<<< HEAD
    previousUserTraits: false,
    segmentApiCalls: false,
    traits: false,
  },
  NetworkController: {
    networkConfigurations: false,
    networkId: true,
    networksMetadata: true,
    providerConfig: {
      chainId: true,
      id: true,
      nickname: true,
      rpcPrefs: false,
      rpcUrl: false,
=======
    preferences: true,
    provider: {
      chainName: true,
>>>>>>> 94959dfb
      ticker: true,
      type: true,
    },
    selectedNetworkClientId: false,
  },
  NftController: {
    allNftContracts: false,
    allNfts: false,
    ignoredNfts: false,
  },
  NotificationController: {
    notifications: false,
  },
  OnboardingController: {
    completedOnboarding: true,
    firstTimeFlowType: true,
    onboardingTabs: false,
    seedPhraseBackedUp: true,
  },
  PermissionController: {
    subjects: false,
  },
  PermissionLogController: {
    permissionActivityLog: false,
    permissionHistory: false,
  },
  PhishingController: {},
  PreferencesController: {
    advancedGasFee: true,
    currentLocale: true,
    disabledRpcMethodPreferences: true,
    dismissSeedBackUpReminder: true,
    featureFlags: true,
    forgottenPassword: true,
    identities: false,
    incomingTransactionsPreferences: true,
    ipfsGateway: false,
    isLineaMainnetReleased: true,
    knownMethodData: false,
    ledgerTransportType: true,
    lostIdentities: false,
    openSeaEnabled: true,
    preferences: {
      autoLockTimeLimit: true,
      hideZeroBalanceTokens: true,
      showFiatInTestnets: true,
      showTestNetworks: true,
      useNativeCurrencyAsPrimaryCurrency: true,
    },
    selectedAddress: false,
    snapRegistryList: false,
    theme: true,
    transactionSecurityCheckEnabled: true,
    use4ByteResolution: true,
    useAddressBarEnsResolution: true,
    useBlockie: true,
    useCurrencyRateCheck: true,
    useMultiAccountBalanceChecker: true,
    useNftDetection: true,
    useNonceField: true,
    usePhishDetect: true,
    useTokenDetection: true,
  },
  SelectedNetworkController: { domains: true, perDomainNetwork: false },
  SignatureController: {
    unapprovedMsgCount: true,
    unapprovedMsgs: false,
    unapprovedPersonalMsgCount: true,
    unapprovedPersonalMsgs: false,
    unapprovedTypedMessages: false,
    unapprovedTypedMessagesCount: true,
  },
  SmartTransactionsController: {
    smartTransactionsState: {
      fees: {
        approvalTxFees: true,
        tradeTxFees: true,
      },
      liveness: true,
      smartTransactions: false,
      userOptIn: true,
    },
  },
  SnapController: {
    snapErrors: false,
    snapStates: false,
    snaps: false,
  },
  SnapsRegistry: {
    database: false,
    lastUpdated: false,
  },
  SubjectMetadataController: {
    subjectMetadata: false,
  },
  SwapsController: {
    swapsState: {
      approveTxId: false,
      customApproveTxData: false,
      customGasPrice: true,
      customMaxFeePerGas: true,
      customMaxGas: true,
      customMaxPriorityFeePerGas: true,
      errorKey: true,
      fetchParams: true,
      quotes: false,
      quotesLastFetched: true,
      quotesPollingLimitEnabled: true,
      routeState: true,
      saveFetchedQuotes: true,
      selectedAggId: true,
      swapsFeatureFlags: true,
      swapsFeatureIsLive: true,
      swapsQuotePrefetchingRefreshTime: true,
      swapsQuoteRefreshTime: true,
      swapsStxBatchStatusRefreshTime: true,
      swapsStxGetTransactionsRefreshTime: true,
      swapsStxMaxFeeMultiplier: true,
      swapsUserFeeLevel: true,
      tokens: false,
      topAggId: false,
      tradeTxId: false,
    },
  },
  TokenListController: {
    preventPollingOnNetworkRestart: true,
    tokenList: false,
    tokensChainsCache: {
      [AllProperties]: false,
    },
  },
  TokenRatesController: {
    contractExchangeRates: false,
  },
  TokensController: {
    allDetectedTokens: {
      [AllProperties]: false,
    },
    allIgnoredTokens: {
      [AllProperties]: false,
    },
    allTokens: {
      [AllProperties]: false,
    },
    detectedTokens: false,
    ignoredTokens: false,
    tokens: false,
  },
  TransactionController: {
    transactions: false,
    lastFetchedBlockNumbers: false,
  },
  TxController: {
    transactions: false,
  },
};

const flattenedBackgroundStateMask = Object.values(
  SENTRY_BACKGROUND_STATE,
).reduce((partialBackgroundState, controllerState) => {
  return {
    ...partialBackgroundState,
    ...controllerState,
  };
}, {});

// This describes the subset of Redux state attached to errors sent to Sentry
// These properties have some potential to be useful for debugging, and they do
// not contain any identifiable information.
export const SENTRY_UI_STATE = {
  gas: true,
  history: true,
  metamask: {
    ...flattenedBackgroundStateMask,
    // This property comes from the background but isn't in controller state
    isInitialized: true,
    // These properties are in the `metamask` slice but not in the background state
    customNonceValue: true,
    isAccountMenuOpen: true,
    isNetworkMenuOpen: true,
    nextNonce: true,
    pendingTokens: false,
    welcomeScreenSeen: true,
    useSafeChainsListValidation: true,
  },
  unconnectedAccount: true,
};

/**
 * Returns whether MetaMetrics is enabled, given the application state.
 *
 * @param {{ state: unknown} | { persistedState: unknown }} appState - Application state
 * @returns `true` if MetaMask's state has been initialized, and MetaMetrics
 * is enabled, `false` otherwise.
 */
function getMetaMetricsEnabledFromAppState(appState) {
  // during initialization after loading persisted state
  if (appState.persistedState) {
    return getMetaMetricsEnabledFromPersistedState(appState.persistedState);
    // After initialization
  } else if (appState.state) {
    // UI
    if (appState.state.metamask) {
      return Boolean(appState.state.metamask.participateInMetaMetrics);
    }
    // background
    return Boolean(
      appState.state.MetaMetricsController?.participateInMetaMetrics,
    );
  }
  // during initialization, before first persisted state is read
  return false;
}

/**
 * Returns whether MetaMetrics is enabled, given the persisted state.
 *
 * @param {unknown} persistedState - Application state
 * @returns `true` if MetaMask's state has been initialized, and MetaMetrics
 * is enabled, `false` otherwise.
 */
function getMetaMetricsEnabledFromPersistedState(persistedState) {
  return Boolean(
    persistedState?.data?.MetaMetricsController?.participateInMetaMetrics,
  );
}

/**
 * Returns whether onboarding has completed, given the application state.
 *
 * @param {Record<string, unknown>} appState - Application state
 * @returns `true` if MetaMask's state has been initialized, and MetaMetrics
 * is enabled, `false` otherwise.
 */
function getOnboardingCompleteFromAppState(appState) {
  // during initialization after loading persisted state
  if (appState.persistedState) {
    return Boolean(
      appState.persistedState.data?.OnboardingController?.completedOnboarding,
    );
    // After initialization
  } else if (appState.state) {
    // UI
    if (appState.state.metamask) {
      return Boolean(appState.state.metamask.completedOnboarding);
    }
    // background
    return Boolean(appState.state.OnboardingController?.completedOnboarding);
  }
  // during initialization, before first persisted state is read
  return false;
}

export default function setupSentry({ release, getState }) {
  if (!release) {
    throw new Error('Missing release');
  } else if (METAMASK_DEBUG && !IN_TEST) {
    /**
     * Workaround until the following issue is resolved
     * https://github.com/MetaMask/metamask-extension/issues/15691
     * The IN_TEST condition allows the e2e tests to run with both
     * yarn start:test and yarn build:test
     */
    return undefined;
  }

  const environment =
    METAMASK_BUILD_TYPE === 'main'
      ? METAMASK_ENVIRONMENT
      : `${METAMASK_ENVIRONMENT}-${METAMASK_BUILD_TYPE}`;

  let sentryTarget;
  if (METAMASK_ENVIRONMENT === 'production') {
    if (!process.env.SENTRY_DSN) {
      throw new Error(
        `Missing SENTRY_DSN environment variable in production environment`,
      );
    }
    console.log(
      `Setting up Sentry Remote Error Reporting for '${environment}': SENTRY_DSN`,
    );
    sentryTarget = process.env.SENTRY_DSN;
  } else {
    console.log(
      `Setting up Sentry Remote Error Reporting for '${environment}': SENTRY_DSN_DEV`,
    );
    sentryTarget = SENTRY_DSN_DEV;
  }

  /**
   * Returns whether MetaMetrics is enabled. If the application hasn't yet
   * been initialized, the persisted state will be used (if any).
   *
   * @returns `true` if MetaMetrics is enabled, `false` otherwise.
   */
  async function getMetaMetricsEnabled() {
    const appState = getState();
    if (appState.state || appState.persistedState) {
      return getMetaMetricsEnabledFromAppState(appState);
    }
    // If we reach here, it means the error was thrown before initialization
    // completed, and before we loaded the persisted state for the first time.
    try {
      const persistedState = await globalThis.stateHooks.getPersistedState();
      return getMetaMetricsEnabledFromPersistedState(persistedState);
    } catch (error) {
      console.error(error);
      return false;
    }
  }

  Sentry.init({
    dsn: sentryTarget,
    debug: METAMASK_DEBUG,
    /**
     * autoSessionTracking defaults to true and operates by sending a session
     * packet to sentry. This session packet does not appear to be filtered out
     * via our beforeSend or FilterEvents integration. To avoid sending a
     * request before we have the state tree and can validate the users
     * preferences, we initiate this to false. Later, in startSession and
     * endSession we modify this option and start the session or end the
     * session manually.
     *
     * In sentry-install we call toggleSession after the page loads and state
     * is available, this handles initiating the session for a user who has
     * opted into MetaMetrics. This script is ran in both the background and UI
     * so it should be effective at starting the session in both places.
     *
     * In the MetaMetricsController the session is manually started or stopped
     * when the user opts in or out of MetaMetrics. This occurs in the
     * setParticipateInMetaMetrics function which is exposed to the UI via the
     * MetaMaskController.
     *
     * In actions.ts, after sending the updated participateInMetaMetrics flag
     * to the background, we call toggleSession to ensure sentry is kept in
     * sync with the user's preference.
     *
     * Types for the global Sentry object, and the new methods added as part of
     * this effort were added to global.d.ts in the types folder.
     */
    autoSessionTracking: false,
    environment,
    integrations: [
      /**
       * Filtering of events must happen in this FilterEvents custom
       * integration instead of in the beforeSend handler because the Dedupe
       * integration is unaware of the beforeSend functionality. If an event is
       * queued in the sentry context, additional events of the same name will
       * be filtered out by Dedupe even if the original event was not sent due
       * to the beforeSend method returning null.
       *
       * @see https://github.com/MetaMask/metamask-extension/pull/15677
       */
      new FilterEvents({ getMetaMetricsEnabled }),
      new Dedupe(),
      new ExtraErrorData(),
    ],
    release,
    beforeSend: (report) => rewriteReport(report, getState),
    beforeBreadcrumb: beforeBreadcrumb(getState),
  });

  /**
   * As long as a reference to the Sentry Hub can be found, and the user has
   * opted into MetaMetrics, change the autoSessionTracking option and start
   * a new sentry session.
   */
  const startSession = async () => {
    const hub = Sentry.getCurrentHub?.();
    const options = hub.getClient?.().getOptions?.() ?? {};
    if (hub && (await getMetaMetricsEnabled()) === true) {
      options.autoSessionTracking = true;
      hub.startSession();
    }
  };

  /**
   * As long as a reference to the Sentry Hub can be found, and the user has
   * opted out of MetaMetrics, change the autoSessionTracking option and end
   * the current sentry session.
   */
  const endSession = async () => {
    const hub = Sentry.getCurrentHub?.();
    const options = hub.getClient?.().getOptions?.() ?? {};
    if (hub && (await getMetaMetricsEnabled()) === false) {
      options.autoSessionTracking = false;
      hub.endSession();
    }
  };

  /**
   * Call the appropriate method (either startSession or endSession) depending
   * on the state of metaMetrics optin and the state of autoSessionTracking on
   * the Sentry client.
   */
  const toggleSession = async () => {
    const hub = Sentry.getCurrentHub?.();
    const options = hub.getClient?.().getOptions?.() ?? {
      autoSessionTracking: false,
    };
    const isMetaMetricsEnabled = await getMetaMetricsEnabled();
    if (
      isMetaMetricsEnabled === true &&
      options.autoSessionTracking === false
    ) {
      await startSession();
    } else if (
      isMetaMetricsEnabled === false &&
      options.autoSessionTracking === true
    ) {
      await endSession();
    }
  };

  return {
    ...Sentry,
    startSession,
    endSession,
    toggleSession,
  };
}

/**
 * Receives a string and returns that string if it is a
 * regex match for a url with a `chrome-extension` or `moz-extension`
 * protocol, and an empty string otherwise.
 *
 * @param {string} url - The URL to check.
 * @returns {string} An empty string if the URL was internal, or the unmodified URL otherwise.
 */
function hideUrlIfNotInternal(url) {
  const re = /^(chrome-extension|moz-extension):\/\//u;
  if (!url.match(re)) {
    return '';
  }
  return url;
}

/**
 * Returns a method that handles the Sentry breadcrumb using a specific method to get the extension state
 *
 * @param {Function} getState - A method that returns the state of the extension
 * @returns {(breadcrumb: object) => object} A method that modifies a Sentry breadcrumb object
 */
export function beforeBreadcrumb(getState) {
  return (breadcrumb) => {
    if (!getState) {
      return null;
    }
    const appState = getState();
    if (
      !getMetaMetricsEnabledFromAppState(appState) ||
      !getOnboardingCompleteFromAppState(appState) ||
      breadcrumb?.category === 'ui.input'
    ) {
      return null;
    }
    const newBreadcrumb = removeUrlsFromBreadCrumb(breadcrumb);
    return newBreadcrumb;
  };
}

/**
 * Receives a Sentry breadcrumb object and potentially removes urls
 * from its `data` property, it particular those possibly found at
 * data.from, data.to and data.url
 *
 * @param {object} breadcrumb - A Sentry breadcrumb object: https://develop.sentry.dev/sdk/event-payloads/breadcrumbs/
 * @returns {object} A modified Sentry breadcrumb object.
 */
export function removeUrlsFromBreadCrumb(breadcrumb) {
  if (breadcrumb?.data?.url) {
    breadcrumb.data.url = hideUrlIfNotInternal(breadcrumb.data.url);
  }
  if (breadcrumb?.data?.to) {
    breadcrumb.data.to = hideUrlIfNotInternal(breadcrumb.data.to);
  }
  if (breadcrumb?.data?.from) {
    breadcrumb.data.from = hideUrlIfNotInternal(breadcrumb.data.from);
  }
  return breadcrumb;
}

/**
 * Receives a Sentry event object and modifies it before the
 * error is sent to Sentry. Modifications include both sanitization
 * of data via helper methods and addition of state data from the
 * return value of the second parameter passed to the function.
 *
 * @param {object} report - A Sentry event object: https://develop.sentry.dev/sdk/event-payloads/
 * @param {Function} getState - A function that should return an object representing some amount
 * of app state that we wish to submit with our error reports
 * @returns {object} A modified Sentry event object.
 */
export function rewriteReport(report, getState) {
  try {
    // simplify certain complex error messages (e.g. Ethjs)
    simplifyErrorMessages(report);
    // remove urls from error message
    sanitizeUrlsFromErrorMessages(report);
    // Remove evm addresses from error message.
    // Note that this is redundent with data scrubbing we do within our sentry dashboard,
    // but putting the code here as well gives public visibility to how we are handling
    // privacy with respect to sentry.
    sanitizeAddressesFromErrorMessages(report);
    // modify report urls
    rewriteReportUrls(report);
    // append app state
    if (getState) {
      const appState = getState();
      if (!report.extra) {
        report.extra = {};
      }
      report.extra.appState = appState;
    }
  } catch (err) {
    console.warn(err);
  }
  return report;
}

/**
 * Receives a Sentry event object and modifies it so that urls are removed from any of its
 * error messages.
 *
 * @param {object} report - the report to modify
 */
function sanitizeUrlsFromErrorMessages(report) {
  rewriteErrorMessages(report, (errorMessage) => {
    let newErrorMessage = errorMessage;
    const re = /(([-.+a-zA-Z]+:\/\/)|(www\.))\S+[@:.]\S+/gu;
    const urlsInMessage = newErrorMessage.match(re) || [];
    urlsInMessage.forEach((url) => {
      try {
        const urlObj = new URL(url);
        const { hostname } = urlObj;
        if (
          !Object.values(ERROR_URL_ALLOWLIST).some(
            (allowedHostname) =>
              hostname === allowedHostname ||
              hostname.endsWith(`.${allowedHostname}`),
          )
        ) {
          newErrorMessage = newErrorMessage.replace(url, '**');
        }
      } catch (e) {
        newErrorMessage = newErrorMessage.replace(url, '**');
      }
    });
    return newErrorMessage;
  });
}

/**
 * Receives a Sentry event object and modifies it so that ethereum addresses are removed from
 * any of its error messages.
 *
 * @param {object} report - the report to modify
 */
function sanitizeAddressesFromErrorMessages(report) {
  rewriteErrorMessages(report, (errorMessage) => {
    const newErrorMessage = errorMessage.replace(/0x[A-Fa-f0-9]{40}/u, '0x**');
    return newErrorMessage;
  });
}

function simplifyErrorMessages(report) {
  rewriteErrorMessages(report, (errorMessage) => {
    // simplify ethjs error messages
    let simplifiedErrorMessage = extractEthjsErrorMessage(errorMessage);
    // simplify 'Transaction Failed: known transaction'
    if (
      simplifiedErrorMessage.indexOf(
        'Transaction Failed: known transaction',
      ) === 0
    ) {
      // cut the hash from the error message
      simplifiedErrorMessage = 'Transaction Failed: known transaction';
    }
    return simplifiedErrorMessage;
  });
}

function rewriteErrorMessages(report, rewriteFn) {
  // rewrite top level message
  if (typeof report.message === 'string') {
    report.message = rewriteFn(report.message);
  }
  // rewrite each exception message
  if (report.exception && report.exception.values) {
    report.exception.values.forEach((item) => {
      if (typeof item.value === 'string') {
        item.value = rewriteFn(item.value);
      }
    });
  }
}

function rewriteReportUrls(report) {
  if (report.request?.url) {
    // update request url
    report.request.url = toMetamaskUrl(report.request.url);
  }

  // update exception stack trace
  if (report.exception && report.exception.values) {
    report.exception.values.forEach((item) => {
      if (item.stacktrace) {
        item.stacktrace.frames.forEach((frame) => {
          frame.filename = toMetamaskUrl(frame.filename);
        });
      }
    });
  }
}

function toMetamaskUrl(origUrl) {
  if (!globalThis.location?.origin) {
    return origUrl;
  }

  const filePath = origUrl?.split(globalThis.location.origin)[1];
  if (!filePath) {
    return origUrl;
  }
  const metamaskUrl = `/metamask${filePath}`;
  return metamaskUrl;
}<|MERGE_RESOLUTION|>--- conflicted
+++ resolved
@@ -1,7 +1,7 @@
 import * as Sentry from '@sentry/browser';
 import { Dedupe, ExtraErrorData } from '@sentry/integrations';
 
-import { AllProperties } from '../../../shared/modules/object.utils';
+import { BuildType } from '../../../shared/constants/app';
 import { FilterEvents } from './sentry-filter-events';
 import extractEthjsErrorMessage from './extractEthjsErrorMessage';
 
@@ -24,376 +24,56 @@
   SEGMENT: 'segment.io',
 };
 
-// This describes the subset of background controller state attached to errors
-// sent to Sentry These properties have some potential to be useful for
-// debugging, and they do not contain any identifiable information.
-export const SENTRY_BACKGROUND_STATE = {
-  AccountTracker: {
-    accounts: false,
-    currentBlockGasLimit: true,
-  },
-  AddressBookController: {
-    addressBook: false,
-  },
-  AlertController: {
+// This describes the subset of Redux state attached to errors sent to Sentry
+// These properties have some potential to be useful for debugging, and they do
+// not contain any identifiable information.
+export const SENTRY_STATE = {
+  gas: true,
+  history: true,
+  metamask: {
     alertEnabledness: true,
-    unconnectedAccountAlertShownOrigins: false,
-    web3ShimUsageOrigins: false,
-  },
-  AnnouncementController: {
-    announcements: false,
-  },
-  AppMetadataController: {
-    currentAppVersion: true,
-    currentMigrationVersion: true,
-    previousAppVersion: true,
-    previousMigrationVersion: true,
-  },
-  ApprovalController: {
-    approvalFlows: false,
-    pendingApprovals: false,
-    pendingApprovalCount: false,
-  },
-  AppStateController: {
-    browserEnvironment: true,
+    completedOnboarding: true,
     connectedStatusPopoverHasBeenShown: true,
-    currentPopupId: false,
-    defaultHomeActiveTabName: true,
-    fullScreenGasPollTokens: true,
-    hadAdvancedGasFeesSetPriorToMigration92_3: true,
-    nftsDetectionNoticeDismissed: true,
-    nftsDropdownState: true,
-    notificationGasPollTokens: true,
-    outdatedBrowserWarningLastShown: true,
-    popupGasPollTokens: true,
-    qrHardware: true,
-    recoveryPhraseReminderHasBeenShown: true,
-    recoveryPhraseReminderLastShown: true,
-    serviceWorkerLastActiveTime: true,
-    showBetaHeader: true,
-    showProductTour: true,
-    showTestnetMessageInDropdown: true,
-    snapsInstallPrivacyWarningShown: true,
-    termsOfUseLastAgreed: true,
-    timeoutMinutes: true,
-    trezorModel: true,
-    usedNetworks: true,
-  },
-  CachedBalancesController: {
-    cachedBalances: false,
-  },
-  CronjobController: {
-    jobs: false,
-  },
-  CurrencyController: {
     conversionDate: true,
     conversionRate: true,
+    currentBlockGasLimit: true,
     currentCurrency: true,
+    currentLocale: true,
+    customNonceValue: true,
+    defaultHomeActiveTabName: true,
+    desktopEnabled: true,
+    featureFlags: true,
+    firstTimeFlowType: true,
+    forgottenPassword: true,
+    incomingTxLastFetchedBlockByChainId: true,
+    ipfsGateway: true,
+    isAccountMenuOpen: true,
+    isInitialized: true,
+    isUnlocked: true,
+    metaMetricsId: true,
     nativeCurrency: true,
-    pendingCurrentCurrency: true,
-    pendingNativeCurrency: true,
-    usdConversionRate: true,
-  },
-  DecryptMessageController: {
-    unapprovedDecryptMsgs: false,
-    unapprovedDecryptMsgCount: true,
-  },
-  EncryptionPublicKeyController: {
-    unapprovedEncryptionPublicKeyMsgs: false,
-    unapprovedEncryptionPublicKeyMsgCount: true,
-  },
-  EnsController: {
-    ensResolutionsByAddress: false,
-  },
-  GasFeeController: {
-    estimatedGasFeeTimeBounds: true,
-    gasEstimateType: true,
-    gasFeeEstimates: true,
-  },
-  KeyringController: {
-    isUnlocked: true,
-    keyrings: false,
-  },
-  LoggingController: {
-    logs: false,
-  },
-  MetaMetricsController: {
-    eventsBeforeMetricsOptIn: false,
-    fragments: false,
-    metaMetricsId: true,
+    network: true,
+    nextNonce: true,
     participateInMetaMetrics: true,
-<<<<<<< HEAD
-    previousUserTraits: false,
-    segmentApiCalls: false,
-    traits: false,
-  },
-  NetworkController: {
-    networkConfigurations: false,
-    networkId: true,
-    networksMetadata: true,
-    providerConfig: {
-      chainId: true,
-      id: true,
-      nickname: true,
-      rpcPrefs: false,
-      rpcUrl: false,
-=======
     preferences: true,
     provider: {
       chainName: true,
->>>>>>> 94959dfb
       ticker: true,
       type: true,
     },
-    selectedNetworkClientId: false,
-  },
-  NftController: {
-    allNftContracts: false,
-    allNfts: false,
-    ignoredNfts: false,
-  },
-  NotificationController: {
-    notifications: false,
-  },
-  OnboardingController: {
-    completedOnboarding: true,
-    firstTimeFlowType: true,
-    onboardingTabs: false,
     seedPhraseBackedUp: true,
-  },
-  PermissionController: {
-    subjects: false,
-  },
-  PermissionLogController: {
-    permissionActivityLog: false,
-    permissionHistory: false,
-  },
-  PhishingController: {},
-  PreferencesController: {
-    advancedGasFee: true,
-    currentLocale: true,
-    disabledRpcMethodPreferences: true,
-    dismissSeedBackUpReminder: true,
-    featureFlags: true,
-    forgottenPassword: true,
-    identities: false,
-    incomingTransactionsPreferences: true,
-    ipfsGateway: false,
-    isLineaMainnetReleased: true,
-    knownMethodData: false,
-    ledgerTransportType: true,
-    lostIdentities: false,
-    openSeaEnabled: true,
-    preferences: {
-      autoLockTimeLimit: true,
-      hideZeroBalanceTokens: true,
-      showFiatInTestnets: true,
-      showTestNetworks: true,
-      useNativeCurrencyAsPrimaryCurrency: true,
-    },
-    selectedAddress: false,
-    snapRegistryList: false,
-    theme: true,
-    transactionSecurityCheckEnabled: true,
-    use4ByteResolution: true,
-    useAddressBarEnsResolution: true,
+    unapprovedDecryptMsgCount: true,
+    unapprovedEncryptionPublicKeyMsgCount: true,
+    unapprovedMsgCount: true,
+    unapprovedPersonalMsgCount: true,
+    unapprovedTypedMessagesCount: true,
     useBlockie: true,
-    useCurrencyRateCheck: true,
-    useMultiAccountBalanceChecker: true,
-    useNftDetection: true,
     useNonceField: true,
     usePhishDetect: true,
-    useTokenDetection: true,
-  },
-  SelectedNetworkController: { domains: true, perDomainNetwork: false },
-  SignatureController: {
-    unapprovedMsgCount: true,
-    unapprovedMsgs: false,
-    unapprovedPersonalMsgCount: true,
-    unapprovedPersonalMsgs: false,
-    unapprovedTypedMessages: false,
-    unapprovedTypedMessagesCount: true,
-  },
-  SmartTransactionsController: {
-    smartTransactionsState: {
-      fees: {
-        approvalTxFees: true,
-        tradeTxFees: true,
-      },
-      liveness: true,
-      smartTransactions: false,
-      userOptIn: true,
-    },
-  },
-  SnapController: {
-    snapErrors: false,
-    snapStates: false,
-    snaps: false,
-  },
-  SnapsRegistry: {
-    database: false,
-    lastUpdated: false,
-  },
-  SubjectMetadataController: {
-    subjectMetadata: false,
-  },
-  SwapsController: {
-    swapsState: {
-      approveTxId: false,
-      customApproveTxData: false,
-      customGasPrice: true,
-      customMaxFeePerGas: true,
-      customMaxGas: true,
-      customMaxPriorityFeePerGas: true,
-      errorKey: true,
-      fetchParams: true,
-      quotes: false,
-      quotesLastFetched: true,
-      quotesPollingLimitEnabled: true,
-      routeState: true,
-      saveFetchedQuotes: true,
-      selectedAggId: true,
-      swapsFeatureFlags: true,
-      swapsFeatureIsLive: true,
-      swapsQuotePrefetchingRefreshTime: true,
-      swapsQuoteRefreshTime: true,
-      swapsStxBatchStatusRefreshTime: true,
-      swapsStxGetTransactionsRefreshTime: true,
-      swapsStxMaxFeeMultiplier: true,
-      swapsUserFeeLevel: true,
-      tokens: false,
-      topAggId: false,
-      tradeTxId: false,
-    },
-  },
-  TokenListController: {
-    preventPollingOnNetworkRestart: true,
-    tokenList: false,
-    tokensChainsCache: {
-      [AllProperties]: false,
-    },
-  },
-  TokenRatesController: {
-    contractExchangeRates: false,
-  },
-  TokensController: {
-    allDetectedTokens: {
-      [AllProperties]: false,
-    },
-    allIgnoredTokens: {
-      [AllProperties]: false,
-    },
-    allTokens: {
-      [AllProperties]: false,
-    },
-    detectedTokens: false,
-    ignoredTokens: false,
-    tokens: false,
-  },
-  TransactionController: {
-    transactions: false,
-    lastFetchedBlockNumbers: false,
-  },
-  TxController: {
-    transactions: false,
-  },
-};
-
-const flattenedBackgroundStateMask = Object.values(
-  SENTRY_BACKGROUND_STATE,
-).reduce((partialBackgroundState, controllerState) => {
-  return {
-    ...partialBackgroundState,
-    ...controllerState,
-  };
-}, {});
-
-// This describes the subset of Redux state attached to errors sent to Sentry
-// These properties have some potential to be useful for debugging, and they do
-// not contain any identifiable information.
-export const SENTRY_UI_STATE = {
-  gas: true,
-  history: true,
-  metamask: {
-    ...flattenedBackgroundStateMask,
-    // This property comes from the background but isn't in controller state
-    isInitialized: true,
-    // These properties are in the `metamask` slice but not in the background state
-    customNonceValue: true,
-    isAccountMenuOpen: true,
-    isNetworkMenuOpen: true,
-    nextNonce: true,
-    pendingTokens: false,
     welcomeScreenSeen: true,
-    useSafeChainsListValidation: true,
   },
   unconnectedAccount: true,
 };
-
-/**
- * Returns whether MetaMetrics is enabled, given the application state.
- *
- * @param {{ state: unknown} | { persistedState: unknown }} appState - Application state
- * @returns `true` if MetaMask's state has been initialized, and MetaMetrics
- * is enabled, `false` otherwise.
- */
-function getMetaMetricsEnabledFromAppState(appState) {
-  // during initialization after loading persisted state
-  if (appState.persistedState) {
-    return getMetaMetricsEnabledFromPersistedState(appState.persistedState);
-    // After initialization
-  } else if (appState.state) {
-    // UI
-    if (appState.state.metamask) {
-      return Boolean(appState.state.metamask.participateInMetaMetrics);
-    }
-    // background
-    return Boolean(
-      appState.state.MetaMetricsController?.participateInMetaMetrics,
-    );
-  }
-  // during initialization, before first persisted state is read
-  return false;
-}
-
-/**
- * Returns whether MetaMetrics is enabled, given the persisted state.
- *
- * @param {unknown} persistedState - Application state
- * @returns `true` if MetaMask's state has been initialized, and MetaMetrics
- * is enabled, `false` otherwise.
- */
-function getMetaMetricsEnabledFromPersistedState(persistedState) {
-  return Boolean(
-    persistedState?.data?.MetaMetricsController?.participateInMetaMetrics,
-  );
-}
-
-/**
- * Returns whether onboarding has completed, given the application state.
- *
- * @param {Record<string, unknown>} appState - Application state
- * @returns `true` if MetaMask's state has been initialized, and MetaMetrics
- * is enabled, `false` otherwise.
- */
-function getOnboardingCompleteFromAppState(appState) {
-  // during initialization after loading persisted state
-  if (appState.persistedState) {
-    return Boolean(
-      appState.persistedState.data?.OnboardingController?.completedOnboarding,
-    );
-    // After initialization
-  } else if (appState.state) {
-    // UI
-    if (appState.state.metamask) {
-      return Boolean(appState.state.metamask.completedOnboarding);
-    }
-    // background
-    return Boolean(appState.state.OnboardingController?.completedOnboarding);
-  }
-  // during initialization, before first persisted state is read
-  return false;
-}
 
 export default function setupSentry({ release, getState }) {
   if (!release) {
@@ -409,7 +89,7 @@
   }
 
   const environment =
-    METAMASK_BUILD_TYPE === 'main'
+    METAMASK_BUILD_TYPE === BuildType.main
       ? METAMASK_ENVIRONMENT
       : `${METAMASK_ENVIRONMENT}-${METAMASK_BUILD_TYPE}`;
 
@@ -432,69 +112,29 @@
   }
 
   /**
-   * Returns whether MetaMetrics is enabled. If the application hasn't yet
-   * been initialized, the persisted state will be used (if any).
+   * A function that returns whether MetaMetrics is enabled. This should also
+   * return `false` if state has not yet been initialzed.
    *
-   * @returns `true` if MetaMetrics is enabled, `false` otherwise.
+   * @returns `true` if MetaMask's state has been initialized, and MetaMetrics
+   * is enabled, `false` otherwise.
    */
-  async function getMetaMetricsEnabled() {
-    const appState = getState();
-    if (appState.state || appState.persistedState) {
-      return getMetaMetricsEnabledFromAppState(appState);
-    }
-    // If we reach here, it means the error was thrown before initialization
-    // completed, and before we loaded the persisted state for the first time.
-    try {
-      const persistedState = await globalThis.stateHooks.getPersistedState();
-      return getMetaMetricsEnabledFromPersistedState(persistedState);
-    } catch (error) {
-      console.error(error);
+  function getMetaMetricsEnabled() {
+    if (getState) {
+      const appState = getState();
+      if (!appState?.store?.metamask?.participateInMetaMetrics) {
+        return false;
+      }
+    } else {
       return false;
     }
+    return true;
   }
 
   Sentry.init({
     dsn: sentryTarget,
     debug: METAMASK_DEBUG,
-    /**
-     * autoSessionTracking defaults to true and operates by sending a session
-     * packet to sentry. This session packet does not appear to be filtered out
-     * via our beforeSend or FilterEvents integration. To avoid sending a
-     * request before we have the state tree and can validate the users
-     * preferences, we initiate this to false. Later, in startSession and
-     * endSession we modify this option and start the session or end the
-     * session manually.
-     *
-     * In sentry-install we call toggleSession after the page loads and state
-     * is available, this handles initiating the session for a user who has
-     * opted into MetaMetrics. This script is ran in both the background and UI
-     * so it should be effective at starting the session in both places.
-     *
-     * In the MetaMetricsController the session is manually started or stopped
-     * when the user opts in or out of MetaMetrics. This occurs in the
-     * setParticipateInMetaMetrics function which is exposed to the UI via the
-     * MetaMaskController.
-     *
-     * In actions.ts, after sending the updated participateInMetaMetrics flag
-     * to the background, we call toggleSession to ensure sentry is kept in
-     * sync with the user's preference.
-     *
-     * Types for the global Sentry object, and the new methods added as part of
-     * this effort were added to global.d.ts in the types folder.
-     */
-    autoSessionTracking: false,
     environment,
     integrations: [
-      /**
-       * Filtering of events must happen in this FilterEvents custom
-       * integration instead of in the beforeSend handler because the Dedupe
-       * integration is unaware of the beforeSend functionality. If an event is
-       * queued in the sentry context, additional events of the same name will
-       * be filtered out by Dedupe even if the original event was not sent due
-       * to the beforeSend method returning null.
-       *
-       * @see https://github.com/MetaMask/metamask-extension/pull/15677
-       */
       new FilterEvents({ getMetaMetricsEnabled }),
       new Dedupe(),
       new ExtraErrorData(),
@@ -504,64 +144,7 @@
     beforeBreadcrumb: beforeBreadcrumb(getState),
   });
 
-  /**
-   * As long as a reference to the Sentry Hub can be found, and the user has
-   * opted into MetaMetrics, change the autoSessionTracking option and start
-   * a new sentry session.
-   */
-  const startSession = async () => {
-    const hub = Sentry.getCurrentHub?.();
-    const options = hub.getClient?.().getOptions?.() ?? {};
-    if (hub && (await getMetaMetricsEnabled()) === true) {
-      options.autoSessionTracking = true;
-      hub.startSession();
-    }
-  };
-
-  /**
-   * As long as a reference to the Sentry Hub can be found, and the user has
-   * opted out of MetaMetrics, change the autoSessionTracking option and end
-   * the current sentry session.
-   */
-  const endSession = async () => {
-    const hub = Sentry.getCurrentHub?.();
-    const options = hub.getClient?.().getOptions?.() ?? {};
-    if (hub && (await getMetaMetricsEnabled()) === false) {
-      options.autoSessionTracking = false;
-      hub.endSession();
-    }
-  };
-
-  /**
-   * Call the appropriate method (either startSession or endSession) depending
-   * on the state of metaMetrics optin and the state of autoSessionTracking on
-   * the Sentry client.
-   */
-  const toggleSession = async () => {
-    const hub = Sentry.getCurrentHub?.();
-    const options = hub.getClient?.().getOptions?.() ?? {
-      autoSessionTracking: false,
-    };
-    const isMetaMetricsEnabled = await getMetaMetricsEnabled();
-    if (
-      isMetaMetricsEnabled === true &&
-      options.autoSessionTracking === false
-    ) {
-      await startSession();
-    } else if (
-      isMetaMetricsEnabled === false &&
-      options.autoSessionTracking === true
-    ) {
-      await endSession();
-    }
-  };
-
-  return {
-    ...Sentry,
-    startSession,
-    endSession,
-    toggleSession,
-  };
+  return Sentry;
 }
 
 /**
@@ -588,15 +171,17 @@
  */
 export function beforeBreadcrumb(getState) {
   return (breadcrumb) => {
-    if (!getState) {
-      return null;
-    }
-    const appState = getState();
-    if (
-      !getMetaMetricsEnabledFromAppState(appState) ||
-      !getOnboardingCompleteFromAppState(appState) ||
-      breadcrumb?.category === 'ui.input'
-    ) {
+    if (getState) {
+      const appState = getState();
+      if (
+        Object.values(appState).length &&
+        (!appState?.store?.metamask?.participateInMetaMetrics ||
+          !appState?.store?.metamask?.completedOnboarding ||
+          breadcrumb?.category === 'ui.input')
+      ) {
+        return null;
+      }
+    } else {
       return null;
     }
     const newBreadcrumb = removeUrlsFromBreadCrumb(breadcrumb);
@@ -767,6 +352,6 @@
   if (!filePath) {
     return origUrl;
   }
-  const metamaskUrl = `/metamask${filePath}`;
+  const metamaskUrl = `metamask${filePath}`;
   return metamaskUrl;
 }