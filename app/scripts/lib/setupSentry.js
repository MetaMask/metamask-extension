--- conflicted
+++ resolved
@@ -115,7 +115,6 @@
 
   const flags = getManifestFlags();
 
-<<<<<<< HEAD
   // Grab the tracesSampleRate that may have come in from a git message
   // 0 is a valid value, so must explicitly check for undefined
   if (flags.sentry?.tracesSampleRate !== undefined) {
@@ -138,19 +137,6 @@
   return 0.02;
 }
 
-=======
-  if (flags.circleci) {
-    return 0.003;
-  }
-
-  if (METAMASK_DEBUG) {
-    return 1.0;
-  }
-
-  return 0.02;
-}
-
->>>>>>> 154d25af
 /**
  * Get CircleCI tags passed from the test environment, through manifest.json,
  * and give them to the Sentry client.
@@ -252,11 +238,7 @@
 
 function getSentryTarget() {
   if (
-<<<<<<< HEAD
     getManifestFlags().sentry?.doNotForceSentryForThisTest ||
-=======
-    getManifestFlags().doNotForceSentryForThisTest ||
->>>>>>> 154d25af
     (process.env.IN_TEST && !SENTRY_DSN_DEV)
   ) {
     return SENTRY_DSN_FAKE;
@@ -290,11 +272,7 @@
 
   if (
     METAMASK_BUILD_TYPE === 'mmi' ||
-<<<<<<< HEAD
     (flags.circleci && !flags.sentry?.doNotForceSentryForThisTest)
-=======
-    (flags.circleci && !flags.doNotForceSentryForThisTest)
->>>>>>> 154d25af
   ) {
     return true;
   }
@@ -448,6 +426,7 @@
     }
 
     report.extra.appState = appState;
+
     if (browser.runtime && browser.runtime.id) {
       report.extra.extensionId = browser.runtime.id;
     }
