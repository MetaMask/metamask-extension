--- conflicted
+++ resolved
@@ -83,11 +83,7 @@
     this.getNetworkIdentifier = opts.getNetworkIdentifier;
     this.preferencesController = opts.preferencesController;
     this.onboardingController = opts.onboardingController;
-<<<<<<< HEAD
-    this.accountsController = opts.accountsController;
-=======
     this.controllerMessenger = opts.controllerMessenger;
->>>>>>> 141b1efe
 
     // subscribe to account removal
     opts.onAccountRemoved((address) => this.removeAccount([address]));
@@ -102,15 +98,9 @@
       }, this.onboardingController.store.getState()),
     );
 
-<<<<<<< HEAD
-    this.selectedAccount = this.accountsController.getSelectedAccount();
-
-    this.controllerMessenger = opts.controllerMessenger;
-=======
     this.selectedAccount = this.controllerMessenger.call(
       'AccountsController:getSelectedAccount',
     );
->>>>>>> 141b1efe
 
     this.controllerMessenger.subscribe(
       'AccountsController:selectedAccountChange',
@@ -266,14 +256,9 @@
 
       addresses = Object.keys(accounts);
     } else {
-<<<<<<< HEAD
-      const selectedAddress =
-        this.accountsController.getSelectedAccount().address;
-=======
       const selectedAddress = this.controllerMessenger.call(
         'AccountsController:getSelectedAccount',
       ).address;
->>>>>>> 141b1efe
 
       addresses = [selectedAddress];
     }
