--- conflicted
+++ resolved
@@ -76,8 +76,6 @@
     this.preferencesController = opts.preferencesController;
     this.onboardingController = opts.onboardingController;
     this.controllerMessenger = opts.controllerMessenger;
-<<<<<<< HEAD
-=======
 
     // blockTracker.currentBlock may be null
     this._currentBlockNumberByChainId = {
@@ -86,7 +84,6 @@
     this._blockTracker.once('latest', (blockNumber) => {
       this._currentBlockNumberByChainId[this.getCurrentChainId()] = blockNumber;
     });
->>>>>>> 97092cd2
 
     // subscribe to account removal
     opts.onAccountRemoved((address) => this.removeAccounts([address]));
@@ -116,11 +113,7 @@
           !useMultiAccountBalanceChecker
         ) {
           this.selectedAccount = newAccount;
-<<<<<<< HEAD
-          this._updateAccounts();
-=======
           this.updateAccountsAllActiveNetworks();
->>>>>>> 97092cd2
         }
       },
     );
