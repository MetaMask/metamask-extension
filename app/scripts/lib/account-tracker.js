/* Account Tracker
 *
 * This module is responsible for tracking any number of accounts
 * and caching their current balances & transaction counts.
 *
 * It also tracks transaction hashes, and checks their inclusion status
 * on each new block.
 */

import EthQuery from '@metamask/eth-query';
import { v4 as random } from 'uuid';

import { ObservableStore } from '@metamask/obs-store';
import log from 'loglevel';
import pify from 'pify';
import { Web3Provider } from '@ethersproject/providers';
import { Contract } from '@ethersproject/contracts';
import SINGLE_CALL_BALANCES_ABI from 'single-call-balance-checker-abi';
import { cloneDeep } from 'lodash';
import { LOCALHOST_RPC_URL } from '../../../shared/constants/network';

import { SINGLE_CALL_BALANCES_ADDRESSES } from '../constants/contracts';
import { previousValueComparator } from './util';

/**
 * This module is responsible for tracking any number of accounts and caching their current balances & transaction
 * counts.
 *
 * It also tracks transaction hashes, and checks their inclusion status on each new block.
 *
 * @typedef {object} AccountTracker
 * @property {object} store The stored object containing all accounts to track, as well as the current block's gas limit.
 * @property {object} store.accounts The accounts currently stored in this AccountTracker
 * @property {object} store.accountsByChainId The accounts currently stored in this AccountTracker keyed by chain id
 * @property {string} store.currentBlockGasLimit A hex string indicating the gas limit of the current block
 * @property {string} store.currentBlockGasLimitByChainId A hex string indicating the gas limit of the current block keyed by chain id
 */
export default class AccountTracker {
  /**
   * @param {object} opts - Options for initializing the controller
   * @param {object} opts.provider - An EIP-1193 provider instance that uses the current global network
   * @param {object} opts.blockTracker - A block tracker, which emits events for each new block
   * @param {Function} opts.getCurrentChainId - A function that returns the `chainId` for the current global network
   * @param {Function} opts.getNetworkClientById - Gets the network client with the given id from the NetworkController.
   * @param {Function} opts.getNetworkIdentifier - A function that returns the current network or passed nework configuration
   * @param {Function} opts.onAccountRemoved - Allows subscribing to keyring controller accountRemoved event
   */
  #pollingTokenSets = new Map();

  #listeners = {};

  #provider = null;

  #blockTracker = null;

  #currentBlockNumberByChainId = {};

  constructor(opts = {}) {
    const initState = {
      accounts: {},
      currentBlockGasLimit: '',
      accountsByChainId: {},
      currentBlockGasLimitByChainId: {},
    };
    this.store = new ObservableStore({ ...initState, ...opts.initState });

    this.resetState = () => {
      this.store.updateState(initState);
    };

    this.#provider = opts.provider;
    this.#blockTracker = opts.blockTracker;

    this.getCurrentChainId = opts.getCurrentChainId;
    this.getNetworkClientById = opts.getNetworkClientById;
    this.getNetworkIdentifier = opts.getNetworkIdentifier;
    this.preferencesController = opts.preferencesController;
    this.onboardingController = opts.onboardingController;
    this.controllerMessenger = opts.controllerMessenger;

    // blockTracker.currentBlock may be null
    this.#currentBlockNumberByChainId = {
      [this.getCurrentChainId()]: this.#blockTracker.getCurrentBlock(),
    };
    this.#blockTracker.once('latest', (blockNumber) => {
      this.#currentBlockNumberByChainId[this.getCurrentChainId()] = blockNumber;
    });

    // subscribe to account removal
    opts.onAccountRemoved((address) => this.removeAccounts([address]));

    this.onboardingController.store.subscribe(
      previousValueComparator(async (prevState, currState) => {
        const { completedOnboarding: prevCompletedOnboarding } = prevState;
        const { completedOnboarding: currCompletedOnboarding } = currState;
        if (!prevCompletedOnboarding && currCompletedOnboarding) {
          this.updateAccountsAllActiveNetworks();
        }
      }, this.onboardingController.store.getState()),
    );

    this.selectedAccount = this.controllerMessenger.call(
      'AccountsController:getSelectedAccount',
    );

    this.controllerMessenger.subscribe(
      'AccountsController:selectedAccountChange',
      (newAccount) => {
        const { useMultiAccountBalanceChecker } =
          this.preferencesController.store.getState();

        if (
          this.selectedAccount.id !== newAccount.id &&
          !useMultiAccountBalanceChecker
        ) {
          this.selectedAccount = newAccount;
          this.updateAccountsAllActiveNetworks();
        }
      },
    );
  }

  /**
   * Starts polling with global selected network
   */
  start() {
    // remove first to avoid double add
    this.#blockTracker.removeListener('latest', this.#updateForBlock);
    // add listener
    this.#blockTracker.addListener('latest', this.#updateForBlock);
    // fetch account balances
    this.updateAccounts();
  }

  /**
   * Stops polling with global selected network
   */
  stop() {
    // remove listener
    this.#blockTracker.removeListener('latest', this.#updateForBlock);
  }

  /**
   * Resolves a networkClientId to a network client config
   * or globally selected network config if not provided
   *
   * @param networkClientId - Optional networkClientId to fetch a network client with
   * @returns network client config
   */
  #getCorrectNetworkClient(networkClientId) {
    if (networkClientId) {
      const networkClient = this.getNetworkClientById(networkClientId);

      return {
        chainId: networkClient.configuration.chainId,
        provider: networkClient.provider,
        blockTracker: networkClient.blockTracker,
        identifier: this.getNetworkIdentifier(networkClient.configuration),
      };
    }
    return {
      chainId: this.getCurrentChainId(),
      provider: this.#provider,
      blockTracker: this.#blockTracker,
      identifier: this.getNetworkIdentifier(),
    };
  }

  /**
   * Starts polling for a networkClientId
   *
   * @param networkClientId - The networkClientId to start polling for
   * @returns pollingToken
   */
  startPollingByNetworkClientId(networkClientId) {
    const pollToken = random();

    const pollingTokenSet = this.#pollingTokenSets.get(networkClientId);
    if (pollingTokenSet) {
      pollingTokenSet.add(pollToken);
    } else {
      const set = new Set();
      set.add(pollToken);
      this.#pollingTokenSets.set(networkClientId, set);
      this.#subscribeWithNetworkClientId(networkClientId);
    }
    return pollToken;
  }

  /**
   * Stops polling for all networkClientIds
   */
  stopAllPolling() {
    this.stop();
    this.#pollingTokenSets.forEach((tokenSet, _networkClientId) => {
      tokenSet.forEach((token) => {
        this.stopPollingByPollingToken(token);
      });
    });
  }

  /**
   * Stops polling for a networkClientId
   *
   * @param pollingToken - The polling token to stop polling for
   */
  stopPollingByPollingToken(pollingToken) {
    if (!pollingToken) {
      throw new Error('pollingToken required');
    }
    let found = false;
    this.#pollingTokenSets.forEach((tokenSet, key) => {
      if (tokenSet.has(pollingToken)) {
        found = true;
        tokenSet.delete(pollingToken);
        if (tokenSet.size === 0) {
          this.#pollingTokenSets.delete(key);
          this.#unsubscribeWithNetworkClientId(key);
        }
      }
    });
    if (!found) {
      throw new Error('pollingToken not found');
    }
  }

  /**
   * Subscribes from the block tracker for the given networkClientId if not currently subscribed
   *
   * @param {string} networkClientId - network client ID to fetch a block tracker with
   */
  #subscribeWithNetworkClientId(networkClientId) {
    if (this.#listeners[networkClientId]) {
      return;
    }
    const { blockTracker } = this.#getCorrectNetworkClient(networkClientId);
    const updateForBlock = this.#updateForBlockByNetworkClientId.bind(
      this,
      networkClientId,
    );
    blockTracker.addListener('latest', updateForBlock);

    this.#listeners[networkClientId] = updateForBlock;

    this.updateAccounts(networkClientId);
  }

  /**
   * Unsubscribes from the block tracker for the given networkClientId if currently subscribed
   *
   * @param {string} networkClientId - The network client ID to fetch a block tracker with
   */
  #unsubscribeWithNetworkClientId(networkClientId) {
    if (!this.#listeners[networkClientId]) {
      return;
    }
    const { blockTracker } = this.#getCorrectNetworkClient(networkClientId);
    blockTracker.removeListener('latest', this.#listeners[networkClientId]);

    delete this.#listeners[networkClientId];
  }

  /**
   * Returns the accounts object for the chain ID, or initializes it from the globally selected
   * if it doesn't already exist.
   *
   * @private
   * @param {string} chainId - The chain ID
   */
  #getAccountsForChainId(chainId) {
    const { accounts, accountsByChainId } = this.store.getState();
    if (accountsByChainId[chainId]) {
      return cloneDeep(accountsByChainId[chainId]);
    }

    const newAccounts = {};
    Object.keys(accounts).forEach((address) => {
      newAccounts[address] = {};
    });
    return newAccounts;
  }

  /**
   * Ensures that the locally stored accounts are in sync with a set of accounts stored externally to this
   * AccountTracker.
   *
   * Once this AccountTracker's accounts are up to date with those referenced by the passed addresses, each
   * of these accounts are given an updated balance via EthQuery.
   *
   * @param {Array} addresses - The array of hex addresses for accounts with which this AccountTracker's accounts should be
   * in sync
   */
  syncWithAddresses(addresses) {
    const { accounts } = this.store.getState();
    const locals = Object.keys(accounts);

    const accountsToAdd = [];
    addresses.forEach((upstream) => {
      if (!locals.includes(upstream)) {
        accountsToAdd.push(upstream);
      }
    });

    const accountsToRemove = [];
    locals.forEach((local) => {
      if (!addresses.includes(local)) {
        accountsToRemove.push(local);
      }
    });

    this.addAccounts(accountsToAdd);
    this.removeAccounts(accountsToRemove);
  }

  /**
   * Adds new addresses to track the balances of
   * given a balance as long this.#currentBlockNumberByChainId is defined for the chainId.
   *
   * @param {Array} addresses - An array of hex addresses of new accounts to track
   */
  addAccounts(addresses) {
    const { accounts: _accounts, accountsByChainId: _accountsByChainId } =
      this.store.getState();
    const accounts = cloneDeep(_accounts);
    const accountsByChainId = cloneDeep(_accountsByChainId);

    // add initial state for addresses
    addresses.forEach((address) => {
      accounts[address] = {};
    });
    Object.keys(accountsByChainId).forEach((chainId) => {
      addresses.forEach((address) => {
        accountsByChainId[chainId][address] = {};
      });
    });
    // save accounts state
    this.store.updateState({ accounts, accountsByChainId });

    // fetch balances for the accounts if there is block number ready
    if (this.#currentBlockNumberByChainId[this.getCurrentChainId()]) {
      this.updateAccounts();
    }
    this.#pollingTokenSets.forEach((_tokenSet, networkClientId) => {
      const { chainId } = this.#getCorrectNetworkClient(networkClientId);
      if (this.#currentBlockNumberByChainId[chainId]) {
        this.updateAccounts(networkClientId);
      }
    });
  }

  /**
   * Removes accounts from being tracked
   *
   * @param {Array} addresses - An array of hex addresses to stop tracking.
   */
  removeAccounts(addresses) {
    const { accounts: _accounts, accountsByChainId: _accountsByChainId } =
      this.store.getState();
    const accounts = cloneDeep(_accounts);
    const accountsByChainId = cloneDeep(_accountsByChainId);

    // remove each state object
    addresses.forEach((address) => {
      delete accounts[address];
    });
    Object.keys(accountsByChainId).forEach((chainId) => {
      addresses.forEach((address) => {
        delete accountsByChainId[chainId][address];
      });
    });
    // save accounts state
    this.store.updateState({ accounts, accountsByChainId });
  }

  /**
   * Removes all addresses and associated balances
   */
  clearAccounts() {
    this.store.updateState({
      accounts: {},
      accountsByChainId: {
        [this.getCurrentChainId()]: {},
      },
    });
  }

  /**
   * Given a block, updates this AccountTracker's currentBlockGasLimit and currentBlockGasLimitByChainId and then updates
   * each local account's balance via EthQuery
   *
   * @private
   * @param {number} blockNumber - the block number to update to.
   * @fires 'block' The updated state, if all account updates are successful
   */
  #updateForBlock = async (blockNumber) => {
    await this.#updateForBlockByNetworkClientId(null, blockNumber);
  };

  /**
   * Given a block, updates this AccountTracker's currentBlockGasLimitByChainId, and then updates each local account's balance
   * via EthQuery
   *
   * @private
   * @param {string} networkClientId - optional network client ID to use instead of the globally selected network.
   * @param {number} blockNumber - the block number to update to.
   * @fires 'block' The updated state, if all account updates are successful
   */
  async #updateForBlockByNetworkClientId(networkClientId, blockNumber) {
    const { chainId, provider } =
      this.#getCorrectNetworkClient(networkClientId);
    this.#currentBlockNumberByChainId[chainId] = blockNumber;

    // block gasLimit polling shouldn't be in account-tracker shouldn't be here...
    const currentBlock = await pify(new EthQuery(provider)).getBlockByNumber(
      blockNumber,
      false,
    );
    if (!currentBlock) {
      return;
    }
    const currentBlockGasLimit = currentBlock.gasLimit;
    const { currentBlockGasLimitByChainId } = this.store.getState();
<<<<<<< HEAD
    currentBlockGasLimitByChainId[chainId] = currentBlockGasLimit;
=======
>>>>>>> 7bf17e32
    this.store.updateState({
      ...(chainId === this.getCurrentChainId() && {
        currentBlockGasLimit,
      }),
      currentBlockGasLimitByChainId: {
        ...currentBlockGasLimitByChainId,
        [chainId]: currentBlockGasLimit,
      },
    });

    try {
      await this.updateAccounts(networkClientId);
    } catch (err) {
      log.error(err);
    }
  }

  /**
   * Updates accounts for the globally selected network
   * and all networks that are currently being polled.
   *
   * @returns {Promise} after all account balances updated
   */
  async updateAccountsAllActiveNetworks() {
    await this.updateAccounts();
    await Promise.all(
      Array.from(this.#pollingTokenSets).map(([networkClientId]) => {
        return this.updateAccounts(networkClientId);
      }),
    );
  }

  /**
   * balanceChecker is deployed on main eth (test)nets and requires a single call
   * for all other networks, calls this.#updateAccount for each account in this.store
   *
   * @param {string} networkClientId - optional network client ID to use instead of the globally selected network.
   * @returns {Promise} after all account balances updated
   */
  async updateAccounts(networkClientId) {
    const { completedOnboarding } = this.onboardingController.store.getState();
    if (!completedOnboarding) {
      return;
    }

    const { chainId, provider, identifier } =
      this.#getCorrectNetworkClient(networkClientId);
    const { useMultiAccountBalanceChecker } =
      this.preferencesController.store.getState();

    let addresses = [];
    if (useMultiAccountBalanceChecker) {
      const { accounts } = this.store.getState();

      addresses = Object.keys(accounts);
    } else {
      const selectedAddress = this.controllerMessenger.call(
        'AccountsController:getSelectedAccount',
      ).address;

      addresses = [selectedAddress];
    }

    const rpcUrl = 'http://127.0.0.1:8545';
    const singleCallBalancesAddress = SINGLE_CALL_BALANCES_ADDRESSES[chainId];
    if (
      identifier === LOCALHOST_RPC_URL ||
      identifier === rpcUrl ||
      !singleCallBalancesAddress
    ) {
      await Promise.all(
        addresses.map((address) =>
          this.#updateAccount(address, provider, chainId),
        ),
      );
    } else {
      await this.#updateAccountsViaBalanceChecker(
        addresses,
        singleCallBalancesAddress,
        provider,
        chainId,
      );
    }
  }

  /**
   * Updates the current balance of an account.
   *
   * @private
   * @param {string} address - A hex address of a the account to be updated
   * @param {object} provider - The provider instance to fetch the balance with
   * @param {string} chainId - The chain ID to update in state
   * @returns {Promise} after the account balance is updated
   */

  async #updateAccount(address, provider, chainId) {
    const { useMultiAccountBalanceChecker } =
      this.preferencesController.store.getState();

    let balance = '0x0';

    // query balance
    try {
      balance = await pify(new EthQuery(provider)).getBalance(address);
    } catch (error) {
      if (error.data?.request?.method !== 'eth_getBalance') {
        throw error;
      }
    }

    const result = { address, balance };
    // update accounts state
    const accounts = this.#getAccountsForChainId(chainId);
    // only populate if the entry is still present
    if (!accounts[address]) {
      return;
    }

    let newAccounts = accounts;
    if (!useMultiAccountBalanceChecker) {
      newAccounts = {};
      Object.keys(accounts).forEach((accountAddress) => {
        if (address !== accountAddress) {
          newAccounts[accountAddress] = {
            address: accountAddress,
            balance: null,
          };
        }
      });
    }

    newAccounts[address] = result;

    const { accountsByChainId } = this.store.getState();
    this.store.updateState({
      ...(chainId === this.getCurrentChainId() && {
        accounts: newAccounts,
      }),
      accountsByChainId: {
        ...accountsByChainId,
        [chainId]: newAccounts,
      },
    });
  }

  /**
   * Updates current address balances from balanceChecker deployed contract instance
   *
   * @private
   * @param {Array} addresses - A hex addresses of a the accounts to be updated
   * @param {string} deployedContractAddress - The contract address to fetch balances with
   * @param {object} provider - The provider instance to fetch the balance with
   * @param {string} chainId - The chain ID to update in state
   * @returns {Promise} after the account balance is updated
   */
  async #updateAccountsViaBalanceChecker(
    addresses,
    deployedContractAddress,
    provider,
    chainId,
  ) {
    const ethContract = await new Contract(
      deployedContractAddress,
      SINGLE_CALL_BALANCES_ABI,
      new Web3Provider(provider),
    );
    const ethBalance = ['0x0000000000000000000000000000000000000000'];

    try {
      const balances = await ethContract.balances(addresses, ethBalance);

<<<<<<< HEAD
      const accounts = this._getAccountsForChainId(chainId);
=======
      const accounts = this.#getAccountsForChainId(chainId);
>>>>>>> 7bf17e32
      const newAccounts = {};
      Object.keys(accounts).forEach((address) => {
        if (!addresses.includes(address)) {
          newAccounts[address] = { address, balance: null };
        }
      });
      addresses.forEach((address, index) => {
        const balance = balances[index] ? balances[index].toHexString() : '0x0';
        newAccounts[address] = { address, balance };
      });

      const { accountsByChainId } = this.store.getState();
      this.store.updateState({
        ...(chainId === this.getCurrentChainId() && {
          accounts: newAccounts,
        }),
        accountsByChainId: {
          ...accountsByChainId,
          [chainId]: newAccounts,
        },
      });
    } catch (error) {
      log.warn(
        `MetaMask - Account Tracker single call balance fetch failed`,
        error,
      );
      Promise.allSettled(
        addresses.map((address) =>
          this.#updateAccount(address, provider, chainId),
        ),
      );
    }
  }
}<|MERGE_RESOLUTION|>--- conflicted
+++ resolved
@@ -420,10 +420,6 @@
     }
     const currentBlockGasLimit = currentBlock.gasLimit;
     const { currentBlockGasLimitByChainId } = this.store.getState();
-<<<<<<< HEAD
-    currentBlockGasLimitByChainId[chainId] = currentBlockGasLimit;
-=======
->>>>>>> 7bf17e32
     this.store.updateState({
       ...(chainId === this.getCurrentChainId() && {
         currentBlockGasLimit,
@@ -595,11 +591,7 @@
     try {
       const balances = await ethContract.balances(addresses, ethBalance);
 
-<<<<<<< HEAD
-      const accounts = this._getAccountsForChainId(chainId);
-=======
       const accounts = this.#getAccountsForChainId(chainId);
->>>>>>> 7bf17e32
       const newAccounts = {};
       Object.keys(accounts).forEach((address) => {
         if (!addresses.includes(address)) {
