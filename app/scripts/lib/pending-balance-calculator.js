--- conflicted
+++ resolved
@@ -31,13 +31,9 @@
     ])
 
     const [balance, pending] = results
-<<<<<<< HEAD
-    if (!balance) return undefined
-=======
     if (!balance) {
       return undefined
     }
->>>>>>> cdaac779
 
     const pendingValue = pending.reduce((total, tx) => {
       return total.add(this.calculateMaxCost(tx))
