import { ApprovalType, detectSIWE } from '@metamask/controller-utils';
import { errorCodes } from 'eth-rpc-errors';
import { isValidAddress } from 'ethereumjs-util';
import { MESSAGE_TYPE, ORIGIN_METAMASK } from '../../../shared/constants/app';
import {
  MetaMetricsEventCategory,
  MetaMetricsEventName,
  MetaMetricsEventUiCustomization,
} from '../../../shared/constants/metametrics';
import { parseTypedDataMessage } from '../../../shared/modules/transaction.utils';

import {
  BlockaidResultType,
  BlockaidReason,
} from '../../../shared/constants/security-provider';
import {
  PRIMARY_TYPES_ORDER,
  PRIMARY_TYPES_PERMIT,
} from '../../../shared/constants/signatures';
import { SIGNING_METHODS } from '../../../shared/constants/transaction';
import {
  generateSignatureUniqueId,
  getBlockaidMetricsProps,
} from '../../../ui/helpers/utils/metrics';
import { REDESIGN_APPROVAL_TYPES } from '../../../ui/pages/confirmations/utils/confirm';
import { getSnapAndHardwareInfoForMetrics } from './snap-keyring/metrics';

/**
 * These types determine how the method tracking middleware handles incoming
 * requests based on the method name.
 */
const RATE_LIMIT_TYPES = {
  TIMEOUT: 'timeout',
  BLOCKED: 'blocked',
  NON_RATE_LIMITED: 'non_rate_limited',
  RANDOM_SAMPLE: 'random_sample',
};

/**
 * This object maps a method name to a RATE_LIMIT_TYPE. If not in this map the
 * default is RANDOM_SAMPLE
 */
const RATE_LIMIT_MAP = {
  [MESSAGE_TYPE.ETH_SIGN_TYPED_DATA]: RATE_LIMIT_TYPES.NON_RATE_LIMITED,
  [MESSAGE_TYPE.ETH_SIGN_TYPED_DATA_V3]: RATE_LIMIT_TYPES.NON_RATE_LIMITED,
  [MESSAGE_TYPE.ETH_SIGN_TYPED_DATA_V4]: RATE_LIMIT_TYPES.NON_RATE_LIMITED,
  [MESSAGE_TYPE.PERSONAL_SIGN]: RATE_LIMIT_TYPES.NON_RATE_LIMITED,
  [MESSAGE_TYPE.ETH_DECRYPT]: RATE_LIMIT_TYPES.NON_RATE_LIMITED,
  [MESSAGE_TYPE.ETH_GET_ENCRYPTION_PUBLIC_KEY]:
    RATE_LIMIT_TYPES.NON_RATE_LIMITED,
  [MESSAGE_TYPE.ETH_REQUEST_ACCOUNTS]: RATE_LIMIT_TYPES.TIMEOUT,
  [MESSAGE_TYPE.WALLET_REQUEST_PERMISSIONS]: RATE_LIMIT_TYPES.TIMEOUT,
  [MESSAGE_TYPE.SEND_METADATA]: RATE_LIMIT_TYPES.BLOCKED,
  [MESSAGE_TYPE.ETH_CHAIN_ID]: RATE_LIMIT_TYPES.BLOCKED,
  [MESSAGE_TYPE.ETH_ACCOUNTS]: RATE_LIMIT_TYPES.BLOCKED,
  [MESSAGE_TYPE.LOG_WEB3_SHIM_USAGE]: RATE_LIMIT_TYPES.BLOCKED,
  [MESSAGE_TYPE.GET_PROVIDER_STATE]: RATE_LIMIT_TYPES.BLOCKED,
};

const MESSAGE_TYPE_TO_APPROVAL_TYPE = {
  [MESSAGE_TYPE.PERSONAL_SIGN]: ApprovalType.PersonalSign,
  [MESSAGE_TYPE.SIGN]: ApprovalType.SignTransaction,
  [MESSAGE_TYPE.ETH_SIGN_TYPED_DATA]: ApprovalType.EthSignTypedData,
  [MESSAGE_TYPE.ETH_SIGN_TYPED_DATA_V1]: ApprovalType.EthSignTypedData,
  [MESSAGE_TYPE.ETH_SIGN_TYPED_DATA_V3]: ApprovalType.EthSignTypedData,
  [MESSAGE_TYPE.ETH_SIGN_TYPED_DATA_V4]: ApprovalType.EthSignTypedData,
};

/**
 * For events with user interaction (approve / reject | cancel) this map will
 * return an object with APPROVED, REJECTED, REQUESTED, and FAILED keys that map to the
 * appropriate event names.
 */
const EVENT_NAME_MAP = {
  [MESSAGE_TYPE.ETH_SIGN_TYPED_DATA]: {
    APPROVED: MetaMetricsEventName.SignatureApproved,
    REJECTED: MetaMetricsEventName.SignatureRejected,
    REQUESTED: MetaMetricsEventName.SignatureRequested,
  },
  [MESSAGE_TYPE.ETH_SIGN_TYPED_DATA_V3]: {
    APPROVED: MetaMetricsEventName.SignatureApproved,
    REJECTED: MetaMetricsEventName.SignatureRejected,
    REQUESTED: MetaMetricsEventName.SignatureRequested,
  },
  [MESSAGE_TYPE.ETH_SIGN_TYPED_DATA_V4]: {
    APPROVED: MetaMetricsEventName.SignatureApproved,
    REJECTED: MetaMetricsEventName.SignatureRejected,
    REQUESTED: MetaMetricsEventName.SignatureRequested,
  },
  [MESSAGE_TYPE.PERSONAL_SIGN]: {
    APPROVED: MetaMetricsEventName.SignatureApproved,
    REJECTED: MetaMetricsEventName.SignatureRejected,
    REQUESTED: MetaMetricsEventName.SignatureRequested,
  },
  [MESSAGE_TYPE.ETH_DECRYPT]: {
    APPROVED: MetaMetricsEventName.DecryptionApproved,
    REJECTED: MetaMetricsEventName.DecryptionRejected,
    REQUESTED: MetaMetricsEventName.DecryptionRequested,
  },
  [MESSAGE_TYPE.ETH_GET_ENCRYPTION_PUBLIC_KEY]: {
    APPROVED: MetaMetricsEventName.EncryptionPublicKeyApproved,
    REJECTED: MetaMetricsEventName.EncryptionPublicKeyRejected,
    REQUESTED: MetaMetricsEventName.EncryptionPublicKeyRequested,
  },
  [MESSAGE_TYPE.ETH_REQUEST_ACCOUNTS]: {
    APPROVED: MetaMetricsEventName.PermissionsApproved,
    REJECTED: MetaMetricsEventName.PermissionsRejected,
    REQUESTED: MetaMetricsEventName.PermissionsRequested,
  },
  [MESSAGE_TYPE.WALLET_REQUEST_PERMISSIONS]: {
    APPROVED: MetaMetricsEventName.PermissionsApproved,
    REJECTED: MetaMetricsEventName.PermissionsRejected,
    REQUESTED: MetaMetricsEventName.PermissionsRequested,
  },
};

/**
 * This object maps a method name to a function that accept the method params and
 * returns a non-sensitive version that can be included in tracked events.
 * The default is to return undefined.
 */
const TRANSFORM_PARAMS_MAP = {
  [MESSAGE_TYPE.WATCH_ASSET]: ({ type }) => ({ type }),
};

const rateLimitTimeoutsByMethod = {};
let globalRateLimitCount = 0;

/**
 * Create signature request event fragment with an assigned unique identifier
 *
 * @param {MetaMetricsController} metaMetricsController
 * @param {OriginalRequest} req
 * @param {Partial<MetaMetricsEventFragment>} fragmentPayload
 */
function createSignatureFragment(metaMetricsController, req, fragmentPayload) {
  metaMetricsController.createEventFragment({
    category: MetaMetricsEventCategory.InpageProvider,

    initialEvent: MetaMetricsEventName.SignatureRequested,
    successEvent: MetaMetricsEventName.SignatureApproved,
    failureEvent: MetaMetricsEventName.SignatureRejected,

    uniqueIdentifier: generateSignatureUniqueId(req.id),
    persist: true,
    referrer: {
      url: req.origin,
    },
    ...fragmentPayload,
  });
}

/**
 * Updates and finalizes event fragment for signature requests
 *
 * @param {MetaMetricsController} metaMetricsController
 * @param {OriginalRequest} req
 * @param {MetaMetricsFinalizeEventFragmentOptions}  finalizeEventOptions
 * @param {Partial<MetaMetricsEventFragment>} fragmentPayload
 */
function finalizeSignatureFragment(
  metaMetricsController,
  req,
  finalizeEventOptions,
  fragmentPayload,
) {
  const signatureUniqueId = generateSignatureUniqueId(req.id);

  if (fragmentPayload) {
    metaMetricsController.updateEventFragment(
      signatureUniqueId,
      fragmentPayload,
    );
  }

  metaMetricsController.finalizeEventFragment(
    signatureUniqueId,
    finalizeEventOptions,
  );
}

/**
 * Returns a middleware that tracks inpage_provider usage using sampling for
 * each type of event except those that require user interaction, such as
 * signature requests
 *
 * @param {object} opts - options for the rpc method tracking middleware
 * @param {Function} opts.getMetricsState - get the state of
 *  MetaMetricsController
 * @param {number} [opts.rateLimitTimeout] - time, in milliseconds, to wait before
 *  allowing another set of events to be tracked for methods rate limited by timeout.
 * @param {number} [opts.rateLimitSamplePercent] - percentage, in decimal, of events
 *  that should be tracked for methods rate limited by random sample.
 * @param {Function} opts.getAccountType
 * @param {Function} opts.getDeviceModel
 * @param {Function} opts.isConfirmationRedesignEnabled
 * @param {RestrictedControllerMessenger} opts.snapAndHardwareMessenger
 * @param {number} [opts.globalRateLimitTimeout] - time, in milliseconds, of the sliding
 * time window that should limit the number of method calls tracked to globalRateLimitMaxAmount.
 * @param {number} [opts.globalRateLimitMaxAmount] - max number of method calls that should
 * tracked within the globalRateLimitTimeout time window.
 * @param {AppStateController} [opts.appStateController]
 * @param {MetaMetricsController} [opts.metaMetricsController]
 * @returns {Function}
 */

export default function createRPCMethodTrackingMiddleware({
  getMetricsState,
  rateLimitTimeout = 60 * 5 * 1000, // 5 minutes
  rateLimitSamplePercent = 0.001, // 0.1%
  globalRateLimitTimeout = 60 * 5 * 1000, // 5 minutes
  globalRateLimitMaxAmount = 10, // max of events in the globalRateLimitTimeout window. pass 0 for no global rate limit
  getAccountType,
  getDeviceModel,
  isConfirmationRedesignEnabled,
  snapAndHardwareMessenger,
  appStateController,
  metaMetricsController,
}) {
  return async function rpcMethodTrackingMiddleware(
    /** @type {any} */ req,
    /** @type {any} */ res,
    /** @type {Function} */ next,
  ) {
    const { origin, method, params } = req;

    const rateLimitType =
      RATE_LIMIT_MAP[method] ?? RATE_LIMIT_TYPES.RANDOM_SAMPLE;

    let isRateLimited;
    switch (rateLimitType) {
      case RATE_LIMIT_TYPES.TIMEOUT:
        isRateLimited =
          typeof rateLimitTimeoutsByMethod[method] !== 'undefined';
        break;
      case RATE_LIMIT_TYPES.NON_RATE_LIMITED:
        isRateLimited = false;
        break;
      case RATE_LIMIT_TYPES.BLOCKED:
        isRateLimited = true;
        break;
      default:
      case RATE_LIMIT_TYPES.RANDOM_SAMPLE:
        isRateLimited = Math.random() >= rateLimitSamplePercent;
        break;
    }

    const isGlobalRateLimited =
      globalRateLimitMaxAmount > 0 &&
      globalRateLimitCount >= globalRateLimitMaxAmount;

    // Get the participateInMetaMetrics state to determine if we should track
    // anything. This is extra redundancy because this value is checked in
    // the metametrics controller's trackEvent method as well.
    const userParticipatingInMetaMetrics =
      getMetricsState().participateInMetaMetrics === true;

    // Get the event type, each of which has APPROVED, REJECTED and REQUESTED
    // keys for the various events in the flow.
    const eventType = EVENT_NAME_MAP[method];

    const eventProperties = {};
    let sensitiveEventProperties;

    // Boolean variable that reduces code duplication and increases legibility
    const shouldTrackEvent =
      // Don't track if the request came from our own UI or background
      origin !== ORIGIN_METAMASK &&
      // Don't track if the rate limit has been hit
      !isRateLimited &&
      // Don't track if the global rate limit has been hit
      !isGlobalRateLimited &&
      // Don't track if the user isn't participating in metametrics
      userParticipatingInMetaMetrics === true;

    if (shouldTrackEvent) {
      // We track an initial "requested" event as soon as the dapp calls the
      // provider method. For the events not special cased this is the only
      // event that will be fired and the event name will be
      // 'Provider Method Called'.
      const event = eventType
        ? eventType.REQUESTED
        : MetaMetricsEventName.ProviderMethodCalled;

      if (event === MetaMetricsEventName.SignatureRequested) {
        eventProperties.signature_type = method;

        // In personal messages the first param is data while in typed messages second param is data
        // if condition below is added to ensure that the right params are captured as data and address.
        let data;
        if (isValidAddress(req?.params?.[1])) {
          data = req?.params?.[0];
        } else {
          data = req?.params?.[1];
        }

        if (req.securityAlertResponse?.providerRequestsCount) {
          Object.keys(req.securityAlertResponse.providerRequestsCount).forEach(
            (key) => {
              const metricKey = `ppom_${key}_count`;
              eventProperties[metricKey] =
                req.securityAlertResponse.providerRequestsCount[key];
            },
          );
        }

        eventProperties.security_alert_response =
          req.securityAlertResponse?.result_type ??
          BlockaidResultType.NotApplicable;
        eventProperties.security_alert_reason =
          req.securityAlertResponse?.reason ?? BlockaidReason.notApplicable;

        if (req.securityAlertResponse?.description) {
          eventProperties.security_alert_description =
            req.securityAlertResponse.description;
        }

        const isConfirmationRedesign =
          isConfirmationRedesignEnabled() &&
          REDESIGN_APPROVAL_TYPES.find(
            (type) => type === MESSAGE_TYPE_TO_APPROVAL_TYPE[method],
          );

        if (isConfirmationRedesign) {
          eventProperties.ui_customizations = [
            ...(eventProperties.ui_customizations || []),
            MetaMetricsEventUiCustomization.RedesignedConfirmation,
          ];
        }

        const snapAndHardwareInfo = await getSnapAndHardwareInfoForMetrics(
          getAccountType,
          getDeviceModel,
          snapAndHardwareMessenger,
        );

        // merge the snapAndHardwareInfo into eventProperties
        Object.assign(eventProperties, snapAndHardwareInfo);

        try {
          if (method === MESSAGE_TYPE.PERSONAL_SIGN) {
            const { isSIWEMessage } = detectSIWE({ data });
            if (isSIWEMessage) {
              eventProperties.ui_customizations = [
                ...(eventProperties.ui_customizations || []),
                MetaMetricsEventUiCustomization.Siwe,
              ];
            }
          } else if (method === MESSAGE_TYPE.ETH_SIGN_TYPED_DATA_V4) {
            const parsedMessageData = parseTypedDataMessage(data);
            sensitiveEventProperties = {};

            eventProperties.eip712_primary_type = parsedMessageData.primaryType;
            sensitiveEventProperties.eip712_verifyingContract =
              parsedMessageData.domain.verifyingContract;
            sensitiveEventProperties.eip712_domain_version =
              parsedMessageData.domain.version;
            sensitiveEventProperties.eip712_domain_name =
              parsedMessageData.domain.name;

            if (PRIMARY_TYPES_PERMIT.includes(parsedMessageData.primaryType)) {
              eventProperties.ui_customizations = [
                ...(eventProperties.ui_customizations || []),
                MetaMetricsEventUiCustomization.Permit,
              ];
            } else if (
              PRIMARY_TYPES_ORDER.includes(parsedMessageData.primaryType)
            ) {
              eventProperties.ui_customizations = [
                ...(eventProperties.ui_customizations || []),
                MetaMetricsEventUiCustomization.Order,
              ];
            }
          }
        } catch (e) {
          console.warn(`createRPCMethodTrackingMiddleware: Errored - ${e}`);
        }
      } else {
        eventProperties.method = method;
      }

      const transformParams = TRANSFORM_PARAMS_MAP[method];
      if (transformParams) {
        eventProperties.params = transformParams(params);
      }

      if (event === MetaMetricsEventName.SignatureRequested) {
<<<<<<< HEAD
        const fragmentPayload = {
          properties: eventProperties,
          sensitiveProperties: sensitiveEventProperties,
        };

        createSignatureFragment(metaMetricsController, req, fragmentPayload);
=======
        createSignatureFragment(metaMetricsController, req, {
          properties: eventProperties,
        });
>>>>>>> d8b14776
      } else {
        metaMetricsController.trackEvent({
          event,
          category: MetaMetricsEventCategory.InpageProvider,
          referrer: {
            url: origin,
          },
          properties: eventProperties,
        });
      }

      if (rateLimitType === RATE_LIMIT_TYPES.TIMEOUT) {
        rateLimitTimeoutsByMethod[method] = setTimeout(() => {
          delete rateLimitTimeoutsByMethod[method];
        }, rateLimitTimeout);
      }

      globalRateLimitCount += 1;
      setTimeout(() => {
        globalRateLimitCount -= 1;
      }, globalRateLimitTimeout);
    }

    next(async (callback) => {
      if (shouldTrackEvent === false || typeof eventType === 'undefined') {
        return callback();
      }
      const location = res.error?.data?.location;

      let event;
      if (res.error?.code === errorCodes.provider.userRejectedRequest) {
        event = eventType.REJECTED;
      } else if (
        res.error?.code === errorCodes.rpc.internal &&
        res.error?.message === 'Request rejected by user or snap.'
      ) {
        // The signature was approved in MetaMask but rejected in the snap
        event = eventType.REJECTED;
        eventProperties.status = res.error.message;
      } else {
        event = eventType.APPROVED;
      }

      let blockaidMetricProps = {};
      if (SIGNING_METHODS.includes(method)) {
        const securityAlertResponse =
          appStateController.getSignatureSecurityAlertResponse(
            req.securityAlertResponse?.securityAlertId,
          );

        blockaidMetricProps = getBlockaidMetricsProps({
          securityAlertResponse,
        });
      }
      const properties = {
        ...eventProperties,
        ...blockaidMetricProps,
        location,
      };

<<<<<<< HEAD
      if (
        event === MetaMetricsEventName.SignatureRejected ||
        event === MetaMetricsEventName.SignatureApproved
      ) {
=======
      if (signatureUniqueId) {
>>>>>>> d8b14776
        const finalizeOptions = {
          abandoned: event === eventType.REJECTED,
        };
        const fragmentPayload = {
          properties,
<<<<<<< HEAD
          sensitiveProperties: sensitiveEventProperties,
=======
>>>>>>> d8b14776
        };

        finalizeSignatureFragment(
          metaMetricsController,
          req,
          finalizeOptions,
          fragmentPayload,
        );
      } else {
        metaMetricsController.trackEvent({
          event,
          category: MetaMetricsEventCategory.InpageProvider,
          referrer: {
            url: origin,
          },
          properties,
        });
      }
      return callback();
    });
  };
}<|MERGE_RESOLUTION|>--- conflicted
+++ resolved
@@ -132,7 +132,9 @@
  * @param {MetaMetricsController} metaMetricsController
  * @param {OriginalRequest} req
  * @param {Partial<MetaMetricsEventFragment>} fragmentPayload
- */
+ * @param {Partial<MetaMetricsEventFragment>} fragmentPayload
+ */
+function createSignatureFragment(metaMetricsController, req, fragmentPayload) {
 function createSignatureFragment(metaMetricsController, req, fragmentPayload) {
   metaMetricsController.createEventFragment({
     category: MetaMetricsEventCategory.InpageProvider,
@@ -147,6 +149,7 @@
       url: req.origin,
     },
     ...fragmentPayload,
+    ...fragmentPayload,
   });
 }
 
@@ -157,15 +160,30 @@
  * @param {OriginalRequest} req
  * @param {MetaMetricsFinalizeEventFragmentOptions}  finalizeEventOptions
  * @param {Partial<MetaMetricsEventFragment>} fragmentPayload
+ * @param {MetaMetricsFinalizeEventFragmentOptions}  finalizeEventOptions
+ * @param {Partial<MetaMetricsEventFragment>} fragmentPayload
  */
 function finalizeSignatureFragment(
   metaMetricsController,
   req,
   finalizeEventOptions,
   fragmentPayload,
+  finalizeEventOptions,
+  fragmentPayload,
 ) {
   const signatureUniqueId = generateSignatureUniqueId(req.id);
 
+  if (fragmentPayload) {
+    metaMetricsController.updateEventFragment(
+      signatureUniqueId,
+      fragmentPayload,
+    );
+  }
+
+  metaMetricsController.finalizeEventFragment(
+    signatureUniqueId,
+    finalizeEventOptions,
+  );
   if (fragmentPayload) {
     metaMetricsController.updateEventFragment(
       signatureUniqueId,
@@ -385,18 +403,12 @@
       }
 
       if (event === MetaMetricsEventName.SignatureRequested) {
-<<<<<<< HEAD
         const fragmentPayload = {
           properties: eventProperties,
           sensitiveProperties: sensitiveEventProperties,
         };
 
         createSignatureFragment(metaMetricsController, req, fragmentPayload);
-=======
-        createSignatureFragment(metaMetricsController, req, {
-          properties: eventProperties,
-        });
->>>>>>> d8b14776
       } else {
         metaMetricsController.trackEvent({
           event,
@@ -457,23 +469,16 @@
         location,
       };
 
-<<<<<<< HEAD
       if (
         event === MetaMetricsEventName.SignatureRejected ||
         event === MetaMetricsEventName.SignatureApproved
       ) {
-=======
-      if (signatureUniqueId) {
->>>>>>> d8b14776
         const finalizeOptions = {
           abandoned: event === eventType.REJECTED,
         };
         const fragmentPayload = {
           properties,
-<<<<<<< HEAD
           sensitiveProperties: sensitiveEventProperties,
-=======
->>>>>>> d8b14776
         };
 
         finalizeSignatureFragment(
