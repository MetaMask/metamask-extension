--- conflicted
+++ resolved
@@ -1,8 +1,4 @@
 import { ApprovalType, detectSIWE } from '@metamask/controller-utils';
-<<<<<<< HEAD
-=======
-import { EthMethod } from '@metamask/keyring-api';
->>>>>>> f1621925
 import { errorCodes } from 'eth-rpc-errors';
 import { isValidAddress } from 'ethereumjs-util';
 import { MESSAGE_TYPE, ORIGIN_METAMASK } from '../../../shared/constants/app';
@@ -23,13 +19,7 @@
 import { SIGNING_METHODS } from '../../../shared/constants/transaction';
 import { getBlockaidMetricsProps } from '../../../ui/helpers/utils/metrics';
 ///: END:ONLY_INCLUDE_IF
-<<<<<<< HEAD
-import {
-  REDESIGN_APPROVAL_TYPES,
-} from '../../../ui/pages/confirmations/utils/confirm';
-=======
 import { REDESIGN_APPROVAL_TYPES } from '../../../ui/pages/confirmations/utils/confirm';
->>>>>>> f1621925
 import { getSnapAndHardwareInfoForMetrics } from './snap-keyring/metrics';
 
 /**
@@ -65,7 +55,6 @@
   [MESSAGE_TYPE.GET_PROVIDER_STATE]: RATE_LIMIT_TYPES.BLOCKED,
 };
 
-<<<<<<< HEAD
 const MESSAGE_TYPE_TO_APPROVAL_TYPE = {
   [MESSAGE_TYPE.PERSONAL_SIGN]: ApprovalType.PersonalSign,
   [MESSAGE_TYPE.ETH_SIGN]: ApprovalType.Sign,
@@ -74,15 +63,6 @@
   [MESSAGE_TYPE.ETH_SIGN_TYPED_DATA_V1]: ApprovalType.EthSignTypedData,
   [MESSAGE_TYPE.ETH_SIGN_TYPED_DATA_V3]: ApprovalType.EthSignTypedData,
   [MESSAGE_TYPE.ETH_SIGN_TYPED_DATA_V4]: ApprovalType.EthSignTypedData,
-=======
-const ETH_METHOD_TO_APPROVAL_TYPE = {
-  [EthMethod.PersonalSign]: ApprovalType.PersonalSign,
-  [EthMethod.Sign]: ApprovalType.Sign,
-  [EthMethod.SignTransaction]: ApprovalType.SignTransaction,
-  [EthMethod.SignTypedDataV1]: ApprovalType.EthSignTypedData,
-  [EthMethod.SignTypedDataV3]: ApprovalType.EthSignTypedData,
-  [EthMethod.SignTypedDataV4]: ApprovalType.EthSignTypedData,
->>>>>>> f1621925
 };
 
 /**
@@ -286,11 +266,7 @@
         const isConfirmationRedesign =
           isConfirmationRedesignEnabled() &&
           REDESIGN_APPROVAL_TYPES.find(
-<<<<<<< HEAD
             (type) => type === MESSAGE_TYPE_TO_APPROVAL_TYPE[method],
-=======
-            (type) => type === ETH_METHOD_TO_APPROVAL_TYPE[method],
->>>>>>> f1621925
           );
 
         if (isConfirmationRedesign) {
