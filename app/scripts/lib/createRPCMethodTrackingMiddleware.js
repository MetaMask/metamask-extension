import { ApprovalType, detectSIWE } from '@metamask/controller-utils';
import { errorCodes } from 'eth-rpc-errors';
import { isValidAddress } from 'ethereumjs-util';
import { MESSAGE_TYPE, ORIGIN_METAMASK } from '../../../shared/constants/app';
import {
  MetaMetricsEventCategory,
  MetaMetricsEventName,
  MetaMetricsEventUiCustomization,
} from '../../../shared/constants/metametrics';
import { parseTypedDataMessage } from '../../../shared/modules/transaction.utils';

import {
  BlockaidResultType,
  BlockaidReason,
} from '../../../shared/constants/security-provider';
import {
<<<<<<< HEAD
  EIP712_PRIMARY_TYPE_PERMIT,
  SIGNING_METHODS,
} from '../../../shared/constants/transaction';
=======
  PRIMARY_TYPES_ORDER,
  PRIMARY_TYPES_PERMIT,
} from '../../../shared/constants/signatures';
import { SIGNING_METHODS } from '../../../shared/constants/transaction';
>>>>>>> f3548885
import { getBlockaidMetricsProps } from '../../../ui/helpers/utils/metrics';
import { REDESIGN_APPROVAL_TYPES } from '../../../ui/pages/confirmations/utils/confirm';
import { getSnapAndHardwareInfoForMetrics } from './snap-keyring/metrics';

/**
 * These types determine how the method tracking middleware handles incoming
 * requests based on the method name.
 */
const RATE_LIMIT_TYPES = {
  TIMEOUT: 'timeout',
  BLOCKED: 'blocked',
  NON_RATE_LIMITED: 'non_rate_limited',
  RANDOM_SAMPLE: 'random_sample',
};

/**
 * This object maps a method name to a RATE_LIMIT_TYPE. If not in this map the
 * default is RANDOM_SAMPLE
 */
const RATE_LIMIT_MAP = {
  [MESSAGE_TYPE.ETH_SIGN_TYPED_DATA]: RATE_LIMIT_TYPES.NON_RATE_LIMITED,
  [MESSAGE_TYPE.ETH_SIGN_TYPED_DATA_V3]: RATE_LIMIT_TYPES.NON_RATE_LIMITED,
  [MESSAGE_TYPE.ETH_SIGN_TYPED_DATA_V4]: RATE_LIMIT_TYPES.NON_RATE_LIMITED,
  [MESSAGE_TYPE.PERSONAL_SIGN]: RATE_LIMIT_TYPES.NON_RATE_LIMITED,
  [MESSAGE_TYPE.ETH_DECRYPT]: RATE_LIMIT_TYPES.NON_RATE_LIMITED,
  [MESSAGE_TYPE.ETH_GET_ENCRYPTION_PUBLIC_KEY]:
    RATE_LIMIT_TYPES.NON_RATE_LIMITED,
  [MESSAGE_TYPE.ETH_REQUEST_ACCOUNTS]: RATE_LIMIT_TYPES.TIMEOUT,
  [MESSAGE_TYPE.WALLET_REQUEST_PERMISSIONS]: RATE_LIMIT_TYPES.TIMEOUT,
  [MESSAGE_TYPE.SEND_METADATA]: RATE_LIMIT_TYPES.BLOCKED,
  [MESSAGE_TYPE.ETH_CHAIN_ID]: RATE_LIMIT_TYPES.BLOCKED,
  [MESSAGE_TYPE.ETH_ACCOUNTS]: RATE_LIMIT_TYPES.BLOCKED,
  [MESSAGE_TYPE.LOG_WEB3_SHIM_USAGE]: RATE_LIMIT_TYPES.BLOCKED,
  [MESSAGE_TYPE.GET_PROVIDER_STATE]: RATE_LIMIT_TYPES.BLOCKED,
};

const MESSAGE_TYPE_TO_APPROVAL_TYPE = {
  [MESSAGE_TYPE.PERSONAL_SIGN]: ApprovalType.PersonalSign,
  [MESSAGE_TYPE.SIGN]: ApprovalType.SignTransaction,
  [MESSAGE_TYPE.ETH_SIGN_TYPED_DATA]: ApprovalType.EthSignTypedData,
  [MESSAGE_TYPE.ETH_SIGN_TYPED_DATA_V1]: ApprovalType.EthSignTypedData,
  [MESSAGE_TYPE.ETH_SIGN_TYPED_DATA_V3]: ApprovalType.EthSignTypedData,
  [MESSAGE_TYPE.ETH_SIGN_TYPED_DATA_V4]: ApprovalType.EthSignTypedData,
};

/**
 * For events with user interaction (approve / reject | cancel) this map will
 * return an object with APPROVED, REJECTED, REQUESTED, and FAILED keys that map to the
 * appropriate event names.
 */
const EVENT_NAME_MAP = {
  [MESSAGE_TYPE.ETH_SIGN_TYPED_DATA]: {
    APPROVED: MetaMetricsEventName.SignatureApproved,
    REJECTED: MetaMetricsEventName.SignatureRejected,
    REQUESTED: MetaMetricsEventName.SignatureRequested,
  },
  [MESSAGE_TYPE.ETH_SIGN_TYPED_DATA_V3]: {
    APPROVED: MetaMetricsEventName.SignatureApproved,
    REJECTED: MetaMetricsEventName.SignatureRejected,
    REQUESTED: MetaMetricsEventName.SignatureRequested,
  },
  [MESSAGE_TYPE.ETH_SIGN_TYPED_DATA_V4]: {
    APPROVED: MetaMetricsEventName.SignatureApproved,
    REJECTED: MetaMetricsEventName.SignatureRejected,
    REQUESTED: MetaMetricsEventName.SignatureRequested,
  },
  [MESSAGE_TYPE.PERSONAL_SIGN]: {
    APPROVED: MetaMetricsEventName.SignatureApproved,
    REJECTED: MetaMetricsEventName.SignatureRejected,
    REQUESTED: MetaMetricsEventName.SignatureRequested,
  },
  [MESSAGE_TYPE.ETH_DECRYPT]: {
    APPROVED: MetaMetricsEventName.DecryptionApproved,
    REJECTED: MetaMetricsEventName.DecryptionRejected,
    REQUESTED: MetaMetricsEventName.DecryptionRequested,
  },
  [MESSAGE_TYPE.ETH_GET_ENCRYPTION_PUBLIC_KEY]: {
    APPROVED: MetaMetricsEventName.EncryptionPublicKeyApproved,
    REJECTED: MetaMetricsEventName.EncryptionPublicKeyRejected,
    REQUESTED: MetaMetricsEventName.EncryptionPublicKeyRequested,
  },
  [MESSAGE_TYPE.ETH_REQUEST_ACCOUNTS]: {
    APPROVED: MetaMetricsEventName.PermissionsApproved,
    REJECTED: MetaMetricsEventName.PermissionsRejected,
    REQUESTED: MetaMetricsEventName.PermissionsRequested,
  },
  [MESSAGE_TYPE.WALLET_REQUEST_PERMISSIONS]: {
    APPROVED: MetaMetricsEventName.PermissionsApproved,
    REJECTED: MetaMetricsEventName.PermissionsRejected,
    REQUESTED: MetaMetricsEventName.PermissionsRequested,
  },
};

/**
 * This object maps a method name to a function that accept the method params and
 * returns a non-sensitive version that can be included in tracked events.
 * The default is to return undefined.
 */
const TRANSFORM_PARAMS_MAP = {
  [MESSAGE_TYPE.WATCH_ASSET]: ({ type }) => ({ type }),
};

const rateLimitTimeoutsByMethod = {};
let globalRateLimitCount = 0;

/**
 * Returns a middleware that tracks inpage_provider usage using sampling for
 * each type of event except those that require user interaction, such as
 * signature requests
 *
 * @param {object} opts - options for the rpc method tracking middleware
 * @param {Function} opts.trackEvent - trackEvent method from
 *  MetaMetricsController
 * @param {Function} opts.getMetricsState - get the state of
 *  MetaMetricsController
 * @param {number} [opts.rateLimitTimeout] - time, in milliseconds, to wait before
 *  allowing another set of events to be tracked for methods rate limited by timeout.
 * @param {number} [opts.rateLimitSamplePercent] - percentage, in decimal, of events
 *  that should be tracked for methods rate limited by random sample.
 * @param {Function} opts.getAccountType
 * @param {Function} opts.getDeviceModel
 * @param {Function} opts.isConfirmationRedesignEnabled
 * @param {RestrictedControllerMessenger} opts.snapAndHardwareMessenger
 * @param {number} [opts.globalRateLimitTimeout] - time, in milliseconds, of the sliding
 * time window that should limit the number of method calls tracked to globalRateLimitMaxAmount.
 * @param {number} [opts.globalRateLimitMaxAmount] - max number of method calls that should
 * tracked within the globalRateLimitTimeout time window.
 * @returns {Function}
 */

export default function createRPCMethodTrackingMiddleware({
  trackEvent,
  getMetricsState,
  rateLimitTimeout = 60 * 5 * 1000, // 5 minutes
  rateLimitSamplePercent = 0.001, // 0.1%
  globalRateLimitTimeout = 60 * 5 * 1000, // 5 minutes
  globalRateLimitMaxAmount = 10, // max of events in the globalRateLimitTimeout window. pass 0 for no global rate limit
  getAccountType,
  getDeviceModel,
  isConfirmationRedesignEnabled,
  snapAndHardwareMessenger,
  appStateController,
}) {
  return async function rpcMethodTrackingMiddleware(
    /** @type {any} */ req,
    /** @type {any} */ res,
    /** @type {Function} */ next,
  ) {
    const { origin, method, params } = req;

    const rateLimitType =
      RATE_LIMIT_MAP[method] ?? RATE_LIMIT_TYPES.RANDOM_SAMPLE;

    let isRateLimited;
    switch (rateLimitType) {
      case RATE_LIMIT_TYPES.TIMEOUT:
        isRateLimited =
          typeof rateLimitTimeoutsByMethod[method] !== 'undefined';
        break;
      case RATE_LIMIT_TYPES.NON_RATE_LIMITED:
        isRateLimited = false;
        break;
      case RATE_LIMIT_TYPES.BLOCKED:
        isRateLimited = true;
        break;
      default:
      case RATE_LIMIT_TYPES.RANDOM_SAMPLE:
        isRateLimited = Math.random() >= rateLimitSamplePercent;
        break;
    }

    const isGlobalRateLimited =
      globalRateLimitMaxAmount > 0 &&
      globalRateLimitCount >= globalRateLimitMaxAmount;

    // Get the participateInMetaMetrics state to determine if we should track
    // anything. This is extra redundancy because this value is checked in
    // the metametrics controller's trackEvent method as well.
    const userParticipatingInMetaMetrics =
      getMetricsState().participateInMetaMetrics === true;

    // Get the event type, each of which has APPROVED, REJECTED and REQUESTED
    // keys for the various events in the flow.
    const eventType = EVENT_NAME_MAP[method];

    const eventProperties = {};

    // Boolean variable that reduces code duplication and increases legibility
    const shouldTrackEvent =
      // Don't track if the request came from our own UI or background
      origin !== ORIGIN_METAMASK &&
      // Don't track if the rate limit has been hit
      !isRateLimited &&
      // Don't track if the global rate limit has been hit
      !isGlobalRateLimited &&
      // Don't track if the user isn't participating in metametrics
      userParticipatingInMetaMetrics === true;

    if (shouldTrackEvent) {
      // We track an initial "requested" event as soon as the dapp calls the
      // provider method. For the events not special cased this is the only
      // event that will be fired and the event name will be
      // 'Provider Method Called'.
      const event = eventType
        ? eventType.REQUESTED
        : MetaMetricsEventName.ProviderMethodCalled;

      if (event === MetaMetricsEventName.SignatureRequested) {
        eventProperties.signature_type = method;

        // In personal messages the first param is data while in typed messages second param is data
        // if condition below is added to ensure that the right params are captured as data and address.
        let data;
        if (isValidAddress(req?.params?.[1])) {
          data = req?.params?.[0];
        } else {
          data = req?.params?.[1];
        }

        if (req.securityAlertResponse?.providerRequestsCount) {
          Object.keys(req.securityAlertResponse.providerRequestsCount).forEach(
            (key) => {
              const metricKey = `ppom_${key}_count`;
              eventProperties[metricKey] =
                req.securityAlertResponse.providerRequestsCount[key];
            },
          );
        }

        eventProperties.security_alert_response =
          req.securityAlertResponse?.result_type ??
          BlockaidResultType.NotApplicable;
        eventProperties.security_alert_reason =
          req.securityAlertResponse?.reason ?? BlockaidReason.notApplicable;

        if (req.securityAlertResponse?.description) {
          eventProperties.security_alert_description =
            req.securityAlertResponse.description;
        }

        const isConfirmationRedesign =
          isConfirmationRedesignEnabled() &&
          REDESIGN_APPROVAL_TYPES.find(
            (type) => type === MESSAGE_TYPE_TO_APPROVAL_TYPE[method],
          );

        if (isConfirmationRedesign) {
          eventProperties.ui_customizations = [
            ...(eventProperties.ui_customizations || []),
            MetaMetricsEventUiCustomization.RedesignedConfirmation,
          ];
        }

        const snapAndHardwareInfo = await getSnapAndHardwareInfoForMetrics(
          getAccountType,
          getDeviceModel,
          snapAndHardwareMessenger,
        );

        // merge the snapAndHardwareInfo into eventProperties
        Object.assign(eventProperties, snapAndHardwareInfo);

        try {
          if (method === MESSAGE_TYPE.PERSONAL_SIGN) {
            const { isSIWEMessage } = detectSIWE({ data });
            if (isSIWEMessage) {
              eventProperties.ui_customizations = [
                ...(eventProperties.ui_customizations || []),
                MetaMetricsEventUiCustomization.Siwe,
              ];
            }
          } else if (method === MESSAGE_TYPE.ETH_SIGN_TYPED_DATA_V4) {
            const { primaryType } = parseTypedDataMessage(data);
            eventProperties.eip712_primary_type = primaryType;
<<<<<<< HEAD
            if (primaryType === EIP712_PRIMARY_TYPE_PERMIT) {
=======
            if (PRIMARY_TYPES_PERMIT.includes(primaryType)) {
>>>>>>> f3548885
              eventProperties.ui_customizations = [
                ...(eventProperties.ui_customizations || []),
                MetaMetricsEventUiCustomization.Permit,
              ];
<<<<<<< HEAD
=======
            } else if (PRIMARY_TYPES_ORDER.includes(primaryType)) {
              eventProperties.ui_customizations = [
                ...(eventProperties.ui_customizations || []),
                MetaMetricsEventUiCustomization.Order,
              ];
>>>>>>> f3548885
            }
          }
        } catch (e) {
          console.warn(`createRPCMethodTrackingMiddleware: Errored - ${e}`);
        }
      } else {
        eventProperties.method = method;
      }

      const transformParams = TRANSFORM_PARAMS_MAP[method];
      if (transformParams) {
        eventProperties.params = transformParams(params);
      }

      trackEvent({
        event,
        category: MetaMetricsEventCategory.InpageProvider,
        referrer: {
          url: origin,
        },
        properties: eventProperties,
      });

      if (rateLimitType === RATE_LIMIT_TYPES.TIMEOUT) {
        rateLimitTimeoutsByMethod[method] = setTimeout(() => {
          delete rateLimitTimeoutsByMethod[method];
        }, rateLimitTimeout);
      }

      globalRateLimitCount += 1;
      setTimeout(() => {
        globalRateLimitCount -= 1;
      }, globalRateLimitTimeout);
    }

    next(async (callback) => {
      if (shouldTrackEvent === false || typeof eventType === 'undefined') {
        return callback();
      }
      const location = res.error?.data?.location;

      let event;
      if (res.error?.code === errorCodes.provider.userRejectedRequest) {
        event = eventType.REJECTED;
      } else if (
        res.error?.code === errorCodes.rpc.internal &&
        res.error?.message === 'Request rejected by user or snap.'
      ) {
        // The signature was approved in MetaMask but rejected in the snap
        event = eventType.REJECTED;
        eventProperties.status = res.error.message;
      } else {
        event = eventType.APPROVED;
      }

      let blockaidMetricProps = {};
<<<<<<< HEAD
      if (!isDisabledRPCMethod) {
        if (SIGNING_METHODS.includes(method)) {
          const securityAlertResponse =
            appStateController.getSignatureSecurityAlertResponse(
              req.securityAlertResponse?.securityAlertId,
            );

          blockaidMetricProps = getBlockaidMetricsProps({
            securityAlertResponse,
          });
        }
      }

=======
      if (SIGNING_METHODS.includes(method)) {
        const securityAlertResponse =
          appStateController.getSignatureSecurityAlertResponse(
            req.securityAlertResponse?.securityAlertId,
          );

        blockaidMetricProps = getBlockaidMetricsProps({
          securityAlertResponse,
        });
      }
>>>>>>> f3548885
      const properties = {
        ...eventProperties,
        ...blockaidMetricProps,
        location,
        // if security_alert_response from blockaidMetricProps is Benign, force set security_alert_reason to empty string
        security_alert_reason:
          blockaidMetricProps.security_alert_response ===
          BlockaidResultType.Benign
            ? ''
            : blockaidMetricProps.security_alert_reason,
      };

      trackEvent({
        event,
        category: MetaMetricsEventCategory.InpageProvider,
        referrer: {
          url: origin,
        },
        properties,
      });

      return callback();
    });
  };
}<|MERGE_RESOLUTION|>--- conflicted
+++ resolved
@@ -14,16 +14,10 @@
   BlockaidReason,
 } from '../../../shared/constants/security-provider';
 import {
-<<<<<<< HEAD
-  EIP712_PRIMARY_TYPE_PERMIT,
-  SIGNING_METHODS,
-} from '../../../shared/constants/transaction';
-=======
   PRIMARY_TYPES_ORDER,
   PRIMARY_TYPES_PERMIT,
 } from '../../../shared/constants/signatures';
 import { SIGNING_METHODS } from '../../../shared/constants/transaction';
->>>>>>> f3548885
 import { getBlockaidMetricsProps } from '../../../ui/helpers/utils/metrics';
 import { REDESIGN_APPROVAL_TYPES } from '../../../ui/pages/confirmations/utils/confirm';
 import { getSnapAndHardwareInfoForMetrics } from './snap-keyring/metrics';
@@ -298,23 +292,16 @@
           } else if (method === MESSAGE_TYPE.ETH_SIGN_TYPED_DATA_V4) {
             const { primaryType } = parseTypedDataMessage(data);
             eventProperties.eip712_primary_type = primaryType;
-<<<<<<< HEAD
-            if (primaryType === EIP712_PRIMARY_TYPE_PERMIT) {
-=======
             if (PRIMARY_TYPES_PERMIT.includes(primaryType)) {
->>>>>>> f3548885
               eventProperties.ui_customizations = [
                 ...(eventProperties.ui_customizations || []),
                 MetaMetricsEventUiCustomization.Permit,
               ];
-<<<<<<< HEAD
-=======
             } else if (PRIMARY_TYPES_ORDER.includes(primaryType)) {
               eventProperties.ui_customizations = [
                 ...(eventProperties.ui_customizations || []),
                 MetaMetricsEventUiCustomization.Order,
               ];
->>>>>>> f3548885
             }
           }
         } catch (e) {
@@ -371,21 +358,6 @@
       }
 
       let blockaidMetricProps = {};
-<<<<<<< HEAD
-      if (!isDisabledRPCMethod) {
-        if (SIGNING_METHODS.includes(method)) {
-          const securityAlertResponse =
-            appStateController.getSignatureSecurityAlertResponse(
-              req.securityAlertResponse?.securityAlertId,
-            );
-
-          blockaidMetricProps = getBlockaidMetricsProps({
-            securityAlertResponse,
-          });
-        }
-      }
-
-=======
       if (SIGNING_METHODS.includes(method)) {
         const securityAlertResponse =
           appStateController.getSignatureSecurityAlertResponse(
@@ -396,7 +368,6 @@
           securityAlertResponse,
         });
       }
->>>>>>> f3548885
       const properties = {
         ...eventProperties,
         ...blockaidMetricProps,
