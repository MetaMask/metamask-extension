--- conflicted
+++ resolved
@@ -62,12 +62,6 @@
 };
 jest.mock('./lib/createLoggerMiddleware', () => createLoggerMiddlewareMock);
 
-<<<<<<< HEAD
-function* ulidGenerator() {
-  yield '01JKAF3DSGM3AB87EM9N0K41AJ';
-  while (true) {
-    yield '01JKAF3KP7VPAG0YXEDTDRB6ZV';
-=======
 const mockULIDs = [
   '01JKAF3DSGM3AB87EM9N0K41AJ',
   '01JKAF3KP7VPAG0YXEDTDRB6ZV',
@@ -82,7 +76,6 @@
 
   while (true) {
     yield 'should not be called after exhausting provided IDs';
->>>>>>> 0312f63b
   }
 }
 
