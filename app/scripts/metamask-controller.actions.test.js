/**
 * @jest-environment node
 */
import {
  ListNames,
  METAMASK_STALELIST_URL,
  METAMASK_HOTLIST_DIFF_URL,
  PHISHING_CONFIG_BASE_URL,
  METAMASK_STALELIST_FILE,
  METAMASK_HOTLIST_DIFF_FILE,
} from '@metamask/phishing-controller';
import { ApprovalRequestNotFoundError } from '@metamask/approval-controller';
import { PermissionsRequestNotFoundError } from '@metamask/permission-controller';
import nock from 'nock';
import mockEncryptor from '../../test/lib/mock-encryptor';
import MetaMaskController from './metamask-controller';

const { Ganache } = require('../../test/e2e/seeder/ganache');

const ganacheServer = new Ganache();

const browserPolyfillMock = {
  runtime: {
    id: 'fake-extension-id',
    onInstalled: {
      addListener: () => undefined,
    },
    onMessageExternal: {
      addListener: () => undefined,
    },
    getPlatformInfo: async () => 'mac',
  },
  storage: {
    local: {
      get: jest.fn().mockReturnValue({}),
      set: jest.fn(),
    },
  },
};

let loggerMiddlewareMock;
const initializeMockMiddlewareLog = () => {
  loggerMiddlewareMock = {
    requests: [],
    responses: [],
  };
};
const tearDownMockMiddlewareLog = () => {
  loggerMiddlewareMock = undefined;
};

const createLoggerMiddlewareMock = () => (req, res, next) => {
  if (loggerMiddlewareMock) {
    loggerMiddlewareMock.requests.push(req);
    next((cb) => {
      loggerMiddlewareMock.responses.push(res);
      cb();
    });
    return;
  }
  next();
};
jest.mock('./lib/createLoggerMiddleware', () => createLoggerMiddlewareMock);

const mockULIDs = [
  '01JKAF3DSGM3AB87EM9N0K41AJ',
  '01JKAF3KP7VPAG0YXEDTDRB6ZV',
  '01JKAF3KP7VPAG0YXEDTDRB6ZW',
  '01JKAF3KP7VPAG0YXEDTDRB6ZX',
];

function* ulidGenerator(ulids = mockULIDs) {
  for (const id of ulids) {
    yield id;
  }

<<<<<<< HEAD
  while (true) {
    yield 'should not be called after exhausting provided IDs';
  }
=======
  throw new Error('should not be called after exhausting provided IDs');
>>>>>>> ebfd25e7
}

let mockUlidGenerator = ulidGenerator();

jest.mock('ulid', () => ({
  ulid: jest.fn().mockImplementation(() => mockUlidGenerator.next().value),
}));

const TEST_SEED =
  'debris dizzy just program just float decrease vacant alarm reduce speak stadium';

describe('MetaMaskController', function () {
  let metamaskController;
  const noop = () => undefined;

  beforeAll(async function () {
    await ganacheServer.start({ port: 32545 });
  });

  beforeEach(function () {
    nock(PHISHING_CONFIG_BASE_URL)
      .persist()
      .get(METAMASK_STALELIST_FILE)
      .reply(
        200,
        JSON.stringify({
          version: 2,
          tolerance: 2,
          lastUpdated: 1,
          eth_phishing_detect_config: {
            fuzzylist: [],
            allowlist: [],
            blocklist: ['127.0.0.1'],
            name: ListNames.MetaMask,
          },
        }),
      )
      .get(METAMASK_HOTLIST_DIFF_FILE)
      .reply(
        200,
        JSON.stringify([
          { url: '127.0.0.1', targetList: 'blocklist', timestamp: 0 },
        ]),
      );
    metamaskController = new MetaMaskController({
      showUserConfirmation: noop,
      encryptor: mockEncryptor,
      initLangCode: 'en_US',
      platform: {
        showTransactionNotification: () => undefined,
        getVersion: () => 'foo',
      },
      browser: browserPolyfillMock,
      infuraProjectId: 'foo',
    });
    initializeMockMiddlewareLog();

<<<<<<< HEAD
=======
    // Re-create the ULID generator to start over again the `mockULIDs` list.
>>>>>>> ebfd25e7
    mockUlidGenerator = ulidGenerator();
  });

  afterEach(function () {
    jest.restoreAllMocks();
    nock.cleanAll();
    tearDownMockMiddlewareLog();
  });

  afterAll(async function () {
    await ganacheServer.quit();
  });

  describe('Phishing Detection Mock', function () {
    it('should be updated to use v1 of the API', function () {
      // Update the fixture above if this test fails
      expect(METAMASK_STALELIST_URL).toStrictEqual(
        'https://phishing-detection.api.cx.metamask.io/v1/stalelist',
      );
      expect(METAMASK_HOTLIST_DIFF_URL).toStrictEqual(
        'https://phishing-detection.api.cx.metamask.io/v1/diffsSince',
      );
    });
  });

  describe('#addNewAccount', function () {
    it('two successive calls with different accountCount give different results', async function () {
      await metamaskController.createNewVaultAndKeychain('test@123');
      const addNewAccountResult1 = await metamaskController.addNewAccount(1);
      const addNewAccountResult2 = await metamaskController.addNewAccount(2);
      expect(addNewAccountResult1).not.toStrictEqual(addNewAccountResult2);
    });

    it('creates a total of two accounts', async function () {
      await metamaskController.createNewVaultAndKeychain('test@123');
      const existingNumberOfAccounts =
        await metamaskController.keyringController.getAccounts();
      await metamaskController.addNewAccount(1);
      await metamaskController.addNewAccount(1);
      const newNumberOfAccounts =
        await metamaskController.keyringController.getAccounts();
      expect(newNumberOfAccounts).toHaveLength(
        existingNumberOfAccounts.length + 2,
      );
    });
  });

  describe('#importAccountWithStrategy', function () {
    it('throws an error when importing the same account twice', async function () {
      const importPrivkey =
        '4cfd3e90fc78b0f86bf7524722150bb8da9c60cd532564d7ff43f5716514f553';
      await metamaskController.createNewVaultAndKeychain('test@123');

      await metamaskController.importAccountWithStrategy('privateKey', [
        importPrivkey,
      ]);

      await expect(
        metamaskController.importAccountWithStrategy('privateKey', [
          importPrivkey,
        ]),
      ).rejects.toThrow(
        'KeyringController - The account you are trying to import is a duplicate',
      );
    });
  });

  describe('#createNewVaultAndRestore', function () {
    it('two successive calls with same inputs give same result', async function () {
      await metamaskController.createNewVaultAndRestore('test@123', TEST_SEED);
      const result1 = metamaskController.keyringController.state;
      await metamaskController.createNewVaultAndRestore('test@123', TEST_SEED);
      const result2 = metamaskController.keyringController.state;

<<<<<<< HEAD
      // on restore, a new keyring metadata is generated
=======
      // On restore, a new keyring metadata is generated.
      expect(result1.keyringsMetadata[0].id).toBe(mockULIDs[0]);
>>>>>>> ebfd25e7
      expect(result2).toStrictEqual(
        expect.objectContaining({
          ...result1,
          keyringsMetadata: [
            {
              id: mockULIDs[1],
              name: '',
            },
          ],
        }),
      );
    });
  });

  describe('#createNewVaultAndKeychain', function () {
    it('two successive calls with same inputs give same result', async function () {
      await metamaskController.createNewVaultAndKeychain('test@123');
      const result1 = metamaskController.keyringController.state;
      await metamaskController.createNewVaultAndKeychain('test@123');
      const result2 = metamaskController.keyringController.state;
      expect(result1).not.toStrictEqual(undefined);
      expect(result1).toStrictEqual(result2);
    });
  });

  describe('#setLocked', function () {
    it('should lock the wallet', async function () {
      await metamaskController.createNewVaultAndKeychain('test@123');

      await metamaskController.setLocked();

      expect(
        metamaskController.keyringController.state.isUnlocked,
      ).toStrictEqual(false);
      expect(metamaskController.keyringController.state.keyrings).toStrictEqual(
        [],
      );
    });
  });

  describe('#addToken', function () {
    const address = '0x514910771af9ca656af840dff83e8264ecf986ca';
    const symbol = 'LINK';
    const decimals = 18;

    it('two parallel calls with same token details give same result', async function () {
      const [token1, token2] = await Promise.all([
        metamaskController.getApi().addToken({ address, symbol, decimals }),
        metamaskController.getApi().addToken({ address, symbol, decimals }),
      ]);
      expect(token1).toStrictEqual(token2);
    });

    it('networkClientId is used when provided', async function () {
      const callSpy = jest
        .spyOn(metamaskController.controllerMessenger, 'call')
        .mockReturnValue({ configuration: { chainId: '0xa' } });

      await metamaskController.getApi().addToken({
        address,
        symbol,
        decimals,
        networkClientId: 'networkClientId1',
      });
      expect(callSpy.mock.calls[0]).toStrictEqual([
        'NetworkController:getNetworkClientById',
        'networkClientId1',
      ]);
    });
  });

  describe('#removePermissionsFor', function () {
    it('should not propagate PermissionsRequestNotFoundError', function () {
      const error = new PermissionsRequestNotFoundError('123');
      metamaskController.permissionController = {
        revokePermissions: () => {
          throw error;
        },
      };
      expect(() =>
        metamaskController.removePermissionsFor({ subject: 'test_subject' }),
      ).not.toThrow(error);
    });

    it('should propagate Error other than PermissionsRequestNotFoundError', function () {
      const error = new Error();
      metamaskController.permissionController = {
        revokePermissions: () => {
          throw error;
        },
      };
      expect(() =>
        metamaskController.removePermissionsFor({ subject: 'test_subject' }),
      ).toThrow(error);
    });
  });

  describe('#rejectPermissionsRequest', function () {
    it('should not propagate PermissionsRequestNotFoundError', function () {
      const error = new PermissionsRequestNotFoundError('123');
      metamaskController.permissionController = {
        rejectPermissionsRequest: () => {
          throw error;
        },
      };
      expect(() =>
        metamaskController.rejectPermissionsRequest('DUMMY_ID'),
      ).not.toThrow(error);
    });

    it('should propagate Error other than PermissionsRequestNotFoundError', function () {
      const error = new Error();
      metamaskController.permissionController = {
        rejectPermissionsRequest: () => {
          throw error;
        },
      };
      expect(() =>
        metamaskController.rejectPermissionsRequest('DUMMY_ID'),
      ).toThrow(error);
    });
  });

  describe('#acceptPermissionsRequest', function () {
    it('should not propagate PermissionsRequestNotFoundError', function () {
      const error = new PermissionsRequestNotFoundError('123');
      metamaskController.permissionController = {
        acceptPermissionsRequest: () => {
          throw error;
        },
      };
      expect(() =>
        metamaskController.acceptPermissionsRequest('DUMMY_ID'),
      ).not.toThrow(error);
    });

    it('should propagate Error other than PermissionsRequestNotFoundError', function () {
      const error = new Error();
      metamaskController.permissionController = {
        acceptPermissionsRequest: () => {
          throw error;
        },
      };
      expect(() =>
        metamaskController.acceptPermissionsRequest('DUMMY_ID'),
      ).toThrow(error);
    });
  });

  describe('#resolvePendingApproval', function () {
    it('should not propagate ApprovalRequestNotFoundError', async function () {
      const error = new ApprovalRequestNotFoundError('123');
      metamaskController.approvalController = {
        accept: () => {
          throw error;
        },
      };
      await expect(
        metamaskController.resolvePendingApproval('DUMMY_ID', 'DUMMY_VALUE'),
      ).resolves.not.toThrow(error);
    });

    it('should propagate Error other than ApprovalRequestNotFoundError', async function () {
      const error = new Error();
      metamaskController.approvalController = {
        accept: () => {
          throw error;
        },
      };
      await expect(
        metamaskController.resolvePendingApproval('DUMMY_ID', 'DUMMY_VALUE'),
      ).rejects.toThrow(error);
    });
  });

  describe('#rejectPendingApproval', function () {
    it('should not propagate ApprovalRequestNotFoundError', function () {
      const error = new ApprovalRequestNotFoundError('123');
      metamaskController.approvalController = {
        reject: () => {
          throw error;
        },
      };
      expect(() =>
        metamaskController.rejectPendingApproval('DUMMY_ID', {
          code: 1,
          message: 'DUMMY_MESSAGE',
          data: 'DUMMY_DATA',
        }),
      ).not.toThrow(error);
    });

    it('should propagate Error other than ApprovalRequestNotFoundError', function () {
      const error = new Error();
      metamaskController.approvalController = {
        reject: () => {
          throw error;
        },
      };
      expect(() =>
        metamaskController.rejectPendingApproval('DUMMY_ID', {
          code: 1,
          message: 'DUMMY_MESSAGE',
          data: 'DUMMY_DATA',
        }),
      ).toThrow(error);
    });
  });
});<|MERGE_RESOLUTION|>--- conflicted
+++ resolved
@@ -74,13 +74,7 @@
     yield id;
   }
 
-<<<<<<< HEAD
-  while (true) {
-    yield 'should not be called after exhausting provided IDs';
-  }
-=======
   throw new Error('should not be called after exhausting provided IDs');
->>>>>>> ebfd25e7
 }
 
 let mockUlidGenerator = ulidGenerator();
@@ -138,10 +132,7 @@
     });
     initializeMockMiddlewareLog();
 
-<<<<<<< HEAD
-=======
     // Re-create the ULID generator to start over again the `mockULIDs` list.
->>>>>>> ebfd25e7
     mockUlidGenerator = ulidGenerator();
   });
 
@@ -174,19 +165,6 @@
       const addNewAccountResult2 = await metamaskController.addNewAccount(2);
       expect(addNewAccountResult1).not.toStrictEqual(addNewAccountResult2);
     });
-
-    it('creates a total of two accounts', async function () {
-      await metamaskController.createNewVaultAndKeychain('test@123');
-      const existingNumberOfAccounts =
-        await metamaskController.keyringController.getAccounts();
-      await metamaskController.addNewAccount(1);
-      await metamaskController.addNewAccount(1);
-      const newNumberOfAccounts =
-        await metamaskController.keyringController.getAccounts();
-      expect(newNumberOfAccounts).toHaveLength(
-        existingNumberOfAccounts.length + 2,
-      );
-    });
   });
 
   describe('#importAccountWithStrategy', function () {
@@ -216,12 +194,8 @@
       await metamaskController.createNewVaultAndRestore('test@123', TEST_SEED);
       const result2 = metamaskController.keyringController.state;
 
-<<<<<<< HEAD
-      // on restore, a new keyring metadata is generated
-=======
       // On restore, a new keyring metadata is generated.
       expect(result1.keyringsMetadata[0].id).toBe(mockULIDs[0]);
->>>>>>> ebfd25e7
       expect(result2).toStrictEqual(
         expect.objectContaining({
           ...result1,
