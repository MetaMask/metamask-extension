import { strict as assert } from 'assert';
import sinon from 'sinon';
import proxyquire from 'proxyquire';

const Ganache = require('../../test/e2e/ganache');

const ganacheServer = new Ganache();

const browserPolyfillMock = {
  runtime: {
    id: 'fake-extension-id',
    onInstalled: {
      addListener: () => undefined,
    },
    onMessageExternal: {
      addListener: () => undefined,
    },
    getPlatformInfo: async () => 'mac',
  },
};

let loggerMiddlewareMock;
const createLoggerMiddlewareMock = () => (req, res, next) => {
  if (loggerMiddlewareMock) {
    loggerMiddlewareMock.requests.push(req);
    next((cb) => {
      loggerMiddlewareMock.responses.push(res);
      cb();
    });
    return;
  }
  next();
};

const MetaMaskController = proxyquire('./metamask-controller', {
  './lib/createLoggerMiddleware': { default: createLoggerMiddlewareMock },
}).default;

describe('MetaMaskController', function () {
  let metamaskController;
  const sandbox = sinon.createSandbox();
  const noop = () => undefined;

  before(async function () {
    await ganacheServer.start();
  });

  beforeEach(function () {
    metamaskController = new MetaMaskController({
      showUserConfirmation: noop,
      encryptor: {
        encrypt(_, object) {
          this.object = object;
          return Promise.resolve('mock-encrypted');
        },
        decrypt() {
          return Promise.resolve(this.object);
        },
      },
      initLangCode: 'en_US',
      platform: {
        showTransactionNotification: () => undefined,
        getVersion: () => 'foo',
      },
      browser: browserPolyfillMock,
      infuraProjectId: 'foo',
    });
  });

  afterEach(function () {
    sandbox.restore();
  });

  after(async function () {
    await ganacheServer.quit();
  });

  describe('#addNewAccount', function () {
    it('two parallel calls with same accountCount give same result', async function () {
      await metamaskController.createNewVaultAndKeychain('test@123');
      const [addNewAccountResult1, addNewAccountResult2] = await Promise.all([
        metamaskController.addNewAccount(1),
        metamaskController.addNewAccount(1),
      ]);
      assert.deepEqual(
        Object.keys(addNewAccountResult1.identities),
        Object.keys(addNewAccountResult2.identities),
      );
    });

    it('two successive calls with same accountCount give same result', async function () {
      await metamaskController.createNewVaultAndKeychain('test@123');
      const addNewAccountResult1 = await metamaskController.addNewAccount(1);
      const addNewAccountResult2 = await metamaskController.addNewAccount(1);
      assert.deepEqual(
        Object.keys(addNewAccountResult1.identities),
        Object.keys(addNewAccountResult2.identities),
      );
    });

    it('two successive calls with different accountCount give different results', async function () {
      await metamaskController.createNewVaultAndKeychain('test@123');
      const addNewAccountResult1 = await metamaskController.addNewAccount(1);
      const addNewAccountResult2 = await metamaskController.addNewAccount(2);
      assert.notDeepEqual(addNewAccountResult1, addNewAccountResult2);
    });
  });

<<<<<<< HEAD
  describe('#addToken', function () {
    const address = '0x514910771af9ca656af840dff83e8264ecf986ca';
    const symbol = 'LINK';
    const decimals = 18;

    it('two parallel calls with same details give same result', async function () {
      const supportsInterfaceStub = sinon
        .stub()
        .returns(Promise.resolve(false));
      sinon
        .stub(metamaskController.tokensController, '_createEthersContract')
        .callsFake(() =>
          Promise.resolve({ supportsInterface: supportsInterfaceStub }),
        );

      const [token1, token2] = await Promise.all([
        metamaskController.getApi().addToken(address, symbol, decimals),
        metamaskController.getApi().addToken(address, symbol, decimals),
      ]);
      assert.deepEqual(token1, token2);
=======
  describe('#addCustomNetwork', function () {
    const customRpc = {
      chainId: '0x1',
      chainName: 'DUMMY_CHAIN_NAME',
      rpcUrl: 'DUMMY_RPCURL',
      ticker: 'DUMMY_TICKER',
      blockExplorerUrl: 'DUMMY_EXPLORER',
    };
    it('two calls with same accountCount give same result', async function () {
      await metamaskController.addCustomNetwork(customRpc);
      const rpcList1Length =
        metamaskController.preferencesController.store.getState()
          .frequentRpcListDetail.length;
      await metamaskController.addCustomNetwork(customRpc);
      const rpcList2Length =
        metamaskController.preferencesController.store.getState()
          .frequentRpcListDetail.length;
      assert.equal(rpcList1Length, rpcList2Length);
>>>>>>> f15d8e2f
    });
  });
});<|MERGE_RESOLUTION|>--- conflicted
+++ resolved
@@ -106,7 +106,6 @@
     });
   });
 
-<<<<<<< HEAD
   describe('#addToken', function () {
     const address = '0x514910771af9ca656af840dff83e8264ecf986ca';
     const symbol = 'LINK';
@@ -127,7 +126,9 @@
         metamaskController.getApi().addToken(address, symbol, decimals),
       ]);
       assert.deepEqual(token1, token2);
-=======
+    });
+  });
+
   describe('#addCustomNetwork', function () {
     const customRpc = {
       chainId: '0x1',
@@ -146,7 +147,6 @@
         metamaskController.preferencesController.store.getState()
           .frequentRpcListDetail.length;
       assert.equal(rpcList1Length, rpcList2Length);
->>>>>>> f15d8e2f
     });
   });
 });