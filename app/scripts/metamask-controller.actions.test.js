--- conflicted
+++ resolved
@@ -236,14 +236,7 @@
 
   describe('#setLocked', function () {
     it('should lock the wallet', async function () {
-<<<<<<< HEAD
-      // Create a new vault and unlock it.
-      const password = 'a-fake-password';
-      await metamaskController.createNewVaultAndKeychain(password);
-      await metamaskController.submitPassword(password);
-=======
-      await metamaskController.createNewVaultAndKeychain('test@123');
->>>>>>> f73fd30e
+      await metamaskController.createNewVaultAndKeychain('test@123');
 
       await metamaskController.setLocked();
 
