<!doctype html>
<html>
  <head>
    <meta charset="utf-8">
  </head>
  <body>
<<<<<<< HEAD
    <script src="./load-background.js" type="text/javascript" charset="utf-8"></script>
=======
    <script src="./globalthis.js" type="text/javascript" charset="utf-8"></script>
    <script src="./sentry-install.js" type="text/javascript" charset="utf-8"></script>
    <script src="./lockdown-install.js" type="text/javascript" charset="utf-8"></script>
    <script src="./lockdown-run.js" type="text/javascript" charset="utf-8"></script>
    <script src="./runtime-cjs.js" type="text/javascript" charset="utf-8"></script>
    {{@each(it.jsBundles) => val}}
    <script src="{{val}}" type="text/javascript" charset="utf-8"></script>
    {{/each}}
>>>>>>> 705b271e
    <script src="./chromereload.js" type="text/javascript" charset="utf-8"></script>
  </body>
</html><|MERGE_RESOLUTION|>--- conflicted
+++ resolved
@@ -4,9 +4,6 @@
     <meta charset="utf-8">
   </head>
   <body>
-<<<<<<< HEAD
-    <script src="./load-background.js" type="text/javascript" charset="utf-8"></script>
-=======
     <script src="./globalthis.js" type="text/javascript" charset="utf-8"></script>
     <script src="./sentry-install.js" type="text/javascript" charset="utf-8"></script>
     <script src="./lockdown-install.js" type="text/javascript" charset="utf-8"></script>
@@ -15,7 +12,6 @@
     {{@each(it.jsBundles) => val}}
     <script src="{{val}}" type="text/javascript" charset="utf-8"></script>
     {{/each}}
->>>>>>> 705b271e
     <script src="./chromereload.js" type="text/javascript" charset="utf-8"></script>
   </body>
 </html>