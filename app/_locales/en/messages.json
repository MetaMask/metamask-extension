{
  "QRHardwareInvalidTransactionTitle": {
    "message": "Error"
  },
  "QRHardwareMismatchedSignId": {
    "message": "Incongruent transaction data. Please check the transaction details."
  },
  "QRHardwarePubkeyAccountOutOfRange": {
    "message": "No more accounts. If you would like to access another account unlisted below, please reconnect your hardware wallet and select it."
  },
  "QRHardwareScanInstructions": {
    "message": "Place the QR code in front of your camera. The screen is blurred, but it will not affect the reading."
  },
  "QRHardwareSignRequestCancel": {
    "message": "Reject"
  },
  "QRHardwareSignRequestDescription": {
    "message": "After you’ve signed with your wallet, click on 'Get Signature' to receive the signature"
  },
  "QRHardwareSignRequestGetSignature": {
    "message": "Get signature"
  },
  "QRHardwareSignRequestSubtitle": {
    "message": "Scan the QR code with your wallet"
  },
  "QRHardwareSignRequestTitle": {
    "message": "Request signature"
  },
  "QRHardwareUnknownQRCodeTitle": {
    "message": "Error"
  },
  "QRHardwareUnknownWalletQRCode": {
    "message": "Invalid QR code. Please scan the sync QR code of the hardware wallet."
  },
  "QRHardwareWalletImporterTitle": {
    "message": "Scan QR code"
  },
  "QRHardwareWalletSteps1Description": {
    "message": "You can choose from a list of official QR-code supporting partners below."
  },
  "QRHardwareWalletSteps1Title": {
    "message": "Connect your QR hardware wallet"
  },
  "QRHardwareWalletSteps2Description": {
    "message": "Ngrave (coming soon)"
  },
  "SIWEAddressInvalid": {
    "message": "The address in the sign-in request does not match the address of the account you are using to sign in."
  },
  "SIWEDomainInvalidText": {
    "message": "The site you're attempting to sign into doesn't match the domain in the request. Proceed with caution."
  },
  "SIWEDomainInvalidTitle": {
    "message": "Deceptive site request."
  },
  "SIWEDomainWarningBody": {
    "message": "The website ($1) is asking you to sign in to the wrong domain. This may be a phishing attack.",
    "description": "$1 represents the website domain"
  },
  "SIWEDomainWarningLabel": {
    "message": "Unsafe"
  },
  "SIWELabelChainID": {
    "message": "Chain ID:"
  },
  "SIWELabelExpirationTime": {
    "message": "Expires At:"
  },
  "SIWELabelIssuedAt": {
    "message": "Issued At:"
  },
  "SIWELabelMessage": {
    "message": "Message:"
  },
  "SIWELabelNonce": {
    "message": "Nonce:"
  },
  "SIWELabelNotBefore": {
    "message": "Not Before:"
  },
  "SIWELabelRequestID": {
    "message": "Request ID:"
  },
  "SIWELabelResources": {
    "message": "Resources: $1",
    "description": "$1 represents the number of resources"
  },
  "SIWELabelURI": {
    "message": "URI:"
  },
  "SIWELabelVersion": {
    "message": "Version:"
  },
  "SIWESiteRequestSubtitle": {
    "message": "This site is requesting to sign in with"
  },
  "SIWESiteRequestTitle": {
    "message": "Sign-in request"
  },
  "SIWEWarningSubtitle": {
    "message": "To confirm you understand, check:"
  },
  "SIWEWarningTitle": {
    "message": "Are you sure?"
  },
  "about": {
    "message": "About"
  },
  "acceptTermsOfUse": {
    "message": "I have read and agree to the $1",
    "description": "$1 is the `terms` message"
  },
  "accessAndSpendNoticeNFT": {
    "message": "$1 may access and spend this asset",
    "description": "$1 is the url of the site requesting ability to spend"
  },
  "accessYourWalletWithSRP": {
    "message": "Access your wallet with your Secret Recovery Phrase"
  },
  "accessYourWalletWithSRPDescription": {
    "message": "MetaMask cannot recover your password. We will use your Secret Recovery Phrase to validate your ownership, restore your wallet and set up a new password. First, enter the Secret Recovery Phrase that you were given when you created your wallet. $1",
    "description": "$1 is the words 'Learn More' from key 'learnMore', separated here so that it can be added as a link"
  },
  "accessingYourCamera": {
    "message": "Accessing your camera..."
  },
  "account": {
    "message": "Account"
  },
  "accountDetails": {
    "message": "Account details"
  },
  "accountIdenticon": {
    "message": "Account identicon"
  },
  "accountName": {
    "message": "Account name"
  },
  "accountNameDuplicate": {
    "message": "This account name already exists",
    "description": "This is an error message shown when the user enters a new account name that matches an existing account name"
  },
  "accountNameReserved": {
    "message": "This account name is reserved",
    "description": "This is an error message shown when the user enters a new account name that is reserved for future use"
  },
  "accountOptions": {
    "message": "Account options"
  },
  "accountSelectionRequired": {
    "message": "You need to select an account!"
  },
  "active": {
    "message": "Active"
  },
  "activity": {
    "message": "Activity"
  },
  "activityLog": {
    "message": "Activity log"
  },
  "add": {
    "message": "Add"
  },
  "addANetwork": {
    "message": "Add a network"
  },
  "addANetworkManually": {
    "message": "Add a network manually"
  },
  "addANickname": {
    "message": "Add a nickname"
  },
  "addAcquiredTokens": {
    "message": "Add the tokens you've acquired using MetaMask"
  },
  "addAlias": {
    "message": "Add alias"
  },
  "addBlockExplorer": {
    "message": "Add a block explorer"
  },
  "addContact": {
    "message": "Add contact"
  },
  "addCustomIPFSGateway": {
    "message": "Add custom IPFS gateway"
  },
  "addCustomIPFSGatewayDescription": {
    "message": "The IPFS gateway makes it possible to access and view data hosted by third parties. You can add a custom IPFS gateway or continue using the default."
  },
  "addCustomNetwork": {
    "message": "Add custom network"
  },
  "addCustomToken": {
    "message": "Add custom token"
  },
  "addCustomTokenByContractAddress": {
    "message": "Can’t find a token? You can manually add any token by pasting its address. Token contract addresses can be found on $1.",
    "description": "$1 is a blockchain explorer for a specific network, e.g. Etherscan for Ethereum"
  },
  "addEthereumChainConfirmationDescription": {
    "message": "This will allow this network to be used within MetaMask."
  },
  "addEthereumChainConfirmationRisks": {
    "message": "MetaMask does not verify custom networks."
  },
  "addEthereumChainConfirmationRisksLearnMore": {
    "message": "Learn about $1.",
    "description": "$1 is a link with text that is provided by the 'addEthereumChainConfirmationRisksLearnMoreLink' key"
  },
  "addEthereumChainConfirmationRisksLearnMoreLink": {
    "message": "scams and network security risks",
    "description": "Link text for the 'addEthereumChainConfirmationRisksLearnMore' translation key"
  },
  "addEthereumChainConfirmationTitle": {
    "message": "Allow this site to add a network?"
  },
  "addEthereumChainWarningModalHeader": {
    "message": "Only add this RPC provider if you’re sure you can trust it. $1",
    "description": "$1 is addEthereumChainWarningModalHeaderPartTwo passed separately so that it can be bolded"
  },
  "addEthereumChainWarningModalHeaderPartTwo": {
    "message": "Malicious providers may lie about the state of the blockchain and record your network activity."
  },
  "addEthereumChainWarningModalListHeader": {
    "message": "It's important that your provider is reliable, as it has the power to:"
  },
  "addEthereumChainWarningModalListPointOne": {
    "message": "See your accounts and IP address, and associate them together"
  },
  "addEthereumChainWarningModalListPointThree": {
    "message": "Show account balances and other on-chain states"
  },
  "addEthereumChainWarningModalListPointTwo": {
    "message": "Broadcast your transactions"
  },
  "addEthereumChainWarningModalTitle": {
    "message": "You are adding a new RPC provider for Ethereum Mainnet"
  },
  "addFriendsAndAddresses": {
    "message": "Add friends and addresses you trust"
  },
  "addFromAListOfPopularNetworks": {
    "message": "Add from a list of popular networks or add a network manually. Only interact with the entities you trust."
  },
  "addMemo": {
    "message": "Add memo"
  },
  "addMoreNetworks": {
    "message": "add more networks manually"
  },
  "addNetwork": {
    "message": "Add network"
  },
  "addNetworkTooltipWarning": {
    "message": "This network connection relies on third parties. This connection may be less reliable or enable third-parties to track activity. $1",
    "description": "$1 is Learn more link"
  },
  "addSuggestedTokens": {
    "message": "Add suggested tokens"
  },
  "addToken": {
    "message": "Add token"
  },
  "address": {
    "message": "Address"
  },
  "advanced": {
    "message": "Advanced"
  },
  "advancedBaseGasFeeToolTip": {
    "message": "When your transaction gets included in the block, any difference between your max base fee and the actual base fee will be refunded. Total amount is calculated as max base fee (in GWEI) * gas limit."
  },
  "advancedConfiguration": {
    "message": "Advanced configuration"
  },
  "advancedGasFeeDefaultOptIn": {
    "message": "Save these $1 as my default for \"Advanced\""
  },
  "advancedGasFeeDefaultOptOut": {
    "message": "Always use these values and advanced setting as default."
  },
  "advancedGasFeeModalTitle": {
    "message": "Advanced gas fee"
  },
  "advancedGasPriceTitle": {
    "message": "Gas price"
  },
  "advancedPriorityFeeToolTip": {
    "message": "Priority fee (aka “miner tip”) goes directly to miners and incentivizes them to prioritize your transaction."
  },
  "airgapVault": {
    "message": "AirGap Vault"
  },
  "alertDisableTooltip": {
    "message": "This can be changed in \"Settings > Alerts\""
  },
  "alertSettingsUnconnectedAccount": {
    "message": "Browsing a website with an unconnected account selected"
  },
  "alertSettingsUnconnectedAccountDescription": {
    "message": "This alert is shown in the popup when you are browsing a connected web3 site, but the currently selected account is not connected."
  },
  "alertSettingsWeb3ShimUsage": {
    "message": "When a website tries to use the removed window.web3 API"
  },
  "alertSettingsWeb3ShimUsageDescription": {
    "message": "This alert is shown in the popup when you are browsing a site that tries to use the removed window.web3 API, and may be broken as a result."
  },
  "alerts": {
    "message": "Alerts"
  },
  "allOfYour": {
    "message": "All of your $1",
    "description": "$1 is the symbol or name of the token that the user is approving spending"
  },
  "allowExternalExtensionTo": {
    "message": "Allow this external extension to:"
  },
  "allowSpendToken": {
    "message": "Give permission to access your $1?",
    "description": "$1 is the symbol of the token that are requesting to spend"
  },
  "allowThisSiteTo": {
    "message": "Allow this site to:"
  },
  "allowWithdrawAndSpend": {
    "message": "Allow $1 to withdraw and spend up to the following amount:",
    "description": "The url of the site that requested permission to 'withdraw and spend'"
  },
  "alwaysBeSureTo": {
    "message": "Always be sure to do your own due diligence before approving any requests."
  },
  "amount": {
    "message": "Amount"
  },
  "appDescription": {
    "message": "An Ethereum Wallet in your Browser",
    "description": "The description of the application"
  },
  "appName": {
    "message": "MetaMask",
    "description": "The name of the application"
  },
  "appNameBeta": {
    "message": "MetaMask Beta",
    "description": "The name of the application (Beta)"
  },
  "appNameFlask": {
    "message": "MetaMask Flask",
    "description": "The name of the application (Flask)"
  },
  "approve": {
    "message": "Approve spend limit"
  },
  "approveAllTokensTitle": {
    "message": "Allow access to and transfer of all your $1?",
    "description": "$1 is the symbol of the token for which the user is granting approval"
  },
  "approveAndInstall": {
    "message": "Approve & install"
  },
  "approveAndUpdate": {
    "message": "Approve & update"
  },
  "approveButtonText": {
    "message": "Approve"
  },
  "approveSpendingCap": {
    "message": "Approve $1 spending cap",
    "description": "The token symbol that is being approved"
  },
  "approveTokenDescription": {
    "message": "This allows a third party to access and transfer the following NFTs without further notice until you revoke its access."
  },
  "approveTokenTitle": {
    "message": "Allow access to and transfer of your $1?",
    "description": "$1 is the symbol of the token for which the user is granting approval"
  },
  "approved": {
    "message": "Approved"
  },
  "approvedAsset": {
    "message": "Approved asset"
  },
  "approvedOn": {
    "message": "Approved on $1",
    "description": "$1 is the approval date for a permission"
  },
  "areYouSure": {
    "message": "Are you sure?"
  },
  "asset": {
    "message": "Asset"
  },
  "assetOptions": {
    "message": "Asset options"
  },
  "assets": {
    "message": "Assets"
  },
  "attemptSendingAssets": {
    "message": "If you attempt to send assets directly from one network to another, this may result in permanent asset loss. Make sure to use a bridge."
  },
  "attemptingConnect": {
    "message": "Attempting to connect to blockchain."
  },
  "attributions": {
    "message": "Attributions"
  },
  "authorizedPermissions": {
    "message": "You have authorized the following permissions"
  },
  "autoDetectTokens": {
    "message": "Autodetect tokens"
  },
  "autoDetectTokensDescription": {
    "message": "We use third-party APIs to detect and display new tokens sent to your wallet. Turn off if you don’t want the app to automatically pull data from those services. $1",
    "description": "$1 is a link to a support article"
  },
  "autoLockTimeLimit": {
    "message": "Auto-lock timer (minutes)"
  },
  "autoLockTimeLimitDescription": {
    "message": "Set the idle time in minutes before MetaMask will become locked."
  },
  "average": {
    "message": "Average"
  },
  "back": {
    "message": "Back"
  },
  "backToAll": {
    "message": "Back to all"
  },
  "backup": {
    "message": "Backup"
  },
  "backupApprovalInfo": {
    "message": "This secret code is required to recover your wallet in case you lose your device, forget your password, have to re-install MetaMask, or want to access your wallet on another device."
  },
  "backupApprovalNotice": {
    "message": "Backup your Secret Recovery Phrase to keep your wallet and funds secure."
  },
  "backupNow": {
    "message": "Backup now"
  },
  "backupUserData": {
    "message": "Backup your data"
  },
  "backupUserDataDescription": {
    "message": "You can backup user settings containing preferences and account addresses into a JSON file."
  },
  "balance": {
    "message": "Balance"
  },
  "balanceOutdated": {
    "message": "Balance may be outdated"
  },
  "baseFee": {
    "message": "Base fee"
  },
  "basic": {
    "message": "Basic"
  },
  "beCareful": {
    "message": "Be careful"
  },
  "beta": {
    "message": "Beta"
  },
  "betaHeaderText": {
    "message": "This is a beta version. Please report bugs $1",
    "description": "$1 represents the word 'here' in a hyperlink"
  },
  "betaMetamaskVersion": {
    "message": "MetaMask Beta Version"
  },
  "betaTerms": {
    "message": "Beta Terms of use"
  },
  "betaWalletCreationSuccessReminder1": {
    "message": "MetaMask Beta can’t recover your Secret Recovery Phrase."
  },
  "betaWalletCreationSuccessReminder2": {
    "message": "MetaMask Beta will never ask you for your Secret Recovery Phrase."
  },
  "blockExplorerAccountAction": {
    "message": "Account",
    "description": "This is used with viewOnEtherscan and viewInExplorer e.g View Account in Explorer"
  },
  "blockExplorerAssetAction": {
    "message": "Asset",
    "description": "This is used with viewOnEtherscan and viewInExplorer e.g View Asset in Explorer"
  },
  "blockExplorerSwapAction": {
    "message": "Swap",
    "description": "This is used with viewOnEtherscan e.g View Swap on Etherscan"
  },
  "blockExplorerUrl": {
    "message": "Block explorer URL"
  },
  "blockExplorerUrlDefinition": {
    "message": "The URL used as the block explorer for this network."
  },
  "blockExplorerView": {
    "message": "View account at $1",
    "description": "$1 replaced by URL for custom block explorer"
  },
  "blockies": {
    "message": "Blockies"
  },
  "browserNotSupported": {
    "message": "Your browser is not supported..."
  },
  "buildContactList": {
    "message": "Build your contact list"
  },
  "builtAroundTheWorld": {
    "message": "MetaMask is designed and built around the world."
  },
  "busy": {
    "message": "Busy"
  },
  "buy": {
    "message": "Buy"
  },
  "buyAsset": {
    "message": "Buy $1",
    "description": "$1 is the ticker symbol of a an asset the user is being prompted to purchase"
  },
  "buyNow": {
    "message": "Buy Now"
  },
  "bytes": {
    "message": "Bytes"
  },
  "canToggleInSettings": {
    "message": "You can re-enable this notification in Settings > Alerts."
  },
  "cancel": {
    "message": "Cancel"
  },
  "cancelEdit": {
    "message": "Cancel edit"
  },
  "cancelPopoverTitle": {
    "message": "Cancel transaction"
  },
  "cancelSpeedUp": {
    "message": "cancel or speed up a transaction."
  },
  "cancelSpeedUpLabel": {
    "message": "This gas fee will $1 the original.",
    "description": "$1 is text 'replace' in bold"
  },
  "cancelSpeedUpTransactionTooltip": {
    "message": "To $1 a transaction the gas fee must be increased by at least 10% for it to be recognized by the network.",
    "description": "$1 is string 'cancel' or 'speed up'"
  },
  "cancelSwapForFee": {
    "message": "Cancel swap for ~$1",
    "description": "$1 could be e.g. $2.98, it is a cost for cancelling a Smart Transaction"
  },
  "cancelSwapForFree": {
    "message": "Cancel swap for free"
  },
  "cancelled": {
    "message": "Cancelled"
  },
  "chainId": {
    "message": "Chain ID"
  },
  "chainIdDefinition": {
    "message": "The chain ID used to sign transactions for this network."
  },
  "chainIdExistsErrorMsg": {
    "message": "This Chain ID is currently used by the $1 network."
  },
  "chainListReturnedDifferentTickerSymbol": {
    "message": "The network with chain ID $1 may use a different currency symbol ($2) than the one you have entered. Please verify before continuing.",
    "description": "$1 is the chain id currently entered in the network form and $2 is the return value of nativeCurrency.symbol from chainlist.network"
  },
  "chooseYourNetwork": {
    "message": "Choose your network"
  },
  "chooseYourNetworkDescription": {
    "message": "We use Infura as our remote procedure call (RPC) provider to offer the most reliable and private access to Ethereum data we can. You can choose your own RPC, but remember that any RPC will receive your IP address and Ethereum wallet to make transactions. Read our $1 to learn more about how Infura handles data.",
    "description": "$1 is a link to the privacy policy"
  },
  "chromeRequiredForHardwareWallets": {
    "message": "You need to use MetaMask on Google Chrome in order to connect to your Hardware Wallet."
  },
  "clear": {
    "message": "Clear"
  },
  "clearActivity": {
    "message": "Clear activity and nonce data"
  },
  "clearActivityButton": {
    "message": "Clear activity tab data"
  },
  "clearActivityDescription": {
    "message": "This resets the account's nonce and erases data from the activity tab in your wallet. Only the current account and network will be affected. Your balances and incoming transactions won't change."
  },
  "clickToConnectLedgerViaWebHID": {
    "message": "Click here to connect your Ledger via WebHID",
    "description": "Text that can be clicked to open a browser popup for connecting the ledger device via webhid"
  },
  "clickToManuallyAdd": {
    "message": "Click here to manually add the tokens."
  },
  "close": {
    "message": "Close"
  },
  "coingecko": {
    "message": "CoinGecko"
  },
  "confirm": {
    "message": "Confirm"
  },
  "confirmPassword": {
    "message": "Confirm password"
  },
  "confirmRecoveryPhrase": {
    "message": "Confirm Secret Recovery Phrase"
  },
  "confirmed": {
    "message": "Confirmed"
  },
  "confusableUnicode": {
    "message": "'$1' is similar to '$2'."
  },
  "confusableZeroWidthUnicode": {
    "message": "Zero-width character found."
  },
  "confusingEnsDomain": {
    "message": "We have detected a confusable character in the ENS name. Check the ENS name to avoid a potential scam."
  },
  "connect": {
    "message": "Connect"
  },
  "connectAccountOrCreate": {
    "message": "Connect account or create new"
  },
  "connectHardwareWallet": {
    "message": "Connect hardware wallet"
  },
  "connectManually": {
    "message": "Manually connect to current site"
  },
  "connectTo": {
    "message": "Connect to $1",
    "description": "$1 is the name/origin of a web3 site/application that the user can connect to metamask"
  },
  "connectToAll": {
    "message": "Connect to all your $1",
    "description": "$1 will be replaced by the translation of connectToAllAccounts"
  },
  "connectToAllAccounts": {
    "message": "accounts",
    "description": "will replace $1 in connectToAll, completing the sentence 'connect to all of your accounts', will be text that shows list of accounts on hover"
  },
  "connectToMultiple": {
    "message": "Connect to $1",
    "description": "$1 will be replaced by the translation of connectToMultipleNumberOfAccounts"
  },
  "connectToMultipleNumberOfAccounts": {
    "message": "$1 accounts",
    "description": "$1 is the number of accounts to which the web3 site/application is asking to connect; this will substitute $1 in connectToMultiple"
  },
  "connectWithMetaMask": {
    "message": "Connect with MetaMask"
  },
  "connectedAccountsDescriptionPlural": {
    "message": "You have $1 accounts connected to this site.",
    "description": "$1 is the number of accounts"
  },
  "connectedAccountsDescriptionSingular": {
    "message": "You have 1 account connected to this site."
  },
  "connectedAccountsEmptyDescription": {
    "message": "MetaMask is not connected to this site. To connect to a web3 site, find and click the connect button."
  },
  "connectedSites": {
    "message": "Connected sites"
  },
  "connectedSitesDescription": {
    "message": "$1 is connected to these sites. They can view your account address.",
    "description": "$1 is the account name"
  },
  "connectedSitesEmptyDescription": {
    "message": "$1 is not connected to any sites.",
    "description": "$1 is the account name"
  },
  "connectedSnapSites": {
    "message": "$1 snap is connected to these sites. They have access to the permissions listed above.",
    "description": "$1 represents the name of the snap"
  },
  "connecting": {
    "message": "Connecting..."
  },
  "connectingTo": {
    "message": "Connecting to $1"
  },
  "connectingToGoerli": {
    "message": "Connecting to Goerli test network"
  },
  "connectingToMainnet": {
    "message": "Connecting to Ethereum Mainnet"
  },
  "connectingToSepolia": {
    "message": "Connecting to Sepolia test network"
  },
  "contactUs": {
    "message": "Contact us"
  },
  "contacts": {
    "message": "Contacts"
  },
  "contentFromSnap": {
    "message": "Content from $1",
    "description": "$1 represents the name of the snap"
  },
  "continue": {
    "message": "Continue"
  },
  "contract": {
    "message": "Contract"
  },
  "contractAddress": {
    "message": "Contract address"
  },
  "contractAddressError": {
    "message": "You are sending tokens to the token's contract address. This may result in the loss of these tokens."
  },
  "contractDeployment": {
    "message": "Contract deployment"
  },
  "contractDescription": {
    "message": "To protect yourself against scammers, take a moment to verify contract details."
  },
  "contractInteraction": {
    "message": "Contract interaction"
  },
  "contractNFT": {
    "message": "NFT contract"
  },
  "contractRequestingAccess": {
    "message": "Contract requesting access"
  },
  "contractRequestingSignature": {
    "message": "Contract requesting signature"
  },
  "contractRequestingSpendingCap": {
    "message": "Contract requesting spending cap"
  },
  "contractTitle": {
    "message": "Contract details"
  },
  "contractToken": {
    "message": "Token contract"
  },
  "convertTokenToNFTDescription": {
    "message": "We've detected that this asset is an NFT. MetaMask now has full native support for NFTs. Would you like to remove it from your token list and add it as an NFT?"
  },
  "convertTokenToNFTExistDescription": {
    "message": "We’ve detected that this asset has been added as an NFT. Would you like to remove it from your token list?"
  },
  "coolWallet": {
    "message": "CoolWallet"
  },
  "copiedExclamation": {
    "message": "Copied."
  },
  "copyAddress": {
    "message": "Copy address to clipboard"
  },
  "copyPrivateKey": {
    "message": "This is your private key (click to copy)"
  },
  "copyRawTransactionData": {
    "message": "Copy raw transaction data"
  },
  "copyToClipboard": {
    "message": "Copy to clipboard"
  },
  "copyTransactionId": {
    "message": "Copy transaction ID"
  },
  "create": {
    "message": "Create"
  },
  "createAccount": {
    "message": "Create account"
  },
  "createNewWallet": {
    "message": "Create a new wallet"
  },
  "createPassword": {
    "message": "Create password"
  },
  "cryptoCompare": {
    "message": "CryptoCompare"
  },
  "currencyConversion": {
    "message": "Currency conversion"
  },
  "currencyRateCheckToggle": {
    "message": "Show balance and token price checker"
  },
  "currencyRateCheckToggleDescription": {
    "message": "We use $1 and $2 APIs to display your balance and token price. $3",
    "description": "$1 represents Coingecko, $2 represents CryptoCompare and $3 represents Privacy Policy"
  },
  "currencySymbol": {
    "message": "Currency symbol"
  },
  "currencySymbolDefinition": {
    "message": "The ticker symbol displayed for this network’s currency."
  },
  "currentAccountNotConnected": {
    "message": "Your current account is not connected"
  },
  "currentExtension": {
    "message": "Current extension page"
  },
  "currentLanguage": {
    "message": "Current language"
  },
  "currentRpcUrlDeprecated": {
    "message": "The current rpc url for this network has been deprecated."
  },
  "currentTitle": {
    "message": "Current:"
  },
  "currentlyUnavailable": {
    "message": "Unavailable on this network"
  },
  "curveHighGasEstimate": {
    "message": "Aggressive gas estimate graph"
  },
  "curveLowGasEstimate": {
    "message": "Low gas estimate graph"
  },
  "curveMediumGasEstimate": {
    "message": "Market gas estimate graph"
  },
  "custom": {
    "message": "Advanced"
  },
  "customContentSearch": {
    "message": "Search for a previously added network"
  },
  "customGasSettingToolTipMessage": {
    "message": "Use $1 to customize the gas price. This can be confusing if you aren’t familiar. Interact at your own risk.",
    "description": "$1 is key 'advanced' (text: 'Advanced') separated here so that it can be passed in with bold font-weight"
  },
  "customSpendLimit": {
    "message": "Custom spend limit"
  },
  "customSpendingCap": {
    "message": "Custom spending cap"
  },
  "customToken": {
    "message": "Custom token"
  },
  "customTokenWarningInNonTokenDetectionNetwork": {
    "message": "Token detection is not available on this network yet. Please import token manually and make sure you trust it. Learn about $1"
  },
  "customTokenWarningInTokenDetectionNetwork": {
    "message": "Before manually importing a token, make sure you trust it. Learn about $1"
  },
  "customTokenWarningInTokenDetectionNetworkWithTDOFF": {
    "message": "Make sure you trust a token before you import it. Learn how to avoid $1. You can also enable token detection $2."
  },
  "customerSupport": {
    "message": "customer support"
  },
  "dappSuggested": {
    "message": "Site suggested"
  },
  "dappSuggestedGasSettingToolTipMessage": {
    "message": "$1 has suggested this price.",
    "description": "$1 is url for the dapp that has suggested gas settings"
  },
  "dappSuggestedShortLabel": {
    "message": "Site"
  },
  "dappSuggestedTooltip": {
    "message": "$1 has recommended this price.",
    "description": "$1 represents the Dapp's origin"
  },
  "darkTheme": {
    "message": "Dark"
  },
  "data": {
    "message": "Data"
  },
  "dataBackupSeemsCorrupt": {
    "message": "Can not restore your data. The file appears to be corrupt."
  },
  "dataHex": {
    "message": "Hex"
  },
  "dcent": {
    "message": "D'Cent"
  },
  "decimal": {
    "message": "Token decimal"
  },
  "decimalsMustZerotoTen": {
    "message": "Decimals must be at least 0, and not over 36."
  },
  "decrypt": {
    "message": "Decrypt"
  },
  "decryptCopy": {
    "message": "Copy encrypted message"
  },
  "decryptInlineError": {
    "message": "This message cannot be decrypted due to error: $1",
    "description": "$1 is error message"
  },
  "decryptMessageNotice": {
    "message": "$1 would like to read this message to complete your action",
    "description": "$1 is the web3 site name"
  },
  "decryptMetamask": {
    "message": "Decrypt message"
  },
  "decryptRequest": {
    "message": "Decrypt request"
  },
  "delete": {
    "message": "Delete"
  },
  "deleteAccount": {
    "message": "Delete account"
  },
  "deleteNetwork": {
    "message": "Delete network?"
  },
  "deleteNetworkDescription": {
    "message": "Are you sure you want to delete this network?"
  },
  "deposit": {
    "message": "Deposit"
  },
  "deprecatedTestNetworksLink": {
    "message": "Learn more"
  },
  "deprecatedTestNetworksMsg": {
    "message": "Due to the protocol changes of Ethereum: Rinkeby, Ropsten and Kovan test networks may not work as reliably and will be deprecated soon."
  },
  "description": {
    "message": "Description"
  },
  "desktopConnectionCriticalErrorDescription": {
    "message": "This error could be intermittent, so try restarting the extension or disable MetaMask Desktop."
  },
  "desktopConnectionCriticalErrorTitle": {
    "message": "MetaMask had trouble starting"
  },
  "desktopConnectionLostErrorDescription": {
    "message": "Please make sure you have the desktop app up and running or disable MetaMask Desktop."
  },
  "desktopConnectionLostErrorTitle": {
    "message": "MetaMask Desktop connection was lost"
  },
  "desktopDisableButton": {
    "message": "Disable Desktop App"
  },
  "desktopDisableErrorCTA": {
    "message": "Disable MetaMask Desktop"
  },
  "desktopEnableButton": {
    "message": "Enable Desktop App"
  },
  "desktopEnableButtonDescription": {
    "message": "Click to run all background processes in the desktop app."
  },
  "desktopErrorNavigateSettingsCTA": {
    "message": "Return to Settings Page"
  },
  "desktopErrorRestartMMCTA": {
    "message": "Restart MetaMask"
  },
  "desktopNotFoundErrorCTA": {
    "message": "Download MetaMask Desktop"
  },
  "desktopNotFoundErrorDescription1": {
    "message": "Please make sure you have the desktop app up and running."
  },
  "desktopNotFoundErrorDescription2": {
    "message": "If you have no desktop app installed, please download it on the MetaMask website."
  },
  "desktopNotFoundErrorTitle": {
    "message": "MetaMask Desktop was not found"
  },
  "desktopOpenOrDownloadCTA": {
    "message": "Open MetaMask Desktop"
  },
  "desktopOutdatedErrorCTA": {
    "message": "Update MetaMask Desktop"
  },
  "desktopOutdatedErrorDescription": {
    "message": "Your MetaMask desktop app needs to be upgraded."
  },
  "desktopOutdatedErrorTitle": {
    "message": "MetaMask Desktop is outdated"
  },
  "desktopOutdatedExtensionErrorCTA": {
    "message": "Update MetaMask Extension"
  },
  "desktopOutdatedExtensionErrorDescription": {
    "message": "Your MetaMask extension needs to be upgraded."
  },
  "desktopOutdatedExtensionErrorTitle": {
    "message": "MetaMask Extension is outdated"
  },
  "desktopPageDescription": {
    "message": "If the pairing is successful, extension will restart and you'll have to re-enter your password."
  },
  "desktopPageSubTitle": {
    "message": "Open your MetaMask Desktop and type this code"
  },
  "desktopPageTitle": {
    "message": "Pair with Desktop"
  },
  "desktopPairedWarningDeepLink": {
    "message": "Go to Settings in MetaMask Desktop"
  },
  "desktopPairedWarningDescription": {
    "message": "If you want to start a new pairing, please remove the current connection."
  },
  "desktopPairedWarningTitle": {
    "message": "MM Desktop is already paired"
  },
  "desktopPairingExpireMessage": {
    "message": "Code expires in $1 seconds"
  },
  "desktopRouteNotFoundErrorDescription": {
    "message": "desktopRouteNotFoundErrorDescription"
  },
  "desktopRouteNotFoundErrorTitle": {
    "message": "desktopRouteNotFoundErrorTitle"
  },
  "desktopUnexpectedErrorCTA": {
    "message": "Return MetaMask Home"
  },
  "desktopUnexpectedErrorDescription": {
    "message": "Check your MetaMask Desktop to restore connection"
  },
  "desktopUnexpectedErrorTitle": {
    "message": "Something went wrong..."
  },
  "details": {
    "message": "Details"
  },
  "disabledGasOptionToolTipMessage": {
    "message": "“$1” is disabled because it does not meet the minimum of a 10% increase from the original gas fee.",
    "description": "$1 is gas estimate type which can be market or aggressive"
  },
  "disconnect": {
    "message": "Disconnect"
  },
  "disconnectAllAccounts": {
    "message": "Disconnect all accounts"
  },
  "disconnectAllAccountsConfirmationDescription": {
    "message": "Are you sure you want to disconnect? You may lose site functionality."
  },
  "disconnectPrompt": {
    "message": "Disconnect $1"
  },
  "disconnectThisAccount": {
    "message": "Disconnect this account"
  },
  "dismiss": {
    "message": "Dismiss"
  },
  "dismissReminderDescriptionField": {
    "message": "Turn this on to dismiss the Secret Recovery Phrase backup reminder message. We highly recommend that you back up your Secret Recovery Phrase to avoid loss of funds"
  },
  "dismissReminderField": {
    "message": "Dismiss Secret Recovery Phrase backup reminder"
  },
  "domain": {
    "message": "Domain"
  },
  "done": {
    "message": "Done"
  },
  "dontShowThisAgain": {
    "message": "Don't show this again"
  },
  "downArrow": {
    "message": "down arrow"
  },
  "downloadGoogleChrome": {
    "message": "Download Google Chrome"
  },
  "downloadNow": {
    "message": "Download Now"
  },
  "downloadStateLogs": {
    "message": "Download state logs"
  },
  "dropped": {
    "message": "Dropped"
  },
  "edit": {
    "message": "Edit"
  },
  "editANickname": {
    "message": "Edit nickname"
  },
  "editAddressNickname": {
    "message": "Edit address nickname"
  },
  "editCancellationGasFeeModalTitle": {
    "message": "Edit cancellation gas fee"
  },
  "editContact": {
    "message": "Edit contact"
  },
  "editGasFeeModalTitle": {
    "message": "Edit gas fee"
  },
  "editGasLimitOutOfBounds": {
    "message": "Gas limit must be at least $1"
  },
  "editGasLimitOutOfBoundsV2": {
    "message": "Gas limit must be greater than $1 and less than $2",
    "description": "$1 is the minimum limit for gas and $2 is the maximum limit"
  },
  "editGasLimitTooltip": {
    "message": "Gas limit is the maximum units of gas you are willing to use. Units of gas are a multiplier to “Max priority fee” and “Max fee”."
  },
  "editGasMaxBaseFeeGWEIImbalance": {
    "message": "Max base fee cannot be lower than priority fee"
  },
  "editGasMaxBaseFeeHigh": {
    "message": "Max base fee is higher than necessary"
  },
  "editGasMaxBaseFeeLow": {
    "message": "Max base fee is low for current network conditions"
  },
  "editGasMaxFeeHigh": {
    "message": "Max fee is higher than necessary"
  },
  "editGasMaxFeeLow": {
    "message": "Max fee too low for network conditions"
  },
  "editGasMaxFeePriorityImbalance": {
    "message": "Max fee cannot be lower than max priority fee"
  },
  "editGasMaxPriorityFeeBelowMinimum": {
    "message": "Max priority fee must be greater than 0 GWEI"
  },
  "editGasMaxPriorityFeeBelowMinimumV2": {
    "message": "Priority fee must be greater than 0."
  },
  "editGasMaxPriorityFeeHigh": {
    "message": "Max priority fee is higher than necessary. You may pay more than needed."
  },
  "editGasMaxPriorityFeeHighV2": {
    "message": "Priority fee is higher than necessary. You may pay more than needed"
  },
  "editGasMaxPriorityFeeLow": {
    "message": "Max priority fee is low for current network conditions"
  },
  "editGasMaxPriorityFeeLowV2": {
    "message": "Priority fee is low for current network conditions"
  },
  "editGasPriceTooLow": {
    "message": "Gas price must be greater than 0"
  },
  "editGasPriceTooltip": {
    "message": "This network requires a “Gas price” field when submitting a transaction. Gas price is the amount you will pay pay per unit of gas."
  },
  "editGasSubTextAmountLabel": {
    "message": "Max amount:",
    "description": "This is meant to be used as the $1 substitution editGasSubTextAmount"
  },
  "editGasSubTextFeeLabel": {
    "message": "Max fee:"
  },
  "editGasTitle": {
    "message": "Edit priority"
  },
  "editGasTooLow": {
    "message": "Unknown processing time"
  },
  "editNonceField": {
    "message": "Edit nonce"
  },
  "editNonceMessage": {
    "message": "This is an advanced feature, use cautiously."
  },
  "editPermission": {
    "message": "Edit permission"
  },
  "editSpeedUpEditGasFeeModalTitle": {
    "message": "Edit speed up gas fee"
  },
  "enableAutoDetect": {
    "message": " Enable autodetect"
  },
  "enableFromSettings": {
    "message": " Enable it from Settings."
  },
  "enableOpenSeaAPI": {
    "message": "Enable OpenSea API"
  },
  "enableOpenSeaAPIDescription": {
    "message": "Use OpenSea's API to fetch NFT data. NFT auto-detection relies on OpenSea's API, and will not be available when this is turned off."
  },
  "enableOpenSeaSecurityProvider": {
    "message": "Enable security provider"
  },
  "enableSmartTransactions": {
    "message": "Enable smart transactions"
  },
  "enableToken": {
    "message": "enable $1",
    "description": "$1 is a token symbol, e.g. ETH"
  },
  "encryptionPublicKeyNotice": {
    "message": "$1 would like your public encryption key. By consenting, this site will be able to compose encrypted messages to you.",
    "description": "$1 is the web3 site name"
  },
  "encryptionPublicKeyRequest": {
    "message": "Request encryption public key"
  },
  "endpointReturnedDifferentChainId": {
    "message": "The RPC URL you have entered returned a different chain ID ($1). Please update the Chain ID to match the RPC URL of the network you are trying to add.",
    "description": "$1 is the return value of eth_chainId from an RPC endpoint"
  },
  "enhancedTokenDetectionAlertMessage": {
    "message": "Enhanced token detection is currently available on $1. $2"
  },
  "ensIllegalCharacter": {
    "message": "Illegal character for ENS."
  },
  "ensNotFoundOnCurrentNetwork": {
    "message": "ENS name not found on the current network. Try switching to Ethereum Mainnet."
  },
  "ensNotSupportedOnNetwork": {
    "message": "Network does not support ENS"
  },
  "ensRegistrationError": {
    "message": "Error in ENS name registration"
  },
  "ensUnknownError": {
    "message": "ENS lookup failed."
  },
  "enterANumber": {
    "message": "Enter a number"
  },
  "enterMaxSpendLimit": {
    "message": "Enter max spend limit"
  },
  "enterPassword": {
    "message": "Enter password"
  },
  "enterPasswordContinue": {
    "message": "Enter password to continue"
  },
  "errorCode": {
    "message": "Code: $1",
    "description": "Displayed error code for debugging purposes. $1 is the error code"
  },
  "errorDetails": {
    "message": "Error details",
    "description": "Title for collapsible section that displays error details for debugging purposes"
  },
  "errorMessage": {
    "message": "Message: $1",
    "description": "Displayed error message for debugging purposes. $1 is the error message"
  },
  "errorName": {
    "message": "Code: $1",
    "description": "Displayed error name for debugging purposes. $1 is the error name"
  },
  "errorPageMessage": {
    "message": "Try again by reloading the page, or contact support $1.",
    "description": "Message displayed on generic error page in the fullscreen or notification UI, $1 is a clickable link with text defined by the 'here' key. The link will open to a form where users can file support tickets."
  },
  "errorPagePopupMessage": {
    "message": "Try again by closing and reopening the popup, or contact support $1.",
    "description": "Message displayed on generic error page in the popup UI, $1 is a clickable link with text defined by the 'here' key. The link will open to a form where users can file support tickets."
  },
  "errorPageTitle": {
    "message": "MetaMask encountered an error",
    "description": "Title of generic error page"
  },
  "errorStack": {
    "message": "Stack:",
    "description": "Title for error stack, which is displayed for debugging purposes"
  },
  "ethGasPriceFetchWarning": {
    "message": "Backup gas price is provided as the main gas estimation service is unavailable right now."
  },
  "ethereumPublicAddress": {
    "message": "Ethereum public address"
  },
  "etherscan": {
    "message": "Etherscan"
  },
  "etherscanView": {
    "message": "View account on Etherscan"
  },
  "etherscanViewOn": {
    "message": "View on Etherscan"
  },
  "expandExperience": {
    "message": "Expand your web3 experience"
  },
  "expandView": {
    "message": "Expand view"
  },
  "experimental": {
    "message": "Experimental"
  },
  "exportPrivateKey": {
    "message": "Export private key"
  },
  "externalExtension": {
    "message": "External extension"
  },
  "failed": {
    "message": "Failed"
  },
  "failedToFetchChainId": {
    "message": "Could not fetch chain ID. Is your RPC URL correct?"
  },
  "failedToFetchTickerSymbolData": {
    "message": "Ticker symbol verification data is currently unavailable, make sure that the symbol you have entered is correct. It will impact the conversion rates that you see for this network"
  },
  "failureMessage": {
    "message": "Something went wrong, and we were unable to complete the action"
  },
  "fast": {
    "message": "Fast"
  },
  "feeAssociatedRequest": {
    "message": "A fee is associated with this request."
  },
  "fiat": {
    "message": "Fiat",
    "description": "Exchange type"
  },
  "fileImportFail": {
    "message": "File import not working? Click here!",
    "description": "Helps user import their account from a JSON file"
  },
  "flaskSnapSettingsCardButtonCta": {
    "message": "See details",
    "description": "Call to action a user can take to see more information about the Snap that is installed"
  },
  "flaskSnapSettingsCardDateAddedOn": {
    "message": "Added on",
    "description": "Start of the sentence describing when and where snap was added"
  },
  "flaskSnapSettingsCardFrom": {
    "message": "from",
    "description": "Part of the sentence describing when and where snap was added"
  },
  "flaskWelcomeUninstall": {
    "message": "you should uninstall this extension",
    "description": "This request is shown on the Flask Welcome screen. It is intended for non-developers, and will be bolded."
  },
  "flaskWelcomeWarning1": {
    "message": "Flask is for developers to experiment with new unstable APIs. Unless you are a developer or beta tester, $1.",
    "description": "This is a warning shown on the Flask Welcome screen, intended to encourage non-developers not to proceed any further. $1 is the bolded message 'flaskWelcomeUninstall'"
  },
  "flaskWelcomeWarning2": {
    "message": "We do not guarantee the safety or stability of this extension. The new APIs offered by Flask are not hardened against phishing attacks, meaning that any site or snap that requires Flask might be a malicious attempt to steal your assets.",
    "description": "This explains the risks of using MetaMask Flask"
  },
  "flaskWelcomeWarning3": {
    "message": "All Flask APIs are experimental. They may be changed or removed without notice, or they might stay on Flask indefinitely without ever being migrated to stable MetaMask. Use them at your own risk.",
    "description": "This message warns developers about unstable Flask APIs"
  },
  "flaskWelcomeWarning4": {
    "message": "Make sure to disable your regular MetaMask extension when using Flask.",
    "description": "This message calls to pay attention about multiple versions of MetaMask running on the same site (Flask + Prod)"
  },
  "flaskWelcomeWarningAcceptButton": {
    "message": "I accept the risks",
    "description": "this text is shown on a button, which the user presses to confirm they understand the risks of using Flask"
  },
  "followUsOnTwitter": {
    "message": "Follow us on Twitter"
  },
  "forbiddenIpfsGateway": {
    "message": "Forbidden IPFS Gateway: Please specify a CID gateway"
  },
  "forgetDevice": {
    "message": "Forget this device"
  },
  "forgotPassword": {
    "message": "Forgot password?"
  },
  "from": {
    "message": "From"
  },
  "fromAddress": {
    "message": "From: $1",
    "description": "$1 is the address to include in the From label. It is typically shortened first using shortenAddress"
  },
  "fromTokenLists": {
    "message": "From token lists: $1"
  },
  "functionApprove": {
    "message": "Function: Approve"
  },
  "functionSetApprovalForAll": {
    "message": "Function: SetApprovalForAll"
  },
  "functionType": {
    "message": "Function type"
  },
  "gas": {
    "message": "Gas"
  },
  "gasDisplayAcknowledgeDappButtonText": {
    "message": "Edit suggested gas fee"
  },
  "gasDisplayDappWarning": {
    "message": "This gas fee has been suggested by $1. Overriding this may cause a problem with your transaction. Please reach out to $1 if you have questions.",
    "description": "$1 represents the Dapp's origin"
  },
  "gasFee": {
    "message": "Gas fee"
  },
  "gasLimit": {
    "message": "Gas limit"
  },
  "gasLimitInfoTooltipContent": {
    "message": "Gas limit is the maximum amount of units of gas you are willing to spend."
  },
  "gasLimitRecommended": {
    "message": "Recommended gas limit is $1. If the gas limit is less than that, it may fail."
  },
  "gasLimitTooLow": {
    "message": "Gas limit must be at least 21000"
  },
  "gasLimitTooLowWithDynamicFee": {
    "message": "Gas limit must be at least $1",
    "description": "$1 is the custom gas limit, in decimal."
  },
  "gasLimitV2": {
    "message": "Gas limit"
  },
  "gasOption": {
    "message": "Gas option"
  },
  "gasPrice": {
    "message": "Gas price (GWEI)"
  },
  "gasPriceExcessive": {
    "message": "Your gas fee is set unnecessarily high. Consider lowering the amount."
  },
  "gasPriceExcessiveInput": {
    "message": "Gas price is excessive"
  },
  "gasPriceExtremelyLow": {
    "message": "Gas price extremely low"
  },
  "gasPriceFetchFailed": {
    "message": "Gas price estimation failed due to network error."
  },
  "gasPriceInfoTooltipContent": {
    "message": "Gas price specifies the amount of Ether you are willing to pay for each unit of gas."
  },
  "gasTimingHoursShort": {
    "message": "$1 hrs",
    "description": "$1 represents a number of hours"
  },
  "gasTimingMinutes": {
    "message": "$1 minutes",
    "description": "$1 represents a number of minutes"
  },
  "gasTimingMinutesShort": {
    "message": "$1 min",
    "description": "$1 represents a number of minutes"
  },
  "gasTimingNegative": {
    "message": "Maybe in $1",
    "description": "$1 represents an amount of time"
  },
  "gasTimingPositive": {
    "message": "Likely in < $1",
    "description": "$1 represents an amount of time"
  },
  "gasTimingSeconds": {
    "message": "$1 seconds",
    "description": "$1 represents a number of seconds"
  },
  "gasTimingSecondsShort": {
    "message": "$1 sec",
    "description": "$1 represents a number of seconds"
  },
  "gasTimingVeryPositive": {
    "message": "Very likely in < $1",
    "description": "$1 represents an amount of time"
  },
  "gasUsed": {
    "message": "Gas used"
  },
  "general": {
    "message": "General"
  },
<<<<<<< HEAD
=======
  "getEther": {
    "message": "Get Ether"
  },
  "getEtherFromFaucet": {
    "message": "Get Ether from a faucet for the $1 network.",
    "description": "Displays network name for Ether faucet"
  },
  "getWarningsFromOpenSea": {
    "message": "Get warnings from OpenSea whenever you receive a known malicious request."
  },
>>>>>>> 3678894d
  "goBack": {
    "message": "Go back"
  },
  "goerli": {
    "message": "Goerli test network"
  },
  "gotIt": {
    "message": "Got it!"
  },
  "grantedToWithColon": {
    "message": "Granted to:"
  },
  "gwei": {
    "message": "GWEI"
  },
  "hardware": {
    "message": "Hardware"
  },
  "hardwareWalletConnected": {
    "message": "Hardware wallet connected"
  },
  "hardwareWalletLegacyDescription": {
    "message": "(legacy)",
    "description": "Text representing the MEW path"
  },
  "hardwareWalletSupportLinkConversion": {
    "message": "click here"
  },
  "hardwareWallets": {
    "message": "Connect a hardware wallet"
  },
  "hardwareWalletsMsg": {
    "message": "Select a hardware wallet you'd like to use with MetaMask."
  },
  "here": {
    "message": "here",
    "description": "as in -click here- for more information (goes with troubleTokenBalances)"
  },
  "hexData": {
    "message": "Hex data"
  },
  "hide": {
    "message": "Hide"
  },
  "hideFullTransactionDetails": {
    "message": "Hide full transaction details"
  },
  "hideSeedPhrase": {
    "message": "Hide seed phrase"
  },
  "hideToken": {
    "message": "Hide token"
  },
  "hideTokenPrompt": {
    "message": "Hide token?"
  },
  "hideTokenSymbol": {
    "message": "Hide $1",
    "description": "$1 is the symbol for a token (e.g. 'DAI')"
  },
  "hideZeroBalanceTokens": {
    "message": "Hide tokens without balance"
  },
  "high": {
    "message": "Aggressive"
  },
  "highGasSettingToolTipMessage": {
    "message": "High probability, even in volatile markets. Use $1 to cover surges in network traffic due to things like popular NFT drops.",
    "description": "$1 is key 'high' (text: 'Aggressive') separated here so that it can be passed in with bold font-weight"
  },
  "highLowercase": {
    "message": "high"
  },
  "history": {
    "message": "History"
  },
  "holdToReveal": {
    "message": "Hold to reveal SRP"
  },
  "holdToRevealContent1": {
    "message": "Your Secret Recovery Phrase provides $1",
    "description": "$1 is a bolded text with the message from 'holdToRevealContent2'"
  },
  "holdToRevealContent2": {
    "message": "full access to your wallet and funds.",
    "description": "Is the bolded text in 'holdToRevealContent1'"
  },
  "holdToRevealContent3": {
    "message": "Do not share this with anyone. $1 $2",
    "description": "$1 is a message from 'holdToRevealContent4' and $2 is a text link with the message from 'holdToRevealContent5'"
  },
  "holdToRevealContent4": {
    "message": "MetaMask Support will not request this,",
    "description": "Part of 'holdToRevealContent3'"
  },
  "holdToRevealContent5": {
    "message": "but phishers might.",
    "description": "The text link in 'holdToRevealContent3'"
  },
  "holdToRevealTitle": {
    "message": "Keep your SRP safe"
  },
  "ignoreAll": {
    "message": "Ignore all"
  },
  "ignoreTokenWarning": {
    "message": "If you hide tokens, they will not be shown in your wallet. However, you can still add them by searching for them."
  },
  "import": {
    "message": "Import",
    "description": "Button to import an account from a selected file"
  },
  "importAccount": {
    "message": "Import account"
  },
  "importAccountError": {
    "message": "Error importing account."
  },
  "importAccountMsg": {
    "message": "Imported accounts will not be associated with your originally created MetaMask account Secret Recovery Phrase. Learn more about imported accounts"
  },
  "importMyWallet": {
    "message": "Import my wallet"
  },
  "importNFT": {
    "message": "Import NFT"
  },
  "importNFTAddressToolTip": {
    "message": "On OpenSea, for example, on the NFT's page under Details, there is a blue hyperlinked value labeled 'Contract Address'. If you click on this, it will take you to the contract's address on Etherscan; at the top-left of that page, there should be an icon labeled 'Contract', and to the right, a long string of letters and numbers. This is the address of the contract that created your NFT. Click on the 'copy' icon to the right of the address, and you'll have it on your clipboard."
  },
  "importNFTPage": {
    "message": "Import NFT page"
  },
  "importNFTTokenIdToolTip": {
    "message": "An NFT's ID is a unique identifier since no two NFTs are alike. Again, on OpenSea this number is under 'Details'. Make a note of it, or copy it onto your clipboard."
  },
  "importNFTs": {
    "message": "Import NFTs"
  },
  "importSelectedTokens": {
    "message": "Import selected tokens?"
  },
  "importSelectedTokensDescription": {
    "message": "Only the tokens you've selected will appear in your wallet. You can always import hidden tokens later by searching for them."
  },
  "importTokenQuestion": {
    "message": "Import token?"
  },
  "importTokenWarning": {
    "message": "Anyone can create a token with any name, including fake versions of existing tokens. Add and trade at your own risk!"
  },
  "importTokens": {
    "message": "import tokens"
  },
  "importTokensCamelCase": {
    "message": "Import tokens"
  },
  "importWithCount": {
    "message": "Import $1",
    "description": "$1 will the number of detected tokens that are selected for importing, if all of them are selected then $1 will be all"
  },
  "imported": {
    "message": "Imported",
    "description": "status showing that an account has been fully loaded into the keyring"
  },
  "inYourSettings": {
    "message": "in your Settings"
  },
  "infuraBlockedNotification": {
    "message": "MetaMask is unable to connect to the blockchain host. Review possible reasons $1.",
    "description": "$1 is a clickable link with with text defined by the 'here' key"
  },
  "initialTransactionConfirmed": {
    "message": "Your initial transaction was confirmed by the network. Click OK to go back."
  },
  "inputLogicEmptyState": {
    "message": "Only enter a number that you're comfortable with the contract spending now or in the future. You can always increase the spending cap later."
  },
  "inputLogicEqualOrSmallerNumber": {
    "message": "This allows the contract to spend $1 from your current balance.",
    "description": "$1 is the current token balance in the account and the name of the current token"
  },
  "inputLogicHigherNumber": {
    "message": "This allows the contract to spend all your token balance until it reaches the cap or you revoke the spending cap. If this is not intended, consider setting a lower spending cap."
  },
  "install": {
    "message": "Install"
  },
  "insufficientBalance": {
    "message": "Insufficient balance."
  },
  "insufficientCurrencyBuyOrDeposit": {
    "message": "You do not have enough $1 in your account to pay for transaction fees on $2 network. $3 or deposit from another account.",
    "description": "$1 is the native currency of the network, $2 is the name of the current network, $3 is the key 'buy' + the ticker symbol of the native currency of the chain wrapped in a button"
  },
  "insufficientCurrencyBuyOrReceive": {
    "message": "You do not have enough $1 in your account to pay for transaction fees on $2 network. $3 or $4 from another account.",
    "description": "$1 is the native currency of the network, $2 is the name of the current network, $3 is the key 'buy' + the ticker symbol of the native currency of the chain wrapped in a button, $4 is the key 'deposit' button"
  },
  "insufficientCurrencyDeposit": {
    "message": "You do not have enough $1 in your account to pay for transaction fees on $2 network. Deposit $1 from another account.",
    "description": "$1 is the native currency of the network, $2 is the name of the current network"
  },
  "insufficientFunds": {
    "message": "Insufficient funds."
  },
  "insufficientFundsForGas": {
    "message": "Insufficient funds for gas"
  },
  "insufficientTokens": {
    "message": "Insufficient tokens."
  },
  "invalidAddress": {
    "message": "Invalid address"
  },
  "invalidAddressRecipient": {
    "message": "Recipient address is invalid"
  },
  "invalidAddressRecipientNotEthNetwork": {
    "message": "Not ETH network, set to lowercase"
  },
  "invalidAssetType": {
    "message": "This asset is an NFT and needs to be re-added on the Import NFTs page found under the NFTs tab"
  },
  "invalidBlockExplorerURL": {
    "message": "Invalid block explorer URL"
  },
  "invalidChainIdTooBig": {
    "message": "Invalid chain ID. The chain ID is too big."
  },
  "invalidCustomNetworkAlertContent1": {
    "message": "The chain ID for custom network '$1' has to be re-entered.",
    "description": "$1 is the name/identifier of the network."
  },
  "invalidCustomNetworkAlertContent2": {
    "message": "To protect you from malicious or faulty network providers, chain IDs are now required for all custom networks."
  },
  "invalidCustomNetworkAlertContent3": {
    "message": "Go to Settings > Network and enter the chain ID. You can find the chain IDs of most popular networks on $1.",
    "description": "$1 is a link to https://chainid.network"
  },
  "invalidCustomNetworkAlertTitle": {
    "message": "Invalid custom network"
  },
  "invalidHexNumber": {
    "message": "Invalid hexadecimal number."
  },
  "invalidHexNumberLeadingZeros": {
    "message": "Invalid hexadecimal number. Remove any leading zeros."
  },
  "invalidIpfsGateway": {
    "message": "Invalid IPFS Gateway: The value must be a valid URL"
  },
  "invalidNumber": {
    "message": "Invalid number. Enter a decimal or '0x'-prefixed hexadecimal number."
  },
  "invalidNumberLeadingZeros": {
    "message": "Invalid number. Remove any leading zeros."
  },
  "invalidRPC": {
    "message": "Invalid RPC URL"
  },
  "invalidSeedPhrase": {
    "message": "Invalid Secret Recovery Phrase"
  },
  "invalidSeedPhraseCaseSensitive": {
    "message": "Invalid input! Secret Recovery Phrase is case sensitive."
  },
  "jazzAndBlockies": {
    "message": "Jazzicons and Blockies are two different styles of unique icons that help you identify an account at a glance."
  },
  "jazzicons": {
    "message": "Jazzicons"
  },
  "jsDeliver": {
    "message": "jsDeliver"
  },
  "jsonFile": {
    "message": "JSON File",
    "description": "format for importing an account"
  },
  "keystone": {
    "message": "Keystone"
  },
  "knownAddressRecipient": {
    "message": "Known contract address."
  },
  "knownTokenWarning": {
    "message": "This action will edit tokens that are already listed in your wallet, which can be used to phish you. Only approve if you are certain that you mean to change what these tokens represent. Learn more about $1"
  },
  "lastConnected": {
    "message": "Last connected"
  },
  "lastPriceSold": {
    "message": "Last price sold"
  },
  "lastSold": {
    "message": "Last sold"
  },
  "learnCancelSpeeedup": {
    "message": "Learn how to $1",
    "description": "$1 is link to cancel or speed up transactions"
  },
  "learnMore": {
    "message": "learn more"
  },
  "learnMoreAboutGas": {
    "message": "Want to $1 about gas?",
    "description": "$1 will be replaced by the learnMore translation key"
  },
  "learnMoreUpperCase": {
    "message": "Learn more"
  },
  "learnScamRisk": {
    "message": "scams and security risks."
  },
  "ledgerAccountRestriction": {
    "message": "You need to make use your last account before you can add a new one."
  },
  "ledgerConnectionInstructionCloseOtherApps": {
    "message": "Close any other software connected to your device and then click here to refresh."
  },
  "ledgerConnectionInstructionHeader": {
    "message": "Prior to clicking confirm:"
  },
  "ledgerConnectionInstructionStepFour": {
    "message": "Enable \"smart contract data\" or \"blind signing\" on your Ledger device"
  },
  "ledgerConnectionInstructionStepOne": {
    "message": "Enable Use Ledger Live under Settings > Advanced"
  },
  "ledgerConnectionInstructionStepThree": {
    "message": "Plug in your Ledger device and select the Ethereum app"
  },
  "ledgerConnectionInstructionStepTwo": {
    "message": "Open and unlock Ledger Live App"
  },
  "ledgerConnectionPreferenceDescription": {
    "message": "Customize how you connect your Ledger to MetaMask. $1 is recommended, but other options are available. Read more here: $2",
    "description": "A description that appears above a dropdown where users can select between up to three options - Ledger Live, U2F or WebHID - depending on what is supported in their browser. $1 is the recommended browser option, it will be either WebHID or U2f. $2 is a link to an article where users can learn more, but will be the translation of the learnMore message."
  },
  "ledgerDeviceOpenFailureMessage": {
    "message": "The Ledger device failed to open. Your Ledger might be connected to other software. Please close Ledger Live or other applications connected to your Ledger device, and try to connect again."
  },
  "ledgerLive": {
    "message": "Ledger Live",
    "description": "The name of a desktop app that can be used with your ledger device. We can also use it to connect a users Ledger device to MetaMask."
  },
  "ledgerLiveApp": {
    "message": "Ledger Live App"
  },
  "ledgerLocked": {
    "message": "Cannot connect to Ledger device. Please make sure your device is unlocked and Ethereum app is opened."
  },
  "ledgerTimeout": {
    "message": "Ledger Live is taking too long to respond or connection timeout. Make sure Ledger Live app is opened and your device is unlocked."
  },
  "ledgerTransportChangeWarning": {
    "message": "If your Ledger Live app is open, please disconnect any open Ledger Live connection and close the Ledger Live app."
  },
  "ledgerWebHIDNotConnectedErrorMessage": {
    "message": "The ledger device was not connected. If you wish to connect your Ledger, please click 'Continue' again and approve HID connection",
    "description": "An error message shown to the user during the hardware connect flow."
  },
  "levelArrow": {
    "message": "level arrow"
  },
  "lightTheme": {
    "message": "Light"
  },
  "likeToImportTokens": {
    "message": "Would you like to import these tokens?"
  },
  "link": {
    "message": "Link"
  },
  "links": {
    "message": "Links"
  },
  "loadMore": {
    "message": "Load more"
  },
  "loading": {
    "message": "Loading..."
  },
  "loadingNFTs": {
    "message": "Loading NFTs..."
  },
  "loadingTokens": {
    "message": "Loading tokens..."
  },
  "localhost": {
    "message": "Localhost 8545"
  },
  "lock": {
    "message": "Lock"
  },
  "lockTimeTooGreat": {
    "message": "Lock time is too great"
  },
  "logo": {
    "message": "$1 logo",
    "description": "$1 is the name of the ticker"
  },
  "low": {
    "message": "Low"
  },
  "lowGasSettingToolTipMessage": {
    "message": "Use $1 to wait for a cheaper price. Time estimates are much less accurate as prices are somewhat unpredictable.",
    "description": "$1 is key 'low' separated here so that it can be passed in with bold font-weight"
  },
  "lowLowercase": {
    "message": "low"
  },
  "lowPriorityMessage": {
    "message": "Future transactions will queue after this one."
  },
  "mainnet": {
    "message": "Ethereum Mainnet"
  },
  "mainnetToken": {
    "message": "This address matches a known Ethereum Mainnet token address. Recheck the contract address and network for the token you are trying to add."
  },
  "makeAnotherSwap": {
    "message": "Create a new swap"
  },
  "makeSureNoOneWatching": {
    "message": "Make sure nobody is looking",
    "description": "Warning to users to be care while creating and saving their new Secret Recovery Phrase"
  },
  "malformedData": {
    "message": "Malformed data"
  },
  "manageSnaps": {
    "message": "Manage your installed Snaps"
  },
  "max": {
    "message": "Max"
  },
  "maxBaseFee": {
    "message": "Max base fee"
  },
  "maxFee": {
    "message": "Max fee"
  },
  "maxPriorityFee": {
    "message": "Max priority fee"
  },
  "medium": {
    "message": "Market"
  },
  "mediumGasSettingToolTipMessage": {
    "message": "Use $1 for fast processing at current market price.",
    "description": "$1 is key 'medium' (text: 'Market') separated here so that it can be passed in with bold font-weight"
  },
  "memo": {
    "message": "memo"
  },
  "message": {
    "message": "Message"
  },
  "metaMaskConnectStatusParagraphOne": {
    "message": "You now have more control over your account connections in MetaMask."
  },
  "metaMaskConnectStatusParagraphThree": {
    "message": "Click it to manage your connected accounts."
  },
  "metaMaskConnectStatusParagraphTwo": {
    "message": "The connection status button shows if the website you’re visiting is connected to your currently selected account."
  },
  "metamaskSwapsOfflineDescription": {
    "message": "MetaMask Swaps is undergoing maintenance. Please check back later."
  },
  "metamaskVersion": {
    "message": "MetaMask Version"
  },
  "metrics": {
    "message": "Metrics"
  },
  "mismatchedChainLinkText": {
    "message": "verify the network details",
    "description": "Serves as link text for the 'mismatchedChain' key. This text will be embedded inside the translation for that key."
  },
  "mismatchedChainRecommendation": {
    "message": "We recommend that you $1 before proceeding.",
    "description": "$1 is a clickable link with text defined by the 'mismatchedChainLinkText' key. The link will open to instructions for users to validate custom network details."
  },
  "mismatchedNetworkName": {
    "message": "According to our record the network name may not correctly match this chain ID."
  },
  "mismatchedNetworkSymbol": {
    "message": "The submitted currency symbol does not match what we expect for this chain ID."
  },
  "mismatchedRpcUrl": {
    "message": "According to our records the submitted RPC URL value does not match a known provider for this chain ID."
  },
  "missingNFT": {
    "message": "Don't see your NFT?"
  },
  "missingSetting": {
    "message": "Can't find a setting?"
  },
  "missingSettingRequest": {
    "message": "Request here"
  },
  "missingToken": {
    "message": "Don't see your token?"
  },
  "mobileSyncWarning": {
    "message": "The 'Sync with extension' feature is temporarily disabled. If you want to use your extension wallet on MetaMask mobile, then on your mobile app: go back to the wallet setup options and select the 'Import with Secret Recovery Phrase' option. Use your extension wallet's secret phrase to then import your wallet into mobile."
  },
  "moreComingSoon": {
    "message": "More coming soon..."
  },
  "mustSelectOne": {
    "message": "Must select at least 1 token."
  },
  "myAccounts": {
    "message": "My accounts"
  },
  "name": {
    "message": "Name"
  },
  "nativeToken": {
    "message": "The native token on this network is $1. It is the token used for gas fees.",
    "description": "$1 represents the name of the native token on the current network"
  },
  "needHelp": {
    "message": "Need help? Contact $1",
    "description": "$1 represents `needHelpLinkText`, the text which goes in the help link"
  },
  "needHelpFeedback": {
    "message": "Share your feedback"
  },
  "needHelpLinkText": {
    "message": "MetaMask support"
  },
  "needHelpSubmitTicket": {
    "message": "Submit a ticket"
  },
  "needImportFile": {
    "message": "You must select a file to import.",
    "description": "User is important an account and needs to add a file to continue"
  },
  "negativeETH": {
    "message": "Can not send negative amounts of ETH."
  },
  "network": {
    "message": "Network:"
  },
  "networkAddedSuccessfully": {
    "message": "Network added successfully!"
  },
  "networkDetails": {
    "message": "Network details"
  },
  "networkIsBusy": {
    "message": "Network is busy. Gas prices are high and estimates are less accurate."
  },
  "networkName": {
    "message": "Network name"
  },
  "networkNameArbitrum": {
    "message": "Arbitrum"
  },
  "networkNameAvalanche": {
    "message": "Avalanche"
  },
  "networkNameBSC": {
    "message": "BSC"
  },
  "networkNameDefinition": {
    "message": "The name associated with this network."
  },
  "networkNameEthereum": {
    "message": "Ethereum"
  },
  "networkNameGoerli": {
    "message": "Goerli"
  },
  "networkNameOptimism": {
    "message": "Optimism"
  },
  "networkNamePolygon": {
    "message": "Polygon"
  },
  "networkNameTestnet": {
    "message": "Testnet"
  },
  "networkProvider": {
    "message": "Network provider"
  },
  "networkSettingsChainIdDescription": {
    "message": "The chain ID is used for signing transactions. It must match the chain ID returned by the network. You can enter a decimal or '0x'-prefixed hexadecimal number, but we will display the number in decimal."
  },
  "networkStatus": {
    "message": "Network status"
  },
  "networkStatusBaseFeeTooltip": {
    "message": "The base fee is set by the network and changes every 13-14 seconds. Our $1 and $2 options account for sudden increases.",
    "description": "$1 and $2 are bold text for Medium and Aggressive respectively."
  },
  "networkStatusPriorityFeeTooltip": {
    "message": "Range of priority fees (aka “miner tip”). This goes to miners and incentivizes them to prioritize your transaction."
  },
  "networkStatusStabilityFeeTooltip": {
    "message": "Gas fees are $1 relative to the past 72 hours.",
    "description": "$1 is networks stability value - stable, low, high"
  },
  "networkURL": {
    "message": "Network URL"
  },
  "networkURLDefinition": {
    "message": "The URL used to access this network."
  },
  "networks": {
    "message": "Networks"
  },
  "nevermind": {
    "message": "Nevermind"
  },
  "new": {
    "message": "New!"
  },
  "newAccount": {
    "message": "New account"
  },
  "newAccountNumberName": {
    "message": "Account $1",
    "description": "Default name of next account to be created on create account screen"
  },
  "newContact": {
    "message": "New contact"
  },
  "newContract": {
    "message": "New contract"
  },
  "newNFTDetectedMessage": {
    "message": "Allow MetaMask to automatically detect NFTs from Opensea and display in your wallet."
  },
  "newNFTsDetected": {
    "message": "New! NFT detection"
  },
  "newNetworkAdded": {
    "message": "“$1” was successfully added!"
  },
  "newNftAddedMessage": {
    "message": "NFT was successfully added!"
  },
  "newPassword": {
    "message": "New password (8 characters min)"
  },
  "newTokensImportedMessage": {
    "message": "You’ve successfully imported $1.",
    "description": "$1 is the string of symbols of all the tokens imported"
  },
  "newTokensImportedTitle": {
    "message": "Token imported"
  },
  "newValues": {
    "message": "new values"
  },
  "next": {
    "message": "Next"
  },
  "nextNonceWarning": {
    "message": "Nonce is higher than suggested nonce of $1",
    "description": "The next nonce according to MetaMask's internal logic"
  },
  "nft": {
    "message": "NFT"
  },
  "nftAddFailedMessage": {
    "message": "NFT can’t be added as the ownership details do not match. Make sure you have entered correct information."
  },
  "nftAddressError": {
    "message": "This token is an NFT. Add on the $1",
    "description": "$1 is a clickable link with text defined by the 'importNFTPage' key"
  },
  "nftDisclaimer": {
    "message": "Disclaimer: MetaMask pulls the media file from the source url. This url sometimes is changed by the marketplace the NFT was minted on."
  },
  "nftOptions": {
    "message": "NFT Options"
  },
  "nftTokenIdPlaceholder": {
    "message": "Enter the token id"
  },
  "nftWarningContent": {
    "message": "You're granting access to $1, including any you might own in the future. The party on the other end can transfer these NFTs from your wallet at any time without asking you until you revoke this approval. $2",
    "description": "$1 is nftWarningContentBold bold part, $2 is Learn more link"
  },
  "nftWarningContentBold": {
    "message": "all your $1 NFTs",
    "description": "$1 is name of the collection"
  },
  "nftWarningContentGrey": {
    "message": "Proceed with caution."
  },
  "nfts": {
    "message": "NFTs"
  },
  "nickname": {
    "message": "Nickname"
  },
  "noAccountsFound": {
    "message": "No accounts found for the given search query"
  },
  "noAddressForName": {
    "message": "No address has been set for this name."
  },
  "noConversionDateAvailable": {
    "message": "No currency conversion date available"
  },
  "noConversionRateAvailable": {
    "message": "No conversion rate available"
  },
  "noNFTs": {
    "message": "No NFTs yet"
  },
  "noSnaps": {
    "message": "No Snaps installed"
  },
  "noThanksVariant2": {
    "message": "No, thanks."
  },
  "noTransactions": {
    "message": "You have no transactions"
  },
  "noWebcamFound": {
    "message": "Your computer's webcam was not found. Please try again."
  },
  "noWebcamFoundTitle": {
    "message": "Webcam not found"
  },
  "nonce": {
    "message": "Nonce"
  },
  "nonceField": {
    "message": "Customize transaction nonce"
  },
  "nonceFieldDescription": {
    "message": "Turn this on to change the nonce (transaction number) on confirmation screens. This is an advanced feature, use cautiously."
  },
  "nonceFieldHeading": {
    "message": "Custom nonce"
  },
  "notBusy": {
    "message": "Not busy"
  },
  "notCurrentAccount": {
    "message": "Is this the correct account? It's different from the currently selected account in your wallet"
  },
  "notEnoughGas": {
    "message": "Not enough gas"
  },
  "notNow": {
    "message": "Not now"
  },
  "notifications": {
    "message": "Notifications"
  },
  "notifications10ActionText": {
    "message": "Visit in Settings",
    "description": "The 'call to action' on the button, or link, of the 'Visit in Settings' notification. Upon clicking, users will be taken to Settings page."
  },
  "notifications10DescriptionOne": {
    "message": "Improved token detection is currently available on Ethereum Mainnet, Polygon, BSC, and Avalanche networks. More to come!"
  },
  "notifications10DescriptionThree": {
    "message": "Token detection feature is currently OFF by default. You can enable it from Settings."
  },
  "notifications10DescriptionTwo": {
    "message": "We source tokens from third party tokens lists. Tokens listed on more than two token lists will be automatically detected."
  },
  "notifications10Title": {
    "message": "Improved token detection is here"
  },
  "notifications11Description": {
    "message": "Tokens can be created by anyone and can have duplicate names. If you see a token appear that you don’t trust or haven’t interacted with - it’s safer to not trust it."
  },
  "notifications11Title": {
    "message": "Scam and security risks"
  },
  "notifications12ActionText": {
    "message": "Enable dark mode"
  },
  "notifications12Description": {
    "message": "Dark mode on Extension is finally here! To turn it on, go to Settings > Experimental and select one of the display options: Light, Dark, System."
  },
  "notifications12Title": {
    "message": "Wen dark mode? Now dark mode! 🕶️🦊"
  },
  "notifications13ActionText": {
    "message": "Show custom network list"
  },
  "notifications13Description": {
    "message": "You can now add the following popular custom networks easily: Arbitrum, Avalanche, Binance Smart Chain, Fantom, Harmony, Optimism, Palm and Polygon! To enable this feature, go to Settings > Experimental and turn \"Show custom network list\" on!",
    "description": "Description of a notification in the 'See What's New' popup. Describes popular network feature."
  },
  "notifications13Title": {
    "message": "Add Popular Networks"
  },
  "notifications14ActionText": {
    "message": "Show backup settings"
  },
  "notifications14Description": {
    "message": "We're deprecating our 3Box data feature in early October. To backup and restore your wallet manually, use the \"Backup now\" button in Advanced Settings.",
    "description": "Description of a notification in the 'See What's New' popup. Describes 3box deprecation."
  },
  "notifications14Title": {
    "message": "3Box Deprecation"
  },
  "notifications15Description": {
    "message": "There's no action required from you, so keep using your wallet as usual. Be aware of potential scams around the Merge.",
    "description": "Description of a notification in the 'See What's New' popup. Advises users about the ethereum merge (https://ethereum.org/en/upgrades/merge/#main-content) and potential scams."
  },
  "notifications15Title": {
    "message": "The Ethereum Merge is here!"
  },
  "notifications17ActionText": {
    "message": "Show Security & Privacy settings"
  },
  "notifications17Description": {
    "message": "This update provides more options so you can better control your own privacy. We've added more transparency about how data is collected and clearer options for sharing it. Change your preferences or delete extension usage data via Security & Privacy settings."
  },
  "notifications17Title": {
    "message": "Security & Privacy Settings"
  },
  "notifications1Description": {
    "message": "MetaMask Mobile users can now swap tokens inside their mobile wallet. Scan the QR code to get the mobile app and start swapping.",
    "description": "Description of a notification in the 'See What's New' popup. Describes the swapping on mobile feature."
  },
  "notifications1Title": {
    "message": "Swapping on mobile is here!",
    "description": "Title for a notification in the 'See What's New' popup. Tells users that they can now use MetaMask Swaps on Mobile."
  },
  "notifications3ActionText": {
    "message": "Read more",
    "description": "The 'call to action' on the button, or link, of the 'Stay secure' notification. Upon clicking, users will be taken to a page about security on the metamask support website."
  },
  "notifications3Description": {
    "message": "Stay up to date on MetaMask security best practices and get the latest security tips from official MetaMask support.",
    "description": "Description of a notification in the 'See What's New' popup. Describes the information they can get on security from the linked support page."
  },
  "notifications3Title": {
    "message": "Stay secure",
    "description": "Title for a notification in the 'See What's New' popup. Encourages users to consider security."
  },
  "notifications4ActionText": {
    "message": "Start swapping",
    "description": "The 'call to action' on the button, or link, of the 'Swap on Binance Smart Chain!' notification. Upon clicking, users will be taken to a page where then can swap tokens on Binance Smart Chain."
  },
  "notifications4Description": {
    "message": "Get the best prices on token swaps right inside your wallet. MetaMask now connects you to multiple decentralized exchange aggregators and professional market makers on Binance Smart Chain.",
    "description": "Description of a notification in the 'See What's New' popup."
  },
  "notifications4Title": {
    "message": "Swap on Binance Smart Chain",
    "description": "Title for a notification in the 'See What's New' popup. Encourages users to do swaps on Binance Smart Chain."
  },
  "notifications5Description": {
    "message": "Your \"Seed Phrase\" is now called your \"Secret Recovery Phrase.\"",
    "description": "Description of a notification in the 'See What's New' popup. Describes the seed phrase wording update."
  },
  "notifications6DescriptionOne": {
    "message": "As of Chrome version 91, the API that enabled our Ledger support (U2F) no longer supports hardware wallets. MetaMask has implemented a new Ledger Live support that allows you to continue to connect to your Ledger device via the Ledger Live desktop app.",
    "description": "Description of a notification in the 'See What's New' popup. Describes the Ledger support update."
  },
  "notifications6DescriptionThree": {
    "message": "When interacting with your Ledger account in MetaMask, a new tab will open and you will be asked to open the Ledger Live app.  Once the app opens, you'll be asked to allow a WebSocket connection to your MetaMask account.  That's all!",
    "description": "Description of a notification in the 'See What's New' popup. Describes the Ledger support update."
  },
  "notifications6DescriptionTwo": {
    "message": "You can enable Ledger Live support by clicking Settings > Advanced > Use Ledger Live.",
    "description": "Description of a notification in the 'See What's New' popup. Describes the Ledger support update."
  },
  "notifications6Title": {
    "message": "Ledger support update for Chrome users",
    "description": "Title for a notification in the 'See What's New' popup. Lets users know about the Ledger support update"
  },
  "notifications7DescriptionOne": {
    "message": "MetaMask v10.1.0 included new support for EIP-1559 transactions when using Ledger devices.",
    "description": "Description of a notification in the 'See What's New' popup. Describes changes for ledger and EIP1559 in v10.1.0"
  },
  "notifications7DescriptionTwo": {
    "message": "To complete transactions on Ethereum Mainnet, make sure your Ledger device has the latest firmware.",
    "description": "Description of a notification in the 'See What's New' popup. Describes the need to update ledger firmware."
  },
  "notifications7Title": {
    "message": "Ledger firmware update",
    "description": "Title for a notification in the 'See What's New' popup. Notifies ledger users of the need to update firmware."
  },
  "notifications8ActionText": {
    "message": "Go to Settings > Advanced",
    "description": "Description on an action button that appears in the What's New popup. Tells the user that if they click it, they will go to our Advanced settings page."
  },
  "notifications8DescriptionOne": {
    "message": "As of MetaMask v10.4.0, you no longer need Ledger Live to connect your Ledger device to MetaMask.",
    "description": "Description of a notification in the 'See What's New' popup. Describes changes for how Ledger Live is no longer needed to connect the device."
  },
  "notifications8DescriptionTwo": {
    "message": "For an easier and more stable ledger experience, go to Settings > Advanced and switch the 'Preferred Ledger Connection Type' to 'WebHID'.",
    "description": "Description of a notification in the 'See What's New' popup. Describes how the user can turn off the Ledger Live setting."
  },
  "notifications8Title": {
    "message": "Ledger connection improvement",
    "description": "Title for a notification in the 'See What's New' popup. Notifies ledger users that there is an improvement in how they can connect their device."
  },
  "notifications9DescriptionOne": {
    "message": "We now provide you with more insights on the 'Data' tab when confirming smart contract transactions."
  },
  "notifications9DescriptionTwo": {
    "message": "You can now get a better understanding of your transaction’s details before confirming, and more easily add transaction addresses to your address book, helping you make safe and informed decisions."
  },
  "notifications9Title": {
    "message": "👓 We are making transactions easier to read."
  },
  "notificationsEmptyText": {
    "message": "Nothing to see here."
  },
  "notificationsHeader": {
    "message": "Notifications"
  },
  "notificationsInfos": {
    "message": "$1 from $2",
    "description": "$1 is the date at which the notification has been dispatched and $2 is the link to the snap that dispatched the notification."
  },
  "notificationsMarkAllAsRead": {
    "message": "Mark all as read"
  },
  "numberOfNewTokensDetectedPlural": {
    "message": "$1 new tokens found in this account",
    "description": "$1 is the number of new tokens detected"
  },
  "numberOfNewTokensDetectedSingular": {
    "message": "1 new token found in this account"
  },
  "ofTextNofM": {
    "message": "of"
  },
  "off": {
    "message": "Off"
  },
  "offlineForMaintenance": {
    "message": "Offline for maintenance"
  },
  "ok": {
    "message": "Ok"
  },
  "on": {
    "message": "On"
  },
  "onboardingAdvancedPrivacyIPFSDescription": {
    "message": "The IPFS gateway makes it possible to access and view data hosted by third parties. You can add a custom IPFS gateway or continue using the default."
  },
  "onboardingAdvancedPrivacyIPFSInvalid": {
    "message": "Please enter a valid URL"
  },
  "onboardingAdvancedPrivacyIPFSTitle": {
    "message": "Add custom IPFS Gateway"
  },
  "onboardingAdvancedPrivacyIPFSValid": {
    "message": "IPFS gateway URL is valid"
  },
  "onboardingAdvancedPrivacyNetworkButton": {
    "message": "Add custom network"
  },
  "onboardingAdvancedPrivacyNetworkDescription": {
    "message": "We use Infura as our remote procedure call (RPC) provider to offer the most reliable and private access to Ethereum data we can. You can choose your own RPC, but remember that any RPC will receive your IP address and Ethereum wallet to make transactions. Read our $1 to learn more about how Infura handles data."
  },
  "onboardingAdvancedPrivacyNetworkTitle": {
    "message": "Choose your network"
  },
  "onboardingCreateWallet": {
    "message": "Create a new wallet"
  },
  "onboardingImportWallet": {
    "message": "Import an existing wallet"
  },
  "onboardingMetametricsAgree": {
    "message": "I agree"
  },
  "onboardingMetametricsAllowOptOut": {
    "message": "Always allow you to opt-out via Settings"
  },
  "onboardingMetametricsDataTerms": {
    "message": "This data is aggregated and is therefore anonymous for the purposes of General Data Protection Regulation (EU) 2016/679."
  },
  "onboardingMetametricsDescription": {
    "message": "MetaMask would like to gather usage data to better understand how our users interact with MetaMask. This data will be used to provide the service, which includes improving the service based on your use."
  },
  "onboardingMetametricsDescription2": {
    "message": "MetaMask will..."
  },
  "onboardingMetametricsDisagree": {
    "message": "No thanks"
  },
  "onboardingMetametricsInfuraTerms": {
    "message": "* When you use Infura as your default RPC provider in MetaMask, Infura will collect your IP address and your Ethereum wallet address when you send a transaction. We don’t store this information in a way that allows our systems to associate those two pieces of data. For more information on how MetaMask and Infura interact from a data collection perspective, see our update $1. For more information on our privacy practices in general, see our $2.",
    "description": "$1 represents `onboardingMetametricsInfuraTermsPolicyLink`, $2 represents `onboardingMetametricsInfuraTermsPolicy`"
  },
  "onboardingMetametricsInfuraTermsPolicy": {
    "message": "Privacy Policy here"
  },
  "onboardingMetametricsInfuraTermsPolicyLink": {
    "message": "here"
  },
  "onboardingMetametricsModalTitle": {
    "message": "Add custom network"
  },
  "onboardingMetametricsNeverCollect": {
    "message": "$1 collect information we don’t need to provide the service (such as keys, addresses, transaction hashes, or balances)",
    "description": "$1 represents `onboardingMetametricsNeverEmphasis`"
  },
  "onboardingMetametricsNeverCollectIP": {
    "message": "$1 collect your full IP address*",
    "description": "$1 represents `onboardingMetametricsNeverEmphasis`"
  },
  "onboardingMetametricsNeverEmphasis": {
    "message": "Never"
  },
  "onboardingMetametricsNeverSellData": {
    "message": "$1 sell data.  Ever!",
    "description": "$1 represents `onboardingMetametricsNeverEmphasis`"
  },
  "onboardingMetametricsSendAnonymize": {
    "message": "Send anonymized click and pageview events"
  },
  "onboardingMetametricsTitle": {
    "message": "Help us improve MetaMask"
  },
  "onboardingPinExtensionBillboardAccess": {
    "message": "Full access"
  },
  "onboardingPinExtensionBillboardDescription": {
    "message": "These extensions can see and change information"
  },
  "onboardingPinExtensionBillboardDescription2": {
    "message": "on this site."
  },
  "onboardingPinExtensionBillboardTitle": {
    "message": "Extensions"
  },
  "onboardingPinExtensionChrome": {
    "message": "Click the browser extension icon"
  },
  "onboardingPinExtensionDescription": {
    "message": "Pin MetaMask on your browser so it's accessible and easy to view transaction confirmations."
  },
  "onboardingPinExtensionDescription2": {
    "message": "You can open MetaMask by clicking on the extension and access your wallet with 1 click."
  },
  "onboardingPinExtensionDescription3": {
    "message": "Click browser extension icon to access it instantly"
  },
  "onboardingPinExtensionLabel": {
    "message": "Pin MetaMask"
  },
  "onboardingPinExtensionStep1": {
    "message": "1"
  },
  "onboardingPinExtensionStep2": {
    "message": "2"
  },
  "onboardingPinExtensionTitle": {
    "message": "Your MetaMask install is complete!"
  },
  "onboardingShowIncomingTransactionsDescription": {
    "message": "Showing incoming transactions in your wallet relies on communication with $1. Etherscan will have access to your Ethereum address and your IP address. View $2.",
    "description": "$1 is a clickable link with text defined by the 'etherscan' key. $2 is a clickable link with text defined by the 'privacyMsg' key."
  },
  "onboardingUsePhishingDetectionDescription": {
    "message": "Phishing detection alerts rely on communication with $1. jsDeliver will have access to your IP address. View $2.",
    "description": "The $1 is the word 'jsDeliver', from key 'jsDeliver' and $2 is the words Privacy Policy from key 'privacyMsg', both separated here so that it can be wrapped as a link"
  },
  "onlyAddTrustedNetworks": {
    "message": "A malicious network provider can lie about the state of the blockchain and record your network activity. Only add custom networks you trust."
  },
  "onlyConnectTrust": {
    "message": "Only connect with sites you trust."
  },
  "openFullScreenForLedgerWebHid": {
    "message": "Open MetaMask in full screen to connect your ledger via WebHID.",
    "description": "Shown to the user on the confirm screen when they are viewing MetaMask in a popup window but need to connect their ledger via webhid."
  },
  "openInBlockExplorer": {
    "message": "Open in block explorer"
  },
  "openSea": {
    "message": "OpenSea (Beta)"
  },
  "openSeaAltText": {
    "message": "OpenSea security provider"
  },
  "openSeaDescription": {
    "message": "OpenSea is the first security provider for this feature. More providers coming soon!"
  },
  "openSeaNew": {
    "message": "OpenSea"
  },
  "optional": {
    "message": "Optional"
  },
  "optionalWithParanthesis": {
    "message": "(Optional)"
  },
  "options": {
    "message": "Options"
  },
  "or": {
    "message": "or"
  },
  "origin": {
    "message": "Origin"
  },
  "osTheme": {
    "message": "System"
  },
  "otherSnaps": {
    "message": "other snaps",
    "description": "Used in the 'permission_rpc' message."
  },
  "outdatedBrowserNotification": {
    "message": "Your browser is out of date. If you don't update your browser, you won't be able to get security patches and new features from MetaMask."
  },
  "padlock": {
    "message": "Padlock"
  },
  "parameters": {
    "message": "Parameters"
  },
  "participateInMetaMetrics": {
    "message": "Participate in MetaMetrics"
  },
  "participateInMetaMetricsDescription": {
    "message": "Participate in MetaMetrics to help us make MetaMask better"
  },
  "password": {
    "message": "Password"
  },
  "passwordNotLongEnough": {
    "message": "Password not long enough"
  },
  "passwordSetupDetails": {
    "message": "This password will unlock your MetaMask wallet only on this device. MetaMask can not recover this password."
  },
  "passwordStrength": {
    "message": "Password strength: $1",
    "description": "Return password strength to the user when user wants to create password."
  },
  "passwordStrengthDescription": {
    "message": "A strong password can improve the security of your wallet should your device be stolen or compromised."
  },
  "passwordTermsWarning": {
    "message": "I understand that MetaMask cannot recover this password for me. $1"
  },
  "passwordsDontMatch": {
    "message": "Passwords don't match"
  },
  "pastePrivateKey": {
    "message": "Enter your private key string here:",
    "description": "For importing an account from a private key"
  },
  "pending": {
    "message": "Pending"
  },
  "pendingTransactionInfo": {
    "message": "This transaction will not process until that one is complete."
  },
  "pendingTransactionMultiple": {
    "message": "You have ($1) pending transactions."
  },
  "pendingTransactionSingle": {
    "message": "You have (1) pending transaction.",
    "description": "$1 is count of pending transactions"
  },
  "permissionRequest": {
    "message": "Permission request"
  },
  "permissionRequestCapitalized": {
    "message": "Permission request"
  },
  "permissionRequested": {
    "message": "Requested now"
  },
  "permissionRevoked": {
    "message": "Revoked in this update"
  },
  "permission_accessNamedSnap": {
    "message": "Connect to $1.",
    "description": "The description for the `wallet_snap_*` permission. $1 is the human-readable name of the Snap."
  },
  "permission_accessNetwork": {
    "message": "Access the internet.",
    "description": "The description of the `endowment:network-access` permission."
  },
  "permission_accessSnap": {
    "message": "Connect to the $1 Snap.",
    "description": "The description for the `wallet_snap_*` permission. $1 is the name of the Snap."
  },
  "permission_cronjob": {
    "message": "Schedule and execute periodic actions.",
    "description": "The description for the `snap_cronjob` permission"
  },
  "permission_customConfirmation": {
    "message": "Display a confirmation in MetaMask.",
    "description": "The description for the `snap_confirm` permission"
  },
  "permission_dialog": {
    "message": "Display dialog windows in MetaMask.",
    "description": "The description for the `snap_dialog` permission"
  },
  "permission_ethereumAccounts": {
    "message": "See address, account balance, activity and suggest transactions to approve",
    "description": "The description for the `eth_accounts` permission"
  },
  "permission_ethereumProvider": {
    "message": "Access the Ethereum provider.",
    "description": "The description for the `endowment:ethereum-provider` permission"
  },
  "permission_getEntropy": {
    "message": "Derive arbitrary keys unique to this snap.",
    "description": "The description for the `snap_getEntropy` permission"
  },
  "permission_longRunning": {
    "message": "Run indefinitely.",
    "description": "The description for the `endowment:long-running` permission"
  },
  "permission_manageBip32Keys": {
    "message": "Control your accounts and assets under $1 ($2).",
    "description": "The description for the `snap_getBip32Entropy` permission. $1 is a derivation path, e.g. 'm/44'/0'/0''. $2 is the elliptic curve name, e.g. 'secp256k1'."
  },
  "permission_manageBip44Keys": {
    "message": "Control your \"$1\" accounts and assets.",
    "description": "The description for the `snap_getBip44Entropy` permission. $1 is the name of a protocol, e.g. 'Filecoin'."
  },
  "permission_manageNamedBip32Keys": {
    "message": "Control your $1 accounts and assets.",
    "description": "The description for the `snap_getBip32Entropy` permission. $1 is a name for the derivation path, e.g., 'Ethereum accounts'. $2 is the plain derivation path, e.g. 'm/44'/0'/0''."
  },
  "permission_manageState": {
    "message": "Store and manage its data on your device.",
    "description": "The description for the `snap_manageState` permission"
  },
  "permission_notifications": {
    "message": "Show notifications.",
    "description": "The description for the `snap_notify` permission"
  },
  "permission_rpc": {
    "message": "Allow $1 to communicate directly with this snap.",
    "description": "The description for the `endowment:rpc` permission. $1 is 'other snaps' or 'websites'."
  },
  "permission_transactionInsight": {
    "message": "Fetch and display transaction insights.",
    "description": "The description for the `endowment:transaction-insight` permission"
  },
  "permission_transactionInsightOrigin": {
    "message": "See the origins of websites that suggest transactions",
    "description": "The description for the `transactionOrigin` caveat, to be used with the `endowment:transaction-insight` permission"
  },
  "permission_unknown": {
    "message": "Unknown permission: $1",
    "description": "$1 is the name of a requested permission that is not recognized."
  },
  "permission_viewBip32PublicKeys": {
    "message": "View your public key for $1 ($2).",
    "description": "The description for the `snap_getBip32PublicKey` permission. $1 is a derivation path, e.g. 'm/44'/0'/0''. $2 is the elliptic curve name, e.g. 'secp256k1'."
  },
  "permission_viewNamedBip32PublicKeys": {
    "message": "View your public key for $1.",
    "description": "The description for the `snap_getBip32PublicKey` permission. $1 is a name for the derivation path, e.g., 'Ethereum accounts'."
  },
  "permissions": {
    "message": "Permissions"
  },
  "personalAddressDetected": {
    "message": "Personal address detected. Input the token contract address."
  },
  "pleaseConfirm": {
    "message": "Please confirm"
  },
  "plusXMore": {
    "message": "+ $1 more",
    "description": "$1 is a number of additional but unshown items in a list- this message will be shown in place of those items"
  },
  "popularCustomNetworks": {
    "message": "Popular custom networks"
  },
  "portfolio": {
    "message": "Portfolio"
  },
  "preferredLedgerConnectionType": {
    "message": "Preferred Ledger connection type",
    "description": "A header for a dropdown in Settings > Advanced. Appears above the ledgerConnectionPreferenceDescription message"
  },
  "preparingSwap": {
    "message": "Preparing swap..."
  },
  "prev": {
    "message": "Prev"
  },
  "primaryCurrencySetting": {
    "message": "Primary currency"
  },
  "primaryCurrencySettingDescription": {
    "message": "Select native to prioritize displaying values in the native currency of the chain (e.g. ETH). Select Fiat to prioritize displaying values in your selected fiat currency."
  },
  "priorityFee": {
    "message": "Priority fee"
  },
  "priorityFeeProperCase": {
    "message": "Priority Fee"
  },
  "privacy": {
    "message": "Privacy"
  },
  "privacyMsg": {
    "message": "Privacy policy"
  },
  "privateKey": {
    "message": "Private Key",
    "description": "select this type of file to use to import an account"
  },
  "privateKeyWarning": {
    "message": "Warning: Never disclose this key. Anyone with your private keys can steal any assets held in your account."
  },
  "privateNetwork": {
    "message": "Private network"
  },
  "proceedWithTransaction": {
    "message": "I want to proceed anyway"
  },
  "proposedApprovalLimit": {
    "message": "Proposed approval limit"
  },
  "provide": {
    "message": "Provide"
  },
  "publicAddress": {
    "message": "Public address"
  },
  "queue": {
    "message": "Queue"
  },
  "queued": {
    "message": "Queued"
  },
  "reAddAccounts": {
    "message": "re-add any other accounts"
  },
  "reAdded": {
    "message": "re-added"
  },
  "readdToken": {
    "message": "You can add this token back in the future by going to “Import token” in your accounts options menu."
  },
  "receive": {
    "message": "Receive"
  },
  "recents": {
    "message": "Recents"
  },
  "recipientAddressPlaceholder": {
    "message": "Search, public address (0x), or ENS"
  },
  "recommendedGasLabel": {
    "message": "Recommended"
  },
  "recoveryPhraseReminderBackupStart": {
    "message": "Start here"
  },
  "recoveryPhraseReminderConfirm": {
    "message": "Got it"
  },
  "recoveryPhraseReminderHasBackedUp": {
    "message": "Always keep your Secret Recovery Phrase in a secure and secret place"
  },
  "recoveryPhraseReminderHasNotBackedUp": {
    "message": "Need to backup your Secret Recovery Phrase again?"
  },
  "recoveryPhraseReminderItemOne": {
    "message": "Never share your Secret Recovery Phrase with anyone"
  },
  "recoveryPhraseReminderItemTwo": {
    "message": "The MetaMask team will never ask for your Secret Recovery Phrase"
  },
  "recoveryPhraseReminderSubText": {
    "message": "Your Secret Recovery Phrase controls all of your accounts."
  },
  "recoveryPhraseReminderTitle": {
    "message": "Protect your funds"
  },
  "refreshList": {
    "message": "Refresh list"
  },
  "reject": {
    "message": "Reject"
  },
  "rejectAll": {
    "message": "Reject all"
  },
  "rejectRequestsDescription": {
    "message": "You are about to batch reject $1 requests."
  },
  "rejectRequestsN": {
    "message": "Reject $1 requests"
  },
  "rejectTxsDescription": {
    "message": "You are about to batch reject $1 transactions."
  },
  "rejectTxsN": {
    "message": "Reject $1 transactions"
  },
  "rejected": {
    "message": "Rejected"
  },
  "remember": {
    "message": "Remember:"
  },
  "remove": {
    "message": "Remove"
  },
  "removeAccount": {
    "message": "Remove account"
  },
  "removeAccountDescription": {
    "message": "This account will be removed from your wallet. Please make sure you have the original Secret Recovery Phrase or private key for this imported account before continuing. You can import or create accounts again from the account drop-down. "
  },
  "removeNFT": {
    "message": "Remove NFT"
  },
  "removeNftMessage": {
    "message": "NFT was successfully removed!"
  },
  "removeSnap": {
    "message": "Remove Snap"
  },
  "removeSnapConfirmation": {
    "message": "Are you sure you want to remove $1?",
    "description": "$1 represents the name of the snap"
  },
  "removeSnapDescription": {
    "message": "This action will delete the snap, its data and revoke your given permissions."
  },
  "replace": {
    "message": "replace"
  },
  "requestFlaggedAsMaliciousFallbackCopyReason": {
    "message": "The security provider has not shared additional details"
  },
  "requestFlaggedAsMaliciousFallbackCopyReasonTitle": {
    "message": "Request flagged as malicious"
  },
  "requestMayNotBeSafe": {
    "message": "Request may not be safe"
  },
  "requestMayNotBeSafeError": {
    "message": "The security provider didn't detect any known malicious activity, but it still may not be safe to continue."
  },
  "requestNotVerified": {
    "message": "Request not verified"
  },
  "requestNotVerifiedError": {
    "message": "Because of an error, this request was not verified by the security provider. Proceed with caution."
  },
  "requestsAwaitingAcknowledgement": {
    "message": "requests waiting to be acknowledged"
  },
  "required": {
    "message": "Required"
  },
  "reset": {
    "message": "Reset"
  },
  "resetWallet": {
    "message": "Reset wallet"
  },
  "resetWalletSubHeader": {
    "message": "MetaMask does not keep a copy of your password. If you’re having trouble unlocking your account, you will need to reset your wallet. You can do this by providing the Secret Recovery Phrase you used when you set up your wallet."
  },
  "resetWalletUsingSRP": {
    "message": "This action will delete your current wallet and Secret Recovery Phrase from this device, along with the list of accounts you’ve curated. After resetting with a Secret Recovery Phrase, you’ll see a list of accounts based on the Secret Recovery Phrase you use to reset. This new list will automatically include accounts that have a balance. You’ll also be able to $1 created previously. Custom accounts that you’ve imported will need to be $2, and any custom tokens you’ve added to an account will need to be $3 as well."
  },
  "resetWalletWarning": {
    "message": "Make sure you’re using the correct Secret Recovery Phrase before proceeding. You will not be able to undo this."
  },
  "restartMetamask": {
    "message": "Restart MetaMask"
  },
  "restore": {
    "message": "Restore"
  },
  "restoreFailed": {
    "message": "Can not restore your data from the file provided"
  },
  "restoreSuccessful": {
    "message": "Your data has been restored successfully"
  },
  "restoreUserData": {
    "message": "Restore user data"
  },
  "restoreUserDataDescription": {
    "message": "You can restore user settings containing preferences and account addresses from a previously backed up JSON file."
  },
  "retryTransaction": {
    "message": "Retry transaction"
  },
  "reusedTokenNameWarning": {
    "message": "A token here reuses a symbol from another token you watch, this can be confusing or deceptive."
  },
  "revealSeedWords": {
    "message": "Reveal Secret Recovery Phrase"
  },
  "revealSeedWordsDescription1": {
    "message": "The $1 provides $2",
    "description": "This is a sentence consisting of link using 'revealSeedWordsSRPName' as $1 and bolded text using 'revealSeedWordsDescription3' as $2."
  },
  "revealSeedWordsDescription2": {
    "message": "MetaMask is a $1. That means you're the owner of your SRP.",
    "description": "$1 is text link with the message from 'revealSeedWordsNonCustodialWallet'"
  },
  "revealSeedWordsDescription3": {
    "message": "full access to your wallet and funds.\n"
  },
  "revealSeedWordsNonCustodialWallet": {
    "message": "non-custodial wallet"
  },
  "revealSeedWordsQR": {
    "message": "QR"
  },
  "revealSeedWordsSRPName": {
    "message": "Secret Recovery Phrase (SRP)"
  },
  "revealSeedWordsText": {
    "message": "Text"
  },
  "revealSeedWordsWarning": {
    "message": "Make sure no one is looking at your screen. $1",
    "description": "$1 is bolded text using the message from 'revealSeedWordsWarning2'"
  },
  "revealSeedWordsWarning2": {
    "message": "MetaMask Support will never request this.",
    "description": "The bolded texted in the second part of 'revealSeedWordsWarning'"
  },
  "revealTheSeedPhrase": {
    "message": "Reveal seed phrase"
  },
  "reviewSpendingCap": {
    "message": "Review your spending cap"
  },
  "revokeAllTokensTitle": {
    "message": "Revoke permission to access and transfer all of your $1?",
    "description": "$1 is the symbol of the token for which the user is revoking approval"
  },
  "revokeApproveForAllDescription": {
    "message": "This revokes the permission for a third party to access and transfer all of your $1 without further notice.",
    "description": "$1 is either a string or link of a given token symbol or name"
  },
  "revokeSpendingCap": {
    "message": "Revoke spending cap for your $1",
    "description": "$1 is a token symbol"
  },
  "revokeSpendingCapTooltipText": {
    "message": "This contract will be unable to spend any more of your current or future tokens."
  },
  "rpcUrl": {
    "message": "New RPC URL"
  },
  "safeTransferFrom": {
    "message": "Safe transfer from"
  },
  "save": {
    "message": "Save"
  },
  "scanInstructions": {
    "message": "Place the QR code in front of your camera"
  },
  "scanQrCode": {
    "message": "Scan QR code"
  },
  "scrollDown": {
    "message": "Scroll down"
  },
  "search": {
    "message": "Search"
  },
  "searchAccounts": {
    "message": "Search accounts"
  },
  "searchResults": {
    "message": "Search results"
  },
  "searchSettings": {
    "message": "Search in Settings"
  },
  "searchTokens": {
    "message": "Search tokens"
  },
  "secretRecoveryPhrase": {
    "message": "Secret Recovery Phrase"
  },
  "secureWallet": {
    "message": "Secure wallet"
  },
  "security": {
    "message": "Security"
  },
  "securityAndPrivacy": {
    "message": "Security & privacy"
  },
  "seedPhraseConfirm": {
    "message": "Confirm Secret Recovery Phrase"
  },
  "seedPhraseEnterMissingWords": {
    "message": "Confirm Secret Recovery Phrase"
  },
  "seedPhraseIntroNotRecommendedButtonCopy": {
    "message": "Remind me later (not recommended)"
  },
  "seedPhraseIntroRecommendedButtonCopy": {
    "message": "Secure my wallet (recommended)"
  },
  "seedPhraseIntroSidebarBulletFour": {
    "message": "Write down and store in multiple secret places"
  },
  "seedPhraseIntroSidebarBulletOne": {
    "message": "Save in a password manager"
  },
  "seedPhraseIntroSidebarBulletThree": {
    "message": "Store in a safe deposit box"
  },
  "seedPhraseIntroSidebarCopyOne": {
    "message": "Your Secret Recovery Phrase is a 12-word phrase that is the “master key” to your wallet and your funds"
  },
  "seedPhraseIntroSidebarCopyThree": {
    "message": "If someone asks for your recovery phrase they are likely trying to scam you and steal your wallet funds."
  },
  "seedPhraseIntroSidebarCopyTwo": {
    "message": "Never, ever share your Secret Recovery Phrase, not even with MetaMask!"
  },
  "seedPhraseIntroSidebarTitleOne": {
    "message": "What is a Secret Recovery Phrase?"
  },
  "seedPhraseIntroSidebarTitleThree": {
    "message": "Should I share my Secret Recovery Phrase?"
  },
  "seedPhraseIntroSidebarTitleTwo": {
    "message": "How do I save my Secret Recovery Phrase?"
  },
  "seedPhraseIntroTitle": {
    "message": "Secure your wallet"
  },
  "seedPhraseIntroTitleCopy": {
    "message": "Before getting started, watch this short video to learn about your Secret Recovery Phrase and how to keep your wallet safe."
  },
  "seedPhraseReq": {
    "message": "Secret Recovery Phrases contain 12, 15, 18, 21, or 24 words"
  },
  "seedPhraseWriteDownDetails": {
    "message": "Write down this 12-word Secret Recovery Phrase and save it in a place that you trust and only you can access."
  },
  "seedPhraseWriteDownHeader": {
    "message": "Write down your Secret Recovery Phrase"
  },
  "selectAccounts": {
    "message": "Select the account(s) to use on this site"
  },
  "selectAll": {
    "message": "Select all"
  },
  "selectAnAccount": {
    "message": "Select an account"
  },
  "selectAnAccountAlreadyConnected": {
    "message": "This account has already been connected to MetaMask"
  },
  "selectHdPath": {
    "message": "Select HD path"
  },
  "selectNFTPrivacyPreference": {
    "message": "Turn on NFT detection in Settings"
  },
  "selectPathHelp": {
    "message": "If you don't see the accounts you expect, try switching the HD path."
  },
  "selectProvider": {
    "message": "Select providers:"
  },
  "selectType": {
    "message": "Select Type"
  },
  "selectingAllWillAllow": {
    "message": "Selecting all will allow this site to view all of your current accounts. Make sure you trust this site."
  },
  "send": {
    "message": "Send"
  },
  "sendBugReport": {
    "message": "Send us a bug report."
  },
  "sendSpecifiedTokens": {
    "message": "Send $1",
    "description": "Symbol of the specified token"
  },
  "sendTo": {
    "message": "Send to"
  },
  "sendTokens": {
    "message": "Send tokens"
  },
  "sendingDisabled": {
    "message": "Sending of ERC-1155 NFT assets is not yet supported."
  },
  "sendingNativeAsset": {
    "message": "Sending $1",
    "description": "$1 represents the native currency symbol for the current network (e.g. ETH or BNB)"
  },
  "sendingToTokenContractWarning": {
    "message": "Warning: you are about to send to a token contract which could result in a loss of funds. $1",
    "description": "$1 is a clickable link with text defined by the 'learnMoreUpperCase' key. The link will open to a support article regarding the known contract address warning"
  },
  "sepolia": {
    "message": "Sepolia test network"
  },
  "setAdvancedPrivacySettingsDetails": {
    "message": "MetaMask uses these trusted third-party services to enhance product usability and safety."
  },
  "setApprovalForAll": {
    "message": "Set approval for all"
  },
  "setApprovalForAllTitle": {
    "message": "Approve $1 with no spend limit",
    "description": "The token symbol that is being approved"
  },
  "setSpendingCap": {
    "message": "Set a spending cap for your $1",
    "description": "$1 is a token symbol"
  },
  "settings": {
    "message": "Settings"
  },
  "settingsSearchMatchingNotFound": {
    "message": "No matching results found."
  },
  "shorthandVersion": {
    "message": "v$1",
    "description": "$1 is replaced by a version string (e.g. 1.2.3)"
  },
  "show": {
    "message": "Show"
  },
  "showAdvancedGasInline": {
    "message": "Advanced gas controls"
  },
  "showAdvancedGasInlineDescription": {
    "message": "Select this to show gas price and limit controls directly on the send and confirm screens."
  },
  "showFiatConversionInTestnets": {
    "message": "Show conversion on test networks"
  },
  "showFiatConversionInTestnetsDescription": {
    "message": "Select this to show fiat conversion on test networks"
  },
  "showHexData": {
    "message": "Show hex data"
  },
  "showHexDataDescription": {
    "message": "Select this to show the hex data field on the send screen"
  },
  "showHide": {
    "message": "Show/hide"
  },
  "showIncomingTransactions": {
    "message": "Show incoming transactions"
  },
  "showIncomingTransactionsDescription": {
    "message": "This relies on $1 which will have access to your Ethereum address and your IP address. $2",
    "description": "$1 is the link to etherscan url and $2 is the link to the privacy policy of consensys APIs"
  },
  "showPermissions": {
    "message": "Show permissions"
  },
  "showPrivateKeys": {
    "message": "Show Private Keys"
  },
  "showTestnetNetworks": {
    "message": "Show test networks"
  },
  "showTestnetNetworksDescription": {
    "message": "Select this to show test networks in network list"
  },
  "sigRequest": {
    "message": "Signature request"
  },
  "sign": {
    "message": "Sign"
  },
  "signatureRequest": {
    "message": "Signature request"
  },
  "signatureRequestGuidance": {
    "message": "Only sign this message if you fully understand the content and trust the requesting site."
  },
  "signatureRequestWarning": {
    "message": "Signing this message could be dangerous. You may be giving total control of your account and assets to the party on the other end of this message. That means they could drain your account at any time. Proceed with caution. $1."
  },
  "signed": {
    "message": "Signed"
  },
  "signin": {
    "message": "Sign-In"
  },
  "simulationErrorMessageV2": {
    "message": "We were not able to estimate gas. There might be an error in the contract and this transaction may fail."
  },
  "skip": {
    "message": "Skip"
  },
  "skipAccountSecurity": {
    "message": "Skip account security?"
  },
  "skipAccountSecurityDetails": {
    "message": "I understand that until I back up my Secret Recovery Phrase, I may lose my accounts and all of their assets."
  },
  "smartTransaction": {
    "message": "Smart transaction"
  },
  "snapAccess": {
    "message": "$1 snap has access to:",
    "description": "$1 represents the name of the snap"
  },
  "snapAdded": {
    "message": "Added on $1 from $2",
    "description": "$1 represents the date the snap was installed, $2 represents which origin installed the snap."
  },
  "snapContent": {
    "message": "This content is coming from $1",
    "description": "This is shown when a snap shows transaction insight information in the confirmation UI. $1 is a link to the snap's settings page with the link text being the name of the snap."
  },
  "snapError": {
    "message": "Snap Error: '$1'. Error Code: '$2'",
    "description": "This is shown when a snap encounters an error. $1 is the error message from the snap, and $2 is the error code."
  },
  "snapInstall": {
    "message": "Install Snap"
  },
  "snapInstallWarningCheck": {
    "message": "To confirm that you understand, check the box."
  },
  "snapInstallWarningCheckPlural": {
    "message": "To confirm that you understand, check all the boxes."
  },
  "snapInstallWarningKeyAccess": {
    "message": "You are granting $2 key access to the snap \"$1\". This is irrevocable and grants \"$1\" control of your $2 accounts and assets. Make sure you trust \"$1\" before proceeding.",
    "description": "The first parameter is the name of the snap and the second one is the protocol"
  },
  "snapRequestsPermission": {
    "message": "This snap is requesting the following permissions:"
  },
  "snapUpdate": {
    "message": "Update Snap"
  },
  "snapUpdateExplanation": {
    "message": "$1 needs a newer version of your snap.",
    "description": "$1 is the dapp that is requesting an update to the snap."
  },
  "snaps": {
    "message": "Snaps"
  },
  "snapsInsightError": {
    "message": "An error occured with $1: $2",
    "description": "This is shown when the insight snap throws an error. $1 is the snap name, $2 is the error message."
  },
  "snapsInsightLoading": {
    "message": "Loading transaction insight..."
  },
  "snapsNoInsight": {
    "message": "The snap didn't return any insight"
  },
  "snapsSettingsDescription": {
    "message": "Manage your Snaps"
  },
  "snapsStatus": {
    "message": "Snap status is dependent on activity."
  },
  "snapsToggle": {
    "message": "A snap will only run if it is enabled"
  },
  "snapsUIError": {
    "message": "The UI specified by the snap is invalid."
  },
  "someNetworksMayPoseSecurity": {
    "message": "Some networks may pose security and/or privacy risks. Understand the risks before adding & using a network."
  },
  "somethingIsWrong": {
    "message": "Something's gone wrong. Try reloading the page."
  },
  "somethingWentWrong": {
    "message": "Oops! Something went wrong."
  },
  "source": {
    "message": "Source"
  },
  "speedUp": {
    "message": "Speed up"
  },
  "speedUpCancellation": {
    "message": "Speed up this cancellation"
  },
  "speedUpExplanation": {
    "message": "We’ve updated the gas fee based on current network conditions and have increased it by at least 10% (required by the network)."
  },
  "speedUpPopoverTitle": {
    "message": "Speed up transaction"
  },
  "speedUpTooltipText": {
    "message": "New gas fee"
  },
  "speedUpTransaction": {
    "message": "Speed up this transaction"
  },
  "spendLimitInsufficient": {
    "message": "Spend limit insufficient"
  },
  "spendLimitInvalid": {
    "message": "Spend limit invalid; must be a positive number"
  },
  "spendLimitPermission": {
    "message": "Spend limit permission"
  },
  "spendLimitRequestedBy": {
    "message": "Spend limit requested by $1",
    "description": "Origin of the site requesting the spend limit"
  },
  "spendLimitTooLarge": {
    "message": "Spend limit too large"
  },
  "spendingCap": {
    "message": "Spending cap"
  },
  "spendingCapError": {
    "message": "Error: Enter numbers only"
  },
  "spendingCapErrorDescription": {
    "message": "Only enter a number that you're comfortable with $1 accessing now or in the future. You can always increase the token limit later.",
    "description": "$1 is origin of the site requesting the token limit"
  },
  "srpInputNumberOfWords": {
    "message": "I have a $1-word phrase",
    "description": "This is the text for each option in the dropdown where a user selects how many words their secret recovery phrase has during import. The $1 is the number of words (either 12, 15, 18, 21, or 24)."
  },
  "srpPasteFailedTooManyWords": {
    "message": "Paste failed because it contained over 24 words. A secret recovery phrase can have a maximum of 24 words.",
    "description": "Description of SRP paste erorr when the pasted content has too many words"
  },
  "srpPasteTip": {
    "message": "You can paste your entire secret recovery phrase into any field",
    "description": "Our secret recovery phrase input is split into one field per word. This message explains to users that they can paste their entire secrete recovery phrase into any field, and we will handle it correctly."
  },
  "srpToggleShow": {
    "message": "Show/Hide this word of the secret recovery phrase",
    "description": "Describes a toggle that is used to show or hide a single word of the secret recovery phrase"
  },
  "srpWordHidden": {
    "message": "This word is hidden",
    "description": "Explains that a word in the secret recovery phrase is hidden"
  },
  "srpWordShown": {
    "message": "This word is being shown",
    "description": "Explains that a word in the secret recovery phrase is being shown"
  },
  "stable": {
    "message": "Stable"
  },
  "stableLowercase": {
    "message": "stable"
  },
  "stateLogError": {
    "message": "Error in retrieving state logs."
  },
  "stateLogFileName": {
    "message": "MetaMask state logs"
  },
  "stateLogs": {
    "message": "State logs"
  },
  "stateLogsDescription": {
    "message": "State logs contain your public account addresses and sent transactions."
  },
  "status": {
    "message": "Status"
  },
  "statusConnected": {
    "message": "Connected"
  },
  "statusNotConnected": {
    "message": "Not connected"
  },
  "staySafeWithOpenSea": {
    "message": "Stay safe with OpenSea"
  },
  "step1LatticeWallet": {
    "message": "Connect your Lattice1"
  },
  "step1LatticeWalletMsg": {
    "message": "You can connect MetaMask to your Lattice1 device once it is set up and online. Unlock your device and have your Device ID ready.",
    "description": "$1 represents the `hardwareWalletSupportLinkConversion` localization key"
  },
  "step1LedgerWallet": {
    "message": "Download Ledger app"
  },
  "step1LedgerWalletMsg": {
    "message": "Download, set up, and enter your password to unlock $1.",
    "description": "$1 represents the `ledgerLiveApp` localization value"
  },
  "step1TrezorWallet": {
    "message": "Connect your Trezor"
  },
  "step1TrezorWalletMsg": {
    "message": "Plug your Trezor directly into your computer and unlock it. Make sure you use the correct passphrase.",
    "description": "$1 represents the `hardwareWalletSupportLinkConversion` localization key"
  },
  "step2LedgerWallet": {
    "message": "Connect your Ledger"
  },
  "step2LedgerWalletMsg": {
    "message": "Plug your Ledger directly into your computer, then  unlock it and open the Ethereum app.",
    "description": "$1 represents the `hardwareWalletSupportLinkConversion` localization key"
  },
  "stillGettingMessage": {
    "message": "Still getting this message?"
  },
  "strong": {
    "message": "Strong"
  },
  "stxAreHere": {
    "message": "Smart Transactions are here!"
  },
  "stxBenefit1": {
    "message": "Minimize transaction costs"
  },
  "stxBenefit2": {
    "message": "Reduce transaction failures"
  },
  "stxBenefit3": {
    "message": "Eliminate stuck transactions"
  },
  "stxBenefit4": {
    "message": "Prevent front-running"
  },
  "stxCancelled": {
    "message": "Swap would have failed"
  },
  "stxCancelledDescription": {
    "message": "Your transaction would have failed and was cancelled to protect you from paying unnecessary gas fees."
  },
  "stxCancelledSubDescription": {
    "message": "Try your swap again. We’ll be here to protect you against similar risks next time."
  },
  "stxDescription": {
    "message": "MetaMask Swaps just got a whole lot smarter! Enabling Smart Transactions will allow MetaMask to programmatically optimize your Swap to help:"
  },
  "stxErrorNotEnoughFunds": {
    "message": "Not enough funds for a smart transaction."
  },
  "stxErrorUnavailable": {
    "message": "Smart Transactions are temporarily unavailable."
  },
  "stxFailure": {
    "message": "Swap failed"
  },
  "stxFailureDescription": {
    "message": "Sudden market changes can cause failures. If the problem persists, please reach out to $1.",
    "description": "This message is shown to a user if their swap fails. The $1 will be replaced by support.metamask.io"
  },
  "stxPendingPrivatelySubmittingSwap": {
    "message": "Privately submitting your Swap..."
  },
  "stxPendingPubliclySubmittingSwap": {
    "message": "Publicly submitting your Swap..."
  },
  "stxSubDescription": {
    "message": "* Smart Transactions will attempt to submit your transaction privately, multiple times. If all attempts fail, the transaction will be broadcast publicly to ensure your Swap successfully goes through."
  },
  "stxSuccess": {
    "message": "Swap complete!"
  },
  "stxSuccessDescription": {
    "message": "Your $1 is now available.",
    "description": "$1 is a token symbol, e.g. ETH"
  },
  "stxSwapCompleteIn": {
    "message": "Swap will complete in <",
    "description": "'<' means 'less than', e.g. Swap will complete in < 2:59"
  },
  "stxTooltip": {
    "message": "Simulate transactions before submitting to decrease transaction costs and reduce failures."
  },
  "stxTryingToCancel": {
    "message": "Trying to cancel your transaction..."
  },
  "stxUnknown": {
    "message": "Status unknown"
  },
  "stxUnknownDescription": {
    "message": "A transaction has been successful but we’re unsure what it is. This may be due to submitting another transaction while this swap was processing."
  },
  "stxUserCancelled": {
    "message": "Swap cancelled"
  },
  "stxUserCancelledDescription": {
    "message": "Your transaction has been cancelled and you did not pay any unnecessary gas fees."
  },
  "stxYouCanOptOut": {
    "message": "You can opt-out in advanced settings any time."
  },
  "submit": {
    "message": "Submit"
  },
  "submitted": {
    "message": "Submitted"
  },
  "support": {
    "message": "Support"
  },
  "supportCenter": {
    "message": "Visit our support center"
  },
  "swap": {
    "message": "Swap"
  },
  "swapAggregator": {
    "message": "Aggregator"
  },
  "swapAllowSwappingOf": {
    "message": "Allow swapping of $1",
    "description": "Shows a user that they need to allow a token for swapping on their hardware wallet"
  },
  "swapAmountReceived": {
    "message": "Guaranteed amount"
  },
  "swapAmountReceivedInfo": {
    "message": "This is the minimum amount you will receive. You may receive more depending on slippage."
  },
  "swapApproval": {
    "message": "Approve $1 for swaps",
    "description": "Used in the transaction display list to describe a transaction that is an approve call on a token that is to be swapped.. $1 is the symbol of a token that has been approved."
  },
  "swapApproveNeedMoreTokens": {
    "message": "You need $1 more $2 to complete this swap",
    "description": "Tells the user how many more of a given token they need for a specific swap. $1 is an amount of tokens and $2 is the token symbol."
  },
  "swapBestOfNQuotes": {
    "message": "Best of $1 quotes.",
    "description": "$1 is the number of quotes that the user can select from when opening the list of quotes on the 'view quote' screen"
  },
  "swapBuildQuotePlaceHolderText": {
    "message": "No tokens available matching $1",
    "description": "Tells the user that a given search string does not match any tokens in our token lists. $1 can be any string of text"
  },
  "swapConfirmWithHwWallet": {
    "message": "Confirm with your hardware wallet"
  },
  "swapContractDataDisabledErrorDescription": {
    "message": "In the Ethereum app on your Ledger, go to \"Settings\" and allow contract data. Then, try your swap again."
  },
  "swapContractDataDisabledErrorTitle": {
    "message": "Contract data is not enabled on your Ledger"
  },
  "swapCustom": {
    "message": "custom"
  },
  "swapDecentralizedExchange": {
    "message": "Decentralized exchange"
  },
  "swapDirectContract": {
    "message": "Direct contract"
  },
  "swapEditLimit": {
    "message": "Edit limit"
  },
  "swapEnableDescription": {
    "message": "This is required and gives MetaMask permission to swap your $1.",
    "description": "Gives the user info about the required approval transaction for swaps. $1 will be the symbol of a token being approved for swaps."
  },
  "swapEnableTokenForSwapping": {
    "message": "This will $1 for swapping",
    "description": "$1 is for the 'enableToken' key, e.g. 'enable ETH'"
  },
  "swapEstimatedNetworkFees": {
    "message": "Estimated network fees"
  },
  "swapEstimatedNetworkFeesInfo": {
    "message": "This is an estimate of the network fee that will be used to complete your swap. The actual amount may change according to network conditions."
  },
  "swapFailedErrorDescriptionWithSupportLink": {
    "message": "Transaction failures happen and we are here to help. If this issue persists, you can reach our customer support at $1 for further assistance.",
    "description": "This message is shown to a user if their swap fails. The $1 will be replaced by support.metamask.io"
  },
  "swapFailedErrorTitle": {
    "message": "Swap failed"
  },
  "swapFetchingQuoteNofN": {
    "message": "Fetching quote $1 of $2",
    "description": "A count of possible quotes shown to the user while they are waiting for quotes to be fetched. $1 is the number of quotes already loaded, and $2 is the total number of resources that we check for quotes. Keep in mind that not all resources will have a quote for a particular swap."
  },
  "swapFetchingQuotes": {
    "message": "Fetching quotes"
  },
  "swapFetchingQuotesErrorDescription": {
    "message": "Hmmm... something went wrong. Try again, or if errors persist, contact customer support."
  },
  "swapFetchingQuotesErrorTitle": {
    "message": "Error fetching quotes"
  },
  "swapFetchingTokens": {
    "message": "Fetching tokens..."
  },
  "swapFromTo": {
    "message": "The swap of $1 to $2",
    "description": "Tells a user that they need to confirm on their hardware wallet a swap of 2 tokens. $1 is a source token and $2 is a destination token"
  },
  "swapGasFeesDetails": {
    "message": "Gas fees are estimated and will fluctuate based on network traffic and transaction complexity."
  },
  "swapGasFeesLearnMore": {
    "message": "Learn more about gas fees"
  },
  "swapGasFeesSplit": {
    "message": "Gas fees on the previous screen are split between these two transactions."
  },
  "swapGasFeesSummary": {
    "message": "Gas fees are paid to crypto miners who process transactions on the $1 network. MetaMask does not profit from gas fees.",
    "description": "$1 is the selected network, e.g. Ethereum or BSC"
  },
  "swapHighSlippageWarning": {
    "message": "Slippage amount is very high."
  },
  "swapIncludesMMFee": {
    "message": "Includes a $1% MetaMask fee.",
    "description": "Provides information about the fee that metamask takes for swaps. $1 is a decimal number."
  },
  "swapLowSlippageError": {
    "message": "Transaction may fail, max slippage too low."
  },
  "swapMaxSlippage": {
    "message": "Max slippage"
  },
  "swapMetaMaskFee": {
    "message": "MetaMask fee"
  },
  "swapMetaMaskFeeDescription": {
    "message": "The fee of $1% is automatically factored into this quote. You pay it in exchange for a license to use MetaMask's liquidity provider information aggregation software.",
    "description": "Provides information about the fee that metamask takes for swaps. $1 is a decimal number."
  },
  "swapNQuotesWithDot": {
    "message": "$1 quotes.",
    "description": "$1 is the number of quotes that the user can select from when opening the list of quotes on the 'view quote' screen"
  },
  "swapNewQuoteIn": {
    "message": "New quotes in $1",
    "description": "Tells the user the amount of time until the currently displayed quotes are update. $1 is a time that is counting down from 1:00 to 0:00"
  },
  "swapOnceTransactionHasProcess": {
    "message": "Your $1 will be added to your account once this transaction has processed.",
    "description": "This message communicates the token that is being transferred. It is shown on the awaiting swap screen. The $1 will be a token symbol."
  },
  "swapPriceDifference": {
    "message": "You are about to swap $1 $2 (~$3) for $4 $5 (~$6).",
    "description": "This message represents the price slippage for the swap.  $1 and $4 are a number (ex: 2.89), $2 and $5 are symbols (ex: ETH), and $3 and $6 are fiat currency amounts."
  },
  "swapPriceDifferenceTitle": {
    "message": "Price difference of ~$1%",
    "description": "$1 is a number (ex: 1.23) that represents the price difference."
  },
  "swapPriceImpactTooltip": {
    "message": "Price impact is the difference between the current market price and the amount received during transaction execution. Price impact is a function of the size of your trade relative to the size of the liquidity pool."
  },
  "swapPriceUnavailableDescription": {
    "message": "Price impact could not be determined due to lack of market price data. Please confirm that you are comfortable with the amount of tokens you are about to receive before swapping."
  },
  "swapPriceUnavailableTitle": {
    "message": "Check your rate before proceeding"
  },
  "swapProcessing": {
    "message": "Processing"
  },
  "swapQuoteDetails": {
    "message": "Quote details"
  },
  "swapQuoteSource": {
    "message": "Quote source"
  },
  "swapQuotesExpiredErrorDescription": {
    "message": "Please request new quotes to get the latest rates."
  },
  "swapQuotesExpiredErrorTitle": {
    "message": "Quotes timeout"
  },
  "swapQuotesNotAvailableErrorDescription": {
    "message": "Try adjusting the amount or slippage settings and try again."
  },
  "swapQuotesNotAvailableErrorTitle": {
    "message": "No quotes available"
  },
  "swapRate": {
    "message": "Rate"
  },
  "swapReceiving": {
    "message": "Receiving"
  },
  "swapReceivingInfoTooltip": {
    "message": "This is an estimate. The exact amount depends on slippage."
  },
  "swapRequestForQuotation": {
    "message": "Request for quotation"
  },
  "swapReviewSwap": {
    "message": "Review swap"
  },
  "swapSearchNameOrAddress": {
    "message": "Search name or paste address"
  },
  "swapSelect": {
    "message": "Select"
  },
  "swapSelectAQuote": {
    "message": "Select a quote"
  },
  "swapSelectAToken": {
    "message": "Select a token"
  },
  "swapSelectQuotePopoverDescription": {
    "message": "Below are all the quotes gathered from multiple liquidity sources."
  },
  "swapSlippageNegative": {
    "message": "Slippage must be greater or equal to zero"
  },
  "swapSlippagePercent": {
    "message": "$1%",
    "description": "$1 is the amount of % for slippage"
  },
  "swapSlippageTooltip": {
    "message": "If the price changes between the time your order is placed and confirmed it’s called “slippage”. Your swap will automatically cancel if slippage exceeds your “slippage tolerance” setting."
  },
  "swapSource": {
    "message": "Liquidity source"
  },
  "swapSourceInfo": {
    "message": "We search multiple liquidity sources (exchanges, aggregators and professional market makers) to find the best rates and lowest network fees."
  },
  "swapSuggested": {
    "message": "Swap suggested"
  },
  "swapSuggestedGasSettingToolTipMessage": {
    "message": "Swaps are complex and time sensitive transactions. We recommend this gas fee for a good balance between cost and confidence of a successful Swap."
  },
  "swapSwapFrom": {
    "message": "Swap from"
  },
  "swapSwapSwitch": {
    "message": "Switch from and to tokens"
  },
  "swapSwapTo": {
    "message": "Swap to"
  },
  "swapToConfirmWithHwWallet": {
    "message": "to confirm with your hardware wallet"
  },
  "swapTokenAvailable": {
    "message": "Your $1 has been added to your account.",
    "description": "This message is shown after a swap is successful and communicates the exact amount of tokens the user has received for a swap. The $1 is a decimal number of tokens followed by the token symbol."
  },
  "swapTokenBalanceUnavailable": {
    "message": "We were unable to retrieve your $1 balance",
    "description": "This message communicates to the user that their balance of a given token is currently unavailable. $1 will be replaced by a token symbol"
  },
  "swapTokenToToken": {
    "message": "Swap $1 to $2",
    "description": "Used in the transaction display list to describe a swap. $1 and $2 are the symbols of tokens in involved in a swap."
  },
  "swapTokenVerificationAddedManually": {
    "message": "This token has been added manually."
  },
  "swapTokenVerificationMessage": {
    "message": "Always confirm the token address on $1.",
    "description": "Points the user to Etherscan as a place they can verify information about a token. $1 is replaced with the translation for \"Etherscan\" followed by an info icon that shows more info on hover."
  },
  "swapTokenVerificationOnlyOneSource": {
    "message": "Only verified on 1 source."
  },
  "swapTokenVerificationSources": {
    "message": "Verified on $1 sources.",
    "description": "Indicates the number of token information sources that recognize the symbol + address. $1 is a decimal number."
  },
  "swapTooManyDecimalsError": {
    "message": "$1 allows up to $2 decimals",
    "description": "$1 is a token symbol and $2 is the max. number of decimals allowed for the token"
  },
  "swapTransactionComplete": {
    "message": "Transaction complete"
  },
  "swapTwoTransactions": {
    "message": "2 transactions"
  },
  "swapUnknown": {
    "message": "Unknown"
  },
  "swapVerifyTokenExplanation": {
    "message": "Multiple tokens can use the same name and symbol. Check $1 to verify this is the token you're looking for.",
    "description": "This appears in a tooltip next to the verifyThisTokenOn message. It gives the user more information about why they should check the token on a block explorer. $1 will be the name or url of the block explorer, which will be the translation of 'etherscan' or a block explorer url specified for a custom network."
  },
  "swapYourTokenBalance": {
    "message": "$1 $2 available to swap",
    "description": "Tells the user how much of a token they have in their balance. $1 is a decimal number amount of tokens, and $2 is a token symbol"
  },
  "swapZeroSlippage": {
    "message": "0% Slippage"
  },
  "swapsAdvancedOptions": {
    "message": "Advanced options"
  },
  "swapsExcessiveSlippageWarning": {
    "message": "Slippage amount is too high and will result in a bad rate. Please reduce your slippage tolerance to a value below 15%."
  },
  "swapsMaxSlippage": {
    "message": "Slippage tolerance"
  },
  "swapsNotEnoughForTx": {
    "message": "Not enough $1 to complete this transaction",
    "description": "Tells the user that they don't have enough of a token for a proposed swap. $1 is a token symbol"
  },
  "swapsViewInActivity": {
    "message": "View in activity"
  },
  "switchEthereumChainConfirmationDescription": {
    "message": "This will switch the selected network within MetaMask to a previously added network:"
  },
  "switchEthereumChainConfirmationTitle": {
    "message": "Allow this site to switch the network?"
  },
  "switchNetwork": {
    "message": "Switch network"
  },
  "switchNetworks": {
    "message": "Switch networks"
  },
  "switchToNetwork": {
    "message": "Switch to $1",
    "description": "$1 represents the custom network that has previously been added"
  },
  "switchToThisAccount": {
    "message": "Switch to this account"
  },
  "switchedTo": {
    "message": "You have switched to"
  },
  "switchingNetworksCancelsPendingConfirmations": {
    "message": "Switching networks will cancel all pending confirmations"
  },
  "symbol": {
    "message": "Symbol"
  },
  "symbolBetweenZeroTwelve": {
    "message": "Symbol must be 11 characters or fewer."
  },
  "syncFailed": {
    "message": "Sync failed"
  },
  "syncInProgress": {
    "message": "Sync in progress"
  },
  "syncWithMobile": {
    "message": "Sync with mobile"
  },
  "syncWithMobileBeCareful": {
    "message": "Make sure nobody else is looking at your screen when you scan this code"
  },
  "syncWithMobileComplete": {
    "message": "Your data has been synced successfully. Enjoy the MetaMask mobile app!"
  },
  "syncWithMobileDesc": {
    "message": "You can sync your accounts and information with your mobile device. Open the MetaMask mobile app, go to \"Settings\" and tap on \"Sync from Browser Extension\""
  },
  "syncWithMobileDescNewUsers": {
    "message": "If you just open the MetaMask Mobile app for the first time, just follow the steps in your phone."
  },
  "syncWithMobileScanThisCode": {
    "message": "Scan this code with your MetaMask mobile app"
  },
  "syncWithMobileTitle": {
    "message": "Sync with mobile"
  },
  "tenPercentIncreased": {
    "message": "10% increase"
  },
  "terms": {
    "message": "Terms of use"
  },
  "termsOfService": {
    "message": "Terms of service"
  },
  "testNetworks": {
    "message": "Test networks"
  },
  "theme": {
    "message": "Theme"
  },
  "themeDescription": {
    "message": "Choose your preferred MetaMask theme."
  },
  "thingsToKeep": {
    "message": "Things to keep in mind:"
  },
  "thisIsBasedOn": {
    "message": "This is based on information from "
  },
  "thisServiceIsExperimental": {
    "message": "This service is experimental"
  },
  "time": {
    "message": "Time"
  },
  "tips": {
    "message": "Tips"
  },
  "to": {
    "message": "To"
  },
  "toAddress": {
    "message": "To: $1",
    "description": "$1 is the address to include in the To label. It is typically shortened first using shortenAddress"
  },
  "toggleEthSignDescriptionField": {
    "message": "Turn this on to let dapps request your signature using eth_sign requests. eth_sign is an open-ended signing method that lets you sign an arbitrary hash, making it a dangerous phishing risk. Only sign eth_sign requests if you can read what you are signing and trust the origin of the request."
  },
  "toggleEthSignField": {
    "message": "Toggle eth_sign requests"
  },
  "toggleTestNetworks": {
    "message": "$1 test networks",
    "description": "$1 is a clickable link with text defined by the 'showHide' key. The link will open Settings > Advanced where users can enable the display of test networks in the network dropdown."
  },
  "token": {
    "message": "Token"
  },
  "tokenAddress": {
    "message": "Token address"
  },
  "tokenAlreadyAdded": {
    "message": "Token has already been added."
  },
  "tokenAutoDetection": {
    "message": "Token autodetection"
  },
  "tokenContractAddress": {
    "message": "Token contract address"
  },
  "tokenDecimalFetchFailed": {
    "message": "Token decimal required."
  },
  "tokenDecimalTitle": {
    "message": "Token decimal:"
  },
  "tokenDetails": {
    "message": "Token details"
  },
  "tokenFoundTitle": {
    "message": "1 new token found"
  },
  "tokenId": {
    "message": "Token ID"
  },
  "tokenList": {
    "message": "Token lists:"
  },
  "tokenScamSecurityRisk": {
    "message": "token scams and security risks"
  },
  "tokenShowUp": {
    "message": "Your tokens may not automatically show up in your wallet."
  },
  "tokenSymbol": {
    "message": "Token symbol"
  },
  "tokensFoundTitle": {
    "message": "$1 new tokens found",
    "description": "$1 is the number of new tokens detected"
  },
  "tooltipApproveButton": {
    "message": "I understand"
  },
  "total": {
    "message": "Total"
  },
  "transaction": {
    "message": "transaction"
  },
  "transactionCancelAttempted": {
    "message": "Transaction cancel attempted with estimated gas fee of $1 at $2"
  },
  "transactionCancelSuccess": {
    "message": "Transaction successfully cancelled at $2"
  },
  "transactionConfirmed": {
    "message": "Transaction confirmed at $2."
  },
  "transactionCreated": {
    "message": "Transaction created with a value of $1 at $2."
  },
  "transactionData": {
    "message": "Transaction data"
  },
  "transactionDecodingAccreditationDecoded": {
    "message": "Decoded by Truffle"
  },
  "transactionDecodingAccreditationVerified": {
    "message": "Verified contract on $1"
  },
  "transactionDecodingUnsupportedNetworkError": {
    "message": "Transaction decoding is not available for chainId $1"
  },
  "transactionDetailDappGasMoreInfo": {
    "message": "Site suggested"
  },
  "transactionDetailDappGasTooltip": {
    "message": "Edit to use MetaMask's recommended gas fee based on the latest block."
  },
  "transactionDetailGasHeading": {
    "message": "Estimated gas fee"
  },
  "transactionDetailGasInfoV2": {
    "message": "estimated"
  },
  "transactionDetailGasTooltipConversion": {
    "message": "Learn more about gas fees"
  },
  "transactionDetailGasTooltipExplanation": {
    "message": "Gas fees are set by the network and fluctuate based on network traffic and transaction complexity."
  },
  "transactionDetailGasTooltipIntro": {
    "message": "Gas fees are paid to crypto miners who process transactions on the $1 network. MetaMask does not profit from gas fees."
  },
  "transactionDetailGasTotalSubtitle": {
    "message": "Amount + gas fee"
  },
  "transactionDetailLayer2GasHeading": {
    "message": "Layer 2 gas fee"
  },
  "transactionDetailMultiLayerTotalSubtitle": {
    "message": "Amount + fees"
  },
  "transactionDropped": {
    "message": "Transaction dropped at $2."
  },
  "transactionError": {
    "message": "Transaction error. Exception thrown in contract code."
  },
  "transactionErrorNoContract": {
    "message": "Trying to call a function on a non-contract address."
  },
  "transactionErrored": {
    "message": "Transaction encountered an error."
  },
  "transactionFee": {
    "message": "Transaction fee"
  },
  "transactionHistoryBaseFee": {
    "message": "Base fee (GWEI)"
  },
  "transactionHistoryL1GasLabel": {
    "message": "Total L1 gas fee"
  },
  "transactionHistoryL2GasLimitLabel": {
    "message": "L2 gas limit"
  },
  "transactionHistoryL2GasPriceLabel": {
    "message": "L2 gas price"
  },
  "transactionHistoryMaxFeePerGas": {
    "message": "Max fee per gas"
  },
  "transactionHistoryPriorityFee": {
    "message": "Priority fee (GWEI)"
  },
  "transactionHistoryTotalGasFee": {
    "message": "Total gas fee"
  },
  "transactionResubmitted": {
    "message": "Transaction resubmitted with estimated gas fee increased to $1 at $2"
  },
  "transactionSecurityCheck": {
    "message": "Enable transaction security providers"
  },
  "transactionSecurityCheckDescription": {
    "message": "We use third-party APIs to detect and display risks involved in unsigned transaction and signature requests before you sign them. These services will have access to your unsigned transaction and signature requests, your account address,  and your preferred language."
  },
  "transactionSubmitted": {
    "message": "Transaction submitted with estimated gas fee of $1 at $2."
  },
  "transactionUpdated": {
    "message": "Transaction updated at $2."
  },
  "transactions": {
    "message": "Transactions"
  },
  "transfer": {
    "message": "Transfer"
  },
  "transferBetweenAccounts": {
    "message": "Transfer between my accounts"
  },
  "transferFrom": {
    "message": "Transfer from"
  },
  "troubleConnectingToWallet": {
    "message": "We had trouble connecting to your $1, try reviewing $2 and try again.",
    "description": "$1 is the wallet device name; $2 is a link to wallet connection guide"
  },
  "troubleStarting": {
    "message": "MetaMask had trouble starting. This error could be intermittent, so try restarting the extension."
  },
  "troubleTokenBalances": {
    "message": "We had trouble loading your token balances. You can view them ",
    "description": "Followed by a link (here) to view token balances"
  },
  "trustSiteApprovePermission": {
    "message": "By granting permission, you are allowing the following $1 to access your funds"
  },
  "tryAgain": {
    "message": "Try again"
  },
  "turnOnTokenDetection": {
    "message": "Turn on enhanced token detection"
  },
  "tutorial": {
    "message": "Tutorial"
  },
  "twelveHrTitle": {
    "message": "12hr:"
  },
  "txInsightsNotSupported": {
    "message": "Transaction insights not supported for this contract at this time."
  },
  "typePassword": {
    "message": "Type your MetaMask password"
  },
  "typeYourSRP": {
    "message": "Type your Secret Recovery Phrase"
  },
  "u2f": {
    "message": "U2F",
    "description": "A name on an API for the browser to interact with devices that support the U2F protocol. On some browsers we use it to connect MetaMask to Ledger devices."
  },
  "unapproved": {
    "message": "Unapproved"
  },
  "units": {
    "message": "units"
  },
  "unknown": {
    "message": "Unknown"
  },
  "unknownCameraError": {
    "message": "There was an error while trying to access your camera. Please try again..."
  },
  "unknownCameraErrorTitle": {
    "message": "Ooops! Something went wrong...."
  },
  "unknownCollection": {
    "message": "Unnamed collection"
  },
  "unknownNetwork": {
    "message": "Unknown private network"
  },
  "unknownQrCode": {
    "message": "Error: We couldn't identify that QR code"
  },
  "unlimited": {
    "message": "Unlimited"
  },
  "unlock": {
    "message": "Unlock"
  },
  "unlockMessage": {
    "message": "The decentralized web awaits"
  },
  "unrecognizedChain": {
    "message": "This custom network is not recognized",
    "description": "$1 is a clickable link with text defined by the 'unrecognizedChanLinkText' key. The link will open to instructions for users to validate custom network details."
  },
  "unrecognizedProtocol": {
    "message": "$1 (Unrecognized protocol)",
    "description": "Shown when the protocol is unknown by the extension. $1 is the protocol code."
  },
  "unsendableAsset": {
    "message": "Sending NFT (ERC-721) tokens is not currently supported",
    "description": "This is an error message we show the user if they attempt to send an NFT asset type, for which currently don't support sending"
  },
  "unverifiedContractAddressMessage": {
    "message": "We cannot verify this contract. Make sure you trust this address."
  },
  "upArrow": {
    "message": "up arrow"
  },
  "updatedWithDate": {
    "message": "Updated $1"
  },
  "urlErrorMsg": {
    "message": "URLs require the appropriate HTTP/HTTPS prefix."
  },
  "urlExistsErrorMsg": {
    "message": "This URL is currently used by the $1 network."
  },
  "useDefault": {
    "message": "Use default"
  },
  "useMultiAccountBalanceChecker": {
    "message": "Batch account balance requests"
  },
  "useMultiAccountBalanceCheckerDescription": {
    "message": "We batch accounts and query Infura to responsively show your balances. If you turn this off, only active accounts will be queried. Some dapps won't work unless you connect your wallet."
  },
  "useNftDetection": {
    "message": "Autodetect NFTs"
  },
  "useNftDetectionDescription": {
    "message": "We use third-party APIs to detect NFTs in your wallet, which means your IP address may be exposed to centralized servers. There are a few things to be cautious about when enabling this feature."
  },
  "useNftDetectionDescriptionLine2": {
    "message": "Your account address will be viewable to third-party APIs."
  },
  "useNftDetectionDescriptionLine3": {
    "message": "NFT metadata may contain links to scams or phishing sites."
  },
  "useNftDetectionDescriptionLine4": {
    "message": "Anyone can airdrop NFTs to your account. This can include offensive content that might be automatically displayed in your wallet."
  },
  "useNftDetectionDescriptionLine5": {
    "message": "Leave this feature off if you don't want the app to pull data from those services."
  },
  "usePhishingDetection": {
    "message": "Use phishing detection"
  },
  "usePhishingDetectionDescription": {
    "message": "Display a warning for phishing domains targeting Ethereum users"
  },
  "useTokenDetectionPrivacyDesc": {
    "message": "Automatically displaying tokens sent to your account involves communication with third party servers to fetch token’s images. Those serves will have access to your IP address."
  },
  "usedByClients": {
    "message": "Used by a variety of different clients"
  },
  "userName": {
    "message": "Username"
  },
  "verifyContractDetails": {
    "message": "Verify contract details"
  },
  "verifyThisTokenDecimalOn": {
    "message": "Token decimal can be found on $1",
    "description": "Points the user to etherscan as a place they can verify information about a token. $1 is replaced with the translation for \"etherscan\""
  },
  "verifyThisTokenOn": {
    "message": "Verify this token on $1",
    "description": "Points the user to etherscan as a place they can verify information about a token. $1 is replaced with the translation for \"etherscan\""
  },
  "verifyThisUnconfirmedTokenOn": {
    "message": "Verify this token on $1 and make sure this is the token you want to trade.",
    "description": "Points the user to etherscan as a place they can verify information about a token. $1 is replaced with the translation for \"etherscan\""
  },
  "view": {
    "message": "View"
  },
  "viewAllDetails": {
    "message": "View all details"
  },
  "viewContact": {
    "message": "View contact"
  },
  "viewDetails": {
    "message": "View details"
  },
  "viewFullTransactionDetails": {
    "message": "View full transaction details"
  },
  "viewMore": {
    "message": "View more"
  },
  "viewOnBlockExplorer": {
    "message": "View on block explorer"
  },
  "viewOnCustomBlockExplorer": {
    "message": "View $1 at $2",
    "description": "$1 is the action type. e.g (Account, Transaction, Swap) and $2 is the Custom Block Exporer URL"
  },
  "viewOnEtherscan": {
    "message": "View $1 on Etherscan",
    "description": "$1 is the action type. e.g (Account, Transaction, Swap)"
  },
  "viewOnOpensea": {
    "message": "View on Opensea"
  },
  "viewinExplorer": {
    "message": "View $1 in explorer",
    "description": "$1 is the action type. e.g (Account, Transaction, Swap)"
  },
  "visitWebSite": {
    "message": "Visit our website"
  },
  "walletConnectionGuide": {
    "message": "our hardware wallet connection guide"
  },
  "walletCreationSuccessDetail": {
    "message": "You’ve successfully protected your wallet. Keep your Secret Recovery Phrase safe and secret -- it’s your responsibility!"
  },
  "walletCreationSuccessReminder1": {
    "message": "MetaMask can’t recover your Secret Recovery Phrase."
  },
  "walletCreationSuccessReminder2": {
    "message": "MetaMask will never ask you for your Secret Recovery Phrase."
  },
  "walletCreationSuccessReminder3": {
    "message": "$1 with anyone or risk your funds being stolen",
    "description": "$1 is separated as walletCreationSuccessReminder3BoldSection so that we can bold it"
  },
  "walletCreationSuccessReminder3BoldSection": {
    "message": "Never share your Secret Recovery Phrase",
    "description": "This string is localized separately from walletCreationSuccessReminder3 so that we can bold it"
  },
  "walletCreationSuccessTitle": {
    "message": "Wallet creation successful"
  },
  "wantToAddThisNetwork": {
    "message": "Want to add this network?"
  },
  "warning": {
    "message": "Warning"
  },
  "warningTooltipText": {
    "message": "$1 The contract could spend your entire token balance without further notice or consent. Protect yourself by customizing a lower spending cap.",
    "description": "$1 is a warning icon with text 'Be careful' in 'warning' colour"
  },
  "weak": {
    "message": "Weak"
  },
  "web3ShimUsageNotification": {
    "message": "We noticed that the current website tried to use the removed window.web3 API. If the site appears to be broken, please click $1 for more information.",
    "description": "$1 is a clickable link."
  },
  "webhid": {
    "message": "WebHID",
    "description": "Refers to a interface for connecting external devices to the browser. Used for connecting ledger to the browser. Read more here https://developer.mozilla.org/en-US/docs/Web/API/WebHID_API"
  },
  "websites": {
    "message": "websites",
    "description": "Used in the 'permission_rpc' message."
  },
  "welcomeBack": {
    "message": "Welcome back!"
  },
  "welcomeExploreDescription": {
    "message": "Store, send and spend crypto currencies and assets."
  },
  "welcomeExploreTitle": {
    "message": "Explore decentralized apps"
  },
  "welcomeLoginDescription": {
    "message": "Use your MetaMask to login to decentralized apps - no signup needed."
  },
  "welcomeLoginTitle": {
    "message": "Say hello to your wallet"
  },
  "welcomeToMetaMask": {
    "message": "Let's get started"
  },
  "welcomeToMetaMaskIntro": {
    "message": "Trusted by millions, MetaMask is a secure wallet making the world of web3 accessible to all."
  },
  "whatsNew": {
    "message": "What's new",
    "description": "This is the title of a popup that gives users notifications about new features and updates to MetaMask."
  },
  "whatsThis": {
    "message": "What's this?"
  },
  "xOfY": {
    "message": "$1 of $2",
    "description": "$1 and $2 are intended to be two numbers, where $2 is a total, and $1 is a count towards that total"
  },
  "xOfYPending": {
    "message": "$1 of $2 pending",
    "description": "$1 and $2 are intended to be two numbers, where $2 is a total number of pending confirmations, and $1 is a count towards that total"
  },
  "yes": {
    "message": "Yes"
  },
  "youHaveAddedAll": {
    "message": "You've added all the popular networks. You can discover more networks $1 Or you can $2",
    "description": "$1 is a link with the text 'here' and $2 is a button with the text 'add more networks manually'"
  },
  "youNeedToAllowCameraAccess": {
    "message": "You need to allow camera access to use this feature."
  },
  "youSign": {
    "message": "You are signing"
  },
  "yourFundsMayBeAtRisk": {
    "message": "Your funds may be at risk"
  },
  "yourNFTmayBeAtRisk": {
    "message": "Your NFT may be at risk"
  },
  "yourPrivateSeedPhrase": {
    "message": "Your Secret Recovery Phrase"
  },
  "zeroGasPriceOnSpeedUpError": {
    "message": "Zero gas price on speed up"
  }
}<|MERGE_RESOLUTION|>--- conflicted
+++ resolved
@@ -1515,8 +1515,6 @@
   "general": {
     "message": "General"
   },
-<<<<<<< HEAD
-=======
   "getEther": {
     "message": "Get Ether"
   },
@@ -1527,7 +1525,6 @@
   "getWarningsFromOpenSea": {
     "message": "Get warnings from OpenSea whenever you receive a known malicious request."
   },
->>>>>>> 3678894d
   "goBack": {
     "message": "Go back"
   },
