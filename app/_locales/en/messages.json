{
  "QRHardwareInvalidTransactionTitle": {
    "message": "Error"
  },
  "QRHardwareMismatchedSignId": {
    "message": "Incongruent transaction data. Please check the transaction details."
  },
  "QRHardwarePubkeyAccountOutOfRange": {
    "message": "No more accounts. If you would like to access another account unlisted below, please reconnect your hardware wallet and select it."
  },
  "QRHardwareScanInstructions": {
    "message": "Place the QR code in front of your camera. The screen is blurred, but it will not affect the reading."
  },
  "QRHardwareSignRequestCancel": {
    "message": "Reject"
  },
  "QRHardwareSignRequestDescription": {
    "message": "After you’ve signed with your wallet, click on 'Get Signature' to receive the signature"
  },
  "QRHardwareSignRequestGetSignature": {
    "message": "Get signature"
  },
  "QRHardwareSignRequestSubtitle": {
    "message": "Scan the QR code with your wallet"
  },
  "QRHardwareSignRequestTitle": {
    "message": "Request signature"
  },
  "QRHardwareUnknownQRCodeTitle": {
    "message": "Error"
  },
  "QRHardwareUnknownWalletQRCode": {
    "message": "Invalid QR code. Please scan the sync QR code of the hardware wallet."
  },
  "QRHardwareWalletImporterTitle": {
    "message": "Scan QR code"
  },
  "QRHardwareWalletSteps1Description": {
    "message": "You can choose from a list of official QR-code supporting partners below."
  },
  "QRHardwareWalletSteps1Title": {
    "message": "Connect your QR hardware wallet"
  },
  "QRHardwareWalletSteps2Description": {
    "message": "Ngrave (coming soon)"
  },
  "SIWEAddressInvalid": {
    "message": "The address in the sign-in request does not match the address of the account you are using to sign in."
  },
  "SIWEDomainInvalidText": {
    "message": "The site you're attempting to sign into doesn't match the domain in the request. Proceed with caution."
  },
  "SIWEDomainInvalidTitle": {
    "message": "Deceptive site request."
  },
  "SIWEDomainWarningBody": {
    "message": "The website ($1) is asking you to sign in to the wrong domain. This may be a phishing attack.",
    "description": "$1 represents the website domain"
  },
  "SIWEDomainWarningLabel": {
    "message": "Unsafe"
  },
  "SIWELabelChainID": {
    "message": "Chain ID:"
  },
  "SIWELabelExpirationTime": {
    "message": "Expires At:"
  },
  "SIWELabelIssuedAt": {
    "message": "Issued At:"
  },
  "SIWELabelMessage": {
    "message": "Message:"
  },
  "SIWELabelNonce": {
    "message": "Nonce:"
  },
  "SIWELabelNotBefore": {
    "message": "Not Before:"
  },
  "SIWELabelRequestID": {
    "message": "Request ID:"
  },
  "SIWELabelResources": {
    "message": "Resources: $1",
    "description": "$1 represents the number of resources"
  },
  "SIWELabelURI": {
    "message": "URI:"
  },
  "SIWELabelVersion": {
    "message": "Version:"
  },
  "SIWESiteRequestSubtitle": {
    "message": "This site is requesting to sign in with"
  },
  "SIWESiteRequestTitle": {
    "message": "Sign-in request"
  },
  "SIWEWarningSubtitle": {
    "message": "To confirm you understand, check:"
  },
  "SIWEWarningTitle": {
    "message": "Are you sure?"
  },
  "about": {
    "message": "About"
  },
  "accept": {
    "message": "Accept"
  },
  "acceptTermsOfUse": {
    "message": "I have read and agree to the $1",
    "description": "$1 is the `terms` message"
  },
  "accessAndSpendNoticeNFT": {
    "message": "$1 may access and spend this asset",
    "description": "$1 is the url of the site requesting ability to spend"
  },
  "accessYourWalletWithSRP": {
    "message": "Access your wallet with your Secret Recovery Phrase"
  },
  "accessYourWalletWithSRPDescription": {
    "message": "MetaMask cannot recover your password. We will use your Secret Recovery Phrase to validate your ownership, restore your wallet and set up a new password. First, enter the Secret Recovery Phrase that you were given when you created your wallet. $1",
    "description": "$1 is the words 'Learn More' from key 'learnMore', separated here so that it can be added as a link"
  },
  "accessingYourCamera": {
    "message": "Accessing your camera..."
  },
  "account": {
    "message": "Account"
  },
  "accountActivity": {
    "message": "Account activity"
  },
  "accountActivityText": {
    "message": "Select the accounts you want to be notified about:"
  },
  "accountDetails": {
    "message": "Account details"
  },
  "accountIdenticon": {
    "message": "Account identicon"
  },
  "accountIsntConnectedToastText": {
    "message": "$1 isn't connected to $2"
  },
  "accountName": {
    "message": "Account name"
  },
  "accountNameDuplicate": {
    "message": "This account name already exists",
    "description": "This is an error message shown when the user enters a new account name that matches an existing account name"
  },
  "accountNameReserved": {
    "message": "This account name is reserved",
    "description": "This is an error message shown when the user enters a new account name that is reserved for future use"
  },
  "accountOptions": {
    "message": "Account options"
  },
  "accountSelectionRequired": {
    "message": "You need to select an account!"
  },
  "accounts": {
    "message": "Accounts"
  },
  "accountsConnected": {
    "message": "Accounts connected"
  },
  "active": {
    "message": "Active"
  },
  "activity": {
    "message": "Activity"
  },
  "activityLog": {
    "message": "Activity log"
  },
  "add": {
    "message": "Add"
  },
  "addANetwork": {
    "message": "Add a network"
  },
  "addANetworkManually": {
    "message": "Add a network manually"
  },
  "addANickname": {
    "message": "Add a nickname"
  },
  "addAccount": {
    "message": "Add account"
  },
  "addAcquiredTokens": {
    "message": "Add the tokens you've acquired using MetaMask"
  },
  "addAlias": {
    "message": "Add alias"
  },
  "addBlockExplorer": {
    "message": "Add a block explorer"
  },
  "addContact": {
    "message": "Add contact"
  },
  "addCustomNetwork": {
    "message": "Add custom network"
  },
  "addEthereumChainConfirmationDescription": {
    "message": "This will allow this network to be used within MetaMask."
  },
  "addEthereumChainConfirmationRisks": {
    "message": "MetaMask does not verify custom networks."
  },
  "addEthereumChainConfirmationRisksLearnMore": {
    "message": "Learn about $1.",
    "description": "$1 is a link with text that is provided by the 'addEthereumChainConfirmationRisksLearnMoreLink' key"
  },
  "addEthereumChainConfirmationRisksLearnMoreLink": {
    "message": "scams and network security risks",
    "description": "Link text for the 'addEthereumChainConfirmationRisksLearnMore' translation key"
  },
  "addEthereumChainConfirmationTitle": {
    "message": "Allow this site to add a network?"
  },
  "addEthereumChainWarningModalHeader": {
    "message": "Only add this RPC provider if you’re sure you can trust it. $1",
    "description": "$1 is addEthereumChainWarningModalHeaderPartTwo passed separately so that it can be bolded"
  },
  "addEthereumChainWarningModalHeaderPartTwo": {
    "message": "Malicious providers may lie about the state of the blockchain and record your network activity."
  },
  "addEthereumChainWarningModalListHeader": {
    "message": "It's important that your provider is reliable, as it has the power to:"
  },
  "addEthereumChainWarningModalListPointOne": {
    "message": "See your accounts and IP address, and associate them together"
  },
  "addEthereumChainWarningModalListPointThree": {
    "message": "Show account balances and other on-chain states"
  },
  "addEthereumChainWarningModalListPointTwo": {
    "message": "Broadcast your transactions"
  },
  "addEthereumChainWarningModalTitle": {
    "message": "You are adding a new RPC provider for Ethereum Mainnet"
  },
  "addFriendsAndAddresses": {
    "message": "Add friends and addresses you trust"
  },
  "addFromAListOfPopularNetworks": {
    "message": "Add from a list of popular networks or add a network manually. Only interact with the entities you trust."
  },
  "addHardwareWallet": {
    "message": "Add hardware wallet"
  },
  "addIPFSGateway": {
    "message": "Add your preferred IPFS gateway"
  },
  "addImportAccount": {
    "message": "Add account or hardware wallet"
  },
  "addMemo": {
    "message": "Add memo"
  },
  "addMoreNetworks": {
    "message": "add more networks manually"
  },
  "addNetwork": {
    "message": "Add network"
  },
  "addNetworkTooltipWarning": {
    "message": "This network connection relies on third parties. This connection may be less reliable or enable third-parties to track activity. $1",
    "description": "$1 is Learn more link"
  },
  "addNewAccount": {
    "message": "Add a new account"
  },
  "addNewToken": {
    "message": "Add new token"
  },
  "addNft": {
    "message": "Add NFT"
  },
  "addNfts": {
    "message": "Add NFTs"
  },
  "addSnapAccountToggle": {
    "message": "Enable \"Add account Snap (Beta)\""
  },
  "addSnapAccountsDescription": {
    "message": "Turning on this feature will give you the option to add the new Beta account Snaps right from your account list. If you install an account Snap, remember that it is a third-party service."
  },
  "addSuggestedNFTs": {
    "message": "Add suggested NFTs"
  },
  "addSuggestedTokens": {
    "message": "Add suggested tokens"
  },
  "addToken": {
    "message": "Add token"
  },
  "addTokenByContractAddress": {
    "message": "Can’t find a token? You can manually add any token by pasting its address. Token contract addresses can be found on $1",
    "description": "$1 is a blockchain explorer for a specific network, e.g. Etherscan for Ethereum"
  },
  "addingCustomNetwork": {
    "message": "Adding Network"
  },
  "addingTokens": {
    "message": "Adding tokens"
  },
  "address": {
    "message": "Address"
  },
  "addressCopied": {
    "message": "Address copied!"
  },
  "advanced": {
    "message": "Advanced"
  },
  "advancedBaseGasFeeToolTip": {
    "message": "When your transaction gets included in the block, any difference between your max base fee and the actual base fee will be refunded. Total amount is calculated as max base fee (in GWEI) * gas limit."
  },
  "advancedConfiguration": {
    "message": "Advanced configuration"
  },
  "advancedGasFeeDefaultOptIn": {
    "message": "Save these values as my default for the $1 network.",
    "description": "$1 is the current network name."
  },
  "advancedGasFeeModalTitle": {
    "message": "Advanced gas fee"
  },
  "advancedGasPriceTitle": {
    "message": "Gas price"
  },
  "advancedPriorityFeeToolTip": {
    "message": "Priority fee (aka “miner tip”) goes directly to miners and incentivizes them to prioritize your transaction."
  },
  "agreeTermsOfUse": {
    "message": "I agree to MetaMask's $1",
    "description": "$1 is the `terms` link"
  },
  "airgapVault": {
    "message": "AirGap Vault"
  },
  "alert": {
    "message": "Alert"
  },
  "alertBannerMultipleAlertsDescription": {
    "message": "If you approve this request, a third party known for scams might take all your assets."
  },
  "alertBannerMultipleAlertsTitle": {
    "message": "Multiple alerts!"
  },
  "alertDisableTooltip": {
    "message": "This can be changed in \"Settings > Alerts\""
  },
  "alertModalAcknowledge": {
    "message": "I have acknowledged the risk and still want to proceed"
  },
  "alertModalDetails": {
    "message": "Alert Details"
  },
  "alertModalReviewAllAlerts": {
    "message": "Review all alerts"
  },
  "alertSettingsUnconnectedAccount": {
    "message": "Browsing a website with an unconnected account selected"
  },
  "alertSettingsUnconnectedAccountDescription": {
    "message": "This alert is shown in the popup when you are browsing a connected web3 site, but the currently selected account is not connected."
  },
  "alertSettingsWeb3ShimUsage": {
    "message": "When a website tries to use the removed window.web3 API"
  },
  "alertSettingsWeb3ShimUsageDescription": {
    "message": "This alert is shown in the popup when you are browsing a site that tries to use the removed window.web3 API, and may be broken as a result."
  },
  "alerts": {
    "message": "Alerts"
  },
  "all": {
    "message": "All"
  },
  "allCustodianAccountsConnectedSubtitle": {
    "message": "You have either already connected all your custodian accounts or don’t have any account to connect to MetaMask Institutional."
  },
  "allCustodianAccountsConnectedTitle": {
    "message": "No accounts available to connect"
  },
  "allOfYour": {
    "message": "All of your $1",
    "description": "$1 is the symbol or name of the token that the user is approving spending"
  },
  "allPermissions": {
    "message": "All Permissions"
  },
  "allYourNFTsOf": {
    "message": "All of your NFTs from $1",
    "description": "$1 is a link to contract on the block explorer when we're not able to retrieve a erc721 or erc1155 name"
  },
  "allow": {
    "message": "Allow"
  },
  "allowMetaMaskToDetectTokens": {
    "message": "Allow MetaMask to detect and display your tokens with autodetection. You’ll be able to:"
  },
  "allowMmiToConnectToCustodian": {
    "message": "This will allow MMI to connect to $1 to import your accounts."
  },
  "allowNotifications": {
    "message": "Allow notifications"
  },
  "allowSpendToken": {
    "message": "Give permission to access your $1?",
    "description": "$1 is the symbol of the token that are requesting to spend"
  },
  "allowWithdrawAndSpend": {
    "message": "Allow $1 to withdraw and spend up to the following amount:",
    "description": "The url of the site that requested permission to 'withdraw and spend'"
  },
  "amount": {
    "message": "Amount"
  },
  "amountReceived": {
    "message": "Amount Received"
  },
  "amountSent": {
    "message": "Amount Sent"
  },
  "andForListItems": {
    "message": "$1, and $2",
    "description": "$1 is the first item, $2 is the last item in a list of items. Used in Snap Install Warning modal."
  },
  "andForTwoItems": {
    "message": "$1 and $2",
    "description": "$1 is the first item, $2 is the second item. Used in Snap Install Warning modal."
  },
  "announcements": {
    "message": "Announcements"
  },
  "appDescription": {
    "message": "An Ethereum Wallet in your Browser",
    "description": "The description of the application"
  },
  "appName": {
    "message": "MetaMask",
    "description": "The name of the application"
  },
  "appNameBeta": {
    "message": "MetaMask Beta",
    "description": "The name of the application (Beta)"
  },
  "appNameFlask": {
    "message": "MetaMask Flask",
    "description": "The name of the application (Flask)"
  },
  "appNameMmi": {
    "message": "MetaMask Institutional",
    "description": "The name of the application (MMI)"
  },
  "approve": {
    "message": "Approve spend limit"
  },
  "approveAllTokensTitle": {
    "message": "Allow access to and transfer of all your $1?",
    "description": "$1 is the symbol of the token for which the user is granting approval"
  },
  "approveAllTokensTitleWithoutSymbol": {
    "message": "Allow access to and transfer all of your NFTs from $1?",
    "description": "$1 a link to contract on the block explorer when we're not able to retrieve a erc721 or erc1155 name"
  },
  "approveButtonText": {
    "message": "Approve"
  },
  "approveIncreaseAllowance": {
    "message": "Increase $1 spending cap",
    "description": "The token symbol that is being approved"
  },
  "approveSpendingCap": {
    "message": "Approve $1 spending cap",
    "description": "The token symbol that is being approved"
  },
  "approveTokenDescription": {
    "message": "This allows a third party to access and transfer the following NFTs without further notice until you revoke its access."
  },
  "approveTokenDescriptionWithoutSymbol": {
    "message": "This allows a third party to access and transfer all of your NFTs from $1 without further notice until you revoke its access.",
    "description": "$1 is a link to contract on the block explorer when we're not able to retrieve a erc721 or erc1155 name"
  },
  "approveTokenTitle": {
    "message": "Allow access to and transfer of your $1?",
    "description": "$1 is the symbol of the token for which the user is granting approval"
  },
  "approved": {
    "message": "Approved"
  },
  "approvedAsset": {
    "message": "Approved asset"
  },
  "approvedOn": {
    "message": "Approved on $1",
    "description": "$1 is the approval date for a permission"
  },
  "approvedOnForAccounts": {
    "message": "Approved on $1 for $2",
    "description": "$1 is the approval date for a permission. $2 is the AvatarGroup component displaying account images."
  },
  "approvingTo": {
    "message": "Approving to"
  },
  "areYouSure": {
    "message": "Are you sure?"
  },
  "asset": {
    "message": "Asset"
  },
  "assetOptions": {
    "message": "Asset options"
  },
  "attemptSendingAssets": {
    "message": "You may lose your assets if you try to send them from another network. Transfer funds safely between networks by using a bridge."
  },
  "attemptSendingAssetsWithPortfolio": {
    "message": "You may lose your assets if you try to send them from another network. Transfer funds safely between networks by using a bridge, like $1"
  },
  "attemptToCancelSwapForFree": {
    "message": "Attempt to cancel swap for free"
  },
  "attemptingConnect": {
    "message": "Attempting to connect to blockchain."
  },
  "attributions": {
    "message": "Attributions"
  },
  "auroraRpcDeprecationMessage": {
    "message": "The Infura RPC URL is no longer supporting Aurora."
  },
  "authorizedPermissions": {
    "message": "You have authorized the following permissions"
  },
  "autoDetectTokens": {
    "message": "Autodetect tokens"
  },
  "autoDetectTokensDescription": {
    "message": "We use third-party APIs to detect and display new tokens sent to your wallet. Turn off if you don’t want the app to automatically pull data from those services. $1",
    "description": "$1 is a link to a support article"
  },
  "autoLockTimeLimit": {
    "message": "Auto-lock timer (minutes)"
  },
  "autoLockTimeLimitDescription": {
    "message": "Set the idle time in minutes before MetaMask will become locked."
  },
  "average": {
    "message": "Average"
  },
  "awaitingApproval": {
    "message": "Awaiting approval..."
  },
  "back": {
    "message": "Back"
  },
  "backup": {
    "message": "Back up"
  },
  "backupApprovalInfo": {
    "message": "This secret code is required to recover your wallet in case you lose your device, forget your password, have to re-install MetaMask, or want to access your wallet on another device."
  },
  "backupApprovalNotice": {
    "message": "Back up your Secret Recovery Phrase to keep your wallet and funds secure."
  },
  "backupKeyringSnapReminder": {
    "message": "Be sure you can access any accounts created by this Snap on your own before removing it"
  },
  "backupNow": {
    "message": "Back up now"
  },
  "backupUserData": {
    "message": "Back up your data"
  },
  "backupUserDataDescription": {
    "message": "You can back up data like your contacts and preferences."
  },
  "balance": {
    "message": "Balance"
  },
  "balanceOutdated": {
    "message": "Balance may be outdated"
  },
  "baseFee": {
    "message": "Base fee"
  },
  "basic": {
    "message": "Basic"
  },
  "basicConfigurationBannerCTA": {
    "message": "Turn on basic functionality"
  },
  "basicConfigurationBannerTitle": {
    "message": "Basic functionality is off"
  },
  "basicConfigurationDescription": {
    "message": "MetaMask offers basic features like token details and gas settings through internet services. When you use internet services, your IP address is shared, in this case with MetaMask. This is just like when you visit any website. MetaMask uses this data temporarily and never sells your data. You can use a VPN or turn off these services, but it may affect your MetaMask experience. To learn more read our $1.",
    "description": "$1 is to be replaced by the message for privacyMsg, and will link to https://consensys.io/privacy-policy"
  },
  "basicConfigurationLabel": {
    "message": "Basic functionality"
  },
  "basicConfigurationModalCheckbox": {
    "message": "I understand and want to continue"
  },
  "basicConfigurationModalDisclaimerOff": {
    "message": "This means you won't fully optimize your time on MetaMask. Basic features (like token details, optimal gas settings, and others) won't be available to you."
  },
  "basicConfigurationModalDisclaimerOn": {
    "message": "To optimize your time on MetaMask, you’ll need to turn on this feature. Basic functions (like token details, optimal gas settings, and others) are important to the web3 experience."
  },
  "basicConfigurationModalHeadingOff": {
    "message": "Turn off basic functionality"
  },
  "basicConfigurationModalHeadingOn": {
    "message": "Turn on basic functionality"
  },
  "beCareful": {
    "message": "Be careful"
  },
  "beta": {
    "message": "Beta"
  },
  "betaHeaderText": {
    "message": "This is a beta version. Please report bugs $1",
    "description": "$1 represents the word 'here' in a hyperlink"
  },
  "betaMetamaskInstitutionalVersion": {
    "message": "MetaMask Institutional Beta Version"
  },
  "betaMetamaskVersion": {
    "message": "MetaMask Beta Version"
  },
  "betaTerms": {
    "message": "Beta Terms of use"
  },
  "betaWalletCreationSuccessReminder1": {
    "message": "MetaMask Beta can’t recover your Secret Recovery Phrase."
  },
  "betaWalletCreationSuccessReminder2": {
    "message": "MetaMask Beta will never ask you for your Secret Recovery Phrase."
  },
  "blockExplorerAccountAction": {
    "message": "Account",
    "description": "This is used with viewOnEtherscan and viewInExplorer e.g View Account in Explorer"
  },
  "blockExplorerAssetAction": {
    "message": "Asset",
    "description": "This is used with viewOnEtherscan and viewInExplorer e.g View Asset in Explorer"
  },
  "blockExplorerSwapAction": {
    "message": "Swap",
    "description": "This is used with viewOnEtherscan e.g View Swap on Etherscan"
  },
  "blockExplorerUrl": {
    "message": "Block explorer URL"
  },
  "blockExplorerUrlDefinition": {
    "message": "The URL used as the block explorer for this network."
  },
  "blockExplorerView": {
    "message": "View account at $1",
    "description": "$1 replaced by URL for custom block explorer"
  },
  "blockaid": {
    "message": "Blockaid"
  },
  "blockaidAlertInfo": {
    "message": "If you sign in, a third party known for scams might take all your assets. Please review the alerts before you proceed."
  },
  "blockaidDescriptionApproveFarming": {
    "message": "If you approve this request, a third party known for scams might take all your assets."
  },
  "blockaidDescriptionBlurFarming": {
    "message": "If you approve this request, someone can steal your assets listed on Blur."
  },
  "blockaidDescriptionErrored": {
    "message": "Because of an error, we couldn't check for security alerts. Only continue if you trust every address involved."
  },
  "blockaidDescriptionMaliciousDomain": {
    "message": "You're interacting with a malicious domain. If you approve this request, you might lose your assets."
  },
  "blockaidDescriptionMightLoseAssets": {
    "message": "If you approve this request, you might lose your assets."
  },
  "blockaidDescriptionSeaportFarming": {
    "message": "If you approve this request, someone can steal your assets listed on OpenSea."
  },
  "blockaidDescriptionTransferFarming": {
    "message": "If you approve this request, a third party known for scams will take all your assets."
  },
  "blockaidMessage": {
    "message": "Privacy preserving - no data is shared with third parties. Available on Arbitrum, Avalanche, BNB chain, Ethereum Mainnet, Linea, Optimism, Polygon, Base and Sepolia."
  },
  "blockaidTitleDeceptive": {
    "message": "This is a deceptive request"
  },
  "blockaidTitleMayNotBeSafe": {
    "message": "Be careful"
  },
  "blockaidTitleSuspicious": {
    "message": "This is a suspicious request"
  },
  "blockies": {
    "message": "Blockies"
  },
  "bridge": {
    "message": "Bridge"
  },
  "bridgeDontSend": {
    "message": "Bridge, don't send"
  },
  "browserNotSupported": {
    "message": "Your browser is not supported..."
  },
  "buildContactList": {
    "message": "Build your contact list"
  },
  "builtAroundTheWorld": {
    "message": "MetaMask is designed and built around the world."
  },
  "busy": {
    "message": "Busy"
  },
  "buyAndSell": {
    "message": "Buy & Sell"
  },
  "buyAsset": {
    "message": "Buy $1",
    "description": "$1 is the ticker symbol of a an asset the user is being prompted to purchase"
  },
  "buyMoreAsset": {
    "message": "Buy more $1",
    "description": "$1 is the ticker symbol of a an asset the user is being prompted to purchase"
  },
  "buyNow": {
    "message": "Buy Now"
  },
  "buyToken": {
    "message": "Buy $1",
    "description": "$1 is the token symbol"
  },
  "bytes": {
    "message": "Bytes"
  },
  "canToggleInSettings": {
    "message": "You can re-enable this notification in Settings > Alerts."
  },
  "cancel": {
    "message": "Cancel"
  },
  "cancelPopoverTitle": {
    "message": "Cancel transaction"
  },
  "cancelSpeedUp": {
    "message": "cancel or speed up a transaction."
  },
  "cancelSpeedUpLabel": {
    "message": "This gas fee will $1 the original.",
    "description": "$1 is text 'replace' in bold"
  },
  "cancelSpeedUpTransactionTooltip": {
    "message": "To $1 a transaction the gas fee must be increased by at least 10% for it to be recognized by the network.",
    "description": "$1 is string 'cancel' or 'speed up'"
  },
  "cancelled": {
    "message": "Cancelled"
  },
  "chainId": {
    "message": "Chain ID"
  },
  "chainIdDefinition": {
    "message": "The chain ID used to sign transactions for this network."
  },
  "chainIdExistsErrorMsg": {
    "message": "This Chain ID is currently used by the $1 network."
  },
  "chainListReturnedDifferentTickerSymbol": {
    "message": "This token symbol doesn't match the network name or chain ID entered. Many popular tokens use similar symbols, which scammers can use to trick you into sending them a more valuable token in return. Verify everything before you continue."
  },
  "chooseYourNetwork": {
    "message": "Choose your network"
  },
  "chooseYourNetworkDescription": {
    "message": "We use Infura as our remote procedure call (RPC) provider to offer the most reliable and private access to Ethereum data we can. You can choose your own RPC, but remember that any RPC will receive your IP address and Ethereum wallet to make transactions. Read our $1 to learn more about how Infura handles data.",
    "description": "$1 is a link to the privacy policy"
  },
  "chromeRequiredForHardwareWallets": {
    "message": "You need to use MetaMask on Google Chrome in order to connect to your Hardware Wallet."
  },
  "clear": {
    "message": "Clear"
  },
  "clearActivity": {
    "message": "Clear activity and nonce data"
  },
  "clearActivityButton": {
    "message": "Clear activity tab data"
  },
  "clearActivityDescription": {
    "message": "This resets the account's nonce and erases data from the activity tab in your wallet. Only the current account and network will be affected. Your balances and incoming transactions won't change."
  },
  "click": {
    "message": "Click"
  },
  "clickToConnectLedgerViaWebHID": {
    "message": "Click here to connect your Ledger via WebHID",
    "description": "Text that can be clicked to open a browser popup for connecting the ledger device via webhid"
  },
  "clickToManuallyAdd": {
    "message": "You can always add tokens manually."
  },
  "close": {
    "message": "Close"
  },
  "closeExtension": {
    "message": "Close extension"
  },
  "closeWindowAnytime": {
    "message": "You may close this window anytime."
  },
  "coingecko": {
    "message": "CoinGecko"
  },
  "comboNoOptions": {
    "message": "No options found",
    "description": "Default text shown in the combo field dropdown if no options."
  },
  "configureSnapPopupDescription": {
    "message": "You're now leaving MetaMask to configure this snap."
  },
  "configureSnapPopupInstallDescription": {
    "message": "You're now leaving MetaMask to install this snap."
  },
  "configureSnapPopupInstallTitle": {
    "message": "Install snap"
  },
  "configureSnapPopupLink": {
    "message": "Click this link to continue:"
  },
  "configureSnapPopupTitle": {
    "message": "Configure snap"
  },
  "confirm": {
    "message": "Confirm"
  },
  "confirmAlertModalAcknowledge": {
    "message": "I have acknowledged the alerts and still want to proceed"
  },
  "confirmAlertModalAcknowledgeBlockaid": {
    "message": "I have acknowledged the alert and still want to proceed"
  },
  "confirmAlertModalDetails": {
    "message": "If you sign in, a third party known for scams might take all your assets. Please review the alerts before you proceed."
  },
  "confirmAlertModalTitle": {
    "message": "Your assets may be at risk"
  },
  "confirmConnectCustodianRedirect": {
    "message": "We will redirect you to $1 upon clicking continue."
  },
  "confirmConnectCustodianText": {
    "message": "To connect your accounts log into your $1 account and click on the 'connect to MMI' button."
  },
  "confirmConnectionTitle": {
    "message": "Confirm connection to $1"
  },
  "confirmPassword": {
    "message": "Confirm password"
  },
  "confirmRecoveryPhrase": {
    "message": "Confirm Secret Recovery Phrase"
  },
  "confirmTitleDescContractInteractionTransaction": {
    "message": "Only confirm this transaction if you fully understand the content and trust the requesting site."
  },
  "confirmTitleDescSignature": {
    "message": "Only confirm this message if you approve the content and trust the requesting site."
  },
  "confirmTitleSignature": {
    "message": "Signature request"
  },
  "confirmTitleTransaction": {
    "message": "Transaction request"
  },
  "confirmed": {
    "message": "Confirmed"
  },
  "confusableUnicode": {
    "message": "'$1' is similar to '$2'."
  },
  "confusableZeroWidthUnicode": {
    "message": "Zero-width character found."
  },
  "confusingEnsDomain": {
    "message": "We have detected a confusable character in the ENS name. Check the ENS name to avoid a potential scam."
  },
  "connect": {
    "message": "Connect"
  },
  "connectAccount": {
    "message": "Connect account"
  },
  "connectAccountOrCreate": {
    "message": "Connect account or create new"
  },
  "connectAccounts": {
    "message": "Connect accounts"
  },
  "connectCustodialAccountMenu": {
    "message": "Connect Custodial Account"
  },
  "connectCustodialAccountMsg": {
    "message": "Please choose the custodian you want to connect in order to add or refresh a token."
  },
  "connectCustodialAccountTitle": {
    "message": "Custodial Accounts"
  },
  "connectCustodianAccounts": {
    "message": "Connect $1 accounts"
  },
  "connectManually": {
    "message": "Manually connect to current site"
  },
  "connectMoreAccounts": {
    "message": "Connect more accounts"
  },
  "connectSnap": {
    "message": "Connect $1",
    "description": "$1 is the snap for which a connection is being requested."
  },
  "connectWithMetaMask": {
    "message": "Connect with MetaMask"
  },
  "connectedAccounts": {
    "message": "Connected accounts"
  },
  "connectedAccountsDescriptionPlural": {
    "message": "You have $1 accounts connected to this site.",
    "description": "$1 is the number of accounts"
  },
  "connectedAccountsDescriptionSingular": {
    "message": "You have 1 account connected to this site."
  },
  "connectedAccountsEmptyDescription": {
    "message": "MetaMask is not connected to this site. To connect to a web3 site, find and click the connect button."
  },
  "connectedAccountsListTooltip": {
    "message": "$1 can see the account balance, address, activity, and suggest transactions to approve for connected accounts.",
    "description": "$1 is the origin name"
  },
  "connectedAccountsToast": {
    "message": "Connected accounts updated"
  },
  "connectedSites": {
    "message": "Connected sites"
  },
  "connectedSitesDescription": {
    "message": "$1 is connected to these sites. They can view your account address.",
    "description": "$1 is the account name"
  },
  "connectedSitesEmptyDescription": {
    "message": "$1 is not connected to any sites.",
    "description": "$1 is the account name"
  },
  "connectedSnapAndNoAccountDescription": {
    "message": "MetaMask is connected to this site, but no accounts are connected yet"
  },
  "connectedWith": {
    "message": "Connected with"
  },
  "connecting": {
    "message": "Connecting"
  },
  "connectingTo": {
    "message": "Connecting to $1"
  },
  "connectingToDeprecatedNetwork": {
    "message": "'$1' is being phased out and may not work. Try another network."
  },
  "connectingToGoerli": {
    "message": "Connecting to Goerli test network"
  },
  "connectingToLineaGoerli": {
    "message": "Connecting to Linea Goerli test network"
  },
  "connectingToLineaMainnet": {
    "message": "Connecting to Linea Mainnet"
  },
  "connectingToLineaSepolia": {
    "message": "Connecting to Linea Sepolia test network"
  },
  "connectingToMainnet": {
    "message": "Connecting to Ethereum Mainnet"
  },
  "connectingToSepolia": {
    "message": "Connecting to Sepolia test network"
  },
  "connectionFailed": {
    "message": "Connection failed"
  },
  "connectionFailedDescription": {
    "message": "Fetching of $1 failed, check your network and try again.",
    "description": "$1 is the name of the snap being fetched."
  },
  "connectionRequest": {
    "message": "Connection request"
  },
  "contactUs": {
    "message": "Contact us"
  },
  "contacts": {
    "message": "Contacts"
  },
  "contentFromSnap": {
    "message": "Content from $1",
    "description": "$1 represents the name of the snap"
  },
  "continue": {
    "message": "Continue"
  },
  "continueMmiOnboarding": {
    "message": "Continue MetaMask Institutional onboarding"
  },
  "continueToWallet": {
    "message": "Continue to wallet"
  },
  "contract": {
    "message": "Contract"
  },
  "contractAddress": {
    "message": "Contract address"
  },
  "contractAddressError": {
    "message": "You are sending tokens to the token's contract address. This may result in the loss of these tokens."
  },
  "contractDeployment": {
    "message": "Contract deployment"
  },
  "contractDescription": {
    "message": "To protect yourself against scammers, take a moment to verify third-party details."
  },
  "contractInteraction": {
    "message": "Contract interaction"
  },
  "contractNFT": {
    "message": "NFT contract"
  },
  "contractRequestingAccess": {
    "message": "Third party requesting access"
  },
  "contractRequestingSignature": {
    "message": "Third party requesting signature"
  },
  "contractRequestingSpendingCap": {
    "message": "Third party requesting spending cap"
  },
  "contractTitle": {
    "message": "Third-party details"
  },
  "contractToken": {
    "message": "Token contract"
  },
  "convertTokenToNFTDescription": {
    "message": "We've detected that this asset is an NFT. MetaMask now has full native support for NFTs. Would you like to remove it from your token list and add it as an NFT?"
  },
  "convertTokenToNFTExistDescription": {
    "message": "We’ve detected that this asset has been added as an NFT. Would you like to remove it from your token list?"
  },
  "coolWallet": {
    "message": "CoolWallet"
  },
  "copiedExclamation": {
    "message": "Copied."
  },
  "copyAddress": {
    "message": "Copy address to clipboard"
  },
  "copyPrivateKey": {
    "message": "Copy private key"
  },
  "copyRawTransactionData": {
    "message": "Copy raw transaction data"
  },
  "copyToClipboard": {
    "message": "Copy to clipboard"
  },
  "copyTransactionId": {
    "message": "Copy transaction ID"
  },
  "create": {
    "message": "Create"
  },
  "createNewWallet": {
    "message": "Create a new wallet"
  },
  "createPassword": {
    "message": "Create password"
  },
  "createSnapAccountDescription": {
    "message": "$1 wants to add a new account to MetaMask."
  },
  "createSnapAccountTitle": {
    "message": "Create account"
  },
  "crossChainSwapsLink": {
    "message": "Swap across networks with MetaMask Portfolio"
  },
  "cryptoCompare": {
    "message": "CryptoCompare"
  },
  "currencyConversion": {
    "message": "Currency conversion"
  },
  "currencyRateCheckToggle": {
    "message": "Show balance and token price checker"
  },
  "currencyRateCheckToggleDescription": {
    "message": "We use $1 and $2 APIs to display your balance and token price. $3",
    "description": "$1 represents Coingecko, $2 represents CryptoCompare and $3 represents Privacy Policy"
  },
  "currencySymbol": {
    "message": "Currency symbol"
  },
  "currencySymbolDefinition": {
    "message": "The ticker symbol displayed for this network’s currency."
  },
  "currentAccountNotConnected": {
    "message": "Your current account is not connected"
  },
  "currentExtension": {
    "message": "Current extension page"
  },
  "currentLanguage": {
    "message": "Current language"
  },
  "currentRpcUrlDeprecated": {
    "message": "The current rpc url for this network has been deprecated."
  },
  "currentTitle": {
    "message": "Current:"
  },
  "currentlyUnavailable": {
    "message": "Unavailable on this network"
  },
  "curveHighGasEstimate": {
    "message": "Aggressive gas estimate graph"
  },
  "curveLowGasEstimate": {
    "message": "Low gas estimate graph"
  },
  "curveMediumGasEstimate": {
    "message": "Market gas estimate graph"
  },
  "custodian": {
    "message": "Custodian"
  },
  "custodianAccountAddedDesc": {
    "message": "You can now use your accounts in MetaMask Institutional."
  },
  "custodianAccountAddedTitle": {
    "message": "Selected $1 accounts have been added."
  },
  "custodianQRCodeScan": {
    "message": "Scan QR code with your $1 mobile app"
  },
  "custodianQRCodeScanDescription": {
    "message": "Or log into your $1 account and click on the 'Connect to MMI' button"
  },
  "custodianReplaceRefreshTokenChangedFailed": {
    "message": "Please go to $1 and click the 'Connect to MMI' button within their user interface to connect your accounts to MMI again."
  },
  "custodianReplaceRefreshTokenChangedSubtitle": {
    "message": "You can now use your custodian accounts in MetaMask Institutional."
  },
  "custodianReplaceRefreshTokenChangedTitle": {
    "message": "Your custodian token has been refreshed"
  },
  "custodianReplaceRefreshTokenSubtitle": {
    "message": "This is will replace the custodian token for the following address:"
  },
  "custodianReplaceRefreshTokenTitle": {
    "message": "Replace custodian token"
  },
  "custodyDeeplinkDescription": {
    "message": "Approve the transaction in the $1 app. Once all required custody approvals have been performed the transaction will complete. Check your $1 app for status."
  },
  "custodyRefreshTokenModalDescription": {
    "message": "Please go to $1 and click the 'Connect to MMI' button within their user interface to connect your accounts to MMI again."
  },
  "custodyRefreshTokenModalDescription1": {
    "message": "Your custodian issues a token that authenticates the MetaMask Institutional extension, allowing you to connect your accounts."
  },
  "custodyRefreshTokenModalDescription2": {
    "message": "This token expires after a certain period for security reasons. This requires you to reconnect to MMI."
  },
  "custodyRefreshTokenModalSubtitle": {
    "message": "Why am I seeing this?"
  },
  "custodyRefreshTokenModalTitle": {
    "message": "Your custodian session has expired"
  },
  "custodySessionExpired": {
    "message": "Custodian session expired."
  },
  "custodyWrongChain": {
    "message": "This account is not set up for use with $1"
  },
  "custom": {
    "message": "Advanced"
  },
  "customContentSearch": {
    "message": "Search for a previously added network"
  },
  "customGasSettingToolTipMessage": {
    "message": "Use $1 to customize the gas price. This can be confusing if you aren’t familiar. Interact at your own risk.",
    "description": "$1 is key 'advanced' (text: 'Advanced') separated here so that it can be passed in with bold font-weight"
  },
  "customSpendLimit": {
    "message": "Custom spend limit"
  },
  "customSpendingCap": {
    "message": "Custom spending cap"
  },
  "customToken": {
    "message": "Custom token"
  },
  "customTokenWarningInNonTokenDetectionNetwork": {
    "message": "Token detection is not available on this network yet. Please import token manually and make sure you trust it. Learn about $1"
  },
  "customTokenWarningInTokenDetectionNetwork": {
    "message": "Anyone can create a token, including creating fake versions of existing tokens. Learn about $1"
  },
  "customTokenWarningInTokenDetectionNetworkWithTDOFF": {
    "message": "Make sure you trust a token before you import it. Learn how to avoid $1. You can also enable token detection $2."
  },
  "customerSupport": {
    "message": "customer support"
  },
  "customizeYourNotifications": {
    "message": "Customize your notifications"
  },
  "customizeYourNotificationsText": {
    "message": "Turn on the types of notifications you want to receive:"
  },
  "dappRequestedSpendingCap": {
    "message": "Site requested spending cap"
  },
  "dappSuggested": {
    "message": "Site suggested"
  },
  "dappSuggestedGasSettingToolTipMessage": {
    "message": "$1 has suggested this price.",
    "description": "$1 is url for the dapp that has suggested gas settings"
  },
  "dappSuggestedHigh": {
    "message": "Site suggested"
  },
  "dappSuggestedHighShortLabel": {
    "message": "Site (high)"
  },
  "dappSuggestedShortLabel": {
    "message": "Site"
  },
  "dappSuggestedTooltip": {
    "message": "$1 has recommended this price.",
    "description": "$1 represents the Dapp's origin"
  },
  "darkTheme": {
    "message": "Dark"
  },
  "data": {
    "message": "Data"
  },
  "dataBackupSeemsCorrupt": {
    "message": "Can not restore your data. The file appears to be corrupt."
  },
  "dataHex": {
    "message": "Hex"
  },
  "dcent": {
    "message": "D'Cent"
  },
  "decimal": {
    "message": "Token decimal"
  },
  "decimalsMustZerotoTen": {
    "message": "Decimals must be at least 0, and not over 36."
  },
  "decrypt": {
    "message": "Decrypt"
  },
  "decryptCopy": {
    "message": "Copy encrypted message"
  },
  "decryptInlineError": {
    "message": "This message cannot be decrypted due to error: $1",
    "description": "$1 is error message"
  },
  "decryptMessageNotice": {
    "message": "$1 would like to read this message to complete your action",
    "description": "$1 is the web3 site name"
  },
  "decryptMetamask": {
    "message": "Decrypt message"
  },
  "decryptRequest": {
    "message": "Decrypt request"
  },
  "delete": {
    "message": "Delete"
  },
  "deleteContact": {
    "message": "Delete contact"
  },
  "deleteNetwork": {
    "message": "Delete network?"
  },
  "deleteNetworkIntro": {
    "message": "If you delete this network, you will need to add it again to view your assets in this network"
  },
  "deleteNetworkTitle": {
    "message": "Delete $1 network?",
    "description": "$1 represents the name of the network"
  },
  "deposit": {
    "message": "Deposit"
  },
  "deprecatedGoerliNtwrkMsg": {
    "message": "Because of updates to the Ethereum system, the Goerli test network will be phased out soon."
  },
  "deprecatedNetwork": {
    "message": "This network is deprecated"
  },
  "deprecatedNetworkButtonMsg": {
    "message": "Got it"
  },
  "deprecatedNetworkDescription": {
    "message": "The network you're trying to connect to is no longer supported by Metamask. $1"
  },
  "description": {
    "message": "Description"
  },
  "descriptionFromSnap": {
    "message": "Description from $1",
    "description": "$1 represents the name of the snap"
  },
  "desktopApp": {
    "message": "Desktop App"
  },
  "desktopConnectionCriticalErrorDescription": {
    "message": "This error could be intermittent, so try restarting the extension or disable MetaMask Desktop."
  },
  "desktopConnectionCriticalErrorTitle": {
    "message": "MetaMask had trouble starting"
  },
  "desktopConnectionLostErrorDescription": {
    "message": "Please make sure you have the desktop app up and running or disable MetaMask Desktop."
  },
  "desktopConnectionLostErrorTitle": {
    "message": "MetaMask Desktop connection was lost"
  },
  "desktopDisableButton": {
    "message": "Disable Desktop App"
  },
  "desktopDisableErrorCTA": {
    "message": "Disable MetaMask Desktop"
  },
  "desktopEnableButton": {
    "message": "Enable Desktop App"
  },
  "desktopEnableButtonDescription": {
    "message": "Click to run all background processes in the desktop app."
  },
  "desktopErrorNavigateSettingsCTA": {
    "message": "Return to Settings Page"
  },
  "desktopErrorRestartMMCTA": {
    "message": "Restart MetaMask"
  },
  "desktopNotFoundErrorCTA": {
    "message": "Download MetaMask Desktop"
  },
  "desktopNotFoundErrorDescription1": {
    "message": "Please make sure you have the desktop app up and running."
  },
  "desktopNotFoundErrorDescription2": {
    "message": "If you have no desktop app installed, please download it on the MetaMask website."
  },
  "desktopNotFoundErrorTitle": {
    "message": "MetaMask Desktop was not found"
  },
  "desktopOpenOrDownloadCTA": {
    "message": "Open MetaMask Desktop"
  },
  "desktopOutdatedErrorCTA": {
    "message": "Update MetaMask Desktop"
  },
  "desktopOutdatedErrorDescription": {
    "message": "Your MetaMask desktop app needs to be upgraded."
  },
  "desktopOutdatedErrorTitle": {
    "message": "MetaMask Desktop is outdated"
  },
  "desktopOutdatedExtensionErrorCTA": {
    "message": "Update MetaMask Extension"
  },
  "desktopOutdatedExtensionErrorDescription": {
    "message": "Your MetaMask extension needs to be upgraded."
  },
  "desktopOutdatedExtensionErrorTitle": {
    "message": "MetaMask Extension is outdated"
  },
  "desktopPageDescription": {
    "message": "If the pairing is successful, extension will restart and you'll have to re-enter your password."
  },
  "desktopPageSubTitle": {
    "message": "Open your MetaMask Desktop and type this code"
  },
  "desktopPageTitle": {
    "message": "Pair with Desktop"
  },
  "desktopPairedWarningDeepLink": {
    "message": "Go to Settings in MetaMask Desktop"
  },
  "desktopPairedWarningDescription": {
    "message": "If you want to start a new pairing, please remove the current connection."
  },
  "desktopPairedWarningTitle": {
    "message": "MM Desktop is already paired"
  },
  "desktopPairingExpireMessage": {
    "message": "Code expires in $1 seconds"
  },
  "desktopRouteNotFoundErrorDescription": {
    "message": "desktopRouteNotFoundErrorDescription"
  },
  "desktopRouteNotFoundErrorTitle": {
    "message": "desktopRouteNotFoundErrorTitle"
  },
  "desktopUnexpectedErrorCTA": {
    "message": "Return MetaMask Home"
  },
  "desktopUnexpectedErrorDescription": {
    "message": "Check your MetaMask Desktop to restore connection"
  },
  "desktopUnexpectedErrorTitle": {
    "message": "Something went wrong..."
  },
  "details": {
    "message": "Details"
  },
  "developerOptions": {
    "message": "Developer Options"
  },
  "developerOptionsResetStatesAnnouncementsDescription": {
    "message": "Resets isShown boolean to false for all announcements. Announcements are the notifications shown in the What's New popup modal."
  },
  "developerOptionsResetStatesOnboarding": {
    "message": "Resets various states related to onboarding and redirects to the \"Secure Your Wallet\" onboarding page."
  },
  "developerOptionsServiceWorkerKeepAlive": {
    "message": "Results in a timestamp being continuously saved to session.storage"
  },
  "disabledGasOptionToolTipMessage": {
    "message": "“$1” is disabled because it does not meet the minimum of a 10% increase from the original gas fee.",
    "description": "$1 is gas estimate type which can be market or aggressive"
  },
  "disconnect": {
    "message": "Disconnect"
  },
  "disconnectAllAccounts": {
    "message": "Disconnect all accounts"
  },
  "disconnectAllAccountsConfirmationDescription": {
    "message": "Are you sure you want to disconnect? You may lose site functionality."
  },
  "disconnectAllAccountsText": {
    "message": "accounts"
  },
  "disconnectAllSnapsText": {
    "message": "Snaps"
  },
  "disconnectAllText": {
    "message": "If you disconnect your $1 from $2, you'll need to reconnect to use them again.",
    "description": "$1 will map to `disconnectAllAccountsText` or `disconnectAllSnapsText`, $2 represents the website hostname"
  },
  "disconnectAllTitle": {
    "message": "Disconnect all $1",
    "description": "$1 will map to `disconnectAllAccountsText` or `disconnectAllSnapsText`"
  },
  "disconnectPrompt": {
    "message": "Disconnect $1"
  },
  "disconnectThisAccount": {
    "message": "Disconnect this account"
  },
  "disconnectedAllAccountsToast": {
    "message": "All accounts disconnected from $1",
    "description": "$1 is name of the dapp`"
  },
  "disconnectedSingleAccountToast": {
    "message": "$1 disconnected from $2",
    "description": "$1 is name of the name and $2 represents the dapp name`"
  },
  "discoverSnaps": {
    "message": "Discover Snaps",
    "description": "Text that links to the Snaps website. Displayed in a banner on Snaps list page in settings."
  },
  "dismiss": {
    "message": "Dismiss"
  },
  "dismissReminderDescriptionField": {
    "message": "Turn this on to dismiss the Secret Recovery Phrase backup reminder message. We highly recommend that you back up your Secret Recovery Phrase to avoid loss of funds"
  },
  "dismissReminderField": {
    "message": "Dismiss Secret Recovery Phrase backup reminder"
  },
  "displayNftMedia": {
    "message": "Display NFT media"
  },
  "displayNftMediaDescription": {
    "message": "Displaying NFT media and data exposes your IP address to OpenSea or other third parties. This can allow attackers to associate your IP address with your Ethereum address. NFT autodetection relies on this setting, and won't be available when this is turned off."
  },
  "diveStraightIntoUsingYourTokens": {
    "message": "Dive straight into using your tokens"
  },
  "doNotShare": {
    "message": "Do not share this with anyone"
  },
  "domain": {
    "message": "Domain"
  },
  "domainNotSupportedOnNetwork": {
    "message": "Network does not support domain lookup"
  },
  "done": {
    "message": "Done"
  },
  "dontShowThisAgain": {
    "message": "Don't show this again"
  },
  "downArrow": {
    "message": "down arrow"
  },
  "downloadGoogleChrome": {
    "message": "Download Google Chrome"
  },
  "downloadNow": {
    "message": "Download Now"
  },
  "downloadStateLogs": {
    "message": "Download state logs"
  },
  "dragAndDropBanner": {
    "message": "You can drag networks to reorder them. "
  },
  "dropped": {
    "message": "Dropped"
  },
  "edit": {
    "message": "Edit"
  },
  "editANickname": {
    "message": "Edit nickname"
  },
  "editAddressNickname": {
    "message": "Edit address nickname"
  },
  "editCancellationGasFeeModalTitle": {
    "message": "Edit cancellation gas fee"
  },
  "editContact": {
    "message": "Edit contact"
  },
  "editGasFeeModalTitle": {
    "message": "Edit gas fee"
  },
  "editGasLimitOutOfBounds": {
    "message": "Gas limit must be at least $1"
  },
  "editGasLimitOutOfBoundsV2": {
    "message": "Gas limit must be greater than $1 and less than $2",
    "description": "$1 is the minimum limit for gas and $2 is the maximum limit"
  },
  "editGasLimitTooltip": {
    "message": "Gas limit is the maximum units of gas you are willing to use. Units of gas are a multiplier to “Max priority fee” and “Max fee”."
  },
  "editGasMaxBaseFeeGWEIImbalance": {
    "message": "Max base fee cannot be lower than priority fee"
  },
  "editGasMaxBaseFeeHigh": {
    "message": "Max base fee is higher than necessary"
  },
  "editGasMaxBaseFeeLow": {
    "message": "Max base fee is low for current network conditions"
  },
  "editGasMaxFeeHigh": {
    "message": "Max fee is higher than necessary"
  },
  "editGasMaxFeeLow": {
    "message": "Max fee too low for network conditions"
  },
  "editGasMaxFeePriorityImbalance": {
    "message": "Max fee cannot be lower than max priority fee"
  },
  "editGasMaxPriorityFeeBelowMinimum": {
    "message": "Max priority fee must be greater than 0 GWEI"
  },
  "editGasMaxPriorityFeeBelowMinimumV2": {
    "message": "Priority fee must be greater than 0."
  },
  "editGasMaxPriorityFeeHigh": {
    "message": "Max priority fee is higher than necessary. You may pay more than needed."
  },
  "editGasMaxPriorityFeeHighV2": {
    "message": "Priority fee is higher than necessary. You may pay more than needed"
  },
  "editGasMaxPriorityFeeLow": {
    "message": "Max priority fee is low for current network conditions"
  },
  "editGasMaxPriorityFeeLowV2": {
    "message": "Priority fee is low for current network conditions"
  },
  "editGasPriceTooLow": {
    "message": "Gas price must be greater than 0"
  },
  "editGasPriceTooltip": {
    "message": "This network requires a “Gas price” field when submitting a transaction. Gas price is the amount you will pay pay per unit of gas."
  },
  "editGasSubTextAmountLabel": {
    "message": "Max amount:",
    "description": "This is meant to be used as the $1 substitution editGasSubTextAmount"
  },
  "editGasSubTextFeeLabel": {
    "message": "Max fee:"
  },
  "editGasTitle": {
    "message": "Edit priority"
  },
  "editGasTooLow": {
    "message": "Unknown processing time"
  },
  "editNonceField": {
    "message": "Edit nonce"
  },
  "editNonceMessage": {
    "message": "This is an advanced feature, use cautiously."
  },
  "editPermission": {
    "message": "Edit permission"
  },
  "editSpeedUpEditGasFeeModalTitle": {
    "message": "Edit speed up gas fee"
  },
  "effortlesslyNavigateYourDigitalAssets": {
    "message": "Effortlessly navigate your digital assets"
  },
  "enable": {
    "message": "Enable"
  },
  "enableAutoDetect": {
    "message": " Enable autodetect"
  },
  "enableFromSettings": {
    "message": " Enable it from Settings."
  },
  "enableSnap": {
    "message": "Enable"
  },
  "enableToken": {
    "message": "enable $1",
    "description": "$1 is a token symbol, e.g. ETH"
  },
  "enableTokenAutoDetection": {
    "message": "Enable token autodetection"
  },
  "enabled": {
    "message": "Enabled"
  },
  "encryptionPublicKeyNotice": {
    "message": "$1 would like your public encryption key. By consenting, this site will be able to compose encrypted messages to you.",
    "description": "$1 is the web3 site name"
  },
  "encryptionPublicKeyRequest": {
    "message": "Request encryption public key"
  },
  "endpointReturnedDifferentChainId": {
    "message": "The RPC URL you have entered returned a different chain ID ($1). Please update the Chain ID to match the RPC URL of the network you are trying to add.",
    "description": "$1 is the return value of eth_chainId from an RPC endpoint"
  },
  "enhancedTokenDetectionAlertMessage": {
    "message": "Enhanced token detection is currently available on $1. $2"
  },
  "ensDomainsSettingDescriptionIntroduction": {
    "message": "MetaMask lets you see ENS domains right in your browser's address bar. Here's how it works:"
  },
  "ensDomainsSettingDescriptionOutroduction": {
    "message": "Keep in mind that using this feature exposes your IP address to IPFS third-party services."
  },
  "ensDomainsSettingDescriptionPart1": {
    "message": "MetaMask checks with Ethereum's ENS contract to find the code connected to the ENS name."
  },
  "ensDomainsSettingDescriptionPart2": {
    "message": "If the code links to IPFS, you can see the content associated with it (usually a website)."
  },
  "ensDomainsSettingTitle": {
    "message": "Show ENS domains in address bar"
  },
  "ensIllegalCharacter": {
    "message": "Illegal character for ENS."
  },
  "ensRegistrationError": {
    "message": "Error in ENS name registration"
  },
  "ensUnknownError": {
    "message": "ENS lookup failed."
  },
  "enterANumber": {
    "message": "Enter a number"
  },
  "enterCustodianToken": {
    "message": "Enter your $1 token or add a new token"
  },
  "enterMaxSpendLimit": {
    "message": "Enter max spend limit"
  },
  "enterOptionalPassword": {
    "message": "Enter optional password"
  },
  "enterPasswordContinue": {
    "message": "Enter password to continue"
  },
  "enterTokenNameOrAddress": {
    "message": "Enter token name or paste address"
  },
  "enterYourPassword": {
    "message": "Enter your password"
  },
  "errorCode": {
    "message": "Code: $1",
    "description": "Displayed error code for debugging purposes. $1 is the error code"
  },
  "errorDetails": {
    "message": "Error details",
    "description": "Title for collapsible section that displays error details for debugging purposes"
  },
  "errorGettingSafeChainList": {
    "message": "Error while getting safe chain list, please continue with caution."
  },
  "errorMessage": {
    "message": "Message: $1",
    "description": "Displayed error message for debugging purposes. $1 is the error message"
  },
  "errorName": {
    "message": "Code: $1",
    "description": "Displayed error name for debugging purposes. $1 is the error name"
  },
  "errorPageMessage": {
    "message": "Try again by reloading the page, or contact support $1.",
    "description": "Message displayed on generic error page in the fullscreen or notification UI, $1 is a clickable link with text defined by the 'here' key. The link will open to a form where users can file support tickets."
  },
  "errorPagePopupMessage": {
    "message": "Try again by closing and reopening the popup, or contact support $1.",
    "description": "Message displayed on generic error page in the popup UI, $1 is a clickable link with text defined by the 'here' key. The link will open to a form where users can file support tickets."
  },
  "errorPageTitle": {
    "message": "MetaMask encountered an error",
    "description": "Title of generic error page"
  },
  "errorStack": {
    "message": "Stack:",
    "description": "Title for error stack, which is displayed for debugging purposes"
  },
  "errorWhileConnectingToRPC": {
    "message": "Error while connecting to the custom network."
  },
  "errorWithSnap": {
    "message": "Error with $1",
    "description": "$1 represents the name of the snap"
  },
  "estimatedFee": {
    "message": "Estimated fee"
  },
  "ethGasPriceFetchWarning": {
    "message": "Backup gas price is provided as the main gas estimation service is unavailable right now."
  },
  "ethereumProviderAccess": {
    "message": "Grant Ethereum provider access to $1",
    "description": "The parameter is the name of the requesting origin"
  },
  "ethereumPublicAddress": {
    "message": "Ethereum public address"
  },
  "etherscan": {
    "message": "Etherscan"
  },
  "etherscanView": {
    "message": "View account on Etherscan"
  },
  "etherscanViewOn": {
    "message": "View on Etherscan"
  },
  "expandView": {
    "message": "Expand view"
  },
  "experimental": {
    "message": "Experimental"
  },
  "extendWalletWithSnaps": {
    "message": "Explore community-built Snaps to customize your web3 experience",
    "description": "Banner description displayed on Snaps list page in Settings when less than 6 Snaps is installed."
  },
  "extensionInsallCompleteDescription": {
    "message": "Return to the MetaMask Institutional product onboarding to connect your custodial or self-custodial accounts."
  },
  "extensionInsallCompleteTitle": {
    "message": "Extension install complete"
  },
  "externalExtension": {
    "message": "External extension"
  },
  "externalNameSourcesSetting": {
    "message": "Proposed nicknames"
  },
  "externalNameSourcesSettingDescription": {
    "message": "We’ll fetch proposed nicknames for addresses you interact with from third-party sources like Etherscan, Infura, and Lens Protocol. These sources will be able to see the those addresses and your IP address. Your account address won’t be exposed to third parties."
  },
  "failed": {
    "message": "Failed"
  },
  "failedToFetchChainId": {
    "message": "Could not fetch chain ID. Is your RPC URL correct?"
  },
  "failedToFetchTickerSymbolData": {
    "message": "Ticker symbol verification data is currently unavailable, make sure that the symbol you have entered is correct. It will impact the conversion rates that you see for this network"
  },
  "failureMessage": {
    "message": "Something went wrong, and we were unable to complete the action"
  },
  "fast": {
    "message": "Fast"
  },
  "feeAssociatedRequest": {
    "message": "A fee is associated with this request."
  },
  "feeDetails": {
    "message": "Fee details"
  },
  "fiat": {
    "message": "Fiat",
    "description": "Exchange type"
  },
  "fileImportFail": {
    "message": "File import not working? Click here!",
    "description": "Helps user import their account from a JSON file"
  },
  "flaskWelcomeUninstall": {
    "message": "you should uninstall this extension",
    "description": "This request is shown on the Flask Welcome screen. It is intended for non-developers, and will be bolded."
  },
  "flaskWelcomeWarning1": {
    "message": "Flask is for developers to experiment with new unstable APIs. Unless you are a developer or beta tester, $1.",
    "description": "This is a warning shown on the Flask Welcome screen, intended to encourage non-developers not to proceed any further. $1 is the bolded message 'flaskWelcomeUninstall'"
  },
  "flaskWelcomeWarning2": {
    "message": "We do not guarantee the safety or stability of this extension. The new APIs offered by Flask are not hardened against phishing attacks, meaning that any site or snap that requires Flask might be a malicious attempt to steal your assets.",
    "description": "This explains the risks of using MetaMask Flask"
  },
  "flaskWelcomeWarning3": {
    "message": "All Flask APIs are experimental. They may be changed or removed without notice, or they might stay on Flask indefinitely without ever being migrated to stable MetaMask. Use them at your own risk.",
    "description": "This message warns developers about unstable Flask APIs"
  },
  "flaskWelcomeWarning4": {
    "message": "Make sure to disable your regular MetaMask extension when using Flask.",
    "description": "This message calls to pay attention about multiple versions of MetaMask running on the same site (Flask + Prod)"
  },
  "flaskWelcomeWarningAcceptButton": {
    "message": "I accept the risks",
    "description": "this text is shown on a button, which the user presses to confirm they understand the risks of using Flask"
  },
  "floatAmountToken": {
    "message": "Token amount must be an integer"
  },
  "followUsOnTwitter": {
    "message": "Follow us on Twitter"
  },
  "forbiddenIpfsGateway": {
    "message": "Forbidden IPFS Gateway: Please specify a CID gateway"
  },
  "forgetDevice": {
    "message": "Forget this device"
  },
  "forgotPassword": {
    "message": "Forgot password?"
  },
  "from": {
    "message": "From"
  },
  "fromAddress": {
    "message": "From: $1",
    "description": "$1 is the address to include in the From label. It is typically shortened first using shortenAddress"
  },
  "fromTokenLists": {
    "message": "From token lists: $1"
  },
  "function": {
    "message": "Function: $1"
  },
  "functionApprove": {
    "message": "Function: Approve"
  },
  "functionSetApprovalForAll": {
    "message": "Function: SetApprovalForAll"
  },
  "functionType": {
    "message": "Function type"
  },
  "fundYourWallet": {
    "message": "Fund your wallet"
  },
  "fundYourWalletDescription": {
    "message": "Get started by adding some $1 to your wallet.",
    "description": "$1 is the token symbol"
  },
  "gas": {
    "message": "Gas"
  },
  "gasDisplayAcknowledgeDappButtonText": {
    "message": "Edit suggested gas fee"
  },
  "gasDisplayDappWarning": {
    "message": "This gas fee has been suggested by $1. Overriding this may cause a problem with your transaction. Please reach out to $1 if you have questions.",
    "description": "$1 represents the Dapp's origin"
  },
  "gasIsETH": {
    "message": "Gas is $1 "
  },
  "gasLimit": {
    "message": "Gas limit"
  },
  "gasLimitInfoTooltipContent": {
    "message": "Gas limit is the maximum amount of units of gas you are willing to spend."
  },
  "gasLimitRecommended": {
    "message": "Recommended gas limit is $1. If the gas limit is less than that, it may fail."
  },
  "gasLimitTooLow": {
    "message": "Gas limit must be at least 21000"
  },
  "gasLimitTooLowWithDynamicFee": {
    "message": "Gas limit must be at least $1",
    "description": "$1 is the custom gas limit, in decimal."
  },
  "gasLimitV2": {
    "message": "Gas limit"
  },
  "gasOption": {
    "message": "Gas option"
  },
  "gasPrice": {
    "message": "Gas price (GWEI)"
  },
  "gasPriceExcessive": {
    "message": "Your gas fee is set unnecessarily high. Consider lowering the amount."
  },
  "gasPriceExcessiveInput": {
    "message": "Gas price is excessive"
  },
  "gasPriceExtremelyLow": {
    "message": "Gas price extremely low"
  },
  "gasPriceFetchFailed": {
    "message": "Gas price estimation failed due to network error."
  },
  "gasPriceInfoTooltipContent": {
    "message": "Gas price specifies the amount of Ether you are willing to pay for each unit of gas."
  },
  "gasTimingHoursShort": {
    "message": "$1 hrs",
    "description": "$1 represents a number of hours"
  },
  "gasTimingLow": {
    "message": "Slow"
  },
  "gasTimingMinutesShort": {
    "message": "$1 min",
    "description": "$1 represents a number of minutes"
  },
  "gasTimingSecondsShort": {
    "message": "$1 sec",
    "description": "$1 represents a number of seconds"
  },
  "gasUsed": {
    "message": "Gas used"
  },
  "general": {
    "message": "General"
  },
  "generalCameraError": {
    "message": "We couldn't access your camera. Please give it another try."
  },
  "generalCameraErrorTitle": {
    "message": "Something went wrong...."
  },
  "genericExplorerView": {
    "message": "View account on $1"
  },
  "getStartedWithNFTs": {
    "message": "Get $1 to buy NFTs",
    "description": "$1 is the token symbol"
  },
  "getStartedWithNFTsDescription": {
    "message": "Get started with NFTs by adding some $1 to your wallet.",
    "description": "$1 is the token symbol"
  },
  "goBack": {
    "message": "Go back"
  },
  "goToSite": {
    "message": "Go to site"
  },
  "goerli": {
    "message": "Goerli test network"
  },
  "gotIt": {
    "message": "Got it"
  },
  "grantedToWithColon": {
    "message": "Granted to:"
  },
  "gwei": {
    "message": "GWEI"
  },
  "hardware": {
    "message": "Hardware"
  },
  "hardwareWalletConnected": {
    "message": "Hardware wallet connected"
  },
  "hardwareWalletLegacyDescription": {
    "message": "(legacy)",
    "description": "Text representing the MEW path"
  },
  "hardwareWalletSupportLinkConversion": {
    "message": "click here"
  },
  "hardwareWallets": {
    "message": "Connect a hardware wallet"
  },
  "hardwareWalletsInfo": {
    "message": "Hardware wallet integrations use API calls to external servers, which can see your IP address and the smart contract addresses you interact with."
  },
  "hardwareWalletsMsg": {
    "message": "Select a hardware wallet you would like to use with MetaMask."
  },
  "here": {
    "message": "here",
    "description": "as in -click here- for more information (goes with troubleTokenBalances)"
  },
  "hexData": {
    "message": "Hex data"
  },
  "hiddenAccounts": {
    "message": "Hidden accounts"
  },
  "hide": {
    "message": "Hide"
  },
  "hideAccount": {
    "message": "Hide account"
  },
  "hideFullTransactionDetails": {
    "message": "Hide full transaction details"
  },
  "hideSeedPhrase": {
    "message": "Hide seed phrase"
  },
  "hideSentitiveInfo": {
    "message": "Hide sensitive information"
  },
  "hideToken": {
    "message": "Hide token"
  },
  "hideTokenPrompt": {
    "message": "Hide token?"
  },
  "hideTokenSymbol": {
    "message": "Hide $1",
    "description": "$1 is the symbol for a token (e.g. 'DAI')"
  },
  "hideZeroBalanceTokens": {
    "message": "Hide tokens without balance"
  },
  "high": {
    "message": "Aggressive"
  },
  "highGasSettingToolTipMessage": {
    "message": "High probability, even in volatile markets. Use $1 to cover surges in network traffic due to things like popular NFT drops.",
    "description": "$1 is key 'high' (text: 'Aggressive') separated here so that it can be passed in with bold font-weight"
  },
  "highLowercase": {
    "message": "high"
  },
  "history": {
    "message": "History"
  },
  "holdToRevealContent1": {
    "message": "Your Secret Recovery Phrase provides $1",
    "description": "$1 is a bolded text with the message from 'holdToRevealContent2'"
  },
  "holdToRevealContent2": {
    "message": "full access to your wallet and funds.",
    "description": "Is the bolded text in 'holdToRevealContent1'"
  },
  "holdToRevealContent3": {
    "message": "Do not share this with anyone. $1 $2",
    "description": "$1 is a message from 'holdToRevealContent4' and $2 is a text link with the message from 'holdToRevealContent5'"
  },
  "holdToRevealContent4": {
    "message": "MetaMask Support will not request this,",
    "description": "Part of 'holdToRevealContent3'"
  },
  "holdToRevealContent5": {
    "message": "but phishers might.",
    "description": "The text link in 'holdToRevealContent3'"
  },
  "holdToRevealContentPrivateKey1": {
    "message": "Your Private Key provides $1",
    "description": "$1 is a bolded text with the message from 'holdToRevealContentPrivateKey2'"
  },
  "holdToRevealContentPrivateKey2": {
    "message": "full access to your wallet and funds.",
    "description": "Is the bolded text in 'holdToRevealContentPrivateKey2'"
  },
  "holdToRevealLockedLabel": {
    "message": "hold to reveal circle locked"
  },
  "holdToRevealPrivateKey": {
    "message": "Hold to reveal Private Key"
  },
  "holdToRevealPrivateKeyTitle": {
    "message": "Keep your private key safe"
  },
  "holdToRevealSRP": {
    "message": "Hold to reveal SRP"
  },
  "holdToRevealSRPTitle": {
    "message": "Keep your SRP safe"
  },
  "holdToRevealUnlockedLabel": {
    "message": "hold to reveal circle unlocked"
  },
  "id": {
    "message": "ID"
  },
  "ignoreAll": {
    "message": "Ignore all"
  },
  "ignoreTokenWarning": {
    "message": "If you hide tokens, they will not be shown in your wallet. However, you can still add them by searching for them."
  },
  "imToken": {
    "message": "imToken"
  },
  "immediateAccessToYourTokens": {
    "message": "Immediate access to your tokens"
  },
  "import": {
    "message": "Import",
    "description": "Button to import an account from a selected file"
  },
  "importAccount": {
    "message": "Import account"
  },
  "importAccountError": {
    "message": "Error importing account."
  },
  "importAccountErrorIsSRP": {
    "message": "You have entered a Secret Recovery Phrase (or mnemonic). To import an account here, you have to enter a private key, which is a hexadecimal string of length 64."
  },
  "importAccountErrorNotAValidPrivateKey": {
    "message": "This is not a valid private key. You have entered a hexadecimal string, but it must be 64 characters long."
  },
  "importAccountErrorNotHexadecimal": {
    "message": "This is not a valid private key. You must enter a hexadecimal string of length 64."
  },
  "importAccountJsonLoading1": {
    "message": "Expect this JSON import to take a few minutes and freeze MetaMask."
  },
  "importAccountJsonLoading2": {
    "message": "We apologize, and we will make it faster in the future."
  },
  "importAccountMsg": {
    "message": "Imported accounts won’t be associated with your MetaMask Secret Recovery Phrase. Learn more about imported accounts"
  },
  "importMyWallet": {
    "message": "Import my wallet"
  },
  "importNFT": {
    "message": "Import NFT"
  },
  "importNFTAddressToolTip": {
    "message": "On OpenSea, for example, on the NFT's page under Details, there is a blue hyperlinked value labeled 'Contract Address'. If you click on this, it will take you to the contract's address on Etherscan; at the top-left of that page, there should be an icon labeled 'Contract', and to the right, a long string of letters and numbers. This is the address of the contract that created your NFT. Click on the 'copy' icon to the right of the address, and you'll have it on your clipboard."
  },
  "importNFTPage": {
    "message": "Import NFT page"
  },
  "importNFTTokenIdToolTip": {
    "message": "An NFT's ID is a unique identifier since no two NFTs are alike. Again, on OpenSea this number is under 'Details'. Make a note of it, or copy it onto your clipboard."
  },
  "importSelectedTokens": {
    "message": "Import selected tokens?"
  },
  "importSelectedTokensDescription": {
    "message": "Only the tokens you've selected will appear in your wallet. You can always import hidden tokens later by searching for them."
  },
  "importTokenQuestion": {
    "message": "Import token?"
  },
  "importTokenWarning": {
    "message": "Anyone can create a token with any name, including fake versions of existing tokens. Add and trade at your own risk!"
  },
  "importTokensCamelCase": {
    "message": "Import tokens"
  },
  "importTokensError": {
    "message": "We could not import the tokens. Please try again later."
  },
  "importWithCount": {
    "message": "Import $1",
    "description": "$1 will the number of detected tokens that are selected for importing, if all of them are selected then $1 will be all"
  },
  "imported": {
    "message": "Imported",
    "description": "status showing that an account has been fully loaded into the keyring"
  },
  "inYourSettings": {
    "message": "in your Settings"
  },
  "infuraBlockedNotification": {
    "message": "MetaMask is unable to connect to the blockchain host. Review possible reasons $1.",
    "description": "$1 is a clickable link with with text defined by the 'here' key"
  },
  "initialTransactionConfirmed": {
    "message": "Your initial transaction was confirmed by the network. Click OK to go back."
  },
  "inlineAlert": {
    "message": "Alert"
  },
  "inputLogicEmptyState": {
    "message": "Only enter a number that you're comfortable with the third party spending now or in the future. You can always increase the spending cap later."
  },
  "inputLogicEqualOrSmallerNumber": {
    "message": "This allows the third party to spend $1 from your current balance.",
    "description": "$1 is the current token balance in the account and the name of the current token"
  },
  "inputLogicHigherNumber": {
    "message": "This allows the third party to spend all your token balance until it reaches the cap or you revoke the spending cap. If this is not intended, consider setting a lower spending cap."
  },
  "insightWarning": {
    "message": "warning"
  },
  "insightWarningCheckboxMessage": {
    "message": "$1 the request by $2",
    "description": "$1 is the action i.e. sign, confirm. $2 is the origin making the request."
  },
  "insightWarningContentPlural": {
    "message": "Review $1 before $2. Once made, the $3 is irreversible.",
    "description": "$1 the 'insightWarnings' message (2 warnings) representing warnings, $2 is the action (i.e. signing) and $3 is the result (i.e. signature, transaction)"
  },
  "insightWarningContentSingular": {
    "message": "Review $1 before $2. Once made, the $3 is irreversible.",
    "description": "$1 is the 'insightWarning' message (1 warning), $2 is the action (i.e. signing) and $3 is the result (i.e. signature, transaction)"
  },
  "insightWarningHeader": {
    "message": "This request may be risky"
  },
  "insightWarnings": {
    "message": "warnings"
  },
  "insightsFromSnap": {
    "message": "Insights from $1",
    "description": "$1 represents the name of the snap"
  },
  "install": {
    "message": "Install"
  },
  "installExtension": {
    "message": "Install extension"
  },
  "installExtensionDescription": {
    "message": "The institution-compliant version of the world's leading web3 wallet, MetaMask."
  },
  "installOrigin": {
    "message": "Install origin"
  },
  "installRequest": {
    "message": "Add to MetaMask"
  },
  "installedOn": {
    "message": "Installed on $1",
    "description": "$1 is the date when the snap has been installed"
  },
  "insufficientBalance": {
    "message": "Insufficient balance."
  },
  "insufficientCurrencyBuyOrDeposit": {
    "message": "You do not have enough $1 in your account to pay for transaction fees on $2 network. $3 or deposit from another account.",
    "description": "$1 is the native currency of the network, $2 is the name of the current network, $3 is the key 'buy' + the ticker symbol of the native currency of the chain wrapped in a button"
  },
  "insufficientCurrencyBuyOrReceive": {
    "message": "You do not have enough $1 in your account to pay for transaction fees on $2 network. $3 or $4 from another account.",
    "description": "$1 is the native currency of the network, $2 is the name of the current network, $3 is the key 'buy' + the ticker symbol of the native currency of the chain wrapped in a button, $4 is the key 'deposit' button"
  },
  "insufficientCurrencyDeposit": {
    "message": "You do not have enough $1 in your account to pay for transaction fees on $2 network. Deposit $1 from another account.",
    "description": "$1 is the native currency of the network, $2 is the name of the current network"
  },
  "insufficientFunds": {
    "message": "Insufficient funds."
  },
  "insufficientFundsForGas": {
    "message": "Insufficient funds for gas"
  },
  "insufficientTokens": {
    "message": "Insufficient tokens."
  },
  "interactingWith": {
    "message": "Interacting with"
  },
  "interactingWithTransactionDescription": {
    "message": "This is the contract you're interacting with. Protect yourself from scammers by  verifying the details."
  },
  "invalidAddress": {
    "message": "Invalid address"
  },
  "invalidAddressRecipient": {
    "message": "Recipient address is invalid"
  },
  "invalidAddressRecipientNotEthNetwork": {
    "message": "Not ETH network, set to lowercase"
  },
  "invalidAssetType": {
    "message": "This asset is an NFT and needs to be re-added on the Import NFTs page found under the NFTs tab"
  },
  "invalidBlockExplorerURL": {
    "message": "Invalid block explorer URL"
  },
  "invalidChainIdTooBig": {
    "message": "Invalid chain ID. The chain ID is too big."
  },
  "invalidCustomNetworkAlertContent1": {
    "message": "The chain ID for custom network '$1' has to be re-entered.",
    "description": "$1 is the name/identifier of the network."
  },
  "invalidCustomNetworkAlertContent2": {
    "message": "To protect you from malicious or faulty network providers, chain IDs are now required for all custom networks."
  },
  "invalidCustomNetworkAlertContent3": {
    "message": "Go to Settings > Network and enter the chain ID. You can find the chain IDs of most popular networks on $1.",
    "description": "$1 is a link to https://chainid.network"
  },
  "invalidCustomNetworkAlertTitle": {
    "message": "Invalid custom network"
  },
  "invalidHexNumber": {
    "message": "Invalid hexadecimal number."
  },
  "invalidHexNumberLeadingZeros": {
    "message": "Invalid hexadecimal number. Remove any leading zeros."
  },
  "invalidIpfsGateway": {
    "message": "Invalid IPFS Gateway: The value must be a valid URL"
  },
  "invalidNumber": {
    "message": "Invalid number. Enter a decimal or '0x'-prefixed hexadecimal number."
  },
  "invalidNumberLeadingZeros": {
    "message": "Invalid number. Remove any leading zeros."
  },
  "invalidRPC": {
    "message": "Invalid RPC URL"
  },
  "invalidSeedPhrase": {
    "message": "Invalid Secret Recovery Phrase"
  },
  "invalidSeedPhraseCaseSensitive": {
    "message": "Invalid input! Secret Recovery Phrase is case sensitive."
  },
  "ipfsGateway": {
    "message": "IPFS gateway"
  },
  "ipfsGatewayDescription": {
    "message": "MetaMask uses third-party services to show images of your NFTs stored on IPFS, display information related to ENS addresses entered in your browser's address bar, and fetch icons for different tokens. Your IP address may be exposed to these services when you’re using them."
  },
  "ipfsToggleModalDescriptionOne": {
    "message": "We use third-party services to show images of your NFTs stored on IPFS, display information related to ENS addresses entered in your browser's address bar, and fetch icons for different tokens. Your IP address may be exposed to these services when you’re using them."
  },
  "ipfsToggleModalDescriptionTwo": {
    "message": "Selecting Confirm turns on IPFS resolution. You can turn it off in $1 at any time.",
    "description": "$1 is the method to turn off ipfs"
  },
  "ipfsToggleModalSettings": {
    "message": "Settings > Security and privacy"
  },
  "isSigningOrSubmitting": {
    "message": "A previous transaction is still being signed or submitted"
  },
  "jazzAndBlockies": {
    "message": "Jazzicons and Blockies are two different styles of unique icons that help you identify an account at a glance."
  },
  "jazzicons": {
    "message": "Jazzicons"
  },
  "jsDeliver": {
    "message": "jsDeliver"
  },
  "jsonFile": {
    "message": "JSON File",
    "description": "format for importing an account"
  },
  "keyringAccountName": {
    "message": "Account name"
  },
  "keyringAccountPublicAddress": {
    "message": "Public Address"
  },
  "keyringSnapRemovalResult1": {
    "message": "$1 $2removed",
    "description": "Displays the result after removal of a keyring snap. $1 is the snap name, $2 is whether it is successful or not"
  },
  "keyringSnapRemovalResultNotSuccessful": {
    "message": "not ",
    "description": "Displays the `not` word in $2."
  },
  "keyringSnapRemoveConfirmation": {
    "message": "Type $1 to confirm you want to remove this snap:",
    "description": "Asks user to input the name nap prior to deleting the snap. $1 is the snap name"
  },
  "keystone": {
    "message": "Keystone"
  },
  "knownAddressRecipient": {
    "message": "Known contract address."
  },
  "knownTokenWarning": {
    "message": "This action will edit tokens that are already listed in your wallet, which can be used to phish you. Only approve if you are certain that you mean to change what these tokens represent. Learn more about $1"
  },
  "lastConnected": {
    "message": "Last connected"
  },
  "lastPriceSold": {
    "message": "Last price sold"
  },
  "lastSold": {
    "message": "Last sold"
  },
  "lavaDomeCopyWarning": {
    "message": "For your safety, selecting this text is not available right now."
  },
  "layer1Fees": {
    "message": "Layer 1 fees"
  },
  "layer2Fees": {
    "message": "Layer 2 fees"
  },
  "learnCancelSpeeedup": {
    "message": "Learn how to $1",
    "description": "$1 is link to cancel or speed up transactions"
  },
  "learnMore": {
    "message": "learn more"
  },
  "learnMoreAboutGas": {
    "message": "Want to $1 about gas?",
    "description": "$1 will be replaced by the learnMore translation key"
  },
  "learnMoreKeystone": {
    "message": "Learn More"
  },
  "learnMoreUpperCase": {
    "message": "Learn more"
  },
  "learnMoreUpperCaseWithDot": {
    "message": "Learn more."
  },
  "learnScamRisk": {
    "message": "scams and security risks."
  },
  "learnToBridge": {
    "message": "Learn to bridge"
  },
  "leaveMetaMask": {
    "message": "Leave MetaMask?"
  },
  "leaveMetaMaskDesc": {
    "message": "You're about to visit a site outside of MetaMask. Double-check the URL before continuing."
  },
  "ledgerAccountRestriction": {
    "message": "You need to make use your last account before you can add a new one."
  },
  "ledgerConnectionInstructionCloseOtherApps": {
    "message": "Close any other software connected to your device and then click here to refresh."
  },
  "ledgerConnectionInstructionHeader": {
    "message": "Prior to clicking confirm:"
  },
  "ledgerConnectionInstructionStepFour": {
    "message": "Enable \"smart contract data\" or \"blind signing\" on your Ledger device."
  },
  "ledgerConnectionInstructionStepThree": {
    "message": "Be sure your Ledger is plugged in and to select the Ethereum app."
  },
  "ledgerDeviceOpenFailureMessage": {
    "message": "The Ledger device failed to open. Your Ledger might be connected to other software. Please close Ledger Live or other applications connected to your Ledger device, and try to connect again."
  },
  "ledgerErrorConnectionIssue": {
    "message": "Reconnect your ledger, open the ETH app and try again."
  },
  "ledgerErrorDevicedLocked": {
    "message": "Your Ledger is locked. Unlock it then try again."
  },
  "ledgerErrorEthAppNotOpen": {
    "message": "To solve the issue, open the ETH application on your device and retry."
  },
  "ledgerErrorTransactionDataNotPadded": {
    "message": "Ethereum transaction's input data isn't sufficiently padded."
  },
  "ledgerLiveApp": {
    "message": "Ledger Live App"
  },
  "ledgerLocked": {
    "message": "Cannot connect to Ledger device. Please make sure your device is unlocked and Ethereum app is opened."
  },
  "ledgerTimeout": {
    "message": "Ledger Live is taking too long to respond or connection timeout. Make sure Ledger Live app is opened and your device is unlocked."
  },
  "ledgerWebHIDNotConnectedErrorMessage": {
    "message": "The ledger device was not connected. If you wish to connect your Ledger, please click 'Continue' again and approve HID connection",
    "description": "An error message shown to the user during the hardware connect flow."
  },
  "levelArrow": {
    "message": "level arrow"
  },
  "lightTheme": {
    "message": "Light"
  },
  "likeToImportToken": {
    "message": "Would you like to import this token?"
  },
  "likeToImportTokens": {
    "message": "Would you like to import these tokens?"
  },
  "lineaGoerli": {
    "message": "Linea Goerli test network"
  },
  "lineaMainnet": {
    "message": "Linea Mainnet"
  },
  "lineaSepolia": {
    "message": "Linea Sepolia test network"
  },
  "link": {
    "message": "Link"
  },
  "links": {
    "message": "Links"
  },
  "loadMore": {
    "message": "Load more"
  },
  "loading": {
    "message": "Loading..."
  },
  "loadingNFTs": {
    "message": "Loading NFTs..."
  },
  "loadingScreenHardwareWalletMessage": {
    "message": "Please complete the transaction on the hardware wallet."
  },
  "loadingScreenSnapMessage": {
    "message": "Please complete the transaction on the Snap."
  },
  "loadingTokens": {
    "message": "Loading tokens..."
  },
  "localhost": {
    "message": "Localhost 8545"
  },
  "lock": {
    "message": "Lock"
  },
  "lockMetaMask": {
    "message": "Lock MetaMask"
  },
  "lockTimeInvalid": {
    "message": "Lock time must be a number between 0 and 10080"
  },
  "logo": {
    "message": "$1 logo",
    "description": "$1 is the name of the ticker"
  },
  "low": {
    "message": "Low"
  },
  "lowGasSettingToolTipMessage": {
    "message": "Use $1 to wait for a cheaper price. Time estimates are much less accurate as prices are somewhat unpredictable.",
    "description": "$1 is key 'low' separated here so that it can be passed in with bold font-weight"
  },
  "lowLowercase": {
    "message": "low"
  },
  "lowPriorityMessage": {
    "message": "Future transactions will queue after this one."
  },
  "mainnet": {
    "message": "Ethereum Mainnet"
  },
  "mainnetToken": {
    "message": "This address matches a known Ethereum Mainnet token address. Recheck the contract address and network for the token you are trying to add."
  },
  "makeAnotherSwap": {
    "message": "Create a new swap"
  },
  "makeSureNoOneWatching": {
    "message": "Make sure nobody is looking",
    "description": "Warning to users to be care while creating and saving their new Secret Recovery Phrase"
  },
  "manageInSettings": {
    "message": "Manage in settings"
  },
  "max": {
    "message": "Max"
  },
  "maxBaseFee": {
    "message": "Max base fee"
  },
  "maxFee": {
    "message": "Max fee"
  },
  "maxPriorityFee": {
    "message": "Max priority fee"
  },
  "medium": {
    "message": "Market"
  },
  "mediumGasSettingToolTipMessage": {
    "message": "Use $1 for fast processing at current market price.",
    "description": "$1 is key 'medium' (text: 'Market') separated here so that it can be passed in with bold font-weight"
  },
  "memo": {
    "message": "memo"
  },
  "message": {
    "message": "Message"
  },
  "metaMaskConnectStatusParagraphOne": {
    "message": "You now have more control over your account connections in MetaMask."
  },
  "metaMaskConnectStatusParagraphThree": {
    "message": "Click it to manage your connected accounts."
  },
  "metaMaskConnectStatusParagraphTwo": {
    "message": "The connection status button shows if the website you’re visiting is connected to your currently selected account."
  },
  "metadataModalSourceTooltip": {
    "message": "$1 is hosted on npm and $2 is this Snap’s unique identifier.",
    "description": "$1 is the snap name and $2 is the snap NPM id."
  },
  "metamaskInstitutionalVersion": {
    "message": "MetaMask Institutional Version"
  },
  "metamaskNotificationsAreOff": {
    "message": "Wallet notifications are currently not active."
  },
  "metamaskPortfolio": {
    "message": "MetaMask Portfolio."
  },
  "metamaskSwapsOfflineDescription": {
    "message": "MetaMask Swaps is undergoing maintenance. Please check back later."
  },
  "metamaskVersion": {
    "message": "MetaMask Version"
  },
  "methodData": {
    "message": "Method"
  },
  "methodDataTransactionDescription": {
    "message": "This is the specific action that will be taken. This data can be faked, so be sure you trust the site on the other end."
  },
  "methodNotSupported": {
    "message": "Not supported with this account."
  },
  "metrics": {
    "message": "Metrics"
  },
  "mismatchAccount": {
    "message": "Your selected account ($1) is different than the account trying to sign ($2)"
  },
  "mismatchedChainLinkText": {
    "message": "verify the network details",
    "description": "Serves as link text for the 'mismatchedChain' key. This text will be embedded inside the translation for that key."
  },
  "mismatchedChainRecommendation": {
    "message": "We recommend that you $1 before proceeding.",
    "description": "$1 is a clickable link with text defined by the 'mismatchedChainLinkText' key. The link will open to instructions for users to validate custom network details."
  },
  "mismatchedNetworkName": {
    "message": "According to our record the network name may not correctly match this chain ID."
  },
  "mismatchedNetworkSymbol": {
    "message": "The submitted currency symbol does not match what we expect for this chain ID."
  },
  "mismatchedRpcChainId": {
    "message": "Chain ID returned by the custom network does not match the submitted chain ID."
  },
  "mismatchedRpcUrl": {
    "message": "According to our records the submitted RPC URL value does not match a known provider for this chain ID."
  },
  "missingSetting": {
    "message": "Can't find a setting?"
  },
  "missingSettingRequest": {
    "message": "Request here"
  },
  "mmiBuiltAroundTheWorld": {
    "message": "MetaMask Institutional is designed and built around the world."
  },
  "mmiNewNFTDetectedInNFTsTabMessage": {
    "message": "Let MetaMask Institutional automatically detect and display NFTs in your wallet."
  },
  "mmiPasswordSetupDetails": {
    "message": "This password will unlock your MetaMask Institutional extension only."
  },
  "more": {
    "message": "more"
  },
  "multipleSnapConnectionWarning": {
    "message": "$1 wants to use $2 Snaps",
    "description": "$1 is the dapp and $2 is the number of snaps it wants to connect to."
  },
  "mustSelectOne": {
    "message": "Must select at least 1 token."
  },
  "name": {
    "message": "Name"
  },
  "nameAddressLabel": {
    "message": "Address",
    "description": "Label above address field in name component modal."
  },
  "nameInstructionsNew": {
    "message": "If you know this address, give it a nickname to recognize it in the future.",
    "description": "Instruction text in name component modal when value is not recognised."
  },
  "nameInstructionsRecognized": {
    "message": "This address has a default nickname, but you can edit it or explore other suggestions.",
    "description": "Instruction text in name component modal when value is recognized but not saved."
  },
  "nameInstructionsSaved": {
    "message": "You've added a nickname for this address before. You can edit or view other suggested nicknames.",
    "description": "Instruction text in name component modal when value is saved."
  },
  "nameLabel": {
    "message": "Nickname",
    "description": "Label above name input field in name component modal."
  },
  "nameModalMaybeProposedName": {
    "message": "Maybe: $1",
    "description": "$1 is the proposed name"
  },
  "nameModalTitleNew": {
    "message": "Unknown address",
    "description": "Title of the modal created by the name component when value is not recognised."
  },
  "nameModalTitleRecognized": {
    "message": "Recognized address",
    "description": "Title of the modal created by the name component when value is recognized but not saved."
  },
  "nameModalTitleSaved": {
    "message": "Saved address",
    "description": "Title of the modal created by the name component when value is saved."
  },
  "nameProviderProposedBy": {
    "message": "Proposed by $1",
    "description": "$1 is the name of the provider"
  },
  "nameProvider_ens": {
    "message": "Ethereum Name Service (ENS)"
  },
  "nameProvider_etherscan": {
    "message": "Etherscan"
  },
  "nameProvider_lens": {
    "message": "Lens Protocol"
  },
  "nameProvider_token": {
    "message": "MetaMask"
  },
  "nameSetPlaceholder": {
    "message": "Choose a nickname...",
    "description": "Placeholder text for name input field in name component modal."
  },
  "nativePermissionRequestDescription": {
    "message": "Do you want this site to do the following?",
    "description": "Description below header used on Permission Connect screen for native permissions."
  },
  "nativeToken": {
    "message": "The native token on this network is $1. It is the token used for gas fees. ",
    "description": "$1 represents the name of the native token on the current network"
  },
  "nativeTokenScamWarningConversion": {
    "message": "Edit network details"
  },
  "nativeTokenScamWarningDescription": {
    "message": "This network doesn't match its associated chain ID or name. Many popular tokens use the name $1, making it a target for scams. Scammers may trick you into sending them more valuable currency in return. Verify everything before you continue.",
    "description": "$1 represents the currency name"
  },
  "nativeTokenScamWarningTitle": {
    "message": "This is a potential scam"
  },
  "needHelp": {
    "message": "Need help? Contact $1",
    "description": "$1 represents `needHelpLinkText`, the text which goes in the help link"
  },
  "needHelpFeedback": {
    "message": "Share your feedback"
  },
  "needHelpLinkText": {
    "message": "MetaMask support"
  },
  "needHelpSubmitTicket": {
    "message": "Submit a ticket"
  },
  "needImportFile": {
    "message": "You must select a file to import.",
    "description": "User is important an account and needs to add a file to continue"
  },
  "negativeETH": {
    "message": "Can not send negative amounts of ETH."
  },
  "negativeOrZeroAmountToken": {
    "message": "Cannot send negative or zero amounts of asset."
  },
  "network": {
    "message": "Network:"
  },
  "networkAddedSuccessfully": {
    "message": "Network added successfully!"
  },
  "networkDetails": {
    "message": "Network details"
  },
  "networkIsBusy": {
    "message": "Network is busy. Gas prices are high and estimates are less accurate."
  },
  "networkMenu": {
    "message": "Network Menu"
  },
  "networkMenuHeading": {
    "message": "Select a network"
  },
  "networkName": {
    "message": "Network name"
  },
  "networkNameArbitrum": {
    "message": "Arbitrum"
  },
  "networkNameAvalanche": {
    "message": "Avalanche"
  },
  "networkNameBSC": {
    "message": "BSC"
  },
  "networkNameBase": {
    "message": "Base"
  },
  "networkNameDefinition": {
    "message": "The name associated with this network."
  },
  "networkNameEthereum": {
    "message": "Ethereum"
  },
  "networkNameGoerli": {
    "message": "Goerli"
  },
  "networkNameLinea": {
    "message": "Linea"
  },
  "networkNameOpMainnet": {
    "message": "OP Mainnet"
  },
  "networkNamePolygon": {
    "message": "Polygon"
  },
  "networkNameTestnet": {
    "message": "Testnet"
  },
  "networkNameZkSyncEra": {
    "message": "zkSync Era"
  },
  "networkProvider": {
    "message": "Network provider"
  },
  "networkSettingsChainIdDescription": {
    "message": "The chain ID is used for signing transactions. It must match the chain ID returned by the network. You can enter a decimal or '0x'-prefixed hexadecimal number, but we will display the number in decimal."
  },
  "networkStatus": {
    "message": "Network status"
  },
  "networkStatusBaseFeeTooltip": {
    "message": "The base fee is set by the network and changes every 13-14 seconds. Our $1 and $2 options account for sudden increases.",
    "description": "$1 and $2 are bold text for Medium and Aggressive respectively."
  },
  "networkStatusPriorityFeeTooltip": {
    "message": "Range of priority fees (aka “miner tip”). This goes to miners and incentivizes them to prioritize your transaction."
  },
  "networkStatusStabilityFeeTooltip": {
    "message": "Gas fees are $1 relative to the past 72 hours.",
    "description": "$1 is networks stability value - stable, low, high"
  },
  "networkSwitchConnectionError": {
    "message": "We can't connect to $1",
    "description": "$1 represents the network name"
  },
  "networkURL": {
    "message": "Network URL"
  },
  "networkURLDefinition": {
    "message": "The URL used to access this network."
  },
  "networks": {
    "message": "Networks"
  },
  "nevermind": {
    "message": "Nevermind"
  },
  "new": {
    "message": "New!"
  },
  "newAccount": {
    "message": "New account"
  },
  "newAccountNumberName": {
    "message": "Account $1",
    "description": "Default name of next account to be created on create account screen"
  },
  "newContact": {
    "message": "New contact"
  },
  "newContract": {
    "message": "New contract"
  },
  "newNFTDetectedInImportNFTsMessageStrongText": {
    "message": "Settings > Security and privacy"
  },
  "newNFTDetectedInImportNFTsMsg": {
    "message": "To use Opensea to see your NFTs, turn on 'Display NFT Media' in $1.",
    "description": "$1 is used for newNFTDetectedInImportNFTsMessageStrongText"
  },
  "newNFTDetectedInNFTsTabMessage": {
    "message": "Let MetaMask automatically detect and display NFTs in your wallet."
  },
  "newNFTsAutodetected": {
    "message": "NFT autodetection"
  },
  "newNetworkAdded": {
    "message": "“$1” was successfully added!"
  },
  "newNftAddedMessage": {
    "message": "NFT was successfully added!"
  },
  "newPassword": {
    "message": "New password (8 characters min)"
  },
  "newPrivacyPolicyActionButton": {
    "message": "Read more"
  },
  "newPrivacyPolicyTitle": {
    "message": "We’ve updated our privacy policy"
  },
  "newTokensImportedMessage": {
    "message": "You’ve successfully imported $1.",
    "description": "$1 is the string of symbols of all the tokens imported"
  },
  "newTokensImportedTitle": {
    "message": "Token imported"
  },
  "next": {
    "message": "Next"
  },
  "nextNonceWarning": {
    "message": "Nonce is higher than suggested nonce of $1",
    "description": "The next nonce according to MetaMask's internal logic"
  },
  "nftAddFailedMessage": {
    "message": "NFT can’t be added as the ownership details do not match. Make sure you have entered correct information."
  },
  "nftAddressError": {
    "message": "This token is an NFT. Add on the $1",
    "description": "$1 is a clickable link with text defined by the 'importNFTPage' key"
  },
  "nftAlreadyAdded": {
    "message": "NFT has already been added."
  },
  "nftDisclaimer": {
    "message": "Disclaimer: MetaMask pulls the media file from the source url. This url sometimes gets changed by the marketplace on which the NFT was minted."
  },
  "nftOptions": {
    "message": "NFT Options"
  },
  "nftTokenIdPlaceholder": {
    "message": "Enter the token id"
  },
  "nftWarningContent": {
    "message": "You're granting access to $1, including any you might own in the future. The party on the other end can transfer these NFTs from your wallet at any time without asking you until you revoke this approval. $2",
    "description": "$1 is nftWarningContentBold bold part, $2 is Learn more link"
  },
  "nftWarningContentBold": {
    "message": "all your $1 NFTs",
    "description": "$1 is name of the collection"
  },
  "nftWarningContentGrey": {
    "message": "Proceed with caution."
  },
  "nfts": {
    "message": "NFTs"
  },
  "nftsPreviouslyOwned": {
    "message": "Previously Owned"
  },
  "nickname": {
    "message": "Nickname"
  },
  "noAccountsFound": {
    "message": "No accounts found for the given search query"
  },
  "noAddressForName": {
    "message": "No address has been set for this name."
  },
  "noConnectedAccountDescription": {
    "message": "Select an account you want to use on this site to continue."
  },
  "noConnectedAccountTitle": {
    "message": "MetaMask isn’t connected to this site"
  },
  "noConversionDateAvailable": {
    "message": "No currency conversion date available"
  },
  "noConversionRateAvailable": {
    "message": "No conversion rate available"
  },
  "noDomainResolution": {
    "message": "No resolution for domain provided."
  },
  "noNFTs": {
    "message": "No NFTs yet"
  },
  "noNetworksFound": {
    "message": "No networks found for the given search query"
  },
  "noSnaps": {
    "message": "You don't have any snaps installed."
  },
  "noTransactions": {
    "message": "You have no transactions"
  },
  "noWebcamFound": {
    "message": "Your computer's webcam was not found. Please try again."
  },
  "noWebcamFoundTitle": {
    "message": "Webcam not found"
  },
  "nonCustodialAccounts": {
    "message": "MetaMask Institutional allows you to use non-custodial accounts, if you plan to use these accounts backup the Secret Recovery Phrase."
  },
  "nonce": {
    "message": "Nonce"
  },
  "nonceField": {
    "message": "Customize transaction nonce"
  },
  "nonceFieldDescription": {
    "message": "Turn this on to change the nonce (transaction number) on confirmation screens. This is an advanced feature, use cautiously."
  },
  "nonceFieldHeading": {
    "message": "Custom nonce"
  },
  "notBusy": {
    "message": "Not busy"
  },
  "notCurrentAccount": {
    "message": "Is this the correct account? It's different from the currently selected account in your wallet"
  },
  "notEnoughBalance": {
    "message": "Insufficient balance"
  },
  "notEnoughGas": {
    "message": "Not enough gas"
  },
  "notRightNow": {
    "message": "Not right now"
  },
  "note": {
    "message": "Note"
  },
  "notePlaceholder": {
    "message": "The approver will see this note when approving the transaction at the custodian."
  },
  "notificationDetail": {
    "message": "Details"
  },
  "notificationDetailBaseFee": {
    "message": "Base fee (GWEI)"
  },
  "notificationDetailGasLimit": {
    "message": "Gas limit (units)"
  },
  "notificationDetailGasUsed": {
    "message": "Gas used (units)"
  },
  "notificationDetailMaxFee": {
    "message": "Max fee per gas"
  },
  "notificationDetailNetwork": {
    "message": "Network"
  },
  "notificationDetailNetworkFee": {
    "message": "Network fee"
  },
  "notificationDetailPriorityFee": {
    "message": "Priority fee (GWEI)"
  },
  "notificationItemCheckBlockExplorer": {
    "message": "Check on the BlockExplorer"
  },
  "notificationItemCollection": {
    "message": "Collection"
  },
  "notificationItemConfirmed": {
    "message": "Confirmed"
  },
  "notificationItemError": {
    "message": "Unable to retrieve fees currently"
  },
  "notificationItemFrom": {
    "message": "From"
  },
  "notificationItemLidoStakeReadyToBeWithdrawn": {
    "message": "Withdrawal Ready"
  },
  "notificationItemLidoStakeReadyToBeWithdrawnMessage": {
    "message": "You can now withdraw your unstaked $1"
  },
  "notificationItemLidoWithdrawalRequestedMessage": {
    "message": "Your request to unstake $1 has been sent"
  },
  "notificationItemNFTReceivedFrom": {
    "message": "Received NFT from"
  },
  "notificationItemNFTSentTo": {
    "message": "Sent NFT to"
  },
  "notificationItemNetwork": {
    "message": "Network"
  },
  "notificationItemRate": {
    "message": "Rate (fee included)"
  },
  "notificationItemReceived": {
    "message": "Received"
  },
  "notificationItemReceivedFrom": {
    "message": "Received from"
  },
  "notificationItemSent": {
    "message": "Sent"
  },
  "notificationItemSentTo": {
    "message": "Sent to"
  },
  "notificationItemStakeCompleted": {
    "message": "Stake completed"
  },
  "notificationItemStaked": {
    "message": "Staked"
  },
  "notificationItemStakingProvider": {
    "message": "Staking Provider"
  },
  "notificationItemStatus": {
    "message": "Status"
  },
  "notificationItemSwapped": {
    "message": "Swapped"
  },
  "notificationItemSwappedFor": {
    "message": "for"
  },
  "notificationItemTo": {
    "message": "To"
  },
  "notificationItemTransactionId": {
    "message": "Transaction ID"
  },
  "notificationItemUnStakeCompleted": {
    "message": "UnStaking complete"
  },
  "notificationItemUnStaked": {
    "message": "Unstaked"
  },
  "notificationItemUnStakingRequested": {
    "message": "Unstaking requested"
  },
  "notificationTransactionFailedMessage": {
    "message": "Transaction $1 failed! $2",
    "description": "Content of the browser notification that appears when a transaction fails"
  },
  "notificationTransactionFailedMessageMMI": {
    "message": "Transaction failed! $1",
    "description": "Content of the browser notification that appears when a transaction fails in MMI"
  },
  "notificationTransactionFailedTitle": {
    "message": "Failed transaction",
    "description": "Title of the browser notification that appears when a transaction fails"
  },
  "notificationTransactionSuccessMessage": {
    "message": "Transaction $1 confirmed!",
    "description": "Content of the browser notification that appears when a transaction is confirmed"
  },
  "notificationTransactionSuccessTitle": {
    "message": "Confirmed transaction",
    "description": "Title of the browser notification that appears when a transaction is confirmed"
  },
  "notificationTransactionSuccessView": {
    "message": "View on $1",
    "description": "Additional content in browser notification that appears when a transaction is confirmed and has a block explorer URL"
  },
  "notifications": {
    "message": "Notifications"
  },
  "notifications20ActionText": {
    "message": "Learn more",
    "description": "The 'call to action' on the button, or link, of the 'Stay secure' notification. Upon clicking, users will be taken to a ledger page to resolve the U2F connection issue."
  },
  "notifications20Description": {
    "message": "If you're on the latest version of Firefox, you might be experiencing an issue related to Firefox dropping U2F support.",
    "description": "Description of a notification in the 'See What's New' popup. Describes the U2F support being dropped by firefox and that it affects ledger users."
  },
  "notifications20Title": {
    "message": "Ledger and Firefox Users Experiencing Connection Issues",
    "description": "Title for a notification in the 'See What's New' popup. Tells users that latest firefox users using U2F may experience connection issues."
  },
  "notifications24ActionText": {
    "message": "Got it"
  },
  "notifications24Description": {
    "message": "Advanced gas fee settings are now remembered based on the network you're using. This means you can set specific advanced gas fees for each network and avoid overpaying for gas or stuck transactions."
  },
  "notifications24Title": {
    "message": "Advanced gas fees by network"
  },
  "notifications8ActionText": {
    "message": "Go to Settings > Advanced",
    "description": "Description on an action button that appears in the What's New popup. Tells the user that if they click it, they will go to our Advanced settings page."
  },
  "notifications8DescriptionOne": {
    "message": "As of MetaMask v10.4.0, you no longer need Ledger Live to connect your Ledger device to MetaMask.",
    "description": "Description of a notification in the 'See What's New' popup. Describes changes for how Ledger Live is no longer needed to connect the device."
  },
  "notifications8DescriptionTwo": {
    "message": "For an easier and more stable ledger experience, go to Settings > Advanced and switch the 'Preferred Ledger Connection Type' to 'WebHID'.",
    "description": "Description of a notification in the 'See What's New' popup. Describes how the user can turn off the Ledger Live setting."
  },
  "notifications8Title": {
    "message": "Ledger connection improvement",
    "description": "Title for a notification in the 'See What's New' popup. Notifies ledger users that there is an improvement in how they can connect their device."
  },
  "notificationsBlockaidDefaultDescriptionActionText": {
    "message": "Got it"
  },
  "notificationsBlockaidDefaultDescriptionOne": {
    "message": "Steer clear of known scams while still preserving your privacy with security alerts powered by Blockaid. This feature is available on Arbitrum, Avalanche, BNB chain, Ethereum Mainnet, Linea, Optimism, Polygon, Base and Sepolia."
  },
  "notificationsBlockaidDefaultDescriptionTwo": {
    "message": "Always do your own due diligence before approving requests."
  },
  "notificationsBlockaidDefaultTitle": {
    "message": "Stay safe with security alerts"
  },
  "notificationsDropLedgerFirefoxDescription": {
    "message": "Firefox no longer supports U2F, so Ledger won't work with MetaMask on Firefox. Try MetaMask on Google Chrome instead.",
    "description": "Description of a notification in the 'See What's New' popup. Describes that ledger will not longer be supported for firefox users and they should use MetaMask on chrome for ledger support instead."
  },
  "notificationsDropLedgerFirefoxTitle": {
    "message": "Dropping Ledger Support for Firefox",
    "description": "Title for a notification in the 'See What's New' popup. Tells firefox users that ledger support is being dropped."
  },
  "notificationsFeatureToggle": {
    "message": "Enable Wallet Notifications",
    "description": "Experimental feature title"
  },
  "notificationsFeatureToggleDescription": {
    "message": "This enables wallet notifications like send/receive funds or nfts and feature announcements.",
    "description": "Description of the experimental notifications feature"
  },
  "notificationsMarkAllAsRead": {
    "message": "Mark all as read"
  },
  "notificationsPageEmptyTitle": {
    "message": "Nothing to see here"
  },
  "notificationsPageErrorContent": {
    "message": "Please, try to visit this page again."
  },
  "notificationsPageErrorTitle": {
    "message": "There has been an error"
  },
  "notificationsPageNoNotificationsContent": {
    "message": "You have not received any notifications yet."
  },
  "notificationsPetnamesActionText": {
    "message": "Got it"
  },
  "notificationsPetnamesDescriptionOne": {
    "message": "When you click on an address during a transaction, you can see suggested nicknames from third-party sources such as ENS, Lens, and Etherscan."
  },
  "notificationsPetnamesDescriptionTwo": {
    "message": "This will make it easier for you to recognize addresses in the future, so be sure to give a nickname to addresses you trust."
  },
  "notificationsPetnamesTitle": {
    "message": "Suggested nicknames are here!"
  },
  "notificationsSettingsBoxError": {
    "message": "Something went wrong. Please try again."
  },
  "notificationsSettingsPageAllowNotifications": {
    "message": "Stay in the loop on what’s happening in your wallet with notifications. To use notifications, we use a profile to sync some settings across your devices. $1"
  },
  "notificationsSettingsPageAllowNotificationsLink": {
    "message": "Learn how we protect your privacy while using this feature."
  },
  "notificationsSimulationsDescriptionOne": {
    "message": "Now you can see the potential outcome of your transactions before you make them!"
  },
  "notificationsSimulationsDescriptionTwo": {
    "message": "This is just a simulation, so we can’t guarantee the final outcome. You can turn this off anytime in \nSettings > Security & Privacy. "
  },
  "notificationsU2FLedgerLiveDescription": {
    "message": "U2F and Ledger Live are no longer available on Chrome. You can still connect Ledger devices on Chrome using Webhid.",
    "description": "Description of a notification in the 'See What's New' popup. Describes the U2F and Ledger Live connection modes are now deprecated"
  },
  "notificationsU2FLedgerLiveTitle": {
    "message": "U2F and Ledger Live deprecation",
    "description": "Title for a notification in the 'See What's New' popup. Tells ledger and chrome users that U2F and Ledger Live options are now deprecated."
  },
  "numberOfNewTokensDetectedPlural": {
    "message": "$1 new tokens found in this account",
    "description": "$1 is the number of new tokens detected"
  },
  "numberOfNewTokensDetectedSingular": {
    "message": "1 new token found in this account"
  },
  "ofTextNofM": {
    "message": "of"
  },
  "off": {
    "message": "Off"
  },
  "offlineForMaintenance": {
    "message": "Offline for maintenance"
  },
  "ok": {
    "message": "Ok"
  },
  "on": {
    "message": "On"
  },
  "onboarding": {
    "message": "Onboarding"
  },
  "onboardingAdvancedPrivacyIPFSDescription": {
    "message": "The IPFS gateway makes it possible to access and view data hosted by third parties. You can add a custom IPFS gateway or continue using the default."
  },
  "onboardingAdvancedPrivacyIPFSInvalid": {
    "message": "Please enter a valid URL"
  },
  "onboardingAdvancedPrivacyIPFSTitle": {
    "message": "Add custom IPFS Gateway"
  },
  "onboardingAdvancedPrivacyIPFSValid": {
    "message": "IPFS gateway URL is valid"
  },
  "onboardingAdvancedPrivacyNetworkButton": {
    "message": "Add custom network"
  },
  "onboardingAdvancedPrivacyNetworkDescription": {
    "message": "We use Infura as our remote procedure call (RPC) provider to offer the most reliable and private access to Ethereum data we can. You can choose your own RPC, but remember that any RPC will receive your IP address and Ethereum wallet to make transactions. Read our $1 to learn more about how Infura handles data."
  },
  "onboardingAdvancedPrivacyNetworkTitle": {
    "message": "Choose your network"
  },
  "onboardingCreateWallet": {
    "message": "Create a new wallet"
  },
  "onboardingImportWallet": {
    "message": "Import an existing wallet"
  },
  "onboardingMetametricsAgree": {
    "message": "I agree"
  },
  "onboardingMetametricsAllowOptOutLegacy": {
    "message": "Always allow you to opt-out via Settings"
  },
  "onboardingMetametricsDataTermsLegacy": {
    "message": "This data is aggregated and is therefore anonymous for the purposes of General Data Protection Regulation (EU) 2016/679."
  },
  "onboardingMetametricsDescription": {
    "message": "We’d like to gather basic usage and diagnostics data to improve MetaMask. Know that we never sell the data you provide here."
  },
  "onboardingMetametricsDescription2": {
    "message": "When we gather metrics, it will always be..."
  },
  "onboardingMetametricsDescription2Legacy": {
    "message": "MetaMask will..."
  },
  "onboardingMetametricsDescriptionLegacy": {
    "message": "MetaMask would like to gather usage data to better understand how our users interact with MetaMask. This data will be used to provide the service, which includes improving the service based on your use."
  },
  "onboardingMetametricsDisagree": {
    "message": "No thanks"
  },
  "onboardingMetametricsInfuraTerms": {
    "message": "We’ll let you know if we decide to use this data for other purposes. You can review our $1 for more information. Remember, you can go to settings and opt out at any time.",
    "description": "$1 represents `onboardingMetametricsInfuraTermsPolicy`"
  },
  "onboardingMetametricsInfuraTermsLegacy": {
    "message": "* When you use Infura as your default RPC provider in MetaMask, Infura will collect your IP address and your Ethereum wallet address when you send a transaction. We don’t store this information in a way that allows our systems to associate those two pieces of data. For more information on how MetaMask and Infura interact from a data collection perspective, see our update $1. For more information on our privacy practices in general, see our $2.",
    "description": "$1 represents `onboardingMetametricsInfuraTermsPolicyLink`, $2 represents `onboardingMetametricsInfuraTermsPolicy`"
  },
  "onboardingMetametricsInfuraTermsPolicy": {
    "message": "Privacy Policy"
  },
  "onboardingMetametricsInfuraTermsPolicyLegacy": {
    "message": "Privacy Policy here"
  },
  "onboardingMetametricsInfuraTermsPolicyLinkLegacy": {
    "message": "here"
  },
  "onboardingMetametricsModalTitle": {
    "message": "Add custom network"
  },
  "onboardingMetametricsNeverCollect": {
    "message": "$1 clicks and views on the app are stored, but other details (like your public address) are not.",
    "description": "$1 represents `onboardingMetametricsNeverCollectEmphasis`"
  },
  "onboardingMetametricsNeverCollectEmphasis": {
    "message": "Private:"
  },
  "onboardingMetametricsNeverCollectIP": {
    "message": "$1 we temporarily use your IP address to detect a general location (like your country or region), but it's never stored.",
    "description": "$1 represents `onboardingMetametricsNeverCollectIPEmphasis`"
  },
  "onboardingMetametricsNeverCollectIPEmphasis": {
    "message": "General:"
  },
  "onboardingMetametricsNeverCollectIPLegacy": {
    "message": "$1 collect your full IP address*",
    "description": "$1 represents `onboardingMetametricsNeverEmphasis`"
  },
  "onboardingMetametricsNeverCollectLegacy": {
    "message": "$1 collect information we don’t need to provide the service (such as keys, addresses, transaction hashes, or balances)",
    "description": "$1 represents `onboardingMetametricsNeverEmphasis`"
  },
  "onboardingMetametricsNeverEmphasisLegacy": {
    "message": "Never"
  },
  "onboardingMetametricsNeverSellData": {
    "message": "$1 you decide if you want to share or delete your usage data via settings any time.",
    "description": "$1 represents `onboardingMetametricsNeverSellDataEmphasis`"
  },
  "onboardingMetametricsNeverSellDataEmphasis": {
    "message": "Optional:"
  },
  "onboardingMetametricsNeverSellDataLegacy": {
    "message": "$1 sell data.  Ever!",
    "description": "$1 represents `onboardingMetametricsNeverEmphasis`"
  },
  "onboardingMetametricsSendAnonymizeLegacy": {
    "message": "Send anonymized click and pageview events"
  },
  "onboardingMetametricsTitle": {
    "message": "Help us improve MetaMask"
  },
  "onboardingPinExtensionBillboardAccess": {
    "message": "Full access"
  },
  "onboardingPinExtensionBillboardDescription": {
    "message": "These extensions can see and change information"
  },
  "onboardingPinExtensionBillboardDescription2": {
    "message": "on this site."
  },
  "onboardingPinExtensionBillboardTitle": {
    "message": "Extensions"
  },
  "onboardingPinExtensionChrome": {
    "message": "Click the browser extension icon"
  },
  "onboardingPinExtensionDescription": {
    "message": "Pin MetaMask on your browser so it's accessible and easy to view transaction confirmations."
  },
  "onboardingPinExtensionDescription2": {
    "message": "You can open MetaMask by clicking on the extension and access your wallet with 1 click."
  },
  "onboardingPinExtensionDescription3": {
    "message": "Click browser extension icon to access it instantly"
  },
  "onboardingPinExtensionLabel": {
    "message": "Pin MetaMask"
  },
  "onboardingPinExtensionStep1": {
    "message": "1"
  },
  "onboardingPinExtensionStep2": {
    "message": "2"
  },
  "onboardingPinExtensionTitle": {
    "message": "Your MetaMask install is complete!"
  },
  "onboardingPinMmiExtensionLabel": {
    "message": "Pin MetaMask Institutional"
  },
  "onboardingUsePhishingDetectionDescription": {
    "message": "Phishing detection alerts rely on communication with $1. jsDeliver will have access to your IP address. View $2.",
    "description": "The $1 is the word 'jsDeliver', from key 'jsDeliver' and $2 is the words Privacy Policy from key 'privacyMsg', both separated here so that it can be wrapped as a link"
  },
  "onekey": {
    "message": "OneKey"
  },
  "onlyAddTrustedNetworks": {
    "message": "A malicious network provider can lie about the state of the blockchain and record your network activity. Only add custom networks you trust."
  },
  "onlyConnectTrust": {
    "message": "Only connect with sites you trust. $1",
    "description": "Text displayed above the buttons for connection confirmation. $1 is the link to the learn more web page."
  },
  "openCustodianApp": {
    "message": "Open $1 app",
    "description": "The $1 is the name of the Custodian that will be open"
  },
  "openFullScreenForLedgerWebHid": {
    "message": "Go to full screen to connect your Ledger.",
    "description": "Shown to the user on the confirm screen when they are viewing MetaMask in a popup window but need to connect their ledger via webhid."
  },
  "openInBlockExplorer": {
    "message": "Open in block explorer"
  },
  "openSeaNew": {
    "message": "OpenSea"
  },
  "openSeaToBlockaidBtnLabel": {
    "message": "Explore Snaps"
  },
  "openSeaToBlockaidDescription": {
    "message": "Security alerts are no longer available on this network. Installing a Snap may improve your security."
  },
  "openSeaToBlockaidTitle": {
    "message": "Heads up!"
  },
  "operationFailed": {
    "message": "Operation Failed"
  },
  "optional": {
    "message": "Optional"
  },
  "optionalWithParanthesis": {
    "message": "(Optional)"
  },
  "options": {
    "message": "Options"
  },
  "or": {
    "message": "or"
  },
  "origin": {
    "message": "Origin"
  },
  "osTheme": {
    "message": "System"
  },
  "otherSnaps": {
    "message": "other snaps",
    "description": "Used in the 'permission_rpc' message."
  },
  "outdatedBrowserNotification": {
    "message": "Your browser is out of date. If you don't update your browser, you won't be able to get security patches and new features from MetaMask."
  },
  "padlock": {
    "message": "Padlock"
  },
  "parameters": {
    "message": "Parameters"
  },
  "participateInMetaMetrics": {
    "message": "Participate in MetaMetrics"
  },
  "participateInMetaMetricsDescription": {
    "message": "Participate in MetaMetrics to help us make MetaMask better"
  },
  "password": {
    "message": "Password"
  },
  "passwordMmiTermsWarning": {
    "message": "I understand that MetaMask Institutional cannot recover this password for me. $1"
  },
  "passwordNotLongEnough": {
    "message": "Password not long enough"
  },
  "passwordSetupDetails": {
    "message": "This password will unlock your MetaMask wallet only on this device. MetaMask can not recover this password."
  },
  "passwordStrength": {
    "message": "Password strength: $1",
    "description": "Return password strength to the user when user wants to create password."
  },
  "passwordStrengthDescription": {
    "message": "A strong password can improve the security of your wallet should your device be stolen or compromised."
  },
  "passwordTermsWarning": {
    "message": "I understand that MetaMask cannot recover this password for me. $1"
  },
  "passwordsDontMatch": {
    "message": "Passwords don't match"
  },
  "pasteJWTToken": {
    "message": "Paste or drop your token here:"
  },
  "pastePrivateKey": {
    "message": "Enter your private key string here:",
    "description": "For importing an account from a private key"
  },
  "paymasterInUse": {
    "message": "The gas for this transaction will be paid by a paymaster.",
    "description": "Alert shown in transaction confirmation if paymaster in use."
  },
  "pending": {
    "message": "Pending"
  },
  "pendingTransactionInfo": {
    "message": "This transaction will not process until that one is complete."
  },
  "pendingTransactionMultiple": {
    "message": "You have ($1) pending transactions."
  },
  "pendingTransactionSingle": {
    "message": "You have (1) pending transaction.",
    "description": "$1 is count of pending transactions"
  },
  "permissionDetails": {
    "message": "Permission details"
  },
  "permissionRequest": {
    "message": "Permission request"
  },
  "permissionRequested": {
    "message": "Requested now"
  },
  "permissionRequestedForAccounts": {
    "message": "Requested now for $1",
    "description": "Permission cell status for requested permission including accounts, rendered as AvatarGroup which is $1."
  },
  "permissionRevoked": {
    "message": "Revoked in this update"
  },
  "permissionRevokedForAccounts": {
    "message": "Revoked in this update for $1",
    "description": "Permission cell status for revoked permission including accounts, rendered as AvatarGroup which is $1."
  },
  "permission_accessNamedSnap": {
    "message": "Connect to $1.",
    "description": "The description for the `wallet_snap` permission. $1 is the human-readable name of the snap."
  },
  "permission_accessNetwork": {
    "message": "Access the internet.",
    "description": "The description of the `endowment:network-access` permission."
  },
  "permission_accessNetworkDescription": {
    "message": "Allow $1 to access the internet. This can be used to both send and receive data with third-party servers.",
    "description": "An extended description of the `endowment:network-access` permission. $1 is the snap name."
  },
  "permission_accessSnap": {
    "message": "Connect to the $1 snap.",
    "description": "The description for the `wallet_snap` permission. $1 is the name of the snap."
  },
  "permission_accessSnapDescription": {
    "message": "Allow the website or snap to interact with $1.",
    "description": "The description for the `wallet_snap_*` permission. $1 is the name of the Snap."
  },
  "permission_cronjob": {
    "message": "Schedule and execute periodic actions.",
    "description": "The description for the `snap_cronjob` permission"
  },
  "permission_cronjobDescription": {
    "message": "Allow $1 to perform actions that run periodically at fixed times, dates, or intervals. This can be used to trigger time-sensitive interactions or notifications.",
    "description": "An extended description for the `snap_cronjob` permission. $1 is the snap name."
  },
  "permission_dialog": {
    "message": "Display dialog windows in MetaMask.",
    "description": "The description for the `snap_dialog` permission"
  },
  "permission_dialogDescription": {
    "message": "Allow $1 to display MetaMask popups with custom text, input field, and buttons to approve or reject an action.\nCan be used to create e.g. alerts, confirmations, and opt-in flows for a snap.",
    "description": "An extended description for the `snap_dialog` permission. $1 is the snap name."
  },
  "permission_ethereumAccounts": {
    "message": "See address, account balance, activity and suggest transactions to approve",
    "description": "The description for the `eth_accounts` permission"
  },
  "permission_ethereumProvider": {
    "message": "Access the Ethereum provider.",
    "description": "The description for the `endowment:ethereum-provider` permission"
  },
  "permission_ethereumProviderDescription": {
    "message": "Allow $1 to communicate with MetaMask directly, in order for it to read data from the blockchain and suggest messages and transactions.",
    "description": "An extended description for the `endowment:ethereum-provider` permission. $1 is the snap name."
  },
  "permission_getEntropy": {
    "message": "Derive arbitrary keys unique to $1.",
    "description": "The description for the `snap_getEntropy` permission. $1 is the snap name."
  },
  "permission_getEntropyDescription": {
    "message": "Allow $1 to derive arbitrary keys unique to $1, without exposing them. These keys are separate from your MetaMask account(s) and not related to your private keys or Secret Recovery Phrase. Other snaps cannot access this information.",
    "description": "An extended description for the `snap_getEntropy` permission. $1 is the snap name."
  },
  "permission_getLocale": {
    "message": "View your preferred language.",
    "description": "The description for the `snap_getLocale` permission"
  },
  "permission_getLocaleDescription": {
    "message": "Let $1 access your preferred language from your MetaMask settings. This can be used to localize and display $1's content using your language.",
    "description": "An extended description for the `snap_getLocale` permission. $1 is the snap name."
  },
  "permission_homePage": {
    "message": "Display a custom screen",
    "description": "The description for the `endowment:page-home` permission"
  },
  "permission_homePageDescription": {
    "message": "Let $1 display a custom home screen in MetaMask. This can be used for user interfaces, configuration, and dashboards.",
    "description": "An extended description for the `endowment:page-home` permission. $1 is the snap name."
  },
  "permission_keyring": {
    "message": "Allow requests for adding and controlling Ethereum accounts",
    "description": "The description for the `endowment:keyring` permission"
  },
  "permission_keyringDescription": {
    "message": "Let $1 receive requests to add or remove accounts, plus sign and transact on behalf of these accounts.",
    "description": "An extended description for the `endowment:keyring` permission. $1 is the snap name."
  },
  "permission_lifecycleHooks": {
    "message": "Use lifecycle hooks.",
    "description": "The description for the `endowment:lifecycle-hooks` permission"
  },
  "permission_lifecycleHooksDescription": {
    "message": "Allow $1 to use lifecycle hooks to run code at specific times during its lifecycle.",
    "description": "An extended description for the `endowment:lifecycle-hooks` permission. $1 is the snap name."
  },
  "permission_manageAccounts": {
    "message": "Add and control Ethereum accounts",
    "description": "The description for `snap_manageAccounts` permission"
  },
  "permission_manageAccountsDescription": {
    "message": "Allow $1 to add or remove Ethereum accounts, then transact and sign with these accounts.",
    "description": "An extended description for the `snap_manageAccounts` permission. $1 is the snap name."
  },
  "permission_manageBip32Keys": {
    "message": "Manage $1 accounts.",
    "description": "The description for the `snap_getBip32Entropy` permission. $1 is a derivation path, e.g. 'm/44'/0'/0' (secp256k1)'."
  },
  "permission_manageBip44AndBip32KeysDescription": {
    "message": "Allow $1 to manage accounts and assets on the requested network. These accounts are derived and backed up using your secret recovery phrase (without revealing it). With the power to derive keys, $1 can support a variety of blockchain protocols beyond Ethereum (EVMs).",
    "description": "An extended description for the `snap_getBip44Entropy` and `snap_getBip44Entropy` permissions. $1 is the snap name."
  },
  "permission_manageBip44Keys": {
    "message": "Manage $1 accounts.",
    "description": "The description for the `snap_getBip44Entropy` permission. $1 is the name of a protocol, e.g. 'Filecoin'."
  },
  "permission_manageState": {
    "message": "Store and manage its data on your device.",
    "description": "The description for the `snap_manageState` permission"
  },
  "permission_manageStateDescription": {
    "message": "Allow $1 to store, update, and retrieve data securely with encryption. Other snaps cannot access this information.",
    "description": "An extended description for the `snap_manageState` permission. $1 is the snap name."
  },
  "permission_nameLookup": {
    "message": "Provide domain and address lookups.",
    "description": "The description for the `endowment:name-lookup` permission."
  },
  "permission_nameLookupDescription": {
    "message": "Allow the snap to fetch and display address and domain lookups in different parts of the MetaMask UI.",
    "description": "An extended description for the `endowment:name-lookup` permission."
  },
  "permission_notifications": {
    "message": "Show notifications.",
    "description": "The description for the `snap_notify` permission"
  },
  "permission_notificationsDescription": {
    "message": "Allow $1 to display notifications within MetaMask. A short notification text can be triggered by a snap for actionable or time-sensitive information.",
    "description": "An extended description for the `snap_notify` permission. $1 is the snap name."
  },
  "permission_rpc": {
    "message": "Allow $1 to communicate directly with $2.",
    "description": "The description for the `endowment:rpc` permission. $1 is 'other snaps' or 'websites', $2 is the snap name."
  },
  "permission_rpcDescription": {
    "message": "Allow $1 to send messages to $2 and receive a response from $2.",
    "description": "An extended description for the `endowment:rpc` permission. $1 is 'other snaps' or 'websites', $2 is the snap name."
  },
  "permission_rpcDescriptionOriginList": {
    "message": "$1 and $2",
    "description": "A list of allowed origins where $2 is the last origin of the list and $1 is the rest of the list separated by ','."
  },
  "permission_signatureInsight": {
    "message": "Display signature insights modal.",
    "description": "The description for the `endowment:signature-insight` permission"
  },
  "permission_signatureInsightDescription": {
    "message": "Allow $1 to display a modal with insights on any signature request before approval. This can be used for anti-phishing and security solutions.",
    "description": "An extended description for the `endowment:signature-insight` permission. $1 is the snap name."
  },
  "permission_signatureInsightOrigin": {
    "message": "See the origins of websites that initiate a signature request",
    "description": "The description for the `signatureOrigin` caveat, to be used with the `endowment:signature-insight` permission"
  },
  "permission_signatureInsightOriginDescription": {
    "message": "Allow $1 to see the origin (URI) of websites that initiate signature requests. This can be used for anti-phishing and security solutions.",
    "description": "An extended description for the `signatureOrigin` caveat, to be used with the `endowment:signature-insight` permission. $1 is the snap name."
  },
  "permission_transactionInsight": {
    "message": "Fetch and display transaction insights.",
    "description": "The description for the `endowment:transaction-insight` permission"
  },
  "permission_transactionInsightDescription": {
    "message": "Allow $1 to decode transactions and show insights within the MetaMask UI. This can be used for anti-phishing and security solutions.",
    "description": "An extended description for the `endowment:transaction-insight` permission. $1 is the snap name."
  },
  "permission_transactionInsightOrigin": {
    "message": "See the origins of websites that suggest transactions",
    "description": "The description for the `transactionOrigin` caveat, to be used with the `endowment:transaction-insight` permission"
  },
  "permission_transactionInsightOriginDescription": {
    "message": "Allow $1 to see the origin (URI) of websites that suggest transactions. This can be used for anti-phishing and security solutions.",
    "description": "An extended description for the `transactionOrigin` caveat, to be used with the `endowment:transaction-insight` permission. $1 is the snap name."
  },
  "permission_unknown": {
    "message": "Unknown permission: $1",
    "description": "$1 is the name of a requested permission that is not recognized."
  },
  "permission_viewBip32PublicKeys": {
    "message": "View your public key for $1 ($2).",
    "description": "The description for the `snap_getBip32PublicKey` permission. $1 is a derivation path, e.g. 'm/44'/0'/0''. $2 is the elliptic curve name, e.g. 'secp256k1'."
  },
  "permission_viewBip32PublicKeysDescription": {
    "message": "Allow $2 to view your public keys (and addresses) for $1. This does not grant any control of accounts or assets.",
    "description": "An extended description for the `snap_getBip32PublicKey` permission. $1 is a derivation path (name). $2 is the snap name."
  },
  "permission_viewNamedBip32PublicKeys": {
    "message": "View your public key for $1.",
    "description": "The description for the `snap_getBip32PublicKey` permission. $1 is a name for the derivation path, e.g., 'Ethereum accounts'."
  },
  "permission_walletSwitchEthereumChain": {
    "message": "Switch to and use the following network",
    "description": "The label for the `wallet_switchEthereumChain` permission"
  },
  "permission_webAssembly": {
    "message": "Support for WebAssembly.",
    "description": "The description of the `endowment:webassembly` permission."
  },
  "permission_webAssemblyDescription": {
    "message": "Allow $1 to access low-level execution environments via WebAssembly.",
    "description": "An extended description of the `endowment:webassembly` permission. $1 is the snap name."
  },
  "permissions": {
    "message": "Permissions"
  },
  "permissionsPageEmptyContent": {
    "message": "Nothing to see here"
  },
  "permissionsPageEmptySubContent": {
    "message": "This is where you can see the permissions you've given to installed Snaps or connected sites."
  },
  "permissionsPageTourDescription": {
    "message": "This is your control panel for managing permissions given to connected sites and installed Snaps."
  },
  "permissionsPageTourTitle": {
    "message": "Connected sites are now permissions"
  },
  "personalAddressDetected": {
    "message": "Personal address detected. Input the token contract address."
  },
  "petnamesEnabledToggle": {
    "message": "Allow nicknames"
  },
  "petnamesEnabledToggleDescription": {
    "message": "This lets you assign a nickname to any address. We’ll suggest names for addresses that you interact with when possible."
  },
  "pinExtensionDescription": {
    "message": "Navigate to the extension menu and pin MetaMask Institutional for seamless access."
  },
  "pinExtensionTitle": {
    "message": "Pin extension"
  },
  "pinToTop": {
    "message": "Pin to top"
  },
  "pleaseConfirm": {
    "message": "Please confirm"
  },
  "plusMore": {
    "message": "+ $1 more",
    "description": "$1 is the number of additional items"
  },
  "plusXMore": {
    "message": "+ $1 more",
    "description": "$1 is a number of additional but unshown items in a list- this message will be shown in place of those items"
  },
  "popularCustomNetworks": {
    "message": "Popular custom networks"
  },
  "portfolio": {
    "message": "Portfolio"
  },
  "portfolioDashboard": {
    "message": "Portfolio Dashboard"
  },
  "preparingSwap": {
    "message": "Preparing swap..."
  },
  "prev": {
    "message": "Prev"
  },
  "primaryCurrencySetting": {
    "message": "Primary currency"
  },
  "primaryCurrencySettingDescription": {
    "message": "Select native to prioritize displaying values in the native currency of the chain (e.g. ETH). Select Fiat to prioritize displaying values in your selected fiat currency."
  },
  "primaryType": {
    "message": "Primary type"
  },
  "priorityFee": {
    "message": "Priority fee"
  },
  "priorityFeeProperCase": {
    "message": "Priority Fee"
  },
  "privacy": {
    "message": "Privacy"
  },
  "privacyMsg": {
    "message": "Privacy policy"
  },
  "privateKey": {
    "message": "Private Key",
    "description": "select this type of file to use to import an account"
  },
  "privateKeyCopyWarning": {
    "message": "Private key for $1",
    "description": "$1 represents the account name"
  },
  "privateKeyHidden": {
    "message": "The private key is hidden",
    "description": "Explains that the private key input is hidden"
  },
  "privateKeyShow": {
    "message": "Show/Hide the private key input",
    "description": "Describes a toggle that is used to show or hide the private key input"
  },
  "privateKeyShown": {
    "message": "This private key is being shown",
    "description": "Explains that the private key input is being shown"
  },
  "privateKeyWarning": {
    "message": "Warning: Never disclose this key. Anyone with your private keys can steal any assets held in your account."
  },
  "privateNetwork": {
    "message": "Private network"
  },
  "proceedWithTransaction": {
    "message": "I want to proceed anyway"
  },
  "productAnnouncements": {
    "message": "Product announcements"
  },
  "profileSync": {
    "message": "Profile Sync"
  },
  "profileSyncConfirmation": {
    "message": "If you turn off profile sync, you won’t be able to receive notifications."
  },
  "profileSyncDescription": {
    "message": "Creates a profile that MetaMask uses to sync some settings among your devices. This is required to get notifications. $1."
  },
  "profileSyncPrivacyLink": {
    "message": "Learn how we protect your privacy"
  },
  "proposedApprovalLimit": {
    "message": "Proposed approval limit"
  },
  "provide": {
    "message": "Provide"
  },
  "publicAddress": {
    "message": "Public address"
  },
  "pushPlatformNotificationsFundsReceivedDescription": {
    "message": "You received $1 $2"
  },
  "pushPlatformNotificationsFundsReceivedDescriptionDefault": {
    "message": "You received some tokens"
  },
  "pushPlatformNotificationsFundsReceivedTitle": {
    "message": "Funds received"
  },
  "pushPlatformNotificationsFundsSentDescription": {
    "message": "You successfully sent $1 $2"
  },
  "pushPlatformNotificationsFundsSentDescriptionDefault": {
    "message": "You successfully sent some tokens"
  },
  "pushPlatformNotificationsFundsSentTitle": {
    "message": "Funds sent"
  },
  "pushPlatformNotificationsNftReceivedDescription": {
    "message": "You received new NFTs"
  },
  "pushPlatformNotificationsNftReceivedTitle": {
    "message": "NFT received"
  },
  "pushPlatformNotificationsNftSentDescription": {
    "message": "You have successfully sent an NFT"
  },
  "pushPlatformNotificationsNftSentTitle": {
    "message": "NFT sent"
  },
  "pushPlatformNotificationsStakingLidoStakeCompletedDescription": {
    "message": "Your Lido stake was successful"
  },
  "pushPlatformNotificationsStakingLidoStakeCompletedTitle": {
    "message": "Stake complete"
  },
  "pushPlatformNotificationsStakingLidoStakeReadyToBeWithdrawnDescription": {
    "message": "Your Lido stake is now ready to be withdrawn"
  },
  "pushPlatformNotificationsStakingLidoStakeReadyToBeWithdrawnTitle": {
    "message": "Stake ready for withdrawal"
  },
  "pushPlatformNotificationsStakingLidoWithdrawalCompletedDescription": {
    "message": "Your Lido withdrawal was successful"
  },
  "pushPlatformNotificationsStakingLidoWithdrawalCompletedTitle": {
    "message": "Withdrawal completed"
  },
  "pushPlatformNotificationsStakingLidoWithdrawalRequestedDescription": {
    "message": "Your Lido withdrawal request was submitted"
  },
  "pushPlatformNotificationsStakingLidoWithdrawalRequestedTitle": {
    "message": "Withdrawal requested"
  },
  "pushPlatformNotificationsStakingRocketpoolStakeCompletedDescription": {
    "message": "Your RocketPool stake was successful"
  },
  "pushPlatformNotificationsStakingRocketpoolStakeCompletedTitle": {
    "message": "Stake complete"
  },
  "pushPlatformNotificationsStakingRocketpoolUnstakeCompletedDescription": {
    "message": "Your RocketPool unstake was successful"
  },
  "pushPlatformNotificationsStakingRocketpoolUnstakeCompletedTitle": {
    "message": "Unstake complete"
  },
  "pushPlatformNotificationsSwapCompletedDescription": {
    "message": "Your MetaMask Swap was successful"
  },
  "pushPlatformNotificationsSwapCompletedTitle": {
    "message": "Swap completed"
  },
  "queued": {
    "message": "Queued"
  },
  "quoteRate": {
    "message": "Quote rate"
  },
  "reAddAccounts": {
    "message": "re-add any other accounts"
  },
  "reAdded": {
    "message": "re-added"
  },
  "readdToken": {
    "message": "You can add this token back in the future by going to “Import token” in your accounts options menu."
  },
  "receive": {
    "message": "Receive"
  },
  "receiveTokensCamelCase": {
    "message": "Receive tokens"
  },
  "recipientAddressPlaceholder": {
    "message": "Enter public address (0x) or ENS name"
  },
  "recipientAddressPlaceholderFlask": {
    "message": "Enter public address (0x) or domain name"
  },
  "recommendedGasLabel": {
    "message": "Recommended"
  },
  "recoveryPhraseReminderBackupStart": {
    "message": "Start here"
  },
  "recoveryPhraseReminderConfirm": {
    "message": "Got it"
  },
  "recoveryPhraseReminderHasBackedUp": {
    "message": "Always keep your Secret Recovery Phrase in a secure and secret place"
  },
  "recoveryPhraseReminderHasNotBackedUp": {
    "message": "Need to backup your Secret Recovery Phrase again?"
  },
  "recoveryPhraseReminderItemOne": {
    "message": "Never share your Secret Recovery Phrase with anyone"
  },
  "recoveryPhraseReminderItemTwo": {
    "message": "The MetaMask team will never ask for your Secret Recovery Phrase"
  },
  "recoveryPhraseReminderSubText": {
    "message": "Your Secret Recovery Phrase controls all of your accounts."
  },
  "recoveryPhraseReminderTitle": {
    "message": "Protect your funds"
  },
  "redesignedConfirmationsEnabledToggle": {
    "message": "Improved signature requests"
  },
  "redesignedConfirmationsToggleDescription": {
    "message": "Turn this on to see signature requests in an enhanced format."
  },
  "refreshList": {
    "message": "Refresh list"
  },
  "reject": {
    "message": "Reject"
  },
  "rejectAll": {
    "message": "Reject all"
  },
  "rejectRequestsDescription": {
    "message": "You are about to batch reject $1 requests."
  },
  "rejectRequestsN": {
    "message": "Reject $1 requests"
  },
  "rejectTxsDescription": {
    "message": "You are about to batch reject $1 transactions."
  },
  "rejectTxsN": {
    "message": "Reject $1 transactions"
  },
  "rejected": {
    "message": "Rejected"
  },
  "remember": {
    "message": "Remember:"
  },
  "remove": {
    "message": "Remove"
  },
  "removeAccount": {
    "message": "Remove account"
  },
  "removeAccountDescription": {
    "message": "This account will be removed from your wallet. Please make sure you have the original Secret Recovery Phrase or private key for this imported account before continuing. You can import or create accounts again from the account drop-down. "
  },
  "removeJWT": {
    "message": "Remove custodian token"
  },
  "removeJWTDescription": {
    "message": "Are you sure you want to remove this token? All accounts assigned to this token will be removed from extension as well: "
  },
  "removeKeyringSnap": {
    "message": "Removing this Snap removes these accounts from MetaMask:"
  },
  "removeKeyringSnapToolTip": {
    "message": "The snap controls the accounts, and by removing it, the accounts will be removed from MetaMask, too, but they will remain in the blockchain."
  },
  "removeNFT": {
    "message": "Remove NFT"
  },
  "removeNftErrorMessage": {
    "message": "We could not remove this NFT."
  },
  "removeNftMessage": {
    "message": "NFT was successfully removed!"
  },
  "removeSnap": {
    "message": "Remove Snap"
  },
  "removeSnapAccountDescription": {
    "message": "If you proceed, this account will no longer be available in MetaMask."
  },
  "removeSnapAccountTitle": {
    "message": "Remove account"
  },
  "removeSnapConfirmation": {
    "message": "Are you sure you want to remove $1?",
    "description": "$1 represents the name of the snap"
  },
  "removeSnapDescription": {
    "message": "This action will delete the snap, its data and revoke your given permissions."
  },
  "replace": {
    "message": "replace"
  },
  "reportIssue": {
    "message": "Report an issue"
  },
  "requestFlaggedAsMaliciousFallbackCopyReason": {
    "message": "The security provider has not shared additional details"
  },
  "requestFlaggedAsMaliciousFallbackCopyReasonTitle": {
    "message": "Request flagged as malicious"
  },
  "requestFrom": {
    "message": "Request from"
  },
  "requestFromInfo": {
    "message": "This is the site asking for your signature."
  },
  "requestFromTransactionDescription": {
    "message": "This is the site asking for your confirmation."
  },
  "requestMayNotBeSafe": {
    "message": "Request may not be safe"
  },
  "requestMayNotBeSafeError": {
    "message": "The security provider didn't detect any known malicious activity, but it still may not be safe to continue."
  },
  "requestNotVerified": {
    "message": "Request not verified"
  },
  "requestNotVerifiedError": {
    "message": "Because of an error, this request was not verified by the security provider. Proceed with caution."
  },
  "requestsAwaitingAcknowledgement": {
    "message": "requests waiting to be acknowledged"
  },
  "required": {
    "message": "Required"
  },
  "reset": {
    "message": "Reset"
  },
  "resetStates": {
    "message": "Reset States"
  },
  "resetWallet": {
    "message": "Reset wallet"
  },
  "resetWalletSubHeader": {
    "message": "MetaMask does not keep a copy of your password. If you’re having trouble unlocking your account, you will need to reset your wallet. You can do this by providing the Secret Recovery Phrase you used when you set up your wallet."
  },
  "resetWalletUsingSRP": {
    "message": "This action will delete your current wallet and Secret Recovery Phrase from this device, along with the list of accounts you’ve curated. After resetting with a Secret Recovery Phrase, you’ll see a list of accounts based on the Secret Recovery Phrase you use to reset. This new list will automatically include accounts that have a balance. You’ll also be able to $1 created previously. Custom accounts that you’ve imported will need to be $2, and any custom tokens you’ve added to an account will need to be $3 as well."
  },
  "resetWalletWarning": {
    "message": "Make sure you’re using the correct Secret Recovery Phrase before proceeding. You will not be able to undo this."
  },
  "restartMetamask": {
    "message": "Restart MetaMask"
  },
  "restore": {
    "message": "Restore"
  },
  "restoreFailed": {
    "message": "Can not restore your data from the file provided"
  },
  "restoreSuccessful": {
    "message": "Your data has been restored successfully"
  },
  "restoreUserData": {
    "message": "Restore user data"
  },
  "restoreUserDataDescription": {
    "message": "You can restore data like contacts and preferences from a backup file."
  },
  "resultPageError": {
    "message": "Error"
  },
  "resultPageErrorDefaultMessage": {
    "message": "The operation failed."
  },
  "resultPageSuccess": {
    "message": "Success"
  },
  "resultPageSuccessDefaultMessage": {
    "message": "The operation completed successfully."
  },
  "retryTransaction": {
    "message": "Retry transaction"
  },
  "reusedTokenNameWarning": {
    "message": "A token here reuses a symbol from another token you watch, this can be confusing or deceptive."
  },
  "revealSeedWords": {
    "message": "Reveal Secret Recovery Phrase"
  },
  "revealSeedWordsDescription1": {
    "message": "The $1 provides $2",
    "description": "This is a sentence consisting of link using 'revealSeedWordsSRPName' as $1 and bolded text using 'revealSeedWordsDescription3' as $2."
  },
  "revealSeedWordsDescription2": {
    "message": "MetaMask is a $1. That means you're the owner of your SRP.",
    "description": "$1 is text link with the message from 'revealSeedWordsNonCustodialWallet'"
  },
  "revealSeedWordsDescription3": {
    "message": "full access to your wallet and funds.\n"
  },
  "revealSeedWordsNonCustodialWallet": {
    "message": "non-custodial wallet"
  },
  "revealSeedWordsQR": {
    "message": "QR"
  },
  "revealSeedWordsSRPName": {
    "message": "Secret Recovery Phrase (SRP)"
  },
  "revealSeedWordsText": {
    "message": "Text"
  },
  "revealSeedWordsWarning": {
    "message": "Make sure no one is looking at your screen. $1",
    "description": "$1 is bolded text using the message from 'revealSeedWordsWarning2'"
  },
  "revealSeedWordsWarning2": {
    "message": "MetaMask Support will never request this.",
    "description": "The bolded texted in the second part of 'revealSeedWordsWarning'"
  },
  "revealSensitiveContent": {
    "message": "Reveal sensitive content"
  },
  "revealTheSeedPhrase": {
    "message": "Reveal seed phrase"
  },
  "reviewAlerts": {
    "message": "Review alerts"
  },
  "revokeAllTokensTitle": {
    "message": "Revoke permission to access and transfer all of your $1?",
    "description": "$1 is the symbol of the token for which the user is revoking approval"
  },
  "revokeAllTokensTitleWithoutSymbol": {
    "message": "Revoke permission to access and transfer all of your NFTs from $1?",
    "description": "$1 is a link to contract on the block explorer when we're not able to retrieve a erc721 or erc1155 name"
  },
  "revokeApproveForAllDescription": {
    "message": "This revokes the permission for a third party to access and transfer all of your $1 without further notice.",
    "description": "$1 is either a string or link of a given token symbol or name"
  },
  "revokeApproveForAllDescriptionWithoutSymbol": {
    "message": "This revokes the permission for a third party to access and transfer all of your NFTs from $1 without further notice.",
    "description": "$1 is a link to contract on the block explorer when we're not able to retrieve a erc721 or erc1155 name"
  },
  "revokePermission": {
    "message": "Revoke permission"
  },
  "revokeSpendingCap": {
    "message": "Revoke spending cap for your $1",
    "description": "$1 is a token symbol"
  },
  "revokeSpendingCapTooltipText": {
    "message": "This third party will be unable to spend any more of your current or future tokens."
  },
  "rpcUrl": {
    "message": "New RPC URL"
  },
  "safeTransferFrom": {
    "message": "Safe transfer from"
  },
  "save": {
    "message": "Save"
  },
  "scanInstructions": {
    "message": "Place the QR code in front of your camera"
  },
  "scanQrCode": {
    "message": "Scan QR code"
  },
  "scrollDown": {
    "message": "Scroll down"
  },
  "search": {
    "message": "Search"
  },
  "searchAccounts": {
    "message": "Search accounts"
  },
  "searchTokenOrNFT": {
    "message": "Search token or NFT"
  },
  "searchTokens": {
    "message": "Search tokens"
  },
  "secretRecoveryPhrase": {
    "message": "Secret Recovery Phrase"
  },
  "secureWallet": {
    "message": "Secure wallet"
  },
  "security": {
    "message": "Security"
  },
  "securityAlert": {
    "message": "Security alert from $1 and $2"
  },
  "securityAlerts": {
    "message": "Security alerts"
  },
  "securityAlertsDescription": {
    "message": "This feature alerts you to malicious activity by actively reviewing transaction and signature requests. $1",
    "description": "Link to learn more about security alerts"
  },
  "securityAndPrivacy": {
    "message": "Security & privacy"
  },
  "securityProviderPoweredBy": {
    "message": "Powered by $1",
    "description": "The security provider that is providing data"
  },
  "seeDetails": {
    "message": "See details"
  },
  "seedPhraseConfirm": {
    "message": "Confirm Secret Recovery Phrase"
  },
  "seedPhraseEnterMissingWords": {
    "message": "Confirm Secret Recovery Phrase"
  },
  "seedPhraseIntroNotRecommendedButtonCopy": {
    "message": "Remind me later (not recommended)"
  },
  "seedPhraseIntroRecommendedButtonCopy": {
    "message": "Secure my wallet (recommended)"
  },
  "seedPhraseIntroSidebarBulletFour": {
    "message": "Write down and store in multiple secret places"
  },
  "seedPhraseIntroSidebarBulletOne": {
    "message": "Save in a password manager"
  },
  "seedPhraseIntroSidebarBulletThree": {
    "message": "Store in a safe deposit box"
  },
  "seedPhraseIntroSidebarCopyOne": {
    "message": "Your Secret Recovery Phrase is a 12-word phrase that is the “master key” to your wallet and your funds"
  },
  "seedPhraseIntroSidebarCopyThree": {
    "message": "If someone asks for your recovery phrase they are likely trying to scam you and steal your wallet funds."
  },
  "seedPhraseIntroSidebarCopyTwo": {
    "message": "Never, ever share your Secret Recovery Phrase, not even with MetaMask!"
  },
  "seedPhraseIntroSidebarTitleOne": {
    "message": "What is a Secret Recovery Phrase?"
  },
  "seedPhraseIntroSidebarTitleThree": {
    "message": "Should I share my Secret Recovery Phrase?"
  },
  "seedPhraseIntroSidebarTitleTwo": {
    "message": "How do I save my Secret Recovery Phrase?"
  },
  "seedPhraseIntroTitle": {
    "message": "Secure your wallet"
  },
  "seedPhraseIntroTitleCopy": {
    "message": "Before getting started, watch this short video to learn about your Secret Recovery Phrase and how to keep your wallet safe."
  },
  "seedPhraseReq": {
    "message": "Secret Recovery Phrases contain 12, 15, 18, 21, or 24 words"
  },
  "seedPhraseWriteDownDetails": {
    "message": "Write down this 12-word Secret Recovery Phrase and save it in a place that you trust and only you can access."
  },
  "seedPhraseWriteDownHeader": {
    "message": "Write down your Secret Recovery Phrase"
  },
  "select": {
    "message": "Select"
  },
  "selectAccounts": {
    "message": "Select the account(s) to use on this site"
  },
  "selectAccountsForSnap": {
    "message": "Select the account(s) to use with this snap"
  },
  "selectAll": {
    "message": "Select all"
  },
  "selectAllAccounts": {
    "message": "Select all accounts"
  },
  "selectAnAccount": {
    "message": "Select an account"
  },
  "selectAnAccountAlreadyConnected": {
    "message": "This account has already been connected to MetaMask"
  },
  "selectAnAccountHelp": {
    "message": "Select the custodian accounts to use in MetaMask Institutional."
  },
  "selectEnableDisplayMediaPrivacyPreference": {
    "message": "Turn on Display NFT Media"
  },
  "selectHdPath": {
    "message": "Select HD path"
  },
  "selectJWT": {
    "message": "Select token"
  },
  "selectNFTPrivacyPreference": {
    "message": "Turn on NFT detection in Settings"
  },
  "selectPathHelp": {
    "message": "If you don't see the accounts you expect, try switching the HD path or current selected network."
  },
  "selectType": {
    "message": "Select Type"
  },
  "selectingAllWillAllow": {
    "message": "Selecting all will allow this site to view all of your current accounts. Make sure you trust this site."
  },
  "send": {
    "message": "Send"
  },
  "sendAToken": {
    "message": "Send a token"
  },
  "sendBugReport": {
    "message": "Send us a bug report."
  },
  "sendNoContactsConversionText": {
    "message": "click here"
  },
  "sendNoContactsDescription": {
    "message": "Contacts allow you to safely send transactions to another account multiple times.  To create a contact, $1",
    "description": "$1 represents the action text 'click here'"
  },
  "sendNoContactsTitle": {
    "message": "You don't have any contacts yet"
  },
  "sendSelectReceiveAsset": {
    "message": "Select asset to receive"
  },
  "sendSelectSendAsset": {
    "message": "Select asset to send"
  },
  "sendSpecifiedTokens": {
    "message": "Send $1",
    "description": "Symbol of the specified token"
  },
  "sendSwapSubmissionWarning": {
    "message": "Clicking this button will immediately initiate your swap transaction. Please review your transaction details before proceeding."
  },
  "sendTokenAsToken": {
    "message": "Send $1 as $2",
    "description": "Used in the transaction display list to describe a swap and send. $1 and $2 are the symbols of tokens in involved in the swap."
  },
  "sendingAsset": {
    "message": "Sending $1"
  },
  "sendingDisabled": {
    "message": "Sending of ERC-1155 NFT assets is not yet supported."
  },
  "sendingNativeAsset": {
    "message": "Sending $1",
    "description": "$1 represents the native currency symbol for the current network (e.g. ETH or BNB)"
  },
  "sendingToTokenContractWarning": {
    "message": "Warning: you are about to send to a token contract which could result in a loss of funds. $1",
    "description": "$1 is a clickable link with text defined by the 'learnMoreUpperCase' key. The link will open to a support article regarding the known contract address warning"
  },
  "sendingZeroAmount": {
    "message": "You are sending 0 $1."
  },
  "sepolia": {
    "message": "Sepolia test network"
  },
  "serviceWorkerKeepAlive": {
    "message": "Service Worker Keep Alive"
  },
  "setAdvancedPrivacySettingsDetails": {
    "message": "MetaMask uses these trusted third-party services to enhance product usability and safety."
  },
  "setApprovalForAll": {
    "message": "Set approval for all"
  },
  "setApprovalForAllTitle": {
    "message": "Approve $1 with no spend limit",
    "description": "The token symbol that is being approved"
  },
  "settingAddSnapAccount": {
    "message": "Add account Snap"
  },
  "settings": {
    "message": "Settings"
  },
  "settingsSearchMatchingNotFound": {
    "message": "No matching results found."
  },
  "settingsSubHeadingSignaturesAndTransactions": {
    "message": "Signature and transaction requests"
  },
  "show": {
    "message": "Show"
  },
  "showAccount": {
    "message": "Show account"
  },
  "showExtensionInFullSizeView": {
    "message": "Show extension in full-size view"
  },
  "showExtensionInFullSizeViewDescription": {
    "message": "Turn this on to make full-size view your default when you click the extension icon."
  },
  "showFiatConversionInTestnets": {
    "message": "Show conversion on test networks"
  },
  "showFiatConversionInTestnetsDescription": {
    "message": "Select this to show fiat conversion on test networks"
  },
  "showHexData": {
    "message": "Show hex data"
  },
  "showHexDataDescription": {
    "message": "Select this to show the hex data field on the send screen"
  },
  "showIncomingTransactions": {
    "message": "Show incoming transactions"
  },
  "showIncomingTransactionsDescription": {
    "message": "This relies on $1 which will have access to your Ethereum address and your IP address. $2",
    "description": "$1 is the link to etherscan url and $2 is the link to the privacy policy of consensys APIs"
  },
  "showIncomingTransactionsExplainer": {
    "message": "This relies on different third-party APIs for each network, which expose your Ethereum address and your IP address."
  },
  "showMore": {
    "message": "Show more"
  },
  "showNft": {
    "message": "Show NFT"
  },
  "showPermissions": {
    "message": "Show permissions"
  },
  "showPrivateKey": {
    "message": "Show private key"
  },
  "showTestnetNetworks": {
    "message": "Show test networks"
  },
  "showTestnetNetworksDescription": {
    "message": "Select this to show test networks in network list"
  },
  "sigRequest": {
    "message": "Signature request"
  },
  "sign": {
    "message": "Sign"
  },
  "signatureRequest": {
    "message": "Signature request"
  },
  "signatureRequestGuidance": {
    "message": "Only sign this message if you fully understand the content and trust the requesting site."
  },
  "signatureRequestWarning": {
    "message": "Signing this message could be dangerous. You may be giving total control of your account and assets to the party on the other end of this message. That means they could drain your account at any time. Proceed with caution. $1."
  },
  "signed": {
    "message": "Signed"
  },
  "signin": {
    "message": "Sign-In"
  },
  "signing": {
    "message": "Signing"
  },
  "signingInWith": {
    "message": "Signing in with"
  },
  "simulationDetailsFailed": {
    "message": "There was an error loading your estimation."
  },
  "simulationDetailsFiatNotAvailable": {
    "message": "Not Available"
  },
  "simulationDetailsIncomingHeading": {
    "message": "You receive"
  },
  "simulationDetailsNoBalanceChanges": {
    "message": "No changes predicted for your wallet"
  },
  "simulationDetailsOutgoingHeading": {
    "message": "You send"
  },
  "simulationDetailsTitle": {
    "message": "Estimated changes"
  },
  "simulationDetailsTitleTooltip": {
    "message": "Estimated changes are what might happen if you go through with this transaction. This is just a prediction, not a guarantee."
  },
  "simulationDetailsTotalFiat": {
    "message": "Total = $1",
    "description": "$1 is the total amount in fiat currency on one side of the transaction"
  },
  "simulationDetailsTransactionReverted": {
    "message": "This transaction is likely to fail"
  },
  "simulationErrorMessageV2": {
    "message": "We were not able to estimate gas. There might be an error in the contract and this transaction may fail."
  },
  "simulationsSettingDescription": {
    "message": "Turn this on to estimate balance changes of transactions before you confirm them. This doesn't guarantee the final outcome of your transactions. $1"
  },
  "simulationsSettingSubHeader": {
    "message": "Estimate balance changes"
  },
  "siweSignatureSimulationDetailInfo": {
    "message": "This type of signature is not able to move your assets and is used for signing in."
  },
  "skip": {
    "message": "Skip"
  },
  "skipAccountSecurity": {
    "message": "Skip account security?"
  },
  "skipAccountSecurityDetails": {
    "message": "I understand that until I back up my Secret Recovery Phrase, I may lose my accounts and all of their assets."
  },
  "smartContracts": {
    "message": "Smart contracts"
  },
  "smartSwapsErrorNotEnoughFunds": {
    "message": "Not enough funds for a smart swap."
  },
  "smartSwapsErrorUnavailable": {
    "message": "Smart Swaps are temporarily unavailable."
  },
  "smartTransactionCancelled": {
    "message": "Your transaction was canceled"
  },
  "smartTransactionCancelledDescription": {
    "message": "Your transaction couldn't be completed, so it was canceled to save you from paying unnecessary gas fees."
  },
  "smartTransactionError": {
    "message": "Your transaction failed"
  },
  "smartTransactionErrorDescription": {
    "message": "Sudden market changes can cause failures. If the problem continues, reach out to MetaMask customer support."
  },
  "smartTransactionPending": {
    "message": "Submitting your transaction"
  },
  "smartTransactionSuccess": {
    "message": "Your transaction is complete"
  },
  "smartTransactionTakingTooLong": {
    "message": "Sorry for the wait"
  },
  "smartTransactionTakingTooLongDescription": {
    "message": "If your transaction is not finalized within $1, it will be canceled and you will not be charged for gas.",
    "description": "$1 is remaining time in seconds"
  },
  "smartTransactions": {
    "message": "Smart Transactions"
  },
  "smartTransactionsBenefit1": {
    "message": "99.5% success rate"
  },
  "smartTransactionsBenefit2": {
    "message": "Saves you money"
  },
  "smartTransactionsBenefit3": {
    "message": "Real-time updates"
  },
  "smartTransactionsDescription": {
    "message": "Unlock higher success rates, frontrunning protection, and better visibility with Smart Transactions."
  },
  "smartTransactionsDescription2": {
    "message": "Only available on Ethereum. Enable or disable any time in settings. $1",
    "description": "$1 is an external link to learn more about Smart Transactions"
  },
  "smartTransactionsOptItModalTitle": {
    "message": "Enhanced Transaction Protection"
  },
  "snapAccountCreated": {
    "message": "Account created"
  },
  "snapAccountCreatedDescription": {
    "message": "Your new account is ready to use!"
  },
  "snapAccountCreationFailed": {
    "message": "Account creation failed"
  },
  "snapAccountCreationFailedDescription": {
    "message": "$1 didn't manage to create an account for you.",
    "description": "$1 is the snap name"
  },
  "snapAccountRedirectFinishSigningTitle": {
    "message": "Finish signing"
  },
  "snapAccountRedirectSiteDescription": {
    "message": "Follow the instructions from $1"
  },
  "snapAccountRemovalFailed": {
    "message": "Account removal failed"
  },
  "snapAccountRemovalFailedDescription": {
    "message": "$1 didn't manage to remove this account for you.",
    "description": "$1 is the snap name"
  },
  "snapAccountRemoved": {
    "message": "Account removed"
  },
  "snapAccountRemovedDescription": {
    "message": "This account will no longer be available to use in MetaMask."
  },
  "snapAccounts": {
    "message": "Account Snaps"
  },
  "snapAccountsDescription": {
    "message": "Accounts controlled by third-party Snaps."
  },
  "snapConnectTo": {
    "message": "Connect to $1",
    "description": "$1 is the website URL or a Snap name. Used for Snaps pre-approved connections."
  },
  "snapConnectionPermissionDescription": {
    "message": "Let $1 automatically connect to $2 without your approval.",
    "description": "Used for Snap pre-approved connections. $1 is the Snap name, $2 is a website URL."
  },
  "snapConnectionWarning": {
    "message": "$1 wants to use $2",
    "description": "$2 is the snap and $1 is the dapp requesting connection to the snap."
  },
  "snapContent": {
    "message": "This content is coming from $1",
    "description": "This is shown when a snap shows transaction insight information in the confirmation UI. $1 is a link to the snap's settings page with the link text being the name of the snap."
  },
  "snapDetailWebsite": {
    "message": "Website"
  },
  "snapInstallRequest": {
    "message": "Installing $1 gives it the following permissions.",
    "description": "$1 is the snap name."
  },
  "snapInstallSuccess": {
    "message": "Installation complete"
  },
  "snapInstallWarningCheck": {
    "message": "$1 wants permission to do the following:",
    "description": "Warning message used in popup displayed on snap install. $1 is the snap name."
  },
  "snapInstallWarningHeading": {
    "message": "Proceed with caution"
  },
  "snapInstallWarningPermissionDescriptionForBip32View": {
    "message": "Allow $1 to view your public keys (and addresses). This does not grant any control of accounts or assets.",
    "description": "An extended description for the `snap_getBip32PublicKey` permission used for tooltip on Snap Install Warning screen (popup/modal). $1 is the snap name."
  },
  "snapInstallWarningPermissionDescriptionForEntropy": {
    "message": "Allow $1 Snap to manage accounts and assets on the requested network(s). These accounts are derived and backed up using your secret recovery phrase (without revealing it). With the power to derive keys, $1 can support a variety of blockchain protocols beyond Ethereum (EVMs).",
    "description": "An extended description for the `snap_getBip44Entropy` and `snap_getBip44Entropy` permissions used for tooltip on Snap Install Warning screen (popup/modal). $1 is the snap name."
  },
  "snapInstallWarningPermissionNameForEntropy": {
    "message": "Manage $1 accounts",
    "description": "Permission name used for the Permission Cell component displayed on warning popup when installing a Snap. $1 is list of account types."
  },
  "snapInstallWarningPermissionNameForViewPublicKey": {
    "message": "View your public key for $1",
    "description": "Permission name used for the Permission Cell component displayed on warning popup when installing a Snap. $1 is list of account types."
  },
  "snapInstallationErrorDescription": {
    "message": "$1 couldn’t be installed.",
    "description": "Error description used when snap installation fails. $1 is the snap name."
  },
  "snapInstallationErrorTitle": {
    "message": "Installation failed",
    "description": "Error title used when snap installation fails."
  },
  "snapResultError": {
    "message": "Error"
  },
  "snapResultSuccess": {
    "message": "Success"
  },
  "snapResultSuccessDescription": {
    "message": "$1 is ready to use"
  },
  "snapUpdateAlertDescription": {
    "message": "Get the latest version of $1",
    "description": "Description used in Snap update alert banner when snap update is available. $1 is the Snap name."
  },
  "snapUpdateAvailable": {
    "message": "Update available"
  },
  "snapUpdateErrorDescription": {
    "message": "$1 couldn’t be updated.",
    "description": "Error description used when snap update fails. $1 is the snap name."
  },
  "snapUpdateErrorTitle": {
    "message": "Update failed",
    "description": "Error title used when snap update fails."
  },
  "snapUpdateRequest": {
    "message": "Updating $1 gives it the following permissions.",
    "description": "$1 is the Snap name."
  },
  "snapUpdateSuccess": {
    "message": "Update complete"
  },
  "snapUrlIsBlocked": {
    "message": "This Snap wants to take you to a blocked site. $1."
  },
  "snaps": {
    "message": "Snaps"
  },
  "snapsConnected": {
    "message": "Snaps connected"
  },
  "snapsNoInsight": {
    "message": "The snap didn't return any insight"
  },
  "snapsPrivacyWarningFirstMessage": {
    "message": "You acknowledge that any Snap that you install is a Third Party Service, unless otherwise identified, as defined in the Consensys $1. Your use of Third Party Services is governed by separate terms and conditions set forth by the Third Party Service provider. Consensys does not recommend the use of any Snap by any particular person for any particular reason. You access, rely upon or use the Third Party Service at your own risk. Consensys disclaims all responsibility and liability for any losses on account of your use of Third Party Services.",
    "description": "First part of a message in popup modal displayed when installing a snap for the first time. $1 is terms of use link."
  },
  "snapsPrivacyWarningSecondMessage": {
    "message": "Any information you share with Third Party Services will be collected directly by those Third Party Services in accordance with their privacy policies. Please refer to their privacy policies for more information.",
    "description": "Second part of a message in popup modal displayed when installing a snap for the first time."
  },
  "snapsPrivacyWarningThirdMessage": {
    "message": "Consensys has no access to information you share with Third Party Services.",
    "description": "Third part of a message in popup modal displayed when installing a snap for the first time."
  },
  "snapsSettings": {
    "message": "Snap settings"
  },
  "snapsTermsOfUse": {
    "message": "Terms of Use"
  },
  "snapsToggle": {
    "message": "A snap will only run if it is enabled"
  },
  "snapsUIError": {
    "message": "Contact the creators of $1 for further support.",
    "description": "This is shown when the insight snap throws an error. $1 is the snap name"
  },
  "someNetworksMayPoseSecurity": {
    "message": "Some networks may pose security and/or privacy risks. Understand the risks before adding & using a network."
  },
  "somethingDoesntLookRight": {
    "message": "Something doesn't look right? $1",
    "description": "A false positive message for users to contact support. $1 is a link to the support page."
  },
  "somethingIsWrong": {
    "message": "Something's gone wrong. Try reloading the page."
  },
  "somethingWentWrong": {
    "message": "Oops! Something went wrong."
  },
  "source": {
    "message": "Source"
  },
  "speedUp": {
    "message": "Speed up"
  },
  "speedUpCancellation": {
    "message": "Speed up this cancellation"
  },
  "speedUpExplanation": {
    "message": "We’ve updated the gas fee based on current network conditions and have increased it by at least 10% (required by the network)."
  },
  "speedUpPopoverTitle": {
    "message": "Speed up transaction"
  },
  "speedUpTooltipText": {
    "message": "New gas fee"
  },
  "speedUpTransaction": {
    "message": "Speed up this transaction"
  },
  "spendLimitInsufficient": {
    "message": "Spend limit insufficient"
  },
  "spendLimitInvalid": {
    "message": "Spend limit invalid; must be a positive number"
  },
  "spendLimitPermission": {
    "message": "Spend limit permission"
  },
  "spendLimitRequestedBy": {
    "message": "Spend limit requested by $1",
    "description": "Origin of the site requesting the spend limit"
  },
  "spendLimitTooLarge": {
    "message": "Spend limit too large"
  },
  "spendingCap": {
    "message": "Spending cap"
  },
  "spendingCapError": {
    "message": "Error: Enter numbers only"
  },
  "spendingCapErrorDescription": {
    "message": "Only enter a number that you're comfortable with $1 accessing now or in the future. You can always increase the token limit later.",
    "description": "$1 is origin of the site requesting the token limit"
  },
  "spendingCapRequest": {
    "message": "Spending cap request for your $1"
  },
  "srpInputNumberOfWords": {
    "message": "I have a $1-word phrase",
    "description": "This is the text for each option in the dropdown where a user selects how many words their secret recovery phrase has during import. The $1 is the number of words (either 12, 15, 18, 21, or 24)."
  },
  "srpPasteFailedTooManyWords": {
    "message": "Paste failed because it contained over 24 words. A secret recovery phrase can have a maximum of 24 words.",
    "description": "Description of SRP paste error when the pasted content has too many words"
  },
  "srpPasteTip": {
    "message": "You can paste your entire secret recovery phrase into any field",
    "description": "Our secret recovery phrase input is split into one field per word. This message explains to users that they can paste their entire secrete recovery phrase into any field, and we will handle it correctly."
  },
  "srpSecurityQuizGetStarted": {
    "message": "Get started"
  },
  "srpSecurityQuizImgAlt": {
    "message": "An eye with a keyhole in the center, and three floating password fields"
  },
  "srpSecurityQuizIntroduction": {
    "message": "To reveal your Secret Recovery Phrase, you need to correctly answer two questions"
  },
  "srpSecurityQuizQuestionOneQuestion": {
    "message": "If you lose your Secret Recovery Phrase, MetaMask..."
  },
  "srpSecurityQuizQuestionOneRightAnswer": {
    "message": "Can’t help you"
  },
  "srpSecurityQuizQuestionOneRightAnswerDescription": {
    "message": "Write it down, engrave it on metal, or keep it in multiple secret spots so you never lose it. If you lose it, it’s gone forever."
  },
  "srpSecurityQuizQuestionOneRightAnswerTitle": {
    "message": "Right! No one can help get your Secret Recovery Phrase back"
  },
  "srpSecurityQuizQuestionOneWrongAnswer": {
    "message": "Can get it back for you"
  },
  "srpSecurityQuizQuestionOneWrongAnswerDescription": {
    "message": "If you lose your Secret Recovery Phrase, it’s gone forever. No one can help you get it back, no matter what they might say."
  },
  "srpSecurityQuizQuestionOneWrongAnswerTitle": {
    "message": "Wrong! No one can help get your Secret Recovery Phrase back"
  },
  "srpSecurityQuizQuestionTwoQuestion": {
    "message": "If anyone, even a support agent, asks for your Secret Recovery Phrase..."
  },
  "srpSecurityQuizQuestionTwoRightAnswer": {
    "message": "You’re being scammed"
  },
  "srpSecurityQuizQuestionTwoRightAnswerDescription": {
    "message": "Anyone claiming to need your Secret Recovery Phrase is lying to you. If you share it with them, they will steal your assets."
  },
  "srpSecurityQuizQuestionTwoRightAnswerTitle": {
    "message": "Correct! Sharing your Secret Recovery Phrase is never a good idea"
  },
  "srpSecurityQuizQuestionTwoWrongAnswer": {
    "message": "You should give it to them"
  },
  "srpSecurityQuizQuestionTwoWrongAnswerDescription": {
    "message": "Anyone claiming to need your Secret Recovery Phrase is lying to you. If you share it with them, they will steal your assets."
  },
  "srpSecurityQuizQuestionTwoWrongAnswerTitle": {
    "message": "Nope! Never share your Secret Recovery Phrase with anyone, ever"
  },
  "srpSecurityQuizTitle": {
    "message": "Security quiz"
  },
  "srpToggleShow": {
    "message": "Show/Hide this word of the secret recovery phrase",
    "description": "Describes a toggle that is used to show or hide a single word of the secret recovery phrase"
  },
  "srpWordHidden": {
    "message": "This word is hidden",
    "description": "Explains that a word in the secret recovery phrase is hidden"
  },
  "srpWordShown": {
    "message": "This word is being shown",
    "description": "Explains that a word in the secret recovery phrase is being shown"
  },
  "stable": {
    "message": "Stable"
  },
  "stableLowercase": {
    "message": "stable"
  },
  "stake": {
    "message": "Stake"
  },
  "startYourJourney": {
    "message": "Start your journey with $1",
    "description": "$1 is the token symbol"
  },
  "startYourJourneyDescription": {
    "message": "Get started with web3 by adding some $1 to your wallet.",
    "description": "$1 is the token symbol"
  },
  "stateLogError": {
    "message": "Error in retrieving state logs."
  },
  "stateLogFileName": {
    "message": "MetaMask state logs"
  },
  "stateLogs": {
    "message": "State logs"
  },
  "stateLogsDescription": {
    "message": "State logs contain your public account addresses and sent transactions."
  },
  "states": {
    "message": "States"
  },
  "status": {
    "message": "Status"
  },
  "statusNotConnected": {
    "message": "Not connected"
  },
  "statusNotConnectedAccount": {
    "message": "No accounts connected"
  },
  "step1LatticeWallet": {
    "message": "Connect your Lattice1"
  },
  "step1LatticeWalletMsg": {
    "message": "You can connect MetaMask to your Lattice1 device once it is set up and online. Unlock your device and have your Device ID ready.",
    "description": "$1 represents the `hardwareWalletSupportLinkConversion` localization key"
  },
  "step1LedgerWallet": {
    "message": "Download Ledger app"
  },
  "step1LedgerWalletMsg": {
    "message": "Download, set up, and enter your password to unlock $1.",
    "description": "$1 represents the `ledgerLiveApp` localization value"
  },
  "step1TrezorWallet": {
    "message": "Connect your Trezor"
  },
  "step1TrezorWalletMsg": {
    "message": "Plug your Trezor directly into your computer and unlock it. Make sure you use the correct passphrase.",
    "description": "$1 represents the `hardwareWalletSupportLinkConversion` localization key"
  },
  "step2LedgerWallet": {
    "message": "Connect your Ledger"
  },
  "step2LedgerWalletMsg": {
    "message": "Plug your Ledger directly into your computer, then  unlock it and open the Ethereum app.",
    "description": "$1 represents the `hardwareWalletSupportLinkConversion` localization key"
  },
  "stillGettingMessage": {
    "message": "Still getting this message?"
  },
  "strong": {
    "message": "Strong"
  },
  "stxCancelled": {
    "message": "Swap would have failed"
  },
  "stxCancelledDescription": {
    "message": "Your transaction would have failed and was cancelled to protect you from paying unnecessary gas fees."
  },
  "stxCancelledSubDescription": {
    "message": "Try your swap again. We’ll be here to protect you against similar risks next time."
  },
  "stxEstimatedCompletion": {
    "message": "Estimated completion in < $1",
    "description": "$1 is remeaning time in minutes and seconds, e.g. 0:10"
  },
  "stxFailure": {
    "message": "Swap failed"
  },
  "stxFailureDescription": {
    "message": "Sudden market changes can cause failures. If the problem persists, please reach out to $1.",
    "description": "This message is shown to a user if their swap fails. The $1 will be replaced by support.metamask.io"
  },
  "stxOptInDescription": {
    "message": "Turn on Smart Transactions for more reliable and secure transactions on Ethereum Mainnet. $1"
  },
  "stxPendingPrivatelySubmittingSwap": {
    "message": "Privately submitting your Swap..."
  },
  "stxPendingPubliclySubmittingSwap": {
    "message": "Publicly submitting your Swap..."
  },
  "stxSuccess": {
    "message": "Swap complete!"
  },
  "stxSuccessDescription": {
    "message": "Your $1 is now available.",
    "description": "$1 is a token symbol, e.g. ETH"
  },
  "stxSwapCompleteIn": {
    "message": "Swap will complete in <",
    "description": "'<' means 'less than', e.g. Swap will complete in < 2:59"
  },
  "stxTryingToCancel": {
    "message": "Trying to cancel your transaction..."
  },
  "stxUnknown": {
    "message": "Status unknown"
  },
  "stxUnknownDescription": {
    "message": "A transaction has been successful but we’re unsure what it is. This may be due to submitting another transaction while this swap was processing."
  },
  "stxUserCancelled": {
    "message": "Swap cancelled"
  },
  "stxUserCancelledDescription": {
    "message": "Your transaction has been cancelled and you did not pay any unnecessary gas fees."
  },
  "submit": {
    "message": "Submit"
  },
  "submitted": {
    "message": "Submitted"
  },
<<<<<<< HEAD
  "suggestedBy": {
    "message": "Suggested by"
  },
  "suggestedBySnap": {
    "message": "Suggested by $1",
    "description": "$1 is the snap name"
  },
=======
>>>>>>> e3c76ca6
  "suggestedTokenSymbol": {
    "message": "Suggested ticker symbol:"
  },
  "support": {
    "message": "Support"
  },
  "supportCenter": {
    "message": "Visit our support center"
  },
  "surveyConversion": {
    "message": "Take our survey"
  },
  "surveyTitle": {
    "message": "Shape the future of MetaMask"
  },
  "swap": {
    "message": "Swap"
  },
  "swapAdjustSlippage": {
    "message": "Adjust slippage"
  },
  "swapAggregator": {
    "message": "Aggregator"
  },
  "swapAllowSwappingOf": {
    "message": "Allow swapping of $1",
    "description": "Shows a user that they need to allow a token for swapping on their hardware wallet"
  },
  "swapAmountReceived": {
    "message": "Guaranteed amount"
  },
  "swapAmountReceivedInfo": {
    "message": "This is the minimum amount you will receive. You may receive more depending on slippage."
  },
  "swapAndSend": {
    "message": "Swap & Send"
  },
  "swapAnyway": {
    "message": "Swap anyway"
  },
  "swapApproval": {
    "message": "Approve $1 for swaps",
    "description": "Used in the transaction display list to describe a transaction that is an approve call on a token that is to be swapped.. $1 is the symbol of a token that has been approved."
  },
  "swapApproveNeedMoreTokens": {
    "message": "You need $1 more $2 to complete this swap",
    "description": "Tells the user how many more of a given token they need for a specific swap. $1 is an amount of tokens and $2 is the token symbol."
  },
  "swapAreYouStillThere": {
    "message": "Are you still there?"
  },
  "swapAreYouStillThereDescription": {
    "message": "We’re ready to show you the latest quotes when you want to continue"
  },
  "swapBuildQuotePlaceHolderText": {
    "message": "No tokens available matching $1",
    "description": "Tells the user that a given search string does not match any tokens in our token lists. $1 can be any string of text"
  },
  "swapConfirmWithHwWallet": {
    "message": "Confirm with your hardware wallet"
  },
  "swapContinueSwapping": {
    "message": "Continue swapping"
  },
  "swapContractDataDisabledErrorDescription": {
    "message": "In the Ethereum app on your Ledger, go to \"Settings\" and allow contract data. Then, try your swap again."
  },
  "swapContractDataDisabledErrorTitle": {
    "message": "Contract data is not enabled on your Ledger"
  },
  "swapCustom": {
    "message": "custom"
  },
  "swapDecentralizedExchange": {
    "message": "Decentralized exchange"
  },
  "swapDirectContract": {
    "message": "Direct contract"
  },
  "swapEditLimit": {
    "message": "Edit limit"
  },
  "swapEnableDescription": {
    "message": "This is required and gives MetaMask permission to swap your $1.",
    "description": "Gives the user info about the required approval transaction for swaps. $1 will be the symbol of a token being approved for swaps."
  },
  "swapEnableTokenForSwapping": {
    "message": "This will $1 for swapping",
    "description": "$1 is for the 'enableToken' key, e.g. 'enable ETH'"
  },
  "swapEnterAmount": {
    "message": "Enter an amount"
  },
  "swapEstimatedNetworkFees": {
    "message": "Estimated network fees"
  },
  "swapEstimatedNetworkFeesInfo": {
    "message": "This is an estimate of the network fee that will be used to complete your swap. The actual amount may change according to network conditions."
  },
  "swapFailedErrorDescriptionWithSupportLink": {
    "message": "Transaction failures happen and we are here to help. If this issue persists, you can reach our customer support at $1 for further assistance.",
    "description": "This message is shown to a user if their swap fails. The $1 will be replaced by support.metamask.io"
  },
  "swapFailedErrorTitle": {
    "message": "Swap failed"
  },
  "swapFetchingQuote": {
    "message": "Fetching quote"
  },
  "swapFetchingQuoteNofN": {
    "message": "Fetching quote $1 of $2",
    "description": "A count of possible quotes shown to the user while they are waiting for quotes to be fetched. $1 is the number of quotes already loaded, and $2 is the total number of resources that we check for quotes. Keep in mind that not all resources will have a quote for a particular swap."
  },
  "swapFetchingQuotes": {
    "message": "Fetching quotes..."
  },
  "swapFetchingQuotesErrorDescription": {
    "message": "Hmmm... something went wrong. Try again, or if errors persist, contact customer support."
  },
  "swapFetchingQuotesErrorTitle": {
    "message": "Error fetching quotes"
  },
  "swapFetchingTokens": {
    "message": "Fetching tokens..."
  },
  "swapFromTo": {
    "message": "The swap of $1 to $2",
    "description": "Tells a user that they need to confirm on their hardware wallet a swap of 2 tokens. $1 is a source token and $2 is a destination token"
  },
  "swapGasFeesDetails": {
    "message": "Gas fees are estimated and will fluctuate based on network traffic and transaction complexity."
  },
  "swapGasFeesLearnMore": {
    "message": "Learn more about gas fees"
  },
  "swapGasFeesSplit": {
    "message": "Gas fees on the previous screen are split between these two transactions."
  },
  "swapGasFeesSummary": {
    "message": "Gas fees are paid to crypto miners who process transactions on the $1 network. MetaMask does not profit from gas fees.",
    "description": "$1 is the selected network, e.g. Ethereum or BSC"
  },
  "swapHighSlippage": {
    "message": "High slippage"
  },
  "swapHighSlippageWarning": {
    "message": "Slippage amount is very high."
  },
  "swapIncludesMMFee": {
    "message": "Includes a $1% MetaMask fee.",
    "description": "Provides information about the fee that metamask takes for swaps. $1 is a decimal number."
  },
  "swapIncludesMMFeeAlt": {
    "message": "Quote reflects $1% MetaMask fee",
    "description": "Provides information about the fee that metamask takes for swaps using the latest copy. $1 is a decimal number."
  },
  "swapIncludesMetaMaskFeeViewAllQuotes": {
    "message": "Includes a $1% MetaMask fee – $2",
    "description": "Provides information about the fee that metamask takes for swaps. $1 is a decimal number and $2 is a link to view all quotes."
  },
  "swapLearnMore": {
    "message": "Learn more about Swaps"
  },
  "swapLiquiditySourceInfo": {
    "message": "We search multiple liquidity sources (exchanges, aggregators and professional market makers) to compare exchange rates and network fees."
  },
  "swapLowSlippage": {
    "message": "Low slippage"
  },
  "swapLowSlippageError": {
    "message": "Transaction may fail, max slippage too low."
  },
  "swapMaxSlippage": {
    "message": "Max slippage"
  },
  "swapMetaMaskFee": {
    "message": "MetaMask fee"
  },
  "swapMetaMaskFeeDescription": {
    "message": "The fee of $1% is automatically factored into this quote. You pay it in exchange for a license to use MetaMask's liquidity provider information aggregation software.",
    "description": "Provides information about the fee that metamask takes for swaps. $1 is a decimal number."
  },
  "swapNQuotesWithDot": {
    "message": "$1 quotes.",
    "description": "$1 is the number of quotes that the user can select from when opening the list of quotes on the 'view quote' screen"
  },
  "swapNewQuoteIn": {
    "message": "New quotes in $1",
    "description": "Tells the user the amount of time until the currently displayed quotes are update. $1 is a time that is counting down from 1:00 to 0:00"
  },
  "swapNoTokensAvailable": {
    "message": "No tokens available matching $1",
    "description": "Tells the user that a given search string does not match any tokens in our token lists. $1 can be any string of text"
  },
  "swapOnceTransactionHasProcess": {
    "message": "Your $1 will be added to your account once this transaction has processed.",
    "description": "This message communicates the token that is being transferred. It is shown on the awaiting swap screen. The $1 will be a token symbol."
  },
  "swapPriceDifference": {
    "message": "You are about to swap $1 $2 (~$3) for $4 $5 (~$6).",
    "description": "This message represents the price slippage for the swap.  $1 and $4 are a number (ex: 2.89), $2 and $5 are symbols (ex: ETH), and $3 and $6 are fiat currency amounts."
  },
  "swapPriceDifferenceTitle": {
    "message": "Price difference of ~$1%",
    "description": "$1 is a number (ex: 1.23) that represents the price difference."
  },
  "swapPriceImpactTooltip": {
    "message": "Price impact is the difference between the current market price and the amount received during transaction execution. Price impact is a function of the size of your trade relative to the size of the liquidity pool."
  },
  "swapPriceUnavailableDescription": {
    "message": "Price impact could not be determined due to lack of market price data. Please confirm that you are comfortable with the amount of tokens you are about to receive before swapping."
  },
  "swapPriceUnavailableTitle": {
    "message": "Check your rate before proceeding"
  },
  "swapProcessing": {
    "message": "Processing"
  },
  "swapQuoteDetails": {
    "message": "Quote details"
  },
  "swapQuoteNofM": {
    "message": "$1 of $2",
    "description": "A count of possible quotes shown to the user while they are waiting for quotes to be fetched. $1 is the number of quotes already loaded, and $2 is the total number of resources that we check for quotes. Keep in mind that not all resources will have a quote for a particular swap."
  },
  "swapQuoteSource": {
    "message": "Quote source"
  },
  "swapQuotesExpiredErrorDescription": {
    "message": "Please request new quotes to get the latest rates."
  },
  "swapQuotesExpiredErrorTitle": {
    "message": "Quotes timeout"
  },
  "swapQuotesNotAvailableDescription": {
    "message": "Reduce the size of your trade or use a different token."
  },
  "swapQuotesNotAvailableErrorDescription": {
    "message": "Try adjusting the amount or slippage settings and try again."
  },
  "swapQuotesNotAvailableErrorTitle": {
    "message": "No quotes available"
  },
  "swapRate": {
    "message": "Rate"
  },
  "swapReceiving": {
    "message": "Receiving"
  },
  "swapReceivingInfoTooltip": {
    "message": "This is an estimate. The exact amount depends on slippage."
  },
  "swapRequestForQuotation": {
    "message": "Request for quotation"
  },
  "swapReviewSwap": {
    "message": "Review swap"
  },
  "swapSearchNameOrAddress": {
    "message": "Search name or paste address"
  },
  "swapSelect": {
    "message": "Select"
  },
  "swapSelectAQuote": {
    "message": "Select a quote"
  },
  "swapSelectAToken": {
    "message": "Select token"
  },
  "swapSelectQuotePopoverDescription": {
    "message": "Below are all the quotes gathered from multiple liquidity sources."
  },
  "swapSelectToken": {
    "message": "Select token"
  },
  "swapShowLatestQuotes": {
    "message": "Show latest quotes"
  },
  "swapSlippageHighDescription": {
    "message": "The slippage entered ($1%) is considered very high and may result in a bad rate",
    "description": "$1 is the amount of % for slippage"
  },
  "swapSlippageHighTitle": {
    "message": "High slippage"
  },
  "swapSlippageLowDescription": {
    "message": "A value this low ($1%) may result in a failed swap",
    "description": "$1 is the amount of % for slippage"
  },
  "swapSlippageLowTitle": {
    "message": "Low slippage"
  },
  "swapSlippageNegative": {
    "message": "Slippage must be greater or equal to zero"
  },
  "swapSlippageNegativeDescription": {
    "message": "Slippage must be greater or equal to zero"
  },
  "swapSlippageNegativeTitle": {
    "message": "Increase slippage to continue"
  },
  "swapSlippageOverLimitDescription": {
    "message": "Slippage tolerance must be 15% or less. Anything higher will result in a bad rate."
  },
  "swapSlippageOverLimitTitle": {
    "message": "Very high slippage"
  },
  "swapSlippagePercent": {
    "message": "$1%",
    "description": "$1 is the amount of % for slippage"
  },
  "swapSlippageTooltip": {
    "message": "If the price changes between the time your order is placed and confirmed it’s called “slippage”. Your swap will automatically cancel if slippage exceeds your “slippage tolerance” setting."
  },
  "swapSlippageZeroDescription": {
    "message": "There are fewer zero-slippage quote providers which will result in a less competitive quote."
  },
  "swapSlippageZeroTitle": {
    "message": "Sourcing zero-slippage providers"
  },
  "swapSource": {
    "message": "Liquidity source"
  },
  "swapSuggested": {
    "message": "Swap suggested"
  },
  "swapSuggestedGasSettingToolTipMessage": {
    "message": "Swaps are complex and time sensitive transactions. We recommend this gas fee for a good balance between cost and confidence of a successful Swap."
  },
  "swapSwapFrom": {
    "message": "Swap from"
  },
  "swapSwapSwitch": {
    "message": "Switch token order"
  },
  "swapSwapTo": {
    "message": "Swap to"
  },
  "swapToConfirmWithHwWallet": {
    "message": "to confirm with your hardware wallet"
  },
  "swapTokenAddedManuallyDescription": {
    "message": "Verify this token on $1 and make sure it is the token you want to trade.",
    "description": "$1 points the user to etherscan as a place they can verify information about a token. $1 is replaced with the translation for \"etherscan\""
  },
  "swapTokenAddedManuallyTitle": {
    "message": "Token added manually"
  },
  "swapTokenAvailable": {
    "message": "Your $1 has been added to your account.",
    "description": "This message is shown after a swap is successful and communicates the exact amount of tokens the user has received for a swap. The $1 is a decimal number of tokens followed by the token symbol."
  },
  "swapTokenBalanceUnavailable": {
    "message": "We were unable to retrieve your $1 balance",
    "description": "This message communicates to the user that their balance of a given token is currently unavailable. $1 will be replaced by a token symbol"
  },
  "swapTokenNotAvailable": {
    "message": "Token is not available to swap in this region"
  },
  "swapTokenToToken": {
    "message": "Swap $1 to $2",
    "description": "Used in the transaction display list to describe a swap. $1 and $2 are the symbols of tokens in involved in a swap."
  },
  "swapTokenVerificationAddedManually": {
    "message": "This token has been added manually."
  },
  "swapTokenVerificationMessage": {
    "message": "Always confirm the token address on $1.",
    "description": "Points the user to Etherscan as a place they can verify information about a token. $1 is replaced with the translation for \"Etherscan\" followed by an info icon that shows more info on hover."
  },
  "swapTokenVerificationOnlyOneSource": {
    "message": "Only verified on 1 source."
  },
  "swapTokenVerificationSources": {
    "message": "Verified on $1 sources.",
    "description": "Indicates the number of token information sources that recognize the symbol + address. $1 is a decimal number."
  },
  "swapTokenVerifiedOn1SourceDescription": {
    "message": "$1 is only verified on 1 source. Consider verifying it on $2 before proceeding.",
    "description": "$1 is a token name, $2 points the user to etherscan as a place they can verify information about a token. $1 is replaced with the translation for \"etherscan\""
  },
  "swapTokenVerifiedOn1SourceTitle": {
    "message": "Potentially inauthentic token"
  },
  "swapTooManyDecimalsError": {
    "message": "$1 allows up to $2 decimals",
    "description": "$1 is a token symbol and $2 is the max. number of decimals allowed for the token"
  },
  "swapTransactionComplete": {
    "message": "Transaction complete"
  },
  "swapTwoTransactions": {
    "message": "2 transactions"
  },
  "swapUnknown": {
    "message": "Unknown"
  },
  "swapVerifyTokenExplanation": {
    "message": "Multiple tokens can use the same name and symbol. Check $1 to verify this is the token you're looking for.",
    "description": "This appears in a tooltip next to the verifyThisTokenOn message. It gives the user more information about why they should check the token on a block explorer. $1 will be the name or url of the block explorer, which will be the translation of 'etherscan' or a block explorer url specified for a custom network."
  },
  "swapYourTokenBalance": {
    "message": "$1 $2 available to swap",
    "description": "Tells the user how much of a token they have in their balance. $1 is a decimal number amount of tokens, and $2 is a token symbol"
  },
  "swapZeroSlippage": {
    "message": "0% Slippage"
  },
  "swapsAdvancedOptions": {
    "message": "Advanced options"
  },
  "swapsExcessiveSlippageWarning": {
    "message": "Slippage amount is too high and will result in a bad rate. Please reduce your slippage tolerance to a value below 15%."
  },
  "swapsMaxSlippage": {
    "message": "Slippage tolerance"
  },
  "swapsNotEnoughForTx": {
    "message": "Not enough $1 to complete this transaction",
    "description": "Tells the user that they don't have enough of a token for a proposed swap. $1 is a token symbol"
  },
  "swapsNotEnoughToken": {
    "message": "Not enough $1",
    "description": "Tells the user that they don't have enough of a token for a proposed swap. $1 is a token symbol"
  },
  "swapsViewInActivity": {
    "message": "View in activity"
  },
  "switch": {
    "message": "Switch"
  },
  "switchEthereumChainConfirmationDescription": {
    "message": "This will switch the selected network within MetaMask to a previously added network:"
  },
  "switchEthereumChainConfirmationTitle": {
    "message": "Allow this site to switch the network?"
  },
  "switchInputCurrency": {
    "message": "Switch input currency"
  },
  "switchNetwork": {
    "message": "Switch network"
  },
  "switchNetworks": {
    "message": "Switch networks"
  },
  "switchToNetwork": {
    "message": "Switch to $1",
    "description": "$1 represents the custom network that has previously been added"
  },
  "switchToThisAccount": {
    "message": "Switch to this account"
  },
  "switchedNetworkToastDecline": {
    "message": "Don't show again"
  },
  "switchedNetworkToastMessage": {
    "message": "$1 is now active on $2",
    "description": "$1 represents the account name, $2 represents the network name"
  },
  "switchedTo": {
    "message": "You're now using"
  },
  "switchingNetworksCancelsPendingConfirmations": {
    "message": "Switching networks will cancel all pending confirmations"
  },
  "symbol": {
    "message": "Symbol"
  },
  "symbolBetweenZeroTwelve": {
    "message": "Symbol must be 11 characters or fewer."
  },
  "tenPercentIncreased": {
    "message": "10% increase"
  },
  "terms": {
    "message": "Terms of use"
  },
  "termsOfService": {
    "message": "Terms of service"
  },
  "termsOfUseAgreeText": {
    "message": " I agree to the Terms of Use, which apply to my use of MetaMask and all of its features"
  },
  "termsOfUseFooterText": {
    "message": "Please scroll to read all sections"
  },
  "termsOfUseTitle": {
    "message": "Our Terms of Use have updated"
  },
  "testNetworks": {
    "message": "Test networks"
  },
  "theme": {
    "message": "Theme"
  },
  "themeDescription": {
    "message": "Choose your preferred MetaMask theme."
  },
  "thingsToKeep": {
    "message": "Keep in mind:"
  },
  "thirdPartySoftware": {
    "message": "Third-party software notice",
    "description": "Title of a popup modal displayed when installing a snap for the first time."
  },
  "thisCollection": {
    "message": "this collection"
  },
  "time": {
    "message": "Time"
  },
  "tips": {
    "message": "Tips"
  },
  "to": {
    "message": "To"
  },
  "toAddress": {
    "message": "To: $1",
    "description": "$1 is the address to include in the To label. It is typically shortened first using shortenAddress"
  },
  "toggleEthSignBannerDescription": {
    "message": "You’re at risk for phishing attacks. Protect yourself by turning off eth_sign."
  },
  "toggleEthSignDescriptionField": {
    "message": "If you enable this setting, you might get signature requests that aren’t readable. By signing a message you don't understand, you could be agreeing to give away your funds and NFTs."
  },
  "toggleEthSignField": {
    "message": "Eth_sign requests"
  },
  "toggleEthSignModalBannerBoldText": {
    "message": " you might be getting scammed"
  },
  "toggleEthSignModalBannerText": {
    "message": "If you've been asked to turn this setting on,"
  },
  "toggleEthSignModalCheckBox": {
    "message": "I understand that I can lose all of my funds and NFTs if I enable eth_sign requests. "
  },
  "toggleEthSignModalDescription": {
    "message": "Allowing eth_sign requests can make you vulnerable to phishing attacks. Always review the URL and be careful when signing  messages that contain code."
  },
  "toggleEthSignModalFormError": {
    "message": "The text is incorrect"
  },
  "toggleEthSignModalFormLabel": {
    "message": "Enter “I only sign what I understand” to continue"
  },
  "toggleEthSignModalFormValidation": {
    "message": "I only sign what I understand"
  },
  "toggleEthSignModalTitle": {
    "message": "Use at your own risk"
  },
  "toggleEthSignOff": {
    "message": "OFF (Recommended)"
  },
  "toggleEthSignOn": {
    "message": "ON (Not recommended)"
  },
  "toggleRequestQueueDescription": {
    "message": "This allows you to select a network for each site instead of a single selected network for all sites. This feature will prevent you from switching networks manually, which may break your user experience on certain sites."
  },
  "toggleRequestQueueField": {
    "message": "Select networks for each site"
  },
  "toggleRequestQueueOff": {
    "message": "Off"
  },
  "toggleRequestQueueOn": {
    "message": "On"
  },
  "token": {
    "message": "Token"
  },
  "tokenAddress": {
    "message": "Token address"
  },
  "tokenAlreadyAdded": {
    "message": "Token has already been added."
  },
  "tokenAutoDetection": {
    "message": "Token autodetection"
  },
  "tokenContractAddress": {
    "message": "Token contract address"
  },
  "tokenDecimalFetchFailed": {
    "message": "Token decimal required. Find it on: $1"
  },
  "tokenDecimalTitle": {
    "message": "Token decimal:"
  },
  "tokenDetails": {
    "message": "Token details"
  },
  "tokenFoundTitle": {
    "message": "1 new token found"
  },
  "tokenId": {
    "message": "Token ID"
  },
  "tokenList": {
    "message": "Token lists:"
  },
  "tokenScamSecurityRisk": {
    "message": "token scams and security risks"
  },
  "tokenShowUp": {
    "message": "Your tokens may not automatically show up in your wallet. "
  },
  "tokenSymbol": {
    "message": "Token symbol"
  },
  "tokens": {
    "message": "Tokens"
  },
  "tokensFoundTitle": {
    "message": "$1 new tokens found",
    "description": "$1 is the number of new tokens detected"
  },
  "tooltipApproveButton": {
    "message": "I understand"
  },
  "tooltipSatusConnected": {
    "message": "connected"
  },
  "tooltipSatusConnectedUpperCase": {
    "message": "Connected"
  },
  "tooltipSatusNotConnected": {
    "message": "not connected"
  },
  "total": {
    "message": "Total"
  },
  "transaction": {
    "message": "transaction"
  },
  "transactionCancelAttempted": {
    "message": "Transaction cancel attempted with estimated gas fee of $1 at $2"
  },
  "transactionCancelSuccess": {
    "message": "Transaction successfully cancelled at $2"
  },
  "transactionConfirmed": {
    "message": "Transaction confirmed at $2."
  },
  "transactionCreated": {
    "message": "Transaction created with a value of $1 at $2."
  },
  "transactionDetailDappGasMoreInfo": {
    "message": "Site suggested"
  },
  "transactionDetailDappGasTooltip": {
    "message": "Edit to use MetaMask's recommended gas fee based on the latest block."
  },
  "transactionDetailGasHeading": {
    "message": "Estimated gas fee"
  },
  "transactionDetailGasTooltipConversion": {
    "message": "Learn more about gas fees"
  },
  "transactionDetailGasTooltipExplanation": {
    "message": "Gas fees are set by the network and fluctuate based on network traffic and transaction complexity."
  },
  "transactionDetailGasTooltipIntro": {
    "message": "Gas fees are paid to crypto miners who process transactions on the $1 network. MetaMask does not profit from gas fees."
  },
  "transactionDetailGasTotalSubtitle": {
    "message": "Amount + gas fee"
  },
  "transactionDetailLayer2GasHeading": {
    "message": "Layer 2 gas fee"
  },
  "transactionDetailMultiLayerTotalSubtitle": {
    "message": "Amount + fees"
  },
  "transactionDropped": {
    "message": "Transaction dropped at $2."
  },
  "transactionError": {
    "message": "Transaction error. Exception thrown in contract code."
  },
  "transactionErrorNoContract": {
    "message": "Trying to call a function on a non-contract address."
  },
  "transactionErrored": {
    "message": "Transaction encountered an error."
  },
  "transactionFailed": {
    "message": "Transaction Failed"
  },
  "transactionFee": {
    "message": "Transaction fee"
  },
  "transactionHistoryBaseFee": {
    "message": "Base fee (GWEI)"
  },
  "transactionHistoryL1GasLabel": {
    "message": "Total L1 gas fee"
  },
  "transactionHistoryL2GasLimitLabel": {
    "message": "L2 gas limit"
  },
  "transactionHistoryL2GasPriceLabel": {
    "message": "L2 gas price"
  },
  "transactionHistoryMaxFeePerGas": {
    "message": "Max fee per gas"
  },
  "transactionHistoryPriorityFee": {
    "message": "Priority fee (GWEI)"
  },
  "transactionHistoryTotalGasFee": {
    "message": "Total gas fee"
  },
  "transactionNote": {
    "message": "Transaction note"
  },
  "transactionResubmitted": {
    "message": "Transaction resubmitted with estimated gas fee increased to $1 at $2"
  },
  "transactionSettings": {
    "message": "Transaction settings"
  },
  "transactionSubmitted": {
    "message": "Transaction submitted with estimated gas fee of $1 at $2."
  },
  "transactionUpdated": {
    "message": "Transaction updated at $2."
  },
  "transactions": {
    "message": "Transactions"
  },
  "transfer": {
    "message": "Transfer"
  },
  "transferFrom": {
    "message": "Transfer from"
  },
  "troubleConnectingToLedgerU2FOnFirefox": {
    "message": "We're having trouble connecting your Ledger. $1",
    "description": "$1 is a link to the wallet connection guide;"
  },
  "troubleConnectingToLedgerU2FOnFirefox2": {
    "message": "Review our hardware wallet connection guide and try again.",
    "description": "$1 of the ledger wallet connection guide"
  },
  "troubleConnectingToLedgerU2FOnFirefoxLedgerSolution": {
    "message": "If you're on the latest version of Firefox, you might be experiencing an issue related to Firefox dropping U2F support. Learn how to fix this issue $1.",
    "description": "It is a link to the ledger website for the workaround."
  },
  "troubleConnectingToLedgerU2FOnFirefoxLedgerSolution2": {
    "message": "here",
    "description": "Second part of the error message; It is a link to the ledger website for the workaround."
  },
  "troubleConnectingToWallet": {
    "message": "We had trouble connecting to your $1, try reviewing $2 and try again.",
    "description": "$1 is the wallet device name; $2 is a link to wallet connection guide"
  },
  "troubleStarting": {
    "message": "MetaMask had trouble starting. This error could be intermittent, so try restarting the extension."
  },
  "trustSiteApprovePermission": {
    "message": "By granting permission, you are allowing the following $1 to access your funds"
  },
  "tryAgain": {
    "message": "Try again"
  },
  "turnOff": {
    "message": "Turn off"
  },
  "turnOffMetamaskNotificationsError": {
    "message": "There was an error in disabling the notifications. Please try again later."
  },
  "turnOn": {
    "message": "Turn on"
  },
  "turnOnMetamaskNotifications": {
    "message": "Turn on notifications"
  },
  "turnOnMetamaskNotificationsButton": {
    "message": "Turn on"
  },
  "turnOnMetamaskNotificationsError": {
    "message": "There was an error in creating the notifications. Please try again later."
  },
  "turnOnMetamaskNotificationsMessageFirst": {
    "message": "Stay in the loop on what's happening in your wallet with notifications."
  },
  "turnOnMetamaskNotificationsMessagePrivacyBold": {
    "message": "Settings > Notifications."
  },
  "turnOnMetamaskNotificationsMessagePrivacyLink": {
    "message": "Learn how we protect your privacy while using this feature."
  },
  "turnOnMetamaskNotificationsMessageSecond": {
    "message": "To use wallet notifications, we use a profile to sync some settings across your devices. $1"
  },
  "turnOnMetamaskNotificationsMessageThird": {
    "message": "You can turn off notifications at any time in $1"
  },
  "turnOnTokenDetection": {
    "message": "Turn on enhanced token detection"
  },
  "tutorial": {
    "message": "Tutorial"
  },
  "twelveHrTitle": {
    "message": "12hr:"
  },
  "typeYourSRP": {
    "message": "Type your Secret Recovery Phrase"
  },
  "u2f": {
    "message": "U2F",
    "description": "A name on an API for the browser to interact with devices that support the U2F protocol. On some browsers we use it to connect MetaMask to Ledger devices."
  },
  "unapproved": {
    "message": "Unapproved"
  },
  "units": {
    "message": "units"
  },
  "unknown": {
    "message": "Unknown"
  },
  "unknownCollection": {
    "message": "Unnamed collection"
  },
  "unknownNetwork": {
    "message": "Unknown private network"
  },
  "unknownNetworkForKeyEntropy": {
    "message": "Unknown network",
    "description": "Displayed on places like Snap install warning when regular name is not available."
  },
  "unknownQrCode": {
    "message": "Error: We couldn't identify that QR code"
  },
  "unlimited": {
    "message": "Unlimited"
  },
  "unlock": {
    "message": "Unlock"
  },
  "unlockMessage": {
    "message": "The decentralized web awaits"
  },
  "unpin": {
    "message": "Unpin"
  },
  "unrecognizedChain": {
    "message": "This custom network is not recognized",
    "description": "$1 is a clickable link with text defined by the 'unrecognizedChanLinkText' key. The link will open to instructions for users to validate custom network details."
  },
  "unsendableAsset": {
    "message": "Sending NFT (ERC-721) tokens is not currently supported",
    "description": "This is an error message we show the user if they attempt to send an NFT asset type, for which currently don't support sending"
  },
  "unverifiedContractAddressMessage": {
    "message": "We cannot verify this contract. Make sure you trust this address."
  },
  "upArrow": {
    "message": "up arrow"
  },
  "update": {
    "message": "Update"
  },
  "updateRequest": {
    "message": "Update request"
  },
  "updatedWithDate": {
    "message": "Updated $1"
  },
  "urlErrorMsg": {
    "message": "URLs require the appropriate HTTP/HTTPS prefix."
  },
  "urlExistsErrorMsg": {
    "message": "This URL is currently used by the $1 network."
  },
  "use4ByteResolution": {
    "message": "Decode smart contracts"
  },
  "use4ByteResolutionDescription": {
    "message": "To improve user experience, we customize the activity tab with messages based on the smart contracts you interact with. MetaMask uses a service called 4byte.directory to decode data and show you a version of a smart contract that's easier to read. This helps reduce your chances of approving malicious smart contract actions, but can result in your IP address being shared."
  },
  "useMultiAccountBalanceChecker": {
    "message": "Batch account balance requests"
  },
  "useMultiAccountBalanceCheckerSettingDescription": {
    "message": "Get faster balance updates by batching account balance requests. This lets us fetch your account balances together, so you get quicker updates for an improved experience. When this feature is off, third parties may be less likely to associate your accounts with each other."
  },
  "useNftDetection": {
    "message": "Autodetect NFTs"
  },
  "useNftDetectionDescriptionText": {
    "message": "Let MetaMask add NFTs you own using third-party services (like OpenSea). Autodetecting NFTs exposes your IP and account address to these services. Enabling this feature could associate your IP address with your Ethereum address and display fake NFTs airdropped by scammers. You can add tokens manually to avoid this risk."
  },
  "usePhishingDetection": {
    "message": "Use phishing detection"
  },
  "usePhishingDetectionDescription": {
    "message": "Display a warning for phishing domains targeting Ethereum users"
  },
  "useSafeChainsListValidation": {
    "message": "Network details check"
  },
  "useSafeChainsListValidationDescription": {
    "message": "MetaMask uses a third-party service called $1 to show accurate and standardized network details. This reduces your chances of connecting to malicious or incorrect network. When using this feature, your IP address is exposed to chainid.network."
  },
  "useSafeChainsListValidationWebsite": {
    "message": "chainid.network",
    "description": "useSafeChainsListValidationWebsite is separated from the rest of the text so that we can bold the third party service name in the middle of them"
  },
  "useSiteSuggestion": {
    "message": "Use site suggestion"
  },
  "useTokenDetectionPrivacyDesc": {
    "message": "Automatically displaying tokens sent to your account involves communication with third party servers to fetch token’s images. Those serves will have access to your IP address."
  },
  "usedByClients": {
    "message": "Used by a variety of different clients"
  },
  "userName": {
    "message": "Username"
  },
  "userOpContractDeployError": {
    "message": "Contract deployment from a smart contract account is not supported"
  },
  "verifyContractDetails": {
    "message": "Verify third-party details"
  },
  "verifyThisTokenOn": {
    "message": "Verify this token on $1",
    "description": "Points the user to etherscan as a place they can verify information about a token. $1 is replaced with the translation for \"etherscan\""
  },
  "verifyThisUnconfirmedTokenOn": {
    "message": "Verify this token on $1 and make sure this is the token you want to trade.",
    "description": "Points the user to etherscan as a place they can verify information about a token. $1 is replaced with the translation for \"etherscan\""
  },
  "version": {
    "message": "Version"
  },
  "view": {
    "message": "View"
  },
  "viewActivity": {
    "message": "View activity"
  },
  "viewAllDetails": {
    "message": "View all details"
  },
  "viewAllQuotes": {
    "message": "view all quotes"
  },
  "viewContact": {
    "message": "View contact"
  },
  "viewDetails": {
    "message": "View details"
  },
  "viewFullTransactionDetails": {
    "message": "View full transaction details"
  },
  "viewMore": {
    "message": "View more"
  },
  "viewOnBlockExplorer": {
    "message": "View on block explorer"
  },
  "viewOnCustomBlockExplorer": {
    "message": "View $1 at $2",
    "description": "$1 is the action type. e.g (Account, Transaction, Swap) and $2 is the Custom Block Explorer URL"
  },
  "viewOnEtherscan": {
    "message": "View $1 on Etherscan",
    "description": "$1 is the action type. e.g (Account, Transaction, Swap)"
  },
  "viewOnExplorer": {
    "message": "View on explorer"
  },
  "viewOnOpensea": {
    "message": "View on Opensea"
  },
  "viewTransaction": {
    "message": "View transaction"
  },
  "viewinCustodianApp": {
    "message": "View in custodian app"
  },
  "viewinExplorer": {
    "message": "View $1 in explorer",
    "description": "$1 is the action type. e.g (Account, Transaction, Swap)"
  },
  "visitSite": {
    "message": "Visit site"
  },
  "visitWebSite": {
    "message": "Visit our website"
  },
  "wallet": {
    "message": "Wallet"
  },
  "walletConnectionGuide": {
    "message": "our hardware wallet connection guide"
  },
  "walletCreationSuccessDetail": {
    "message": "You’ve successfully protected your wallet. Keep your Secret Recovery Phrase safe and secret -- it’s your responsibility!"
  },
  "walletCreationSuccessReminder1": {
    "message": "MetaMask can’t recover your Secret Recovery Phrase."
  },
  "walletCreationSuccessReminder2": {
    "message": "MetaMask will never ask you for your Secret Recovery Phrase."
  },
  "walletCreationSuccessReminder3": {
    "message": "$1 with anyone or risk your funds being stolen",
    "description": "$1 is separated as walletCreationSuccessReminder3BoldSection so that we can bold it"
  },
  "walletCreationSuccessReminder3BoldSection": {
    "message": "Never share your Secret Recovery Phrase",
    "description": "This string is localized separately from walletCreationSuccessReminder3 so that we can bold it"
  },
  "walletCreationSuccessTitle": {
    "message": "Wallet creation successful"
  },
  "wantToAddThisNetwork": {
    "message": "Want to add this network?"
  },
  "wantsToAddThisAsset": {
    "message": "This allows the following asset to be added to your wallet."
  },
  "warning": {
    "message": "Warning"
  },
  "warningFromSnap": {
    "message": "Warning from $1",
    "description": "$1 represents the name of the snap"
  },
  "warningTooltipText": {
    "message": "$1 The third party could spend your entire token balance without further notice or consent. Protect yourself by customizing a lower spending cap.",
    "description": "$1 is a warning icon with text 'Be careful' in 'warning' colour"
  },
  "weak": {
    "message": "Weak"
  },
  "web3": {
    "message": "Web3"
  },
  "web3ShimUsageNotification": {
    "message": "We noticed that the current website tried to use the removed window.web3 API. If the site appears to be broken, please click $1 for more information.",
    "description": "$1 is a clickable link."
  },
  "webhid": {
    "message": "WebHID",
    "description": "Refers to a interface for connecting external devices to the browser. Used for connecting ledger to the browser. Read more here https://developer.mozilla.org/en-US/docs/Web/API/WebHID_API"
  },
  "websites": {
    "message": "websites",
    "description": "Used in the 'permission_rpc' message."
  },
  "welcomeBack": {
    "message": "Welcome back!"
  },
  "welcomeExploreDescription": {
    "message": "Store, send and spend crypto currencies and assets."
  },
  "welcomeExploreTitle": {
    "message": "Explore decentralized apps"
  },
  "welcomeLoginDescription": {
    "message": "Use your MetaMask to login to decentralized apps - no signup needed."
  },
  "welcomeLoginTitle": {
    "message": "Say hello to your wallet"
  },
  "welcomeToMetaMask": {
    "message": "Let's get started"
  },
  "welcomeToMetaMaskIntro": {
    "message": "Trusted by millions, MetaMask is a secure wallet making the world of web3 accessible to all."
  },
  "whatsNew": {
    "message": "What's new",
    "description": "This is the title of a popup that gives users notifications about new features and updates to MetaMask."
  },
  "whatsThis": {
    "message": "What's this?"
  },
  "xOfYPending": {
    "message": "$1 of $2 pending",
    "description": "$1 and $2 are intended to be two numbers, where $2 is a total number of pending confirmations, and $1 is a count towards that total"
  },
  "yes": {
    "message": "Yes"
  },
  "you": {
    "message": "You"
  },
  "youHaveAddedAll": {
    "message": "You've added all the popular networks. You can discover more networks $1 Or you can $2",
    "description": "$1 is a link with the text 'here' and $2 is a button with the text 'add more networks manually'"
  },
  "youNeedToAllowCameraAccess": {
    "message": "You need to allow camera access to use this feature."
  },
  "youSign": {
    "message": "You are signing"
  },
  "yourAccounts": {
    "message": "Your accounts"
  },
  "yourFundsMayBeAtRisk": {
    "message": "Your funds may be at risk"
  },
  "yourNFTmayBeAtRisk": {
    "message": "Your NFT may be at risk"
  },
  "yourPrivateSeedPhrase": {
    "message": "Your Secret Recovery Phrase"
  },
  "yourTransactionConfirmed": {
    "message": "Transaction already confirmed"
  },
  "yourTransactionJustConfirmed": {
    "message": "We weren't able to cancel your transaction before it was confirmed on the blockchain."
  },
  "zeroGasPriceOnSpeedUpError": {
    "message": "Zero gas price on speed up"
  }
}<|MERGE_RESOLUTION|>--- conflicted
+++ resolved
@@ -5255,7 +5255,6 @@
   "submitted": {
     "message": "Submitted"
   },
-<<<<<<< HEAD
   "suggestedBy": {
     "message": "Suggested by"
   },
@@ -5263,8 +5262,6 @@
     "message": "Suggested by $1",
     "description": "$1 is the snap name"
   },
-=======
->>>>>>> e3c76ca6
   "suggestedTokenSymbol": {
     "message": "Suggested ticker symbol:"
   },
