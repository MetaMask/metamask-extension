{
  "QRHardwareInvalidTransactionTitle": {
    "message": "Error"
  },
  "QRHardwareMismatchedSignId": {
    "message": "Incongruent transaction data. Please check the transaction details."
  },
  "QRHardwarePubkeyAccountOutOfRange": {
    "message": "No more accounts. If you would like to access another account unlisted below, please reconnect your hardware wallet and select it."
  },
  "QRHardwareScanInstructions": {
    "message": "Place the QR code in front of your camera. The screen is blurred, but it will not affect the reading."
  },
  "QRHardwareSignRequestCancel": {
    "message": "Reject"
  },
  "QRHardwareSignRequestDescription": {
    "message": "After you’ve signed with your wallet, click on 'Get Signature' to receive the signature"
  },
  "QRHardwareSignRequestGetSignature": {
    "message": "Get signature"
  },
  "QRHardwareSignRequestSubtitle": {
    "message": "Scan the QR code with your wallet"
  },
  "QRHardwareSignRequestTitle": {
    "message": "Request signature"
  },
  "QRHardwareUnknownQRCodeTitle": {
    "message": "Error"
  },
  "QRHardwareUnknownWalletQRCode": {
    "message": "Invalid QR code. Please scan the sync QR code of the hardware wallet."
  },
  "QRHardwareWalletImporterTitle": {
    "message": "Scan QR code"
  },
  "QRHardwareWalletSteps1Description": {
    "message": "You can choose from a list of official QR-code supporting partners below."
  },
  "QRHardwareWalletSteps1Title": {
    "message": "Connect your QR hardware wallet"
  },
  "QRHardwareWalletSteps2Description": {
    "message": "Ngrave (coming soon)"
  },
  "SIWEAddressInvalid": {
    "message": "The address in the sign-in request does not match the address of the account you are using to sign in."
  },
  "SIWEDomainInvalidText": {
    "message": "The site you're attempting to sign into doesn't match the domain in the request. Proceed with caution."
  },
  "SIWEDomainInvalidTitle": {
    "message": "Deceptive site request."
  },
  "SIWEDomainWarningBody": {
    "message": "The website ($1) is asking you to sign in to the wrong domain. This may be a phishing attack.",
    "description": "$1 represents the website domain"
  },
  "SIWEDomainWarningLabel": {
    "message": "Unsafe"
  },
  "SIWELabelChainID": {
    "message": "Chain ID:"
  },
  "SIWELabelExpirationTime": {
    "message": "Expires At:"
  },
  "SIWELabelIssuedAt": {
    "message": "Issued At:"
  },
  "SIWELabelMessage": {
    "message": "Message:"
  },
  "SIWELabelNonce": {
    "message": "Nonce:"
  },
  "SIWELabelNotBefore": {
    "message": "Not Before:"
  },
  "SIWELabelRequestID": {
    "message": "Request ID:"
  },
  "SIWELabelResources": {
    "message": "Resources: $1",
    "description": "$1 represents the number of resources"
  },
  "SIWELabelURI": {
    "message": "URI:"
  },
  "SIWELabelVersion": {
    "message": "Version:"
  },
  "SIWESiteRequestSubtitle": {
    "message": "This site is requesting to sign in with"
  },
  "SIWESiteRequestTitle": {
    "message": "Sign-in request"
  },
  "SIWEWarningSubtitle": {
    "message": "To confirm you understand, check:"
  },
  "SIWEWarningTitle": {
    "message": "Are you sure?"
  },
  "ShowMore": {
    "message": "Show more"
  },
  "about": {
    "message": "About"
  },
  "accept": {
    "message": "Accept"
  },
  "acceptTermsOfUse": {
    "message": "I have read and agree to the $1",
    "description": "$1 is the `terms` message"
  },
  "accessAndSpendNoticeNFT": {
    "message": "$1 may access and spend this asset",
    "description": "$1 is the url of the site requesting ability to spend"
  },
  "accessYourWalletWithSRP": {
    "message": "Access your wallet with your Secret Recovery Phrase"
  },
  "accessYourWalletWithSRPDescription": {
    "message": "MetaMask cannot recover your password. We will use your Secret Recovery Phrase to validate your ownership, restore your wallet and set up a new password. First, enter the Secret Recovery Phrase that you were given when you created your wallet. $1",
    "description": "$1 is the words 'Learn More' from key 'learnMore', separated here so that it can be added as a link"
  },
  "accessingYourCamera": {
    "message": "Accessing your camera..."
  },
  "account": {
    "message": "Account"
  },
  "accountDetails": {
    "message": "Account details"
  },
  "accountIdenticon": {
    "message": "Account identicon"
  },
  "accountName": {
    "message": "Account name"
  },
  "accountNameDuplicate": {
    "message": "This account name already exists",
    "description": "This is an error message shown when the user enters a new account name that matches an existing account name"
  },
  "accountNameReserved": {
    "message": "This account name is reserved",
    "description": "This is an error message shown when the user enters a new account name that is reserved for future use"
  },
  "accountOptions": {
    "message": "Account options"
  },
  "accountSelectionRequired": {
    "message": "You need to select an account!"
  },
  "activated": {
    "message": "Active"
  },
  "active": {
    "message": "Active"
  },
  "activity": {
    "message": "Activity"
  },
  "activityLog": {
    "message": "Activity log"
  },
  "add": {
    "message": "Add"
  },
  "addANetwork": {
    "message": "Add a network"
  },
  "addANetworkManually": {
    "message": "Add a network manually"
  },
  "addANickname": {
    "message": "Add a nickname"
  },
  "addAccount": {
    "message": "Add account"
  },
  "addAcquiredTokens": {
    "message": "Add the tokens you've acquired using MetaMask"
  },
  "addAlias": {
    "message": "Add alias"
  },
  "addBlockExplorer": {
    "message": "Add a block explorer"
  },
  "addContact": {
    "message": "Add contact"
  },
  "addCustomIPFSGateway": {
    "message": "Add custom IPFS gateway"
  },
  "addCustomIPFSGatewayDescription": {
    "message": "The IPFS gateway makes it possible to access and view data hosted by third parties. You can add a custom IPFS gateway or continue using the default."
  },
  "addCustomNetwork": {
    "message": "Add custom network"
  },
  "addCustomToken": {
    "message": "Add custom token"
  },
  "addCustomTokenByContractAddress": {
    "message": "Can’t find a token? You can manually add any token by pasting its address. Token contract addresses can be found on $1.",
    "description": "$1 is a blockchain explorer for a specific network, e.g. Etherscan for Ethereum"
  },
  "addEthereumChainConfirmationDescription": {
    "message": "This will allow this network to be used within MetaMask."
  },
  "addEthereumChainConfirmationRisks": {
    "message": "MetaMask does not verify custom networks."
  },
  "addEthereumChainConfirmationRisksLearnMore": {
    "message": "Learn about $1.",
    "description": "$1 is a link with text that is provided by the 'addEthereumChainConfirmationRisksLearnMoreLink' key"
  },
  "addEthereumChainConfirmationRisksLearnMoreLink": {
    "message": "scams and network security risks",
    "description": "Link text for the 'addEthereumChainConfirmationRisksLearnMore' translation key"
  },
  "addEthereumChainConfirmationTitle": {
    "message": "Allow this site to add a network?"
  },
  "addEthereumChainWarningModalHeader": {
    "message": "Only add this RPC provider if you’re sure you can trust it. $1",
    "description": "$1 is addEthereumChainWarningModalHeaderPartTwo passed separately so that it can be bolded"
  },
  "addEthereumChainWarningModalHeaderPartTwo": {
    "message": "Malicious providers may lie about the state of the blockchain and record your network activity."
  },
  "addEthereumChainWarningModalListHeader": {
    "message": "It's important that your provider is reliable, as it has the power to:"
  },
  "addEthereumChainWarningModalListPointOne": {
    "message": "See your accounts and IP address, and associate them together"
  },
  "addEthereumChainWarningModalListPointThree": {
    "message": "Show account balances and other on-chain states"
  },
  "addEthereumChainWarningModalListPointTwo": {
    "message": "Broadcast your transactions"
  },
  "addEthereumChainWarningModalTitle": {
    "message": "You are adding a new RPC provider for Ethereum Mainnet"
  },
  "addFriendsAndAddresses": {
    "message": "Add friends and addresses you trust"
  },
  "addFromAListOfPopularNetworks": {
    "message": "Add from a list of popular networks or add a network manually. Only interact with the entities you trust."
  },
  "addMemo": {
    "message": "Add memo"
  },
  "addMoreNetworks": {
    "message": "add more networks manually"
  },
  "addNetwork": {
    "message": "Add network"
  },
  "addNetworkTooltipWarning": {
    "message": "This network connection relies on third parties. This connection may be less reliable or enable third-parties to track activity. $1",
    "description": "$1 is Learn more link"
  },
  "addNewToken": {
    "message": "Add new token"
  },
  "addSuggestedTokens": {
    "message": "Add suggested tokens"
  },
  "addToken": {
    "message": "Add token"
  },
  "addingCustomNetwork": {
    "message": "Adding Network"
  },
  "address": {
    "message": "Address"
  },
  "advanced": {
    "message": "Advanced"
  },
  "advancedBaseGasFeeToolTip": {
    "message": "When your transaction gets included in the block, any difference between your max base fee and the actual base fee will be refunded. Total amount is calculated as max base fee (in GWEI) * gas limit."
  },
  "advancedConfiguration": {
    "message": "Advanced configuration"
  },
  "advancedGasFeeDefaultOptIn": {
    "message": "Save these $1 as my default for \"Advanced\""
  },
  "advancedGasFeeDefaultOptOut": {
    "message": "Always use these values and advanced setting as default."
  },
  "advancedGasFeeModalTitle": {
    "message": "Advanced gas fee"
  },
  "advancedGasPriceTitle": {
    "message": "Gas price"
  },
  "advancedPriorityFeeToolTip": {
    "message": "Priority fee (aka “miner tip”) goes directly to miners and incentivizes them to prioritize your transaction."
  },
  "agreeTermsOfUse": {
    "message": "I agree to Metamask's $1",
    "description": "$1 is the `terms` link"
  },
  "airgapVault": {
    "message": "AirGap Vault"
  },
  "alertDisableTooltip": {
    "message": "This can be changed in \"Settings > Alerts\""
  },
  "alertSettingsUnconnectedAccount": {
    "message": "Browsing a website with an unconnected account selected"
  },
  "alertSettingsUnconnectedAccountDescription": {
    "message": "This alert is shown in the popup when you are browsing a connected web3 site, but the currently selected account is not connected."
  },
  "alertSettingsWeb3ShimUsage": {
    "message": "When a website tries to use the removed window.web3 API"
  },
  "alertSettingsWeb3ShimUsageDescription": {
    "message": "This alert is shown in the popup when you are browsing a site that tries to use the removed window.web3 API, and may be broken as a result."
  },
  "alerts": {
    "message": "Alerts"
  },
  "allCustodianAccountsConnectedSubtitle": {
    "message": "You have either already connected all your custodian accounts or don’t have any account to connect to MetaMask Institutional."
  },
  "allCustodianAccountsConnectedTitle": {
    "message": "No accounts available to connect"
  },
  "allOfYour": {
    "message": "All of your $1",
    "description": "$1 is the symbol or name of the token that the user is approving spending"
  },
  "allYourNFTsOf": {
    "message": "All of your NFTs from $1",
    "description": "$1 is a link to contract on the block explorer when we're not able to retrieve a erc721 or erc1155 name"
  },
  "allowExternalExtensionTo": {
    "message": "Allow this external extension to:"
  },
  "allowSpendToken": {
    "message": "Give permission to access your $1?",
    "description": "$1 is the symbol of the token that are requesting to spend"
  },
  "allowThisSiteTo": {
    "message": "Allow this site to:"
  },
  "allowWithdrawAndSpend": {
    "message": "Allow $1 to withdraw and spend up to the following amount:",
    "description": "The url of the site that requested permission to 'withdraw and spend'"
  },
  "amount": {
    "message": "Amount"
  },
  "apiUrl": {
    "message": "API URL"
  },
  "appDescription": {
    "message": "An Ethereum Wallet in your Browser",
    "description": "The description of the application"
  },
  "appName": {
    "message": "MetaMask",
    "description": "The name of the application"
  },
  "appNameBeta": {
    "message": "MetaMask Beta",
    "description": "The name of the application (Beta)"
  },
  "appNameFlask": {
    "message": "MetaMask Flask",
    "description": "The name of the application (Flask)"
  },
  "appNameMmi": {
    "message": "MetaMask Institutional",
    "description": "The name of the application (MMI)"
  },
  "approve": {
    "message": "Approve spend limit"
  },
  "approveAllTokensTitle": {
    "message": "Allow access to and transfer of all your $1?",
    "description": "$1 is the symbol of the token for which the user is granting approval"
  },
  "approveAllTokensTitleWithoutSymbol": {
    "message": "Allow access to and transfer all of your NFTs from $1?",
    "description": "$1 a link to contract on the block explorer when we're not able to retrieve a erc721 or erc1155 name"
  },
  "approveAndInstall": {
    "message": "Approve & install"
  },
  "approveAndUpdate": {
    "message": "Approve & update"
  },
  "approveButtonText": {
    "message": "Approve"
  },
  "approveSpendingCap": {
    "message": "Approve $1 spending cap",
    "description": "The token symbol that is being approved"
  },
  "approveTokenDescription": {
    "message": "This allows a third party to access and transfer the following NFTs without further notice until you revoke its access."
  },
  "approveTokenDescriptionWithoutSymbol": {
    "message": "This allows a third party to access and transfer all of your NFTs from $1 without further notice until you revoke its access.",
    "description": "$1 is a link to contract on the block explorer when we're not able to retrieve a erc721 or erc1155 name"
  },
  "approveTokenTitle": {
    "message": "Allow access to and transfer of your $1?",
    "description": "$1 is the symbol of the token for which the user is granting approval"
  },
  "approved": {
    "message": "Approved"
  },
  "approvedAsset": {
    "message": "Approved asset"
  },
  "approvedOn": {
    "message": "Approved on $1",
    "description": "$1 is the approval date for a permission"
  },
  "areYouSure": {
    "message": "Are you sure?"
  },
  "asset": {
    "message": "Asset"
  },
  "assetOptions": {
    "message": "Asset options"
  },
  "assets": {
    "message": "Assets"
  },
  "attemptSendingAssets": {
    "message": "If you attempt to send assets directly from one network to another, this may result in permanent asset loss. Make sure to use a bridge."
  },
  "attemptingConnect": {
    "message": "Attempting to connect to blockchain."
  },
  "attributions": {
    "message": "Attributions"
  },
  "authorizedPermissions": {
    "message": "You have authorized the following permissions"
  },
  "autoDetectTokens": {
    "message": "Autodetect tokens"
  },
  "autoDetectTokensDescription": {
    "message": "We use third-party APIs to detect and display new tokens sent to your wallet. Turn off if you don’t want the app to automatically pull data from those services. $1",
    "description": "$1 is a link to a support article"
  },
  "autoLockTimeLimit": {
    "message": "Auto-lock timer (minutes)"
  },
  "autoLockTimeLimitDescription": {
    "message": "Set the idle time in minutes before MetaMask will become locked."
  },
  "average": {
    "message": "Average"
  },
  "awaitingApproval": {
    "message": "Awaiting approval..."
  },
  "back": {
    "message": "Back"
  },
  "backToAll": {
    "message": "Back to all"
  },
  "backup": {
    "message": "Backup"
  },
  "backupApprovalInfo": {
    "message": "This secret code is required to recover your wallet in case you lose your device, forget your password, have to re-install MetaMask, or want to access your wallet on another device."
  },
  "backupApprovalNotice": {
    "message": "Backup your Secret Recovery Phrase to keep your wallet and funds secure."
  },
  "backupNow": {
    "message": "Backup now"
  },
  "backupUserData": {
    "message": "Backup your data"
  },
  "backupUserDataDescription": {
    "message": "You can backup user settings containing preferences and account addresses into a JSON file."
  },
  "balance": {
    "message": "Balance"
  },
  "balanceOutdated": {
    "message": "Balance may be outdated"
  },
  "baseFee": {
    "message": "Base fee"
  },
  "basic": {
    "message": "Basic"
  },
  "beCareful": {
    "message": "Be careful"
  },
  "beta": {
    "message": "Beta"
  },
  "betaHeaderText": {
    "message": "This is a beta version. Please report bugs $1",
    "description": "$1 represents the word 'here' in a hyperlink"
  },
  "betaMetamaskVersion": {
    "message": "MetaMask Beta Version"
  },
  "betaTerms": {
    "message": "Beta Terms of use"
  },
  "betaWalletCreationSuccessReminder1": {
    "message": "MetaMask Beta can’t recover your Secret Recovery Phrase."
  },
  "betaWalletCreationSuccessReminder2": {
    "message": "MetaMask Beta will never ask you for your Secret Recovery Phrase."
  },
  "blockExplorerAccountAction": {
    "message": "Account",
    "description": "This is used with viewOnEtherscan and viewInExplorer e.g View Account in Explorer"
  },
  "blockExplorerAssetAction": {
    "message": "Asset",
    "description": "This is used with viewOnEtherscan and viewInExplorer e.g View Asset in Explorer"
  },
  "blockExplorerSwapAction": {
    "message": "Swap",
    "description": "This is used with viewOnEtherscan e.g View Swap on Etherscan"
  },
  "blockExplorerUrl": {
    "message": "Block explorer URL"
  },
  "blockExplorerUrlDefinition": {
    "message": "The URL used as the block explorer for this network."
  },
  "blockExplorerView": {
    "message": "View account at $1",
    "description": "$1 replaced by URL for custom block explorer"
  },
  "blockies": {
    "message": "Blockies"
  },
  "bridge": {
    "message": "Bridge"
  },
  "browserNotSupported": {
    "message": "Your browser is not supported..."
  },
  "buildContactList": {
    "message": "Build your contact list"
  },
  "builtAroundTheWorld": {
    "message": "MetaMask is designed and built around the world."
  },
  "busy": {
    "message": "Busy"
  },
  "buy": {
    "message": "Buy"
  },
  "buyAsset": {
    "message": "Buy $1",
    "description": "$1 is the ticker symbol of a an asset the user is being prompted to purchase"
  },
  "buyNow": {
    "message": "Buy Now"
  },
  "bytes": {
    "message": "Bytes"
  },
  "canToggleInSettings": {
    "message": "You can re-enable this notification in Settings > Alerts."
  },
  "cancel": {
    "message": "Cancel"
  },
  "cancelEdit": {
    "message": "Cancel edit"
  },
  "cancelPopoverTitle": {
    "message": "Cancel transaction"
  },
  "cancelSpeedUp": {
    "message": "cancel or speed up a transaction."
  },
  "cancelSpeedUpLabel": {
    "message": "This gas fee will $1 the original.",
    "description": "$1 is text 'replace' in bold"
  },
  "cancelSpeedUpTransactionTooltip": {
    "message": "To $1 a transaction the gas fee must be increased by at least 10% for it to be recognized by the network.",
    "description": "$1 is string 'cancel' or 'speed up'"
  },
  "cancelSwapForFee": {
    "message": "Cancel swap for ~$1",
    "description": "$1 could be e.g. $2.98, it is a cost for cancelling a Smart Transaction"
  },
  "cancelSwapForFree": {
    "message": "Cancel swap for free"
  },
  "cancelled": {
    "message": "Cancelled"
  },
  "chainId": {
    "message": "Chain ID"
  },
  "chainIdDefinition": {
    "message": "The chain ID used to sign transactions for this network."
  },
  "chainIdExistsErrorMsg": {
    "message": "This Chain ID is currently used by the $1 network."
  },
  "chainListReturnedDifferentTickerSymbol": {
    "message": "The network with chain ID $1 may use a different currency symbol ($2) than the one you have entered. Please verify before continuing.",
    "description": "$1 is the chain id currently entered in the network form and $2 is the return value of nativeCurrency.symbol from chainlist.network"
  },
  "chooseYourNetwork": {
    "message": "Choose your network"
  },
  "chooseYourNetworkDescription": {
    "message": "We use Infura as our remote procedure call (RPC) provider to offer the most reliable and private access to Ethereum data we can. You can choose your own RPC, but remember that any RPC will receive your IP address and Ethereum wallet to make transactions. Read our $1 to learn more about how Infura handles data.",
    "description": "$1 is a link to the privacy policy"
  },
  "chromeRequiredForHardwareWallets": {
    "message": "You need to use MetaMask on Google Chrome in order to connect to your Hardware Wallet."
  },
  "clear": {
    "message": "Clear"
  },
  "clearActivity": {
    "message": "Clear activity and nonce data"
  },
  "clearActivityButton": {
    "message": "Clear activity tab data"
  },
  "clearActivityDescription": {
    "message": "This resets the account's nonce and erases data from the activity tab in your wallet. Only the current account and network will be affected. Your balances and incoming transactions won't change."
  },
  "clickToConnectLedgerViaWebHID": {
    "message": "Click here to connect your Ledger via WebHID",
    "description": "Text that can be clicked to open a browser popup for connecting the ledger device via webhid"
  },
  "clickToManuallyAdd": {
    "message": "Click here to manually add the tokens."
  },
  "close": {
    "message": "Close"
  },
  "codefiCompliance": {
    "message": "Codefi Compliance"
  },
  "coingecko": {
    "message": "CoinGecko"
  },
  "complianceActivatedDesc": {
    "message": "You can now use compliance in MetaMask Institutional. Receiving AML/CFT analysis within the confirmation screen on all the addresses you interact with."
  },
  "complianceActivatedTitle": {
    "message": "Your compliance feature is activated"
  },
  "complianceBlurb0": {
    "message": "DeFi raises AML/CFT risk for institutions, given the decentralised pools and pseudonymous counterparties."
  },
  "complianceBlurb1": {
    "message": "Codefi Compliance is the only product capable of running AML/CFT analysis on DeFi pools. This allows you to identify and avoid pools and counterparties that fail your risk setting."
  },
  "complianceBlurbStep1": {
    "message": "Sign up to Codefi Compliance below"
  },
  "complianceBlurbStep2": {
    "message": "Create an organisation"
  },
  "complianceBlurbStep3": {
    "message": "Create a project"
  },
  "complianceBlurbStep4": {
    "message": "Set your compliance settings"
  },
  "complianceBlurbStep5": {
    "message": "Click the \"Enable Compliance in MMI\" button"
  },
  "complianceBlurpStep0": {
    "message": "Steps to enable AML/CFT Compliance:"
  },
  "complianceSettingsExplanation": {
    "message": "Change your settings or view reports by opening up Codefi Compliance or disconnect below."
  },
  "confirm": {
    "message": "Confirm"
  },
  "confirmPassword": {
    "message": "Confirm password"
  },
  "confirmRecoveryPhrase": {
    "message": "Confirm Secret Recovery Phrase"
  },
  "confirmed": {
    "message": "Confirmed"
  },
  "confusableUnicode": {
    "message": "'$1' is similar to '$2'."
  },
  "confusableZeroWidthUnicode": {
    "message": "Zero-width character found."
  },
  "confusingEnsDomain": {
    "message": "We have detected a confusable character in the ENS name. Check the ENS name to avoid a potential scam."
  },
  "connect": {
    "message": "Connect"
  },
  "connectAccountOrCreate": {
    "message": "Connect account or create new"
  },
  "connectCustodialAccountMsg": {
    "message": "Please choose the custodian you want to connect in order to add or refresh a token."
  },
  "connectCustodialAccountTitle": {
    "message": "Custodial Accounts"
  },
  "connectHardwareWallet": {
    "message": "Connect hardware wallet"
  },
  "connectManually": {
    "message": "Manually connect to current site"
  },
  "connectTo": {
    "message": "Connect to $1",
    "description": "$1 is the name/origin of a web3 site/application that the user can connect to metamask"
  },
  "connectToAll": {
    "message": "Connect to all your $1",
    "description": "$1 will be replaced by the translation of connectToAllAccounts"
  },
  "connectToAllAccounts": {
    "message": "accounts",
    "description": "will replace $1 in connectToAll, completing the sentence 'connect to all of your accounts', will be text that shows list of accounts on hover"
  },
  "connectToMultiple": {
    "message": "Connect to $1",
    "description": "$1 will be replaced by the translation of connectToMultipleNumberOfAccounts"
  },
  "connectToMultipleNumberOfAccounts": {
    "message": "$1 accounts",
    "description": "$1 is the number of accounts to which the web3 site/application is asking to connect; this will substitute $1 in connectToMultiple"
  },
  "connectWithMetaMask": {
    "message": "Connect with MetaMask"
  },
  "connectedAccountsDescriptionPlural": {
    "message": "You have $1 accounts connected to this site.",
    "description": "$1 is the number of accounts"
  },
  "connectedAccountsDescriptionSingular": {
    "message": "You have 1 account connected to this site."
  },
  "connectedAccountsEmptyDescription": {
    "message": "MetaMask is not connected to this site. To connect to a web3 site, find and click the connect button."
  },
  "connectedSites": {
    "message": "Connected sites"
  },
  "connectedSitesDescription": {
    "message": "$1 is connected to these sites. They can view your account address.",
    "description": "$1 is the account name"
  },
  "connectedSitesEmptyDescription": {
    "message": "$1 is not connected to any sites.",
    "description": "$1 is the account name"
  },
  "connecting": {
    "message": "Connecting..."
  },
  "connectingTo": {
    "message": "Connecting to $1"
  },
  "connectingToGoerli": {
    "message": "Connecting to Goerli test network"
  },
  "connectingToLineaTestnet": {
    "message": "Connecting to Linea Goerli test network"
  },
  "connectingToMainnet": {
    "message": "Connecting to Ethereum Mainnet"
  },
  "connectingToSepolia": {
    "message": "Connecting to Sepolia test network"
  },
  "connectionError": {
    "message": "Connection error"
  },
  "contactUs": {
    "message": "Contact us"
  },
  "contacts": {
    "message": "Contacts"
  },
  "contentFromSnap": {
    "message": "Content from $1",
    "description": "$1 represents the name of the snap"
  },
  "continue": {
    "message": "Continue"
  },
  "contract": {
    "message": "Contract"
  },
  "contractAddress": {
    "message": "Contract address"
  },
  "contractAddressError": {
    "message": "You are sending tokens to the token's contract address. This may result in the loss of these tokens."
  },
  "contractDeployment": {
    "message": "Contract deployment"
  },
  "contractDescription": {
    "message": "To protect yourself against scammers, take a moment to verify third-party details."
  },
  "contractInteraction": {
    "message": "Contract interaction"
  },
  "contractNFT": {
    "message": "NFT contract"
  },
  "contractRequestingAccess": {
    "message": "Contract requesting access"
  },
  "contractRequestingSignature": {
    "message": "Contract requesting signature"
  },
  "contractRequestingSpendingCap": {
    "message": "Third party requesting spending cap"
  },
  "contractTitle": {
    "message": "Third-party details"
  },
  "contractToken": {
    "message": "Token contract"
  },
  "convertTokenToNFTDescription": {
    "message": "We've detected that this asset is an NFT. MetaMask now has full native support for NFTs. Would you like to remove it from your token list and add it as an NFT?"
  },
  "convertTokenToNFTExistDescription": {
    "message": "We’ve detected that this asset has been added as an NFT. Would you like to remove it from your token list?"
  },
  "coolWallet": {
    "message": "CoolWallet"
  },
  "copiedExclamation": {
    "message": "Copied."
  },
  "copyAddress": {
    "message": "Copy address to clipboard"
  },
  "copyPrivateKey": {
    "message": "This is your private key (click to copy)"
  },
  "copyRawTransactionData": {
    "message": "Copy raw transaction data"
  },
  "copyToClipboard": {
    "message": "Copy to clipboard"
  },
  "copyTransactionId": {
    "message": "Copy transaction ID"
  },
  "create": {
    "message": "Create"
  },
  "createAccount": {
    "message": "Create account"
  },
  "createNewWallet": {
    "message": "Create a new wallet"
  },
  "createPassword": {
    "message": "Create password"
  },
  "cryptoCompare": {
    "message": "CryptoCompare"
  },
  "currencyConversion": {
    "message": "Currency conversion"
  },
  "currencyRateCheckToggle": {
    "message": "Show balance and token price checker"
  },
  "currencyRateCheckToggleDescription": {
    "message": "We use $1 and $2 APIs to display your balance and token price. $3",
    "description": "$1 represents Coingecko, $2 represents CryptoCompare and $3 represents Privacy Policy"
  },
  "currencySymbol": {
    "message": "Currency symbol"
  },
  "currencySymbolDefinition": {
    "message": "The ticker symbol displayed for this network’s currency."
  },
  "currentAccountNotConnected": {
    "message": "Your current account is not connected"
  },
  "currentExtension": {
    "message": "Current extension page"
  },
  "currentLanguage": {
    "message": "Current language"
  },
  "currentRpcUrlDeprecated": {
    "message": "The current rpc url for this network has been deprecated."
  },
  "currentTitle": {
    "message": "Current:"
  },
  "currentlyUnavailable": {
    "message": "Unavailable on this network"
  },
  "curveHighGasEstimate": {
    "message": "Aggressive gas estimate graph"
  },
  "curveLowGasEstimate": {
    "message": "Low gas estimate graph"
  },
  "curveMediumGasEstimate": {
    "message": "Market gas estimate graph"
  },
  "custodian": {
    "message": "Custodian"
  },
  "custodianAccount": {
    "message": "Custodian account"
  },
<<<<<<< HEAD
  "custodyApiUrl": {
    "message": "$1 API URL"
=======
  "custodyDeeplinkDescription": {
    "message": "Approve the transaction in the $1 app. Once all required custody approvals have been performed the transaction will complete. Check your $1 app for status."
>>>>>>> 086b7dad
  },
  "custodyRefreshTokenModalDescription": {
    "message": "Please go to $1 and click the 'Connect to MMI' button within their user interface to connect your accounts to MMI again."
  },
  "custodyRefreshTokenModalDescription1": {
    "message": "Your custodian issues a token that authenticates the MetaMask Institutional extension, allowing you to connect your accounts."
  },
  "custodyRefreshTokenModalDescription2": {
    "message": "This token expires after a certain period for security reasons. This requires you to reconnect to MMI."
  },
  "custodyRefreshTokenModalSubtitle": {
    "message": "Why am I seeing this?"
  },
  "custodyRefreshTokenModalTitle": {
    "message": "Your custodian session has expired"
  },
  "custodySessionExpired": {
    "message": "Custodian session expired."
  },
  "custom": {
    "message": "Advanced"
  },
  "customContentSearch": {
    "message": "Search for a previously added network"
  },
  "customGasSettingToolTipMessage": {
    "message": "Use $1 to customize the gas price. This can be confusing if you aren’t familiar. Interact at your own risk.",
    "description": "$1 is key 'advanced' (text: 'Advanced') separated here so that it can be passed in with bold font-weight"
  },
  "customSpendLimit": {
    "message": "Custom spend limit"
  },
  "customSpendingCap": {
    "message": "Custom spending cap"
  },
  "customToken": {
    "message": "Custom token"
  },
  "customTokenWarningInNonTokenDetectionNetwork": {
    "message": "Token detection is not available on this network yet. Please import token manually and make sure you trust it. Learn about $1"
  },
  "customTokenWarningInTokenDetectionNetwork": {
    "message": "Before manually importing a token, make sure you trust it. Learn about $1"
  },
  "customTokenWarningInTokenDetectionNetworkWithTDOFF": {
    "message": "Make sure you trust a token before you import it. Learn how to avoid $1. You can also enable token detection $2."
  },
  "customerSupport": {
    "message": "customer support"
  },
  "dappSuggested": {
    "message": "Site suggested"
  },
  "dappSuggestedGasSettingToolTipMessage": {
    "message": "$1 has suggested this price.",
    "description": "$1 is url for the dapp that has suggested gas settings"
  },
  "dappSuggestedShortLabel": {
    "message": "Site"
  },
  "dappSuggestedTooltip": {
    "message": "$1 has recommended this price.",
    "description": "$1 represents the Dapp's origin"
  },
  "darkTheme": {
    "message": "Dark"
  },
  "data": {
    "message": "Data"
  },
  "dataBackupSeemsCorrupt": {
    "message": "Can not restore your data. The file appears to be corrupt."
  },
  "dataHex": {
    "message": "Hex"
  },
  "dcent": {
    "message": "D'Cent"
  },
  "decimal": {
    "message": "Token decimal"
  },
  "decimalsMustZerotoTen": {
    "message": "Decimals must be at least 0, and not over 36."
  },
  "decrypt": {
    "message": "Decrypt"
  },
  "decryptCopy": {
    "message": "Copy encrypted message"
  },
  "decryptInlineError": {
    "message": "This message cannot be decrypted due to error: $1",
    "description": "$1 is error message"
  },
  "decryptMessageNotice": {
    "message": "$1 would like to read this message to complete your action",
    "description": "$1 is the web3 site name"
  },
  "decryptMetamask": {
    "message": "Decrypt message"
  },
  "decryptRequest": {
    "message": "Decrypt request"
  },
  "delete": {
    "message": "Delete"
  },
  "deleteAccount": {
    "message": "Delete account"
  },
  "deleteNetwork": {
    "message": "Delete network?"
  },
  "deleteNetworkDescription": {
    "message": "Are you sure you want to delete this network?"
  },
  "deposit": {
    "message": "Deposit"
  },
  "deprecatedTestNetworksLink": {
    "message": "Learn more"
  },
  "deprecatedTestNetworksMsg": {
    "message": "Due to the protocol changes of Ethereum: Rinkeby, Ropsten and Kovan test networks may not work as reliably and will be deprecated soon."
  },
  "description": {
    "message": "Description"
  },
  "descriptionFromSnap": {
    "message": "Description from $1",
    "description": "$1 represents the name of the snap"
  },
  "desktopConnectionCriticalErrorDescription": {
    "message": "This error could be intermittent, so try restarting the extension or disable MetaMask Desktop."
  },
  "desktopConnectionCriticalErrorTitle": {
    "message": "MetaMask had trouble starting"
  },
  "desktopConnectionLostErrorDescription": {
    "message": "Please make sure you have the desktop app up and running or disable MetaMask Desktop."
  },
  "desktopConnectionLostErrorTitle": {
    "message": "MetaMask Desktop connection was lost"
  },
  "desktopDisableButton": {
    "message": "Disable Desktop App"
  },
  "desktopDisableErrorCTA": {
    "message": "Disable MetaMask Desktop"
  },
  "desktopEnableButton": {
    "message": "Enable Desktop App"
  },
  "desktopEnableButtonDescription": {
    "message": "Click to run all background processes in the desktop app."
  },
  "desktopErrorNavigateSettingsCTA": {
    "message": "Return to Settings Page"
  },
  "desktopErrorRestartMMCTA": {
    "message": "Restart MetaMask"
  },
  "desktopNotFoundErrorCTA": {
    "message": "Download MetaMask Desktop"
  },
  "desktopNotFoundErrorDescription1": {
    "message": "Please make sure you have the desktop app up and running."
  },
  "desktopNotFoundErrorDescription2": {
    "message": "If you have no desktop app installed, please download it on the MetaMask website."
  },
  "desktopNotFoundErrorTitle": {
    "message": "MetaMask Desktop was not found"
  },
  "desktopOpenOrDownloadCTA": {
    "message": "Open MetaMask Desktop"
  },
  "desktopOutdatedErrorCTA": {
    "message": "Update MetaMask Desktop"
  },
  "desktopOutdatedErrorDescription": {
    "message": "Your MetaMask desktop app needs to be upgraded."
  },
  "desktopOutdatedErrorTitle": {
    "message": "MetaMask Desktop is outdated"
  },
  "desktopOutdatedExtensionErrorCTA": {
    "message": "Update MetaMask Extension"
  },
  "desktopOutdatedExtensionErrorDescription": {
    "message": "Your MetaMask extension needs to be upgraded."
  },
  "desktopOutdatedExtensionErrorTitle": {
    "message": "MetaMask Extension is outdated"
  },
  "desktopPageDescription": {
    "message": "If the pairing is successful, extension will restart and you'll have to re-enter your password."
  },
  "desktopPageSubTitle": {
    "message": "Open your MetaMask Desktop and type this code"
  },
  "desktopPageTitle": {
    "message": "Pair with Desktop"
  },
  "desktopPairedWarningDeepLink": {
    "message": "Go to Settings in MetaMask Desktop"
  },
  "desktopPairedWarningDescription": {
    "message": "If you want to start a new pairing, please remove the current connection."
  },
  "desktopPairedWarningTitle": {
    "message": "MM Desktop is already paired"
  },
  "desktopPairingExpireMessage": {
    "message": "Code expires in $1 seconds"
  },
  "desktopRouteNotFoundErrorDescription": {
    "message": "desktopRouteNotFoundErrorDescription"
  },
  "desktopRouteNotFoundErrorTitle": {
    "message": "desktopRouteNotFoundErrorTitle"
  },
  "desktopUnexpectedErrorCTA": {
    "message": "Return MetaMask Home"
  },
  "desktopUnexpectedErrorDescription": {
    "message": "Check your MetaMask Desktop to restore connection"
  },
  "desktopUnexpectedErrorTitle": {
    "message": "Something went wrong..."
  },
  "details": {
    "message": "Details"
  },
  "disabledGasOptionToolTipMessage": {
    "message": "“$1” is disabled because it does not meet the minimum of a 10% increase from the original gas fee.",
    "description": "$1 is gas estimate type which can be market or aggressive"
  },
  "disconnect": {
    "message": "Disconnect"
  },
  "disconnectAllAccounts": {
    "message": "Disconnect all accounts"
  },
  "disconnectAllAccountsConfirmationDescription": {
    "message": "Are you sure you want to disconnect? You may lose site functionality."
  },
  "disconnectPrompt": {
    "message": "Disconnect $1"
  },
  "disconnectThisAccount": {
    "message": "Disconnect this account"
  },
  "dismiss": {
    "message": "Dismiss"
  },
  "dismissReminderDescriptionField": {
    "message": "Turn this on to dismiss the Secret Recovery Phrase backup reminder message. We highly recommend that you back up your Secret Recovery Phrase to avoid loss of funds"
  },
  "dismissReminderField": {
    "message": "Dismiss Secret Recovery Phrase backup reminder"
  },
  "domain": {
    "message": "Domain"
  },
  "done": {
    "message": "Done"
  },
  "dontShowThisAgain": {
    "message": "Don't show this again"
  },
  "downArrow": {
    "message": "down arrow"
  },
  "downloadGoogleChrome": {
    "message": "Download Google Chrome"
  },
  "downloadNow": {
    "message": "Download Now"
  },
  "downloadStateLogs": {
    "message": "Download state logs"
  },
  "dropped": {
    "message": "Dropped"
  },
  "edit": {
    "message": "Edit"
  },
  "editANickname": {
    "message": "Edit nickname"
  },
  "editAddressNickname": {
    "message": "Edit address nickname"
  },
  "editCancellationGasFeeModalTitle": {
    "message": "Edit cancellation gas fee"
  },
  "editContact": {
    "message": "Edit contact"
  },
  "editGasFeeModalTitle": {
    "message": "Edit gas fee"
  },
  "editGasLimitOutOfBounds": {
    "message": "Gas limit must be at least $1"
  },
  "editGasLimitOutOfBoundsV2": {
    "message": "Gas limit must be greater than $1 and less than $2",
    "description": "$1 is the minimum limit for gas and $2 is the maximum limit"
  },
  "editGasLimitTooltip": {
    "message": "Gas limit is the maximum units of gas you are willing to use. Units of gas are a multiplier to “Max priority fee” and “Max fee”."
  },
  "editGasMaxBaseFeeGWEIImbalance": {
    "message": "Max base fee cannot be lower than priority fee"
  },
  "editGasMaxBaseFeeHigh": {
    "message": "Max base fee is higher than necessary"
  },
  "editGasMaxBaseFeeLow": {
    "message": "Max base fee is low for current network conditions"
  },
  "editGasMaxFeeHigh": {
    "message": "Max fee is higher than necessary"
  },
  "editGasMaxFeeLow": {
    "message": "Max fee too low for network conditions"
  },
  "editGasMaxFeePriorityImbalance": {
    "message": "Max fee cannot be lower than max priority fee"
  },
  "editGasMaxPriorityFeeBelowMinimum": {
    "message": "Max priority fee must be greater than 0 GWEI"
  },
  "editGasMaxPriorityFeeBelowMinimumV2": {
    "message": "Priority fee must be greater than 0."
  },
  "editGasMaxPriorityFeeHigh": {
    "message": "Max priority fee is higher than necessary. You may pay more than needed."
  },
  "editGasMaxPriorityFeeHighV2": {
    "message": "Priority fee is higher than necessary. You may pay more than needed"
  },
  "editGasMaxPriorityFeeLow": {
    "message": "Max priority fee is low for current network conditions"
  },
  "editGasMaxPriorityFeeLowV2": {
    "message": "Priority fee is low for current network conditions"
  },
  "editGasPriceTooLow": {
    "message": "Gas price must be greater than 0"
  },
  "editGasPriceTooltip": {
    "message": "This network requires a “Gas price” field when submitting a transaction. Gas price is the amount you will pay pay per unit of gas."
  },
  "editGasSubTextAmountLabel": {
    "message": "Max amount:",
    "description": "This is meant to be used as the $1 substitution editGasSubTextAmount"
  },
  "editGasSubTextFeeLabel": {
    "message": "Max fee:"
  },
  "editGasTitle": {
    "message": "Edit priority"
  },
  "editGasTooLow": {
    "message": "Unknown processing time"
  },
  "editNonceField": {
    "message": "Edit nonce"
  },
  "editNonceMessage": {
    "message": "This is an advanced feature, use cautiously."
  },
  "editPermission": {
    "message": "Edit permission"
  },
  "editSpeedUpEditGasFeeModalTitle": {
    "message": "Edit speed up gas fee"
  },
  "enableAutoDetect": {
    "message": " Enable autodetect"
  },
  "enableFromSettings": {
    "message": " Enable it from Settings."
  },
  "enableOpenSeaAPI": {
    "message": "Enable OpenSea API"
  },
  "enableOpenSeaAPIDescription": {
    "message": "Use OpenSea's API to fetch NFT data. NFT auto-detection relies on OpenSea's API, and will not be available when this is turned off."
  },
  "enableSmartTransactions": {
    "message": "Enable smart transactions"
  },
  "enableSnap": {
    "message": "Enable"
  },
  "enableToken": {
    "message": "enable $1",
    "description": "$1 is a token symbol, e.g. ETH"
  },
  "encryptionPublicKeyNotice": {
    "message": "$1 would like your public encryption key. By consenting, this site will be able to compose encrypted messages to you.",
    "description": "$1 is the web3 site name"
  },
  "encryptionPublicKeyRequest": {
    "message": "Request encryption public key"
  },
  "endpointReturnedDifferentChainId": {
    "message": "The RPC URL you have entered returned a different chain ID ($1). Please update the Chain ID to match the RPC URL of the network you are trying to add.",
    "description": "$1 is the return value of eth_chainId from an RPC endpoint"
  },
  "enhancedTokenDetectionAlertMessage": {
    "message": "Enhanced token detection is currently available on $1. $2"
  },
  "ensIllegalCharacter": {
    "message": "Illegal character for ENS."
  },
  "ensNotFoundOnCurrentNetwork": {
    "message": "ENS name not found on the current network. Try switching to Ethereum Mainnet."
  },
  "ensNotSupportedOnNetwork": {
    "message": "Network does not support ENS"
  },
  "ensRegistrationError": {
    "message": "Error in ENS name registration"
  },
  "ensUnknownError": {
    "message": "ENS lookup failed."
  },
  "enterANumber": {
    "message": "Enter a number"
  },
  "enterCustodianToken": {
    "message": "Enter your $1 token or add a new token"
  },
  "enterMaxSpendLimit": {
    "message": "Enter max spend limit"
  },
  "enterPassword": {
    "message": "Enter password"
  },
  "enterPasswordContinue": {
    "message": "Enter password to continue"
  },
  "errorCode": {
    "message": "Code: $1",
    "description": "Displayed error code for debugging purposes. $1 is the error code"
  },
  "errorDetails": {
    "message": "Error details",
    "description": "Title for collapsible section that displays error details for debugging purposes"
  },
  "errorMessage": {
    "message": "Message: $1",
    "description": "Displayed error message for debugging purposes. $1 is the error message"
  },
  "errorName": {
    "message": "Code: $1",
    "description": "Displayed error name for debugging purposes. $1 is the error name"
  },
  "errorPageMessage": {
    "message": "Try again by reloading the page, or contact support $1.",
    "description": "Message displayed on generic error page in the fullscreen or notification UI, $1 is a clickable link with text defined by the 'here' key. The link will open to a form where users can file support tickets."
  },
  "errorPagePopupMessage": {
    "message": "Try again by closing and reopening the popup, or contact support $1.",
    "description": "Message displayed on generic error page in the popup UI, $1 is a clickable link with text defined by the 'here' key. The link will open to a form where users can file support tickets."
  },
  "errorPageTitle": {
    "message": "MetaMask encountered an error",
    "description": "Title of generic error page"
  },
  "errorStack": {
    "message": "Stack:",
    "description": "Title for error stack, which is displayed for debugging purposes"
  },
  "errorWhileConnectingToRPC": {
    "message": "Error while connecting to the custom network."
  },
  "errorWithSnap": {
    "message": "Error with $1",
    "description": "$1 represents the name of the snap"
  },
  "ethGasPriceFetchWarning": {
    "message": "Backup gas price is provided as the main gas estimation service is unavailable right now."
  },
  "ethereumProviderAccess": {
    "message": "Grant Ethereum provider access to $1",
    "description": "The parameter is the name of the requesting origin"
  },
  "ethereumPublicAddress": {
    "message": "Ethereum public address"
  },
  "etherscan": {
    "message": "Etherscan"
  },
  "etherscanView": {
    "message": "View account on Etherscan"
  },
  "etherscanViewOn": {
    "message": "View on Etherscan"
  },
  "expandView": {
    "message": "Expand view"
  },
  "experimental": {
    "message": "Experimental"
  },
  "exploreMetaMaskSnaps": {
    "message": "Explore MetaMask Snaps"
  },
  "exportPrivateKey": {
    "message": "Export private key"
  },
  "extendWalletWithSnaps": {
    "message": "Extend the wallet experience."
  },
  "externalExtension": {
    "message": "External extension"
  },
  "failed": {
    "message": "Failed"
  },
  "failedToFetchChainId": {
    "message": "Could not fetch chain ID. Is your RPC URL correct?"
  },
  "failedToFetchTickerSymbolData": {
    "message": "Ticker symbol verification data is currently unavailable, make sure that the symbol you have entered is correct. It will impact the conversion rates that you see for this network"
  },
  "failureMessage": {
    "message": "Something went wrong, and we were unable to complete the action"
  },
  "fast": {
    "message": "Fast"
  },
  "feeAssociatedRequest": {
    "message": "A fee is associated with this request."
  },
  "fiat": {
    "message": "Fiat",
    "description": "Exchange type"
  },
  "fileImportFail": {
    "message": "File import not working? Click here!",
    "description": "Helps user import their account from a JSON file"
  },
  "fileTooBig": {
    "message": "The dropped file is too big."
  },
  "flaskWelcomeUninstall": {
    "message": "you should uninstall this extension",
    "description": "This request is shown on the Flask Welcome screen. It is intended for non-developers, and will be bolded."
  },
  "flaskWelcomeWarning1": {
    "message": "Flask is for developers to experiment with new unstable APIs. Unless you are a developer or beta tester, $1.",
    "description": "This is a warning shown on the Flask Welcome screen, intended to encourage non-developers not to proceed any further. $1 is the bolded message 'flaskWelcomeUninstall'"
  },
  "flaskWelcomeWarning2": {
    "message": "We do not guarantee the safety or stability of this extension. The new APIs offered by Flask are not hardened against phishing attacks, meaning that any site or snap that requires Flask might be a malicious attempt to steal your assets.",
    "description": "This explains the risks of using MetaMask Flask"
  },
  "flaskWelcomeWarning3": {
    "message": "All Flask APIs are experimental. They may be changed or removed without notice, or they might stay on Flask indefinitely without ever being migrated to stable MetaMask. Use them at your own risk.",
    "description": "This message warns developers about unstable Flask APIs"
  },
  "flaskWelcomeWarning4": {
    "message": "Make sure to disable your regular MetaMask extension when using Flask.",
    "description": "This message calls to pay attention about multiple versions of MetaMask running on the same site (Flask + Prod)"
  },
  "flaskWelcomeWarningAcceptButton": {
    "message": "I accept the risks",
    "description": "this text is shown on a button, which the user presses to confirm they understand the risks of using Flask"
  },
  "followUsOnTwitter": {
    "message": "Follow us on Twitter"
  },
  "forbiddenIpfsGateway": {
    "message": "Forbidden IPFS Gateway: Please specify a CID gateway"
  },
  "forgetDevice": {
    "message": "Forget this device"
  },
  "forgotPassword": {
    "message": "Forgot password?"
  },
  "from": {
    "message": "From"
  },
  "fromAddress": {
    "message": "From: $1",
    "description": "$1 is the address to include in the From label. It is typically shortened first using shortenAddress"
  },
  "fromTokenLists": {
    "message": "From token lists: $1"
  },
  "functionApprove": {
    "message": "Function: Approve"
  },
  "functionSetApprovalForAll": {
    "message": "Function: SetApprovalForAll"
  },
  "functionType": {
    "message": "Function type"
  },
  "gas": {
    "message": "Gas"
  },
  "gasDisplayAcknowledgeDappButtonText": {
    "message": "Edit suggested gas fee"
  },
  "gasDisplayDappWarning": {
    "message": "This gas fee has been suggested by $1. Overriding this may cause a problem with your transaction. Please reach out to $1 if you have questions.",
    "description": "$1 represents the Dapp's origin"
  },
  "gasLimit": {
    "message": "Gas limit"
  },
  "gasLimitInfoTooltipContent": {
    "message": "Gas limit is the maximum amount of units of gas you are willing to spend."
  },
  "gasLimitRecommended": {
    "message": "Recommended gas limit is $1. If the gas limit is less than that, it may fail."
  },
  "gasLimitTooLow": {
    "message": "Gas limit must be at least 21000"
  },
  "gasLimitTooLowWithDynamicFee": {
    "message": "Gas limit must be at least $1",
    "description": "$1 is the custom gas limit, in decimal."
  },
  "gasLimitV2": {
    "message": "Gas limit"
  },
  "gasOption": {
    "message": "Gas option"
  },
  "gasPrice": {
    "message": "Gas price (GWEI)"
  },
  "gasPriceExcessive": {
    "message": "Your gas fee is set unnecessarily high. Consider lowering the amount."
  },
  "gasPriceExcessiveInput": {
    "message": "Gas price is excessive"
  },
  "gasPriceExtremelyLow": {
    "message": "Gas price extremely low"
  },
  "gasPriceFetchFailed": {
    "message": "Gas price estimation failed due to network error."
  },
  "gasPriceInfoTooltipContent": {
    "message": "Gas price specifies the amount of Ether you are willing to pay for each unit of gas."
  },
  "gasTimingHoursShort": {
    "message": "$1 hrs",
    "description": "$1 represents a number of hours"
  },
  "gasTimingMinutes": {
    "message": "$1 minutes",
    "description": "$1 represents a number of minutes"
  },
  "gasTimingMinutesShort": {
    "message": "$1 min",
    "description": "$1 represents a number of minutes"
  },
  "gasTimingNegative": {
    "message": "Maybe in $1",
    "description": "$1 represents an amount of time"
  },
  "gasTimingPositive": {
    "message": "Likely in < $1",
    "description": "$1 represents an amount of time"
  },
  "gasTimingSeconds": {
    "message": "$1 seconds",
    "description": "$1 represents a number of seconds"
  },
  "gasTimingSecondsShort": {
    "message": "$1 sec",
    "description": "$1 represents a number of seconds"
  },
  "gasTimingVeryPositive": {
    "message": "Very likely in < $1",
    "description": "$1 represents an amount of time"
  },
  "gasUsed": {
    "message": "Gas used"
  },
  "general": {
    "message": "General"
  },
  "globalTitle": {
    "message": "Global menu"
  },
  "globalTourDescription": {
    "message": "See your portfolio, connected sites, settings, and more"
  },
  "goBack": {
    "message": "Go back"
  },
  "goerli": {
    "message": "Goerli test network"
  },
  "gotIt": {
    "message": "Got it!"
  },
  "grantedToWithColon": {
    "message": "Granted to:"
  },
  "gwei": {
    "message": "GWEI"
  },
  "hardware": {
    "message": "Hardware"
  },
  "hardwareWallet": {
    "message": "Hardware wallet"
  },
  "hardwareWalletConnected": {
    "message": "Hardware wallet connected"
  },
  "hardwareWalletLegacyDescription": {
    "message": "(legacy)",
    "description": "Text representing the MEW path"
  },
  "hardwareWalletSupportLinkConversion": {
    "message": "click here"
  },
  "hardwareWallets": {
    "message": "Connect a hardware wallet"
  },
  "hardwareWalletsMsg": {
    "message": "Select a hardware wallet you'd like to use with MetaMask."
  },
  "here": {
    "message": "here",
    "description": "as in -click here- for more information (goes with troubleTokenBalances)"
  },
  "hexData": {
    "message": "Hex data"
  },
  "hide": {
    "message": "Hide"
  },
  "hideFullTransactionDetails": {
    "message": "Hide full transaction details"
  },
  "hideSeedPhrase": {
    "message": "Hide seed phrase"
  },
  "hideToken": {
    "message": "Hide token"
  },
  "hideTokenPrompt": {
    "message": "Hide token?"
  },
  "hideTokenSymbol": {
    "message": "Hide $1",
    "description": "$1 is the symbol for a token (e.g. 'DAI')"
  },
  "hideZeroBalanceTokens": {
    "message": "Hide tokens without balance"
  },
  "high": {
    "message": "Aggressive"
  },
  "highGasSettingToolTipMessage": {
    "message": "High probability, even in volatile markets. Use $1 to cover surges in network traffic due to things like popular NFT drops.",
    "description": "$1 is key 'high' (text: 'Aggressive') separated here so that it can be passed in with bold font-weight"
  },
  "highLowercase": {
    "message": "high"
  },
  "history": {
    "message": "History"
  },
  "holdToReveal": {
    "message": "Hold to reveal SRP"
  },
  "holdToRevealContent1": {
    "message": "Your Secret Recovery Phrase provides $1",
    "description": "$1 is a bolded text with the message from 'holdToRevealContent2'"
  },
  "holdToRevealContent2": {
    "message": "full access to your wallet and funds.",
    "description": "Is the bolded text in 'holdToRevealContent1'"
  },
  "holdToRevealContent3": {
    "message": "Do not share this with anyone. $1 $2",
    "description": "$1 is a message from 'holdToRevealContent4' and $2 is a text link with the message from 'holdToRevealContent5'"
  },
  "holdToRevealContent4": {
    "message": "MetaMask Support will not request this,",
    "description": "Part of 'holdToRevealContent3'"
  },
  "holdToRevealContent5": {
    "message": "but phishers might.",
    "description": "The text link in 'holdToRevealContent3'"
  },
  "holdToRevealTitle": {
    "message": "Keep your SRP safe"
  },
  "id": {
    "message": "Id"
  },
  "ignoreAll": {
    "message": "Ignore all"
  },
  "ignoreTokenWarning": {
    "message": "If you hide tokens, they will not be shown in your wallet. However, you can still add them by searching for them."
  },
  "import": {
    "message": "Import",
    "description": "Button to import an account from a selected file"
  },
  "importAccount": {
    "message": "Import account"
  },
  "importAccountError": {
    "message": "Error importing account."
  },
  "importAccountErrorIsSRP": {
    "message": "You have entered a Secret Recovery Phrase (or mnemonic). To import an account here, you have to enter a private key, which is a hexadecimal string of length 64."
  },
  "importAccountErrorNotAValidPrivateKey": {
    "message": "This is not a valid private key. You have entered a hexadecimal string, but it must be 64 characters long."
  },
  "importAccountErrorNotHexadecimal": {
    "message": "This is not a valid private key. You must enter a hexadecimal string of length 64."
  },
  "importAccountJsonLoading1": {
    "message": "Expect this JSON import to take a few minutes and freeze MetaMask."
  },
  "importAccountJsonLoading2": {
    "message": "We apologize, and we will make it faster in the future."
  },
  "importAccountMsg": {
    "message": "Imported accounts won’t be associated with your MetaMask Secret Recovery Phrase. Learn more about imported accounts"
  },
  "importMyWallet": {
    "message": "Import my wallet"
  },
  "importNFT": {
    "message": "Import NFT"
  },
  "importNFTAddressToolTip": {
    "message": "On OpenSea, for example, on the NFT's page under Details, there is a blue hyperlinked value labeled 'Contract Address'. If you click on this, it will take you to the contract's address on Etherscan; at the top-left of that page, there should be an icon labeled 'Contract', and to the right, a long string of letters and numbers. This is the address of the contract that created your NFT. Click on the 'copy' icon to the right of the address, and you'll have it on your clipboard."
  },
  "importNFTPage": {
    "message": "Import NFT page"
  },
  "importNFTTokenIdToolTip": {
    "message": "An NFT's ID is a unique identifier since no two NFTs are alike. Again, on OpenSea this number is under 'Details'. Make a note of it, or copy it onto your clipboard."
  },
  "importNFTs": {
    "message": "Import NFTs"
  },
  "importSelectedTokens": {
    "message": "Import selected tokens?"
  },
  "importSelectedTokensDescription": {
    "message": "Only the tokens you've selected will appear in your wallet. You can always import hidden tokens later by searching for them."
  },
  "importTokenQuestion": {
    "message": "Import token?"
  },
  "importTokenWarning": {
    "message": "Anyone can create a token with any name, including fake versions of existing tokens. Add and trade at your own risk!"
  },
  "importTokens": {
    "message": "import tokens"
  },
  "importTokensCamelCase": {
    "message": "Import tokens"
  },
  "importWithCount": {
    "message": "Import $1",
    "description": "$1 will the number of detected tokens that are selected for importing, if all of them are selected then $1 will be all"
  },
  "imported": {
    "message": "Imported",
    "description": "status showing that an account has been fully loaded into the keyring"
  },
  "inYourSettings": {
    "message": "in your Settings"
  },
  "infuraBlockedNotification": {
    "message": "MetaMask is unable to connect to the blockchain host. Review possible reasons $1.",
    "description": "$1 is a clickable link with with text defined by the 'here' key"
  },
  "initialTransactionConfirmed": {
    "message": "Your initial transaction was confirmed by the network. Click OK to go back."
  },
  "inputLogicEmptyState": {
    "message": "Only enter a number that you're comfortable with the third party spending now or in the future. You can always increase the spending cap later."
  },
  "inputLogicEqualOrSmallerNumber": {
    "message": "This allows the third party to spend $1 from your current balance.",
    "description": "$1 is the current token balance in the account and the name of the current token"
  },
  "inputLogicHigherNumber": {
    "message": "This allows the third party to spend all your token balance until it reaches the cap or you revoke the spending cap. If this is not intended, consider setting a lower spending cap."
  },
  "insightsFromSnap": {
    "message": "Insights from $1",
    "description": "$1 represents the name of the snap"
  },
  "install": {
    "message": "Install"
  },
  "installOrigin": {
    "message": "Install origin"
  },
  "installedOn": {
    "message": "Installed on $1",
    "description": "$1 is the date when the snap has been installed"
  },
  "institutionalFeatures": {
    "message": "Institutional Features"
  },
  "insufficientBalance": {
    "message": "Insufficient balance."
  },
  "insufficientCurrencyBuyOrDeposit": {
    "message": "You do not have enough $1 in your account to pay for transaction fees on $2 network. $3 or deposit from another account.",
    "description": "$1 is the native currency of the network, $2 is the name of the current network, $3 is the key 'buy' + the ticker symbol of the native currency of the chain wrapped in a button"
  },
  "insufficientCurrencyBuyOrReceive": {
    "message": "You do not have enough $1 in your account to pay for transaction fees on $2 network. $3 or $4 from another account.",
    "description": "$1 is the native currency of the network, $2 is the name of the current network, $3 is the key 'buy' + the ticker symbol of the native currency of the chain wrapped in a button, $4 is the key 'deposit' button"
  },
  "insufficientCurrencyDeposit": {
    "message": "You do not have enough $1 in your account to pay for transaction fees on $2 network. Deposit $1 from another account.",
    "description": "$1 is the native currency of the network, $2 is the name of the current network"
  },
  "insufficientFunds": {
    "message": "Insufficient funds."
  },
  "insufficientFundsForGas": {
    "message": "Insufficient funds for gas"
  },
  "insufficientTokens": {
    "message": "Insufficient tokens."
  },
  "invalidAddress": {
    "message": "Invalid address"
  },
  "invalidAddressRecipient": {
    "message": "Recipient address is invalid"
  },
  "invalidAddressRecipientNotEthNetwork": {
    "message": "Not ETH network, set to lowercase"
  },
  "invalidAssetType": {
    "message": "This asset is an NFT and needs to be re-added on the Import NFTs page found under the NFTs tab"
  },
  "invalidBlockExplorerURL": {
    "message": "Invalid block explorer URL"
  },
  "invalidChainIdTooBig": {
    "message": "Invalid chain ID. The chain ID is too big."
  },
  "invalidCustomNetworkAlertContent1": {
    "message": "The chain ID for custom network '$1' has to be re-entered.",
    "description": "$1 is the name/identifier of the network."
  },
  "invalidCustomNetworkAlertContent2": {
    "message": "To protect you from malicious or faulty network providers, chain IDs are now required for all custom networks."
  },
  "invalidCustomNetworkAlertContent3": {
    "message": "Go to Settings > Network and enter the chain ID. You can find the chain IDs of most popular networks on $1.",
    "description": "$1 is a link to https://chainid.network"
  },
  "invalidCustomNetworkAlertTitle": {
    "message": "Invalid custom network"
  },
  "invalidHexNumber": {
    "message": "Invalid hexadecimal number."
  },
  "invalidHexNumberLeadingZeros": {
    "message": "Invalid hexadecimal number. Remove any leading zeros."
  },
  "invalidIpfsGateway": {
    "message": "Invalid IPFS Gateway: The value must be a valid URL"
  },
  "invalidNumber": {
    "message": "Invalid number. Enter a decimal or '0x'-prefixed hexadecimal number."
  },
  "invalidNumberLeadingZeros": {
    "message": "Invalid number. Remove any leading zeros."
  },
  "invalidRPC": {
    "message": "Invalid RPC URL"
  },
  "invalidSeedPhrase": {
    "message": "Invalid Secret Recovery Phrase"
  },
  "invalidSeedPhraseCaseSensitive": {
    "message": "Invalid input! Secret Recovery Phrase is case sensitive."
  },
  "jazzAndBlockies": {
    "message": "Jazzicons and Blockies are two different styles of unique icons that help you identify an account at a glance."
  },
  "jazzicons": {
    "message": "Jazzicons"
  },
  "jsDeliver": {
    "message": "jsDeliver"
  },
  "jsonFile": {
    "message": "JSON File",
    "description": "format for importing an account"
  },
  "keystone": {
    "message": "Keystone"
  },
  "knownAddressRecipient": {
    "message": "Known contract address."
  },
  "knownTokenWarning": {
    "message": "This action will edit tokens that are already listed in your wallet, which can be used to phish you. Only approve if you are certain that you mean to change what these tokens represent. Learn more about $1"
  },
  "lastConnected": {
    "message": "Last connected"
  },
  "lastPriceSold": {
    "message": "Last price sold"
  },
  "lastSold": {
    "message": "Last sold"
  },
  "layer1Fees": {
    "message": "Layer 1 fees"
  },
  "learnCancelSpeeedup": {
    "message": "Learn how to $1",
    "description": "$1 is link to cancel or speed up transactions"
  },
  "learnMore": {
    "message": "learn more"
  },
  "learnMoreAboutGas": {
    "message": "Want to $1 about gas?",
    "description": "$1 will be replaced by the learnMore translation key"
  },
  "learnMoreKeystone": {
    "message": "Learn More"
  },
  "learnMoreUpperCase": {
    "message": "Learn more"
  },
  "learnScamRisk": {
    "message": "scams and security risks."
  },
  "ledgerAccountRestriction": {
    "message": "You need to make use your last account before you can add a new one."
  },
  "ledgerConnectionInstructionCloseOtherApps": {
    "message": "Close any other software connected to your device and then click here to refresh."
  },
  "ledgerConnectionInstructionHeader": {
    "message": "Prior to clicking confirm:"
  },
  "ledgerConnectionInstructionStepFour": {
    "message": "Enable \"smart contract data\" or \"blind signing\" on your Ledger device."
  },
  "ledgerConnectionInstructionStepOne": {
    "message": "Enable Use Ledger Live under Settings > Advanced."
  },
  "ledgerConnectionInstructionStepThree": {
    "message": "Be sure your Ledger is plugged in and to select the Ethereum app."
  },
  "ledgerConnectionInstructionStepTwo": {
    "message": "Open and unlock Ledger Live App."
  },
  "ledgerConnectionPreferenceDescription": {
    "message": "Customize how you connect your Ledger to MetaMask. $1 is recommended, but other options are available. Read more here: $2",
    "description": "A description that appears above a dropdown where users can select between up to three options - Ledger Live, U2F or WebHID - depending on what is supported in their browser. $1 is the recommended browser option, it will be either WebHID or U2f. $2 is a link to an article where users can learn more, but will be the translation of the learnMore message."
  },
  "ledgerDeviceOpenFailureMessage": {
    "message": "The Ledger device failed to open. Your Ledger might be connected to other software. Please close Ledger Live or other applications connected to your Ledger device, and try to connect again."
  },
  "ledgerLive": {
    "message": "Ledger Live",
    "description": "The name of a desktop app that can be used with your ledger device. We can also use it to connect a users Ledger device to MetaMask."
  },
  "ledgerLiveApp": {
    "message": "Ledger Live App"
  },
  "ledgerLocked": {
    "message": "Cannot connect to Ledger device. Please make sure your device is unlocked and Ethereum app is opened."
  },
  "ledgerTimeout": {
    "message": "Ledger Live is taking too long to respond or connection timeout. Make sure Ledger Live app is opened and your device is unlocked."
  },
  "ledgerTransportChangeWarning": {
    "message": "If your Ledger Live app is open, please disconnect any open Ledger Live connection and close the Ledger Live app."
  },
  "ledgerWebHIDNotConnectedErrorMessage": {
    "message": "The ledger device was not connected. If you wish to connect your Ledger, please click 'Continue' again and approve HID connection",
    "description": "An error message shown to the user during the hardware connect flow."
  },
  "levelArrow": {
    "message": "level arrow"
  },
  "lightTheme": {
    "message": "Light"
  },
  "likeToImportTokens": {
    "message": "Would you like to import these tokens?"
  },
  "lineatestnet": {
    "message": "Linea Goerli test network"
  },
  "link": {
    "message": "Link"
  },
  "links": {
    "message": "Links"
  },
  "loadMore": {
    "message": "Load more"
  },
  "loading": {
    "message": "Loading..."
  },
  "loadingNFTs": {
    "message": "Loading NFTs..."
  },
  "loadingTokens": {
    "message": "Loading tokens..."
  },
  "localhost": {
    "message": "Localhost 8545"
  },
  "lock": {
    "message": "Lock"
  },
  "lockMetaMask": {
    "message": "Lock MetaMask"
  },
  "lockTimeTooGreat": {
    "message": "Lock time is too great"
  },
  "logo": {
    "message": "$1 logo",
    "description": "$1 is the name of the ticker"
  },
  "low": {
    "message": "Low"
  },
  "lowGasSettingToolTipMessage": {
    "message": "Use $1 to wait for a cheaper price. Time estimates are much less accurate as prices are somewhat unpredictable.",
    "description": "$1 is key 'low' separated here so that it can be passed in with bold font-weight"
  },
  "lowLowercase": {
    "message": "low"
  },
  "lowPriorityMessage": {
    "message": "Future transactions will queue after this one."
  },
  "mainnet": {
    "message": "Ethereum Mainnet"
  },
  "mainnetToken": {
    "message": "This address matches a known Ethereum Mainnet token address. Recheck the contract address and network for the token you are trying to add."
  },
  "makeAnotherSwap": {
    "message": "Create a new swap"
  },
  "makeSureNoOneWatching": {
    "message": "Make sure nobody is looking",
    "description": "Warning to users to be care while creating and saving their new Secret Recovery Phrase"
  },
  "malformedData": {
    "message": "Malformed data"
  },
  "max": {
    "message": "Max"
  },
  "maxBaseFee": {
    "message": "Max base fee"
  },
  "maxFee": {
    "message": "Max fee"
  },
  "maxPriorityFee": {
    "message": "Max priority fee"
  },
  "medium": {
    "message": "Market"
  },
  "mediumGasSettingToolTipMessage": {
    "message": "Use $1 for fast processing at current market price.",
    "description": "$1 is key 'medium' (text: 'Market') separated here so that it can be passed in with bold font-weight"
  },
  "memo": {
    "message": "memo"
  },
  "message": {
    "message": "Message"
  },
  "metaMaskConnectStatusParagraphOne": {
    "message": "You now have more control over your account connections in MetaMask."
  },
  "metaMaskConnectStatusParagraphThree": {
    "message": "Click it to manage your connected accounts."
  },
  "metaMaskConnectStatusParagraphTwo": {
    "message": "The connection status button shows if the website you’re visiting is connected to your currently selected account."
  },
  "metamaskSwapsOfflineDescription": {
    "message": "MetaMask Swaps is undergoing maintenance. Please check back later."
  },
  "metamaskVersion": {
    "message": "MetaMask Version"
  },
  "metrics": {
    "message": "Metrics"
  },
  "mismatchAccount": {
    "message": "Your selected account ($1) is different than the account trying to sign ($2)"
  },
  "mismatchedChainLinkText": {
    "message": "verify the network details",
    "description": "Serves as link text for the 'mismatchedChain' key. This text will be embedded inside the translation for that key."
  },
  "mismatchedChainRecommendation": {
    "message": "We recommend that you $1 before proceeding.",
    "description": "$1 is a clickable link with text defined by the 'mismatchedChainLinkText' key. The link will open to instructions for users to validate custom network details."
  },
  "mismatchedNetworkName": {
    "message": "According to our record the network name may not correctly match this chain ID."
  },
  "mismatchedNetworkSymbol": {
    "message": "The submitted currency symbol does not match what we expect for this chain ID."
  },
  "mismatchedRpcChainId": {
    "message": "Chain ID returned by the custom network does not match the submitted chain ID."
  },
  "mismatchedRpcUrl": {
    "message": "According to our records the submitted RPC URL value does not match a known provider for this chain ID."
  },
  "missingNFT": {
    "message": "Don't see your NFT?"
  },
  "missingSetting": {
    "message": "Can't find a setting?"
  },
  "missingSettingRequest": {
    "message": "Request here"
  },
  "missingToken": {
    "message": "Don't see your token?"
  },
  "mmiAddToken": {
    "message": "The page at $1 would like to authorise the following custodian token in MetaMask Institutional"
  },
  "mmiAuthenticate": {
    "message": "The page at $1 would like to authorise the following project’s compliance settings in MetaMask Institutional"
  },
  "more": {
    "message": "more"
  },
  "moreComingSoon": {
    "message": "More coming soon..."
  },
  "mustSelectOne": {
    "message": "Must select at least 1 token."
  },
  "myAccounts": {
    "message": "My accounts"
  },
  "name": {
    "message": "Name"
  },
  "nativeToken": {
    "message": "The native token on this network is $1. It is the token used for gas fees.",
    "description": "$1 represents the name of the native token on the current network"
  },
  "needHelp": {
    "message": "Need help? Contact $1",
    "description": "$1 represents `needHelpLinkText`, the text which goes in the help link"
  },
  "needHelpFeedback": {
    "message": "Share your feedback"
  },
  "needHelpLinkText": {
    "message": "MetaMask support"
  },
  "needHelpSubmitTicket": {
    "message": "Submit a ticket"
  },
  "needImportFile": {
    "message": "You must select a file to import.",
    "description": "User is important an account and needs to add a file to continue"
  },
  "negativeETH": {
    "message": "Can not send negative amounts of ETH."
  },
  "network": {
    "message": "Network:"
  },
  "networkAddedSuccessfully": {
    "message": "Network added successfully!"
  },
  "networkDetails": {
    "message": "Network details"
  },
  "networkIsBusy": {
    "message": "Network is busy. Gas prices are high and estimates are less accurate."
  },
  "networkMenuHeading": {
    "message": "Select a network"
  },
  "networkName": {
    "message": "Network name"
  },
  "networkNameArbitrum": {
    "message": "Arbitrum"
  },
  "networkNameAvalanche": {
    "message": "Avalanche"
  },
  "networkNameBSC": {
    "message": "BSC"
  },
  "networkNameDefinition": {
    "message": "The name associated with this network."
  },
  "networkNameEthereum": {
    "message": "Ethereum"
  },
  "networkNameGoerli": {
    "message": "Goerli"
  },
  "networkNameOptimism": {
    "message": "Optimism"
  },
  "networkNamePolygon": {
    "message": "Polygon"
  },
  "networkNameTestnet": {
    "message": "Testnet"
  },
  "networkProvider": {
    "message": "Network provider"
  },
  "networkSettingsChainIdDescription": {
    "message": "The chain ID is used for signing transactions. It must match the chain ID returned by the network. You can enter a decimal or '0x'-prefixed hexadecimal number, but we will display the number in decimal."
  },
  "networkStatus": {
    "message": "Network status"
  },
  "networkStatusBaseFeeTooltip": {
    "message": "The base fee is set by the network and changes every 13-14 seconds. Our $1 and $2 options account for sudden increases.",
    "description": "$1 and $2 are bold text for Medium and Aggressive respectively."
  },
  "networkStatusPriorityFeeTooltip": {
    "message": "Range of priority fees (aka “miner tip”). This goes to miners and incentivizes them to prioritize your transaction."
  },
  "networkStatusStabilityFeeTooltip": {
    "message": "Gas fees are $1 relative to the past 72 hours.",
    "description": "$1 is networks stability value - stable, low, high"
  },
  "networkURL": {
    "message": "Network URL"
  },
  "networkURLDefinition": {
    "message": "The URL used to access this network."
  },
  "networks": {
    "message": "Networks"
  },
  "nevermind": {
    "message": "Nevermind"
  },
  "new": {
    "message": "New!"
  },
  "newAccount": {
    "message": "New account"
  },
  "newAccountNumberName": {
    "message": "Account $1",
    "description": "Default name of next account to be created on create account screen"
  },
  "newContact": {
    "message": "New contact"
  },
  "newContract": {
    "message": "New contract"
  },
  "newNFTDetectedMessage": {
    "message": "Allow MetaMask to automatically detect NFTs from Opensea and display in your wallet."
  },
  "newNFTsDetected": {
    "message": "New! NFT detection"
  },
  "newNetworkAdded": {
    "message": "“$1” was successfully added!"
  },
  "newNftAddedMessage": {
    "message": "NFT was successfully added!"
  },
  "newPassword": {
    "message": "New password (8 characters min)"
  },
  "newTokensImportedMessage": {
    "message": "You’ve successfully imported $1.",
    "description": "$1 is the string of symbols of all the tokens imported"
  },
  "newTokensImportedTitle": {
    "message": "Token imported"
  },
  "newValues": {
    "message": "new values"
  },
  "next": {
    "message": "Next"
  },
  "nextNonceWarning": {
    "message": "Nonce is higher than suggested nonce of $1",
    "description": "The next nonce according to MetaMask's internal logic"
  },
  "nftAddFailedMessage": {
    "message": "NFT can’t be added as the ownership details do not match. Make sure you have entered correct information."
  },
  "nftAddressError": {
    "message": "This token is an NFT. Add on the $1",
    "description": "$1 is a clickable link with text defined by the 'importNFTPage' key"
  },
  "nftDisclaimer": {
    "message": "Disclaimer: MetaMask pulls the media file from the source url. This url sometimes is changed by the marketplace the NFT was minted on."
  },
  "nftOptions": {
    "message": "NFT Options"
  },
  "nftTokenIdPlaceholder": {
    "message": "Enter the token id"
  },
  "nftWarningContent": {
    "message": "You're granting access to $1, including any you might own in the future. The party on the other end can transfer these NFTs from your wallet at any time without asking you until you revoke this approval. $2",
    "description": "$1 is nftWarningContentBold bold part, $2 is Learn more link"
  },
  "nftWarningContentBold": {
    "message": "all your $1 NFTs",
    "description": "$1 is name of the collection"
  },
  "nftWarningContentGrey": {
    "message": "Proceed with caution."
  },
  "nfts": {
    "message": "NFTs"
  },
  "nftsPreviouslyOwned": {
    "message": "Previously Owned"
  },
  "nickname": {
    "message": "Nickname"
  },
  "noAccountsFound": {
    "message": "No accounts found for the given search query"
  },
  "noAddressForName": {
    "message": "No address has been set for this name."
  },
  "noConversionDateAvailable": {
    "message": "No currency conversion date available"
  },
  "noConversionRateAvailable": {
    "message": "No conversion rate available"
  },
  "noNFTs": {
    "message": "No NFTs yet"
  },
  "noReport": {
    "message": "No Report"
  },
  "noSnaps": {
    "message": "You don't have any snaps installed."
  },
  "noThanksVariant2": {
    "message": "No, thanks."
  },
  "noTransactions": {
    "message": "You have no transactions"
  },
  "noWebcamFound": {
    "message": "Your computer's webcam was not found. Please try again."
  },
  "noWebcamFoundTitle": {
    "message": "Webcam not found"
  },
  "nonce": {
    "message": "Nonce"
  },
  "nonceField": {
    "message": "Customize transaction nonce"
  },
  "nonceFieldDescription": {
    "message": "Turn this on to change the nonce (transaction number) on confirmation screens. This is an advanced feature, use cautiously."
  },
  "nonceFieldHeading": {
    "message": "Custom nonce"
  },
  "notBusy": {
    "message": "Not busy"
  },
  "notCurrentAccount": {
    "message": "Is this the correct account? It's different from the currently selected account in your wallet"
  },
  "notEnoughGas": {
    "message": "Not enough gas"
  },
  "notifications": {
    "message": "Notifications"
  },
  "notifications10ActionText": {
    "message": "Visit in Settings",
    "description": "The 'call to action' on the button, or link, of the 'Visit in Settings' notification. Upon clicking, users will be taken to Settings page."
  },
  "notifications10DescriptionOne": {
    "message": "Improved token detection is currently available on Ethereum Mainnet, Polygon, BSC, and Avalanche networks. More to come!"
  },
  "notifications10DescriptionThree": {
    "message": "Token detection feature is currently OFF by default. You can enable it from Settings."
  },
  "notifications10DescriptionTwo": {
    "message": "We source tokens from third party tokens lists. Tokens listed on more than two token lists will be automatically detected."
  },
  "notifications10Title": {
    "message": "Improved token detection is here"
  },
  "notifications11Description": {
    "message": "Tokens can be created by anyone and can have duplicate names. If you see a token appear that you don’t trust or haven’t interacted with - it’s safer to not trust it."
  },
  "notifications11Title": {
    "message": "Scam and security risks"
  },
  "notifications12ActionText": {
    "message": "Enable dark mode"
  },
  "notifications12Description": {
    "message": "Dark mode on Extension is finally here! To turn it on, go to Settings > Experimental and select one of the display options: Light, Dark, System."
  },
  "notifications12Title": {
    "message": "Wen dark mode? Now dark mode! 🕶️🦊"
  },
  "notifications13ActionText": {
    "message": "Show custom network list"
  },
  "notifications13Description": {
    "message": "You can now add the following popular custom networks easily: Arbitrum, Avalanche, Binance Smart Chain, Fantom, Harmony, Optimism, Palm and Polygon! To enable this feature, go to Settings > Experimental and turn \"Show custom network list\" on!",
    "description": "Description of a notification in the 'See What's New' popup. Describes popular network feature."
  },
  "notifications13Title": {
    "message": "Add Popular Networks"
  },
  "notifications14ActionText": {
    "message": "Show backup settings"
  },
  "notifications14Description": {
    "message": "We're deprecating our 3Box data feature in early October. To backup and restore your wallet manually, use the \"Backup now\" button in Advanced Settings.",
    "description": "Description of a notification in the 'See What's New' popup. Describes 3box deprecation."
  },
  "notifications14Title": {
    "message": "3Box Deprecation"
  },
  "notifications15Description": {
    "message": "There's no action required from you, so keep using your wallet as usual. Be aware of potential scams around the Merge.",
    "description": "Description of a notification in the 'See What's New' popup. Advises users about the ethereum merge (https://ethereum.org/en/upgrades/merge/#main-content) and potential scams."
  },
  "notifications15Title": {
    "message": "The Ethereum Merge is here!"
  },
  "notifications18ActionText": {
    "message": "Enable security alerts"
  },
  "notifications18DescriptionOne": {
    "message": "Get alerts from third parties when you may have received a malicious request.",
    "description": "Description of a notification in the 'See What's New' popup. Describes Opensea Security Provider feature."
  },
  "notifications18DescriptionThree": {
    "message": "Always be sure to do your own due diligence before approving any requests.",
    "description": "Description of a notification in the 'See What's New' popup. Describes Opensea Security Provider feature."
  },
  "notifications18DescriptionTwo": {
    "message": "OpenSea is the first provider for this feature. More providers coming soon!",
    "description": "Description of a notification in the 'See What's New' popup. Describes Opensea Security Provider feature."
  },
  "notifications18Title": {
    "message": "Stay safe with security alerts"
  },
  "notifications19ActionText": {
    "message": "Enable NFT autodetection"
  },
  "notifications19DescriptionOne": {
    "message": "Two ways you can get started:",
    "description": "Description of a notification in the 'See What's New' popup. Describes NFT autodetection feature."
  },
  "notifications19DescriptionThree": {
    "message": "We only support ERC-721 at the moment.",
    "description": "Description of a notification in the 'See What's New' popup. Describes NFT autodetection feature."
  },
  "notifications19DescriptionTwo": {
    "message": "Manually add your NFTs, or turn on NFT autodetection in Settings > Experimental.",
    "description": "Description of a notification in the 'See What's New' popup. Describes NFT autodetection feature."
  },
  "notifications19Title": {
    "message": "See your NFTs like never before"
  },
  "notifications1Description": {
    "message": "MetaMask Mobile users can now swap tokens inside their mobile wallet. Scan the QR code to get the mobile app and start swapping.",
    "description": "Description of a notification in the 'See What's New' popup. Describes the swapping on mobile feature."
  },
  "notifications1Title": {
    "message": "Swapping on mobile is here!",
    "description": "Title for a notification in the 'See What's New' popup. Tells users that they can now use MetaMask Swaps on Mobile."
  },
  "notifications20ActionText": {
    "message": "Learn more",
    "description": "The 'call to action' on the button, or link, of the 'Stay secure' notification. Upon clicking, users will be taken to a ledger page to resolve the U2F connection issue."
  },
  "notifications20Description": {
    "message": "If you're on the latest version of Firefox, you might be experiencing an issue related to Firefox dropping U2F support.",
    "description": "Description of a notification in the 'See What's New' popup. Describes the U2F support being dropped by firefox and that it affects ledger users."
  },
  "notifications20Title": {
    "message": "Ledger and Firefox Users Experiencing Connection Issues",
    "description": "Title for a notification in the 'See What's New' popup. Tells users that latest firefox users using U2F may experience connection issues."
  },
  "notifications3ActionText": {
    "message": "Read more",
    "description": "The 'call to action' on the button, or link, of the 'Stay secure' notification. Upon clicking, users will be taken to a page about security on the metamask support website."
  },
  "notifications3Description": {
    "message": "Stay up to date on MetaMask security best practices and get the latest security tips from official MetaMask support.",
    "description": "Description of a notification in the 'See What's New' popup. Describes the information they can get on security from the linked support page."
  },
  "notifications3Title": {
    "message": "Stay secure",
    "description": "Title for a notification in the 'See What's New' popup. Encourages users to consider security."
  },
  "notifications4ActionText": {
    "message": "Start swapping",
    "description": "The 'call to action' on the button, or link, of the 'Swap on Binance Smart Chain!' notification. Upon clicking, users will be taken to a page where then can swap tokens on Binance Smart Chain."
  },
  "notifications4Description": {
    "message": "Get the best prices on token swaps right inside your wallet. MetaMask now connects you to multiple decentralized exchange aggregators and professional market makers on Binance Smart Chain.",
    "description": "Description of a notification in the 'See What's New' popup."
  },
  "notifications4Title": {
    "message": "Swap on Binance Smart Chain",
    "description": "Title for a notification in the 'See What's New' popup. Encourages users to do swaps on Binance Smart Chain."
  },
  "notifications5Description": {
    "message": "Your \"Seed Phrase\" is now called your \"Secret Recovery Phrase.\"",
    "description": "Description of a notification in the 'See What's New' popup. Describes the seed phrase wording update."
  },
  "notifications6DescriptionOne": {
    "message": "As of Chrome version 91, the API that enabled our Ledger support (U2F) no longer supports hardware wallets. MetaMask has implemented a new Ledger Live support that allows you to continue to connect to your Ledger device via the Ledger Live desktop app.",
    "description": "Description of a notification in the 'See What's New' popup. Describes the Ledger support update."
  },
  "notifications6DescriptionThree": {
    "message": "When interacting with your Ledger account in MetaMask, a new tab will open and you will be asked to open the Ledger Live app.  Once the app opens, you'll be asked to allow a WebSocket connection to your MetaMask account.  That's all!",
    "description": "Description of a notification in the 'See What's New' popup. Describes the Ledger support update."
  },
  "notifications6DescriptionTwo": {
    "message": "You can enable Ledger Live support by clicking Settings > Advanced > Use Ledger Live.",
    "description": "Description of a notification in the 'See What's New' popup. Describes the Ledger support update."
  },
  "notifications6Title": {
    "message": "Ledger support update for Chrome users",
    "description": "Title for a notification in the 'See What's New' popup. Lets users know about the Ledger support update"
  },
  "notifications7DescriptionOne": {
    "message": "MetaMask v10.1.0 included new support for EIP-1559 transactions when using Ledger devices.",
    "description": "Description of a notification in the 'See What's New' popup. Describes changes for ledger and EIP1559 in v10.1.0"
  },
  "notifications7DescriptionTwo": {
    "message": "To complete transactions on Ethereum Mainnet, make sure your Ledger device has the latest firmware.",
    "description": "Description of a notification in the 'See What's New' popup. Describes the need to update ledger firmware."
  },
  "notifications7Title": {
    "message": "Ledger firmware update",
    "description": "Title for a notification in the 'See What's New' popup. Notifies ledger users of the need to update firmware."
  },
  "notifications8ActionText": {
    "message": "Go to Settings > Advanced",
    "description": "Description on an action button that appears in the What's New popup. Tells the user that if they click it, they will go to our Advanced settings page."
  },
  "notifications8DescriptionOne": {
    "message": "As of MetaMask v10.4.0, you no longer need Ledger Live to connect your Ledger device to MetaMask.",
    "description": "Description of a notification in the 'See What's New' popup. Describes changes for how Ledger Live is no longer needed to connect the device."
  },
  "notifications8DescriptionTwo": {
    "message": "For an easier and more stable ledger experience, go to Settings > Advanced and switch the 'Preferred Ledger Connection Type' to 'WebHID'.",
    "description": "Description of a notification in the 'See What's New' popup. Describes how the user can turn off the Ledger Live setting."
  },
  "notifications8Title": {
    "message": "Ledger connection improvement",
    "description": "Title for a notification in the 'See What's New' popup. Notifies ledger users that there is an improvement in how they can connect their device."
  },
  "notifications9DescriptionOne": {
    "message": "We now provide you with more insights on the 'Data' tab when confirming smart contract transactions."
  },
  "notifications9DescriptionTwo": {
    "message": "You can now get a better understanding of your transaction’s details before confirming, and more easily add transaction addresses to your address book, helping you make safe and informed decisions."
  },
  "notifications9Title": {
    "message": "👓 We are making transactions easier to read."
  },
  "notificationsEmptyText": {
    "message": "Nothing to see here."
  },
  "notificationsHeader": {
    "message": "Notifications"
  },
  "notificationsInfos": {
    "message": "$1 from $2",
    "description": "$1 is the date at which the notification has been dispatched and $2 is the link to the snap that dispatched the notification."
  },
  "notificationsMarkAllAsRead": {
    "message": "Mark all as read"
  },
  "numberOfNewTokensDetectedPlural": {
    "message": "$1 new tokens found in this account",
    "description": "$1 is the number of new tokens detected"
  },
  "numberOfNewTokensDetectedSingular": {
    "message": "1 new token found in this account"
  },
  "ofTextNofM": {
    "message": "of"
  },
  "off": {
    "message": "Off"
  },
  "offlineForMaintenance": {
    "message": "Offline for maintenance"
  },
  "ok": {
    "message": "Ok"
  },
  "on": {
    "message": "On"
  },
  "onboardingAdvancedPrivacyIPFSDescription": {
    "message": "The IPFS gateway makes it possible to access and view data hosted by third parties. You can add a custom IPFS gateway or continue using the default."
  },
  "onboardingAdvancedPrivacyIPFSInvalid": {
    "message": "Please enter a valid URL"
  },
  "onboardingAdvancedPrivacyIPFSTitle": {
    "message": "Add custom IPFS Gateway"
  },
  "onboardingAdvancedPrivacyIPFSValid": {
    "message": "IPFS gateway URL is valid"
  },
  "onboardingAdvancedPrivacyNetworkButton": {
    "message": "Add custom network"
  },
  "onboardingAdvancedPrivacyNetworkDescription": {
    "message": "We use Infura as our remote procedure call (RPC) provider to offer the most reliable and private access to Ethereum data we can. You can choose your own RPC, but remember that any RPC will receive your IP address and Ethereum wallet to make transactions. Read our $1 to learn more about how Infura handles data."
  },
  "onboardingAdvancedPrivacyNetworkTitle": {
    "message": "Choose your network"
  },
  "onboardingCreateWallet": {
    "message": "Create a new wallet"
  },
  "onboardingImportWallet": {
    "message": "Import an existing wallet"
  },
  "onboardingMetametricsAgree": {
    "message": "I agree"
  },
  "onboardingMetametricsAllowOptOut": {
    "message": "Always allow you to opt-out via Settings"
  },
  "onboardingMetametricsDataTerms": {
    "message": "This data is aggregated and is therefore anonymous for the purposes of General Data Protection Regulation (EU) 2016/679."
  },
  "onboardingMetametricsDescription": {
    "message": "MetaMask would like to gather usage data to better understand how our users interact with MetaMask. This data will be used to provide the service, which includes improving the service based on your use."
  },
  "onboardingMetametricsDescription2": {
    "message": "MetaMask will..."
  },
  "onboardingMetametricsDisagree": {
    "message": "No thanks"
  },
  "onboardingMetametricsInfuraTerms": {
    "message": "* When you use Infura as your default RPC provider in MetaMask, Infura will collect your IP address and your Ethereum wallet address when you send a transaction. We don’t store this information in a way that allows our systems to associate those two pieces of data. For more information on how MetaMask and Infura interact from a data collection perspective, see our update $1. For more information on our privacy practices in general, see our $2.",
    "description": "$1 represents `onboardingMetametricsInfuraTermsPolicyLink`, $2 represents `onboardingMetametricsInfuraTermsPolicy`"
  },
  "onboardingMetametricsInfuraTermsPolicy": {
    "message": "Privacy Policy here"
  },
  "onboardingMetametricsInfuraTermsPolicyLink": {
    "message": "here"
  },
  "onboardingMetametricsModalTitle": {
    "message": "Add custom network"
  },
  "onboardingMetametricsNeverCollect": {
    "message": "$1 collect information we don’t need to provide the service (such as keys, addresses, transaction hashes, or balances)",
    "description": "$1 represents `onboardingMetametricsNeverEmphasis`"
  },
  "onboardingMetametricsNeverCollectIP": {
    "message": "$1 collect your full IP address*",
    "description": "$1 represents `onboardingMetametricsNeverEmphasis`"
  },
  "onboardingMetametricsNeverEmphasis": {
    "message": "Never"
  },
  "onboardingMetametricsNeverSellData": {
    "message": "$1 sell data.  Ever!",
    "description": "$1 represents `onboardingMetametricsNeverEmphasis`"
  },
  "onboardingMetametricsSendAnonymize": {
    "message": "Send anonymized click and pageview events"
  },
  "onboardingMetametricsTitle": {
    "message": "Help us improve MetaMask"
  },
  "onboardingPinExtensionBillboardAccess": {
    "message": "Full access"
  },
  "onboardingPinExtensionBillboardDescription": {
    "message": "These extensions can see and change information"
  },
  "onboardingPinExtensionBillboardDescription2": {
    "message": "on this site."
  },
  "onboardingPinExtensionBillboardTitle": {
    "message": "Extensions"
  },
  "onboardingPinExtensionChrome": {
    "message": "Click the browser extension icon"
  },
  "onboardingPinExtensionDescription": {
    "message": "Pin MetaMask on your browser so it's accessible and easy to view transaction confirmations."
  },
  "onboardingPinExtensionDescription2": {
    "message": "You can open MetaMask by clicking on the extension and access your wallet with 1 click."
  },
  "onboardingPinExtensionDescription3": {
    "message": "Click browser extension icon to access it instantly"
  },
  "onboardingPinExtensionLabel": {
    "message": "Pin MetaMask"
  },
  "onboardingPinExtensionStep1": {
    "message": "1"
  },
  "onboardingPinExtensionStep2": {
    "message": "2"
  },
  "onboardingPinExtensionTitle": {
    "message": "Your MetaMask install is complete!"
  },
  "onboardingShowIncomingTransactionsDescription": {
    "message": "Showing incoming transactions in your wallet relies on communication with $1. Etherscan will have access to your Ethereum address and your IP address. View $2.",
    "description": "$1 is a clickable link with text defined by the 'etherscan' key. $2 is a clickable link with text defined by the 'privacyMsg' key."
  },
  "onboardingUsePhishingDetectionDescription": {
    "message": "Phishing detection alerts rely on communication with $1. jsDeliver will have access to your IP address. View $2.",
    "description": "The $1 is the word 'jsDeliver', from key 'jsDeliver' and $2 is the words Privacy Policy from key 'privacyMsg', both separated here so that it can be wrapped as a link"
  },
  "onlyAddTrustedNetworks": {
    "message": "A malicious network provider can lie about the state of the blockchain and record your network activity. Only add custom networks you trust."
  },
  "onlyConnectTrust": {
    "message": "Only connect with sites you trust."
  },
  "openCodefiCompliance": {
    "message": "Open Codefi Compliance"
  },
  "openFullScreenForLedgerWebHid": {
    "message": "Go to full screen to connect your Ledger.",
    "description": "Shown to the user on the confirm screen when they are viewing MetaMask in a popup window but need to connect their ledger via webhid."
  },
  "openInBlockExplorer": {
    "message": "Open in block explorer"
  },
  "openSea": {
    "message": "OpenSea (Beta)"
  },
  "openSeaNew": {
    "message": "OpenSea"
  },
  "operationFailed": {
    "message": "Operation Failed"
  },
  "optional": {
    "message": "Optional"
  },
  "optionalWithParanthesis": {
    "message": "(Optional)"
  },
  "options": {
    "message": "Options"
  },
  "or": {
    "message": "or"
  },
  "origin": {
    "message": "Origin"
  },
  "osTheme": {
    "message": "System"
  },
  "otherSnaps": {
    "message": "other snaps",
    "description": "Used in the 'permission_rpc' message."
  },
  "outdatedBrowserNotification": {
    "message": "Your browser is out of date. If you don't update your browser, you won't be able to get security patches and new features from MetaMask."
  },
  "padlock": {
    "message": "Padlock"
  },
  "parameters": {
    "message": "Parameters"
  },
  "participateInMetaMetrics": {
    "message": "Participate in MetaMetrics"
  },
  "participateInMetaMetricsDescription": {
    "message": "Participate in MetaMetrics to help us make MetaMask better"
  },
  "password": {
    "message": "Password"
  },
  "passwordNotLongEnough": {
    "message": "Password not long enough"
  },
  "passwordSetupDetails": {
    "message": "This password will unlock your MetaMask wallet only on this device. MetaMask can not recover this password."
  },
  "passwordStrength": {
    "message": "Password strength: $1",
    "description": "Return password strength to the user when user wants to create password."
  },
  "passwordStrengthDescription": {
    "message": "A strong password can improve the security of your wallet should your device be stolen or compromised."
  },
  "passwordTermsWarning": {
    "message": "I understand that MetaMask cannot recover this password for me. $1"
  },
  "passwordsDontMatch": {
    "message": "Passwords don't match"
  },
  "pasteJWTToken": {
    "message": "Paste or drop your token here:"
  },
  "pastePrivateKey": {
    "message": "Enter your private key string here:",
    "description": "For importing an account from a private key"
  },
  "pending": {
    "message": "Pending"
  },
  "pendingTransactionInfo": {
    "message": "This transaction will not process until that one is complete."
  },
  "pendingTransactionMultiple": {
    "message": "You have ($1) pending transactions."
  },
  "pendingTransactionSingle": {
    "message": "You have (1) pending transaction.",
    "description": "$1 is count of pending transactions"
  },
  "permissionRequest": {
    "message": "Permission request"
  },
  "permissionRequestCapitalized": {
    "message": "Permission request"
  },
  "permissionRequested": {
    "message": "Requested now"
  },
  "permissionRevoked": {
    "message": "Revoked in this update"
  },
  "permission_accessNamedSnap": {
    "message": "Connect to $1.",
    "description": "The description for the `wallet_snap` permission. $1 is the human-readable name of the snap."
  },
  "permission_accessNetwork": {
    "message": "Access the internet.",
    "description": "The description of the `endowment:network-access` permission."
  },
  "permission_accessNetworkDescription": {
    "message": "Allow the snap to access the internet. This can be used to both send and receive data with third-party servers.",
    "description": "An extended description of the `endowment:network-access` permission."
  },
  "permission_accessSnap": {
    "message": "Connect to the $1 snap.",
    "description": "The description for the `wallet_snap` permission. $1 is the name of the snap."
  },
  "permission_accessSnapDescription": {
    "message": "Allow the website or snap to interact with $1.",
    "description": "The description for the `wallet_snap_*` permission. $1 is the name of the Snap."
  },
  "permission_cronjob": {
    "message": "Schedule and execute periodic actions.",
    "description": "The description for the `snap_cronjob` permission"
  },
  "permission_cronjobDescription": {
    "message": "Allow the snap to perform actions that run periodically at fixed times, dates, or intervals. This can be used to trigger time-sensitive interactions or notifications.",
    "description": "An extended description for the `snap_cronjob` permission"
  },
  "permission_dialog": {
    "message": "Display dialog windows in MetaMask.",
    "description": "The description for the `snap_dialog` permission"
  },
  "permission_dialogDescription": {
    "message": "Allow the snap to display MetaMask popups with custom text, input field, and buttons to approve or reject an action.\nCan be used to create e.g. alerts, confirmations, and opt-in flows for a snap.",
    "description": "An extended description for the `snap_dialog` permission"
  },
  "permission_ethereumAccounts": {
    "message": "See address, account balance, activity and suggest transactions to approve",
    "description": "The description for the `eth_accounts` permission"
  },
  "permission_ethereumProvider": {
    "message": "Access the Ethereum provider.",
    "description": "The description for the `endowment:ethereum-provider` permission"
  },
  "permission_ethereumProviderDescription": {
    "message": "Allow the snap to communicate with MetaMask directly, in order for it to read data from the blockchain and suggest messages and transactions.",
    "description": "An extended description for the `endowment:ethereum-provider` permission"
  },
  "permission_getEntropy": {
    "message": "Derive arbitrary keys unique to this snap.",
    "description": "The description for the `snap_getEntropy` permission"
  },
  "permission_getEntropyDescription": {
    "message": "Allow the snap to derive arbitrary keys unique to this snap, without exposing them. These keys are separate from your MetaMask account(s) and not related to your private keys or Secret Recovery Phrase. Other snaps cannot access this information.",
    "description": "An extended description for the `snap_getEntropy` permission"
  },
  "permission_longRunning": {
    "message": "Run indefinitely.",
    "description": "The description for the `endowment:long-running` permission"
  },
  "permission_longRunningDescription": {
    "message": "Allow the snap to run indefinitely while, for example, processing large amounts of data.",
    "description": "An extended description for the `endowment:long-running` permission"
  },
  "permission_manageBip32Keys": {
    "message": "Control your accounts and assets under $1 ($2).",
    "description": "The description for the `snap_getBip32Entropy` permission. $1 is a derivation path, e.g. 'm/44'/0'/0''. $2 is the elliptic curve name, e.g. 'secp256k1'."
  },
  "permission_manageBip32KeysDescription": {
    "message": "Allow the snap to derive BIP-32 key pairs based on your Secret Recovery Phrase without exposing it. This grants full access to all accounts and assets on $1.\nWith the power to manage keys, the snap can support a variety of blockchain protocols beyond Ethereum (EVMs).",
    "description": "An extended description for the `snap_getBip32Entropy` permission. $1 is a derivation path (name)"
  },
  "permission_manageBip44Keys": {
    "message": "Control your $1 accounts and assets.",
    "description": "The description for the `snap_getBip44Entropy` permission. $1 is the name of a protocol, e.g. 'Filecoin'."
  },
  "permission_manageBip44KeysDescription": {
    "message": "Allow the snap to derive BIP-44 key pairs based on your Secret Recovery Phrase without exposing it. This grants full access to all accounts and assets on $1.\nWith the power to manage keys, the snap can support a variety of blockchain protocols beyond Ethereum (EVMs).",
    "description": "An extended description for the `snap_getBip44Entropy` permission. $1 is the name of a protocol, e.g., 'Filecoin'."
  },
  "permission_manageNamedBip32Keys": {
    "message": "Control your $1 accounts and assets.",
    "description": "The description for the `snap_getBip32Entropy` permission. $1 is a name for the derivation path, e.g., 'Ethereum accounts'. $2 is the plain derivation path, e.g. 'm/44'/0'/0''."
  },
  "permission_manageState": {
    "message": "Store and manage its data on your device.",
    "description": "The description for the `snap_manageState` permission"
  },
  "permission_manageStateDescription": {
    "message": "Allow the snap to store, update, and retrieve data securely with encryption. Other snaps cannot access this information.",
    "description": "An extended description for the `snap_manageState` permission"
  },
  "permission_notifications": {
    "message": "Show notifications.",
    "description": "The description for the `snap_notify` permission"
  },
  "permission_notificationsDescription": {
    "message": "Allow the snap to display notifications within MetaMask. A short notification text can be triggered by a snap for actionable or time-sensitive information.",
    "description": "An extended description for the `snap_notify` permission"
  },
  "permission_rpc": {
    "message": "Allow $1 to communicate directly with this snap.",
    "description": "The description for the `endowment:rpc` permission. $1 is 'other snaps' or 'websites'."
  },
  "permission_rpcDescription": {
    "message": "Allow $1 to send messages to the snap and receive a response from the snap.",
    "description": "An extended description for the `endowment:rpc` permission. $1 is 'other snaps' or 'websites'."
  },
  "permission_transactionInsight": {
    "message": "Fetch and display transaction insights.",
    "description": "The description for the `endowment:transaction-insight` permission"
  },
  "permission_transactionInsightDescription": {
    "message": "Allow the snap to decode transactions and show insights within the MetaMask UI. This can be used for anti-phishing and security solutions.",
    "description": "An extended description for the `endowment:transaction-insight` permission"
  },
  "permission_transactionInsightOrigin": {
    "message": "See the origins of websites that suggest transactions",
    "description": "The description for the `transactionOrigin` caveat, to be used with the `endowment:transaction-insight` permission"
  },
  "permission_transactionInsightOriginDescription": {
    "message": "Allow the snap to see the origin (URI) of websites that suggest transactions. This can be used for anti-phishing and security solutions.",
    "description": "An extended description for the `transactionOrigin` caveat, to be used with the `endowment:transaction-insight` permission"
  },
  "permission_unknown": {
    "message": "Unknown permission: $1",
    "description": "$1 is the name of a requested permission that is not recognized."
  },
  "permission_viewBip32PublicKeys": {
    "message": "View your public key for $1 ($2).",
    "description": "The description for the `snap_getBip32PublicKey` permission. $1 is a derivation path, e.g. 'm/44'/0'/0''. $2 is the elliptic curve name, e.g. 'secp256k1'."
  },
  "permission_viewBip32PublicKeysDescription": {
    "message": "Allow the snap to view your public keys (and addresses) for $1. This does not grant any control of accounts or assets.",
    "description": "An extended description for the `snap_getBip32PublicKey` permission. $1 is a derivation path (name)"
  },
  "permission_viewNamedBip32PublicKeys": {
    "message": "View your public key for $1.",
    "description": "The description for the `snap_getBip32PublicKey` permission. $1 is a name for the derivation path, e.g., 'Ethereum accounts'."
  },
  "permission_webAssembly": {
    "message": "Support for WebAssembly.",
    "description": "The description of the `endowment:webassembly` permission."
  },
  "permission_webAssemblyDescription": {
    "message": "Allow the snap to access low-level execution environments via WebAssembly.",
    "description": "An extended description of the `endowment:webassembly` permission."
  },
  "permissions": {
    "message": "Permissions"
  },
  "permissionsTitle": {
    "message": "Permissions"
  },
  "permissionsTourDescription": {
    "message": "Find your connected accounts and manage permissions here"
  },
  "personalAddressDetected": {
    "message": "Personal address detected. Input the token contract address."
  },
  "pleaseConfirm": {
    "message": "Please confirm"
  },
  "plusXMore": {
    "message": "+ $1 more",
    "description": "$1 is a number of additional but unshown items in a list- this message will be shown in place of those items"
  },
  "popularCustomNetworks": {
    "message": "Popular custom networks"
  },
  "portfolio": {
    "message": "Portfolio"
  },
  "portfolioView": {
    "message": "Portfolio view"
  },
  "preferredLedgerConnectionType": {
    "message": "Preferred Ledger connection type",
    "description": "A header for a dropdown in Settings > Advanced. Appears above the ledgerConnectionPreferenceDescription message"
  },
  "preparingSwap": {
    "message": "Preparing swap..."
  },
  "prev": {
    "message": "Prev"
  },
  "primaryCurrencySetting": {
    "message": "Primary currency"
  },
  "primaryCurrencySettingDescription": {
    "message": "Select native to prioritize displaying values in the native currency of the chain (e.g. ETH). Select Fiat to prioritize displaying values in your selected fiat currency."
  },
  "priorityFee": {
    "message": "Priority fee"
  },
  "priorityFeeProperCase": {
    "message": "Priority Fee"
  },
  "privacy": {
    "message": "Privacy"
  },
  "privacyMsg": {
    "message": "Privacy policy"
  },
  "privateKey": {
    "message": "Private Key",
    "description": "select this type of file to use to import an account"
  },
  "privateKeyWarning": {
    "message": "Warning: Never disclose this key. Anyone with your private keys can steal any assets held in your account."
  },
  "privateNetwork": {
    "message": "Private network"
  },
  "proceedWithTransaction": {
    "message": "I want to proceed anyway"
  },
  "projectIdInvalid": {
    "message": "Provided Project ID is invalid"
  },
  "projectName": {
    "message": "Project Name"
  },
  "proposedApprovalLimit": {
    "message": "Proposed approval limit"
  },
  "provide": {
    "message": "Provide"
  },
  "publicAddress": {
    "message": "Public address"
  },
  "queue": {
    "message": "Queue"
  },
  "queued": {
    "message": "Queued"
  },
  "reAddAccounts": {
    "message": "re-add any other accounts"
  },
  "reAdded": {
    "message": "re-added"
  },
  "readdToken": {
    "message": "You can add this token back in the future by going to “Import token” in your accounts options menu."
  },
  "receive": {
    "message": "Receive"
  },
  "recents": {
    "message": "Recents"
  },
  "recipientAddressPlaceholder": {
    "message": "Search, public address (0x), or ENS"
  },
  "recommendedGasLabel": {
    "message": "Recommended"
  },
  "recoveryPhraseReminderBackupStart": {
    "message": "Start here"
  },
  "recoveryPhraseReminderConfirm": {
    "message": "Got it"
  },
  "recoveryPhraseReminderHasBackedUp": {
    "message": "Always keep your Secret Recovery Phrase in a secure and secret place"
  },
  "recoveryPhraseReminderHasNotBackedUp": {
    "message": "Need to backup your Secret Recovery Phrase again?"
  },
  "recoveryPhraseReminderItemOne": {
    "message": "Never share your Secret Recovery Phrase with anyone"
  },
  "recoveryPhraseReminderItemTwo": {
    "message": "The MetaMask team will never ask for your Secret Recovery Phrase"
  },
  "recoveryPhraseReminderSubText": {
    "message": "Your Secret Recovery Phrase controls all of your accounts."
  },
  "recoveryPhraseReminderTitle": {
    "message": "Protect your funds"
  },
  "refreshList": {
    "message": "Refresh list"
  },
  "reject": {
    "message": "Reject"
  },
  "rejectAll": {
    "message": "Reject all"
  },
  "rejectRequestsDescription": {
    "message": "You are about to batch reject $1 requests."
  },
  "rejectRequestsN": {
    "message": "Reject $1 requests"
  },
  "rejectTxsDescription": {
    "message": "You are about to batch reject $1 transactions."
  },
  "rejectTxsN": {
    "message": "Reject $1 transactions"
  },
  "rejected": {
    "message": "Rejected"
  },
  "remember": {
    "message": "Remember:"
  },
  "remove": {
    "message": "Remove"
  },
  "removeAccount": {
    "message": "Remove account"
  },
  "removeAccountDescription": {
    "message": "This account will be removed from your wallet. Please make sure you have the original Secret Recovery Phrase or private key for this imported account before continuing. You can import or create accounts again from the account drop-down. "
  },
  "removeNFT": {
    "message": "Remove NFT"
  },
  "removeNftMessage": {
    "message": "NFT was successfully removed!"
  },
  "removeSnap": {
    "message": "Remove snap"
  },
  "removeSnapConfirmation": {
    "message": "Are you sure you want to remove $1?",
    "description": "$1 represents the name of the snap"
  },
  "removeSnapDescription": {
    "message": "This action will delete the snap, its data and revoke your given permissions."
  },
  "replace": {
    "message": "replace"
  },
  "reportLastRun": {
    "message": "Report last run"
  },
  "reportLastRunTooltip": {
    "message": "The date and time of when the last AML/CFT report was run"
  },
  "requestFailed": {
    "message": "Request failed"
  },
  "requestFlaggedAsMaliciousFallbackCopyReason": {
    "message": "The security provider has not shared additional details"
  },
  "requestFlaggedAsMaliciousFallbackCopyReasonTitle": {
    "message": "Request flagged as malicious"
  },
  "requestMayNotBeSafe": {
    "message": "Request may not be safe"
  },
  "requestMayNotBeSafeError": {
    "message": "The security provider didn't detect any known malicious activity, but it still may not be safe to continue."
  },
  "requestNotVerified": {
    "message": "Request not verified"
  },
  "requestNotVerifiedError": {
    "message": "Because of an error, this request was not verified by the security provider. Proceed with caution."
  },
  "requestsAwaitingAcknowledgement": {
    "message": "requests waiting to be acknowledged"
  },
  "required": {
    "message": "Required"
  },
  "reset": {
    "message": "Reset"
  },
  "resetWallet": {
    "message": "Reset wallet"
  },
  "resetWalletSubHeader": {
    "message": "MetaMask does not keep a copy of your password. If you’re having trouble unlocking your account, you will need to reset your wallet. You can do this by providing the Secret Recovery Phrase you used when you set up your wallet."
  },
  "resetWalletUsingSRP": {
    "message": "This action will delete your current wallet and Secret Recovery Phrase from this device, along with the list of accounts you’ve curated. After resetting with a Secret Recovery Phrase, you’ll see a list of accounts based on the Secret Recovery Phrase you use to reset. This new list will automatically include accounts that have a balance. You’ll also be able to $1 created previously. Custom accounts that you’ve imported will need to be $2, and any custom tokens you’ve added to an account will need to be $3 as well."
  },
  "resetWalletWarning": {
    "message": "Make sure you’re using the correct Secret Recovery Phrase before proceeding. You will not be able to undo this."
  },
  "restartMetamask": {
    "message": "Restart MetaMask"
  },
  "restore": {
    "message": "Restore"
  },
  "restoreFailed": {
    "message": "Can not restore your data from the file provided"
  },
  "restoreSuccessful": {
    "message": "Your data has been restored successfully"
  },
  "restoreUserData": {
    "message": "Restore user data"
  },
  "restoreUserDataDescription": {
    "message": "You can restore user settings containing preferences and account addresses from a previously backed up JSON file."
  },
  "retryTransaction": {
    "message": "Retry transaction"
  },
  "reusedTokenNameWarning": {
    "message": "A token here reuses a symbol from another token you watch, this can be confusing or deceptive."
  },
  "revealSeedWords": {
    "message": "Reveal Secret Recovery Phrase"
  },
  "revealSeedWordsDescription1": {
    "message": "The $1 provides $2",
    "description": "This is a sentence consisting of link using 'revealSeedWordsSRPName' as $1 and bolded text using 'revealSeedWordsDescription3' as $2."
  },
  "revealSeedWordsDescription2": {
    "message": "MetaMask is a $1. That means you're the owner of your SRP.",
    "description": "$1 is text link with the message from 'revealSeedWordsNonCustodialWallet'"
  },
  "revealSeedWordsDescription3": {
    "message": "full access to your wallet and funds.\n"
  },
  "revealSeedWordsNonCustodialWallet": {
    "message": "non-custodial wallet"
  },
  "revealSeedWordsQR": {
    "message": "QR"
  },
  "revealSeedWordsSRPName": {
    "message": "Secret Recovery Phrase (SRP)"
  },
  "revealSeedWordsText": {
    "message": "Text"
  },
  "revealSeedWordsWarning": {
    "message": "Make sure no one is looking at your screen. $1",
    "description": "$1 is bolded text using the message from 'revealSeedWordsWarning2'"
  },
  "revealSeedWordsWarning2": {
    "message": "MetaMask Support will never request this.",
    "description": "The bolded texted in the second part of 'revealSeedWordsWarning'"
  },
  "revealTheSeedPhrase": {
    "message": "Reveal seed phrase"
  },
  "reviewSpendingCap": {
    "message": "Review the spending cap for your"
  },
  "revokeAllTokensTitle": {
    "message": "Revoke permission to access and transfer all of your $1?",
    "description": "$1 is the symbol of the token for which the user is revoking approval"
  },
  "revokeAllTokensTitleWithoutSymbol": {
    "message": "Revoke permission to access and transfer all of your NFTs from $1?",
    "description": "$1 is a link to contract on the block explorer when we're not able to retrieve a erc721 or erc1155 name"
  },
  "revokeApproveForAllDescription": {
    "message": "This revokes the permission for a third party to access and transfer all of your $1 without further notice.",
    "description": "$1 is either a string or link of a given token symbol or name"
  },
  "revokeApproveForAllDescriptionWithoutSymbol": {
    "message": "This revokes the permission for a third party to access and transfer all of your NFTs from $1 without further notice.",
    "description": "$1 is a link to contract on the block explorer when we're not able to retrieve a erc721 or erc1155 name"
  },
  "revokeSpendingCap": {
    "message": "Revoke spending cap for your $1",
    "description": "$1 is a token symbol"
  },
  "revokeSpendingCapTooltipText": {
    "message": "This third party will be unable to spend any more of your current or future tokens."
  },
  "riskRating": {
    "message": "Risk rating"
  },
  "riskRatingTooltip": {
    "message": "The risk rating of the address you are interacting with based on your risk settings"
  },
  "rpcUrl": {
    "message": "New RPC URL"
  },
  "runReport": {
    "message": "Run report"
  },
  "safeTransferFrom": {
    "message": "Safe transfer from"
  },
  "save": {
    "message": "Save"
  },
  "scanInstructions": {
    "message": "Place the QR code in front of your camera"
  },
  "scanQrCode": {
    "message": "Scan QR code"
  },
  "scrollDown": {
    "message": "Scroll down"
  },
  "search": {
    "message": "Search"
  },
  "searchAccounts": {
    "message": "Search accounts"
  },
  "searchResults": {
    "message": "Search results"
  },
  "searchSettings": {
    "message": "Search in Settings"
  },
  "searchTokens": {
    "message": "Search tokens"
  },
  "secretRecoveryPhrase": {
    "message": "Secret Recovery Phrase"
  },
  "secureWallet": {
    "message": "Secure wallet"
  },
  "security": {
    "message": "Security"
  },
  "securityAndPrivacy": {
    "message": "Security & privacy"
  },
  "seedPhraseConfirm": {
    "message": "Confirm Secret Recovery Phrase"
  },
  "seedPhraseEnterMissingWords": {
    "message": "Confirm Secret Recovery Phrase"
  },
  "seedPhraseIntroNotRecommendedButtonCopy": {
    "message": "Remind me later (not recommended)"
  },
  "seedPhraseIntroRecommendedButtonCopy": {
    "message": "Secure my wallet (recommended)"
  },
  "seedPhraseIntroSidebarBulletFour": {
    "message": "Write down and store in multiple secret places"
  },
  "seedPhraseIntroSidebarBulletOne": {
    "message": "Save in a password manager"
  },
  "seedPhraseIntroSidebarBulletThree": {
    "message": "Store in a safe deposit box"
  },
  "seedPhraseIntroSidebarCopyOne": {
    "message": "Your Secret Recovery Phrase is a 12-word phrase that is the “master key” to your wallet and your funds"
  },
  "seedPhraseIntroSidebarCopyThree": {
    "message": "If someone asks for your recovery phrase they are likely trying to scam you and steal your wallet funds."
  },
  "seedPhraseIntroSidebarCopyTwo": {
    "message": "Never, ever share your Secret Recovery Phrase, not even with MetaMask!"
  },
  "seedPhraseIntroSidebarTitleOne": {
    "message": "What is a Secret Recovery Phrase?"
  },
  "seedPhraseIntroSidebarTitleThree": {
    "message": "Should I share my Secret Recovery Phrase?"
  },
  "seedPhraseIntroSidebarTitleTwo": {
    "message": "How do I save my Secret Recovery Phrase?"
  },
  "seedPhraseIntroTitle": {
    "message": "Secure your wallet"
  },
  "seedPhraseIntroTitleCopy": {
    "message": "Before getting started, watch this short video to learn about your Secret Recovery Phrase and how to keep your wallet safe."
  },
  "seedPhraseReq": {
    "message": "Secret Recovery Phrases contain 12, 15, 18, 21, or 24 words"
  },
  "seedPhraseWriteDownDetails": {
    "message": "Write down this 12-word Secret Recovery Phrase and save it in a place that you trust and only you can access."
  },
  "seedPhraseWriteDownHeader": {
    "message": "Write down your Secret Recovery Phrase"
  },
  "select": {
    "message": "Select"
  },
  "selectAccounts": {
    "message": "Select the account(s) to use on this site"
  },
  "selectAll": {
    "message": "Select all"
  },
  "selectAllAccounts": {
    "message": "Select all accounts"
  },
  "selectAnAccount": {
    "message": "Select an account"
  },
  "selectAnAccountAlreadyConnected": {
    "message": "This account has already been connected to MetaMask"
  },
  "selectAnAccountHelp": {
    "message": "Select the custodian accounts to use in MetaMask Institutional."
  },
  "selectHdPath": {
    "message": "Select HD path"
  },
  "selectJWT": {
    "message": "Select token"
  },
  "selectNFTPrivacyPreference": {
    "message": "Turn on NFT detection in Settings"
  },
  "selectPathHelp": {
    "message": "If you don't see the accounts you expect, try switching the HD path."
  },
  "selectProvider": {
    "message": "Select providers:"
  },
  "selectType": {
    "message": "Select Type"
  },
  "selectingAllWillAllow": {
    "message": "Selecting all will allow this site to view all of your current accounts. Make sure you trust this site."
  },
  "send": {
    "message": "Send"
  },
  "sendBugReport": {
    "message": "Send us a bug report."
  },
  "sendSpecifiedTokens": {
    "message": "Send $1",
    "description": "Symbol of the specified token"
  },
  "sendTo": {
    "message": "Send to"
  },
  "sendTokens": {
    "message": "Send tokens"
  },
  "sendingDisabled": {
    "message": "Sending of ERC-1155 NFT assets is not yet supported."
  },
  "sendingNativeAsset": {
    "message": "Sending $1",
    "description": "$1 represents the native currency symbol for the current network (e.g. ETH or BNB)"
  },
  "sendingToTokenContractWarning": {
    "message": "Warning: you are about to send to a token contract which could result in a loss of funds. $1",
    "description": "$1 is a clickable link with text defined by the 'learnMoreUpperCase' key. The link will open to a support article regarding the known contract address warning"
  },
  "sepolia": {
    "message": "Sepolia test network"
  },
  "setAdvancedPrivacySettingsDetails": {
    "message": "MetaMask uses these trusted third-party services to enhance product usability and safety."
  },
  "setApprovalForAll": {
    "message": "Set approval for all"
  },
  "setApprovalForAllTitle": {
    "message": "Approve $1 with no spend limit",
    "description": "The token symbol that is being approved"
  },
  "setSpendingCap": {
    "message": "Set a spending cap for your $1",
    "description": "$1 is a token symbol"
  },
  "settings": {
    "message": "Settings"
  },
  "settingsSearchMatchingNotFound": {
    "message": "No matching results found."
  },
  "shortVersion": {
    "message": "v$1",
    "description": "$1 is the version number to show"
  },
  "show": {
    "message": "Show"
  },
  "showFiatConversionInTestnets": {
    "message": "Show conversion on test networks"
  },
  "showFiatConversionInTestnetsDescription": {
    "message": "Select this to show fiat conversion on test networks"
  },
  "showHexData": {
    "message": "Show hex data"
  },
  "showHexDataDescription": {
    "message": "Select this to show the hex data field on the send screen"
  },
  "showHide": {
    "message": "Show/hide"
  },
  "showIncomingTransactions": {
    "message": "Show incoming transactions"
  },
  "showIncomingTransactionsDescription": {
    "message": "This relies on $1 which will have access to your Ethereum address and your IP address. $2",
    "description": "$1 is the link to etherscan url and $2 is the link to the privacy policy of consensys APIs"
  },
  "showPermissions": {
    "message": "Show permissions"
  },
  "showPrivateKeys": {
    "message": "Show Private Keys"
  },
  "showReport": {
    "message": "Show report"
  },
  "showTestnetNetworks": {
    "message": "Show test networks"
  },
  "showTestnetNetworksDescription": {
    "message": "Select this to show test networks in network list"
  },
  "sigRequest": {
    "message": "Signature request"
  },
  "sign": {
    "message": "Sign"
  },
  "signatureRequest": {
    "message": "Signature request"
  },
  "signatureRequestGuidance": {
    "message": "Only sign this message if you fully understand the content and trust the requesting site."
  },
  "signatureRequestWarning": {
    "message": "Signing this message could be dangerous. You may be giving total control of your account and assets to the party on the other end of this message. That means they could drain your account at any time. Proceed with caution. $1."
  },
  "signed": {
    "message": "Signed"
  },
  "signin": {
    "message": "Sign-In"
  },
  "simulationErrorMessageV2": {
    "message": "We were not able to estimate gas. There might be an error in the contract and this transaction may fail."
  },
  "skip": {
    "message": "Skip"
  },
  "skipAccountSecurity": {
    "message": "Skip account security?"
  },
  "skipAccountSecurityDetails": {
    "message": "I understand that until I back up my Secret Recovery Phrase, I may lose my accounts and all of their assets."
  },
  "smartTransaction": {
    "message": "Smart transaction"
  },
  "snapContent": {
    "message": "This content is coming from $1",
    "description": "This is shown when a snap shows transaction insight information in the confirmation UI. $1 is a link to the snap's settings page with the link text being the name of the snap."
  },
  "snapError": {
    "message": "Snap Error: '$1'. Error Code: '$2'",
    "description": "This is shown when a snap encounters an error. $1 is the error message from the snap, and $2 is the error code."
  },
  "snapInstall": {
    "message": "Install snap"
  },
  "snapInstallRequest": {
    "message": "$1 wants to install $2. Make sure you trust the authors before you proceed.",
    "description": "$1 is the dApp origin requesting the snap and $2 is the snap name"
  },
  "snapInstallRequestsPermission": {
    "message": "$1 wants to install $2, which is requesting the following permissions. Make sure you trust the authors before you proceed.",
    "description": "$1 is the dApp origin requesting the snap and $2 is the snap name"
  },
  "snapInstallWarningCheck": {
    "message": "Ensure that the permission below aligns with your intended actions. Only proceed with authors you trust."
  },
  "snapInstallWarningCheckPlural": {
    "message": "Ensure that the permissions below align with your intended actions. Only proceed with authors you trust."
  },
  "snapInstallWarningHeading": {
    "message": "Proceed with caution"
  },
  "snapInstallWarningKeyAccess": {
    "message": "Grant $2 account control to $1",
    "description": "The first parameter is the name of the snap and the second one is the protocol"
  },
  "snapInstallWarningPublicKeyAccess": {
    "message": "Grant $2 public key access to $1",
    "description": "The first parameter is the name of the snap and the second one is the protocol"
  },
  "snapResultError": {
    "message": "Error"
  },
  "snapResultSuccess": {
    "message": "Success"
  },
  "snapResultSuccessDescription": {
    "message": "$1 is now available to use."
  },
  "snapUpdate": {
    "message": "Update snap"
  },
  "snapUpdateRequest": {
    "message": "$1 wants to update $2. Make sure you trust the authors before you proceed.",
    "description": "$1 is the dApp origin requesting the snap and $2 is the snap name"
  },
  "snapUpdateRequestsPermission": {
    "message": "$1 wants to update $2, which is requesting the following permissions. Make sure you trust the authors before you proceed.",
    "description": "$1 is the dApp origin requesting the snap and $2 is the snap name"
  },
  "snaps": {
    "message": "Snaps"
  },
  "snapsInsightLoading": {
    "message": "Loading transaction insight..."
  },
  "snapsInvalidUIError": {
    "message": "The UI specified by the snap is invalid."
  },
  "snapsNoInsight": {
    "message": "The snap didn't return any insight"
  },
  "snapsSettingsDescription": {
    "message": "Manage your Snaps"
  },
  "snapsToggle": {
    "message": "A snap will only run if it is enabled"
  },
  "snapsUIError": {
    "message": "Contact the creators of $1 for further support.",
    "description": "This is shown when the insight snap throws an error. $1 is the snap name"
  },
  "someNetworksMayPoseSecurity": {
    "message": "Some networks may pose security and/or privacy risks. Understand the risks before adding & using a network."
  },
  "somethingIsWrong": {
    "message": "Something's gone wrong. Try reloading the page."
  },
  "somethingWentWrong": {
    "message": "Oops! Something went wrong."
  },
  "source": {
    "message": "Source"
  },
  "speedUp": {
    "message": "Speed up"
  },
  "speedUpCancellation": {
    "message": "Speed up this cancellation"
  },
  "speedUpExplanation": {
    "message": "We’ve updated the gas fee based on current network conditions and have increased it by at least 10% (required by the network)."
  },
  "speedUpPopoverTitle": {
    "message": "Speed up transaction"
  },
  "speedUpTooltipText": {
    "message": "New gas fee"
  },
  "speedUpTransaction": {
    "message": "Speed up this transaction"
  },
  "spendLimitInsufficient": {
    "message": "Spend limit insufficient"
  },
  "spendLimitInvalid": {
    "message": "Spend limit invalid; must be a positive number"
  },
  "spendLimitPermission": {
    "message": "Spend limit permission"
  },
  "spendLimitRequestedBy": {
    "message": "Spend limit requested by $1",
    "description": "Origin of the site requesting the spend limit"
  },
  "spendLimitTooLarge": {
    "message": "Spend limit too large"
  },
  "spendingCap": {
    "message": "Spending cap"
  },
  "spendingCapError": {
    "message": "Error: Enter numbers only"
  },
  "spendingCapErrorDescription": {
    "message": "Only enter a number that you're comfortable with $1 accessing now or in the future. You can always increase the token limit later.",
    "description": "$1 is origin of the site requesting the token limit"
  },
  "srpInputNumberOfWords": {
    "message": "I have a $1-word phrase",
    "description": "This is the text for each option in the dropdown where a user selects how many words their secret recovery phrase has during import. The $1 is the number of words (either 12, 15, 18, 21, or 24)."
  },
  "srpPasteFailedTooManyWords": {
    "message": "Paste failed because it contained over 24 words. A secret recovery phrase can have a maximum of 24 words.",
    "description": "Description of SRP paste erorr when the pasted content has too many words"
  },
  "srpPasteTip": {
    "message": "You can paste your entire secret recovery phrase into any field",
    "description": "Our secret recovery phrase input is split into one field per word. This message explains to users that they can paste their entire secrete recovery phrase into any field, and we will handle it correctly."
  },
  "srpToggleShow": {
    "message": "Show/Hide this word of the secret recovery phrase",
    "description": "Describes a toggle that is used to show or hide a single word of the secret recovery phrase"
  },
  "srpWordHidden": {
    "message": "This word is hidden",
    "description": "Explains that a word in the secret recovery phrase is hidden"
  },
  "srpWordShown": {
    "message": "This word is being shown",
    "description": "Explains that a word in the secret recovery phrase is being shown"
  },
  "stable": {
    "message": "Stable"
  },
  "stableLowercase": {
    "message": "stable"
  },
  "stake": {
    "message": "Stake"
  },
  "stateLogError": {
    "message": "Error in retrieving state logs."
  },
  "stateLogFileName": {
    "message": "MetaMask state logs"
  },
  "stateLogs": {
    "message": "State logs"
  },
  "stateLogsDescription": {
    "message": "State logs contain your public account addresses and sent transactions."
  },
  "status": {
    "message": "Status"
  },
  "statusConnected": {
    "message": "Connected"
  },
  "statusNotConnected": {
    "message": "Not connected"
  },
  "statusNotConnectedAccount": {
    "message": "No accounts connected"
  },
  "step1LatticeWallet": {
    "message": "Connect your Lattice1"
  },
  "step1LatticeWalletMsg": {
    "message": "You can connect MetaMask to your Lattice1 device once it is set up and online. Unlock your device and have your Device ID ready.",
    "description": "$1 represents the `hardwareWalletSupportLinkConversion` localization key"
  },
  "step1LedgerWallet": {
    "message": "Download Ledger app"
  },
  "step1LedgerWalletMsg": {
    "message": "Download, set up, and enter your password to unlock $1.",
    "description": "$1 represents the `ledgerLiveApp` localization value"
  },
  "step1TrezorWallet": {
    "message": "Connect your Trezor"
  },
  "step1TrezorWalletMsg": {
    "message": "Plug your Trezor directly into your computer and unlock it. Make sure you use the correct passphrase.",
    "description": "$1 represents the `hardwareWalletSupportLinkConversion` localization key"
  },
  "step2LedgerWallet": {
    "message": "Connect your Ledger"
  },
  "step2LedgerWalletMsg": {
    "message": "Plug your Ledger directly into your computer, then  unlock it and open the Ethereum app.",
    "description": "$1 represents the `hardwareWalletSupportLinkConversion` localization key"
  },
  "stillGettingMessage": {
    "message": "Still getting this message?"
  },
  "strong": {
    "message": "Strong"
  },
  "stxAreHere": {
    "message": "Smart Transactions are here!"
  },
  "stxBenefit1": {
    "message": "Minimize transaction costs"
  },
  "stxBenefit2": {
    "message": "Reduce transaction failures"
  },
  "stxBenefit3": {
    "message": "Eliminate stuck transactions"
  },
  "stxBenefit4": {
    "message": "Prevent front-running"
  },
  "stxCancelled": {
    "message": "Swap would have failed"
  },
  "stxCancelledDescription": {
    "message": "Your transaction would have failed and was cancelled to protect you from paying unnecessary gas fees."
  },
  "stxCancelledSubDescription": {
    "message": "Try your swap again. We’ll be here to protect you against similar risks next time."
  },
  "stxDescription": {
    "message": "MetaMask Swaps just got a whole lot smarter! Enabling Smart Transactions will allow MetaMask to programmatically optimize your Swap to help:"
  },
  "stxErrorNotEnoughFunds": {
    "message": "Not enough funds for a smart transaction."
  },
  "stxErrorUnavailable": {
    "message": "Smart Transactions are temporarily unavailable."
  },
  "stxFailure": {
    "message": "Swap failed"
  },
  "stxFailureDescription": {
    "message": "Sudden market changes can cause failures. If the problem persists, please reach out to $1.",
    "description": "This message is shown to a user if their swap fails. The $1 will be replaced by support.metamask.io"
  },
  "stxPendingPrivatelySubmittingSwap": {
    "message": "Privately submitting your Swap..."
  },
  "stxPendingPubliclySubmittingSwap": {
    "message": "Publicly submitting your Swap..."
  },
  "stxSubDescription": {
    "message": "* Smart Transactions will attempt to submit your transaction privately, multiple times. If all attempts fail, the transaction will be broadcast publicly to ensure your Swap successfully goes through."
  },
  "stxSuccess": {
    "message": "Swap complete!"
  },
  "stxSuccessDescription": {
    "message": "Your $1 is now available.",
    "description": "$1 is a token symbol, e.g. ETH"
  },
  "stxSwapCompleteIn": {
    "message": "Swap will complete in <",
    "description": "'<' means 'less than', e.g. Swap will complete in < 2:59"
  },
  "stxTooltip": {
    "message": "Simulate transactions before submitting to decrease transaction costs and reduce failures."
  },
  "stxTryingToCancel": {
    "message": "Trying to cancel your transaction..."
  },
  "stxUnknown": {
    "message": "Status unknown"
  },
  "stxUnknownDescription": {
    "message": "A transaction has been successful but we’re unsure what it is. This may be due to submitting another transaction while this swap was processing."
  },
  "stxUserCancelled": {
    "message": "Swap cancelled"
  },
  "stxUserCancelledDescription": {
    "message": "Your transaction has been cancelled and you did not pay any unnecessary gas fees."
  },
  "stxYouCanOptOut": {
    "message": "You can opt-out in advanced settings any time."
  },
  "submit": {
    "message": "Submit"
  },
  "submitted": {
    "message": "Submitted"
  },
  "support": {
    "message": "Support"
  },
  "supportCenter": {
    "message": "Visit our support center"
  },
  "swap": {
    "message": "Swap"
  },
  "swapAggregator": {
    "message": "Aggregator"
  },
  "swapAllowSwappingOf": {
    "message": "Allow swapping of $1",
    "description": "Shows a user that they need to allow a token for swapping on their hardware wallet"
  },
  "swapAmountReceived": {
    "message": "Guaranteed amount"
  },
  "swapAmountReceivedInfo": {
    "message": "This is the minimum amount you will receive. You may receive more depending on slippage."
  },
  "swapApproval": {
    "message": "Approve $1 for swaps",
    "description": "Used in the transaction display list to describe a transaction that is an approve call on a token that is to be swapped.. $1 is the symbol of a token that has been approved."
  },
  "swapApproveNeedMoreTokens": {
    "message": "You need $1 more $2 to complete this swap",
    "description": "Tells the user how many more of a given token they need for a specific swap. $1 is an amount of tokens and $2 is the token symbol."
  },
  "swapBestOfNQuotes": {
    "message": "Best of $1 quotes.",
    "description": "$1 is the number of quotes that the user can select from when opening the list of quotes on the 'view quote' screen"
  },
  "swapBuildQuotePlaceHolderText": {
    "message": "No tokens available matching $1",
    "description": "Tells the user that a given search string does not match any tokens in our token lists. $1 can be any string of text"
  },
  "swapConfirmWithHwWallet": {
    "message": "Confirm with your hardware wallet"
  },
  "swapContractDataDisabledErrorDescription": {
    "message": "In the Ethereum app on your Ledger, go to \"Settings\" and allow contract data. Then, try your swap again."
  },
  "swapContractDataDisabledErrorTitle": {
    "message": "Contract data is not enabled on your Ledger"
  },
  "swapCustom": {
    "message": "custom"
  },
  "swapDecentralizedExchange": {
    "message": "Decentralized exchange"
  },
  "swapDirectContract": {
    "message": "Direct contract"
  },
  "swapEditLimit": {
    "message": "Edit limit"
  },
  "swapEnableDescription": {
    "message": "This is required and gives MetaMask permission to swap your $1.",
    "description": "Gives the user info about the required approval transaction for swaps. $1 will be the symbol of a token being approved for swaps."
  },
  "swapEnableTokenForSwapping": {
    "message": "This will $1 for swapping",
    "description": "$1 is for the 'enableToken' key, e.g. 'enable ETH'"
  },
  "swapEstimatedNetworkFees": {
    "message": "Estimated network fees"
  },
  "swapEstimatedNetworkFeesInfo": {
    "message": "This is an estimate of the network fee that will be used to complete your swap. The actual amount may change according to network conditions."
  },
  "swapFailedErrorDescriptionWithSupportLink": {
    "message": "Transaction failures happen and we are here to help. If this issue persists, you can reach our customer support at $1 for further assistance.",
    "description": "This message is shown to a user if their swap fails. The $1 will be replaced by support.metamask.io"
  },
  "swapFailedErrorTitle": {
    "message": "Swap failed"
  },
  "swapFetchingQuoteNofN": {
    "message": "Fetching quote $1 of $2",
    "description": "A count of possible quotes shown to the user while they are waiting for quotes to be fetched. $1 is the number of quotes already loaded, and $2 is the total number of resources that we check for quotes. Keep in mind that not all resources will have a quote for a particular swap."
  },
  "swapFetchingQuotes": {
    "message": "Fetching quotes"
  },
  "swapFetchingQuotesErrorDescription": {
    "message": "Hmmm... something went wrong. Try again, or if errors persist, contact customer support."
  },
  "swapFetchingQuotesErrorTitle": {
    "message": "Error fetching quotes"
  },
  "swapFetchingTokens": {
    "message": "Fetching tokens..."
  },
  "swapFromTo": {
    "message": "The swap of $1 to $2",
    "description": "Tells a user that they need to confirm on their hardware wallet a swap of 2 tokens. $1 is a source token and $2 is a destination token"
  },
  "swapGasFeesDetails": {
    "message": "Gas fees are estimated and will fluctuate based on network traffic and transaction complexity."
  },
  "swapGasFeesLearnMore": {
    "message": "Learn more about gas fees"
  },
  "swapGasFeesSplit": {
    "message": "Gas fees on the previous screen are split between these two transactions."
  },
  "swapGasFeesSummary": {
    "message": "Gas fees are paid to crypto miners who process transactions on the $1 network. MetaMask does not profit from gas fees.",
    "description": "$1 is the selected network, e.g. Ethereum or BSC"
  },
  "swapHighSlippageWarning": {
    "message": "Slippage amount is very high."
  },
  "swapIncludesMMFee": {
    "message": "Includes a $1% MetaMask fee.",
    "description": "Provides information about the fee that metamask takes for swaps. $1 is a decimal number."
  },
  "swapLowSlippageError": {
    "message": "Transaction may fail, max slippage too low."
  },
  "swapMaxSlippage": {
    "message": "Max slippage"
  },
  "swapMetaMaskFee": {
    "message": "MetaMask fee"
  },
  "swapMetaMaskFeeDescription": {
    "message": "The fee of $1% is automatically factored into this quote. You pay it in exchange for a license to use MetaMask's liquidity provider information aggregation software.",
    "description": "Provides information about the fee that metamask takes for swaps. $1 is a decimal number."
  },
  "swapNQuotesWithDot": {
    "message": "$1 quotes.",
    "description": "$1 is the number of quotes that the user can select from when opening the list of quotes on the 'view quote' screen"
  },
  "swapNewQuoteIn": {
    "message": "New quotes in $1",
    "description": "Tells the user the amount of time until the currently displayed quotes are update. $1 is a time that is counting down from 1:00 to 0:00"
  },
  "swapOnceTransactionHasProcess": {
    "message": "Your $1 will be added to your account once this transaction has processed.",
    "description": "This message communicates the token that is being transferred. It is shown on the awaiting swap screen. The $1 will be a token symbol."
  },
  "swapPriceDifference": {
    "message": "You are about to swap $1 $2 (~$3) for $4 $5 (~$6).",
    "description": "This message represents the price slippage for the swap.  $1 and $4 are a number (ex: 2.89), $2 and $5 are symbols (ex: ETH), and $3 and $6 are fiat currency amounts."
  },
  "swapPriceDifferenceTitle": {
    "message": "Price difference of ~$1%",
    "description": "$1 is a number (ex: 1.23) that represents the price difference."
  },
  "swapPriceImpactTooltip": {
    "message": "Price impact is the difference between the current market price and the amount received during transaction execution. Price impact is a function of the size of your trade relative to the size of the liquidity pool."
  },
  "swapPriceUnavailableDescription": {
    "message": "Price impact could not be determined due to lack of market price data. Please confirm that you are comfortable with the amount of tokens you are about to receive before swapping."
  },
  "swapPriceUnavailableTitle": {
    "message": "Check your rate before proceeding"
  },
  "swapProcessing": {
    "message": "Processing"
  },
  "swapQuoteDetails": {
    "message": "Quote details"
  },
  "swapQuoteSource": {
    "message": "Quote source"
  },
  "swapQuotesExpiredErrorDescription": {
    "message": "Please request new quotes to get the latest rates."
  },
  "swapQuotesExpiredErrorTitle": {
    "message": "Quotes timeout"
  },
  "swapQuotesNotAvailableErrorDescription": {
    "message": "Try adjusting the amount or slippage settings and try again."
  },
  "swapQuotesNotAvailableErrorTitle": {
    "message": "No quotes available"
  },
  "swapRate": {
    "message": "Rate"
  },
  "swapReceiving": {
    "message": "Receiving"
  },
  "swapReceivingInfoTooltip": {
    "message": "This is an estimate. The exact amount depends on slippage."
  },
  "swapRequestForQuotation": {
    "message": "Request for quotation"
  },
  "swapReviewSwap": {
    "message": "Review swap"
  },
  "swapSearchNameOrAddress": {
    "message": "Search name or paste address"
  },
  "swapSelect": {
    "message": "Select"
  },
  "swapSelectAQuote": {
    "message": "Select a quote"
  },
  "swapSelectAToken": {
    "message": "Select token"
  },
  "swapSelectQuotePopoverDescription": {
    "message": "Below are all the quotes gathered from multiple liquidity sources."
  },
  "swapSlippageNegative": {
    "message": "Slippage must be greater or equal to zero"
  },
  "swapSlippagePercent": {
    "message": "$1%",
    "description": "$1 is the amount of % for slippage"
  },
  "swapSlippageTooltip": {
    "message": "If the price changes between the time your order is placed and confirmed it’s called “slippage”. Your swap will automatically cancel if slippage exceeds your “slippage tolerance” setting."
  },
  "swapSource": {
    "message": "Liquidity source"
  },
  "swapSourceInfo": {
    "message": "We search multiple liquidity sources (exchanges, aggregators and professional market makers) to find the best rates and lowest network fees."
  },
  "swapSuggested": {
    "message": "Swap suggested"
  },
  "swapSuggestedGasSettingToolTipMessage": {
    "message": "Swaps are complex and time sensitive transactions. We recommend this gas fee for a good balance between cost and confidence of a successful Swap."
  },
  "swapSwapFrom": {
    "message": "Swap from"
  },
  "swapSwapSwitch": {
    "message": "Switch from and to tokens"
  },
  "swapSwapTo": {
    "message": "Swap to"
  },
  "swapToConfirmWithHwWallet": {
    "message": "to confirm with your hardware wallet"
  },
  "swapTokenAvailable": {
    "message": "Your $1 has been added to your account.",
    "description": "This message is shown after a swap is successful and communicates the exact amount of tokens the user has received for a swap. The $1 is a decimal number of tokens followed by the token symbol."
  },
  "swapTokenBalanceUnavailable": {
    "message": "We were unable to retrieve your $1 balance",
    "description": "This message communicates to the user that their balance of a given token is currently unavailable. $1 will be replaced by a token symbol"
  },
  "swapTokenToToken": {
    "message": "Swap $1 to $2",
    "description": "Used in the transaction display list to describe a swap. $1 and $2 are the symbols of tokens in involved in a swap."
  },
  "swapTokenVerificationAddedManually": {
    "message": "This token has been added manually."
  },
  "swapTokenVerificationMessage": {
    "message": "Always confirm the token address on $1.",
    "description": "Points the user to Etherscan as a place they can verify information about a token. $1 is replaced with the translation for \"Etherscan\" followed by an info icon that shows more info on hover."
  },
  "swapTokenVerificationOnlyOneSource": {
    "message": "Only verified on 1 source."
  },
  "swapTokenVerificationSources": {
    "message": "Verified on $1 sources.",
    "description": "Indicates the number of token information sources that recognize the symbol + address. $1 is a decimal number."
  },
  "swapTooManyDecimalsError": {
    "message": "$1 allows up to $2 decimals",
    "description": "$1 is a token symbol and $2 is the max. number of decimals allowed for the token"
  },
  "swapTransactionComplete": {
    "message": "Transaction complete"
  },
  "swapTwoTransactions": {
    "message": "2 transactions"
  },
  "swapUnknown": {
    "message": "Unknown"
  },
  "swapVerifyTokenExplanation": {
    "message": "Multiple tokens can use the same name and symbol. Check $1 to verify this is the token you're looking for.",
    "description": "This appears in a tooltip next to the verifyThisTokenOn message. It gives the user more information about why they should check the token on a block explorer. $1 will be the name or url of the block explorer, which will be the translation of 'etherscan' or a block explorer url specified for a custom network."
  },
  "swapYourTokenBalance": {
    "message": "$1 $2 available to swap",
    "description": "Tells the user how much of a token they have in their balance. $1 is a decimal number amount of tokens, and $2 is a token symbol"
  },
  "swapZeroSlippage": {
    "message": "0% Slippage"
  },
  "swapsAdvancedOptions": {
    "message": "Advanced options"
  },
  "swapsExcessiveSlippageWarning": {
    "message": "Slippage amount is too high and will result in a bad rate. Please reduce your slippage tolerance to a value below 15%."
  },
  "swapsMaxSlippage": {
    "message": "Slippage tolerance"
  },
  "swapsNotEnoughForTx": {
    "message": "Not enough $1 to complete this transaction",
    "description": "Tells the user that they don't have enough of a token for a proposed swap. $1 is a token symbol"
  },
  "swapsViewInActivity": {
    "message": "View in activity"
  },
  "switchEthereumChainConfirmationDescription": {
    "message": "This will switch the selected network within MetaMask to a previously added network:"
  },
  "switchEthereumChainConfirmationTitle": {
    "message": "Allow this site to switch the network?"
  },
  "switchNetwork": {
    "message": "Switch network"
  },
  "switchNetworks": {
    "message": "Switch networks"
  },
  "switchToNetwork": {
    "message": "Switch to $1",
    "description": "$1 represents the custom network that has previously been added"
  },
  "switchToThisAccount": {
    "message": "Switch to this account"
  },
  "switchedTo": {
    "message": "You have switched to"
  },
  "switcherTitle": {
    "message": "Network switcher"
  },
  "switcherTourDescription": {
    "message": "Click the icon to switch networks or add a new network"
  },
  "switchingNetworksCancelsPendingConfirmations": {
    "message": "Switching networks will cancel all pending confirmations"
  },
  "symbol": {
    "message": "Symbol"
  },
  "symbolBetweenZeroTwelve": {
    "message": "Symbol must be 11 characters or fewer."
  },
  "tenPercentIncreased": {
    "message": "10% increase"
  },
  "terms": {
    "message": "Terms of use"
  },
  "termsOfService": {
    "message": "Terms of service"
  },
  "termsOfUse": {
    "message": "terms of use"
  },
  "termsOfUseAgreeText": {
    "message": " I agree to the Terms of Use, which apply to my use of MetaMask and all of its features"
  },
  "termsOfUseFooterText": {
    "message": "Please scroll to read all sections"
  },
  "termsOfUseTitle": {
    "message": "Our Terms of Use have updated"
  },
  "testNetworks": {
    "message": "Test networks"
  },
  "theme": {
    "message": "Theme"
  },
  "themeDescription": {
    "message": "Choose your preferred MetaMask theme."
  },
  "thingsToKeep": {
    "message": "Things to keep in mind:"
  },
  "thisCollection": {
    "message": "this collection"
  },
  "thisIsBasedOn": {
    "message": "This is based on information from "
  },
  "thisServiceIsExperimental": {
    "message": "This service is experimental. By enabling this feature, you agree to OpenSea's $1.",
    "description": "$1 is link to open sea terms of use"
  },
  "time": {
    "message": "Time"
  },
  "tips": {
    "message": "Tips"
  },
  "to": {
    "message": "To"
  },
  "toAddress": {
    "message": "To: $1",
    "description": "$1 is the address to include in the To label. It is typically shortened first using shortenAddress"
  },
  "toggleEthSignDescriptionField": {
    "message": "Turn this on to let dapps request your signature using eth_sign requests. eth_sign is an open-ended signing method that lets you sign an arbitrary hash, making it a dangerous phishing risk. Only sign eth_sign requests if you can read what you are signing and trust the origin of the request."
  },
  "toggleEthSignField": {
    "message": "Toggle eth_sign requests"
  },
  "toggleTestNetworks": {
    "message": "$1 test networks",
    "description": "$1 is a clickable link with text defined by the 'showHide' key. The link will open Settings > Advanced where users can enable the display of test networks in the network dropdown."
  },
  "token": {
    "message": "Token"
  },
  "tokenAddress": {
    "message": "Token address"
  },
  "tokenAlreadyAdded": {
    "message": "Token has already been added."
  },
  "tokenAutoDetection": {
    "message": "Token autodetection"
  },
  "tokenContractAddress": {
    "message": "Token contract address"
  },
  "tokenDecimalFetchFailed": {
    "message": "Token decimal required."
  },
  "tokenDecimalTitle": {
    "message": "Token decimal:"
  },
  "tokenDetails": {
    "message": "Token details"
  },
  "tokenFoundTitle": {
    "message": "1 new token found"
  },
  "tokenId": {
    "message": "Token ID"
  },
  "tokenList": {
    "message": "Token lists:"
  },
  "tokenScamSecurityRisk": {
    "message": "token scams and security risks"
  },
  "tokenShowUp": {
    "message": "Your tokens may not automatically show up in your wallet."
  },
  "tokenSymbol": {
    "message": "Token symbol"
  },
  "tokensFoundTitle": {
    "message": "$1 new tokens found",
    "description": "$1 is the number of new tokens detected"
  },
  "tooltipApproveButton": {
    "message": "I understand"
  },
  "tooltipSatusConnected": {
    "message": "connected"
  },
  "tooltipSatusNotConnected": {
    "message": "not connected"
  },
  "total": {
    "message": "Total"
  },
  "transaction": {
    "message": "transaction"
  },
  "transactionCancelAttempted": {
    "message": "Transaction cancel attempted with estimated gas fee of $1 at $2"
  },
  "transactionCancelSuccess": {
    "message": "Transaction successfully cancelled at $2"
  },
  "transactionConfirmed": {
    "message": "Transaction confirmed at $2."
  },
  "transactionCreated": {
    "message": "Transaction created with a value of $1 at $2."
  },
  "transactionData": {
    "message": "Transaction data"
  },
  "transactionDecodingAccreditationDecoded": {
    "message": "Decoded by Truffle"
  },
  "transactionDecodingAccreditationVerified": {
    "message": "Verified contract on $1"
  },
  "transactionDecodingUnsupportedNetworkError": {
    "message": "Transaction decoding is not available for chainId $1"
  },
  "transactionDetailDappGasMoreInfo": {
    "message": "Site suggested"
  },
  "transactionDetailDappGasTooltip": {
    "message": "Edit to use MetaMask's recommended gas fee based on the latest block."
  },
  "transactionDetailGasHeading": {
    "message": "Estimated gas fee"
  },
  "transactionDetailGasInfoV2": {
    "message": "estimated"
  },
  "transactionDetailGasTooltipConversion": {
    "message": "Learn more about gas fees"
  },
  "transactionDetailGasTooltipExplanation": {
    "message": "Gas fees are set by the network and fluctuate based on network traffic and transaction complexity."
  },
  "transactionDetailGasTooltipIntro": {
    "message": "Gas fees are paid to crypto miners who process transactions on the $1 network. MetaMask does not profit from gas fees."
  },
  "transactionDetailGasTotalSubtitle": {
    "message": "Amount + gas fee"
  },
  "transactionDetailLayer2GasHeading": {
    "message": "Layer 2 gas fee"
  },
  "transactionDetailMultiLayerTotalSubtitle": {
    "message": "Amount + fees"
  },
  "transactionDropped": {
    "message": "Transaction dropped at $2."
  },
  "transactionError": {
    "message": "Transaction error. Exception thrown in contract code."
  },
  "transactionErrorNoContract": {
    "message": "Trying to call a function on a non-contract address."
  },
  "transactionErrored": {
    "message": "Transaction encountered an error."
  },
  "transactionFailed": {
    "message": "Transaction Failed"
  },
  "transactionFee": {
    "message": "Transaction fee"
  },
  "transactionHistoryBaseFee": {
    "message": "Base fee (GWEI)"
  },
  "transactionHistoryL1GasLabel": {
    "message": "Total L1 gas fee"
  },
  "transactionHistoryL2GasLimitLabel": {
    "message": "L2 gas limit"
  },
  "transactionHistoryL2GasPriceLabel": {
    "message": "L2 gas price"
  },
  "transactionHistoryMaxFeePerGas": {
    "message": "Max fee per gas"
  },
  "transactionHistoryPriorityFee": {
    "message": "Priority fee (GWEI)"
  },
  "transactionHistoryTotalGasFee": {
    "message": "Total gas fee"
  },
  "transactionResubmitted": {
    "message": "Transaction resubmitted with estimated gas fee increased to $1 at $2"
  },
  "transactionSecurityCheck": {
    "message": "Enable transaction security providers"
  },
  "transactionSecurityCheckDescription": {
    "message": "We use third-party APIs to detect and display risks involved in unsigned transaction and signature requests before you sign them. These services will have access to your unsigned transaction and signature requests, your account address,  and your preferred language."
  },
  "transactionSubmitted": {
    "message": "Transaction submitted with estimated gas fee of $1 at $2."
  },
  "transactionUpdated": {
    "message": "Transaction updated at $2."
  },
  "transactions": {
    "message": "Transactions"
  },
  "transfer": {
    "message": "Transfer"
  },
  "transferBetweenAccounts": {
    "message": "Transfer between my accounts"
  },
  "transferFrom": {
    "message": "Transfer from"
  },
  "troubleConnectingToLedgerU2FOnFirefox": {
    "message": "We're having trouble connecting your Ledger. $1",
    "description": "$1 is a link to the wallet connection guide;"
  },
  "troubleConnectingToLedgerU2FOnFirefox2": {
    "message": "Review our hardware wallet connection guide and try again.",
    "description": "$1 of the ledger wallet connection guide"
  },
  "troubleConnectingToLedgerU2FOnFirefoxLedgerSolution": {
    "message": "If you're on the latest version of Firefox, you might be experiencing an issue related to Firefox dropping U2F support. Learn how to fix this issue $1.",
    "description": "It is a link to the ledger website for the workaround."
  },
  "troubleConnectingToLedgerU2FOnFirefoxLedgerSolution2": {
    "message": "here",
    "description": "Second part of the error message; It is a link to the ledger website for the workaround."
  },
  "troubleConnectingToWallet": {
    "message": "We had trouble connecting to your $1, try reviewing $2 and try again.",
    "description": "$1 is the wallet device name; $2 is a link to wallet connection guide"
  },
  "troubleStarting": {
    "message": "MetaMask had trouble starting. This error could be intermittent, so try restarting the extension."
  },
  "troubleTokenBalances": {
    "message": "We had trouble loading your token balances. You can view them ",
    "description": "Followed by a link (here) to view token balances"
  },
  "trustSiteApprovePermission": {
    "message": "By granting permission, you are allowing the following $1 to access your funds"
  },
  "tryAgain": {
    "message": "Try again"
  },
  "turnOnTokenDetection": {
    "message": "Turn on enhanced token detection"
  },
  "tutorial": {
    "message": "Tutorial"
  },
  "twelveHrTitle": {
    "message": "12hr:"
  },
  "txInsightsNotSupported": {
    "message": "Transaction insights not supported for this contract at this time."
  },
  "typePassword": {
    "message": "Type your MetaMask password"
  },
  "typeYourSRP": {
    "message": "Type your Secret Recovery Phrase"
  },
  "u2f": {
    "message": "U2F",
    "description": "A name on an API for the browser to interact with devices that support the U2F protocol. On some browsers we use it to connect MetaMask to Ledger devices."
  },
  "unapproved": {
    "message": "Unapproved"
  },
  "units": {
    "message": "units"
  },
  "unknown": {
    "message": "Unknown"
  },
  "unknownCameraError": {
    "message": "There was an error while trying to access your camera. Please try again..."
  },
  "unknownCameraErrorTitle": {
    "message": "Ooops! Something went wrong...."
  },
  "unknownCollection": {
    "message": "Unnamed collection"
  },
  "unknownNetwork": {
    "message": "Unknown private network"
  },
  "unknownQrCode": {
    "message": "Error: We couldn't identify that QR code"
  },
  "unlimited": {
    "message": "Unlimited"
  },
  "unlock": {
    "message": "Unlock"
  },
  "unlockMessage": {
    "message": "The decentralized web awaits"
  },
  "unrecognizedChain": {
    "message": "This custom network is not recognized",
    "description": "$1 is a clickable link with text defined by the 'unrecognizedChanLinkText' key. The link will open to instructions for users to validate custom network details."
  },
  "unrecognizedProtocol": {
    "message": "$1 (Unrecognized protocol)",
    "description": "Shown when the protocol is unknown by the extension. $1 is the protocol code."
  },
  "unsendableAsset": {
    "message": "Sending NFT (ERC-721) tokens is not currently supported",
    "description": "This is an error message we show the user if they attempt to send an NFT asset type, for which currently don't support sending"
  },
  "unverifiedContractAddressMessage": {
    "message": "We cannot verify this contract. Make sure you trust this address."
  },
  "upArrow": {
    "message": "up arrow"
  },
  "update": {
    "message": "Update"
  },
  "updatedWithDate": {
    "message": "Updated $1"
  },
  "urlErrorMsg": {
    "message": "URLs require the appropriate HTTP/HTTPS prefix."
  },
  "urlExistsErrorMsg": {
    "message": "This URL is currently used by the $1 network."
  },
  "useDefault": {
    "message": "Use default"
  },
  "useMultiAccountBalanceChecker": {
    "message": "Batch account balance requests"
  },
  "useMultiAccountBalanceCheckerDescription": {
    "message": "We batch accounts and query Infura to responsively show your balances. If you turn this off, only active accounts will be queried. Some dapps won't work unless you connect your wallet."
  },
  "useNftDetection": {
    "message": "Autodetect NFTs"
  },
  "useNftDetectionDescription": {
    "message": "We use third-party APIs to detect NFTs in your wallet, which means your IP address may be exposed to centralized servers. There are a few things to be cautious about when enabling this feature."
  },
  "useNftDetectionDescriptionLine2": {
    "message": "Your account address will be viewable to third-party APIs."
  },
  "useNftDetectionDescriptionLine3": {
    "message": "NFT metadata may contain links to scams or phishing sites."
  },
  "useNftDetectionDescriptionLine4": {
    "message": "Anyone can airdrop NFTs to your account. This can include offensive content that might be automatically displayed in your wallet."
  },
  "useNftDetectionDescriptionLine5": {
    "message": "Leave this feature off if you don't want the app to pull data from those services."
  },
  "usePhishingDetection": {
    "message": "Use phishing detection"
  },
  "usePhishingDetectionDescription": {
    "message": "Display a warning for phishing domains targeting Ethereum users"
  },
  "useTokenDetectionPrivacyDesc": {
    "message": "Automatically displaying tokens sent to your account involves communication with third party servers to fetch token’s images. Those serves will have access to your IP address."
  },
  "usedByClients": {
    "message": "Used by a variety of different clients"
  },
  "userName": {
    "message": "Username"
  },
  "verifyContractDetails": {
    "message": "Verify third-party details"
  },
  "verifyThisTokenDecimalOn": {
    "message": "Token decimal can be found on $1",
    "description": "Points the user to etherscan as a place they can verify information about a token. $1 is replaced with the translation for \"etherscan\""
  },
  "verifyThisTokenOn": {
    "message": "Verify this token on $1",
    "description": "Points the user to etherscan as a place they can verify information about a token. $1 is replaced with the translation for \"etherscan\""
  },
  "verifyThisUnconfirmedTokenOn": {
    "message": "Verify this token on $1 and make sure this is the token you want to trade.",
    "description": "Points the user to etherscan as a place they can verify information about a token. $1 is replaced with the translation for \"etherscan\""
  },
  "version": {
    "message": "Version"
  },
  "view": {
    "message": "View"
  },
  "viewAllDetails": {
    "message": "View all details"
  },
  "viewContact": {
    "message": "View contact"
  },
  "viewDetails": {
    "message": "View details"
  },
  "viewFullTransactionDetails": {
    "message": "View full transaction details"
  },
  "viewMore": {
    "message": "View more"
  },
  "viewOnBlockExplorer": {
    "message": "View on block explorer"
  },
  "viewOnCustomBlockExplorer": {
    "message": "View $1 at $2",
    "description": "$1 is the action type. e.g (Account, Transaction, Swap) and $2 is the Custom Block Exporer URL"
  },
  "viewOnEtherscan": {
    "message": "View $1 on Etherscan",
    "description": "$1 is the action type. e.g (Account, Transaction, Swap)"
  },
  "viewOnExplorer": {
    "message": "View on explorer"
  },
  "viewOnOpensea": {
    "message": "View on Opensea"
  },
  "viewinExplorer": {
    "message": "View $1 in explorer",
    "description": "$1 is the action type. e.g (Account, Transaction, Swap)"
  },
  "visitWebSite": {
    "message": "Visit our website"
  },
  "walletConnectionGuide": {
    "message": "our hardware wallet connection guide"
  },
  "walletCreationSuccessDetail": {
    "message": "You’ve successfully protected your wallet. Keep your Secret Recovery Phrase safe and secret -- it’s your responsibility!"
  },
  "walletCreationSuccessReminder1": {
    "message": "MetaMask can’t recover your Secret Recovery Phrase."
  },
  "walletCreationSuccessReminder2": {
    "message": "MetaMask will never ask you for your Secret Recovery Phrase."
  },
  "walletCreationSuccessReminder3": {
    "message": "$1 with anyone or risk your funds being stolen",
    "description": "$1 is separated as walletCreationSuccessReminder3BoldSection so that we can bold it"
  },
  "walletCreationSuccessReminder3BoldSection": {
    "message": "Never share your Secret Recovery Phrase",
    "description": "This string is localized separately from walletCreationSuccessReminder3 so that we can bold it"
  },
  "walletCreationSuccessTitle": {
    "message": "Wallet creation successful"
  },
  "wantToAddThisNetwork": {
    "message": "Want to add this network?"
  },
  "warning": {
    "message": "Warning"
  },
  "warningTooltipText": {
    "message": "$1 The third party could spend your entire token balance without further notice or consent. Protect yourself by customizing a lower spending cap.",
    "description": "$1 is a warning icon with text 'Be careful' in 'warning' colour"
  },
  "weak": {
    "message": "Weak"
  },
  "web3ShimUsageNotification": {
    "message": "We noticed that the current website tried to use the removed window.web3 API. If the site appears to be broken, please click $1 for more information.",
    "description": "$1 is a clickable link."
  },
  "webhid": {
    "message": "WebHID",
    "description": "Refers to a interface for connecting external devices to the browser. Used for connecting ledger to the browser. Read more here https://developer.mozilla.org/en-US/docs/Web/API/WebHID_API"
  },
  "websites": {
    "message": "websites",
    "description": "Used in the 'permission_rpc' message."
  },
  "welcomeBack": {
    "message": "Welcome back!"
  },
  "welcomeExploreDescription": {
    "message": "Store, send and spend crypto currencies and assets."
  },
  "welcomeExploreTitle": {
    "message": "Explore decentralized apps"
  },
  "welcomeLoginDescription": {
    "message": "Use your MetaMask to login to decentralized apps - no signup needed."
  },
  "welcomeLoginTitle": {
    "message": "Say hello to your wallet"
  },
  "welcomeToMetaMask": {
    "message": "Let's get started"
  },
  "welcomeToMetaMaskIntro": {
    "message": "Trusted by millions, MetaMask is a secure wallet making the world of web3 accessible to all."
  },
  "whatsNew": {
    "message": "What's new",
    "description": "This is the title of a popup that gives users notifications about new features and updates to MetaMask."
  },
  "whatsThis": {
    "message": "What's this?"
  },
  "xOfY": {
    "message": "$1 of $2",
    "description": "$1 and $2 are intended to be two numbers, where $2 is a total, and $1 is a count towards that total"
  },
  "xOfYPending": {
    "message": "$1 of $2 pending",
    "description": "$1 and $2 are intended to be two numbers, where $2 is a total number of pending confirmations, and $1 is a count towards that total"
  },
  "yes": {
    "message": "Yes"
  },
  "youHaveAddedAll": {
    "message": "You've added all the popular networks. You can discover more networks $1 Or you can $2",
    "description": "$1 is a link with the text 'here' and $2 is a button with the text 'add more networks manually'"
  },
  "youNeedToAllowCameraAccess": {
    "message": "You need to allow camera access to use this feature."
  },
  "youSign": {
    "message": "You are signing"
  },
  "yourFundsMayBeAtRisk": {
    "message": "Your funds may be at risk"
  },
  "yourNFTmayBeAtRisk": {
    "message": "Your NFT may be at risk"
  },
  "yourPrivateSeedPhrase": {
    "message": "Your Secret Recovery Phrase"
  },
  "zeroGasPriceOnSpeedUpError": {
    "message": "Zero gas price on speed up"
  }
}<|MERGE_RESOLUTION|>--- conflicted
+++ resolved
@@ -947,13 +947,11 @@
   "custodianAccount": {
     "message": "Custodian account"
   },
-<<<<<<< HEAD
   "custodyApiUrl": {
     "message": "$1 API URL"
-=======
+  },
   "custodyDeeplinkDescription": {
     "message": "Approve the transaction in the $1 app. Once all required custody approvals have been performed the transaction will complete. Check your $1 app for status."
->>>>>>> 086b7dad
   },
   "custodyRefreshTokenModalDescription": {
     "message": "Please go to $1 and click the 'Connect to MMI' button within their user interface to connect your accounts to MMI again."
