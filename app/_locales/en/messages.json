--- conflicted
+++ resolved
@@ -942,15 +942,14 @@
   "curveMediumGasEstimate": {
     "message": "Market gas estimate graph"
   },
-<<<<<<< HEAD
+  "custodian": {
+    "message": "Custodian"
+  },
+  "custodianAccount": {
+    "message": "Custodian account"
+  },
   "custodyApiUrl": {
     "message": "$1 API URL"
-=======
-  "custodian": {
-    "message": "Custodian"
-  },
-  "custodianAccount": {
-    "message": "Custodian account"
   },
   "custodyRefreshTokenModalDescription": {
     "message": "Please go to $1 and click the 'Connect to MMI' button within their user interface to connect your accounts to MMI again."
@@ -966,7 +965,6 @@
   },
   "custodyRefreshTokenModalTitle": {
     "message": "Your custodian session has expired"
->>>>>>> 66767d98
   },
   "custom": {
     "message": "Advanced"
