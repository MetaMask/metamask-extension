--- conflicted
+++ resolved
@@ -1786,13 +1786,11 @@
   "viewAccount": {
     "message": "View Account"
   },
-<<<<<<< HEAD
   "viewContact": {
     "message": "View Contact"
-=======
+  },
   "viewinExplorer": {
     "message": "View in Explorer"
->>>>>>> f0218bdb
   },
   "viewOnCustomBlockExplorer": {
     "message": "View at $1"
