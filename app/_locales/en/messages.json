{
  "QRHardwareInvalidTransactionTitle": {
    "message": "Error"
  },
  "QRHardwareMismatchedSignId": {
    "message": "Incongruent transaction data. Please check the transaction details."
  },
  "QRHardwarePubkeyAccountOutOfRange": {
    "message": "No more accounts. If you would like to access another account unlisted below, please reconnect your hardware wallet and select it."
  },
  "QRHardwareScanInstructions": {
    "message": "Place the QR code in front of your camera. The screen is blurred, but it will not affect the reading."
  },
  "QRHardwareSignRequestCancel": {
    "message": "Reject"
  },
  "QRHardwareSignRequestDescription": {
    "message": "After you’ve signed with your wallet, click on 'Get Signature' to receive the signature"
  },
  "QRHardwareSignRequestGetSignature": {
    "message": "Get signature"
  },
  "QRHardwareSignRequestSubtitle": {
    "message": "Scan the QR code with your wallet"
  },
  "QRHardwareSignRequestTitle": {
    "message": "Request signature"
  },
  "QRHardwareUnknownQRCodeTitle": {
    "message": "Error"
  },
  "QRHardwareUnknownWalletQRCode": {
    "message": "Invalid QR code. Please scan the sync QR code of the hardware wallet."
  },
  "QRHardwareWalletImporterTitle": {
    "message": "Scan QR code"
  },
  "QRHardwareWalletSteps1Description": {
    "message": "You can choose from a list of official QR-code supporting partners below."
  },
  "QRHardwareWalletSteps1Title": {
    "message": "Connect your QR hardware wallet"
  },
  "QRHardwareWalletSteps2Description": {
    "message": "Ngrave (coming soon)"
  },
  "SIWEAddressInvalid": {
    "message": "The address in the sign-in request does not match the address of the account you are using to sign in."
  },
  "SIWEDomainInvalidText": {
    "message": "The site you're attempting to sign into doesn't match the domain in the request. Proceed with caution."
  },
  "SIWEDomainInvalidTitle": {
    "message": "Deceptive site request."
  },
  "SIWEDomainWarningBody": {
    "message": "The website ($1) is asking you to sign in to the wrong domain. This may be a phishing attack.",
    "description": "$1 represents the website domain"
  },
  "SIWEDomainWarningLabel": {
    "message": "Unsafe"
  },
  "SIWELabelChainID": {
    "message": "Chain ID:"
  },
  "SIWELabelExpirationTime": {
    "message": "Expires At:"
  },
  "SIWELabelIssuedAt": {
    "message": "Issued At:"
  },
  "SIWELabelMessage": {
    "message": "Message:"
  },
  "SIWELabelNonce": {
    "message": "Nonce:"
  },
  "SIWELabelNotBefore": {
    "message": "Not Before:"
  },
  "SIWELabelRequestID": {
    "message": "Request ID:"
  },
  "SIWELabelResources": {
    "message": "Resources: $1",
    "description": "$1 represents the number of resources"
  },
  "SIWELabelURI": {
    "message": "URI:"
  },
  "SIWELabelVersion": {
    "message": "Version:"
  },
  "SIWESiteRequestSubtitle": {
    "message": "This site is requesting to sign in with"
  },
  "SIWESiteRequestTitle": {
    "message": "Sign-in request"
  },
  "SIWEWarningSubtitle": {
    "message": "To confirm you understand, check:"
  },
  "SIWEWarningTitle": {
    "message": "Are you sure?"
  },
  "about": {
    "message": "About"
  },
  "accept": {
    "message": "Accept"
  },
  "acceptTermsOfUse": {
    "message": "I have read and agree to the $1",
    "description": "$1 is the `terms` message"
  },
  "accessAndSpendNoticeNFT": {
    "message": "$1 may access and spend this asset",
    "description": "$1 is the url of the site requesting ability to spend"
  },
  "accessYourWalletWithSRP": {
    "message": "Access your wallet with your Secret Recovery Phrase"
  },
  "accessYourWalletWithSRPDescription": {
    "message": "MetaMask cannot recover your password. We will use your Secret Recovery Phrase to validate your ownership, restore your wallet and set up a new password. First, enter the Secret Recovery Phrase that you were given when you created your wallet. $1",
    "description": "$1 is the words 'Learn More' from key 'learnMore', separated here so that it can be added as a link"
  },
  "accessingYourCamera": {
    "message": "Accessing your camera..."
  },
  "account": {
    "message": "Account"
  },
  "accountActivity": {
    "message": "Account activity"
  },
  "accountActivityText": {
    "message": "Select the accounts you want to be notified about:"
  },
  "accountDetails": {
    "message": "Account details"
  },
  "accountIdenticon": {
    "message": "Account identicon"
  },
  "accountIsntConnectedToastText": {
    "message": "$1 isn't connected to $2"
  },
  "accountName": {
    "message": "Account name"
  },
  "accountNameDuplicate": {
    "message": "This account name already exists",
    "description": "This is an error message shown when the user enters a new account name that matches an existing account name"
  },
  "accountNameReserved": {
    "message": "This account name is reserved",
    "description": "This is an error message shown when the user enters a new account name that is reserved for future use"
  },
  "accountOptions": {
    "message": "Account options"
  },
  "accountSelectionRequired": {
    "message": "You need to select an account!"
  },
  "accountTypeNotSupported": {
    "message": "Account type not supported"
  },
  "accounts": {
    "message": "Accounts"
  },
  "accountsConnected": {
    "message": "Accounts connected"
  },
  "active": {
    "message": "Active"
  },
  "activity": {
    "message": "Activity"
  },
  "activityLog": {
    "message": "Activity log"
  },
  "add": {
    "message": "Add"
  },
  "addANetwork": {
    "message": "Add a network"
  },
  "addANetworkManually": {
    "message": "Add a network manually"
  },
  "addANickname": {
    "message": "Add a nickname"
  },
  "addAccount": {
    "message": "Add account"
  },
  "addAccountToMetaMask": {
    "message": "Add account to MetaMask"
  },
  "addAcquiredTokens": {
    "message": "Add the tokens you've acquired using MetaMask"
  },
  "addAlias": {
    "message": "Add alias"
  },
  "addBlockExplorer": {
    "message": "Add a block explorer"
  },
  "addContact": {
    "message": "Add contact"
  },
  "addCustomNetwork": {
    "message": "Add custom network"
  },
  "addEthereumChainConfirmationDescription": {
    "message": "This will allow this network to be used within MetaMask."
  },
  "addEthereumChainConfirmationRisks": {
    "message": "MetaMask does not verify custom networks."
  },
  "addEthereumChainConfirmationRisksLearnMore": {
    "message": "Learn about $1.",
    "description": "$1 is a link with text that is provided by the 'addEthereumChainConfirmationRisksLearnMoreLink' key"
  },
  "addEthereumChainConfirmationRisksLearnMoreLink": {
    "message": "scams and network security risks",
    "description": "Link text for the 'addEthereumChainConfirmationRisksLearnMore' translation key"
  },
  "addEthereumChainConfirmationTitle": {
    "message": "Allow this site to add a network?"
  },
  "addEthereumChainWarningModalHeader": {
    "message": "Only add this RPC provider if you’re sure you can trust it. $1",
    "description": "$1 is addEthereumChainWarningModalHeaderPartTwo passed separately so that it can be bolded"
  },
  "addEthereumChainWarningModalHeaderPartTwo": {
    "message": "Malicious providers may lie about the state of the blockchain and record your network activity."
  },
  "addEthereumChainWarningModalListHeader": {
    "message": "It's important that your provider is reliable, as it has the power to:"
  },
  "addEthereumChainWarningModalListPointOne": {
    "message": "See your accounts and IP address, and associate them together"
  },
  "addEthereumChainWarningModalListPointThree": {
    "message": "Show account balances and other on-chain states"
  },
  "addEthereumChainWarningModalListPointTwo": {
    "message": "Broadcast your transactions"
  },
  "addEthereumChainWarningModalTitle": {
    "message": "You are adding a new RPC provider for Ethereum Mainnet"
  },
  "addFriendsAndAddresses": {
    "message": "Add friends and addresses you trust"
  },
  "addFromAListOfPopularNetworks": {
    "message": "Add from a list of popular networks or add a network manually. Only interact with the entities you trust."
  },
  "addHardwareWallet": {
    "message": "Add hardware wallet"
  },
  "addIPFSGateway": {
    "message": "Add your preferred IPFS gateway"
  },
  "addImportAccount": {
    "message": "Add account or hardware wallet"
  },
  "addMemo": {
    "message": "Add memo"
  },
  "addMoreNetworks": {
    "message": "add more networks manually"
  },
  "addNetwork": {
    "message": "Add network"
  },
  "addNetworkTooltipWarning": {
    "message": "This network connection relies on third parties. This connection may be less reliable or enable third-parties to track activity. $1",
    "description": "$1 is Learn more link"
  },
  "addNewAccount": {
    "message": "Add a new account"
  },
  "addNewToken": {
    "message": "Add new token"
  },
  "addNft": {
    "message": "Add NFT"
  },
  "addNfts": {
    "message": "Add NFTs"
  },
  "addRpcUrl": {
    "message": "Add RPC URL"
  },
  "addSnapAccountToggle": {
    "message": "Enable \"Add account Snap (Beta)\""
  },
  "addSnapAccountsDescription": {
    "message": "Turning on this feature will give you the option to add the new Beta account Snaps right from your account list. If you install an account Snap, remember that it is a third-party service."
  },
  "addSuggestedNFTs": {
    "message": "Add suggested NFTs"
  },
  "addSuggestedTokens": {
    "message": "Add suggested tokens"
  },
  "addToken": {
    "message": "Add token"
  },
  "addTokenByContractAddress": {
    "message": "Can’t find a token? You can manually add any token by pasting its address. Token contract addresses can be found on $1",
    "description": "$1 is a blockchain explorer for a specific network, e.g. Etherscan for Ethereum"
  },
<<<<<<< HEAD
  "addingAccount": {
    "message": "Adding account"
=======
  "addUrl": {
    "message": "Add URL"
>>>>>>> 1f74b08f
  },
  "addingCustomNetwork": {
    "message": "Adding Network"
  },
  "addingTokens": {
    "message": "Adding tokens"
  },
  "additionalNetworks": {
    "message": "Additional networks"
  },
  "additionalRpcUrl": {
    "message": "Additional RPC URL"
  },
  "address": {
    "message": "Address"
  },
  "addressCopied": {
    "message": "Address copied!"
  },
  "advanced": {
    "message": "Advanced"
  },
  "advancedBaseGasFeeToolTip": {
    "message": "When your transaction gets included in the block, any difference between your max base fee and the actual base fee will be refunded. Total amount is calculated as max base fee (in GWEI) * gas limit."
  },
  "advancedConfiguration": {
    "message": "Advanced configuration"
  },
  "advancedDetailsDataDesc": {
    "message": "Data"
  },
  "advancedDetailsHexDesc": {
    "message": "Hex"
  },
  "advancedDetailsNonceDesc": {
    "message": "Nonce"
  },
  "advancedDetailsNonceTooltip": {
    "message": "This is the transaction number of an account. Nonce for the first transaction is 0 and it increases in sequential order."
  },
  "advancedGasFeeDefaultOptIn": {
    "message": "Save these values as my default for the $1 network.",
    "description": "$1 is the current network name."
  },
  "advancedGasFeeModalTitle": {
    "message": "Advanced gas fee"
  },
  "advancedGasPriceTitle": {
    "message": "Gas price"
  },
  "advancedPriorityFeeToolTip": {
    "message": "Priority fee (aka “miner tip”) goes directly to miners and incentivizes them to prioritize your transaction."
  },
  "agreeTermsOfUse": {
    "message": "I agree to MetaMask's $1",
    "description": "$1 is the `terms` link"
  },
  "airgapVault": {
    "message": "AirGap Vault"
  },
  "alert": {
    "message": "Alert"
  },
  "alertActionBuy": {
    "message": "Buy ETH"
  },
  "alertActionUpdateGas": {
    "message": "Update gas limit"
  },
  "alertActionUpdateGasFee": {
    "message": "Update fee"
  },
  "alertActionUpdateGasFeeLevel": {
    "message": "Update gas options"
  },
  "alertBannerMultipleAlertsDescription": {
    "message": "If you approve this request, a third party known for scams might take all your assets."
  },
  "alertBannerMultipleAlertsTitle": {
    "message": "Multiple alerts!"
  },
  "alertDisableTooltip": {
    "message": "This can be changed in \"Settings > Alerts\""
  },
  "alertMessageGasEstimateFailed": {
    "message": "We’re unable to provide an accurate fee and this estimate might be high. We suggest you to input a custom gas limit, but there’s a risk the transaction will still fail."
  },
  "alertMessageGasFeeLow": {
    "message": "When choosing a low fee, expect slower transactions and longer wait times. For faster transactions, choose Market or Aggressive fee options."
  },
  "alertMessageGasTooLow": {
    "message": "To continue with this transaction, you’ll need to increase the gas limit to 21000 or higher."
  },
  "alertMessageInsufficientBalance": {
    "message": "You do not have enough ETH in your account to pay for transaction fees."
  },
  "alertMessageNetworkBusy": {
    "message": "Gas prices are high and estimates are less accurate."
  },
  "alertMessageNoGasPrice": {
    "message": "We can’t move forward with this transaction until you manually update the fee."
  },
  "alertMessagePendingTransactions": {
    "message": "This transaction won’t go through until a previous transaction is complete. Learn how to cancel or speed up a transaction."
  },
  "alertMessageSignInDomainMismatch": {
    "message": "The site making the request is not the site you’re signing into. This could be an attempt to steal your login credentials."
  },
  "alertMessageSigningOrSubmitting": {
    "message": "This transaction will only go through once your previous transaction is complete."
  },
  "alertModalAcknowledge": {
    "message": "I have acknowledged the risk and still want to proceed"
  },
  "alertModalDetails": {
    "message": "Alert Details"
  },
  "alertModalReviewAllAlerts": {
    "message": "Review all alerts"
  },
  "alertReasonGasEstimateFailed": {
    "message": "Inaccurate fee"
  },
  "alertReasonGasFeeLow": {
    "message": "Slow speed"
  },
  "alertReasonGasTooLow": {
    "message": "Low gas limit"
  },
  "alertReasonInsufficientBalance": {
    "message": "Insufficient funds"
  },
  "alertReasonNetworkBusy": {
    "message": "Network is busy"
  },
  "alertReasonNoGasPrice": {
    "message": "Fee estimate unavailable"
  },
  "alertReasonPendingTransactions": {
    "message": "Pending transaction"
  },
  "alertReasonSignIn": {
    "message": "Suspicious sign-in request"
  },
  "alertSettingsUnconnectedAccount": {
    "message": "Browsing a website with an unconnected account selected"
  },
  "alertSettingsUnconnectedAccountDescription": {
    "message": "This alert is shown in the popup when you are browsing a connected web3 site, but the currently selected account is not connected."
  },
  "alertSettingsWeb3ShimUsage": {
    "message": "When a website tries to use the removed window.web3 API"
  },
  "alertSettingsWeb3ShimUsageDescription": {
    "message": "This alert is shown in the popup when you are browsing a site that tries to use the removed window.web3 API, and may be broken as a result."
  },
  "alerts": {
    "message": "Alerts"
  },
  "all": {
    "message": "All"
  },
  "allCustodianAccountsConnectedSubtitle": {
    "message": "You have either already connected all your custodian accounts or don’t have any account to connect to MetaMask Institutional."
  },
  "allCustodianAccountsConnectedTitle": {
    "message": "No accounts available to connect"
  },
  "allOfYour": {
    "message": "All of your $1",
    "description": "$1 is the symbol or name of the token that the user is approving spending"
  },
  "allPermissions": {
    "message": "All Permissions"
  },
  "allTimeHigh": {
    "message": "All time high"
  },
  "allTimeLow": {
    "message": "All time low"
  },
  "allYourNFTsOf": {
    "message": "All of your NFTs from $1",
    "description": "$1 is a link to contract on the block explorer when we're not able to retrieve a erc721 or erc1155 name"
  },
  "allow": {
    "message": "Allow"
  },
  "allowMetaMaskToDetectNFTs": {
    "message": "Allow MetaMask to detect and display your NFTs with autodetection. You’ll be able to:"
  },
  "allowMetaMaskToDetectTokens": {
    "message": "Allow MetaMask to detect and display your tokens with autodetection. You’ll be able to:"
  },
  "allowMmiToConnectToCustodian": {
    "message": "This will allow MMI to connect to $1 to import your accounts."
  },
  "allowNotifications": {
    "message": "Allow notifications"
  },
  "allowSpendToken": {
    "message": "Give permission to access your $1?",
    "description": "$1 is the symbol of the token that are requesting to spend"
  },
  "allowWithdrawAndSpend": {
    "message": "Allow $1 to withdraw and spend up to the following amount:",
    "description": "The url of the site that requested permission to 'withdraw and spend'"
  },
  "amount": {
    "message": "Amount"
  },
  "amountReceived": {
    "message": "Amount Received"
  },
  "amountSent": {
    "message": "Amount Sent"
  },
  "andForListItems": {
    "message": "$1, and $2",
    "description": "$1 is the first item, $2 is the last item in a list of items. Used in Snap Install Warning modal."
  },
  "andForTwoItems": {
    "message": "$1 and $2",
    "description": "$1 is the first item, $2 is the second item. Used in Snap Install Warning modal."
  },
  "announcements": {
    "message": "Announcements"
  },
  "appDescription": {
    "message": "An Ethereum Wallet in your Browser",
    "description": "The description of the application"
  },
  "appName": {
    "message": "MetaMask",
    "description": "The name of the application"
  },
  "appNameBeta": {
    "message": "MetaMask Beta",
    "description": "The name of the application (Beta)"
  },
  "appNameFlask": {
    "message": "MetaMask Flask",
    "description": "The name of the application (Flask)"
  },
  "appNameMmi": {
    "message": "MetaMask Institutional",
    "description": "The name of the application (MMI)"
  },
  "approve": {
    "message": "Approve spend limit"
  },
  "approveAllTokensTitle": {
    "message": "Allow access to and transfer of all your $1?",
    "description": "$1 is the symbol of the token for which the user is granting approval"
  },
  "approveAllTokensTitleWithoutSymbol": {
    "message": "Allow access to and transfer all of your NFTs from $1?",
    "description": "$1 a link to contract on the block explorer when we're not able to retrieve a erc721 or erc1155 name"
  },
  "approveButtonText": {
    "message": "Approve"
  },
  "approveIncreaseAllowance": {
    "message": "Increase $1 spending cap",
    "description": "The token symbol that is being approved"
  },
  "approveSpendingCap": {
    "message": "Approve $1 spending cap",
    "description": "The token symbol that is being approved"
  },
  "approveTokenDescription": {
    "message": "This allows a third party to access and transfer the following NFTs without further notice until you revoke its access."
  },
  "approveTokenDescriptionWithoutSymbol": {
    "message": "This allows a third party to access and transfer all of your NFTs from $1 without further notice until you revoke its access.",
    "description": "$1 is a link to contract on the block explorer when we're not able to retrieve a erc721 or erc1155 name"
  },
  "approveTokenTitle": {
    "message": "Allow access to and transfer of your $1?",
    "description": "$1 is the symbol of the token for which the user is granting approval"
  },
  "approved": {
    "message": "Approved"
  },
  "approvedAsset": {
    "message": "Approved asset"
  },
  "approvedOn": {
    "message": "Approved on $1",
    "description": "$1 is the approval date for a permission"
  },
  "approvedOnForAccounts": {
    "message": "Approved on $1 for $2",
    "description": "$1 is the approval date for a permission. $2 is the AvatarGroup component displaying account images."
  },
  "areYouSure": {
    "message": "Are you sure?"
  },
  "asset": {
    "message": "Asset"
  },
  "assetOptions": {
    "message": "Asset options"
  },
  "attemptSendingAssets": {
    "message": "You may lose your assets if you try to send them from another network. Transfer funds safely between networks by using a bridge."
  },
  "attemptSendingAssetsWithPortfolio": {
    "message": "You may lose your assets if you try to send them from another network. Transfer funds safely between networks by using a bridge, like $1"
  },
  "attemptToCancelSwapForFree": {
    "message": "Attempt to cancel swap for free"
  },
  "attributions": {
    "message": "Attributions"
  },
  "auroraRpcDeprecationMessage": {
    "message": "The Infura RPC URL is no longer supporting Aurora."
  },
  "authorizedPermissions": {
    "message": "You have authorized the following permissions"
  },
  "autoDetectTokens": {
    "message": "Autodetect tokens"
  },
  "autoDetectTokensDescription": {
    "message": "We use third-party APIs to detect and display new tokens sent to your wallet. Turn off if you don’t want the app to automatically pull data from those services. $1",
    "description": "$1 is a link to a support article"
  },
  "autoLockTimeLimit": {
    "message": "Auto-lock timer (minutes)"
  },
  "autoLockTimeLimitDescription": {
    "message": "Set the idle time in minutes before MetaMask will become locked."
  },
  "average": {
    "message": "Average"
  },
  "awaitingApproval": {
    "message": "Awaiting approval..."
  },
  "back": {
    "message": "Back"
  },
  "backup": {
    "message": "Back up"
  },
  "backupApprovalInfo": {
    "message": "This secret code is required to recover your wallet in case you lose your device, forget your password, have to re-install MetaMask, or want to access your wallet on another device."
  },
  "backupApprovalNotice": {
    "message": "Back up your Secret Recovery Phrase to keep your wallet and funds secure."
  },
  "backupKeyringSnapReminder": {
    "message": "Be sure you can access any accounts created by this Snap on your own before removing it"
  },
  "backupNow": {
    "message": "Back up now"
  },
  "backupUserData": {
    "message": "Back up your data"
  },
  "backupUserDataDescription": {
    "message": "You can back up data like your contacts and preferences."
  },
  "balance": {
    "message": "Balance"
  },
  "balanceOutdated": {
    "message": "Balance may be outdated"
  },
  "baseFee": {
    "message": "Base fee"
  },
  "basic": {
    "message": "Basic"
  },
  "basicConfigurationBannerCTA": {
    "message": "Turn on basic functionality"
  },
  "basicConfigurationBannerTitle": {
    "message": "Basic functionality is off"
  },
  "basicConfigurationDescription": {
    "message": "MetaMask offers basic features like token details and gas settings through internet services. When you use internet services, your IP address is shared, in this case with MetaMask. This is just like when you visit any website. MetaMask uses this data temporarily and never sells your data. You can use a VPN or turn off these services, but it may affect your MetaMask experience. To learn more read our $1.",
    "description": "$1 is to be replaced by the message for privacyMsg, and will link to https://consensys.io/privacy-policy"
  },
  "basicConfigurationLabel": {
    "message": "Basic functionality"
  },
  "basicConfigurationModalCheckbox": {
    "message": "I understand and want to continue"
  },
  "basicConfigurationModalDisclaimerOff": {
    "message": "This means you won't fully optimize your time on MetaMask. Basic features (like token details, optimal gas settings, and others) won't be available to you."
  },
  "basicConfigurationModalDisclaimerOn": {
    "message": "To optimize your time on MetaMask, you’ll need to turn on this feature. Basic functions (like token details, optimal gas settings, and others) are important to the web3 experience."
  },
  "basicConfigurationModalHeadingOff": {
    "message": "Turn off basic functionality"
  },
  "basicConfigurationModalHeadingOn": {
    "message": "Turn on basic functionality"
  },
  "beCareful": {
    "message": "Be careful"
  },
  "beta": {
    "message": "Beta"
  },
  "betaHeaderText": {
    "message": "This is a beta version. Please report bugs $1",
    "description": "$1 represents the word 'here' in a hyperlink"
  },
  "betaMetamaskInstitutionalVersion": {
    "message": "MetaMask Institutional Beta Version"
  },
  "betaMetamaskVersion": {
    "message": "MetaMask Beta Version"
  },
  "betaTerms": {
    "message": "Beta Terms of use"
  },
  "betaWalletCreationSuccessReminder1": {
    "message": "MetaMask Beta can’t recover your Secret Recovery Phrase."
  },
  "betaWalletCreationSuccessReminder2": {
    "message": "MetaMask Beta will never ask you for your Secret Recovery Phrase."
  },
  "billionAbbreviation": {
    "message": "B",
    "description": "Shortened form of 'billion'"
  },
  "blockExplorerAccountAction": {
    "message": "Account",
    "description": "This is used with viewOnEtherscan and viewInExplorer e.g View Account in Explorer"
  },
  "blockExplorerAssetAction": {
    "message": "Asset",
    "description": "This is used with viewOnEtherscan and viewInExplorer e.g View Asset in Explorer"
  },
  "blockExplorerSwapAction": {
    "message": "Swap",
    "description": "This is used with viewOnEtherscan e.g View Swap on Etherscan"
  },
  "blockExplorerUrl": {
    "message": "Block explorer URL"
  },
  "blockExplorerUrlDefinition": {
    "message": "The URL used as the block explorer for this network."
  },
  "blockExplorerView": {
    "message": "View account at $1",
    "description": "$1 replaced by URL for custom block explorer"
  },
  "blockaid": {
    "message": "Blockaid"
  },
  "blockaidAlertInfo": {
    "message": "We don't recommend proceeding with this request."
  },
  "blockaidDescriptionApproveFarming": {
    "message": "If you approve this request, a third party known for scams might take all your assets."
  },
  "blockaidDescriptionBlurFarming": {
    "message": "If you approve this request, someone can steal your assets listed on Blur."
  },
  "blockaidDescriptionErrored": {
    "message": "Because of an error, we couldn't check for security alerts. Only continue if you trust every address involved."
  },
  "blockaidDescriptionMaliciousDomain": {
    "message": "You're interacting with a malicious domain. If you approve this request, you might lose your assets."
  },
  "blockaidDescriptionMightLoseAssets": {
    "message": "If you approve this request, you might lose your assets."
  },
  "blockaidDescriptionSeaportFarming": {
    "message": "If you approve this request, someone can steal your assets listed on OpenSea."
  },
  "blockaidDescriptionTransferFarming": {
    "message": "If you approve this request, a third party known for scams will take all your assets."
  },
  "blockaidDescriptionWarning": {
    "message": "This could be a deceptive request. Only continue if you trust every address involved."
  },
  "blockaidMessage": {
    "message": "Privacy preserving - no data is shared with third parties. Available on Arbitrum, Avalanche, BNB chain, Ethereum Mainnet, Linea, Optimism, Polygon, Base and Sepolia."
  },
  "blockaidTitleDeceptive": {
    "message": "This is a deceptive request"
  },
  "blockaidTitleMayNotBeSafe": {
    "message": "Be careful"
  },
  "blockaidTitleSuspicious": {
    "message": "This is a suspicious request"
  },
  "blockies": {
    "message": "Blockies"
  },
  "bridge": {
    "message": "Bridge"
  },
  "bridgeDontSend": {
    "message": "Bridge, don't send"
  },
  "browserNotSupported": {
    "message": "Your browser is not supported..."
  },
  "buildContactList": {
    "message": "Build your contact list"
  },
  "builtAroundTheWorld": {
    "message": "MetaMask is designed and built around the world."
  },
  "busy": {
    "message": "Busy"
  },
  "buyAndSell": {
    "message": "Buy & Sell"
  },
  "buyAsset": {
    "message": "Buy $1",
    "description": "$1 is the ticker symbol of a an asset the user is being prompted to purchase"
  },
  "buyMoreAsset": {
    "message": "Buy more $1",
    "description": "$1 is the ticker symbol of a an asset the user is being prompted to purchase"
  },
  "buyNow": {
    "message": "Buy Now"
  },
  "buyToken": {
    "message": "Buy $1",
    "description": "$1 is the token symbol"
  },
  "bytes": {
    "message": "Bytes"
  },
  "canToggleInSettings": {
    "message": "You can re-enable this notification in Settings > Alerts."
  },
  "cancel": {
    "message": "Cancel"
  },
  "cancelPopoverTitle": {
    "message": "Cancel transaction"
  },
  "cancelSpeedUp": {
    "message": "cancel or speed up a transaction."
  },
  "cancelSpeedUpLabel": {
    "message": "This gas fee will $1 the original.",
    "description": "$1 is text 'replace' in bold"
  },
  "cancelSpeedUpTransactionTooltip": {
    "message": "To $1 a transaction the gas fee must be increased by at least 10% for it to be recognized by the network.",
    "description": "$1 is string 'cancel' or 'speed up'"
  },
  "cancelled": {
    "message": "Cancelled"
  },
  "chainId": {
    "message": "Chain ID"
  },
  "chainIdDefinition": {
    "message": "The chain ID used to sign transactions for this network."
  },
  "chainIdExistsErrorMsg": {
    "message": "This Chain ID is currently used by the $1 network."
  },
  "chainListReturnedDifferentTickerSymbol": {
    "message": "This token symbol doesn't match the network name or chain ID entered. Many popular tokens use similar symbols, which scammers can use to trick you into sending them a more valuable token in return. Verify everything before you continue."
  },
  "chooseYourNetwork": {
    "message": "Choose your network"
  },
  "chooseYourNetworkDescription": {
    "message": "We use Infura as our remote procedure call (RPC) provider to offer the most reliable and private access to Ethereum data we can. You can choose your own RPC, but remember that any RPC will receive your IP address and Ethereum wallet to make transactions. Read our $1 to learn more about how Infura handles data.",
    "description": "$1 is a link to the privacy policy"
  },
  "chromeRequiredForHardwareWallets": {
    "message": "You need to use MetaMask on Google Chrome in order to connect to your Hardware Wallet."
  },
  "circulatingSupply": {
    "message": "Circulating supply"
  },
  "clear": {
    "message": "Clear"
  },
  "clearActivity": {
    "message": "Clear activity and nonce data"
  },
  "clearActivityButton": {
    "message": "Clear activity tab data"
  },
  "clearActivityDescription": {
    "message": "This resets the account's nonce and erases data from the activity tab in your wallet. Only the current account and network will be affected. Your balances and incoming transactions won't change."
  },
  "click": {
    "message": "Click"
  },
  "clickToConnectLedgerViaWebHID": {
    "message": "Click here to connect your Ledger via WebHID",
    "description": "Text that can be clicked to open a browser popup for connecting the ledger device via webhid"
  },
  "clickToManuallyAdd": {
    "message": "You can always add tokens manually."
  },
  "close": {
    "message": "Close"
  },
  "closeExtension": {
    "message": "Close extension"
  },
  "closeWindowAnytime": {
    "message": "You may close this window anytime."
  },
  "coingecko": {
    "message": "CoinGecko"
  },
  "comboNoOptions": {
    "message": "No options found",
    "description": "Default text shown in the combo field dropdown if no options."
  },
  "configureSnapPopupDescription": {
    "message": "You're now leaving MetaMask to configure this snap."
  },
  "configureSnapPopupInstallDescription": {
    "message": "You're now leaving MetaMask to install this snap."
  },
  "configureSnapPopupInstallTitle": {
    "message": "Install snap"
  },
  "configureSnapPopupLink": {
    "message": "Click this link to continue:"
  },
  "configureSnapPopupTitle": {
    "message": "Configure snap"
  },
  "confirm": {
    "message": "Confirm"
  },
  "confirmAlertModalAcknowledgeMultiple": {
    "message": "I have acknowledged the alerts and still want to proceed"
  },
  "confirmAlertModalAcknowledgeSingle": {
    "message": "I have acknowledged the alert and still want to proceed"
  },
  "confirmAlertModalDetails": {
    "message": "If you sign in, a third party known for scams might take all your assets. Please review the alerts before you proceed."
  },
  "confirmAlertModalTitle": {
    "message": "Your assets may be at risk"
  },
  "confirmConnectCustodianRedirect": {
    "message": "We will redirect you to $1 upon clicking continue."
  },
  "confirmConnectCustodianText": {
    "message": "To connect your accounts log into your $1 account and click on the 'connect to MMI' button."
  },
  "confirmConnectionTitle": {
    "message": "Confirm connection to $1"
  },
  "confirmDeletion": {
    "message": "Confirm deletion"
  },
  "confirmFieldPaymaster": {
    "message": "Fee paid by"
  },
  "confirmFieldTooltipPaymaster": {
    "message": "The fee for this transaction will be paid by the paymaster smart contract."
  },
  "confirmPassword": {
    "message": "Confirm password"
  },
  "confirmRecoveryPhrase": {
    "message": "Confirm Secret Recovery Phrase"
  },
  "confirmRpcUrlDeletionMessage": {
    "message": "Are you sure you want to delete the RPC URL? Your information will not be saved for this network."
  },
  "confirmTitleDescContractInteractionTransaction": {
    "message": "Only confirm this transaction if you fully understand the content and trust the requesting site."
  },
  "confirmTitleDescPermitSignature": {
    "message": "This site wants permission to spend your tokens."
  },
  "confirmTitleDescSIWESignature": {
    "message": "A site wants you to sign in to prove you own this account."
  },
  "confirmTitleDescSignature": {
    "message": "Only confirm this message if you approve the content and trust the requesting site."
  },
  "confirmTitlePermitSignature": {
    "message": "Spending cap request"
  },
  "confirmTitleSIWESignature": {
    "message": "Sign-in request"
  },
  "confirmTitleSignature": {
    "message": "Signature request"
  },
  "confirmTitleTransaction": {
    "message": "Transaction request"
  },
  "confirmed": {
    "message": "Confirmed"
  },
  "confusableUnicode": {
    "message": "'$1' is similar to '$2'."
  },
  "confusableZeroWidthUnicode": {
    "message": "Zero-width character found."
  },
  "confusingEnsDomain": {
    "message": "We have detected a confusable character in the ENS name. Check the ENS name to avoid a potential scam."
  },
  "connect": {
    "message": "Connect"
  },
  "connectAccount": {
    "message": "Connect account"
  },
  "connectAccountOrCreate": {
    "message": "Connect account or create new"
  },
  "connectAccounts": {
    "message": "Connect accounts"
  },
  "connectCustodialAccountMenu": {
    "message": "Connect Custodial Account"
  },
  "connectCustodialAccountMsg": {
    "message": "Please choose the custodian you want to connect in order to add or refresh a token."
  },
  "connectCustodialAccountTitle": {
    "message": "Custodial Accounts"
  },
  "connectCustodianAccounts": {
    "message": "Connect $1 accounts"
  },
  "connectManually": {
    "message": "Manually connect to current site"
  },
  "connectMoreAccounts": {
    "message": "Connect more accounts"
  },
  "connectSnap": {
    "message": "Connect $1",
    "description": "$1 is the snap for which a connection is being requested."
  },
  "connectWithMetaMask": {
    "message": "Connect with MetaMask"
  },
  "connectedAccounts": {
    "message": "Connected accounts"
  },
  "connectedAccountsDescriptionPlural": {
    "message": "You have $1 accounts connected to this site.",
    "description": "$1 is the number of accounts"
  },
  "connectedAccountsDescriptionSingular": {
    "message": "You have 1 account connected to this site."
  },
  "connectedAccountsEmptyDescription": {
    "message": "MetaMask is not connected to this site. To connect to a web3 site, find and click the connect button."
  },
  "connectedAccountsListTooltip": {
    "message": "$1 can see the account balance, address, activity, and suggest transactions to approve for connected accounts.",
    "description": "$1 is the origin name"
  },
  "connectedAccountsToast": {
    "message": "Connected accounts updated"
  },
  "connectedSites": {
    "message": "Connected sites"
  },
  "connectedSitesDescription": {
    "message": "$1 is connected to these sites. They can view your account address.",
    "description": "$1 is the account name"
  },
  "connectedSitesEmptyDescription": {
    "message": "$1 is not connected to any sites.",
    "description": "$1 is the account name"
  },
  "connectedSnapAndNoAccountDescription": {
    "message": "MetaMask is connected to this site, but no accounts are connected yet"
  },
  "connectedWith": {
    "message": "Connected with"
  },
  "connecting": {
    "message": "Connecting"
  },
  "connectingTo": {
    "message": "Connecting to $1"
  },
  "connectingToDeprecatedNetwork": {
    "message": "'$1' is being phased out and may not work. Try another network."
  },
  "connectingToGoerli": {
    "message": "Connecting to Goerli test network"
  },
  "connectingToLineaGoerli": {
    "message": "Connecting to Linea Goerli test network"
  },
  "connectingToLineaMainnet": {
    "message": "Connecting to Linea Mainnet"
  },
  "connectingToLineaSepolia": {
    "message": "Connecting to Linea Sepolia test network"
  },
  "connectingToMainnet": {
    "message": "Connecting to Ethereum Mainnet"
  },
  "connectingToSepolia": {
    "message": "Connecting to Sepolia test network"
  },
  "connectionFailed": {
    "message": "Connection failed"
  },
  "connectionFailedDescription": {
    "message": "Fetching of $1 failed, check your network and try again.",
    "description": "$1 is the name of the snap being fetched."
  },
  "connectionRequest": {
    "message": "Connection request"
  },
  "contactUs": {
    "message": "Contact us"
  },
  "contacts": {
    "message": "Contacts"
  },
  "contentFromSnap": {
    "message": "Content from $1",
    "description": "$1 represents the name of the snap"
  },
  "continue": {
    "message": "Continue"
  },
  "continueMmiOnboarding": {
    "message": "Continue MetaMask Institutional onboarding"
  },
  "continueToWallet": {
    "message": "Continue to wallet"
  },
  "contract": {
    "message": "Contract"
  },
  "contractAddress": {
    "message": "Contract address"
  },
  "contractAddressError": {
    "message": "You are sending tokens to the token's contract address. This may result in the loss of these tokens."
  },
  "contractDeployment": {
    "message": "Contract deployment"
  },
  "contractDescription": {
    "message": "To protect yourself against scammers, take a moment to verify third-party details."
  },
  "contractInteraction": {
    "message": "Contract interaction"
  },
  "contractNFT": {
    "message": "NFT contract"
  },
  "contractRequestingAccess": {
    "message": "Third party requesting access"
  },
  "contractRequestingSignature": {
    "message": "Third party requesting signature"
  },
  "contractRequestingSpendingCap": {
    "message": "Third party requesting spending cap"
  },
  "contractTitle": {
    "message": "Third-party details"
  },
  "contractToken": {
    "message": "Token contract"
  },
  "convertTokenToNFTDescription": {
    "message": "We've detected that this asset is an NFT. MetaMask now has full native support for NFTs. Would you like to remove it from your token list and add it as an NFT?"
  },
  "convertTokenToNFTExistDescription": {
    "message": "We’ve detected that this asset has been added as an NFT. Would you like to remove it from your token list?"
  },
  "coolWallet": {
    "message": "CoolWallet"
  },
  "copiedExclamation": {
    "message": "Copied."
  },
  "copyAddress": {
    "message": "Copy address to clipboard"
  },
  "copyPrivateKey": {
    "message": "Copy private key"
  },
  "copyRawTransactionData": {
    "message": "Copy raw transaction data"
  },
  "copyToClipboard": {
    "message": "Copy to clipboard"
  },
  "copyTransactionId": {
    "message": "Copy transaction ID"
  },
  "create": {
    "message": "Create"
  },
  "createNewWallet": {
    "message": "Create a new wallet"
  },
  "createPassword": {
    "message": "Create password"
  },
  "createSnapAccountDescription": {
    "message": "$1 wants to add a new account to MetaMask."
  },
  "createSnapAccountTitle": {
    "message": "Create account"
  },
  "crossChainSwapsLink": {
    "message": "Swap across networks with MetaMask Portfolio"
  },
  "cryptoCompare": {
    "message": "CryptoCompare"
  },
  "currencyConversion": {
    "message": "Currency conversion"
  },
  "currencyRateCheckToggle": {
    "message": "Show balance and token price checker"
  },
  "currencyRateCheckToggleDescription": {
    "message": "We use $1 and $2 APIs to display your balance and token price. $3",
    "description": "$1 represents Coingecko, $2 represents CryptoCompare and $3 represents Privacy Policy"
  },
  "currencySymbol": {
    "message": "Currency symbol"
  },
  "currencySymbolDefinition": {
    "message": "The ticker symbol displayed for this network’s currency."
  },
  "currentAccountNotConnected": {
    "message": "Your current account is not connected"
  },
  "currentExtension": {
    "message": "Current extension page"
  },
  "currentLanguage": {
    "message": "Current language"
  },
  "currentRpcUrlDeprecated": {
    "message": "The current rpc url for this network has been deprecated."
  },
  "currentTitle": {
    "message": "Current:"
  },
  "currentlyUnavailable": {
    "message": "Unavailable on this network"
  },
  "curveHighGasEstimate": {
    "message": "Aggressive gas estimate graph"
  },
  "curveLowGasEstimate": {
    "message": "Low gas estimate graph"
  },
  "curveMediumGasEstimate": {
    "message": "Market gas estimate graph"
  },
  "custodian": {
    "message": "Custodian"
  },
  "custodianAccountAddedDesc": {
    "message": "You can now use your accounts in MetaMask Institutional."
  },
  "custodianAccountAddedTitle": {
    "message": "Selected $1 accounts have been added."
  },
  "custodianQRCodeScan": {
    "message": "Scan QR code with your $1 mobile app"
  },
  "custodianQRCodeScanDescription": {
    "message": "Or log into your $1 account and click on the 'Connect to MMI' button"
  },
  "custodianReplaceRefreshTokenChangedFailed": {
    "message": "Please go to $1 and click the 'Connect to MMI' button within their user interface to connect your accounts to MMI again."
  },
  "custodianReplaceRefreshTokenChangedSubtitle": {
    "message": "You can now use your custodian accounts in MetaMask Institutional."
  },
  "custodianReplaceRefreshTokenChangedTitle": {
    "message": "Your custodian token has been refreshed"
  },
  "custodianReplaceRefreshTokenSubtitle": {
    "message": "This is will replace the custodian token for the following address:"
  },
  "custodianReplaceRefreshTokenTitle": {
    "message": "Replace custodian token"
  },
  "custodyDeeplinkDescription": {
    "message": "Approve the transaction in the $1 app. Once all required custody approvals have been performed the transaction will complete. Check your $1 app for status."
  },
  "custodyRefreshTokenModalDescription": {
    "message": "Please go to $1 and click the 'Connect to MMI' button within their user interface to connect your accounts to MMI again."
  },
  "custodyRefreshTokenModalDescription1": {
    "message": "Your custodian issues a token that authenticates the MetaMask Institutional extension, allowing you to connect your accounts."
  },
  "custodyRefreshTokenModalDescription2": {
    "message": "This token expires after a certain period for security reasons. This requires you to reconnect to MMI."
  },
  "custodyRefreshTokenModalSubtitle": {
    "message": "Why am I seeing this?"
  },
  "custodyRefreshTokenModalTitle": {
    "message": "Your custodian session has expired"
  },
  "custodySessionExpired": {
    "message": "Custodian session expired."
  },
  "custodyWrongChain": {
    "message": "This account is not set up for use with $1"
  },
  "custom": {
    "message": "Advanced"
  },
  "customContentSearch": {
    "message": "Search for a previously added network"
  },
  "customGasSettingToolTipMessage": {
    "message": "Use $1 to customize the gas price. This can be confusing if you aren’t familiar. Interact at your own risk.",
    "description": "$1 is key 'advanced' (text: 'Advanced') separated here so that it can be passed in with bold font-weight"
  },
  "customSpendLimit": {
    "message": "Custom spend limit"
  },
  "customSpendingCap": {
    "message": "Custom spending cap"
  },
  "customToken": {
    "message": "Custom token"
  },
  "customTokenWarningInNonTokenDetectionNetwork": {
    "message": "Token detection is not available on this network yet. Please import token manually and make sure you trust it. Learn about $1"
  },
  "customTokenWarningInTokenDetectionNetwork": {
    "message": "Anyone can create a token, including creating fake versions of existing tokens. Learn about $1"
  },
  "customTokenWarningInTokenDetectionNetworkWithTDOFF": {
    "message": "Make sure you trust a token before you import it. Learn how to avoid $1. You can also enable token detection $2."
  },
  "customerSupport": {
    "message": "customer support"
  },
  "customizeYourNotifications": {
    "message": "Customize your notifications"
  },
  "customizeYourNotificationsText": {
    "message": "Turn on the types of notifications you want to receive:"
  },
  "dappRequestedSpendingCap": {
    "message": "Site requested spending cap"
  },
  "dappSuggested": {
    "message": "Site suggested"
  },
  "dappSuggestedGasSettingToolTipMessage": {
    "message": "$1 has suggested this price.",
    "description": "$1 is url for the dapp that has suggested gas settings"
  },
  "dappSuggestedHigh": {
    "message": "Site suggested"
  },
  "dappSuggestedHighShortLabel": {
    "message": "Site (high)"
  },
  "dappSuggestedShortLabel": {
    "message": "Site"
  },
  "dappSuggestedTooltip": {
    "message": "$1 has recommended this price.",
    "description": "$1 represents the Dapp's origin"
  },
  "darkTheme": {
    "message": "Dark"
  },
  "data": {
    "message": "Data"
  },
  "dataBackupSeemsCorrupt": {
    "message": "Can not restore your data. The file appears to be corrupt."
  },
  "dataCollectionForMarketing": {
    "message": "Data collection for marketing"
  },
  "dataCollectionForMarketingDescription": {
    "message": "We'll use MetaMetrics to learn how you interact with our marketing communications. We may share relevant news (like product features and other materials)."
  },
  "dataCollectionWarningPopoverButton": {
    "message": "Okay"
  },
  "dataCollectionWarningPopoverDescription": {
    "message": "You turned off data collection for our marketing purposes. This only applies to this device. If you use MetaMask on other devices, make sure to opt out there as well."
  },
  "dataHex": {
    "message": "Hex"
  },
  "dcent": {
    "message": "D'Cent"
  },
  "decimal": {
    "message": "Token decimal"
  },
  "decimalsMustZerotoTen": {
    "message": "Decimals must be at least 0, and not over 36."
  },
  "decrypt": {
    "message": "Decrypt"
  },
  "decryptCopy": {
    "message": "Copy encrypted message"
  },
  "decryptInlineError": {
    "message": "This message cannot be decrypted due to error: $1",
    "description": "$1 is error message"
  },
  "decryptMessageNotice": {
    "message": "$1 would like to read this message to complete your action",
    "description": "$1 is the web3 site name"
  },
  "decryptMetamask": {
    "message": "Decrypt message"
  },
  "decryptRequest": {
    "message": "Decrypt request"
  },
  "defaultRpcUrl": {
    "message": "Default RPC URL"
  },
  "delete": {
    "message": "Delete"
  },
  "deleteContact": {
    "message": "Delete contact"
  },
  "deleteNetwork": {
    "message": "Delete network?"
  },
  "deleteNetworkIntro": {
    "message": "If you delete this network, you will need to add it again to view your assets in this network"
  },
  "deleteNetworkTitle": {
    "message": "Delete $1 network?",
    "description": "$1 represents the name of the network"
  },
  "deleteRpcUrl": {
    "message": "Delete RPC URL"
  },
  "deposit": {
    "message": "Deposit"
  },
  "deprecatedGoerliNtwrkMsg": {
    "message": "Because of updates to the Ethereum system, the Goerli test network will be phased out soon."
  },
  "deprecatedNetwork": {
    "message": "This network is deprecated"
  },
  "deprecatedNetworkButtonMsg": {
    "message": "Got it"
  },
  "deprecatedNetworkDescription": {
    "message": "The network you're trying to connect to is no longer supported by Metamask. $1"
  },
  "description": {
    "message": "Description"
  },
  "descriptionFromSnap": {
    "message": "Description from $1",
    "description": "$1 represents the name of the snap"
  },
  "details": {
    "message": "Details"
  },
  "developerOptions": {
    "message": "Developer Options"
  },
  "developerOptionsNetworkMenuRedesignDescription": {
    "message": "Toggles the new design of the Networks menu"
  },
  "developerOptionsNetworkMenuRedesignTitle": {
    "message": "Network Menu Redesign"
  },
  "developerOptionsResetStatesAnnouncementsDescription": {
    "message": "Resets isShown boolean to false for all announcements. Announcements are the notifications shown in the What's New popup modal."
  },
  "developerOptionsResetStatesOnboarding": {
    "message": "Resets various states related to onboarding and redirects to the \"Secure Your Wallet\" onboarding page."
  },
  "developerOptionsServiceWorkerKeepAlive": {
    "message": "Results in a timestamp being continuously saved to session.storage"
  },
  "disabledGasOptionToolTipMessage": {
    "message": "“$1” is disabled because it does not meet the minimum of a 10% increase from the original gas fee.",
    "description": "$1 is gas estimate type which can be market or aggressive"
  },
  "disconnect": {
    "message": "Disconnect"
  },
  "disconnectAllAccounts": {
    "message": "Disconnect all accounts"
  },
  "disconnectAllAccountsConfirmationDescription": {
    "message": "Are you sure you want to disconnect? You may lose site functionality."
  },
  "disconnectAllAccountsText": {
    "message": "accounts"
  },
  "disconnectAllSnapsText": {
    "message": "Snaps"
  },
  "disconnectAllText": {
    "message": "If you disconnect your $1 from $2, you'll need to reconnect to use them again.",
    "description": "$1 will map to `disconnectAllAccountsText` or `disconnectAllSnapsText`, $2 represents the website hostname"
  },
  "disconnectAllTitle": {
    "message": "Disconnect all $1",
    "description": "$1 will map to `disconnectAllAccountsText` or `disconnectAllSnapsText`"
  },
  "disconnectPrompt": {
    "message": "Disconnect $1"
  },
  "disconnectThisAccount": {
    "message": "Disconnect this account"
  },
  "disconnectedAllAccountsToast": {
    "message": "All accounts disconnected from $1",
    "description": "$1 is name of the dapp`"
  },
  "disconnectedSingleAccountToast": {
    "message": "$1 disconnected from $2",
    "description": "$1 is name of the name and $2 represents the dapp name`"
  },
  "discoverSnaps": {
    "message": "Discover Snaps",
    "description": "Text that links to the Snaps website. Displayed in a banner on Snaps list page in settings."
  },
  "dismiss": {
    "message": "Dismiss"
  },
  "dismissReminderDescriptionField": {
    "message": "Turn this on to dismiss the Secret Recovery Phrase backup reminder message. We highly recommend that you back up your Secret Recovery Phrase to avoid loss of funds"
  },
  "dismissReminderField": {
    "message": "Dismiss Secret Recovery Phrase backup reminder"
  },
  "displayNftMedia": {
    "message": "Display NFT media"
  },
  "displayNftMediaDescription": {
    "message": "Displaying NFT media and data exposes your IP address to OpenSea or other third parties. This can allow attackers to associate your IP address with your Ethereum address. NFT autodetection relies on this setting, and won't be available when this is turned off."
  },
  "diveStraightIntoUsingYourNFTs": {
    "message": "Dive straight into using your NFTs"
  },
  "diveStraightIntoUsingYourTokens": {
    "message": "Dive straight into using your tokens"
  },
  "doNotShare": {
    "message": "Do not share this with anyone"
  },
  "domain": {
    "message": "Domain"
  },
  "domainNotSupportedOnNetwork": {
    "message": "Network does not support domain lookup"
  },
  "done": {
    "message": "Done"
  },
  "dontShowThisAgain": {
    "message": "Don't show this again"
  },
  "downArrow": {
    "message": "down arrow"
  },
  "downloadGoogleChrome": {
    "message": "Download Google Chrome"
  },
  "downloadNow": {
    "message": "Download Now"
  },
  "downloadStateLogs": {
    "message": "Download state logs"
  },
  "dragAndDropBanner": {
    "message": "You can drag networks to reorder them. "
  },
  "dropped": {
    "message": "Dropped"
  },
  "edit": {
    "message": "Edit"
  },
  "editANickname": {
    "message": "Edit nickname"
  },
  "editAddressNickname": {
    "message": "Edit address nickname"
  },
  "editCancellationGasFeeModalTitle": {
    "message": "Edit cancellation gas fee"
  },
  "editContact": {
    "message": "Edit contact"
  },
  "editGasFeeModalTitle": {
    "message": "Edit gas fee"
  },
  "editGasLimitOutOfBounds": {
    "message": "Gas limit must be at least $1"
  },
  "editGasLimitOutOfBoundsV2": {
    "message": "Gas limit must be greater than $1 and less than $2",
    "description": "$1 is the minimum limit for gas and $2 is the maximum limit"
  },
  "editGasLimitTooltip": {
    "message": "Gas limit is the maximum units of gas you are willing to use. Units of gas are a multiplier to “Max priority fee” and “Max fee”."
  },
  "editGasMaxBaseFeeGWEIImbalance": {
    "message": "Max base fee cannot be lower than priority fee"
  },
  "editGasMaxBaseFeeHigh": {
    "message": "Max base fee is higher than necessary"
  },
  "editGasMaxBaseFeeLow": {
    "message": "Max base fee is low for current network conditions"
  },
  "editGasMaxFeeHigh": {
    "message": "Max fee is higher than necessary"
  },
  "editGasMaxFeeLow": {
    "message": "Max fee too low for network conditions"
  },
  "editGasMaxFeePriorityImbalance": {
    "message": "Max fee cannot be lower than max priority fee"
  },
  "editGasMaxPriorityFeeBelowMinimum": {
    "message": "Max priority fee must be greater than 0 GWEI"
  },
  "editGasMaxPriorityFeeBelowMinimumV2": {
    "message": "Priority fee must be greater than 0."
  },
  "editGasMaxPriorityFeeHigh": {
    "message": "Max priority fee is higher than necessary. You may pay more than needed."
  },
  "editGasMaxPriorityFeeHighV2": {
    "message": "Priority fee is higher than necessary. You may pay more than needed"
  },
  "editGasMaxPriorityFeeLow": {
    "message": "Max priority fee is low for current network conditions"
  },
  "editGasMaxPriorityFeeLowV2": {
    "message": "Priority fee is low for current network conditions"
  },
  "editGasPriceTooLow": {
    "message": "Gas price must be greater than 0"
  },
  "editGasPriceTooltip": {
    "message": "This network requires a “Gas price” field when submitting a transaction. Gas price is the amount you will pay pay per unit of gas."
  },
  "editGasSubTextAmountLabel": {
    "message": "Max amount:",
    "description": "This is meant to be used as the $1 substitution editGasSubTextAmount"
  },
  "editGasSubTextFeeLabel": {
    "message": "Max fee:"
  },
  "editGasTitle": {
    "message": "Edit priority"
  },
  "editGasTooLow": {
    "message": "Unknown processing time"
  },
  "editNonceField": {
    "message": "Edit nonce"
  },
  "editNonceMessage": {
    "message": "This is an advanced feature, use cautiously."
  },
  "editPermission": {
    "message": "Edit permission"
  },
  "editSpeedUpEditGasFeeModalTitle": {
    "message": "Edit speed up gas fee"
  },
  "effortlesslyNavigateYourDigitalAssets": {
    "message": "Effortlessly navigate your digital assets"
  },
  "enable": {
    "message": "Enable"
  },
  "enableAutoDetect": {
    "message": " Enable autodetect"
  },
  "enableFromSettings": {
    "message": " Enable it from Settings."
  },
  "enableNftAutoDetection": {
    "message": "Enable NFT autodetection"
  },
  "enableSnap": {
    "message": "Enable"
  },
  "enableToken": {
    "message": "enable $1",
    "description": "$1 is a token symbol, e.g. ETH"
  },
  "enableTokenAutoDetection": {
    "message": "Enable token autodetection"
  },
  "enabled": {
    "message": "Enabled"
  },
  "enabledNetworks": {
    "message": "Enabled networks"
  },
  "encryptionPublicKeyNotice": {
    "message": "$1 would like your public encryption key. By consenting, this site will be able to compose encrypted messages to you.",
    "description": "$1 is the web3 site name"
  },
  "encryptionPublicKeyRequest": {
    "message": "Request encryption public key"
  },
  "endpointReturnedDifferentChainId": {
    "message": "The RPC URL you have entered returned a different chain ID ($1). Please update the Chain ID to match the RPC URL of the network you are trying to add.",
    "description": "$1 is the return value of eth_chainId from an RPC endpoint"
  },
  "enhancedTokenDetectionAlertMessage": {
    "message": "Enhanced token detection is currently available on $1. $2"
  },
  "ensDomainsSettingDescriptionIntroduction": {
    "message": "MetaMask lets you see ENS domains right in your browser's address bar. Here's how it works:"
  },
  "ensDomainsSettingDescriptionOutroduction": {
    "message": "Keep in mind that using this feature exposes your IP address to IPFS third-party services."
  },
  "ensDomainsSettingDescriptionPart1": {
    "message": "MetaMask checks with Ethereum's ENS contract to find the code connected to the ENS name."
  },
  "ensDomainsSettingDescriptionPart2": {
    "message": "If the code links to IPFS, you can see the content associated with it (usually a website)."
  },
  "ensDomainsSettingTitle": {
    "message": "Show ENS domains in address bar"
  },
  "ensIllegalCharacter": {
    "message": "Illegal character for ENS."
  },
  "ensRegistrationError": {
    "message": "Error in ENS name registration"
  },
  "ensUnknownError": {
    "message": "ENS lookup failed."
  },
  "enterANumber": {
    "message": "Enter a number"
  },
  "enterCustodianToken": {
    "message": "Enter your $1 token or add a new token"
  },
  "enterMaxSpendLimit": {
    "message": "Enter max spend limit"
  },
  "enterOptionalPassword": {
    "message": "Enter optional password"
  },
  "enterPasswordContinue": {
    "message": "Enter password to continue"
  },
  "enterTokenNameOrAddress": {
    "message": "Enter token name or paste address"
  },
  "enterYourPassword": {
    "message": "Enter your password"
  },
  "errorCode": {
    "message": "Code: $1",
    "description": "Displayed error code for debugging purposes. $1 is the error code"
  },
  "errorDetails": {
    "message": "Error details",
    "description": "Title for collapsible section that displays error details for debugging purposes"
  },
  "errorGettingSafeChainList": {
    "message": "Error while getting safe chain list, please continue with caution."
  },
  "errorMessage": {
    "message": "Message: $1",
    "description": "Displayed error message for debugging purposes. $1 is the error message"
  },
  "errorName": {
    "message": "Code: $1",
    "description": "Displayed error name for debugging purposes. $1 is the error name"
  },
  "errorPageMessage": {
    "message": "Try again by reloading the page, or contact support $1.",
    "description": "Message displayed on generic error page in the fullscreen or notification UI, $1 is a clickable link with text defined by the 'here' key. The link will open to a form where users can file support tickets."
  },
  "errorPagePopupMessage": {
    "message": "Try again by closing and reopening the popup, or contact support $1.",
    "description": "Message displayed on generic error page in the popup UI, $1 is a clickable link with text defined by the 'here' key. The link will open to a form where users can file support tickets."
  },
  "errorPageTitle": {
    "message": "MetaMask encountered an error",
    "description": "Title of generic error page"
  },
  "errorStack": {
    "message": "Stack:",
    "description": "Title for error stack, which is displayed for debugging purposes"
  },
  "errorWhileConnectingToRPC": {
    "message": "Error while connecting to the custom network."
  },
  "errorWithSnap": {
    "message": "Error with $1",
    "description": "$1 represents the name of the snap"
  },
  "estimatedFee": {
    "message": "Estimated fee"
  },
  "ethGasPriceFetchWarning": {
    "message": "Backup gas price is provided as the main gas estimation service is unavailable right now."
  },
  "ethereumProviderAccess": {
    "message": "Grant Ethereum provider access to $1",
    "description": "The parameter is the name of the requesting origin"
  },
  "ethereumPublicAddress": {
    "message": "Ethereum public address"
  },
  "etherscan": {
    "message": "Etherscan"
  },
  "etherscanView": {
    "message": "View account on Etherscan"
  },
  "etherscanViewOn": {
    "message": "View on Etherscan"
  },
  "expandView": {
    "message": "Expand view"
  },
  "experimental": {
    "message": "Experimental"
  },
  "extendWalletWithSnaps": {
    "message": "Explore community-built Snaps to customize your web3 experience",
    "description": "Banner description displayed on Snaps list page in Settings when less than 6 Snaps is installed."
  },
  "extensionInsallCompleteDescription": {
    "message": "Return to the MetaMask Institutional product onboarding to connect your custodial or self-custodial accounts."
  },
  "extensionInsallCompleteTitle": {
    "message": "Extension install complete"
  },
  "externalExtension": {
    "message": "External extension"
  },
  "externalNameSourcesSetting": {
    "message": "Proposed nicknames"
  },
  "externalNameSourcesSettingDescription": {
    "message": "We’ll fetch proposed nicknames for addresses you interact with from third-party sources like Etherscan, Infura, and Lens Protocol. These sources will be able to see those addresses and your IP address. Your account address won’t be exposed to third parties."
  },
  "failed": {
    "message": "Failed"
  },
  "failedToFetchChainId": {
    "message": "Could not fetch chain ID. Is your RPC URL correct?"
  },
  "failedToFetchTickerSymbolData": {
    "message": "Ticker symbol verification data is currently unavailable, make sure that the symbol you have entered is correct. It will impact the conversion rates that you see for this network"
  },
  "failureMessage": {
    "message": "Something went wrong, and we were unable to complete the action"
  },
  "fast": {
    "message": "Fast"
  },
  "feeAssociatedRequest": {
    "message": "A fee is associated with this request."
  },
  "feeDetails": {
    "message": "Fee details"
  },
  "fiat": {
    "message": "Fiat",
    "description": "Exchange type"
  },
  "fileImportFail": {
    "message": "File import not working? Click here!",
    "description": "Helps user import their account from a JSON file"
  },
  "flaskWelcomeUninstall": {
    "message": "you should uninstall this extension",
    "description": "This request is shown on the Flask Welcome screen. It is intended for non-developers, and will be bolded."
  },
  "flaskWelcomeWarning1": {
    "message": "Flask is for developers to experiment with new unstable APIs. Unless you are a developer or beta tester, $1.",
    "description": "This is a warning shown on the Flask Welcome screen, intended to encourage non-developers not to proceed any further. $1 is the bolded message 'flaskWelcomeUninstall'"
  },
  "flaskWelcomeWarning2": {
    "message": "We do not guarantee the safety or stability of this extension. The new APIs offered by Flask are not hardened against phishing attacks, meaning that any site or snap that requires Flask might be a malicious attempt to steal your assets.",
    "description": "This explains the risks of using MetaMask Flask"
  },
  "flaskWelcomeWarning3": {
    "message": "All Flask APIs are experimental. They may be changed or removed without notice, or they might stay on Flask indefinitely without ever being migrated to stable MetaMask. Use them at your own risk.",
    "description": "This message warns developers about unstable Flask APIs"
  },
  "flaskWelcomeWarning4": {
    "message": "Make sure to disable your regular MetaMask extension when using Flask.",
    "description": "This message calls to pay attention about multiple versions of MetaMask running on the same site (Flask + Prod)"
  },
  "flaskWelcomeWarningAcceptButton": {
    "message": "I accept the risks",
    "description": "this text is shown on a button, which the user presses to confirm they understand the risks of using Flask"
  },
  "floatAmountToken": {
    "message": "Token amount must be an integer"
  },
  "followUsOnTwitter": {
    "message": "Follow us on Twitter"
  },
  "forbiddenIpfsGateway": {
    "message": "Forbidden IPFS Gateway: Please specify a CID gateway"
  },
  "forgetDevice": {
    "message": "Forget this device"
  },
  "forgotPassword": {
    "message": "Forgot password?"
  },
  "from": {
    "message": "From"
  },
  "fromAddress": {
    "message": "From: $1",
    "description": "$1 is the address to include in the From label. It is typically shortened first using shortenAddress"
  },
  "fromTokenLists": {
    "message": "From token lists: $1"
  },
  "function": {
    "message": "Function: $1"
  },
  "functionApprove": {
    "message": "Function: Approve"
  },
  "functionSetApprovalForAll": {
    "message": "Function: SetApprovalForAll"
  },
  "functionType": {
    "message": "Function type"
  },
  "fundYourWallet": {
    "message": "Fund your wallet"
  },
  "fundYourWalletDescription": {
    "message": "Get started by adding some $1 to your wallet.",
    "description": "$1 is the token symbol"
  },
  "gas": {
    "message": "Gas"
  },
  "gasDisplayAcknowledgeDappButtonText": {
    "message": "Edit suggested gas fee"
  },
  "gasDisplayDappWarning": {
    "message": "This gas fee has been suggested by $1. Overriding this may cause a problem with your transaction. Please reach out to $1 if you have questions.",
    "description": "$1 represents the Dapp's origin"
  },
  "gasIsETH": {
    "message": "Gas is $1 "
  },
  "gasLimit": {
    "message": "Gas limit"
  },
  "gasLimitInfoTooltipContent": {
    "message": "Gas limit is the maximum amount of units of gas you are willing to spend."
  },
  "gasLimitRecommended": {
    "message": "Recommended gas limit is $1. If the gas limit is less than that, it may fail."
  },
  "gasLimitTooLow": {
    "message": "Gas limit must be at least 21000"
  },
  "gasLimitTooLowWithDynamicFee": {
    "message": "Gas limit must be at least $1",
    "description": "$1 is the custom gas limit, in decimal."
  },
  "gasLimitV2": {
    "message": "Gas limit"
  },
  "gasOption": {
    "message": "Gas option"
  },
  "gasPrice": {
    "message": "Gas price (GWEI)"
  },
  "gasPriceExcessive": {
    "message": "Your gas fee is set unnecessarily high. Consider lowering the amount."
  },
  "gasPriceExcessiveInput": {
    "message": "Gas price is excessive"
  },
  "gasPriceExtremelyLow": {
    "message": "Gas price extremely low"
  },
  "gasPriceFetchFailed": {
    "message": "Gas price estimation failed due to network error."
  },
  "gasPriceInfoTooltipContent": {
    "message": "Gas price specifies the amount of Ether you are willing to pay for each unit of gas."
  },
  "gasTimingHoursShort": {
    "message": "$1 hrs",
    "description": "$1 represents a number of hours"
  },
  "gasTimingLow": {
    "message": "Slow"
  },
  "gasTimingMinutesShort": {
    "message": "$1 min",
    "description": "$1 represents a number of minutes"
  },
  "gasTimingSecondsShort": {
    "message": "$1 sec",
    "description": "$1 represents a number of seconds"
  },
  "gasUsed": {
    "message": "Gas used"
  },
  "general": {
    "message": "General"
  },
  "generalCameraError": {
    "message": "We couldn't access your camera. Please give it another try."
  },
  "generalCameraErrorTitle": {
    "message": "Something went wrong...."
  },
  "genericExplorerView": {
    "message": "View account on $1"
  },
  "getStartedWithNFTs": {
    "message": "Get $1 to buy NFTs",
    "description": "$1 is the token symbol"
  },
  "getStartedWithNFTsDescription": {
    "message": "Get started with NFTs by adding some $1 to your wallet.",
    "description": "$1 is the token symbol"
  },
  "goBack": {
    "message": "Go back"
  },
  "goToSite": {
    "message": "Go to site"
  },
  "goerli": {
    "message": "Goerli test network"
  },
  "gotIt": {
    "message": "Got it"
  },
  "grantedToWithColon": {
    "message": "Granted to:"
  },
  "gwei": {
    "message": "GWEI"
  },
  "hardware": {
    "message": "Hardware"
  },
  "hardwareWalletConnected": {
    "message": "Hardware wallet connected"
  },
  "hardwareWalletLegacyDescription": {
    "message": "(legacy)",
    "description": "Text representing the MEW path"
  },
  "hardwareWalletSupportLinkConversion": {
    "message": "click here"
  },
  "hardwareWallets": {
    "message": "Connect a hardware wallet"
  },
  "hardwareWalletsInfo": {
    "message": "Hardware wallet integrations use API calls to external servers, which can see your IP address and the smart contract addresses you interact with."
  },
  "hardwareWalletsMsg": {
    "message": "Select a hardware wallet you would like to use with MetaMask."
  },
  "here": {
    "message": "here",
    "description": "as in -click here- for more information (goes with troubleTokenBalances)"
  },
  "hexData": {
    "message": "Hex data"
  },
  "hiddenAccounts": {
    "message": "Hidden accounts"
  },
  "hide": {
    "message": "Hide"
  },
  "hideAccount": {
    "message": "Hide account"
  },
  "hideFullTransactionDetails": {
    "message": "Hide full transaction details"
  },
  "hideSeedPhrase": {
    "message": "Hide seed phrase"
  },
  "hideSentitiveInfo": {
    "message": "Hide sensitive information"
  },
  "hideToken": {
    "message": "Hide token"
  },
  "hideTokenPrompt": {
    "message": "Hide token?"
  },
  "hideTokenSymbol": {
    "message": "Hide $1",
    "description": "$1 is the symbol for a token (e.g. 'DAI')"
  },
  "hideZeroBalanceTokens": {
    "message": "Hide tokens without balance"
  },
  "high": {
    "message": "Aggressive"
  },
  "highGasSettingToolTipMessage": {
    "message": "High probability, even in volatile markets. Use $1 to cover surges in network traffic due to things like popular NFT drops.",
    "description": "$1 is key 'high' (text: 'Aggressive') separated here so that it can be passed in with bold font-weight"
  },
  "highLowercase": {
    "message": "high"
  },
  "history": {
    "message": "History"
  },
  "holdToRevealContent1": {
    "message": "Your Secret Recovery Phrase provides $1",
    "description": "$1 is a bolded text with the message from 'holdToRevealContent2'"
  },
  "holdToRevealContent2": {
    "message": "full access to your wallet and funds.",
    "description": "Is the bolded text in 'holdToRevealContent1'"
  },
  "holdToRevealContent3": {
    "message": "Do not share this with anyone. $1 $2",
    "description": "$1 is a message from 'holdToRevealContent4' and $2 is a text link with the message from 'holdToRevealContent5'"
  },
  "holdToRevealContent4": {
    "message": "MetaMask Support will not request this,",
    "description": "Part of 'holdToRevealContent3'"
  },
  "holdToRevealContent5": {
    "message": "but phishers might.",
    "description": "The text link in 'holdToRevealContent3'"
  },
  "holdToRevealContentPrivateKey1": {
    "message": "Your Private Key provides $1",
    "description": "$1 is a bolded text with the message from 'holdToRevealContentPrivateKey2'"
  },
  "holdToRevealContentPrivateKey2": {
    "message": "full access to your wallet and funds.",
    "description": "Is the bolded text in 'holdToRevealContentPrivateKey2'"
  },
  "holdToRevealLockedLabel": {
    "message": "hold to reveal circle locked"
  },
  "holdToRevealPrivateKey": {
    "message": "Hold to reveal Private Key"
  },
  "holdToRevealPrivateKeyTitle": {
    "message": "Keep your private key safe"
  },
  "holdToRevealSRP": {
    "message": "Hold to reveal SRP"
  },
  "holdToRevealSRPTitle": {
    "message": "Keep your SRP safe"
  },
  "holdToRevealUnlockedLabel": {
    "message": "hold to reveal circle unlocked"
  },
  "id": {
    "message": "ID"
  },
  "ignoreAll": {
    "message": "Ignore all"
  },
  "ignoreTokenWarning": {
    "message": "If you hide tokens, they will not be shown in your wallet. However, you can still add them by searching for them."
  },
  "imToken": {
    "message": "imToken"
  },
  "immediateAccessToYourNFTs": {
    "message": "Immediately access your NFTs"
  },
  "immediateAccessToYourTokens": {
    "message": "Immediate access to your tokens"
  },
  "import": {
    "message": "Import",
    "description": "Button to import an account from a selected file"
  },
  "importAccount": {
    "message": "Import account"
  },
  "importAccountError": {
    "message": "Error importing account."
  },
  "importAccountErrorIsSRP": {
    "message": "You have entered a Secret Recovery Phrase (or mnemonic). To import an account here, you have to enter a private key, which is a hexadecimal string of length 64."
  },
  "importAccountErrorNotAValidPrivateKey": {
    "message": "This is not a valid private key. You have entered a hexadecimal string, but it must be 64 characters long."
  },
  "importAccountErrorNotHexadecimal": {
    "message": "This is not a valid private key. You must enter a hexadecimal string of length 64."
  },
  "importAccountJsonLoading1": {
    "message": "Expect this JSON import to take a few minutes and freeze MetaMask."
  },
  "importAccountJsonLoading2": {
    "message": "We apologize, and we will make it faster in the future."
  },
  "importAccountMsg": {
    "message": "Imported accounts won’t be associated with your MetaMask Secret Recovery Phrase. Learn more about imported accounts"
  },
  "importMyWallet": {
    "message": "Import my wallet"
  },
  "importNFT": {
    "message": "Import NFT"
  },
  "importNFTAddressToolTip": {
    "message": "On OpenSea, for example, on the NFT's page under Details, there is a blue hyperlinked value labeled 'Contract Address'. If you click on this, it will take you to the contract's address on Etherscan; at the top-left of that page, there should be an icon labeled 'Contract', and to the right, a long string of letters and numbers. This is the address of the contract that created your NFT. Click on the 'copy' icon to the right of the address, and you'll have it on your clipboard."
  },
  "importNFTPage": {
    "message": "Import NFT page"
  },
  "importNFTTokenIdToolTip": {
    "message": "An NFT's ID is a unique identifier since no two NFTs are alike. Again, on OpenSea this number is under 'Details'. Make a note of it, or copy it onto your clipboard."
  },
  "importSelectedTokens": {
    "message": "Import selected tokens?"
  },
  "importSelectedTokensDescription": {
    "message": "Only the tokens you've selected will appear in your wallet. You can always import hidden tokens later by searching for them."
  },
  "importTokenQuestion": {
    "message": "Import token?"
  },
  "importTokenWarning": {
    "message": "Anyone can create a token with any name, including fake versions of existing tokens. Add and trade at your own risk!"
  },
  "importTokensCamelCase": {
    "message": "Import tokens"
  },
  "importTokensError": {
    "message": "We could not import the tokens. Please try again later."
  },
  "importWithCount": {
    "message": "Import $1",
    "description": "$1 will the number of detected tokens that are selected for importing, if all of them are selected then $1 will be all"
  },
  "imported": {
    "message": "Imported",
    "description": "status showing that an account has been fully loaded into the keyring"
  },
  "inYourSettings": {
    "message": "in your Settings"
  },
  "infuraBlockedNotification": {
    "message": "MetaMask is unable to connect to the blockchain host. Review possible reasons $1.",
    "description": "$1 is a clickable link with with text defined by the 'here' key"
  },
  "initialTransactionConfirmed": {
    "message": "Your initial transaction was confirmed by the network. Click OK to go back."
  },
  "inputLogicEmptyState": {
    "message": "Only enter a number that you're comfortable with the third party spending now or in the future. You can always increase the spending cap later."
  },
  "inputLogicEqualOrSmallerNumber": {
    "message": "This allows the third party to spend $1 from your current balance.",
    "description": "$1 is the current token balance in the account and the name of the current token"
  },
  "inputLogicHigherNumber": {
    "message": "This allows the third party to spend all your token balance until it reaches the cap or you revoke the spending cap. If this is not intended, consider setting a lower spending cap."
  },
  "insightWarning": {
    "message": "warning"
  },
  "insightWarningCheckboxMessage": {
    "message": "$1 the request by $2",
    "description": "$1 is the action i.e. sign, confirm. $2 is the origin making the request."
  },
  "insightWarningContentPlural": {
    "message": "Review $1 before $2. Once made, the $3 is irreversible.",
    "description": "$1 the 'insightWarnings' message (2 warnings) representing warnings, $2 is the action (i.e. signing) and $3 is the result (i.e. signature, transaction)"
  },
  "insightWarningContentSingular": {
    "message": "Review $1 before $2. Once made, the $3 is irreversible.",
    "description": "$1 is the 'insightWarning' message (1 warning), $2 is the action (i.e. signing) and $3 is the result (i.e. signature, transaction)"
  },
  "insightWarningHeader": {
    "message": "This request may be risky"
  },
  "insightWarnings": {
    "message": "warnings"
  },
  "insightsFromSnap": {
    "message": "Insights from $1",
    "description": "$1 represents the name of the snap"
  },
  "install": {
    "message": "Install"
  },
  "installExtension": {
    "message": "Install extension"
  },
  "installExtensionDescription": {
    "message": "The institution-compliant version of the world's leading web3 wallet, MetaMask."
  },
  "installOrigin": {
    "message": "Install origin"
  },
  "installRequest": {
    "message": "Add to MetaMask"
  },
  "installedOn": {
    "message": "Installed on $1",
    "description": "$1 is the date when the snap has been installed"
  },
  "insufficientBalance": {
    "message": "Insufficient balance."
  },
  "insufficientCurrencyBuyOrDeposit": {
    "message": "You do not have enough $1 in your account to pay for transaction fees on $2 network. $3 or deposit from another account.",
    "description": "$1 is the native currency of the network, $2 is the name of the current network, $3 is the key 'buy' + the ticker symbol of the native currency of the chain wrapped in a button"
  },
  "insufficientCurrencyBuyOrReceive": {
    "message": "You do not have enough $1 in your account to pay for transaction fees on $2 network. $3 or $4 from another account.",
    "description": "$1 is the native currency of the network, $2 is the name of the current network, $3 is the key 'buy' + the ticker symbol of the native currency of the chain wrapped in a button, $4 is the key 'deposit' button"
  },
  "insufficientCurrencyDeposit": {
    "message": "You do not have enough $1 in your account to pay for transaction fees on $2 network. Deposit $1 from another account.",
    "description": "$1 is the native currency of the network, $2 is the name of the current network"
  },
  "insufficientFunds": {
    "message": "Insufficient funds."
  },
  "insufficientFundsForGas": {
    "message": "Insufficient funds for gas"
  },
  "insufficientTokens": {
    "message": "Insufficient tokens."
  },
  "interactingWith": {
    "message": "Interacting with"
  },
  "interactingWithTransactionDescription": {
    "message": "This is the contract you're interacting with. Protect yourself from scammers by  verifying the details."
  },
  "invalidAddress": {
    "message": "Invalid address"
  },
  "invalidAddressRecipient": {
    "message": "Recipient address is invalid"
  },
  "invalidAddressRecipientNotEthNetwork": {
    "message": "Not ETH network, set to lowercase"
  },
  "invalidAssetType": {
    "message": "This asset is an NFT and needs to be re-added on the Import NFTs page found under the NFTs tab"
  },
  "invalidBlockExplorerURL": {
    "message": "Invalid block explorer URL"
  },
  "invalidChainIdTooBig": {
    "message": "Invalid chain ID. The chain ID is too big."
  },
  "invalidCustomNetworkAlertContent1": {
    "message": "The chain ID for custom network '$1' has to be re-entered.",
    "description": "$1 is the name/identifier of the network."
  },
  "invalidCustomNetworkAlertContent2": {
    "message": "To protect you from malicious or faulty network providers, chain IDs are now required for all custom networks."
  },
  "invalidCustomNetworkAlertContent3": {
    "message": "Go to Settings > Network and enter the chain ID. You can find the chain IDs of most popular networks on $1.",
    "description": "$1 is a link to https://chainid.network"
  },
  "invalidCustomNetworkAlertTitle": {
    "message": "Invalid custom network"
  },
  "invalidHexNumber": {
    "message": "Invalid hexadecimal number."
  },
  "invalidHexNumberLeadingZeros": {
    "message": "Invalid hexadecimal number. Remove any leading zeros."
  },
  "invalidIpfsGateway": {
    "message": "Invalid IPFS Gateway: The value must be a valid URL"
  },
  "invalidNumber": {
    "message": "Invalid number. Enter a decimal or '0x'-prefixed hexadecimal number."
  },
  "invalidNumberLeadingZeros": {
    "message": "Invalid number. Remove any leading zeros."
  },
  "invalidRPC": {
    "message": "Invalid RPC URL"
  },
  "invalidSeedPhrase": {
    "message": "Invalid Secret Recovery Phrase"
  },
  "invalidSeedPhraseCaseSensitive": {
    "message": "Invalid input! Secret Recovery Phrase is case sensitive."
  },
  "ipfsGateway": {
    "message": "IPFS gateway"
  },
  "ipfsGatewayDescription": {
    "message": "MetaMask uses third-party services to show images of your NFTs stored on IPFS, display information related to ENS addresses entered in your browser's address bar, and fetch icons for different tokens. Your IP address may be exposed to these services when you’re using them."
  },
  "ipfsToggleModalDescriptionOne": {
    "message": "We use third-party services to show images of your NFTs stored on IPFS, display information related to ENS addresses entered in your browser's address bar, and fetch icons for different tokens. Your IP address may be exposed to these services when you’re using them."
  },
  "ipfsToggleModalDescriptionTwo": {
    "message": "Selecting Confirm turns on IPFS resolution. You can turn it off in $1 at any time.",
    "description": "$1 is the method to turn off ipfs"
  },
  "ipfsToggleModalSettings": {
    "message": "Settings > Security and privacy"
  },
  "isSigningOrSubmitting": {
    "message": "A previous transaction is still being signed or submitted"
  },
  "jazzAndBlockies": {
    "message": "Jazzicons and Blockies are two different styles of unique icons that help you identify an account at a glance."
  },
  "jazzicons": {
    "message": "Jazzicons"
  },
  "jsDeliver": {
    "message": "jsDeliver"
  },
  "jsonFile": {
    "message": "JSON File",
    "description": "format for importing an account"
  },
  "keyringAccountName": {
    "message": "Account name"
  },
  "keyringAccountPublicAddress": {
    "message": "Public Address"
  },
  "keyringSnapRemovalResult1": {
    "message": "$1 $2removed",
    "description": "Displays the result after removal of a keyring snap. $1 is the snap name, $2 is whether it is successful or not"
  },
  "keyringSnapRemovalResultNotSuccessful": {
    "message": "not ",
    "description": "Displays the `not` word in $2."
  },
  "keyringSnapRemoveConfirmation": {
    "message": "Type $1 to confirm you want to remove this snap:",
    "description": "Asks user to input the name nap prior to deleting the snap. $1 is the snap name"
  },
  "keystone": {
    "message": "Keystone"
  },
  "knownAddressRecipient": {
    "message": "Known contract address."
  },
  "knownTokenWarning": {
    "message": "This action will edit tokens that are already listed in your wallet, which can be used to phish you. Only approve if you are certain that you mean to change what these tokens represent. Learn more about $1"
  },
  "lastConnected": {
    "message": "Last connected"
  },
  "lastPriceSold": {
    "message": "Last price sold"
  },
  "lastSold": {
    "message": "Last sold"
  },
  "lavaDomeCopyWarning": {
    "message": "For your safety, selecting this text is not available right now."
  },
  "layer1Fees": {
    "message": "Layer 1 fees"
  },
  "layer2Fees": {
    "message": "Layer 2 fees"
  },
  "learnCancelSpeeedup": {
    "message": "Learn how to $1",
    "description": "$1 is link to cancel or speed up transactions"
  },
  "learnMore": {
    "message": "learn more"
  },
  "learnMoreAboutGas": {
    "message": "Want to $1 about gas?",
    "description": "$1 will be replaced by the learnMore translation key"
  },
  "learnMoreKeystone": {
    "message": "Learn More"
  },
  "learnMoreUpperCase": {
    "message": "Learn more"
  },
  "learnMoreUpperCaseWithDot": {
    "message": "Learn more."
  },
  "learnScamRisk": {
    "message": "scams and security risks."
  },
  "learnToBridge": {
    "message": "Learn to bridge"
  },
  "leaveMetaMask": {
    "message": "Leave MetaMask?"
  },
  "leaveMetaMaskDesc": {
    "message": "You're about to visit a site outside of MetaMask. Double-check the URL before continuing."
  },
  "ledgerAccountRestriction": {
    "message": "You need to make use your last account before you can add a new one."
  },
  "ledgerConnectionInstructionCloseOtherApps": {
    "message": "Close any other software connected to your device and then click here to refresh."
  },
  "ledgerConnectionInstructionHeader": {
    "message": "Prior to clicking confirm:"
  },
  "ledgerConnectionInstructionStepFour": {
    "message": "Enable \"smart contract data\" or \"blind signing\" on your Ledger device."
  },
  "ledgerConnectionInstructionStepThree": {
    "message": "Be sure your Ledger is plugged in and to select the Ethereum app."
  },
  "ledgerDeviceOpenFailureMessage": {
    "message": "The Ledger device failed to open. Your Ledger might be connected to other software. Please close Ledger Live or other applications connected to your Ledger device, and try to connect again."
  },
  "ledgerErrorConnectionIssue": {
    "message": "Reconnect your ledger, open the ETH app and try again."
  },
  "ledgerErrorDevicedLocked": {
    "message": "Your Ledger is locked. Unlock it then try again."
  },
  "ledgerErrorEthAppNotOpen": {
    "message": "To solve the issue, open the ETH application on your device and retry."
  },
  "ledgerErrorTransactionDataNotPadded": {
    "message": "Ethereum transaction's input data isn't sufficiently padded."
  },
  "ledgerLiveApp": {
    "message": "Ledger Live App"
  },
  "ledgerLocked": {
    "message": "Cannot connect to Ledger device. Please make sure your device is unlocked and Ethereum app is opened."
  },
  "ledgerTimeout": {
    "message": "Ledger Live is taking too long to respond or connection timeout. Make sure Ledger Live app is opened and your device is unlocked."
  },
  "ledgerWebHIDNotConnectedErrorMessage": {
    "message": "The ledger device was not connected. If you wish to connect your Ledger, please click 'Continue' again and approve HID connection",
    "description": "An error message shown to the user during the hardware connect flow."
  },
  "levelArrow": {
    "message": "level arrow"
  },
  "lightTheme": {
    "message": "Light"
  },
  "likeToImportToken": {
    "message": "Would you like to import this token?"
  },
  "likeToImportTokens": {
    "message": "Would you like to import these tokens?"
  },
  "lineaGoerli": {
    "message": "Linea Goerli test network"
  },
  "lineaMainnet": {
    "message": "Linea Mainnet"
  },
  "lineaSepolia": {
    "message": "Linea Sepolia test network"
  },
  "link": {
    "message": "Link"
  },
  "links": {
    "message": "Links"
  },
  "loadMore": {
    "message": "Load more"
  },
  "loading": {
    "message": "Loading..."
  },
  "loadingScreenHardwareWalletMessage": {
    "message": "Please complete the transaction on the hardware wallet."
  },
  "loadingScreenSnapMessage": {
    "message": "Please complete the transaction on the Snap."
  },
  "loadingTokens": {
    "message": "Loading tokens..."
  },
  "localhost": {
    "message": "Localhost 8545"
  },
  "lock": {
    "message": "Lock"
  },
  "lockMetaMask": {
    "message": "Lock MetaMask"
  },
  "lockTimeInvalid": {
    "message": "Lock time must be a number between 0 and 10080"
  },
  "logo": {
    "message": "$1 logo",
    "description": "$1 is the name of the ticker"
  },
  "low": {
    "message": "Low"
  },
  "lowGasSettingToolTipMessage": {
    "message": "Use $1 to wait for a cheaper price. Time estimates are much less accurate as prices are somewhat unpredictable.",
    "description": "$1 is key 'low' separated here so that it can be passed in with bold font-weight"
  },
  "lowLowercase": {
    "message": "low"
  },
  "lowPriorityMessage": {
    "message": "Future transactions will queue after this one."
  },
  "mainnet": {
    "message": "Ethereum Mainnet"
  },
  "mainnetToken": {
    "message": "This address matches a known Ethereum Mainnet token address. Recheck the contract address and network for the token you are trying to add."
  },
  "makeAnotherSwap": {
    "message": "Create a new swap"
  },
  "makeSureNoOneWatching": {
    "message": "Make sure nobody is looking",
    "description": "Warning to users to be care while creating and saving their new Secret Recovery Phrase"
  },
  "manageInSettings": {
    "message": "Manage in settings"
  },
  "marketCap": {
    "message": "Market cap"
  },
  "marketDetails": {
    "message": "Market details"
  },
  "max": {
    "message": "Max"
  },
  "maxBaseFee": {
    "message": "Max base fee"
  },
  "maxFee": {
    "message": "Max fee"
  },
  "maxPriorityFee": {
    "message": "Max priority fee"
  },
  "medium": {
    "message": "Market"
  },
  "mediumGasSettingToolTipMessage": {
    "message": "Use $1 for fast processing at current market price.",
    "description": "$1 is key 'medium' (text: 'Market') separated here so that it can be passed in with bold font-weight"
  },
  "memo": {
    "message": "memo"
  },
  "message": {
    "message": "Message"
  },
  "metaMaskConnectStatusParagraphOne": {
    "message": "You now have more control over your account connections in MetaMask."
  },
  "metaMaskConnectStatusParagraphThree": {
    "message": "Click it to manage your connected accounts."
  },
  "metaMaskConnectStatusParagraphTwo": {
    "message": "The connection status button shows if the website you’re visiting is connected to your currently selected account."
  },
  "metadataModalSourceTooltip": {
    "message": "$1 is hosted on npm and $2 is this Snap’s unique identifier.",
    "description": "$1 is the snap name and $2 is the snap NPM id."
  },
  "metamaskInstitutionalVersion": {
    "message": "MetaMask Institutional Version"
  },
  "metamaskNotificationsAreOff": {
    "message": "Wallet notifications are currently not active."
  },
  "metamaskPortfolio": {
    "message": "MetaMask Portfolio."
  },
  "metamaskSwapsOfflineDescription": {
    "message": "MetaMask Swaps is undergoing maintenance. Please check back later."
  },
  "metamaskVersion": {
    "message": "MetaMask Version"
  },
  "methodData": {
    "message": "Method"
  },
  "methodDataTransactionDescription": {
    "message": "This is the specific action that will be taken. This data can be faked, so be sure you trust the site on the other end."
  },
  "methodNotSupported": {
    "message": "Not supported with this account."
  },
  "metrics": {
    "message": "Metrics"
  },
  "millionAbbreviation": {
    "message": "M",
    "description": "Shortened form of 'million'"
  },
  "mismatchAccount": {
    "message": "Your selected account ($1) is different than the account trying to sign ($2)"
  },
  "mismatchedChainLinkText": {
    "message": "verify the network details",
    "description": "Serves as link text for the 'mismatchedChain' key. This text will be embedded inside the translation for that key."
  },
  "mismatchedChainRecommendation": {
    "message": "We recommend that you $1 before proceeding.",
    "description": "$1 is a clickable link with text defined by the 'mismatchedChainLinkText' key. The link will open to instructions for users to validate custom network details."
  },
  "mismatchedNetworkName": {
    "message": "According to our record the network name may not correctly match this chain ID."
  },
  "mismatchedNetworkSymbol": {
    "message": "The submitted currency symbol does not match what we expect for this chain ID."
  },
  "mismatchedRpcChainId": {
    "message": "Chain ID returned by the custom network does not match the submitted chain ID."
  },
  "mismatchedRpcUrl": {
    "message": "According to our records the submitted RPC URL value does not match a known provider for this chain ID."
  },
  "missingSetting": {
    "message": "Can't find a setting?"
  },
  "missingSettingRequest": {
    "message": "Request here"
  },
  "mmiBuiltAroundTheWorld": {
    "message": "MetaMask Institutional is designed and built around the world."
  },
  "mmiNewNFTDetectedInNFTsTabMessage": {
    "message": "Let MetaMask Institutional automatically detect and display NFTs in your wallet."
  },
  "mmiPasswordSetupDetails": {
    "message": "This password will unlock your MetaMask Institutional extension only."
  },
  "more": {
    "message": "more"
  },
  "multipleSnapConnectionWarning": {
    "message": "$1 wants to use $2 Snaps",
    "description": "$1 is the dapp and $2 is the number of snaps it wants to connect to."
  },
  "mustSelectOne": {
    "message": "Must select at least 1 token."
  },
  "name": {
    "message": "Name"
  },
  "nameAddressLabel": {
    "message": "Address",
    "description": "Label above address field in name component modal."
  },
  "nameInstructionsNew": {
    "message": "If you know this address, give it a nickname to recognize it in the future.",
    "description": "Instruction text in name component modal when value is not recognised."
  },
  "nameInstructionsRecognized": {
    "message": "This address has a default nickname, but you can edit it or explore other suggestions.",
    "description": "Instruction text in name component modal when value is recognized but not saved."
  },
  "nameInstructionsSaved": {
    "message": "You've added a nickname for this address before. You can edit or view other suggested nicknames.",
    "description": "Instruction text in name component modal when value is saved."
  },
  "nameLabel": {
    "message": "Nickname",
    "description": "Label above name input field in name component modal."
  },
  "nameModalMaybeProposedName": {
    "message": "Maybe: $1",
    "description": "$1 is the proposed name"
  },
  "nameModalTitleNew": {
    "message": "Unknown address",
    "description": "Title of the modal created by the name component when value is not recognised."
  },
  "nameModalTitleRecognized": {
    "message": "Recognized address",
    "description": "Title of the modal created by the name component when value is recognized but not saved."
  },
  "nameModalTitleSaved": {
    "message": "Saved address",
    "description": "Title of the modal created by the name component when value is saved."
  },
  "nameProviderProposedBy": {
    "message": "Proposed by $1",
    "description": "$1 is the name of the provider"
  },
  "nameProvider_ens": {
    "message": "Ethereum Name Service (ENS)"
  },
  "nameProvider_etherscan": {
    "message": "Etherscan"
  },
  "nameProvider_lens": {
    "message": "Lens Protocol"
  },
  "nameProvider_token": {
    "message": "MetaMask"
  },
  "nameSetPlaceholder": {
    "message": "Choose a nickname...",
    "description": "Placeholder text for name input field in name component modal."
  },
  "nativePermissionRequestDescription": {
    "message": "Do you want this site to do the following?",
    "description": "Description below header used on Permission Connect screen for native permissions."
  },
  "nativeToken": {
    "message": "The native token on this network is $1. It is the token used for gas fees. ",
    "description": "$1 represents the name of the native token on the current network"
  },
  "nativeTokenScamWarningConversion": {
    "message": "Edit network details"
  },
  "nativeTokenScamWarningDescription": {
    "message": "This network doesn't match its associated chain ID or name. Many popular tokens use the name $1, making it a target for scams. Scammers may trick you into sending them more valuable currency in return. Verify everything before you continue.",
    "description": "$1 represents the currency name"
  },
  "nativeTokenScamWarningTitle": {
    "message": "This is a potential scam"
  },
  "needHelp": {
    "message": "Need help? Contact $1",
    "description": "$1 represents `needHelpLinkText`, the text which goes in the help link"
  },
  "needHelpFeedback": {
    "message": "Share your feedback"
  },
  "needHelpLinkText": {
    "message": "MetaMask support"
  },
  "needHelpSubmitTicket": {
    "message": "Submit a ticket"
  },
  "needImportFile": {
    "message": "You must select a file to import.",
    "description": "User is important an account and needs to add a file to continue"
  },
  "negativeETH": {
    "message": "Can not send negative amounts of ETH."
  },
  "negativeOrZeroAmountToken": {
    "message": "Cannot send negative or zero amounts of asset."
  },
  "network": {
    "message": "Network:"
  },
  "networkAddedSuccessfully": {
    "message": "Network added successfully!"
  },
  "networkDetails": {
    "message": "Network details"
  },
  "networkIsBusy": {
    "message": "Network is busy. Gas prices are high and estimates are less accurate."
  },
  "networkMenu": {
    "message": "Network Menu"
  },
  "networkMenuHeading": {
    "message": "Select a network"
  },
  "networkName": {
    "message": "Network name"
  },
  "networkNameArbitrum": {
    "message": "Arbitrum"
  },
  "networkNameAvalanche": {
    "message": "Avalanche"
  },
  "networkNameBSC": {
    "message": "BSC"
  },
  "networkNameBase": {
    "message": "Base"
  },
  "networkNameBitcoin": {
    "message": "Bitcoin"
  },
  "networkNameDefinition": {
    "message": "The name associated with this network."
  },
  "networkNameEthereum": {
    "message": "Ethereum"
  },
  "networkNameGoerli": {
    "message": "Goerli"
  },
  "networkNameLinea": {
    "message": "Linea"
  },
  "networkNameOpMainnet": {
    "message": "OP Mainnet"
  },
  "networkNamePolygon": {
    "message": "Polygon"
  },
  "networkNameTestnet": {
    "message": "Testnet"
  },
  "networkNameZkSyncEra": {
    "message": "zkSync Era"
  },
  "networkOptions": {
    "message": "Network options"
  },
  "networkProvider": {
    "message": "Network provider"
  },
  "networkSettingsChainIdDescription": {
    "message": "The chain ID is used for signing transactions. It must match the chain ID returned by the network. You can enter a decimal or '0x'-prefixed hexadecimal number, but we will display the number in decimal."
  },
  "networkStatus": {
    "message": "Network status"
  },
  "networkStatusBaseFeeTooltip": {
    "message": "The base fee is set by the network and changes every 13-14 seconds. Our $1 and $2 options account for sudden increases.",
    "description": "$1 and $2 are bold text for Medium and Aggressive respectively."
  },
  "networkStatusPriorityFeeTooltip": {
    "message": "Range of priority fees (aka “miner tip”). This goes to miners and incentivizes them to prioritize your transaction."
  },
  "networkStatusStabilityFeeTooltip": {
    "message": "Gas fees are $1 relative to the past 72 hours.",
    "description": "$1 is networks stability value - stable, low, high"
  },
  "networkSwitchConnectionError": {
    "message": "We can't connect to $1",
    "description": "$1 represents the network name"
  },
  "networkURL": {
    "message": "Network URL"
  },
  "networkURLDefinition": {
    "message": "The URL used to access this network."
  },
  "networks": {
    "message": "Networks"
  },
  "nevermind": {
    "message": "Nevermind"
  },
  "new": {
    "message": "New!"
  },
  "newAccount": {
    "message": "New account"
  },
  "newAccountNumberName": {
    "message": "Account $1",
    "description": "Default name of next account to be created on create account screen"
  },
  "newContact": {
    "message": "New contact"
  },
  "newContract": {
    "message": "New contract"
  },
  "newNFTDetectedInImportNFTsMessageStrongText": {
    "message": "Settings > Security and privacy"
  },
  "newNFTDetectedInImportNFTsMsg": {
    "message": "To use Opensea to see your NFTs, turn on 'Display NFT Media' in $1.",
    "description": "$1 is used for newNFTDetectedInImportNFTsMessageStrongText"
  },
  "newNFTDetectedInNFTsTabMessage": {
    "message": "Let MetaMask automatically detect and display NFTs in your wallet."
  },
  "newNFTsAutodetected": {
    "message": "NFT autodetection"
  },
  "newNetworkAdded": {
    "message": "“$1” was successfully added!"
  },
  "newNetworkEdited": {
    "message": "“$1” was successfully edited!"
  },
  "newNftAddedMessage": {
    "message": "NFT was successfully added!"
  },
  "newPassword": {
    "message": "New password (8 characters min)"
  },
  "newPrivacyPolicyActionButton": {
    "message": "Read more"
  },
  "newPrivacyPolicyTitle": {
    "message": "We’ve updated our privacy policy"
  },
  "newTokensImportedMessage": {
    "message": "You’ve successfully imported $1.",
    "description": "$1 is the string of symbols of all the tokens imported"
  },
  "newTokensImportedTitle": {
    "message": "Token imported"
  },
  "next": {
    "message": "Next"
  },
  "nextNonceWarning": {
    "message": "Nonce is higher than suggested nonce of $1",
    "description": "The next nonce according to MetaMask's internal logic"
  },
  "nftAddFailedMessage": {
    "message": "NFT can’t be added as the ownership details do not match. Make sure you have entered correct information."
  },
  "nftAddressError": {
    "message": "This token is an NFT. Add on the $1",
    "description": "$1 is a clickable link with text defined by the 'importNFTPage' key"
  },
  "nftAlreadyAdded": {
    "message": "NFT has already been added."
  },
  "nftAutoDetectionEnabled": {
    "message": "NFT autodetection enabled"
  },
  "nftDisclaimer": {
    "message": "Disclaimer: MetaMask pulls the media file from the source url. This url sometimes gets changed by the marketplace on which the NFT was minted."
  },
  "nftOptions": {
    "message": "NFT Options"
  },
  "nftTokenIdPlaceholder": {
    "message": "Enter the token id"
  },
  "nftWarningContent": {
    "message": "You're granting access to $1, including any you might own in the future. The party on the other end can transfer these NFTs from your wallet at any time without asking you until you revoke this approval. $2",
    "description": "$1 is nftWarningContentBold bold part, $2 is Learn more link"
  },
  "nftWarningContentBold": {
    "message": "all your $1 NFTs",
    "description": "$1 is name of the collection"
  },
  "nftWarningContentGrey": {
    "message": "Proceed with caution."
  },
  "nfts": {
    "message": "NFTs"
  },
  "nftsPreviouslyOwned": {
    "message": "Previously Owned"
  },
  "nickname": {
    "message": "Nickname"
  },
  "noAccountsFound": {
    "message": "No accounts found for the given search query"
  },
  "noAddressForName": {
    "message": "No address has been set for this name."
  },
  "noConnectedAccountDescription": {
    "message": "Select an account you want to use on this site to continue."
  },
  "noConnectedAccountTitle": {
    "message": "MetaMask isn’t connected to this site"
  },
  "noConversionDateAvailable": {
    "message": "No currency conversion date available"
  },
  "noConversionRateAvailable": {
    "message": "No conversion rate available"
  },
  "noDomainResolution": {
    "message": "No resolution for domain provided."
  },
  "noHardwareWalletOrSnapsSupport": {
    "message": "Snaps, and most hardware wallets, will not work with your current browser version."
  },
  "noNFTs": {
    "message": "No NFTs yet"
  },
  "noNetworksFound": {
    "message": "No networks found for the given search query"
  },
  "noSnaps": {
    "message": "You don't have any snaps installed."
  },
  "noTransactions": {
    "message": "You have no transactions"
  },
  "noWebcamFound": {
    "message": "Your computer's webcam was not found. Please try again."
  },
  "noWebcamFoundTitle": {
    "message": "Webcam not found"
  },
  "nonCustodialAccounts": {
    "message": "MetaMask Institutional allows you to use non-custodial accounts, if you plan to use these accounts backup the Secret Recovery Phrase."
  },
  "nonce": {
    "message": "Nonce"
  },
  "nonceField": {
    "message": "Customize transaction nonce"
  },
  "nonceFieldDescription": {
    "message": "Turn this on to change the nonce (transaction number) on confirmation screens. This is an advanced feature, use cautiously."
  },
  "nonceFieldHeading": {
    "message": "Custom nonce"
  },
  "notBusy": {
    "message": "Not busy"
  },
  "notCurrentAccount": {
    "message": "Is this the correct account? It's different from the currently selected account in your wallet"
  },
  "notEnoughBalance": {
    "message": "Insufficient balance"
  },
  "notEnoughGas": {
    "message": "Not enough gas"
  },
  "notRightNow": {
    "message": "Not right now"
  },
  "note": {
    "message": "Note"
  },
  "notePlaceholder": {
    "message": "The approver will see this note when approving the transaction at the custodian."
  },
  "notificationDetail": {
    "message": "Details"
  },
  "notificationDetailBaseFee": {
    "message": "Base fee (GWEI)"
  },
  "notificationDetailGasLimit": {
    "message": "Gas limit (units)"
  },
  "notificationDetailGasUsed": {
    "message": "Gas used (units)"
  },
  "notificationDetailMaxFee": {
    "message": "Max fee per gas"
  },
  "notificationDetailNetwork": {
    "message": "Network"
  },
  "notificationDetailNetworkFee": {
    "message": "Network fee"
  },
  "notificationDetailPriorityFee": {
    "message": "Priority fee (GWEI)"
  },
  "notificationItemCheckBlockExplorer": {
    "message": "Check on the Block Explorer"
  },
  "notificationItemCollection": {
    "message": "Collection"
  },
  "notificationItemConfirmed": {
    "message": "Confirmed"
  },
  "notificationItemError": {
    "message": "Unable to retrieve fees currently"
  },
  "notificationItemFrom": {
    "message": "From"
  },
  "notificationItemLidoStakeReadyToBeWithdrawn": {
    "message": "Withdrawal Ready"
  },
  "notificationItemLidoStakeReadyToBeWithdrawnMessage": {
    "message": "You can now withdraw your unstaked $1"
  },
  "notificationItemLidoWithdrawalRequestedMessage": {
    "message": "Your request to unstake $1 has been sent"
  },
  "notificationItemNFTReceivedFrom": {
    "message": "Received NFT from"
  },
  "notificationItemNFTSentTo": {
    "message": "Sent NFT to"
  },
  "notificationItemNetwork": {
    "message": "Network"
  },
  "notificationItemRate": {
    "message": "Rate (fee included)"
  },
  "notificationItemReceived": {
    "message": "Received"
  },
  "notificationItemReceivedFrom": {
    "message": "Received from"
  },
  "notificationItemSent": {
    "message": "Sent"
  },
  "notificationItemSentTo": {
    "message": "Sent to"
  },
  "notificationItemStakeCompleted": {
    "message": "Stake completed"
  },
  "notificationItemStaked": {
    "message": "Staked"
  },
  "notificationItemStakingProvider": {
    "message": "Staking Provider"
  },
  "notificationItemStatus": {
    "message": "Status"
  },
  "notificationItemSwapped": {
    "message": "Swapped"
  },
  "notificationItemSwappedFor": {
    "message": "for"
  },
  "notificationItemTo": {
    "message": "To"
  },
  "notificationItemTransactionId": {
    "message": "Transaction ID"
  },
  "notificationItemUnStakeCompleted": {
    "message": "UnStaking complete"
  },
  "notificationItemUnStaked": {
    "message": "Unstaked"
  },
  "notificationItemUnStakingRequested": {
    "message": "Unstaking requested"
  },
  "notificationTransactionFailedMessage": {
    "message": "Transaction $1 failed! $2",
    "description": "Content of the browser notification that appears when a transaction fails"
  },
  "notificationTransactionFailedMessageMMI": {
    "message": "Transaction failed! $1",
    "description": "Content of the browser notification that appears when a transaction fails in MMI"
  },
  "notificationTransactionFailedTitle": {
    "message": "Failed transaction",
    "description": "Title of the browser notification that appears when a transaction fails"
  },
  "notificationTransactionSuccessMessage": {
    "message": "Transaction $1 confirmed!",
    "description": "Content of the browser notification that appears when a transaction is confirmed"
  },
  "notificationTransactionSuccessTitle": {
    "message": "Confirmed transaction",
    "description": "Title of the browser notification that appears when a transaction is confirmed"
  },
  "notificationTransactionSuccessView": {
    "message": "View on $1",
    "description": "Additional content in browser notification that appears when a transaction is confirmed and has a block explorer URL"
  },
  "notifications": {
    "message": "Notifications"
  },
  "notificationsDropLedgerFirefoxDescription": {
    "message": "Firefox no longer supports U2F, so Ledger won't work with MetaMask on Firefox. Try MetaMask on Google Chrome instead.",
    "description": "Description of a notification in the 'See What's New' popup. Describes that ledger will not longer be supported for firefox users and they should use MetaMask on chrome for ledger support instead."
  },
  "notificationsDropLedgerFirefoxTitle": {
    "message": "Dropping Ledger Support for Firefox",
    "description": "Title for a notification in the 'See What's New' popup. Tells firefox users that ledger support is being dropped."
  },
  "notificationsFeatureToggle": {
    "message": "Enable Wallet Notifications",
    "description": "Experimental feature title"
  },
  "notificationsFeatureToggleDescription": {
    "message": "This enables wallet notifications like send/receive funds or nfts and feature announcements.",
    "description": "Description of the experimental notifications feature"
  },
  "notificationsMarkAllAsRead": {
    "message": "Mark all as read"
  },
  "notificationsPageEmptyTitle": {
    "message": "Nothing to see here"
  },
  "notificationsPageErrorContent": {
    "message": "Please, try to visit this page again."
  },
  "notificationsPageErrorTitle": {
    "message": "There has been an error"
  },
  "notificationsPageNoNotificationsContent": {
    "message": "You have not received any notifications yet."
  },
  "notificationsSettingsBoxError": {
    "message": "Something went wrong. Please try again."
  },
  "notificationsSettingsPageAllowNotifications": {
    "message": "Stay in the loop on what’s happening in your wallet with notifications. To use notifications, we use a profile to sync some settings across your devices. $1"
  },
  "notificationsSettingsPageAllowNotificationsLink": {
    "message": "Learn how we protect your privacy while using this feature."
  },
  "numberOfNewTokensDetectedPlural": {
    "message": "$1 new tokens found in this account",
    "description": "$1 is the number of new tokens detected"
  },
  "numberOfNewTokensDetectedSingular": {
    "message": "1 new token found in this account"
  },
  "ofTextNofM": {
    "message": "of"
  },
  "off": {
    "message": "Off"
  },
  "offlineForMaintenance": {
    "message": "Offline for maintenance"
  },
  "ok": {
    "message": "Ok"
  },
  "on": {
    "message": "On"
  },
  "onboardedMetametricsAccept": {
    "message": "I agree"
  },
  "onboardedMetametricsDisagree": {
    "message": "No thanks"
  },
  "onboardedMetametricsKey1": {
    "message": "Latest developments"
  },
  "onboardedMetametricsKey2": {
    "message": "Product features"
  },
  "onboardedMetametricsKey3": {
    "message": "Other relevant promotional materials"
  },
  "onboardedMetametricsLink": {
    "message": "MetaMetrics"
  },
  "onboardedMetametricsParagraph1": {
    "message": "In addition to $1, we'd like to use data to understand how you interact with marketing communications.",
    "description": "$1 represents the 'onboardedMetametricsLink' locale string"
  },
  "onboardedMetametricsParagraph2": {
    "message": "This helps us personalize what we share with you, like:"
  },
  "onboardedMetametricsParagraph3": {
    "message": "Remember, we never sell the data you provide and you can opt out any time."
  },
  "onboardedMetametricsTitle": {
    "message": "Help us enhance your experience"
  },
  "onboarding": {
    "message": "Onboarding"
  },
  "onboardingAdvancedPrivacyIPFSDescription": {
    "message": "The IPFS gateway makes it possible to access and view data hosted by third parties. You can add a custom IPFS gateway or continue using the default."
  },
  "onboardingAdvancedPrivacyIPFSInvalid": {
    "message": "Please enter a valid URL"
  },
  "onboardingAdvancedPrivacyIPFSTitle": {
    "message": "Add custom IPFS Gateway"
  },
  "onboardingAdvancedPrivacyIPFSValid": {
    "message": "IPFS gateway URL is valid"
  },
  "onboardingAdvancedPrivacyNetworkButton": {
    "message": "Add custom network"
  },
  "onboardingAdvancedPrivacyNetworkDescription": {
    "message": "We use Infura as our remote procedure call (RPC) provider to offer the most reliable and private access to Ethereum data we can. You can choose your own RPC, but remember that any RPC will receive your IP address and Ethereum wallet to make transactions. Read our $1 to learn more about how Infura handles data."
  },
  "onboardingAdvancedPrivacyNetworkTitle": {
    "message": "Choose your network"
  },
  "onboardingCreateWallet": {
    "message": "Create a new wallet"
  },
  "onboardingImportWallet": {
    "message": "Import an existing wallet"
  },
  "onboardingMetametricsAgree": {
    "message": "I agree"
  },
  "onboardingMetametricsDescription": {
    "message": "We’d like to gather basic usage and diagnostics data to improve MetaMask. Know that we never sell the data you provide here."
  },
  "onboardingMetametricsDescription2": {
    "message": "When we gather metrics, it will always be..."
  },
  "onboardingMetametricsDisagree": {
    "message": "No thanks"
  },
  "onboardingMetametricsInfuraTerms": {
    "message": "We’ll let you know if we decide to use this data for other purposes. You can review our $1 for more information. Remember, you can go to settings and opt out at any time.",
    "description": "$1 represents `onboardingMetametricsInfuraTermsPolicy`"
  },
  "onboardingMetametricsInfuraTermsPolicy": {
    "message": "Privacy Policy"
  },
  "onboardingMetametricsModalTitle": {
    "message": "Add custom network"
  },
  "onboardingMetametricsNeverCollect": {
    "message": "$1 clicks and views on the app are stored, but other details (like your public address) are not.",
    "description": "$1 represents `onboardingMetametricsNeverCollectEmphasis`"
  },
  "onboardingMetametricsNeverCollectEmphasis": {
    "message": "Private:"
  },
  "onboardingMetametricsNeverCollectIP": {
    "message": "$1 we temporarily use your IP address to detect a general location (like your country or region), but it's never stored.",
    "description": "$1 represents `onboardingMetametricsNeverCollectIPEmphasis`"
  },
  "onboardingMetametricsNeverCollectIPEmphasis": {
    "message": "General:"
  },
  "onboardingMetametricsNeverSellData": {
    "message": "$1 you decide if you want to share or delete your usage data via settings any time.",
    "description": "$1 represents `onboardingMetametricsNeverSellDataEmphasis`"
  },
  "onboardingMetametricsNeverSellDataEmphasis": {
    "message": "Optional:"
  },
  "onboardingMetametricsTitle": {
    "message": "Help us improve MetaMask"
  },
  "onboardingMetametricsUseDataCheckbox": {
    "message": "We’ll use this data to learn how you interact with our marketing communications. We may share relevant news (like product features)."
  },
  "onboardingPinExtensionBillboardAccess": {
    "message": "Full access"
  },
  "onboardingPinExtensionBillboardDescription": {
    "message": "These extensions can see and change information"
  },
  "onboardingPinExtensionBillboardDescription2": {
    "message": "on this site."
  },
  "onboardingPinExtensionBillboardTitle": {
    "message": "Extensions"
  },
  "onboardingPinExtensionChrome": {
    "message": "Click the browser extension icon"
  },
  "onboardingPinExtensionDescription": {
    "message": "Pin MetaMask on your browser so it's accessible and easy to view transaction confirmations."
  },
  "onboardingPinExtensionDescription2": {
    "message": "You can open MetaMask by clicking on the extension and access your wallet with 1 click."
  },
  "onboardingPinExtensionDescription3": {
    "message": "Click browser extension icon to access it instantly"
  },
  "onboardingPinExtensionLabel": {
    "message": "Pin MetaMask"
  },
  "onboardingPinExtensionStep1": {
    "message": "1"
  },
  "onboardingPinExtensionStep2": {
    "message": "2"
  },
  "onboardingPinExtensionTitle": {
    "message": "Your MetaMask install is complete!"
  },
  "onboardingPinMmiExtensionLabel": {
    "message": "Pin MetaMask Institutional"
  },
  "onboardingUsePhishingDetectionDescription": {
    "message": "Phishing detection alerts rely on communication with $1. jsDeliver will have access to your IP address. View $2.",
    "description": "The $1 is the word 'jsDeliver', from key 'jsDeliver' and $2 is the words Privacy Policy from key 'privacyMsg', both separated here so that it can be wrapped as a link"
  },
  "oneDayAbbreviation": {
    "message": "1D",
    "description": "Shortened form of '1 day'"
  },
  "oneMonthAbbreviation": {
    "message": "1M",
    "description": "Shortened form of '1 month'"
  },
  "oneWeekAbbreviation": {
    "message": "1W",
    "description": "Shortened form of '1 week'"
  },
  "oneYearAbbreviation": {
    "message": "1Y",
    "description": "Shortened form of '1 year'"
  },
  "onekey": {
    "message": "OneKey"
  },
  "onlyAddTrustedNetworks": {
    "message": "A malicious network provider can lie about the state of the blockchain and record your network activity. Only add custom networks you trust."
  },
  "onlyConnectTrust": {
    "message": "Only connect with sites you trust. $1",
    "description": "Text displayed above the buttons for connection confirmation. $1 is the link to the learn more web page."
  },
  "openCustodianApp": {
    "message": "Open $1 app",
    "description": "The $1 is the name of the Custodian that will be open"
  },
  "openFullScreenForLedgerWebHid": {
    "message": "Go to full screen to connect your Ledger.",
    "description": "Shown to the user on the confirm screen when they are viewing MetaMask in a popup window but need to connect their ledger via webhid."
  },
  "openInBlockExplorer": {
    "message": "Open in block explorer"
  },
  "openSeaNew": {
    "message": "OpenSea"
  },
  "openSeaToBlockaidBtnLabel": {
    "message": "Explore Snaps"
  },
  "openSeaToBlockaidDescription": {
    "message": "Security alerts are no longer available on this network. Installing a Snap may improve your security."
  },
  "openSeaToBlockaidTitle": {
    "message": "Heads up!"
  },
  "operationFailed": {
    "message": "Operation Failed"
  },
  "optional": {
    "message": "Optional"
  },
  "optionalWithParanthesis": {
    "message": "(Optional)"
  },
  "options": {
    "message": "Options"
  },
  "or": {
    "message": "or"
  },
  "origin": {
    "message": "Origin"
  },
  "osTheme": {
    "message": "System"
  },
  "otherSnaps": {
    "message": "other snaps",
    "description": "Used in the 'permission_rpc' message."
  },
  "outdatedBrowserNotification": {
    "message": "Your browser is out of date. If you don't update your browser, you won't be able to get security patches and new features from MetaMask."
  },
  "padlock": {
    "message": "Padlock"
  },
  "parameters": {
    "message": "Parameters"
  },
  "participateInMetaMetrics": {
    "message": "Participate in MetaMetrics"
  },
  "participateInMetaMetricsDescription": {
    "message": "Participate in MetaMetrics to help us make MetaMask better"
  },
  "password": {
    "message": "Password"
  },
  "passwordMmiTermsWarning": {
    "message": "I understand that MetaMask Institutional cannot recover this password for me. $1"
  },
  "passwordNotLongEnough": {
    "message": "Password not long enough"
  },
  "passwordSetupDetails": {
    "message": "This password will unlock your MetaMask wallet only on this device. MetaMask can not recover this password."
  },
  "passwordStrength": {
    "message": "Password strength: $1",
    "description": "Return password strength to the user when user wants to create password."
  },
  "passwordStrengthDescription": {
    "message": "A strong password can improve the security of your wallet should your device be stolen or compromised."
  },
  "passwordTermsWarning": {
    "message": "I understand that MetaMask cannot recover this password for me. $1"
  },
  "passwordsDontMatch": {
    "message": "Passwords don't match"
  },
  "pasteJWTToken": {
    "message": "Paste or drop your token here:"
  },
  "pastePrivateKey": {
    "message": "Enter your private key string here:",
    "description": "For importing an account from a private key"
  },
  "paymasterInUse": {
    "message": "The gas for this transaction will be paid by a paymaster.",
    "description": "Alert shown in transaction confirmation if paymaster in use."
  },
  "pending": {
    "message": "Pending"
  },
  "pendingTransactionInfo": {
    "message": "This transaction will not process until that one is complete."
  },
  "pendingTransactionMultiple": {
    "message": "You have ($1) pending transactions."
  },
  "pendingTransactionSingle": {
    "message": "You have (1) pending transaction.",
    "description": "$1 is count of pending transactions"
  },
  "permissionDetails": {
    "message": "Permission details"
  },
  "permissionRequest": {
    "message": "Permission request"
  },
  "permissionRequested": {
    "message": "Requested now"
  },
  "permissionRequestedForAccounts": {
    "message": "Requested now for $1",
    "description": "Permission cell status for requested permission including accounts, rendered as AvatarGroup which is $1."
  },
  "permissionRevoked": {
    "message": "Revoked in this update"
  },
  "permissionRevokedForAccounts": {
    "message": "Revoked in this update for $1",
    "description": "Permission cell status for revoked permission including accounts, rendered as AvatarGroup which is $1."
  },
  "permission_accessNamedSnap": {
    "message": "Connect to $1.",
    "description": "The description for the `wallet_snap` permission. $1 is the human-readable name of the snap."
  },
  "permission_accessNetwork": {
    "message": "Access the internet.",
    "description": "The description of the `endowment:network-access` permission."
  },
  "permission_accessNetworkDescription": {
    "message": "Allow $1 to access the internet. This can be used to both send and receive data with third-party servers.",
    "description": "An extended description of the `endowment:network-access` permission. $1 is the snap name."
  },
  "permission_accessSnap": {
    "message": "Connect to the $1 snap.",
    "description": "The description for the `wallet_snap` permission. $1 is the name of the snap."
  },
  "permission_accessSnapDescription": {
    "message": "Allow the website or snap to interact with $1.",
    "description": "The description for the `wallet_snap_*` permission. $1 is the name of the Snap."
  },
  "permission_cronjob": {
    "message": "Schedule and execute periodic actions.",
    "description": "The description for the `snap_cronjob` permission"
  },
  "permission_cronjobDescription": {
    "message": "Allow $1 to perform actions that run periodically at fixed times, dates, or intervals. This can be used to trigger time-sensitive interactions or notifications.",
    "description": "An extended description for the `snap_cronjob` permission. $1 is the snap name."
  },
  "permission_dialog": {
    "message": "Display dialog windows in MetaMask.",
    "description": "The description for the `snap_dialog` permission"
  },
  "permission_dialogDescription": {
    "message": "Allow $1 to display MetaMask popups with custom text, input field, and buttons to approve or reject an action.\nCan be used to create e.g. alerts, confirmations, and opt-in flows for a snap.",
    "description": "An extended description for the `snap_dialog` permission. $1 is the snap name."
  },
  "permission_ethereumAccounts": {
    "message": "See address, account balance, activity and suggest transactions to approve",
    "description": "The description for the `eth_accounts` permission"
  },
  "permission_ethereumProvider": {
    "message": "Access the Ethereum provider.",
    "description": "The description for the `endowment:ethereum-provider` permission"
  },
  "permission_ethereumProviderDescription": {
    "message": "Allow $1 to communicate with MetaMask directly, in order for it to read data from the blockchain and suggest messages and transactions.",
    "description": "An extended description for the `endowment:ethereum-provider` permission. $1 is the snap name."
  },
  "permission_getEntropy": {
    "message": "Derive arbitrary keys unique to $1.",
    "description": "The description for the `snap_getEntropy` permission. $1 is the snap name."
  },
  "permission_getEntropyDescription": {
    "message": "Allow $1 to derive arbitrary keys unique to $1, without exposing them. These keys are separate from your MetaMask account(s) and not related to your private keys or Secret Recovery Phrase. Other snaps cannot access this information.",
    "description": "An extended description for the `snap_getEntropy` permission. $1 is the snap name."
  },
  "permission_getLocale": {
    "message": "View your preferred language.",
    "description": "The description for the `snap_getLocale` permission"
  },
  "permission_getLocaleDescription": {
    "message": "Let $1 access your preferred language from your MetaMask settings. This can be used to localize and display $1's content using your language.",
    "description": "An extended description for the `snap_getLocale` permission. $1 is the snap name."
  },
  "permission_homePage": {
    "message": "Display a custom screen",
    "description": "The description for the `endowment:page-home` permission"
  },
  "permission_homePageDescription": {
    "message": "Let $1 display a custom home screen in MetaMask. This can be used for user interfaces, configuration, and dashboards.",
    "description": "An extended description for the `endowment:page-home` permission. $1 is the snap name."
  },
  "permission_keyring": {
    "message": "Allow requests for adding and controlling Ethereum accounts",
    "description": "The description for the `endowment:keyring` permission"
  },
  "permission_keyringDescription": {
    "message": "Let $1 receive requests to add or remove accounts, plus sign and transact on behalf of these accounts.",
    "description": "An extended description for the `endowment:keyring` permission. $1 is the snap name."
  },
  "permission_lifecycleHooks": {
    "message": "Use lifecycle hooks.",
    "description": "The description for the `endowment:lifecycle-hooks` permission"
  },
  "permission_lifecycleHooksDescription": {
    "message": "Allow $1 to use lifecycle hooks to run code at specific times during its lifecycle.",
    "description": "An extended description for the `endowment:lifecycle-hooks` permission. $1 is the snap name."
  },
  "permission_manageAccounts": {
    "message": "Add and control Ethereum accounts",
    "description": "The description for `snap_manageAccounts` permission"
  },
  "permission_manageAccountsDescription": {
    "message": "Allow $1 to add or remove Ethereum accounts, then transact and sign with these accounts.",
    "description": "An extended description for the `snap_manageAccounts` permission. $1 is the snap name."
  },
  "permission_manageBip32Keys": {
    "message": "Manage $1 accounts.",
    "description": "The description for the `snap_getBip32Entropy` permission. $1 is a derivation path, e.g. 'm/44'/0'/0' (secp256k1)'."
  },
  "permission_manageBip44AndBip32KeysDescription": {
    "message": "Allow $1 to manage accounts and assets on the requested network. These accounts are derived and backed up using your secret recovery phrase (without revealing it). With the power to derive keys, $1 can support a variety of blockchain protocols beyond Ethereum (EVMs).",
    "description": "An extended description for the `snap_getBip44Entropy` and `snap_getBip44Entropy` permissions. $1 is the snap name."
  },
  "permission_manageBip44Keys": {
    "message": "Manage $1 accounts.",
    "description": "The description for the `snap_getBip44Entropy` permission. $1 is the name of a protocol, e.g. 'Filecoin'."
  },
  "permission_manageState": {
    "message": "Store and manage its data on your device.",
    "description": "The description for the `snap_manageState` permission"
  },
  "permission_manageStateDescription": {
    "message": "Allow $1 to store, update, and retrieve data securely with encryption. Other snaps cannot access this information.",
    "description": "An extended description for the `snap_manageState` permission. $1 is the snap name."
  },
  "permission_nameLookup": {
    "message": "Provide domain and address lookups.",
    "description": "The description for the `endowment:name-lookup` permission."
  },
  "permission_nameLookupDescription": {
    "message": "Allow the snap to fetch and display address and domain lookups in different parts of the MetaMask UI.",
    "description": "An extended description for the `endowment:name-lookup` permission."
  },
  "permission_notifications": {
    "message": "Show notifications.",
    "description": "The description for the `snap_notify` permission"
  },
  "permission_notificationsDescription": {
    "message": "Allow $1 to display notifications within MetaMask. A short notification text can be triggered by a snap for actionable or time-sensitive information.",
    "description": "An extended description for the `snap_notify` permission. $1 is the snap name."
  },
  "permission_rpc": {
    "message": "Allow $1 to communicate directly with $2.",
    "description": "The description for the `endowment:rpc` permission. $1 is 'other snaps' or 'websites', $2 is the snap name."
  },
  "permission_rpcDescription": {
    "message": "Allow $1 to send messages to $2 and receive a response from $2.",
    "description": "An extended description for the `endowment:rpc` permission. $1 is 'other snaps' or 'websites', $2 is the snap name."
  },
  "permission_rpcDescriptionOriginList": {
    "message": "$1 and $2",
    "description": "A list of allowed origins where $2 is the last origin of the list and $1 is the rest of the list separated by ','."
  },
  "permission_signatureInsight": {
    "message": "Display signature insights modal.",
    "description": "The description for the `endowment:signature-insight` permission"
  },
  "permission_signatureInsightDescription": {
    "message": "Allow $1 to display a modal with insights on any signature request before approval. This can be used for anti-phishing and security solutions.",
    "description": "An extended description for the `endowment:signature-insight` permission. $1 is the snap name."
  },
  "permission_signatureInsightOrigin": {
    "message": "See the origins of websites that initiate a signature request",
    "description": "The description for the `signatureOrigin` caveat, to be used with the `endowment:signature-insight` permission"
  },
  "permission_signatureInsightOriginDescription": {
    "message": "Allow $1 to see the origin (URI) of websites that initiate signature requests. This can be used for anti-phishing and security solutions.",
    "description": "An extended description for the `signatureOrigin` caveat, to be used with the `endowment:signature-insight` permission. $1 is the snap name."
  },
  "permission_transactionInsight": {
    "message": "Fetch and display transaction insights.",
    "description": "The description for the `endowment:transaction-insight` permission"
  },
  "permission_transactionInsightDescription": {
    "message": "Allow $1 to decode transactions and show insights within the MetaMask UI. This can be used for anti-phishing and security solutions.",
    "description": "An extended description for the `endowment:transaction-insight` permission. $1 is the snap name."
  },
  "permission_transactionInsightOrigin": {
    "message": "See the origins of websites that suggest transactions",
    "description": "The description for the `transactionOrigin` caveat, to be used with the `endowment:transaction-insight` permission"
  },
  "permission_transactionInsightOriginDescription": {
    "message": "Allow $1 to see the origin (URI) of websites that suggest transactions. This can be used for anti-phishing and security solutions.",
    "description": "An extended description for the `transactionOrigin` caveat, to be used with the `endowment:transaction-insight` permission. $1 is the snap name."
  },
  "permission_unknown": {
    "message": "Unknown permission: $1",
    "description": "$1 is the name of a requested permission that is not recognized."
  },
  "permission_viewBip32PublicKeys": {
    "message": "View your public key for $1 ($2).",
    "description": "The description for the `snap_getBip32PublicKey` permission. $1 is a derivation path, e.g. 'm/44'/0'/0''. $2 is the elliptic curve name, e.g. 'secp256k1'."
  },
  "permission_viewBip32PublicKeysDescription": {
    "message": "Allow $2 to view your public keys (and addresses) for $1. This does not grant any control of accounts or assets.",
    "description": "An extended description for the `snap_getBip32PublicKey` permission. $1 is a derivation path (name). $2 is the snap name."
  },
  "permission_viewNamedBip32PublicKeys": {
    "message": "View your public key for $1.",
    "description": "The description for the `snap_getBip32PublicKey` permission. $1 is a name for the derivation path, e.g., 'Ethereum accounts'."
  },
  "permission_walletSwitchEthereumChain": {
    "message": "Switch to and use the following network",
    "description": "The label for the `wallet_switchEthereumChain` permission"
  },
  "permission_webAssembly": {
    "message": "Support for WebAssembly.",
    "description": "The description of the `endowment:webassembly` permission."
  },
  "permission_webAssemblyDescription": {
    "message": "Allow $1 to access low-level execution environments via WebAssembly.",
    "description": "An extended description of the `endowment:webassembly` permission. $1 is the snap name."
  },
  "permissions": {
    "message": "Permissions"
  },
  "permissionsPageEmptyContent": {
    "message": "Nothing to see here"
  },
  "permissionsPageEmptySubContent": {
    "message": "This is where you can see the permissions you've given to installed Snaps or connected sites."
  },
  "permissionsPageTourDescription": {
    "message": "This is your control panel for managing permissions given to connected sites and installed Snaps."
  },
  "permissionsPageTourTitle": {
    "message": "Connected sites are now permissions"
  },
  "permitSimulationDetailInfo": {
    "message": "You're giving the spender permission to spend this many tokens from your account."
  },
  "personalAddressDetected": {
    "message": "Personal address detected. Input the token contract address."
  },
  "petnamesEnabledToggle": {
    "message": "Allow nicknames"
  },
  "petnamesEnabledToggleDescription": {
    "message": "This lets you assign a nickname to any address. We’ll suggest names for addresses that you interact with when possible."
  },
  "pinExtensionDescription": {
    "message": "Navigate to the extension menu and pin MetaMask Institutional for seamless access."
  },
  "pinExtensionTitle": {
    "message": "Pin extension"
  },
  "pinToTop": {
    "message": "Pin to top"
  },
  "pleaseConfirm": {
    "message": "Please confirm"
  },
  "plusMore": {
    "message": "+ $1 more",
    "description": "$1 is the number of additional items"
  },
  "plusXMore": {
    "message": "+ $1 more",
    "description": "$1 is a number of additional but unshown items in a list- this message will be shown in place of those items"
  },
  "popularCustomNetworks": {
    "message": "Popular custom networks"
  },
  "popularNetworkAddToolTip": {
    "message": "Some of these networks rely on third parties. The connections may be less reliable or enable third-parties to track activity. $1",
    "description": "$1 is Learn more link"
  },
  "portfolio": {
    "message": "Portfolio"
  },
  "portfolioDashboard": {
    "message": "Portfolio Dashboard"
  },
  "preparingSwap": {
    "message": "Preparing swap..."
  },
  "prev": {
    "message": "Prev"
  },
  "primaryCurrencySetting": {
    "message": "Primary currency"
  },
  "primaryCurrencySettingDescription": {
    "message": "Select native to prioritize displaying values in the native currency of the chain (e.g. ETH). Select Fiat to prioritize displaying values in your selected fiat currency."
  },
  "primaryType": {
    "message": "Primary type"
  },
  "priorityFee": {
    "message": "Priority fee"
  },
  "priorityFeeProperCase": {
    "message": "Priority Fee"
  },
  "privacy": {
    "message": "Privacy"
  },
  "privacyMsg": {
    "message": "Privacy policy"
  },
  "privateKey": {
    "message": "Private Key",
    "description": "select this type of file to use to import an account"
  },
  "privateKeyCopyWarning": {
    "message": "Private key for $1",
    "description": "$1 represents the account name"
  },
  "privateKeyHidden": {
    "message": "The private key is hidden",
    "description": "Explains that the private key input is hidden"
  },
  "privateKeyShow": {
    "message": "Show/Hide the private key input",
    "description": "Describes a toggle that is used to show or hide the private key input"
  },
  "privateKeyShown": {
    "message": "This private key is being shown",
    "description": "Explains that the private key input is being shown"
  },
  "privateKeyWarning": {
    "message": "Warning: Never disclose this key. Anyone with your private keys can steal any assets held in your account."
  },
  "privateNetwork": {
    "message": "Private network"
  },
  "proceedWithTransaction": {
    "message": "I want to proceed anyway"
  },
  "productAnnouncements": {
    "message": "Product announcements"
  },
  "profileSync": {
    "message": "Profile Sync"
  },
  "profileSyncConfirmation": {
    "message": "If you turn off profile sync, you won’t be able to receive notifications."
  },
  "profileSyncDescription": {
    "message": "Creates a profile that MetaMask uses to sync some settings among your devices. This is required to get notifications. $1."
  },
  "profileSyncPrivacyLink": {
    "message": "Learn how we protect your privacy"
  },
  "proposedApprovalLimit": {
    "message": "Proposed approval limit"
  },
  "provide": {
    "message": "Provide"
  },
  "publicAddress": {
    "message": "Public address"
  },
  "pushPlatformNotificationsFundsReceivedDescription": {
    "message": "You received $1 $2"
  },
  "pushPlatformNotificationsFundsReceivedDescriptionDefault": {
    "message": "You received some tokens"
  },
  "pushPlatformNotificationsFundsReceivedTitle": {
    "message": "Funds received"
  },
  "pushPlatformNotificationsFundsSentDescription": {
    "message": "You successfully sent $1 $2"
  },
  "pushPlatformNotificationsFundsSentDescriptionDefault": {
    "message": "You successfully sent some tokens"
  },
  "pushPlatformNotificationsFundsSentTitle": {
    "message": "Funds sent"
  },
  "pushPlatformNotificationsNftReceivedDescription": {
    "message": "You received new NFTs"
  },
  "pushPlatformNotificationsNftReceivedTitle": {
    "message": "NFT received"
  },
  "pushPlatformNotificationsNftSentDescription": {
    "message": "You have successfully sent an NFT"
  },
  "pushPlatformNotificationsNftSentTitle": {
    "message": "NFT sent"
  },
  "pushPlatformNotificationsStakingLidoStakeCompletedDescription": {
    "message": "Your Lido stake was successful"
  },
  "pushPlatformNotificationsStakingLidoStakeCompletedTitle": {
    "message": "Stake complete"
  },
  "pushPlatformNotificationsStakingLidoStakeReadyToBeWithdrawnDescription": {
    "message": "Your Lido stake is now ready to be withdrawn"
  },
  "pushPlatformNotificationsStakingLidoStakeReadyToBeWithdrawnTitle": {
    "message": "Stake ready for withdrawal"
  },
  "pushPlatformNotificationsStakingLidoWithdrawalCompletedDescription": {
    "message": "Your Lido withdrawal was successful"
  },
  "pushPlatformNotificationsStakingLidoWithdrawalCompletedTitle": {
    "message": "Withdrawal completed"
  },
  "pushPlatformNotificationsStakingLidoWithdrawalRequestedDescription": {
    "message": "Your Lido withdrawal request was submitted"
  },
  "pushPlatformNotificationsStakingLidoWithdrawalRequestedTitle": {
    "message": "Withdrawal requested"
  },
  "pushPlatformNotificationsStakingRocketpoolStakeCompletedDescription": {
    "message": "Your RocketPool stake was successful"
  },
  "pushPlatformNotificationsStakingRocketpoolStakeCompletedTitle": {
    "message": "Stake complete"
  },
  "pushPlatformNotificationsStakingRocketpoolUnstakeCompletedDescription": {
    "message": "Your RocketPool unstake was successful"
  },
  "pushPlatformNotificationsStakingRocketpoolUnstakeCompletedTitle": {
    "message": "Unstake complete"
  },
  "pushPlatformNotificationsSwapCompletedDescription": {
    "message": "Your MetaMask Swap was successful"
  },
  "pushPlatformNotificationsSwapCompletedTitle": {
    "message": "Swap completed"
  },
  "queued": {
    "message": "Queued"
  },
  "quoteRate": {
    "message": "Quote rate"
  },
  "reAddAccounts": {
    "message": "re-add any other accounts"
  },
  "reAdded": {
    "message": "re-added"
  },
  "readdToken": {
    "message": "You can add this token back in the future by going to “Import token” in your accounts options menu."
  },
  "receive": {
    "message": "Receive"
  },
  "receiveTokensCamelCase": {
    "message": "Receive tokens"
  },
  "recipientAddressPlaceholder": {
    "message": "Enter public address (0x) or ENS name"
  },
  "recipientAddressPlaceholderFlask": {
    "message": "Enter public address (0x) or domain name"
  },
  "recommendedGasLabel": {
    "message": "Recommended"
  },
  "recoveryPhraseReminderBackupStart": {
    "message": "Start here"
  },
  "recoveryPhraseReminderConfirm": {
    "message": "Got it"
  },
  "recoveryPhraseReminderHasBackedUp": {
    "message": "Always keep your Secret Recovery Phrase in a secure and secret place"
  },
  "recoveryPhraseReminderHasNotBackedUp": {
    "message": "Need to backup your Secret Recovery Phrase again?"
  },
  "recoveryPhraseReminderItemOne": {
    "message": "Never share your Secret Recovery Phrase with anyone"
  },
  "recoveryPhraseReminderItemTwo": {
    "message": "The MetaMask team will never ask for your Secret Recovery Phrase"
  },
  "recoveryPhraseReminderSubText": {
    "message": "Your Secret Recovery Phrase controls all of your accounts."
  },
  "recoveryPhraseReminderTitle": {
    "message": "Protect your funds"
  },
  "redesignedConfirmationsEnabledToggle": {
    "message": "Improved signature requests"
  },
  "redesignedConfirmationsToggleDescription": {
    "message": "Turn this on to see signature requests in an enhanced format."
  },
  "refreshList": {
    "message": "Refresh list"
  },
  "reject": {
    "message": "Reject"
  },
  "rejectAll": {
    "message": "Reject all"
  },
  "rejectRequestsDescription": {
    "message": "You are about to batch reject $1 requests."
  },
  "rejectRequestsN": {
    "message": "Reject $1 requests"
  },
  "rejectTxsDescription": {
    "message": "You are about to batch reject $1 transactions."
  },
  "rejectTxsN": {
    "message": "Reject $1 transactions"
  },
  "rejected": {
    "message": "Rejected"
  },
  "remember": {
    "message": "Remember:"
  },
  "remove": {
    "message": "Remove"
  },
  "removeAccount": {
    "message": "Remove account"
  },
  "removeAccountDescription": {
    "message": "This account will be removed from your wallet. Please make sure you have the original Secret Recovery Phrase or private key for this imported account before continuing. You can import or create accounts again from the account drop-down. "
  },
  "removeJWT": {
    "message": "Remove custodian token"
  },
  "removeJWTDescription": {
    "message": "Are you sure you want to remove this token? All accounts assigned to this token will be removed from extension as well: "
  },
  "removeKeyringSnap": {
    "message": "Removing this Snap removes these accounts from MetaMask:"
  },
  "removeKeyringSnapToolTip": {
    "message": "The snap controls the accounts, and by removing it, the accounts will be removed from MetaMask, too, but they will remain in the blockchain."
  },
  "removeNFT": {
    "message": "Remove NFT"
  },
  "removeNftErrorMessage": {
    "message": "We could not remove this NFT."
  },
  "removeNftMessage": {
    "message": "NFT was successfully removed!"
  },
  "removeSnap": {
    "message": "Remove Snap"
  },
  "removeSnapAccountDescription": {
    "message": "If you proceed, this account will no longer be available in MetaMask."
  },
  "removeSnapAccountTitle": {
    "message": "Remove account"
  },
  "removeSnapConfirmation": {
    "message": "Are you sure you want to remove $1?",
    "description": "$1 represents the name of the snap"
  },
  "removeSnapDescription": {
    "message": "This action will delete the snap, its data and revoke your given permissions."
  },
  "replace": {
    "message": "replace"
  },
  "reportIssue": {
    "message": "Report an issue"
  },
  "requestFlaggedAsMaliciousFallbackCopyReason": {
    "message": "The security provider has not shared additional details"
  },
  "requestFlaggedAsMaliciousFallbackCopyReasonTitle": {
    "message": "Request flagged as malicious"
  },
  "requestFrom": {
    "message": "Request from"
  },
  "requestFromInfo": {
    "message": "This is the site asking for your signature."
  },
  "requestFromTransactionDescription": {
    "message": "This is the site asking for your confirmation."
  },
  "requestMayNotBeSafe": {
    "message": "Request may not be safe"
  },
  "requestMayNotBeSafeError": {
    "message": "The security provider didn't detect any known malicious activity, but it still may not be safe to continue."
  },
  "requestNotVerified": {
    "message": "Request not verified"
  },
  "requestNotVerifiedError": {
    "message": "Because of an error, this request was not verified by the security provider. Proceed with caution."
  },
  "requestsAwaitingAcknowledgement": {
    "message": "requests waiting to be acknowledged"
  },
  "required": {
    "message": "Required"
  },
  "reset": {
    "message": "Reset"
  },
  "resetStates": {
    "message": "Reset States"
  },
  "resetWallet": {
    "message": "Reset wallet"
  },
  "resetWalletSubHeader": {
    "message": "MetaMask does not keep a copy of your password. If you’re having trouble unlocking your account, you will need to reset your wallet. You can do this by providing the Secret Recovery Phrase you used when you set up your wallet."
  },
  "resetWalletUsingSRP": {
    "message": "This action will delete your current wallet and Secret Recovery Phrase from this device, along with the list of accounts you’ve curated. After resetting with a Secret Recovery Phrase, you’ll see a list of accounts based on the Secret Recovery Phrase you use to reset. This new list will automatically include accounts that have a balance. You’ll also be able to $1 created previously. Custom accounts that you’ve imported will need to be $2, and any custom tokens you’ve added to an account will need to be $3 as well."
  },
  "resetWalletWarning": {
    "message": "Make sure you’re using the correct Secret Recovery Phrase before proceeding. You will not be able to undo this."
  },
  "restartMetamask": {
    "message": "Restart MetaMask"
  },
  "restore": {
    "message": "Restore"
  },
  "restoreFailed": {
    "message": "Can not restore your data from the file provided"
  },
  "restoreSuccessful": {
    "message": "Your data has been restored successfully"
  },
  "restoreUserData": {
    "message": "Restore user data"
  },
  "restoreUserDataDescription": {
    "message": "You can restore data like contacts and preferences from a backup file."
  },
  "resultPageError": {
    "message": "Error"
  },
  "resultPageErrorDefaultMessage": {
    "message": "The operation failed."
  },
  "resultPageSuccess": {
    "message": "Success"
  },
  "resultPageSuccessDefaultMessage": {
    "message": "The operation completed successfully."
  },
  "retryTransaction": {
    "message": "Retry transaction"
  },
  "reusedTokenNameWarning": {
    "message": "A token here reuses a symbol from another token you watch, this can be confusing or deceptive."
  },
  "revealSeedWords": {
    "message": "Reveal Secret Recovery Phrase"
  },
  "revealSeedWordsDescription1": {
    "message": "The $1 provides $2",
    "description": "This is a sentence consisting of link using 'revealSeedWordsSRPName' as $1 and bolded text using 'revealSeedWordsDescription3' as $2."
  },
  "revealSeedWordsDescription2": {
    "message": "MetaMask is a $1. That means you're the owner of your SRP.",
    "description": "$1 is text link with the message from 'revealSeedWordsNonCustodialWallet'"
  },
  "revealSeedWordsDescription3": {
    "message": "full access to your wallet and funds.\n"
  },
  "revealSeedWordsNonCustodialWallet": {
    "message": "non-custodial wallet"
  },
  "revealSeedWordsQR": {
    "message": "QR"
  },
  "revealSeedWordsSRPName": {
    "message": "Secret Recovery Phrase (SRP)"
  },
  "revealSeedWordsText": {
    "message": "Text"
  },
  "revealSeedWordsWarning": {
    "message": "Make sure no one is looking at your screen. $1",
    "description": "$1 is bolded text using the message from 'revealSeedWordsWarning2'"
  },
  "revealSeedWordsWarning2": {
    "message": "MetaMask Support will never request this.",
    "description": "The bolded texted in the second part of 'revealSeedWordsWarning'"
  },
  "revealSensitiveContent": {
    "message": "Reveal sensitive content"
  },
  "revealTheSeedPhrase": {
    "message": "Reveal seed phrase"
  },
  "reviewAlerts": {
    "message": "Review alerts"
  },
  "revokeAllTokensTitle": {
    "message": "Revoke permission to access and transfer all of your $1?",
    "description": "$1 is the symbol of the token for which the user is revoking approval"
  },
  "revokeAllTokensTitleWithoutSymbol": {
    "message": "Revoke permission to access and transfer all of your NFTs from $1?",
    "description": "$1 is a link to contract on the block explorer when we're not able to retrieve a erc721 or erc1155 name"
  },
  "revokeApproveForAllDescription": {
    "message": "This revokes the permission for a third party to access and transfer all of your $1 without further notice.",
    "description": "$1 is either a string or link of a given token symbol or name"
  },
  "revokeApproveForAllDescriptionWithoutSymbol": {
    "message": "This revokes the permission for a third party to access and transfer all of your NFTs from $1 without further notice.",
    "description": "$1 is a link to contract on the block explorer when we're not able to retrieve a erc721 or erc1155 name"
  },
  "revokePermission": {
    "message": "Revoke permission"
  },
  "revokeSpendingCap": {
    "message": "Revoke spending cap for your $1",
    "description": "$1 is a token symbol"
  },
  "revokeSpendingCapTooltipText": {
    "message": "This third party will be unable to spend any more of your current or future tokens."
  },
  "rpcUrl": {
    "message": "New RPC URL"
  },
  "safeTransferFrom": {
    "message": "Safe transfer from"
  },
  "save": {
    "message": "Save"
  },
  "scanInstructions": {
    "message": "Place the QR code in front of your camera"
  },
  "scanQrCode": {
    "message": "Scan QR code"
  },
  "scrollDown": {
    "message": "Scroll down"
  },
  "search": {
    "message": "Search"
  },
  "searchAccounts": {
    "message": "Search accounts"
  },
  "searchNfts": {
    "message": "Search NFTs"
  },
  "searchTokens": {
    "message": "Search tokens"
  },
  "secretRecoveryPhrase": {
    "message": "Secret Recovery Phrase"
  },
  "secureWallet": {
    "message": "Secure wallet"
  },
  "security": {
    "message": "Security"
  },
  "securityAlert": {
    "message": "Security alert from $1 and $2"
  },
  "securityAlerts": {
    "message": "Security alerts"
  },
  "securityAlertsDescription": {
    "message": "This feature alerts you to malicious activity by actively reviewing transaction and signature requests. $1",
    "description": "Link to learn more about security alerts"
  },
  "securityAndPrivacy": {
    "message": "Security & privacy"
  },
  "securityProviderPoweredBy": {
    "message": "Powered by $1",
    "description": "The security provider that is providing data"
  },
  "seeDetails": {
    "message": "See details"
  },
  "seedPhraseConfirm": {
    "message": "Confirm Secret Recovery Phrase"
  },
  "seedPhraseEnterMissingWords": {
    "message": "Confirm Secret Recovery Phrase"
  },
  "seedPhraseIntroNotRecommendedButtonCopy": {
    "message": "Remind me later (not recommended)"
  },
  "seedPhraseIntroRecommendedButtonCopy": {
    "message": "Secure my wallet (recommended)"
  },
  "seedPhraseIntroSidebarBulletFour": {
    "message": "Write down and store in multiple secret places"
  },
  "seedPhraseIntroSidebarBulletOne": {
    "message": "Save in a password manager"
  },
  "seedPhraseIntroSidebarBulletThree": {
    "message": "Store in a safe deposit box"
  },
  "seedPhraseIntroSidebarCopyOne": {
    "message": "Your Secret Recovery Phrase is a 12-word phrase that is the “master key” to your wallet and your funds"
  },
  "seedPhraseIntroSidebarCopyThree": {
    "message": "If someone asks for your recovery phrase they are likely trying to scam you and steal your wallet funds."
  },
  "seedPhraseIntroSidebarCopyTwo": {
    "message": "Never, ever share your Secret Recovery Phrase, not even with MetaMask!"
  },
  "seedPhraseIntroSidebarTitleOne": {
    "message": "What is a Secret Recovery Phrase?"
  },
  "seedPhraseIntroSidebarTitleThree": {
    "message": "Should I share my Secret Recovery Phrase?"
  },
  "seedPhraseIntroSidebarTitleTwo": {
    "message": "How do I save my Secret Recovery Phrase?"
  },
  "seedPhraseIntroTitle": {
    "message": "Secure your wallet"
  },
  "seedPhraseIntroTitleCopy": {
    "message": "Before getting started, watch this short video to learn about your Secret Recovery Phrase and how to keep your wallet safe."
  },
  "seedPhraseReq": {
    "message": "Secret Recovery Phrases contain 12, 15, 18, 21, or 24 words"
  },
  "seedPhraseWriteDownDetails": {
    "message": "Write down this 12-word Secret Recovery Phrase and save it in a place that you trust and only you can access."
  },
  "seedPhraseWriteDownHeader": {
    "message": "Write down your Secret Recovery Phrase"
  },
  "select": {
    "message": "Select"
  },
  "selectAccounts": {
    "message": "Select the account(s) to use on this site"
  },
  "selectAccountsForSnap": {
    "message": "Select the account(s) to use with this snap"
  },
  "selectAll": {
    "message": "Select all"
  },
  "selectAllAccounts": {
    "message": "Select all accounts"
  },
  "selectAnAccount": {
    "message": "Select an account"
  },
  "selectAnAccountAlreadyConnected": {
    "message": "This account has already been connected to MetaMask"
  },
  "selectAnAccountHelp": {
    "message": "Select the custodian accounts to use in MetaMask Institutional."
  },
  "selectEnableDisplayMediaPrivacyPreference": {
    "message": "Turn on Display NFT Media"
  },
  "selectHdPath": {
    "message": "Select HD path"
  },
  "selectJWT": {
    "message": "Select token"
  },
  "selectNFTPrivacyPreference": {
    "message": "Enable NFT Autodetection"
  },
  "selectPathHelp": {
    "message": "If you don't see the accounts you expect, try switching the HD path or current selected network."
  },
  "selectType": {
    "message": "Select Type"
  },
  "selectingAllWillAllow": {
    "message": "Selecting all will allow this site to view all of your current accounts. Make sure you trust this site."
  },
  "send": {
    "message": "Send"
  },
  "sendAToken": {
    "message": "Send a token"
  },
  "sendBugReport": {
    "message": "Send us a bug report."
  },
  "sendNoContactsConversionText": {
    "message": "click here"
  },
  "sendNoContactsDescription": {
    "message": "Contacts allow you to safely send transactions to another account multiple times.  To create a contact, $1",
    "description": "$1 represents the action text 'click here'"
  },
  "sendNoContactsTitle": {
    "message": "You don't have any contacts yet"
  },
  "sendSelectReceiveAsset": {
    "message": "Select asset to receive"
  },
  "sendSelectSendAsset": {
    "message": "Select asset to send"
  },
  "sendSpecifiedTokens": {
    "message": "Send $1",
    "description": "Symbol of the specified token"
  },
  "sendSwapSubmissionWarning": {
    "message": "Clicking this button will immediately initiate your swap transaction. Please review your transaction details before proceeding."
  },
  "sendTokenAsToken": {
    "message": "Send $1 as $2",
    "description": "Used in the transaction display list to describe a swap and send. $1 and $2 are the symbols of tokens in involved in the swap."
  },
  "sendingAsset": {
    "message": "Sending $1"
  },
  "sendingDisabled": {
    "message": "Sending of ERC-1155 NFT assets is not yet supported."
  },
  "sendingNativeAsset": {
    "message": "Sending $1",
    "description": "$1 represents the native currency symbol for the current network (e.g. ETH or BNB)"
  },
  "sendingToTokenContractWarning": {
    "message": "Warning: you are about to send to a token contract which could result in a loss of funds. $1",
    "description": "$1 is a clickable link with text defined by the 'learnMoreUpperCase' key. The link will open to a support article regarding the known contract address warning"
  },
  "sendingZeroAmount": {
    "message": "You are sending 0 $1."
  },
  "sepolia": {
    "message": "Sepolia test network"
  },
  "serviceWorkerKeepAlive": {
    "message": "Service Worker Keep Alive"
  },
  "setAdvancedPrivacySettingsDetails": {
    "message": "MetaMask uses these trusted third-party services to enhance product usability and safety."
  },
  "setApprovalForAll": {
    "message": "Set approval for all"
  },
  "setApprovalForAllTitle": {
    "message": "Approve $1 with no spend limit",
    "description": "The token symbol that is being approved"
  },
  "settingAddSnapAccount": {
    "message": "Add account Snap"
  },
  "settings": {
    "message": "Settings"
  },
  "settingsSearchMatchingNotFound": {
    "message": "No matching results found."
  },
  "settingsSubHeadingSignaturesAndTransactions": {
    "message": "Signature and transaction requests"
  },
  "show": {
    "message": "Show"
  },
  "showAccount": {
    "message": "Show account"
  },
  "showExtensionInFullSizeView": {
    "message": "Show extension in full-size view"
  },
  "showExtensionInFullSizeViewDescription": {
    "message": "Turn this on to make full-size view your default when you click the extension icon."
  },
  "showFiatConversionInTestnets": {
    "message": "Show conversion on test networks"
  },
  "showFiatConversionInTestnetsDescription": {
    "message": "Select this to show fiat conversion on test networks"
  },
  "showHexData": {
    "message": "Show hex data"
  },
  "showHexDataDescription": {
    "message": "Select this to show the hex data field on the send screen"
  },
  "showIncomingTransactions": {
    "message": "Show incoming transactions"
  },
  "showIncomingTransactionsDescription": {
    "message": "This relies on $1 which will have access to your Ethereum address and your IP address. $2",
    "description": "$1 is the link to etherscan url and $2 is the link to the privacy policy of consensys APIs"
  },
  "showIncomingTransactionsExplainer": {
    "message": "This relies on different third-party APIs for each network, which expose your Ethereum address and your IP address."
  },
  "showMore": {
    "message": "Show more"
  },
  "showNft": {
    "message": "Show NFT"
  },
  "showPermissions": {
    "message": "Show permissions"
  },
  "showPrivateKey": {
    "message": "Show private key"
  },
  "showTestnetNetworks": {
    "message": "Show test networks"
  },
  "showTestnetNetworksDescription": {
    "message": "Select this to show test networks in network list"
  },
  "sigRequest": {
    "message": "Signature request"
  },
  "sign": {
    "message": "Sign"
  },
  "signatureRequest": {
    "message": "Signature request"
  },
  "signatureRequestGuidance": {
    "message": "Only sign this message if you fully understand the content and trust the requesting site."
  },
  "signatureRequestWarning": {
    "message": "Signing this message could be dangerous. You may be giving total control of your account and assets to the party on the other end of this message. That means they could drain your account at any time. Proceed with caution. $1."
  },
  "signed": {
    "message": "Signed"
  },
  "signin": {
    "message": "Sign-In"
  },
  "signing": {
    "message": "Signing"
  },
  "signingInWith": {
    "message": "Signing in with"
  },
  "simulationDetailsFailed": {
    "message": "There was an error loading your estimation."
  },
  "simulationDetailsFiatNotAvailable": {
    "message": "Not Available"
  },
  "simulationDetailsIncomingHeading": {
    "message": "You receive"
  },
  "simulationDetailsNoBalanceChanges": {
    "message": "No changes predicted for your wallet"
  },
  "simulationDetailsOutgoingHeading": {
    "message": "You send"
  },
  "simulationDetailsTitle": {
    "message": "Estimated changes"
  },
  "simulationDetailsTitleTooltip": {
    "message": "Estimated changes are what might happen if you go through with this transaction. This is just a prediction, not a guarantee."
  },
  "simulationDetailsTotalFiat": {
    "message": "Total = $1",
    "description": "$1 is the total amount in fiat currency on one side of the transaction"
  },
  "simulationDetailsTransactionReverted": {
    "message": "This transaction is likely to fail"
  },
  "simulationErrorMessageV2": {
    "message": "We were not able to estimate gas. There might be an error in the contract and this transaction may fail."
  },
  "simulationsSettingDescription": {
    "message": "Turn this on to estimate balance changes of transactions before you confirm them. This doesn't guarantee the final outcome of your transactions. $1"
  },
  "simulationsSettingSubHeader": {
    "message": "Estimate balance changes"
  },
  "siweIssued": {
    "message": "Issued"
  },
  "siweNetwork": {
    "message": "Network"
  },
  "siweRequestId": {
    "message": "Request ID"
  },
  "siweResources": {
    "message": "Resources"
  },
  "siweSignatureSimulationDetailInfo": {
    "message": "You’re signing into a site and there are no predicted changes to your account."
  },
  "siweURI": {
    "message": "URL"
  },
  "skip": {
    "message": "Skip"
  },
  "skipAccountSecurity": {
    "message": "Skip account security?"
  },
  "skipAccountSecurityDetails": {
    "message": "I understand that until I back up my Secret Recovery Phrase, I may lose my accounts and all of their assets."
  },
  "smartContracts": {
    "message": "Smart contracts"
  },
  "smartSwapsErrorNotEnoughFunds": {
    "message": "Not enough funds for a smart swap."
  },
  "smartSwapsErrorUnavailable": {
    "message": "Smart Swaps are temporarily unavailable."
  },
  "smartTransactionCancelled": {
    "message": "Your transaction was canceled"
  },
  "smartTransactionCancelledDescription": {
    "message": "Your transaction couldn't be completed, so it was canceled to save you from paying unnecessary gas fees."
  },
  "smartTransactionError": {
    "message": "Your transaction failed"
  },
  "smartTransactionErrorDescription": {
    "message": "Sudden market changes can cause failures. If the problem continues, reach out to MetaMask customer support."
  },
  "smartTransactionPending": {
    "message": "Submitting your transaction"
  },
  "smartTransactionSuccess": {
    "message": "Your transaction is complete"
  },
  "smartTransactionTakingTooLong": {
    "message": "Sorry for the wait"
  },
  "smartTransactionTakingTooLongDescription": {
    "message": "If your transaction is not finalized within $1, it will be canceled and you will not be charged for gas.",
    "description": "$1 is remaining time in seconds"
  },
  "smartTransactions": {
    "message": "Smart Transactions"
  },
  "smartTransactionsBenefit1": {
    "message": "99.5% success rate"
  },
  "smartTransactionsBenefit2": {
    "message": "Saves you money"
  },
  "smartTransactionsBenefit3": {
    "message": "Real-time updates"
  },
  "smartTransactionsDescription": {
    "message": "Unlock higher success rates, frontrunning protection, and better visibility with Smart Transactions."
  },
  "smartTransactionsDescription2": {
    "message": "Only available on Ethereum. Enable or disable any time in settings. $1",
    "description": "$1 is an external link to learn more about Smart Transactions"
  },
  "smartTransactionsOptItModalTitle": {
    "message": "Enhanced Transaction Protection"
  },
  "snapAccountCreated": {
    "message": "Account created"
  },
  "snapAccountCreatedDescription": {
    "message": "Your new account is ready to use!"
  },
  "snapAccountCreationFailed": {
    "message": "Account creation failed"
  },
  "snapAccountCreationFailedDescription": {
    "message": "$1 didn't manage to create an account for you.",
    "description": "$1 is the snap name"
  },
  "snapAccountNamingFailed": {
    "message": "Account naming failed"
  },
  "snapAccountNamingFailedDescription": {
    "message": "$1 didn't manage to name this account for you.",
    "description": "$1 is the snap name"
  },
  "snapAccountRedirectFinishSigningTitle": {
    "message": "Finish signing"
  },
  "snapAccountRedirectSiteDescription": {
    "message": "Follow the instructions from $1"
  },
  "snapAccountRemovalFailed": {
    "message": "Account removal failed"
  },
  "snapAccountRemovalFailedDescription": {
    "message": "$1 didn't manage to remove this account for you.",
    "description": "$1 is the snap name"
  },
  "snapAccountRemoved": {
    "message": "Account removed"
  },
  "snapAccountRemovedDescription": {
    "message": "This account will no longer be available to use in MetaMask."
  },
  "snapAccounts": {
    "message": "Account Snaps"
  },
  "snapAccountsDescription": {
    "message": "Accounts controlled by third-party Snaps."
  },
  "snapConnectTo": {
    "message": "Connect to $1",
    "description": "$1 is the website URL or a Snap name. Used for Snaps pre-approved connections."
  },
  "snapConnectionPermissionDescription": {
    "message": "Let $1 automatically connect to $2 without your approval.",
    "description": "Used for Snap pre-approved connections. $1 is the Snap name, $2 is a website URL."
  },
  "snapConnectionWarning": {
    "message": "$1 wants to use $2",
    "description": "$2 is the snap and $1 is the dapp requesting connection to the snap."
  },
  "snapContent": {
    "message": "This content is coming from $1",
    "description": "This is shown when a snap shows transaction insight information in the confirmation UI. $1 is a link to the snap's settings page with the link text being the name of the snap."
  },
  "snapDetailWebsite": {
    "message": "Website"
  },
  "snapInstallRequest": {
    "message": "Installing $1 gives it the following permissions.",
    "description": "$1 is the snap name."
  },
  "snapInstallSuccess": {
    "message": "Installation complete"
  },
  "snapInstallWarningCheck": {
    "message": "$1 wants permission to do the following:",
    "description": "Warning message used in popup displayed on snap install. $1 is the snap name."
  },
  "snapInstallWarningHeading": {
    "message": "Proceed with caution"
  },
  "snapInstallWarningPermissionDescriptionForBip32View": {
    "message": "Allow $1 to view your public keys (and addresses). This does not grant any control of accounts or assets.",
    "description": "An extended description for the `snap_getBip32PublicKey` permission used for tooltip on Snap Install Warning screen (popup/modal). $1 is the snap name."
  },
  "snapInstallWarningPermissionDescriptionForEntropy": {
    "message": "Allow $1 Snap to manage accounts and assets on the requested network(s). These accounts are derived and backed up using your secret recovery phrase (without revealing it). With the power to derive keys, $1 can support a variety of blockchain protocols beyond Ethereum (EVMs).",
    "description": "An extended description for the `snap_getBip44Entropy` and `snap_getBip44Entropy` permissions used for tooltip on Snap Install Warning screen (popup/modal). $1 is the snap name."
  },
  "snapInstallWarningPermissionNameForEntropy": {
    "message": "Manage $1 accounts",
    "description": "Permission name used for the Permission Cell component displayed on warning popup when installing a Snap. $1 is list of account types."
  },
  "snapInstallWarningPermissionNameForViewPublicKey": {
    "message": "View your public key for $1",
    "description": "Permission name used for the Permission Cell component displayed on warning popup when installing a Snap. $1 is list of account types."
  },
  "snapInstallationErrorDescription": {
    "message": "$1 couldn’t be installed.",
    "description": "Error description used when snap installation fails. $1 is the snap name."
  },
  "snapInstallationErrorTitle": {
    "message": "Installation failed",
    "description": "Error title used when snap installation fails."
  },
  "snapResultError": {
    "message": "Error"
  },
  "snapResultSuccess": {
    "message": "Success"
  },
  "snapResultSuccessDescription": {
    "message": "$1 is ready to use"
  },
  "snapUpdateAlertDescription": {
    "message": "Get the latest version of $1",
    "description": "Description used in Snap update alert banner when snap update is available. $1 is the Snap name."
  },
  "snapUpdateAvailable": {
    "message": "Update available"
  },
  "snapUpdateErrorDescription": {
    "message": "$1 couldn’t be updated.",
    "description": "Error description used when snap update fails. $1 is the snap name."
  },
  "snapUpdateErrorTitle": {
    "message": "Update failed",
    "description": "Error title used when snap update fails."
  },
  "snapUpdateRequest": {
    "message": "Updating $1 gives it the following permissions.",
    "description": "$1 is the Snap name."
  },
  "snapUpdateSuccess": {
    "message": "Update complete"
  },
  "snapUrlIsBlocked": {
    "message": "This Snap wants to take you to a blocked site. $1."
  },
  "snaps": {
    "message": "Snaps"
  },
  "snapsConnected": {
    "message": "Snaps connected"
  },
  "snapsNoInsight": {
    "message": "The snap didn't return any insight"
  },
  "snapsPrivacyWarningFirstMessage": {
    "message": "You acknowledge that any Snap that you install is a Third Party Service, unless otherwise identified, as defined in the Consensys $1. Your use of Third Party Services is governed by separate terms and conditions set forth by the Third Party Service provider. Consensys does not recommend the use of any Snap by any particular person for any particular reason. You access, rely upon or use the Third Party Service at your own risk. Consensys disclaims all responsibility and liability for any losses on account of your use of Third Party Services.",
    "description": "First part of a message in popup modal displayed when installing a snap for the first time. $1 is terms of use link."
  },
  "snapsPrivacyWarningSecondMessage": {
    "message": "Any information you share with Third Party Services will be collected directly by those Third Party Services in accordance with their privacy policies. Please refer to their privacy policies for more information.",
    "description": "Second part of a message in popup modal displayed when installing a snap for the first time."
  },
  "snapsPrivacyWarningThirdMessage": {
    "message": "Consensys has no access to information you share with Third Party Services.",
    "description": "Third part of a message in popup modal displayed when installing a snap for the first time."
  },
  "snapsSettings": {
    "message": "Snap settings"
  },
  "snapsTermsOfUse": {
    "message": "Terms of Use"
  },
  "snapsToggle": {
    "message": "A snap will only run if it is enabled"
  },
  "snapsUIError": {
    "message": "Contact the creators of $1 for further support.",
    "description": "This is shown when the insight snap throws an error. $1 is the snap name"
  },
  "someNetworksMayPoseSecurity": {
    "message": "Some networks may pose security and/or privacy risks. Understand the risks before adding & using a network."
  },
  "somethingDoesntLookRight": {
    "message": "Something doesn't look right? $1",
    "description": "A false positive message for users to contact support. $1 is a link to the support page."
  },
  "somethingIsWrong": {
    "message": "Something's gone wrong. Try reloading the page."
  },
  "somethingWentWrong": {
    "message": "Oops! Something went wrong."
  },
  "source": {
    "message": "Source"
  },
  "speedUp": {
    "message": "Speed up"
  },
  "speedUpCancellation": {
    "message": "Speed up this cancellation"
  },
  "speedUpExplanation": {
    "message": "We’ve updated the gas fee based on current network conditions and have increased it by at least 10% (required by the network)."
  },
  "speedUpPopoverTitle": {
    "message": "Speed up transaction"
  },
  "speedUpTooltipText": {
    "message": "New gas fee"
  },
  "speedUpTransaction": {
    "message": "Speed up this transaction"
  },
  "spendLimitInsufficient": {
    "message": "Spend limit insufficient"
  },
  "spendLimitInvalid": {
    "message": "Spend limit invalid; must be a positive number"
  },
  "spendLimitPermission": {
    "message": "Spend limit permission"
  },
  "spendLimitRequestedBy": {
    "message": "Spend limit requested by $1",
    "description": "Origin of the site requesting the spend limit"
  },
  "spendLimitTooLarge": {
    "message": "Spend limit too large"
  },
  "spender": {
    "message": "Spender"
  },
  "spendingCap": {
    "message": "Spending cap"
  },
  "spendingCapError": {
    "message": "Error: Enter numbers only"
  },
  "spendingCapErrorDescription": {
    "message": "Only enter a number that you're comfortable with $1 accessing now or in the future. You can always increase the token limit later.",
    "description": "$1 is origin of the site requesting the token limit"
  },
  "spendingCapRequest": {
    "message": "Spending cap request for your $1"
  },
  "srpInputNumberOfWords": {
    "message": "I have a $1-word phrase",
    "description": "This is the text for each option in the dropdown where a user selects how many words their secret recovery phrase has during import. The $1 is the number of words (either 12, 15, 18, 21, or 24)."
  },
  "srpPasteFailedTooManyWords": {
    "message": "Paste failed because it contained over 24 words. A secret recovery phrase can have a maximum of 24 words.",
    "description": "Description of SRP paste error when the pasted content has too many words"
  },
  "srpPasteTip": {
    "message": "You can paste your entire secret recovery phrase into any field",
    "description": "Our secret recovery phrase input is split into one field per word. This message explains to users that they can paste their entire secrete recovery phrase into any field, and we will handle it correctly."
  },
  "srpSecurityQuizGetStarted": {
    "message": "Get started"
  },
  "srpSecurityQuizImgAlt": {
    "message": "An eye with a keyhole in the center, and three floating password fields"
  },
  "srpSecurityQuizIntroduction": {
    "message": "To reveal your Secret Recovery Phrase, you need to correctly answer two questions"
  },
  "srpSecurityQuizQuestionOneQuestion": {
    "message": "If you lose your Secret Recovery Phrase, MetaMask..."
  },
  "srpSecurityQuizQuestionOneRightAnswer": {
    "message": "Can’t help you"
  },
  "srpSecurityQuizQuestionOneRightAnswerDescription": {
    "message": "Write it down, engrave it on metal, or keep it in multiple secret spots so you never lose it. If you lose it, it’s gone forever."
  },
  "srpSecurityQuizQuestionOneRightAnswerTitle": {
    "message": "Right! No one can help get your Secret Recovery Phrase back"
  },
  "srpSecurityQuizQuestionOneWrongAnswer": {
    "message": "Can get it back for you"
  },
  "srpSecurityQuizQuestionOneWrongAnswerDescription": {
    "message": "If you lose your Secret Recovery Phrase, it’s gone forever. No one can help you get it back, no matter what they might say."
  },
  "srpSecurityQuizQuestionOneWrongAnswerTitle": {
    "message": "Wrong! No one can help get your Secret Recovery Phrase back"
  },
  "srpSecurityQuizQuestionTwoQuestion": {
    "message": "If anyone, even a support agent, asks for your Secret Recovery Phrase..."
  },
  "srpSecurityQuizQuestionTwoRightAnswer": {
    "message": "You’re being scammed"
  },
  "srpSecurityQuizQuestionTwoRightAnswerDescription": {
    "message": "Anyone claiming to need your Secret Recovery Phrase is lying to you. If you share it with them, they will steal your assets."
  },
  "srpSecurityQuizQuestionTwoRightAnswerTitle": {
    "message": "Correct! Sharing your Secret Recovery Phrase is never a good idea"
  },
  "srpSecurityQuizQuestionTwoWrongAnswer": {
    "message": "You should give it to them"
  },
  "srpSecurityQuizQuestionTwoWrongAnswerDescription": {
    "message": "Anyone claiming to need your Secret Recovery Phrase is lying to you. If you share it with them, they will steal your assets."
  },
  "srpSecurityQuizQuestionTwoWrongAnswerTitle": {
    "message": "Nope! Never share your Secret Recovery Phrase with anyone, ever"
  },
  "srpSecurityQuizTitle": {
    "message": "Security quiz"
  },
  "srpToggleShow": {
    "message": "Show/Hide this word of the secret recovery phrase",
    "description": "Describes a toggle that is used to show or hide a single word of the secret recovery phrase"
  },
  "srpWordHidden": {
    "message": "This word is hidden",
    "description": "Explains that a word in the secret recovery phrase is hidden"
  },
  "srpWordShown": {
    "message": "This word is being shown",
    "description": "Explains that a word in the secret recovery phrase is being shown"
  },
  "stable": {
    "message": "Stable"
  },
  "stableLowercase": {
    "message": "stable"
  },
  "stake": {
    "message": "Stake"
  },
  "startYourJourney": {
    "message": "Start your journey with $1",
    "description": "$1 is the token symbol"
  },
  "startYourJourneyDescription": {
    "message": "Get started with web3 by adding some $1 to your wallet.",
    "description": "$1 is the token symbol"
  },
  "stateLogError": {
    "message": "Error in retrieving state logs."
  },
  "stateLogFileName": {
    "message": "MetaMask state logs"
  },
  "stateLogs": {
    "message": "State logs"
  },
  "stateLogsDescription": {
    "message": "State logs contain your public account addresses and sent transactions."
  },
  "states": {
    "message": "States"
  },
  "status": {
    "message": "Status"
  },
  "statusNotConnected": {
    "message": "Not connected"
  },
  "statusNotConnectedAccount": {
    "message": "No accounts connected"
  },
  "step1LatticeWallet": {
    "message": "Connect your Lattice1"
  },
  "step1LatticeWalletMsg": {
    "message": "You can connect MetaMask to your Lattice1 device once it is set up and online. Unlock your device and have your Device ID ready.",
    "description": "$1 represents the `hardwareWalletSupportLinkConversion` localization key"
  },
  "step1LedgerWallet": {
    "message": "Download Ledger app"
  },
  "step1LedgerWalletMsg": {
    "message": "Download, set up, and enter your password to unlock $1.",
    "description": "$1 represents the `ledgerLiveApp` localization value"
  },
  "step1TrezorWallet": {
    "message": "Connect your Trezor"
  },
  "step1TrezorWalletMsg": {
    "message": "Plug your Trezor directly into your computer and unlock it. Make sure you use the correct passphrase.",
    "description": "$1 represents the `hardwareWalletSupportLinkConversion` localization key"
  },
  "step2LedgerWallet": {
    "message": "Connect your Ledger"
  },
  "step2LedgerWalletMsg": {
    "message": "Plug your Ledger directly into your computer, then  unlock it and open the Ethereum app.",
    "description": "$1 represents the `hardwareWalletSupportLinkConversion` localization key"
  },
  "stillGettingMessage": {
    "message": "Still getting this message?"
  },
  "strong": {
    "message": "Strong"
  },
  "stxCancelled": {
    "message": "Swap would have failed"
  },
  "stxCancelledDescription": {
    "message": "Your transaction would have failed and was cancelled to protect you from paying unnecessary gas fees."
  },
  "stxCancelledSubDescription": {
    "message": "Try your swap again. We’ll be here to protect you against similar risks next time."
  },
  "stxEstimatedCompletion": {
    "message": "Estimated completion in < $1",
    "description": "$1 is remeaning time in minutes and seconds, e.g. 0:10"
  },
  "stxFailure": {
    "message": "Swap failed"
  },
  "stxFailureDescription": {
    "message": "Sudden market changes can cause failures. If the problem persists, please reach out to $1.",
    "description": "This message is shown to a user if their swap fails. The $1 will be replaced by support.metamask.io"
  },
  "stxOptInDescription": {
    "message": "Turn on Smart Transactions for more reliable and secure transactions on Ethereum Mainnet. $1"
  },
  "stxPendingPrivatelySubmittingSwap": {
    "message": "Privately submitting your Swap..."
  },
  "stxPendingPubliclySubmittingSwap": {
    "message": "Publicly submitting your Swap..."
  },
  "stxSuccess": {
    "message": "Swap complete!"
  },
  "stxSuccessDescription": {
    "message": "Your $1 is now available.",
    "description": "$1 is a token symbol, e.g. ETH"
  },
  "stxSwapCompleteIn": {
    "message": "Swap will complete in <",
    "description": "'<' means 'less than', e.g. Swap will complete in < 2:59"
  },
  "stxTryingToCancel": {
    "message": "Trying to cancel your transaction..."
  },
  "stxUnknown": {
    "message": "Status unknown"
  },
  "stxUnknownDescription": {
    "message": "A transaction has been successful but we’re unsure what it is. This may be due to submitting another transaction while this swap was processing."
  },
  "stxUserCancelled": {
    "message": "Swap cancelled"
  },
  "stxUserCancelledDescription": {
    "message": "Your transaction has been cancelled and you did not pay any unnecessary gas fees."
  },
  "submit": {
    "message": "Submit"
  },
  "submitted": {
    "message": "Submitted"
  },
  "suggestedBySnap": {
    "message": "Suggested by $1",
    "description": "$1 is the snap name"
  },
  "suggestedTokenName": {
    "message": "Suggested name:"
  },
  "suggestedTokenSymbol": {
    "message": "Suggested ticker symbol:"
  },
  "support": {
    "message": "Support"
  },
  "supportCenter": {
    "message": "Visit our support center"
  },
  "surveyConversion": {
    "message": "Take our survey"
  },
  "surveyTitle": {
    "message": "Shape the future of MetaMask"
  },
  "swap": {
    "message": "Swap"
  },
  "swapAdjustSlippage": {
    "message": "Adjust slippage"
  },
  "swapAggregator": {
    "message": "Aggregator"
  },
  "swapAllowSwappingOf": {
    "message": "Allow swapping of $1",
    "description": "Shows a user that they need to allow a token for swapping on their hardware wallet"
  },
  "swapAmountReceived": {
    "message": "Guaranteed amount"
  },
  "swapAmountReceivedInfo": {
    "message": "This is the minimum amount you will receive. You may receive more depending on slippage."
  },
  "swapAndSend": {
    "message": "Swap & Send"
  },
  "swapAnyway": {
    "message": "Swap anyway"
  },
  "swapApproval": {
    "message": "Approve $1 for swaps",
    "description": "Used in the transaction display list to describe a transaction that is an approve call on a token that is to be swapped.. $1 is the symbol of a token that has been approved."
  },
  "swapApproveNeedMoreTokens": {
    "message": "You need $1 more $2 to complete this swap",
    "description": "Tells the user how many more of a given token they need for a specific swap. $1 is an amount of tokens and $2 is the token symbol."
  },
  "swapAreYouStillThere": {
    "message": "Are you still there?"
  },
  "swapAreYouStillThereDescription": {
    "message": "We’re ready to show you the latest quotes when you want to continue"
  },
  "swapBuildQuotePlaceHolderText": {
    "message": "No tokens available matching $1",
    "description": "Tells the user that a given search string does not match any tokens in our token lists. $1 can be any string of text"
  },
  "swapConfirmWithHwWallet": {
    "message": "Confirm with your hardware wallet"
  },
  "swapContinueSwapping": {
    "message": "Continue swapping"
  },
  "swapContractDataDisabledErrorDescription": {
    "message": "In the Ethereum app on your Ledger, go to \"Settings\" and allow contract data. Then, try your swap again."
  },
  "swapContractDataDisabledErrorTitle": {
    "message": "Contract data is not enabled on your Ledger"
  },
  "swapCustom": {
    "message": "custom"
  },
  "swapDecentralizedExchange": {
    "message": "Decentralized exchange"
  },
  "swapDirectContract": {
    "message": "Direct contract"
  },
  "swapEditLimit": {
    "message": "Edit limit"
  },
  "swapEnableDescription": {
    "message": "This is required and gives MetaMask permission to swap your $1.",
    "description": "Gives the user info about the required approval transaction for swaps. $1 will be the symbol of a token being approved for swaps."
  },
  "swapEnableTokenForSwapping": {
    "message": "This will $1 for swapping",
    "description": "$1 is for the 'enableToken' key, e.g. 'enable ETH'"
  },
  "swapEnterAmount": {
    "message": "Enter an amount"
  },
  "swapEstimatedNetworkFees": {
    "message": "Estimated network fees"
  },
  "swapEstimatedNetworkFeesInfo": {
    "message": "This is an estimate of the network fee that will be used to complete your swap. The actual amount may change according to network conditions."
  },
  "swapFailedErrorDescriptionWithSupportLink": {
    "message": "Transaction failures happen and we are here to help. If this issue persists, you can reach our customer support at $1 for further assistance.",
    "description": "This message is shown to a user if their swap fails. The $1 will be replaced by support.metamask.io"
  },
  "swapFailedErrorTitle": {
    "message": "Swap failed"
  },
  "swapFetchingQuote": {
    "message": "Fetching quote"
  },
  "swapFetchingQuoteNofN": {
    "message": "Fetching quote $1 of $2",
    "description": "A count of possible quotes shown to the user while they are waiting for quotes to be fetched. $1 is the number of quotes already loaded, and $2 is the total number of resources that we check for quotes. Keep in mind that not all resources will have a quote for a particular swap."
  },
  "swapFetchingQuotes": {
    "message": "Fetching quotes..."
  },
  "swapFetchingQuotesErrorDescription": {
    "message": "Hmmm... something went wrong. Try again, or if errors persist, contact customer support."
  },
  "swapFetchingQuotesErrorTitle": {
    "message": "Error fetching quotes"
  },
  "swapFetchingTokens": {
    "message": "Fetching tokens..."
  },
  "swapFromTo": {
    "message": "The swap of $1 to $2",
    "description": "Tells a user that they need to confirm on their hardware wallet a swap of 2 tokens. $1 is a source token and $2 is a destination token"
  },
  "swapGasFeesDetails": {
    "message": "Gas fees are estimated and will fluctuate based on network traffic and transaction complexity."
  },
  "swapGasFeesLearnMore": {
    "message": "Learn more about gas fees"
  },
  "swapGasFeesSplit": {
    "message": "Gas fees on the previous screen are split between these two transactions."
  },
  "swapGasFeesSummary": {
    "message": "Gas fees are paid to crypto miners who process transactions on the $1 network. MetaMask does not profit from gas fees.",
    "description": "$1 is the selected network, e.g. Ethereum or BSC"
  },
  "swapHighSlippage": {
    "message": "High slippage"
  },
  "swapHighSlippageWarning": {
    "message": "Slippage amount is very high."
  },
  "swapIncludesMMFee": {
    "message": "Includes a $1% MetaMask fee.",
    "description": "Provides information about the fee that metamask takes for swaps. $1 is a decimal number."
  },
  "swapIncludesMMFeeAlt": {
    "message": "Quote reflects $1% MetaMask fee",
    "description": "Provides information about the fee that metamask takes for swaps using the latest copy. $1 is a decimal number."
  },
  "swapIncludesMetaMaskFeeViewAllQuotes": {
    "message": "Includes a $1% MetaMask fee – $2",
    "description": "Provides information about the fee that metamask takes for swaps. $1 is a decimal number and $2 is a link to view all quotes."
  },
  "swapLearnMore": {
    "message": "Learn more about Swaps"
  },
  "swapLiquiditySourceInfo": {
    "message": "We search multiple liquidity sources (exchanges, aggregators and professional market makers) to compare exchange rates and network fees."
  },
  "swapLowSlippage": {
    "message": "Low slippage"
  },
  "swapLowSlippageError": {
    "message": "Transaction may fail, max slippage too low."
  },
  "swapMaxSlippage": {
    "message": "Max slippage"
  },
  "swapMetaMaskFee": {
    "message": "MetaMask fee"
  },
  "swapMetaMaskFeeDescription": {
    "message": "The fee of $1% is automatically factored into this quote. You pay it in exchange for a license to use MetaMask's liquidity provider information aggregation software.",
    "description": "Provides information about the fee that metamask takes for swaps. $1 is a decimal number."
  },
  "swapNQuotesWithDot": {
    "message": "$1 quotes.",
    "description": "$1 is the number of quotes that the user can select from when opening the list of quotes on the 'view quote' screen"
  },
  "swapNewQuoteIn": {
    "message": "New quotes in $1",
    "description": "Tells the user the amount of time until the currently displayed quotes are update. $1 is a time that is counting down from 1:00 to 0:00"
  },
  "swapNoTokensAvailable": {
    "message": "No tokens available matching $1",
    "description": "Tells the user that a given search string does not match any tokens in our token lists. $1 can be any string of text"
  },
  "swapOnceTransactionHasProcess": {
    "message": "Your $1 will be added to your account once this transaction has processed.",
    "description": "This message communicates the token that is being transferred. It is shown on the awaiting swap screen. The $1 will be a token symbol."
  },
  "swapPriceDifference": {
    "message": "You are about to swap $1 $2 (~$3) for $4 $5 (~$6).",
    "description": "This message represents the price slippage for the swap.  $1 and $4 are a number (ex: 2.89), $2 and $5 are symbols (ex: ETH), and $3 and $6 are fiat currency amounts."
  },
  "swapPriceDifferenceTitle": {
    "message": "Price difference of ~$1%",
    "description": "$1 is a number (ex: 1.23) that represents the price difference."
  },
  "swapPriceImpactTooltip": {
    "message": "Price impact is the difference between the current market price and the amount received during transaction execution. Price impact is a function of the size of your trade relative to the size of the liquidity pool."
  },
  "swapPriceUnavailableDescription": {
    "message": "Price impact could not be determined due to lack of market price data. Please confirm that you are comfortable with the amount of tokens you are about to receive before swapping."
  },
  "swapPriceUnavailableTitle": {
    "message": "Check your rate before proceeding"
  },
  "swapProcessing": {
    "message": "Processing"
  },
  "swapQuoteDetails": {
    "message": "Quote details"
  },
  "swapQuoteNofM": {
    "message": "$1 of $2",
    "description": "A count of possible quotes shown to the user while they are waiting for quotes to be fetched. $1 is the number of quotes already loaded, and $2 is the total number of resources that we check for quotes. Keep in mind that not all resources will have a quote for a particular swap."
  },
  "swapQuoteSource": {
    "message": "Quote source"
  },
  "swapQuotesExpiredErrorDescription": {
    "message": "Please request new quotes to get the latest rates."
  },
  "swapQuotesExpiredErrorTitle": {
    "message": "Quotes timeout"
  },
  "swapQuotesNotAvailableDescription": {
    "message": "Reduce the size of your trade or use a different token."
  },
  "swapQuotesNotAvailableErrorDescription": {
    "message": "Try adjusting the amount or slippage settings and try again."
  },
  "swapQuotesNotAvailableErrorTitle": {
    "message": "No quotes available"
  },
  "swapRate": {
    "message": "Rate"
  },
  "swapReceiving": {
    "message": "Receiving"
  },
  "swapReceivingInfoTooltip": {
    "message": "This is an estimate. The exact amount depends on slippage."
  },
  "swapRequestForQuotation": {
    "message": "Request for quotation"
  },
  "swapReviewSwap": {
    "message": "Review swap"
  },
  "swapSearchNameOrAddress": {
    "message": "Search name or paste address"
  },
  "swapSelect": {
    "message": "Select"
  },
  "swapSelectAQuote": {
    "message": "Select a quote"
  },
  "swapSelectAToken": {
    "message": "Select token"
  },
  "swapSelectQuotePopoverDescription": {
    "message": "Below are all the quotes gathered from multiple liquidity sources."
  },
  "swapSelectToken": {
    "message": "Select token"
  },
  "swapShowLatestQuotes": {
    "message": "Show latest quotes"
  },
  "swapSlippageHighDescription": {
    "message": "The slippage entered ($1%) is considered very high and may result in a bad rate",
    "description": "$1 is the amount of % for slippage"
  },
  "swapSlippageHighTitle": {
    "message": "High slippage"
  },
  "swapSlippageLowDescription": {
    "message": "A value this low ($1%) may result in a failed swap",
    "description": "$1 is the amount of % for slippage"
  },
  "swapSlippageLowTitle": {
    "message": "Low slippage"
  },
  "swapSlippageNegative": {
    "message": "Slippage must be greater or equal to zero"
  },
  "swapSlippageNegativeDescription": {
    "message": "Slippage must be greater or equal to zero"
  },
  "swapSlippageNegativeTitle": {
    "message": "Increase slippage to continue"
  },
  "swapSlippageOverLimitDescription": {
    "message": "Slippage tolerance must be 15% or less. Anything higher will result in a bad rate."
  },
  "swapSlippageOverLimitTitle": {
    "message": "Very high slippage"
  },
  "swapSlippagePercent": {
    "message": "$1%",
    "description": "$1 is the amount of % for slippage"
  },
  "swapSlippageTooltip": {
    "message": "If the price changes between the time your order is placed and confirmed it’s called “slippage”. Your swap will automatically cancel if slippage exceeds your “slippage tolerance” setting."
  },
  "swapSlippageZeroDescription": {
    "message": "There are fewer zero-slippage quote providers which will result in a less competitive quote."
  },
  "swapSlippageZeroTitle": {
    "message": "Sourcing zero-slippage providers"
  },
  "swapSource": {
    "message": "Liquidity source"
  },
  "swapSuggested": {
    "message": "Swap suggested"
  },
  "swapSuggestedGasSettingToolTipMessage": {
    "message": "Swaps are complex and time sensitive transactions. We recommend this gas fee for a good balance between cost and confidence of a successful Swap."
  },
  "swapSwapFrom": {
    "message": "Swap from"
  },
  "swapSwapSwitch": {
    "message": "Switch token order"
  },
  "swapSwapTo": {
    "message": "Swap to"
  },
  "swapToConfirmWithHwWallet": {
    "message": "to confirm with your hardware wallet"
  },
  "swapTokenAddedManuallyDescription": {
    "message": "Verify this token on $1 and make sure it is the token you want to trade.",
    "description": "$1 points the user to etherscan as a place they can verify information about a token. $1 is replaced with the translation for \"etherscan\""
  },
  "swapTokenAddedManuallyTitle": {
    "message": "Token added manually"
  },
  "swapTokenAvailable": {
    "message": "Your $1 has been added to your account.",
    "description": "This message is shown after a swap is successful and communicates the exact amount of tokens the user has received for a swap. The $1 is a decimal number of tokens followed by the token symbol."
  },
  "swapTokenBalanceUnavailable": {
    "message": "We were unable to retrieve your $1 balance",
    "description": "This message communicates to the user that their balance of a given token is currently unavailable. $1 will be replaced by a token symbol"
  },
  "swapTokenNotAvailable": {
    "message": "Token is not available to swap in this region"
  },
  "swapTokenToToken": {
    "message": "Swap $1 to $2",
    "description": "Used in the transaction display list to describe a swap. $1 and $2 are the symbols of tokens in involved in a swap."
  },
  "swapTokenVerificationAddedManually": {
    "message": "This token has been added manually."
  },
  "swapTokenVerificationMessage": {
    "message": "Always confirm the token address on $1.",
    "description": "Points the user to Etherscan as a place they can verify information about a token. $1 is replaced with the translation for \"Etherscan\" followed by an info icon that shows more info on hover."
  },
  "swapTokenVerificationOnlyOneSource": {
    "message": "Only verified on 1 source."
  },
  "swapTokenVerificationSources": {
    "message": "Verified on $1 sources.",
    "description": "Indicates the number of token information sources that recognize the symbol + address. $1 is a decimal number."
  },
  "swapTokenVerifiedOn1SourceDescription": {
    "message": "$1 is only verified on 1 source. Consider verifying it on $2 before proceeding.",
    "description": "$1 is a token name, $2 points the user to etherscan as a place they can verify information about a token. $1 is replaced with the translation for \"etherscan\""
  },
  "swapTokenVerifiedOn1SourceTitle": {
    "message": "Potentially inauthentic token"
  },
  "swapTooManyDecimalsError": {
    "message": "$1 allows up to $2 decimals",
    "description": "$1 is a token symbol and $2 is the max. number of decimals allowed for the token"
  },
  "swapTransactionComplete": {
    "message": "Transaction complete"
  },
  "swapTwoTransactions": {
    "message": "2 transactions"
  },
  "swapUnknown": {
    "message": "Unknown"
  },
  "swapVerifyTokenExplanation": {
    "message": "Multiple tokens can use the same name and symbol. Check $1 to verify this is the token you're looking for.",
    "description": "This appears in a tooltip next to the verifyThisTokenOn message. It gives the user more information about why they should check the token on a block explorer. $1 will be the name or url of the block explorer, which will be the translation of 'etherscan' or a block explorer url specified for a custom network."
  },
  "swapYourTokenBalance": {
    "message": "$1 $2 available to swap",
    "description": "Tells the user how much of a token they have in their balance. $1 is a decimal number amount of tokens, and $2 is a token symbol"
  },
  "swapZeroSlippage": {
    "message": "0% Slippage"
  },
  "swapsAdvancedOptions": {
    "message": "Advanced options"
  },
  "swapsExcessiveSlippageWarning": {
    "message": "Slippage amount is too high and will result in a bad rate. Please reduce your slippage tolerance to a value below 15%."
  },
  "swapsMaxSlippage": {
    "message": "Slippage tolerance"
  },
  "swapsNotEnoughForTx": {
    "message": "Not enough $1 to complete this transaction",
    "description": "Tells the user that they don't have enough of a token for a proposed swap. $1 is a token symbol"
  },
  "swapsNotEnoughToken": {
    "message": "Not enough $1",
    "description": "Tells the user that they don't have enough of a token for a proposed swap. $1 is a token symbol"
  },
  "swapsViewInActivity": {
    "message": "View in activity"
  },
  "switch": {
    "message": "Switch"
  },
  "switchEthereumChainConfirmationDescription": {
    "message": "This will switch the selected network within MetaMask to a previously added network:"
  },
  "switchEthereumChainConfirmationTitle": {
    "message": "Allow this site to switch the network?"
  },
  "switchInputCurrency": {
    "message": "Switch input currency"
  },
  "switchNetwork": {
    "message": "Switch network"
  },
  "switchNetworks": {
    "message": "Switch networks"
  },
  "switchToNetwork": {
    "message": "Switch to $1",
    "description": "$1 represents the custom network that has previously been added"
  },
  "switchToThisAccount": {
    "message": "Switch to this account"
  },
  "switchedNetworkToastDecline": {
    "message": "Don't show again"
  },
  "switchedNetworkToastMessage": {
    "message": "$1 is now active on $2",
    "description": "$1 represents the account name, $2 represents the network name"
  },
  "switchedTo": {
    "message": "You're now using"
  },
  "switchingNetworksCancelsPendingConfirmations": {
    "message": "Switching networks will cancel all pending confirmations"
  },
  "symbol": {
    "message": "Symbol"
  },
  "symbolBetweenZeroTwelve": {
    "message": "Symbol must be 11 characters or fewer."
  },
  "tenPercentIncreased": {
    "message": "10% increase"
  },
  "terms": {
    "message": "Terms of use"
  },
  "termsOfService": {
    "message": "Terms of service"
  },
  "termsOfUseAgreeText": {
    "message": " I agree to the Terms of Use, which apply to my use of MetaMask and all of its features"
  },
  "termsOfUseFooterText": {
    "message": "Please scroll to read all sections"
  },
  "termsOfUseTitle": {
    "message": "Our Terms of Use have updated"
  },
  "testNetworks": {
    "message": "Test networks"
  },
  "theme": {
    "message": "Theme"
  },
  "themeDescription": {
    "message": "Choose your preferred MetaMask theme."
  },
  "thingsToKeep": {
    "message": "Keep in mind:"
  },
  "thirdPartySoftware": {
    "message": "Third-party software notice",
    "description": "Title of a popup modal displayed when installing a snap for the first time."
  },
  "thisCollection": {
    "message": "this collection"
  },
  "threeMonthsAbbreviation": {
    "message": "3M",
    "description": "Shortened form of '3 months'"
  },
  "time": {
    "message": "Time"
  },
  "tips": {
    "message": "Tips"
  },
  "to": {
    "message": "To"
  },
  "toAddress": {
    "message": "To: $1",
    "description": "$1 is the address to include in the To label. It is typically shortened first using shortenAddress"
  },
  "toggleEthSignBannerDescription": {
    "message": "You’re at risk for phishing attacks. Protect yourself by turning off eth_sign."
  },
  "toggleEthSignDescriptionField": {
    "message": "If you enable this setting, you might get signature requests that aren’t readable. By signing a message you don't understand, you could be agreeing to give away your funds and NFTs."
  },
  "toggleEthSignField": {
    "message": "Eth_sign requests"
  },
  "toggleEthSignModalBannerBoldText": {
    "message": " you might be getting scammed"
  },
  "toggleEthSignModalBannerText": {
    "message": "If you've been asked to turn this setting on,"
  },
  "toggleEthSignModalCheckBox": {
    "message": "I understand that I can lose all of my funds and NFTs if I enable eth_sign requests. "
  },
  "toggleEthSignModalDescription": {
    "message": "Allowing eth_sign requests can make you vulnerable to phishing attacks. Always review the URL and be careful when signing  messages that contain code."
  },
  "toggleEthSignModalFormError": {
    "message": "The text is incorrect"
  },
  "toggleEthSignModalFormLabel": {
    "message": "Enter “I only sign what I understand” to continue"
  },
  "toggleEthSignModalFormValidation": {
    "message": "I only sign what I understand"
  },
  "toggleEthSignModalTitle": {
    "message": "Use at your own risk"
  },
  "toggleEthSignOff": {
    "message": "OFF (Recommended)"
  },
  "toggleEthSignOn": {
    "message": "ON (Not recommended)"
  },
  "toggleRequestQueueDescription": {
    "message": "This allows you to select a network for each site instead of a single selected network for all sites. This feature will prevent you from switching networks manually, which may break your user experience on certain sites."
  },
  "toggleRequestQueueField": {
    "message": "Select networks for each site"
  },
  "toggleRequestQueueOff": {
    "message": "Off"
  },
  "toggleRequestQueueOn": {
    "message": "On"
  },
  "token": {
    "message": "Token"
  },
  "tokenAddress": {
    "message": "Token address"
  },
  "tokenAlreadyAdded": {
    "message": "Token has already been added."
  },
  "tokenAutoDetection": {
    "message": "Token autodetection"
  },
  "tokenContractAddress": {
    "message": "Token contract address"
  },
  "tokenDecimal": {
    "message": "Token decimal"
  },
  "tokenDecimalFetchFailed": {
    "message": "Token decimal required. Find it on: $1"
  },
  "tokenDecimalTitle": {
    "message": "Token decimal:"
  },
  "tokenDetails": {
    "message": "Token details"
  },
  "tokenFoundTitle": {
    "message": "1 new token found"
  },
  "tokenId": {
    "message": "Token ID"
  },
  "tokenList": {
    "message": "Token lists"
  },
  "tokenScamSecurityRisk": {
    "message": "token scams and security risks"
  },
  "tokenShowUp": {
    "message": "Your tokens may not automatically show up in your wallet. "
  },
  "tokenSymbol": {
    "message": "Token symbol"
  },
  "tokens": {
    "message": "Tokens"
  },
  "tokensFoundTitle": {
    "message": "$1 new tokens found",
    "description": "$1 is the number of new tokens detected"
  },
  "tooltipApproveButton": {
    "message": "I understand"
  },
  "tooltipSatusConnected": {
    "message": "connected"
  },
  "tooltipSatusConnectedUpperCase": {
    "message": "Connected"
  },
  "tooltipSatusNotConnected": {
    "message": "not connected"
  },
  "total": {
    "message": "Total"
  },
  "totalVolume": {
    "message": "Total volume"
  },
  "transaction": {
    "message": "transaction"
  },
  "transactionCancelAttempted": {
    "message": "Transaction cancel attempted with estimated gas fee of $1 at $2"
  },
  "transactionCancelSuccess": {
    "message": "Transaction successfully cancelled at $2"
  },
  "transactionConfirmed": {
    "message": "Transaction confirmed at $2."
  },
  "transactionCreated": {
    "message": "Transaction created with a value of $1 at $2."
  },
  "transactionDetailDappGasMoreInfo": {
    "message": "Site suggested"
  },
  "transactionDetailDappGasTooltip": {
    "message": "Edit to use MetaMask's recommended gas fee based on the latest block."
  },
  "transactionDetailGasHeading": {
    "message": "Estimated gas fee"
  },
  "transactionDetailGasTooltipConversion": {
    "message": "Learn more about gas fees"
  },
  "transactionDetailGasTooltipExplanation": {
    "message": "Gas fees are set by the network and fluctuate based on network traffic and transaction complexity."
  },
  "transactionDetailGasTooltipIntro": {
    "message": "Gas fees are paid to crypto miners who process transactions on the $1 network. MetaMask does not profit from gas fees."
  },
  "transactionDetailGasTotalSubtitle": {
    "message": "Amount + gas fee"
  },
  "transactionDetailLayer2GasHeading": {
    "message": "Layer 2 gas fee"
  },
  "transactionDetailMultiLayerTotalSubtitle": {
    "message": "Amount + fees"
  },
  "transactionDropped": {
    "message": "Transaction dropped at $2."
  },
  "transactionError": {
    "message": "Transaction error. Exception thrown in contract code."
  },
  "transactionErrorNoContract": {
    "message": "Trying to call a function on a non-contract address."
  },
  "transactionErrored": {
    "message": "Transaction encountered an error."
  },
  "transactionFailed": {
    "message": "Transaction Failed"
  },
  "transactionFee": {
    "message": "Transaction fee"
  },
  "transactionHistoryBaseFee": {
    "message": "Base fee (GWEI)"
  },
  "transactionHistoryL1GasLabel": {
    "message": "Total L1 gas fee"
  },
  "transactionHistoryL2GasLimitLabel": {
    "message": "L2 gas limit"
  },
  "transactionHistoryL2GasPriceLabel": {
    "message": "L2 gas price"
  },
  "transactionHistoryMaxFeePerGas": {
    "message": "Max fee per gas"
  },
  "transactionHistoryPriorityFee": {
    "message": "Priority fee (GWEI)"
  },
  "transactionHistoryTotalGasFee": {
    "message": "Total gas fee"
  },
  "transactionNote": {
    "message": "Transaction note"
  },
  "transactionResubmitted": {
    "message": "Transaction resubmitted with estimated gas fee increased to $1 at $2"
  },
  "transactionSettings": {
    "message": "Transaction settings"
  },
  "transactionSubmitted": {
    "message": "Transaction submitted with estimated gas fee of $1 at $2."
  },
  "transactionUpdated": {
    "message": "Transaction updated at $2."
  },
  "transactions": {
    "message": "Transactions"
  },
  "transfer": {
    "message": "Transfer"
  },
  "transferFrom": {
    "message": "Transfer from"
  },
  "trillionAbbreviation": {
    "message": "T",
    "description": "Shortened form of 'trillion'"
  },
  "troubleConnectingToLedgerU2FOnFirefox": {
    "message": "We're having trouble connecting your Ledger. $1",
    "description": "$1 is a link to the wallet connection guide;"
  },
  "troubleConnectingToLedgerU2FOnFirefox2": {
    "message": "Review our hardware wallet connection guide and try again.",
    "description": "$1 of the ledger wallet connection guide"
  },
  "troubleConnectingToLedgerU2FOnFirefoxLedgerSolution": {
    "message": "If you're on the latest version of Firefox, you might be experiencing an issue related to Firefox dropping U2F support. Learn how to fix this issue $1.",
    "description": "It is a link to the ledger website for the workaround."
  },
  "troubleConnectingToLedgerU2FOnFirefoxLedgerSolution2": {
    "message": "here",
    "description": "Second part of the error message; It is a link to the ledger website for the workaround."
  },
  "troubleConnectingToWallet": {
    "message": "We had trouble connecting to your $1, try reviewing $2 and try again.",
    "description": "$1 is the wallet device name; $2 is a link to wallet connection guide"
  },
  "troubleStarting": {
    "message": "MetaMask had trouble starting. This error could be intermittent, so try restarting the extension."
  },
  "trustSiteApprovePermission": {
    "message": "By granting permission, you are allowing the following $1 to access your funds"
  },
  "tryAgain": {
    "message": "Try again"
  },
  "turnOff": {
    "message": "Turn off"
  },
  "turnOffMetamaskNotificationsError": {
    "message": "There was an error in disabling the notifications. Please try again later."
  },
  "turnOn": {
    "message": "Turn on"
  },
  "turnOnMetamaskNotifications": {
    "message": "Turn on notifications"
  },
  "turnOnMetamaskNotificationsButton": {
    "message": "Turn on"
  },
  "turnOnMetamaskNotificationsError": {
    "message": "There was an error in creating the notifications. Please try again later."
  },
  "turnOnMetamaskNotificationsMessageFirst": {
    "message": "Stay in the loop on what's happening in your wallet with notifications."
  },
  "turnOnMetamaskNotificationsMessagePrivacyBold": {
    "message": "Settings > Notifications."
  },
  "turnOnMetamaskNotificationsMessagePrivacyLink": {
    "message": "Learn how we protect your privacy while using this feature."
  },
  "turnOnMetamaskNotificationsMessageSecond": {
    "message": "To use wallet notifications, we use a profile to sync some settings across your devices. $1"
  },
  "turnOnMetamaskNotificationsMessageThird": {
    "message": "You can turn off notifications at any time in $1"
  },
  "turnOnTokenDetection": {
    "message": "Turn on enhanced token detection"
  },
  "tutorial": {
    "message": "Tutorial"
  },
  "twelveHrTitle": {
    "message": "12hr:"
  },
  "typeYourSRP": {
    "message": "Type your Secret Recovery Phrase"
  },
  "u2f": {
    "message": "U2F",
    "description": "A name on an API for the browser to interact with devices that support the U2F protocol. On some browsers we use it to connect MetaMask to Ledger devices."
  },
  "unapproved": {
    "message": "Unapproved"
  },
  "units": {
    "message": "units"
  },
  "unknown": {
    "message": "Unknown"
  },
  "unknownCollection": {
    "message": "Unnamed collection"
  },
  "unknownNetwork": {
    "message": "Unknown private network"
  },
  "unknownNetworkForKeyEntropy": {
    "message": "Unknown network",
    "description": "Displayed on places like Snap install warning when regular name is not available."
  },
  "unknownQrCode": {
    "message": "Error: We couldn't identify that QR code"
  },
  "unlimited": {
    "message": "Unlimited"
  },
  "unlock": {
    "message": "Unlock"
  },
  "unlockMessage": {
    "message": "The decentralized web awaits"
  },
  "unpin": {
    "message": "Unpin"
  },
  "unrecognizedChain": {
    "message": "This custom network is not recognized",
    "description": "$1 is a clickable link with text defined by the 'unrecognizedChanLinkText' key. The link will open to instructions for users to validate custom network details."
  },
  "unsendableAsset": {
    "message": "Sending NFT (ERC-721) tokens is not currently supported",
    "description": "This is an error message we show the user if they attempt to send an NFT asset type, for which currently don't support sending"
  },
  "unverifiedContractAddressMessage": {
    "message": "We cannot verify this contract. Make sure you trust this address."
  },
  "upArrow": {
    "message": "up arrow"
  },
  "update": {
    "message": "Update"
  },
  "updateRequest": {
    "message": "Update request"
  },
  "updatedWithDate": {
    "message": "Updated $1"
  },
  "uploadDropFile": {
    "message": "Drop your file here"
  },
  "uploadFile": {
    "message": "Upload file"
  },
  "urlErrorMsg": {
    "message": "URLs require the appropriate HTTP/HTTPS prefix."
  },
  "urlExistsErrorMsg": {
    "message": "This URL is currently used by the $1 network."
  },
  "use4ByteResolution": {
    "message": "Decode smart contracts"
  },
  "use4ByteResolutionDescription": {
    "message": "To improve user experience, we customize the activity tab with messages based on the smart contracts you interact with. MetaMask uses a service called 4byte.directory to decode data and show you a version of a smart contract that's easier to read. This helps reduce your chances of approving malicious smart contract actions, but can result in your IP address being shared."
  },
  "useMultiAccountBalanceChecker": {
    "message": "Batch account balance requests"
  },
  "useMultiAccountBalanceCheckerSettingDescription": {
    "message": "Get faster balance updates by batching account balance requests. This lets us fetch your account balances together, so you get quicker updates for an improved experience. When this feature is off, third parties may be less likely to associate your accounts with each other."
  },
  "useNftDetection": {
    "message": "Autodetect NFTs"
  },
  "useNftDetectionDescriptionText": {
    "message": "Let MetaMask add NFTs you own using third-party services (like OpenSea). Autodetecting NFTs exposes your IP and account address to these services. Enabling this feature could associate your IP address with your Ethereum address and display fake NFTs airdropped by scammers. You can add tokens manually to avoid this risk."
  },
  "usePhishingDetection": {
    "message": "Use phishing detection"
  },
  "usePhishingDetectionDescription": {
    "message": "Display a warning for phishing domains targeting Ethereum users"
  },
  "useSafeChainsListValidation": {
    "message": "Network details check"
  },
  "useSafeChainsListValidationDescription": {
    "message": "MetaMask uses a third-party service called $1 to show accurate and standardized network details. This reduces your chances of connecting to malicious or incorrect network. When using this feature, your IP address is exposed to chainid.network."
  },
  "useSafeChainsListValidationWebsite": {
    "message": "chainid.network",
    "description": "useSafeChainsListValidationWebsite is separated from the rest of the text so that we can bold the third party service name in the middle of them"
  },
  "useSiteSuggestion": {
    "message": "Use site suggestion"
  },
  "useTokenDetectionPrivacyDesc": {
    "message": "Automatically displaying tokens sent to your account involves communication with third party servers to fetch token’s images. Those serves will have access to your IP address."
  },
  "usedByClients": {
    "message": "Used by a variety of different clients"
  },
  "userName": {
    "message": "Username"
  },
  "userOpContractDeployError": {
    "message": "Contract deployment from a smart contract account is not supported"
  },
  "verifyContractDetails": {
    "message": "Verify third-party details"
  },
  "verifyThisTokenOn": {
    "message": "Verify this token on $1",
    "description": "Points the user to etherscan as a place they can verify information about a token. $1 is replaced with the translation for \"etherscan\""
  },
  "verifyThisUnconfirmedTokenOn": {
    "message": "Verify this token on $1 and make sure this is the token you want to trade.",
    "description": "Points the user to etherscan as a place they can verify information about a token. $1 is replaced with the translation for \"etherscan\""
  },
  "version": {
    "message": "Version"
  },
  "view": {
    "message": "View"
  },
  "viewActivity": {
    "message": "View activity"
  },
  "viewAllDetails": {
    "message": "View all details"
  },
  "viewAllQuotes": {
    "message": "view all quotes"
  },
  "viewContact": {
    "message": "View contact"
  },
  "viewDetails": {
    "message": "View details"
  },
  "viewFullTransactionDetails": {
    "message": "View full transaction details"
  },
  "viewMore": {
    "message": "View more"
  },
  "viewOnBlockExplorer": {
    "message": "View on block explorer"
  },
  "viewOnCustomBlockExplorer": {
    "message": "View $1 at $2",
    "description": "$1 is the action type. e.g (Account, Transaction, Swap) and $2 is the Custom Block Explorer URL"
  },
  "viewOnEtherscan": {
    "message": "View $1 on Etherscan",
    "description": "$1 is the action type. e.g (Account, Transaction, Swap)"
  },
  "viewOnExplorer": {
    "message": "View on explorer"
  },
  "viewOnOpensea": {
    "message": "View on Opensea"
  },
  "viewTransaction": {
    "message": "View transaction"
  },
  "viewinCustodianApp": {
    "message": "View in custodian app"
  },
  "viewinExplorer": {
    "message": "View $1 in explorer",
    "description": "$1 is the action type. e.g (Account, Transaction, Swap)"
  },
  "visitSite": {
    "message": "Visit site"
  },
  "visitWebSite": {
    "message": "Visit our website"
  },
  "wallet": {
    "message": "Wallet"
  },
  "walletConnectionGuide": {
    "message": "our hardware wallet connection guide"
  },
  "walletCreationSuccessDetail": {
    "message": "You’ve successfully protected your wallet. Keep your Secret Recovery Phrase safe and secret -- it’s your responsibility!"
  },
  "walletCreationSuccessReminder1": {
    "message": "MetaMask can’t recover your Secret Recovery Phrase."
  },
  "walletCreationSuccessReminder2": {
    "message": "MetaMask will never ask you for your Secret Recovery Phrase."
  },
  "walletCreationSuccessReminder3": {
    "message": "$1 with anyone or risk your funds being stolen",
    "description": "$1 is separated as walletCreationSuccessReminder3BoldSection so that we can bold it"
  },
  "walletCreationSuccessReminder3BoldSection": {
    "message": "Never share your Secret Recovery Phrase",
    "description": "This string is localized separately from walletCreationSuccessReminder3 so that we can bold it"
  },
  "walletCreationSuccessTitle": {
    "message": "Wallet creation successful"
  },
  "wantToAddThisNetwork": {
    "message": "Want to add this network?"
  },
  "wantsToAddThisAsset": {
    "message": "This allows the following asset to be added to your wallet."
  },
  "warning": {
    "message": "Warning"
  },
  "warningFromSnap": {
    "message": "Warning from $1",
    "description": "$1 represents the name of the snap"
  },
  "warningTooltipText": {
    "message": "$1 The third party could spend your entire token balance without further notice or consent. Protect yourself by customizing a lower spending cap.",
    "description": "$1 is a warning icon with text 'Be careful' in 'warning' colour"
  },
  "weak": {
    "message": "Weak"
  },
  "web3": {
    "message": "Web3"
  },
  "web3ShimUsageNotification": {
    "message": "We noticed that the current website tried to use the removed window.web3 API. If the site appears to be broken, please click $1 for more information.",
    "description": "$1 is a clickable link."
  },
  "webhid": {
    "message": "WebHID",
    "description": "Refers to a interface for connecting external devices to the browser. Used for connecting ledger to the browser. Read more here https://developer.mozilla.org/en-US/docs/Web/API/WebHID_API"
  },
  "websites": {
    "message": "websites",
    "description": "Used in the 'permission_rpc' message."
  },
  "welcomeBack": {
    "message": "Welcome back!"
  },
  "welcomeExploreDescription": {
    "message": "Store, send and spend crypto currencies and assets."
  },
  "welcomeExploreTitle": {
    "message": "Explore decentralized apps"
  },
  "welcomeLoginDescription": {
    "message": "Use your MetaMask to login to decentralized apps - no signup needed."
  },
  "welcomeLoginTitle": {
    "message": "Say hello to your wallet"
  },
  "welcomeToMetaMask": {
    "message": "Let's get started"
  },
  "welcomeToMetaMaskIntro": {
    "message": "Trusted by millions, MetaMask is a secure wallet making the world of web3 accessible to all."
  },
  "whatsNew": {
    "message": "What's new",
    "description": "This is the title of a popup that gives users notifications about new features and updates to MetaMask."
  },
  "whatsThis": {
    "message": "What's this?"
  },
  "wrongNetworkName": {
    "message": "According to our records, the network name may not correctly match this chain ID."
  },
  "xOfYPending": {
    "message": "$1 of $2 pending",
    "description": "$1 and $2 are intended to be two numbers, where $2 is a total number of pending confirmations, and $1 is a count towards that total"
  },
  "yes": {
    "message": "Yes"
  },
  "you": {
    "message": "You"
  },
  "youHaveAddedAll": {
    "message": "You've added all the popular networks. You can discover more networks $1 Or you can $2",
    "description": "$1 is a link with the text 'here' and $2 is a button with the text 'add more networks manually'"
  },
  "youNeedToAllowCameraAccess": {
    "message": "You need to allow camera access to use this feature."
  },
  "youSign": {
    "message": "You are signing"
  },
  "yourAccounts": {
    "message": "Your accounts"
  },
  "yourActivity": {
    "message": "Your activity"
  },
  "yourBalance": {
    "message": "Your balance"
  },
  "yourFundsMayBeAtRisk": {
    "message": "Your funds may be at risk"
  },
  "yourNFTmayBeAtRisk": {
    "message": "Your NFT may be at risk"
  },
  "yourPrivateSeedPhrase": {
    "message": "Your Secret Recovery Phrase"
  },
  "yourTransactionConfirmed": {
    "message": "Transaction already confirmed"
  },
  "yourTransactionJustConfirmed": {
    "message": "We weren't able to cancel your transaction before it was confirmed on the blockchain."
  },
  "zeroGasPriceOnSpeedUpError": {
    "message": "Zero gas price on speed up"
  }
}<|MERGE_RESOLUTION|>--- conflicted
+++ resolved
@@ -314,13 +314,8 @@
     "message": "Can’t find a token? You can manually add any token by pasting its address. Token contract addresses can be found on $1",
     "description": "$1 is a blockchain explorer for a specific network, e.g. Etherscan for Ethereum"
   },
-<<<<<<< HEAD
-  "addingAccount": {
-    "message": "Adding account"
-=======
   "addUrl": {
     "message": "Add URL"
->>>>>>> 1f74b08f
   },
   "addingCustomNetwork": {
     "message": "Adding Network"
@@ -330,9 +325,6 @@
   },
   "additionalNetworks": {
     "message": "Additional networks"
-  },
-  "additionalRpcUrl": {
-    "message": "Additional RPC URL"
   },
   "address": {
     "message": "Address"
@@ -986,9 +978,6 @@
   "confirmConnectionTitle": {
     "message": "Confirm connection to $1"
   },
-  "confirmDeletion": {
-    "message": "Confirm deletion"
-  },
   "confirmFieldPaymaster": {
     "message": "Fee paid by"
   },
@@ -1000,9 +989,6 @@
   },
   "confirmRecoveryPhrase": {
     "message": "Confirm Secret Recovery Phrase"
-  },
-  "confirmRpcUrlDeletionMessage": {
-    "message": "Are you sure you want to delete the RPC URL? Your information will not be saved for this network."
   },
   "confirmTitleDescContractInteractionTransaction": {
     "message": "Only confirm this transaction if you fully understand the content and trust the requesting site."
@@ -1483,9 +1469,6 @@
     "message": "Delete $1 network?",
     "description": "$1 represents the name of the network"
   },
-  "deleteRpcUrl": {
-    "message": "Delete RPC URL"
-  },
   "deposit": {
     "message": "Deposit"
   },
@@ -2959,9 +2942,6 @@
   "networkNameBase": {
     "message": "Base"
   },
-  "networkNameBitcoin": {
-    "message": "Bitcoin"
-  },
   "networkNameDefinition": {
     "message": "The name associated with this network."
   },
@@ -4871,13 +4851,6 @@
   },
   "snapAccountCreationFailedDescription": {
     "message": "$1 didn't manage to create an account for you.",
-    "description": "$1 is the snap name"
-  },
-  "snapAccountNamingFailed": {
-    "message": "Account naming failed"
-  },
-  "snapAccountNamingFailedDescription": {
-    "message": "$1 didn't manage to name this account for you.",
     "description": "$1 is the snap name"
   },
   "snapAccountRedirectFinishSigningTitle": {
