--- conflicted
+++ resolved
@@ -167,11 +167,7 @@
     "message": "Advanced"
   },
   "advancedBaseGasFeeToolTip": {
-<<<<<<< HEAD
-    "message": "Any difference between your max base fee and the current base fee will be refunded after completion."
-=======
     "message": "When your transaction gets included in the block, any difference between your max base fee and the actual base fee will be refunded. Total amount is calculated as max base fee (in GWEI) * gas limit."
->>>>>>> 69e27c8a
   },
   "advancedGasFeeModalTitle": {
     "message": "Advanced gas fee"
@@ -660,13 +656,10 @@
   "dappSuggested": {
     "message": "Site suggested"
   },
-<<<<<<< HEAD
-=======
   "dappSuggestedGasSettingToolTipMessage": {
     "message": "$1 has suggested this price.",
     "description": "$1 is url for the dapp that has suggested gas settings"
   },
->>>>>>> 69e27c8a
   "dappSuggestedShortLabel": {
     "message": "Site"
   },
@@ -1114,8 +1107,6 @@
   "flaskExperimentalText5": {
     "message": "Using Flask gives you much greater discretion in using the power of MetaMask, and that discretion is yours. Do you accept these risks as well as extra responsibility for your wallet's safety?"
   },
-<<<<<<< HEAD
-=======
   "flaskSnapSettingsCardButtonCta": {
     "message": "See details",
     "description": "Call to action a user can take to see more information about the Snap that is installed"
@@ -1128,7 +1119,6 @@
     "message": "from",
     "description": "Part of the sentence describing when and where snap was added"
   },
->>>>>>> 69e27c8a
   "followUsOnTwitter": {
     "message": "Follow us on Twitter"
   },
@@ -1174,12 +1164,9 @@
     "message": "Gas limit must be at least $1",
     "description": "$1 is the custom gas limit, in decimal."
   },
-<<<<<<< HEAD
-=======
   "gasLimitV2": {
     "message": "Gas limit"
   },
->>>>>>> 69e27c8a
   "gasOption": {
     "message": "Gas option"
   },
@@ -1779,8 +1766,6 @@
   "networkStatus": {
     "message": "Network status"
   },
-<<<<<<< HEAD
-=======
   "networkStatusBaseFeeTooltip": {
     "message": "The base fee is set by the network and changes every 13-14 seconds. Our $1 and $2 options account for sudden increases.",
     "description": "$1 and $2 are bold text for Medium and Aggressive respectively."
@@ -1792,7 +1777,6 @@
     "message": "Gas fees are $1 relative to the past 72 hours.",
     "description": "$1 is networks stability value - stable, low, high"
   },
->>>>>>> 69e27c8a
   "networkURL": {
     "message": "Network URL"
   },
@@ -2135,12 +2119,6 @@
   "pendingTransactionSingle": {
     "message": "You have (1) pending transaction.",
     "description": "$1 is count of pending transactions"
-<<<<<<< HEAD
-  },
-  "permissionCheckedIconDescription": {
-    "message": "You have approved this permission"
-=======
->>>>>>> 69e27c8a
   },
   "permissionRequest": {
     "message": "Permission request"
@@ -2169,12 +2147,9 @@
     "message": "Select native to prioritize displaying values in the native currency of the chain (e.g. ETH). Select Fiat to prioritize displaying values in your selected fiat currency."
   },
   "priorityFee": {
-<<<<<<< HEAD
-=======
     "message": "Priority fee"
   },
   "priorityFeeProperCase": {
->>>>>>> 69e27c8a
     "message": "Priority Fee"
   },
   "privacyMsg": {
@@ -2638,12 +2613,9 @@
   "stable": {
     "message": "Stable"
   },
-<<<<<<< HEAD
-=======
   "stableLowercase": {
     "message": "stable"
   },
->>>>>>> 69e27c8a
   "stateLogError": {
     "message": "Error in retrieving state logs."
   },
