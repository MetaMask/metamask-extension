--- conflicted
+++ resolved
@@ -1016,16 +1016,11 @@
     "message": "Choose your network"
   },
   "chooseYourNetworkDescription": {
-<<<<<<< HEAD
-    "message": "When you use our default settings and configurations, we use Infura as our default remote procedure call (RPC) provider to offer the most reliable and private access to Ethereum data we can. In limited cases, we may use other RPC providers in order to provide the best experience for our users. You can choose your own RPC, but remember that any RPC will receive your IP address and Ethereum wallet to make transactions. Read our $1 to learn more about how Infura handles data.",
-    "description": "$1 is a link to the privacy policy"
-=======
-    "message": "We use Infura as our remote procedure call (RPC) provider to offer the most reliable and private access to Ethereum data we can. You can choose your own RPC, but remember that any RPC will receive your IP address and Ethereum wallet to make transactions. Read our $1 to learn more about how Infura handles data for EVM accounts, for Solana accounts $2.",
+    "message": "When you use our default settings and configurations, we use Infura as our default remote procedure call (RPC) provider to offer the most reliable and private access to Ethereum data we can. In limited cases, we may use other RPC providers in order to provide the best experience for our users. You can choose your own RPC, but remember that any RPC will receive your IP address and Ethereum wallet to make transactions. To learn more about how Infura handles data for EVM accounts, read our $1, and for Solana accounts, $2.",
     "description": "$1 is a link to the privacy policy, $2 is a link to Solana accounts support"
   },
   "chooseYourNetworkDescriptionCallToAction": {
     "message": "click here"
->>>>>>> 6892a5f7
   },
   "chromeRequiredForHardwareWallets": {
     "message": "You need to use MetaMask on Google Chrome in order to connect to your Hardware Wallet."
