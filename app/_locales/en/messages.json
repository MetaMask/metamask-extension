{
  "QRHardwareInvalidTransactionTitle": {
    "message": "Error"
  },
  "QRHardwareMismatchedSignId": {
    "message": "Incongruent transaction data. Please check the transaction details."
  },
  "QRHardwarePubkeyAccountOutOfRange": {
    "message": "No more accounts. If you would like to access another account unlisted below, please reconnect your hardware wallet and select it."
  },
  "QRHardwareScanInstructions": {
    "message": "Place the QR code in front of your camera. The screen is blurred, but it will not affect the reading."
  },
  "QRHardwareSignRequestCancel": {
    "message": "Reject"
  },
  "QRHardwareSignRequestDescription": {
    "message": "After you’ve signed with your wallet, click on 'Get Signature' to receive the signature"
  },
  "QRHardwareSignRequestGetSignature": {
    "message": "Get signature"
  },
  "QRHardwareSignRequestSubtitle": {
    "message": "Scan the QR code with your wallet"
  },
  "QRHardwareSignRequestTitle": {
    "message": "Request signature"
  },
  "QRHardwareUnknownQRCodeTitle": {
    "message": "Error"
  },
  "QRHardwareUnknownWalletQRCode": {
    "message": "Invalid QR code. Please scan the sync QR code of the hardware wallet."
  },
  "QRHardwareWalletImporterTitle": {
    "message": "Scan QR code"
  },
  "QRHardwareWalletSteps1Description": {
    "message": "You can choose from a list of official QR-code supporting partners below."
  },
  "QRHardwareWalletSteps1Title": {
    "message": "Connect your QR hardware wallet"
  },
  "QRHardwareWalletSteps2Description": {
    "message": "Ngrave Zero"
  },
  "SIWEAddressInvalid": {
    "message": "The address in the sign-in request does not match the address of the account you are using to sign in."
  },
  "SIWEDomainInvalidText": {
    "message": "The site you're attempting to sign into doesn't match the domain in the request. Proceed with caution."
  },
  "SIWEDomainInvalidTitle": {
    "message": "Deceptive site request."
  },
  "SIWEDomainWarningBody": {
    "message": "The website ($1) is asking you to sign in to the wrong domain. This may be a phishing attack.",
    "description": "$1 represents the website domain"
  },
  "SIWEDomainWarningLabel": {
    "message": "Unsafe"
  },
  "SIWELabelChainID": {
    "message": "Chain ID:"
  },
  "SIWELabelExpirationTime": {
    "message": "Expires At:"
  },
  "SIWELabelIssuedAt": {
    "message": "Issued At:"
  },
  "SIWELabelMessage": {
    "message": "Message:"
  },
  "SIWELabelNonce": {
    "message": "Nonce:"
  },
  "SIWELabelNotBefore": {
    "message": "Not Before:"
  },
  "SIWELabelRequestID": {
    "message": "Request ID:"
  },
  "SIWELabelResources": {
    "message": "Resources: $1",
    "description": "$1 represents the number of resources"
  },
  "SIWELabelURI": {
    "message": "URI:"
  },
  "SIWELabelVersion": {
    "message": "Version:"
  },
  "SIWESiteRequestSubtitle": {
    "message": "This site is requesting to sign in with"
  },
  "SIWESiteRequestTitle": {
    "message": "Sign-in request"
  },
  "SIWEWarningSubtitle": {
    "message": "To confirm you understand, check:"
  },
  "SIWEWarningTitle": {
    "message": "Are you sure?"
  },
  "about": {
    "message": "About"
  },
  "accept": {
    "message": "Accept"
  },
  "acceptTermsOfUse": {
    "message": "I have read and agree to the $1",
    "description": "$1 is the `terms` message"
  },
  "accessAndSpendNoticeNFT": {
    "message": "$1 may access and spend this asset",
    "description": "$1 is the url of the site requesting ability to spend"
  },
  "accessYourWalletWithSRP": {
    "message": "Access your wallet with your Secret Recovery Phrase"
  },
  "accessYourWalletWithSRPDescription": {
    "message": "MetaMask cannot recover your password. We will use your Secret Recovery Phrase to validate your ownership, restore your wallet and set up a new password. First, enter the Secret Recovery Phrase that you were given when you created your wallet. $1",
    "description": "$1 is the words 'Learn More' from key 'learnMore', separated here so that it can be added as a link"
  },
  "accessingYourCamera": {
    "message": "Accessing your camera..."
  },
  "account": {
    "message": "Account"
  },
  "accountActivity": {
    "message": "Account activity"
  },
  "accountActivityText": {
    "message": "Select the accounts you want to be notified about:"
  },
  "accountBalance": {
    "message": "Account balance"
  },
  "accountDetails": {
    "message": "Account details"
  },
  "accountIdenticon": {
    "message": "Account identicon"
  },
  "accountIsntConnectedToastText": {
    "message": "$1 isn't connected to $2"
  },
  "accountName": {
    "message": "Account name"
  },
  "accountNameDuplicate": {
    "message": "This account name already exists",
    "description": "This is an error message shown when the user enters a new account name that matches an existing account name"
  },
  "accountNameReserved": {
    "message": "This account name is reserved",
    "description": "This is an error message shown when the user enters a new account name that is reserved for future use"
  },
  "accountOptions": {
    "message": "Account options"
  },
  "accountPermissionToast": {
    "message": "Account permissions updated"
  },
  "accountSelectionRequired": {
    "message": "You need to select an account!"
  },
  "accountTypeNotSupported": {
    "message": "Account type not supported"
  },
  "accounts": {
    "message": "Accounts"
  },
  "accountsConnected": {
    "message": "Accounts connected"
  },
  "accountsPermissionsTitle": {
    "message": "See your accounts and suggest transactions"
  },
  "accountsSmallCase": {
    "message": "accounts"
  },
  "active": {
    "message": "Active"
  },
  "activity": {
    "message": "Activity"
  },
  "activityLog": {
    "message": "Activity log"
  },
  "add": {
    "message": "Add"
  },
  "addACustomNetwork": {
    "message": "Add a custom network"
  },
  "addANetwork": {
    "message": "Add a network"
  },
  "addANickname": {
    "message": "Add a nickname"
  },
  "addAUrl": {
    "message": "Add a URL"
  },
  "addAccount": {
    "message": "Add account"
  },
  "addAccountToMetaMask": {
    "message": "Add account to MetaMask"
  },
  "addAcquiredTokens": {
    "message": "Add the tokens you've acquired using MetaMask"
  },
  "addAlias": {
    "message": "Add alias"
  },
  "addBlockExplorer": {
    "message": "Add a block explorer"
  },
  "addBlockExplorerUrl": {
    "message": "Add a block explorer URL"
  },
  "addContact": {
    "message": "Add contact"
  },
  "addCustomNetwork": {
    "message": "Add custom network"
  },
  "addEthereumChainWarningModalHeader": {
    "message": "Only add this RPC provider if you’re sure you can trust it. $1",
    "description": "$1 is addEthereumChainWarningModalHeaderPartTwo passed separately so that it can be bolded"
  },
  "addEthereumChainWarningModalHeaderPartTwo": {
    "message": "Malicious providers may lie about the state of the blockchain and record your network activity."
  },
  "addEthereumChainWarningModalListHeader": {
    "message": "It's important that your provider is reliable, as it has the power to:"
  },
  "addEthereumChainWarningModalListPointOne": {
    "message": "See your accounts and IP address, and associate them together"
  },
  "addEthereumChainWarningModalListPointThree": {
    "message": "Show account balances and other on-chain states"
  },
  "addEthereumChainWarningModalListPointTwo": {
    "message": "Broadcast your transactions"
  },
  "addEthereumChainWarningModalTitle": {
    "message": "You are adding a new RPC provider for Ethereum Mainnet"
  },
  "addEthereumWatchOnlyAccount": {
    "message": "Watch an Ethereum account (Beta)"
  },
  "addFriendsAndAddresses": {
    "message": "Add friends and addresses you trust"
  },
  "addHardwareWallet": {
    "message": "Add hardware wallet"
  },
  "addIPFSGateway": {
    "message": "Add your preferred IPFS gateway"
  },
  "addImportAccount": {
    "message": "Add account or hardware wallet"
  },
  "addMemo": {
    "message": "Add memo"
  },
  "addNetwork": {
    "message": "Add network"
  },
  "addNetworkConfirmationTitle": {
    "message": "Add $1",
    "description": "$1 represents network name"
  },
  "addNewAccount": {
    "message": "Add a new Ethereum account"
  },
  "addNewBitcoinAccount": {
    "message": "Add a new Bitcoin account (Beta)"
  },
  "addNewBitcoinTestnetAccount": {
    "message": "Add a new Bitcoin account (Testnet)"
  },
  "addNewToken": {
    "message": "Add new token"
  },
  "addNft": {
    "message": "Add NFT"
  },
  "addNfts": {
    "message": "Add NFTs"
  },
  "addRpcUrl": {
    "message": "Add RPC URL"
  },
  "addSnapAccountToggle": {
    "message": "Enable \"Add account Snap (Beta)\""
  },
  "addSnapAccountsDescription": {
    "message": "Turning on this feature will give you the option to add the new Beta account Snaps right from your account list. If you install an account Snap, remember that it is a third-party service."
  },
  "addSuggestedNFTs": {
    "message": "Add suggested NFTs"
  },
  "addSuggestedTokens": {
    "message": "Add suggested tokens"
  },
  "addToken": {
    "message": "Add token"
  },
  "addTokenByContractAddress": {
    "message": "Can’t find a token? You can manually add any token by pasting its address. Token contract addresses can be found on $1",
    "description": "$1 is a blockchain explorer for a specific network, e.g. Etherscan for Ethereum"
  },
  "addUrl": {
    "message": "Add URL"
  },
  "addingAccount": {
    "message": "Adding account"
  },
  "addingCustomNetwork": {
    "message": "Adding Network"
  },
  "addingTokens": {
    "message": "Adding tokens"
  },
  "additionalNetworks": {
    "message": "Additional networks"
  },
  "address": {
    "message": "Address"
  },
  "addressCopied": {
    "message": "Address copied!"
  },
  "addressMismatch": {
    "message": "Site address mismatch"
  },
  "addressMismatchOriginal": {
    "message": "Current URL: $1",
    "description": "$1 replaced by origin URL in confirmation request"
  },
  "addressMismatchPunycode": {
    "message": "Punycode version: $1",
    "description": "$1 replaced by punycode version of the URL in confirmation request"
  },
  "advanced": {
    "message": "Advanced"
  },
  "advancedBaseGasFeeToolTip": {
    "message": "When your transaction gets included in the block, any difference between your max base fee and the actual base fee will be refunded. Total amount is calculated as max base fee (in GWEI) * gas limit."
  },
  "advancedDetailsDataDesc": {
    "message": "Data"
  },
  "advancedDetailsHexDesc": {
    "message": "Hex"
  },
  "advancedDetailsNonceDesc": {
    "message": "Nonce"
  },
  "advancedDetailsNonceTooltip": {
    "message": "This is the transaction number of an account. Nonce for the first transaction is 0 and it increases in sequential order."
  },
  "advancedGasFeeDefaultOptIn": {
    "message": "Save these values as my default for the $1 network.",
    "description": "$1 is the current network name."
  },
  "advancedGasFeeModalTitle": {
    "message": "Advanced gas fee"
  },
  "advancedGasPriceTitle": {
    "message": "Gas price"
  },
  "advancedPriorityFeeToolTip": {
    "message": "Priority fee (aka “miner tip”) goes directly to miners and incentivizes them to prioritize your transaction."
  },
  "aggregatedBalancePopover": {
    "message": "This reflects the value of all tokens you own on a given network. If you prefer seeing this value in ETH or other currencies, go to $1.",
    "description": "$1 represents the settings page"
  },
  "agreeTermsOfUse": {
    "message": "I agree to MetaMask's $1",
    "description": "$1 is the `terms` link"
  },
  "airgapVault": {
    "message": "AirGap Vault"
  },
  "alert": {
    "message": "Alert"
  },
  "alertActionBuy": {
    "message": "Buy ETH"
  },
  "alertActionUpdateGas": {
    "message": "Update gas limit"
  },
  "alertActionUpdateGasFee": {
    "message": "Update fee"
  },
  "alertActionUpdateGasFeeLevel": {
    "message": "Update gas options"
  },
  "alertDisableTooltip": {
    "message": "This can be changed in \"Settings > Alerts\""
  },
  "alertMessageAddressMismatchWarning": {
    "message": "Attackers sometimes mimic sites by making small changes to the site address. Make sure you're interacting with the intended site before you continue."
  },
  "alertMessageGasEstimateFailed": {
    "message": "We’re unable to provide an accurate fee and this estimate might be high. We suggest you to input a custom gas limit, but there’s a risk the transaction will still fail."
  },
  "alertMessageGasFeeLow": {
    "message": "When choosing a low fee, expect slower transactions and longer wait times. For faster transactions, choose Market or Aggressive fee options."
  },
  "alertMessageGasTooLow": {
    "message": "To continue with this transaction, you’ll need to increase the gas limit to 21000 or higher."
  },
  "alertMessageInsufficientBalance2": {
    "message": "You do not have enough ETH in your account to pay for network fees."
  },
  "alertMessageNetworkBusy": {
    "message": "Gas prices are high and estimates are less accurate."
  },
  "alertMessageNoGasPrice": {
    "message": "We can’t move forward with this transaction until you manually update the fee."
  },
  "alertMessagePendingTransactions": {
    "message": "This transaction won’t go through until a previous transaction is complete. Learn how to cancel or speed up a transaction."
  },
  "alertMessageSignInDomainMismatch": {
    "message": "The site making the request is not the site you’re signing into. This could be an attempt to steal your login credentials."
  },
  "alertMessageSignInWrongAccount": {
    "message": "This site is asking you to sign in using the wrong account."
  },
  "alertMessageSigningOrSubmitting": {
    "message": "This transaction will only go through once your previous transaction is complete."
  },
  "alertModalAcknowledge": {
    "message": "I have acknowledged the risk and still want to proceed"
  },
  "alertModalDetails": {
    "message": "Alert Details"
  },
  "alertModalReviewAllAlerts": {
    "message": "Review all alerts"
  },
  "alertReasonGasEstimateFailed": {
    "message": "Inaccurate fee"
  },
  "alertReasonGasFeeLow": {
    "message": "Slow speed"
  },
  "alertReasonGasTooLow": {
    "message": "Low gas limit"
  },
  "alertReasonInsufficientBalance": {
    "message": "Insufficient funds"
  },
  "alertReasonNetworkBusy": {
    "message": "Network is busy"
  },
  "alertReasonNoGasPrice": {
    "message": "Fee estimate unavailable"
  },
  "alertReasonPendingTransactions": {
    "message": "Pending transaction"
  },
  "alertReasonSignIn": {
    "message": "Suspicious sign-in request"
  },
  "alertReasonWrongAccount": {
    "message": "Wrong account"
  },
  "alerts": {
    "message": "Alerts"
  },
  "all": {
    "message": "All"
  },
  "allCustodianAccountsConnectedSubtitle": {
    "message": "You have either already connected all your custodian accounts or don’t have any account to connect to MetaMask Institutional."
  },
  "allCustodianAccountsConnectedTitle": {
    "message": "No accounts available to connect"
  },
  "allOfYour": {
    "message": "All of your $1",
    "description": "$1 is the symbol or name of the token that the user is approving spending"
  },
  "allPermissions": {
    "message": "All Permissions"
  },
  "allTimeHigh": {
    "message": "All time high"
  },
  "allTimeLow": {
    "message": "All time low"
  },
  "allYourNFTsOf": {
    "message": "All of your NFTs from $1",
    "description": "$1 is a link to contract on the block explorer when we're not able to retrieve a erc721 or erc1155 name"
  },
  "allow": {
    "message": "Allow"
  },
  "allowMmiToConnectToCustodian": {
    "message": "This will allow MMI to connect to $1 to import your accounts."
  },
  "allowNotifications": {
    "message": "Allow notifications"
  },
  "allowSpendToken": {
    "message": "Give permission to access your $1?",
    "description": "$1 is the symbol of the token that are requesting to spend"
  },
  "allowWithdrawAndSpend": {
    "message": "Allow $1 to withdraw and spend up to the following amount:",
    "description": "The url of the site that requested permission to 'withdraw and spend'"
  },
  "amount": {
    "message": "Amount"
  },
  "amountReceived": {
    "message": "Amount Received"
  },
  "amountSent": {
    "message": "Amount Sent"
  },
  "andForListItems": {
    "message": "$1, and $2",
    "description": "$1 is the first item, $2 is the last item in a list of items. Used in Snap Install Warning modal."
  },
  "andForTwoItems": {
    "message": "$1 and $2",
    "description": "$1 is the first item, $2 is the second item. Used in Snap Install Warning modal."
  },
  "appDescription": {
    "message": "An Ethereum Wallet in your Browser",
    "description": "The description of the application"
  },
  "appName": {
    "message": "MetaMask",
    "description": "The name of the application"
  },
  "appNameBeta": {
    "message": "MetaMask Beta",
    "description": "The name of the application (Beta)"
  },
  "appNameFlask": {
    "message": "MetaMask Flask",
    "description": "The name of the application (Flask)"
  },
  "appNameMmi": {
    "message": "MetaMask Institutional",
    "description": "The name of the application (MMI)"
  },
  "approve": {
    "message": "Approve spend limit"
  },
  "approveAllTokensTitle": {
    "message": "Allow access to and transfer of all your $1?",
    "description": "$1 is the symbol of the token for which the user is granting approval"
  },
  "approveAllTokensTitleWithoutSymbol": {
    "message": "Allow access to and transfer all of your NFTs from $1?",
    "description": "$1 a link to contract on the block explorer when we're not able to retrieve a erc721 or erc1155 name"
  },
  "approveButtonText": {
    "message": "Approve"
  },
  "approveIncreaseAllowance": {
    "message": "Increase $1 spending cap",
    "description": "The token symbol that is being approved"
  },
  "approveSpendingCap": {
    "message": "Approve $1 spending cap",
    "description": "The token symbol that is being approved"
  },
  "approveTokenDescription": {
    "message": "This allows a third party to access and transfer the following NFTs without further notice until you revoke its access."
  },
  "approveTokenDescriptionWithoutSymbol": {
    "message": "This allows a third party to access and transfer all of your NFTs from $1 without further notice until you revoke its access.",
    "description": "$1 is a link to contract on the block explorer when we're not able to retrieve a erc721 or erc1155 name"
  },
  "approveTokenTitle": {
    "message": "Allow access to and transfer of your $1?",
    "description": "$1 is the symbol of the token for which the user is granting approval"
  },
  "approved": {
    "message": "Approved"
  },
  "approvedAsset": {
    "message": "Approved asset"
  },
  "approvedOn": {
    "message": "Approved on $1",
    "description": "$1 is the approval date for a permission"
  },
  "approvedOnForAccounts": {
    "message": "Approved on $1 for $2",
    "description": "$1 is the approval date for a permission. $2 is the AvatarGroup component displaying account images."
  },
  "areYouSure": {
    "message": "Are you sure?"
  },
  "asset": {
    "message": "Asset"
  },
  "assetOptions": {
    "message": "Asset options"
  },
  "assets": {
    "message": "Assets"
  },
  "assetsDescription": {
    "message": "Autodetect tokens in your wallet, display NFTs, and get batched account balance updates"
  },
  "attemptSendingAssets": {
    "message": "You may lose your assets if you try to send them from another network. Transfer funds safely between networks by using a bridge."
  },
  "attemptSendingAssetsWithPortfolio": {
    "message": "You may lose your assets if you try to send them from another network. Transfer funds safely between networks by using a bridge, like $1"
  },
  "attemptToCancelSwapForFree": {
    "message": "Attempt to cancel swap for free"
  },
  "attributes": {
    "message": "Attributes"
  },
  "attributions": {
    "message": "Attributions"
  },
  "auroraRpcDeprecationMessage": {
    "message": "The Infura RPC URL is no longer supporting Aurora."
  },
  "authorizedPermissions": {
    "message": "You have authorized the following permissions"
  },
  "autoDetectTokens": {
    "message": "Autodetect tokens"
  },
  "autoDetectTokensDescription": {
    "message": "We use third-party APIs to detect and display new tokens sent to your wallet. Turn off if you don’t want the app to automatically pull data from those services. $1",
    "description": "$1 is a link to a support article"
  },
  "autoLockTimeLimit": {
    "message": "Auto-lock timer (minutes)"
  },
  "autoLockTimeLimitDescription": {
    "message": "Set the idle time in minutes before MetaMask will become locked."
  },
  "average": {
    "message": "Average"
  },
  "awaitingApproval": {
    "message": "Awaiting approval..."
  },
  "back": {
    "message": "Back"
  },
  "backupApprovalInfo": {
    "message": "This secret code is required to recover your wallet in case you lose your device, forget your password, have to re-install MetaMask, or want to access your wallet on another device."
  },
  "backupApprovalNotice": {
    "message": "Back up your Secret Recovery Phrase to keep your wallet and funds secure."
  },
  "backupKeyringSnapReminder": {
    "message": "Be sure you can access any accounts created by this Snap on your own before removing it"
  },
  "backupNow": {
    "message": "Back up now"
  },
  "balance": {
    "message": "Balance"
  },
  "balanceOutdated": {
    "message": "Balance may be outdated"
  },
  "baseFee": {
    "message": "Base fee"
  },
  "basic": {
    "message": "Basic"
  },
  "basicConfigurationBannerCTA": {
    "message": "Turn on basic functionality"
  },
  "basicConfigurationBannerTitle": {
    "message": "Basic functionality is off"
  },
  "basicConfigurationDescription": {
    "message": "MetaMask offers basic features like token details and gas settings through internet services. When you use internet services, your IP address is shared, in this case with MetaMask. This is just like when you visit any website. MetaMask uses this data temporarily and never sells your data. You can use a VPN or turn off these services, but it may affect your MetaMask experience. To learn more read our $1.",
    "description": "$1 is to be replaced by the message for privacyMsg, and will link to https://consensys.io/privacy-policy"
  },
  "basicConfigurationLabel": {
    "message": "Basic functionality"
  },
  "basicConfigurationModalCheckbox": {
    "message": "I understand and want to continue"
  },
  "basicConfigurationModalDisclaimerOff": {
    "message": "This means you won't fully optimize your time on MetaMask. Basic features (like token details, optimal gas settings, and others) won't be available to you."
  },
  "basicConfigurationModalDisclaimerOn": {
    "message": "To optimize your time on MetaMask, you’ll need to turn on this feature. Basic functions (like token details, optimal gas settings, and others) are important to the web3 experience."
  },
  "basicConfigurationModalHeadingOff": {
    "message": "Turn off basic functionality"
  },
  "basicConfigurationModalHeadingOn": {
    "message": "Turn on basic functionality"
  },
  "beCareful": {
    "message": "Be careful"
  },
  "beta": {
    "message": "Beta"
  },
  "betaHeaderText": {
    "message": "This is a beta version. Please report bugs $1",
    "description": "$1 represents the word 'here' in a hyperlink"
  },
  "betaMetamaskInstitutionalVersion": {
    "message": "MetaMask Institutional Beta Version"
  },
  "betaMetamaskVersion": {
    "message": "MetaMask Beta Version"
  },
  "betaTerms": {
    "message": "Beta Terms of use"
  },
  "billionAbbreviation": {
    "message": "B",
    "description": "Shortened form of 'billion'"
  },
  "bitcoinActivityNotSupported": {
    "message": "Bitcoin activity is not supported"
  },
  "bitcoinSupportSectionTitle": {
    "message": "Bitcoin"
  },
  "bitcoinSupportToggleDescription": {
    "message": "Turning on this feature will give you the option to add a Bitcoin Account to your MetaMask Extension derived from your existing Secret Recovery Phrase. This is an experimental Beta feature, so you should use it at your own risk. To give us feedback on this new Bitcoin experience, please fill out this $1.",
    "description": "$1 is the link to a product feedback form"
  },
  "bitcoinSupportToggleTitle": {
    "message": "Enable \"Add a new Bitcoin account (Beta)\""
  },
  "bitcoinTestnetSupportToggleDescription": {
    "message": "Turning on this feature will give you the option to add a Bitcoin Account for the test network."
  },
  "bitcoinTestnetSupportToggleTitle": {
    "message": "Enable \"Add a new Bitcoin account (Testnet)\""
  },
  "blockExplorerAccountAction": {
    "message": "Account",
    "description": "This is used with viewOnEtherscan and viewInExplorer e.g View Account in Explorer"
  },
  "blockExplorerAssetAction": {
    "message": "Asset",
    "description": "This is used with viewOnEtherscan and viewInExplorer e.g View Asset in Explorer"
  },
  "blockExplorerSwapAction": {
    "message": "Swap",
    "description": "This is used with viewOnEtherscan e.g View Swap on Etherscan"
  },
  "blockExplorerUrl": {
    "message": "Block explorer URL"
  },
  "blockExplorerUrlDefinition": {
    "message": "The URL used as the block explorer for this network."
  },
  "blockExplorerView": {
    "message": "View account at $1",
    "description": "$1 replaced by URL for custom block explorer"
  },
  "blockaid": {
    "message": "Blockaid"
  },
  "blockaidAlertInfo": {
    "message": "We don't recommend proceeding with this request."
  },
  "blockaidDescriptionApproveFarming": {
    "message": "If you approve this request, a third party known for scams might take all your assets."
  },
  "blockaidDescriptionBlurFarming": {
    "message": "If you approve this request, someone can steal your assets listed on Blur."
  },
  "blockaidDescriptionErrored": {
    "message": "Because of an error, we couldn't check for security alerts. Only continue if you trust every address involved."
  },
  "blockaidDescriptionMaliciousDomain": {
    "message": "You're interacting with a malicious domain. If you approve this request, you might lose your assets."
  },
  "blockaidDescriptionMightLoseAssets": {
    "message": "If you approve this request, you might lose your assets."
  },
  "blockaidDescriptionSeaportFarming": {
    "message": "If you approve this request, someone can steal your assets listed on OpenSea."
  },
  "blockaidDescriptionTransferFarming": {
    "message": "If you approve this request, a third party known for scams will take all your assets."
  },
  "blockaidDescriptionWarning": {
    "message": "This could be a deceptive request. Only continue if you trust every address involved."
  },
  "blockaidMessage": {
    "message": "Privacy preserving - no data is shared with third parties. Available on Arbitrum, Avalanche, BNB chain, Ethereum Mainnet, Linea, Optimism, Polygon, Base and Sepolia."
  },
  "blockaidTitleDeceptive": {
    "message": "This is a deceptive request"
  },
  "blockaidTitleMayNotBeSafe": {
    "message": "Be careful"
  },
  "blockaidTitleSuspicious": {
    "message": "This is a suspicious request"
  },
  "blockies": {
    "message": "Blockies"
  },
  "boughtFor": {
    "message": "Bought for"
  },
  "bridge": {
    "message": "Bridge"
  },
  "bridgeDontSend": {
    "message": "Bridge, don't send"
  },
  "bridgeFrom": {
    "message": "Bridge from"
  },
  "bridgeSelectNetwork": {
    "message": "Select network"
  },
  "bridgeTo": {
    "message": "Bridge to"
  },
  "browserNotSupported": {
    "message": "Your browser is not supported..."
  },
  "buildContactList": {
    "message": "Build your contact list"
  },
  "builtAroundTheWorld": {
    "message": "MetaMask is designed and built around the world."
  },
  "busy": {
    "message": "Busy"
  },
  "buyAndSell": {
    "message": "Buy & Sell"
  },
  "buyAsset": {
    "message": "Buy $1",
    "description": "$1 is the ticker symbol of a an asset the user is being prompted to purchase"
  },
  "buyCrypto": {
    "message": "Buy crypto"
  },
  "buyFirstCrypto": {
    "message": "Buy your first crypto with a debit or credit card."
  },
  "buyMoreAsset": {
    "message": "Buy more $1",
    "description": "$1 is the ticker symbol of a an asset the user is being prompted to purchase"
  },
  "buyNow": {
    "message": "Buy Now"
  },
  "buyToken": {
    "message": "Buy $1",
    "description": "$1 is the token symbol"
  },
  "bytes": {
    "message": "Bytes"
  },
  "canToggleInSettings": {
    "message": "You can re-enable this notification in Settings > Alerts."
  },
  "cancel": {
    "message": "Cancel"
  },
  "cancelPopoverTitle": {
    "message": "Cancel transaction"
  },
  "cancelSpeedUp": {
    "message": "cancel or speed up a transaction."
  },
  "cancelSpeedUpLabel": {
    "message": "This gas fee will $1 the original.",
    "description": "$1 is text 'replace' in bold"
  },
  "cancelSpeedUpTransactionTooltip": {
    "message": "To $1 a transaction the gas fee must be increased by at least 10% for it to be recognized by the network.",
    "description": "$1 is string 'cancel' or 'speed up'"
  },
  "cancelled": {
    "message": "Cancelled"
  },
  "chainId": {
    "message": "Chain ID"
  },
  "chainIdDefinition": {
    "message": "The chain ID used to sign transactions for this network."
  },
  "chainIdExistsErrorMsg": {
    "message": "This Chain ID is currently used by the $1 network."
  },
  "chainListReturnedDifferentTickerSymbol": {
    "message": "This token symbol doesn't match the network name or chain ID entered. Many popular tokens use similar symbols, which scammers can use to trick you into sending them a more valuable token in return. Verify everything before you continue."
  },
  "chooseYourNetwork": {
    "message": "Choose your network"
  },
  "chooseYourNetworkDescription": {
    "message": "We use Infura as our remote procedure call (RPC) provider to offer the most reliable and private access to Ethereum data we can. You can choose your own RPC, but remember that any RPC will receive your IP address and Ethereum wallet to make transactions. Read our $1 to learn more about how Infura handles data.",
    "description": "$1 is a link to the privacy policy"
  },
  "chromeRequiredForHardwareWallets": {
    "message": "You need to use MetaMask on Google Chrome in order to connect to your Hardware Wallet."
  },
  "circulatingSupply": {
    "message": "Circulating supply"
  },
  "clear": {
    "message": "Clear"
  },
  "clearActivity": {
    "message": "Clear activity and nonce data"
  },
  "clearActivityButton": {
    "message": "Clear activity tab data"
  },
  "clearActivityDescription": {
    "message": "This resets the account's nonce and erases data from the activity tab in your wallet. Only the current account and network will be affected. Your balances and incoming transactions won't change."
  },
  "click": {
    "message": "Click"
  },
  "clickToConnectLedgerViaWebHID": {
    "message": "Click here to connect your Ledger via WebHID",
    "description": "Text that can be clicked to open a browser popup for connecting the ledger device via webhid"
  },
  "clickToManuallyAdd": {
    "message": "You can always add tokens manually."
  },
  "close": {
    "message": "Close"
  },
  "closeExtension": {
    "message": "Close extension"
  },
  "closeWindowAnytime": {
    "message": "You may close this window anytime."
  },
  "coingecko": {
    "message": "CoinGecko"
  },
  "collectionName": {
    "message": "Collection name"
  },
  "comboNoOptions": {
    "message": "No options found",
    "description": "Default text shown in the combo field dropdown if no options."
  },
  "configureSnapPopupDescription": {
    "message": "You're now leaving MetaMask to configure this snap."
  },
  "configureSnapPopupInstallDescription": {
    "message": "You're now leaving MetaMask to install this snap."
  },
  "configureSnapPopupInstallTitle": {
    "message": "Install snap"
  },
  "configureSnapPopupLink": {
    "message": "Click this link to continue:"
  },
  "configureSnapPopupTitle": {
    "message": "Configure snap"
  },
  "confirm": {
    "message": "Confirm"
  },
  "confirmAlertModalAcknowledgeMultiple": {
    "message": "I have acknowledged the alerts and still want to proceed"
  },
  "confirmAlertModalAcknowledgeSingle": {
    "message": "I have acknowledged the alert and still want to proceed"
  },
  "confirmConnectCustodianRedirect": {
    "message": "We will redirect you to $1 upon clicking continue."
  },
  "confirmConnectCustodianText": {
    "message": "To connect your accounts log into your $1 account and click on the 'connect to MMI' button."
  },
  "confirmConnectionTitle": {
    "message": "Confirm connection to $1"
  },
  "confirmFieldPaymaster": {
    "message": "Fee paid by"
  },
  "confirmFieldTooltipPaymaster": {
    "message": "The fee for this transaction will be paid by the paymaster smart contract."
  },
  "confirmPassword": {
    "message": "Confirm password"
  },
  "confirmRecoveryPhrase": {
    "message": "Confirm Secret Recovery Phrase"
  },
  "confirmTitleApproveTransaction": {
    "message": "Allowance request"
  },
  "confirmTitleDeployContract": {
    "message": "Deploy a contract"
  },
  "confirmTitleDescApproveTransaction": {
    "message": "This site wants permission to withdraw your NFTs"
  },
  "confirmTitleDescDeployContract": {
    "message": "This site wants you to deploy a contract"
  },
  "confirmTitleDescERC20ApproveTransaction": {
    "message": "This site wants permission to withdraw your tokens"
  },
  "confirmTitleDescPermitSignature": {
    "message": "This site wants permission to spend your tokens."
  },
  "confirmTitleDescSIWESignature": {
    "message": "A site wants you to sign in to prove you own this account."
  },
  "confirmTitleDescSign": {
    "message": "Review request details before you confirm."
  },
  "confirmTitlePermitTokens": {
    "message": "Spending cap request"
  },
  "confirmTitleRevokeApproveTransaction": {
    "message": "Remove permission"
  },
  "confirmTitleSIWESignature": {
    "message": "Sign-in request"
  },
  "confirmTitleSetApprovalForAllRevokeTransaction": {
    "message": "Remove permission"
  },
  "confirmTitleSignature": {
    "message": "Signature request"
  },
  "confirmTitleTransaction": {
    "message": "Transaction request"
  },
  "confirmationAlertModalDetails": {
    "message": "To protect your assets and login information, we suggest you reject the request."
  },
  "confirmationAlertModalTitle": {
    "message": "This request is suspicious"
  },
  "confirmed": {
    "message": "Confirmed"
  },
  "confusableUnicode": {
    "message": "'$1' is similar to '$2'."
  },
  "confusableZeroWidthUnicode": {
    "message": "Zero-width character found."
  },
  "confusingEnsDomain": {
    "message": "We have detected a confusable character in the ENS name. Check the ENS name to avoid a potential scam."
  },
  "congratulations": {
    "message": "Congratulations!"
  },
  "connect": {
    "message": "Connect"
  },
  "connectAccount": {
    "message": "Connect account"
  },
  "connectAccountOrCreate": {
    "message": "Connect account or create new"
  },
  "connectAccounts": {
    "message": "Connect accounts"
  },
  "connectCustodialAccountMenu": {
    "message": "Connect Custodial Account"
  },
  "connectCustodialAccountMsg": {
    "message": "Please choose the custodian you want to connect in order to add or refresh a token."
  },
  "connectCustodialAccountTitle": {
    "message": "Custodial Accounts"
  },
  "connectCustodianAccounts": {
    "message": "Connect $1 accounts"
  },
  "connectManually": {
    "message": "Manually connect to current site"
  },
  "connectMoreAccounts": {
    "message": "Connect more accounts"
  },
  "connectSnap": {
    "message": "Connect $1",
    "description": "$1 is the snap for which a connection is being requested."
  },
  "connectWithMetaMask": {
    "message": "Connect with MetaMask"
  },
  "connectedAccounts": {
    "message": "Connected accounts"
  },
  "connectedAccountsDescriptionPlural": {
    "message": "You have $1 accounts connected to this site.",
    "description": "$1 is the number of accounts"
  },
  "connectedAccountsDescriptionSingular": {
    "message": "You have 1 account connected to this site."
  },
  "connectedAccountsEmptyDescription": {
    "message": "MetaMask is not connected to this site. To connect to a web3 site, find and click the connect button."
  },
  "connectedAccountsListTooltip": {
    "message": "$1 can see the account balance, address, activity, and suggest transactions to approve for connected accounts.",
    "description": "$1 is the origin name"
  },
  "connectedAccountsToast": {
    "message": "Connected accounts updated"
  },
  "connectedSites": {
    "message": "Connected sites"
  },
  "connectedSitesAndSnaps": {
    "message": "Connected sites and Snaps"
  },
  "connectedSitesDescription": {
    "message": "$1 is connected to these sites. They can view your account address.",
    "description": "$1 is the account name"
  },
  "connectedSitesEmptyDescription": {
    "message": "$1 is not connected to any sites.",
    "description": "$1 is the account name"
  },
  "connectedSnapAndNoAccountDescription": {
    "message": "MetaMask is connected to this site, but no accounts are connected yet"
  },
  "connectedSnaps": {
    "message": "Connected Snaps"
  },
  "connectedWithAccount": {
    "message": "$1 accounts connected",
    "description": "$1 represents account length"
  },
  "connectedWithAccountName": {
    "message": "Connected with $1",
    "description": "$1 represents account name"
  },
  "connectedWithNetworks": {
    "message": "$1 networks connected",
    "description": "$1 represents network length"
  },
  "connecting": {
    "message": "Connecting"
  },
  "connectingTo": {
    "message": "Connecting to $1"
  },
  "connectingToDeprecatedNetwork": {
    "message": "'$1' is being phased out and may not work. Try another network."
  },
  "connectingToGoerli": {
    "message": "Connecting to Goerli test network"
  },
  "connectingToLineaGoerli": {
    "message": "Connecting to Linea Goerli test network"
  },
  "connectingToLineaMainnet": {
    "message": "Connecting to Linea Mainnet"
  },
  "connectingToLineaSepolia": {
    "message": "Connecting to Linea Sepolia test network"
  },
  "connectingToMainnet": {
    "message": "Connecting to Ethereum Mainnet"
  },
  "connectingToSepolia": {
    "message": "Connecting to Sepolia test network"
  },
  "connectionDescription": {
    "message": "This site wants to"
  },
  "connectionFailed": {
    "message": "Connection failed"
  },
  "connectionFailedDescription": {
    "message": "Fetching of $1 failed, check your network and try again.",
    "description": "$1 is the name of the snap being fetched."
  },
  "connectionRequest": {
    "message": "Connection request"
  },
  "contactUs": {
    "message": "Contact us"
  },
  "contacts": {
    "message": "Contacts"
  },
  "contentFromSnap": {
    "message": "Content from $1",
    "description": "$1 represents the name of the snap"
  },
  "continue": {
    "message": "Continue"
  },
  "continueMmiOnboarding": {
    "message": "Continue MetaMask Institutional onboarding"
  },
  "continueToWallet": {
    "message": "Continue to wallet"
  },
  "contract": {
    "message": "Contract"
  },
  "contractAddress": {
    "message": "Contract address"
  },
  "contractAddressError": {
    "message": "You are sending tokens to the token's contract address. This may result in the loss of these tokens."
  },
  "contractDeployment": {
    "message": "Contract deployment"
  },
  "contractDescription": {
    "message": "To protect yourself against scammers, take a moment to verify third-party details."
  },
  "contractInteraction": {
    "message": "Contract interaction"
  },
  "contractNFT": {
    "message": "NFT contract"
  },
  "contractRequestingAccess": {
    "message": "Third party requesting access"
  },
  "contractRequestingSignature": {
    "message": "Third party requesting signature"
  },
  "contractRequestingSpendingCap": {
    "message": "Third party requesting spending cap"
  },
  "contractTitle": {
    "message": "Third-party details"
  },
  "contractToken": {
    "message": "Token contract"
  },
  "convertTokenToNFTDescription": {
    "message": "We've detected that this asset is an NFT. MetaMask now has full native support for NFTs. Would you like to remove it from your token list and add it as an NFT?"
  },
  "convertTokenToNFTExistDescription": {
    "message": "We’ve detected that this asset has been added as an NFT. Would you like to remove it from your token list?"
  },
  "coolWallet": {
    "message": "CoolWallet"
  },
  "copiedExclamation": {
    "message": "Copied."
  },
  "copyAddress": {
    "message": "Copy address to clipboard"
  },
  "copyAddressShort": {
    "message": "Copy address"
  },
  "copyPrivateKey": {
    "message": "Copy private key"
  },
  "copyRawTransactionData": {
    "message": "Copy raw transaction data"
  },
  "copyToClipboard": {
    "message": "Copy to clipboard"
  },
  "copyTransactionId": {
    "message": "Copy transaction ID"
  },
  "create": {
    "message": "Create"
  },
  "createNewWallet": {
    "message": "Create a new wallet"
  },
  "createPassword": {
    "message": "Create password"
  },
  "createSnapAccountDescription": {
    "message": "$1 wants to add a new account to MetaMask."
  },
  "createSnapAccountTitle": {
    "message": "Create account"
  },
  "creatorAddress": {
    "message": "Creator address"
  },
  "crossChainSwapsLink": {
    "message": "Swap across networks with MetaMask Portfolio"
  },
  "cryptoCompare": {
    "message": "CryptoCompare"
  },
  "currencyConversion": {
    "message": "Currency"
  },
  "currencyRateCheckToggle": {
    "message": "Show balance and token price checker"
  },
  "currencyRateCheckToggleDescription": {
    "message": "We use $1 and $2 APIs to display your balance and token price. $3",
    "description": "$1 represents Coingecko, $2 represents CryptoCompare and $3 represents Privacy Policy"
  },
  "currencySymbol": {
    "message": "Currency symbol"
  },
  "currencySymbolDefinition": {
    "message": "The ticker symbol displayed for this network’s currency."
  },
  "currentAccountNotConnected": {
    "message": "Your current account is not connected"
  },
  "currentExtension": {
    "message": "Current extension page"
  },
  "currentLanguage": {
    "message": "Current language"
  },
  "currentRpcUrlDeprecated": {
    "message": "The current rpc url for this network has been deprecated."
  },
  "currentTitle": {
    "message": "Current:"
  },
  "currentlyUnavailable": {
    "message": "Unavailable on this network"
  },
  "curveHighGasEstimate": {
    "message": "Aggressive gas estimate graph"
  },
  "curveLowGasEstimate": {
    "message": "Low gas estimate graph"
  },
  "curveMediumGasEstimate": {
    "message": "Market gas estimate graph"
  },
  "custodian": {
    "message": "Custodian"
  },
  "custodianAccountAddedDesc": {
    "message": "You can now use your accounts in MetaMask Institutional."
  },
  "custodianAccountAddedTitle": {
    "message": "Selected $1 accounts have been added."
  },
  "custodianQRCodeScan": {
    "message": "Scan QR code with your $1 mobile app"
  },
  "custodianQRCodeScanDescription": {
    "message": "Or log into your $1 account and click on the 'Connect to MMI' button"
  },
  "custodianReplaceRefreshTokenChangedFailed": {
    "message": "Please go to $1 and click the 'Connect to MMI' button within their user interface to connect your accounts to MMI again."
  },
  "custodianReplaceRefreshTokenChangedSubtitle": {
    "message": "You can now use your custodian accounts in MetaMask Institutional."
  },
  "custodianReplaceRefreshTokenChangedTitle": {
    "message": "Your custodian token has been refreshed"
  },
  "custodianReplaceRefreshTokenSubtitle": {
    "message": "This is will replace the custodian token for the following address:"
  },
  "custodianReplaceRefreshTokenTitle": {
    "message": "Replace custodian token"
  },
  "custodyDeeplinkDescription": {
    "message": "Approve the transaction in the $1 app. Once all required custody approvals have been performed the transaction will complete. Check your $1 app for status."
  },
  "custodyRefreshTokenModalDescription": {
    "message": "Please go to $1 and click the 'Connect to MMI' button within their user interface to connect your accounts to MMI again."
  },
  "custodyRefreshTokenModalDescription1": {
    "message": "Your custodian issues a token that authenticates the MetaMask Institutional extension, allowing you to connect your accounts."
  },
  "custodyRefreshTokenModalDescription2": {
    "message": "This token expires after a certain period for security reasons. This requires you to reconnect to MMI."
  },
  "custodyRefreshTokenModalSubtitle": {
    "message": "Why am I seeing this?"
  },
  "custodyRefreshTokenModalTitle": {
    "message": "Your custodian session has expired"
  },
  "custodySessionExpired": {
    "message": "Custodian session expired."
  },
  "custodyWrongChain": {
    "message": "This account is not set up for use with $1"
  },
  "custom": {
    "message": "Advanced"
  },
  "customGasSettingToolTipMessage": {
    "message": "Use $1 to customize the gas price. This can be confusing if you aren’t familiar. Interact at your own risk.",
    "description": "$1 is key 'advanced' (text: 'Advanced') separated here so that it can be passed in with bold font-weight"
  },
  "customSpendLimit": {
    "message": "Custom spend limit"
  },
  "customSpendingCap": {
    "message": "Custom spending cap"
  },
  "customToken": {
    "message": "Custom token"
  },
  "customTokenWarningInNonTokenDetectionNetwork": {
    "message": "Token detection is not available on this network yet. Please import token manually and make sure you trust it. Learn about $1"
  },
  "customTokenWarningInTokenDetectionNetwork": {
    "message": "Anyone can create a token, including creating fake versions of existing tokens. Learn about $1"
  },
  "customTokenWarningInTokenDetectionNetworkWithTDOFF": {
    "message": "Make sure you trust a token before you import it. Learn how to avoid $1. You can also enable token detection $2."
  },
  "customerSupport": {
    "message": "customer support"
  },
  "customizeYourNotifications": {
    "message": "Customize your notifications"
  },
  "customizeYourNotificationsText": {
    "message": "Turn on the types of notifications you want to receive:"
  },
  "dappRequestedSpendingCap": {
    "message": "Site requested spending cap"
  },
  "dappSuggested": {
    "message": "Site suggested"
  },
  "dappSuggestedGasSettingToolTipMessage": {
    "message": "$1 has suggested this price.",
    "description": "$1 is url for the dapp that has suggested gas settings"
  },
  "dappSuggestedHigh": {
    "message": "Site suggested"
  },
  "dappSuggestedHighShortLabel": {
    "message": "Site (high)"
  },
  "dappSuggestedShortLabel": {
    "message": "Site"
  },
  "dappSuggestedTooltip": {
    "message": "$1 has recommended this price.",
    "description": "$1 represents the Dapp's origin"
  },
  "darkTheme": {
    "message": "Dark"
  },
  "data": {
    "message": "Data"
  },
  "dataCollectionForMarketing": {
    "message": "Data collection for marketing"
  },
  "dataCollectionForMarketingDescription": {
    "message": "We'll use MetaMetrics to learn how you interact with our marketing communications. We may share relevant news (like product features and other materials)."
  },
  "dataCollectionWarningPopoverButton": {
    "message": "Okay"
  },
  "dataCollectionWarningPopoverDescription": {
    "message": "You turned off data collection for our marketing purposes. This only applies to this device. If you use MetaMask on other devices, make sure to opt out there as well."
  },
  "dataHex": {
    "message": "Hex"
  },
  "dataUnavailable": {
    "message": "data unavailable"
  },
  "dateCreated": {
    "message": "Date created"
  },
  "dcent": {
    "message": "D'Cent"
  },
  "decimal": {
    "message": "Token decimal"
  },
  "decimalsMustZerotoTen": {
    "message": "Decimals must be at least 0, and not over 36."
  },
  "decrypt": {
    "message": "Decrypt"
  },
  "decryptCopy": {
    "message": "Copy encrypted message"
  },
  "decryptInlineError": {
    "message": "This message cannot be decrypted due to error: $1",
    "description": "$1 is error message"
  },
  "decryptMessageNotice": {
    "message": "$1 would like to read this message to complete your action",
    "description": "$1 is the web3 site name"
  },
  "decryptMetamask": {
    "message": "Decrypt message"
  },
  "decryptRequest": {
    "message": "Decrypt request"
  },
  "defaultRpcUrl": {
    "message": "Default RPC URL"
  },
  "defaultSettingsSubTitle": {
    "message": "MetaMask uses default settings to best balance safety and ease of use. Change these settings to further increase your privacy."
  },
  "defaultSettingsTitle": {
    "message": "Default privacy settings"
  },
  "delete": {
    "message": "Delete"
  },
  "deleteContact": {
    "message": "Delete contact"
  },
  "deleteMetaMetricsData": {
    "message": "Delete MetaMetrics data"
  },
  "deleteMetaMetricsDataDescription": {
    "message": "This will delete historical MetaMetrics data associated with your use on this device. Your wallet and accounts will remain exactly as they are now after this data has been deleted. This process may take up to 30 days. View our $1.",
    "description": "$1 will have text saying Privacy Policy "
  },
  "deleteMetaMetricsDataErrorDesc": {
    "message": "This request can't be completed right now due to an analytics system server issue, please try again later"
  },
  "deleteMetaMetricsDataErrorTitle": {
    "message": "We are unable to delete this data right now"
  },
  "deleteMetaMetricsDataModalDesc": {
    "message": "We are about to remove all your MetaMetrics data. Are you sure?"
  },
  "deleteMetaMetricsDataModalTitle": {
    "message": "Delete MetaMetrics data?"
  },
  "deleteMetaMetricsDataRequestedDescription": {
    "message": "You initiated this action on $1. This process can take up to 30 days. View the $2",
    "description": "$1 will be the date on which teh deletion is requested and $2 will have text saying Privacy Policy "
  },
  "deleteNetworkIntro": {
    "message": "If you delete this network, you will need to add it again to view your assets in this network"
  },
  "deleteNetworkTitle": {
    "message": "Delete $1 network?",
    "description": "$1 represents the name of the network"
  },
  "deposit": {
    "message": "Deposit"
  },
  "depositCrypto": {
    "message": "Deposit crypto from another account with a wallet address or QR code."
  },
  "deprecatedGoerliNtwrkMsg": {
    "message": "Because of updates to the Ethereum system, the Goerli test network will be phased out soon."
  },
  "deprecatedNetwork": {
    "message": "This network is deprecated"
  },
  "deprecatedNetworkButtonMsg": {
    "message": "Got it"
  },
  "deprecatedNetworkDescription": {
    "message": "The network you're trying to connect to is no longer supported by Metamask. $1"
  },
  "description": {
    "message": "Description"
  },
  "descriptionFromSnap": {
    "message": "Description from $1",
    "description": "$1 represents the name of the snap"
  },
  "details": {
    "message": "Details"
  },
  "developerOptions": {
    "message": "Developer Options"
  },
  "disabledGasOptionToolTipMessage": {
    "message": "“$1” is disabled because it does not meet the minimum of a 10% increase from the original gas fee.",
    "description": "$1 is gas estimate type which can be market or aggressive"
  },
  "disconnect": {
    "message": "Disconnect"
  },
  "disconnectAllAccounts": {
    "message": "Disconnect all accounts"
  },
  "disconnectAllAccountsConfirmationDescription": {
    "message": "Are you sure you want to disconnect? You may lose site functionality."
  },
  "disconnectAllAccountsText": {
    "message": "accounts"
  },
  "disconnectAllDescriptionText": {
    "message": "If you disconnect from this site, you’ll need to reconnect your accounts and networks to use this site again."
  },
  "disconnectAllSnapsText": {
    "message": "Snaps"
  },
  "disconnectMessage": {
    "message": "This will disconnect you from this site"
  },
  "disconnectPrompt": {
    "message": "Disconnect $1"
  },
  "disconnectThisAccount": {
    "message": "Disconnect this account"
  },
  "disconnectedAllAccountsToast": {
    "message": "All accounts disconnected from $1",
    "description": "$1 is name of the dapp`"
  },
  "disconnectedSingleAccountToast": {
    "message": "$1 disconnected from $2",
    "description": "$1 is name of the name and $2 represents the dapp name`"
  },
  "discoverSnaps": {
    "message": "Discover Snaps",
    "description": "Text that links to the Snaps website. Displayed in a banner on Snaps list page in settings."
  },
  "dismiss": {
    "message": "Dismiss"
  },
  "dismissReminderDescriptionField": {
    "message": "Turn this on to dismiss the Secret Recovery Phrase backup reminder message. We highly recommend that you back up your Secret Recovery Phrase to avoid loss of funds"
  },
  "dismissReminderField": {
    "message": "Dismiss Secret Recovery Phrase backup reminder"
  },
  "displayNftMedia": {
    "message": "Display NFT media"
  },
  "displayNftMediaDescription": {
    "message": "Displaying NFT media and data exposes your IP address to OpenSea or other third parties. This can allow attackers to associate your IP address with your Ethereum address. NFT autodetection relies on this setting, and won't be available when this is turned off."
  },
  "doNotShare": {
    "message": "Do not share this with anyone"
  },
  "domain": {
    "message": "Domain"
  },
  "done": {
    "message": "Done"
  },
  "dontShowThisAgain": {
    "message": "Don't show this again"
  },
  "downArrow": {
    "message": "down arrow"
  },
  "downloadGoogleChrome": {
    "message": "Download Google Chrome"
  },
  "downloadNow": {
    "message": "Download Now"
  },
  "downloadStateLogs": {
    "message": "Download state logs"
  },
  "dragAndDropBanner": {
    "message": "You can drag networks to reorder them. "
  },
  "dropped": {
    "message": "Dropped"
  },
  "edit": {
    "message": "Edit"
  },
  "editANickname": {
    "message": "Edit nickname"
  },
  "editAccounts": {
    "message": "Edit accounts"
  },
  "editAddressNickname": {
    "message": "Edit address nickname"
  },
  "editCancellationGasFeeModalTitle": {
    "message": "Edit cancellation gas fee"
  },
  "editContact": {
    "message": "Edit contact"
  },
  "editGasFeeModalTitle": {
    "message": "Edit gas fee"
  },
  "editGasLimitOutOfBounds": {
    "message": "Gas limit must be at least $1"
  },
  "editGasLimitOutOfBoundsV2": {
    "message": "Gas limit must be greater than $1 and less than $2",
    "description": "$1 is the minimum limit for gas and $2 is the maximum limit"
  },
  "editGasLimitTooltip": {
    "message": "Gas limit is the maximum units of gas you are willing to use. Units of gas are a multiplier to “Max priority fee” and “Max fee”."
  },
  "editGasMaxBaseFeeGWEIImbalance": {
    "message": "Max base fee cannot be lower than priority fee"
  },
  "editGasMaxBaseFeeHigh": {
    "message": "Max base fee is higher than necessary"
  },
  "editGasMaxBaseFeeLow": {
    "message": "Max base fee is low for current network conditions"
  },
  "editGasMaxFeeHigh": {
    "message": "Max fee is higher than necessary"
  },
  "editGasMaxFeeLow": {
    "message": "Max fee too low for network conditions"
  },
  "editGasMaxFeePriorityImbalance": {
    "message": "Max fee cannot be lower than max priority fee"
  },
  "editGasMaxPriorityFeeBelowMinimum": {
    "message": "Max priority fee must be greater than 0 GWEI"
  },
  "editGasMaxPriorityFeeBelowMinimumV2": {
    "message": "Priority fee must be greater than 0."
  },
  "editGasMaxPriorityFeeHigh": {
    "message": "Max priority fee is higher than necessary. You may pay more than needed."
  },
  "editGasMaxPriorityFeeHighV2": {
    "message": "Priority fee is higher than necessary. You may pay more than needed"
  },
  "editGasMaxPriorityFeeLow": {
    "message": "Max priority fee is low for current network conditions"
  },
  "editGasMaxPriorityFeeLowV2": {
    "message": "Priority fee is low for current network conditions"
  },
  "editGasPriceTooLow": {
    "message": "Gas price must be greater than 0"
  },
  "editGasPriceTooltip": {
    "message": "This network requires a “Gas price” field when submitting a transaction. Gas price is the amount you will pay pay per unit of gas."
  },
  "editGasSubTextAmountLabel": {
    "message": "Max amount:",
    "description": "This is meant to be used as the $1 substitution editGasSubTextAmount"
  },
  "editGasSubTextFeeLabel": {
    "message": "Max fee:"
  },
  "editGasTitle": {
    "message": "Edit priority"
  },
  "editGasTooLow": {
    "message": "Unknown processing time"
  },
  "editNetworkLink": {
    "message": "edit the original network"
  },
  "editNetworksTitle": {
    "message": "Edit networks"
  },
  "editNonceField": {
    "message": "Edit nonce"
  },
  "editNonceMessage": {
    "message": "This is an advanced feature, use cautiously."
  },
  "editPermission": {
    "message": "Edit permission"
  },
  "editPermissions": {
    "message": "Edit permissions"
  },
  "editSpeedUpEditGasFeeModalTitle": {
    "message": "Edit speed up gas fee"
  },
  "editSpendingCap": {
    "message": "Edit spending cap"
  },
  "editSpendingCapAccountBalance": {
    "message": "Account balance: $1 $2"
  },
  "editSpendingCapDesc": {
    "message": "Enter the amount that you feel comfortable being spent on your behalf."
  },
  "editSpendingCapError": {
    "message": "The spending cap can’t exceed $1 decimal digits. Remove decimal digits to continue."
  },
  "enable": {
    "message": "Enable"
  },
  "enableAutoDetect": {
    "message": " Enable autodetect"
  },
  "enableFromSettings": {
    "message": " Enable it from Settings."
  },
  "enableSnap": {
    "message": "Enable"
  },
  "enableToken": {
    "message": "enable $1",
    "description": "$1 is a token symbol, e.g. ETH"
  },
  "enabled": {
    "message": "Enabled"
  },
  "enabledNetworks": {
    "message": "Enabled networks"
  },
  "encryptionPublicKeyNotice": {
    "message": "$1 would like your public encryption key. By consenting, this site will be able to compose encrypted messages to you.",
    "description": "$1 is the web3 site name"
  },
  "encryptionPublicKeyRequest": {
    "message": "Request encryption public key"
  },
  "endpointReturnedDifferentChainId": {
    "message": "The RPC URL you have entered returned a different chain ID ($1).",
    "description": "$1 is the return value of eth_chainId from an RPC endpoint"
  },
  "enhancedTokenDetectionAlertMessage": {
    "message": "Enhanced token detection is currently available on $1. $2"
  },
  "ensDomainsSettingDescriptionIntroduction": {
    "message": "MetaMask lets you see ENS domains right in your browser's address bar. Here's how it works:"
  },
  "ensDomainsSettingDescriptionOutroduction": {
    "message": "Keep in mind that using this feature exposes your IP address to IPFS third-party services."
  },
  "ensDomainsSettingDescriptionPart1": {
    "message": "MetaMask checks with Ethereum's ENS contract to find the code connected to the ENS name."
  },
  "ensDomainsSettingDescriptionPart2": {
    "message": "If the code links to IPFS, you can see the content associated with it (usually a website)."
  },
  "ensDomainsSettingTitle": {
    "message": "Show ENS domains in address bar"
  },
  "ensUnknownError": {
    "message": "ENS lookup failed."
  },
  "enterANameToIdentifyTheUrl": {
    "message": "Enter a name to identify the URL"
  },
  "enterANumber": {
    "message": "Enter a number"
  },
  "enterChainId": {
    "message": "Enter Chain ID"
  },
  "enterCustodianToken": {
    "message": "Enter your $1 token or add a new token"
  },
  "enterMaxSpendLimit": {
    "message": "Enter max spend limit"
  },
  "enterNetworkName": {
    "message": "Enter network name"
  },
  "enterOptionalPassword": {
    "message": "Enter optional password"
  },
  "enterPasswordContinue": {
    "message": "Enter password to continue"
  },
  "enterRpcUrl": {
    "message": "Enter RPC URL"
  },
  "enterSymbol": {
    "message": "Enter symbol"
  },
  "enterTokenNameOrAddress": {
    "message": "Enter token name or paste address"
  },
  "enterYourPassword": {
    "message": "Enter your password"
  },
  "errorCode": {
    "message": "Code: $1",
    "description": "Displayed error code for debugging purposes. $1 is the error code"
  },
  "errorDetails": {
    "message": "Error details",
    "description": "Title for collapsible section that displays error details for debugging purposes"
  },
  "errorGettingSafeChainList": {
    "message": "Error while getting safe chain list, please continue with caution."
  },
  "errorMessage": {
    "message": "Message: $1",
    "description": "Displayed error message for debugging purposes. $1 is the error message"
  },
  "errorName": {
    "message": "Code: $1",
    "description": "Displayed error name for debugging purposes. $1 is the error name"
  },
  "errorPageMessage": {
    "message": "Try again by reloading the page, or contact support $1.",
    "description": "Message displayed on generic error page in the fullscreen or notification UI, $1 is a clickable link with text defined by the 'here' key. The link will open to a form where users can file support tickets."
  },
  "errorPagePopupMessage": {
    "message": "Try again by closing and reopening the popup, or contact support $1.",
    "description": "Message displayed on generic error page in the popup UI, $1 is a clickable link with text defined by the 'here' key. The link will open to a form where users can file support tickets."
  },
  "errorPageTitle": {
    "message": "MetaMask encountered an error",
    "description": "Title of generic error page"
  },
  "errorStack": {
    "message": "Stack:",
    "description": "Title for error stack, which is displayed for debugging purposes"
  },
  "errorWhileConnectingToRPC": {
    "message": "Error while connecting to the custom network."
  },
  "errorWithSnap": {
    "message": "Error with $1",
    "description": "$1 represents the name of the snap"
  },
  "estimatedFee": {
    "message": "Estimated fee"
  },
  "estimatedFeeTooltip": {
    "message": "Amount paid to process the transaction on network."
  },
  "ethGasPriceFetchWarning": {
    "message": "Backup gas price is provided as the main gas estimation service is unavailable right now."
  },
  "ethereumProviderAccess": {
    "message": "Grant Ethereum provider access to $1",
    "description": "The parameter is the name of the requesting origin"
  },
  "ethereumPublicAddress": {
    "message": "Ethereum public address"
  },
  "etherscan": {
    "message": "Etherscan"
  },
  "etherscanView": {
    "message": "View account on Etherscan"
  },
  "etherscanViewOn": {
    "message": "View on Etherscan"
  },
  "existingChainId": {
    "message": "The information you have entered is associated with an existing chain ID."
  },
  "existingRequestsBannerAlertDesc": {
    "message": "To view and confirm your most recent request, you'll need to approve or reject existing requests first."
  },
  "expandView": {
    "message": "Expand view"
  },
  "experimental": {
    "message": "Experimental"
  },
  "exportYourData": {
    "message": "Export your data"
  },
  "exportYourDataButton": {
    "message": "Download"
  },
  "exportYourDataDescription": {
    "message": "You can export data like your contacts and preferences."
  },
  "extendWalletWithSnaps": {
    "message": "Explore community-built Snaps to customize your web3 experience",
    "description": "Banner description displayed on Snaps list page in Settings when less than 6 Snaps is installed."
  },
  "extensionInsallCompleteDescription": {
    "message": "Return to the MetaMask Institutional product onboarding to connect your custodial or self-custodial accounts."
  },
  "extensionInsallCompleteTitle": {
    "message": "Extension install complete"
  },
  "externalExtension": {
    "message": "External extension"
  },
  "externalNameSourcesSetting": {
    "message": "Proposed nicknames"
  },
  "externalNameSourcesSettingDescription": {
    "message": "We’ll fetch proposed nicknames for addresses you interact with from third-party sources like Etherscan, Infura, and Lens Protocol. These sources will be able to see those addresses and your IP address. Your account address won’t be exposed to third parties."
  },
  "failed": {
    "message": "Failed"
  },
  "failedToFetchChainId": {
    "message": "Could not fetch chain ID. Is your RPC URL correct?"
  },
  "failureMessage": {
    "message": "Something went wrong, and we were unable to complete the action"
  },
  "fast": {
    "message": "Fast"
  },
  "feeAssociatedRequest": {
    "message": "A fee is associated with this request."
  },
  "feeDetails": {
    "message": "Fee details"
  },
  "fileImportFail": {
    "message": "File import not working? Click here!",
    "description": "Helps user import their account from a JSON file"
  },
  "flaskWelcomeUninstall": {
    "message": "you should uninstall this extension",
    "description": "This request is shown on the Flask Welcome screen. It is intended for non-developers, and will be bolded."
  },
  "flaskWelcomeWarning1": {
    "message": "Flask is for developers to experiment with new unstable APIs. Unless you are a developer or beta tester, $1.",
    "description": "This is a warning shown on the Flask Welcome screen, intended to encourage non-developers not to proceed any further. $1 is the bolded message 'flaskWelcomeUninstall'"
  },
  "flaskWelcomeWarning2": {
    "message": "We do not guarantee the safety or stability of this extension. The new APIs offered by Flask are not hardened against phishing attacks, meaning that any site or snap that requires Flask might be a malicious attempt to steal your assets.",
    "description": "This explains the risks of using MetaMask Flask"
  },
  "flaskWelcomeWarning3": {
    "message": "All Flask APIs are experimental. They may be changed or removed without notice, or they might stay on Flask indefinitely without ever being migrated to stable MetaMask. Use them at your own risk.",
    "description": "This message warns developers about unstable Flask APIs"
  },
  "flaskWelcomeWarning4": {
    "message": "Make sure to disable your regular MetaMask extension when using Flask.",
    "description": "This message calls to pay attention about multiple versions of MetaMask running on the same site (Flask + Prod)"
  },
  "flaskWelcomeWarningAcceptButton": {
    "message": "I accept the risks",
    "description": "this text is shown on a button, which the user presses to confirm they understand the risks of using Flask"
  },
  "floatAmountToken": {
    "message": "Token amount must be an integer"
  },
  "followUsOnTwitter": {
    "message": "Follow us on Twitter"
  },
  "forbiddenIpfsGateway": {
    "message": "Forbidden IPFS Gateway: Please specify a CID gateway"
  },
  "forgetDevice": {
    "message": "Forget this device"
  },
  "forgotPassword": {
    "message": "Forgot password?"
  },
  "form": {
    "message": "form"
  },
  "from": {
    "message": "From"
  },
  "fromAddress": {
    "message": "From: $1",
    "description": "$1 is the address to include in the From label. It is typically shortened first using shortenAddress"
  },
  "fromTokenLists": {
    "message": "From token lists: $1"
  },
  "function": {
    "message": "Function: $1"
  },
  "functionApprove": {
    "message": "Function: Approve"
  },
  "functionSetApprovalForAll": {
    "message": "Function: SetApprovalForAll"
  },
  "functionType": {
    "message": "Function type"
  },
  "fundYourWallet": {
    "message": "Fund your wallet"
  },
  "fundYourWalletDescription": {
    "message": "Get started by adding some $1 to your wallet.",
    "description": "$1 is the token symbol"
  },
  "gas": {
    "message": "Gas"
  },
  "gasDisplayAcknowledgeDappButtonText": {
    "message": "Edit suggested gas fee"
  },
  "gasDisplayDappWarning": {
    "message": "This gas fee has been suggested by $1. Overriding this may cause a problem with your transaction. Please reach out to $1 if you have questions.",
    "description": "$1 represents the Dapp's origin"
  },
  "gasFee": {
    "message": "Gas fee"
  },
  "gasIsETH": {
    "message": "Gas is $1 "
  },
  "gasLimit": {
    "message": "Gas limit"
  },
  "gasLimitInfoTooltipContent": {
    "message": "Gas limit is the maximum amount of units of gas you are willing to spend."
  },
  "gasLimitRecommended": {
    "message": "Recommended gas limit is $1. If the gas limit is less than that, it may fail."
  },
  "gasLimitTooLow": {
    "message": "Gas limit must be at least 21000"
  },
  "gasLimitTooLowWithDynamicFee": {
    "message": "Gas limit must be at least $1",
    "description": "$1 is the custom gas limit, in decimal."
  },
  "gasLimitV2": {
    "message": "Gas limit"
  },
  "gasOption": {
    "message": "Gas option"
  },
  "gasPrice": {
    "message": "Gas price (GWEI)"
  },
  "gasPriceExcessive": {
    "message": "Your gas fee is set unnecessarily high. Consider lowering the amount."
  },
  "gasPriceExcessiveInput": {
    "message": "Gas price is excessive"
  },
  "gasPriceExtremelyLow": {
    "message": "Gas price extremely low"
  },
  "gasPriceFetchFailed": {
    "message": "Gas price estimation failed due to network error."
  },
  "gasPriceInfoTooltipContent": {
    "message": "Gas price specifies the amount of Ether you are willing to pay for each unit of gas."
  },
  "gasTimingHoursShort": {
    "message": "$1 hrs",
    "description": "$1 represents a number of hours"
  },
  "gasTimingLow": {
    "message": "Slow"
  },
  "gasTimingMinutesShort": {
    "message": "$1 min",
    "description": "$1 represents a number of minutes"
  },
  "gasTimingSecondsShort": {
    "message": "$1 sec",
    "description": "$1 represents a number of seconds"
  },
  "gasUsed": {
    "message": "Gas used"
  },
  "general": {
    "message": "General"
  },
  "generalCameraError": {
    "message": "We couldn't access your camera. Please give it another try."
  },
  "generalCameraErrorTitle": {
    "message": "Something went wrong...."
  },
  "generalDescription": {
    "message": "Sync settings across devices, select network preferences, and track token data"
  },
  "genericExplorerView": {
    "message": "View account on $1"
  },
  "getStarted": {
    "message": "Get Started"
  },
  "getStartedByFundingWallet": {
    "message": "Get started by adding some crypto to your wallet."
  },
  "getStartedWithNFTs": {
    "message": "Get $1 to buy NFTs",
    "description": "$1 is the token symbol"
  },
  "getStartedWithNFTsDescription": {
    "message": "Get started with NFTs by adding some $1 to your wallet.",
    "description": "$1 is the token symbol"
  },
  "goBack": {
    "message": "Go back"
  },
  "goToSite": {
    "message": "Go to site"
  },
  "goerli": {
    "message": "Goerli test network"
  },
  "gotIt": {
    "message": "Got it"
  },
  "grantedToWithColon": {
    "message": "Granted to:"
  },
  "gwei": {
    "message": "GWEI"
  },
  "hardware": {
    "message": "Hardware"
  },
  "hardwareWalletConnected": {
    "message": "Hardware wallet connected"
  },
  "hardwareWalletLegacyDescription": {
    "message": "(legacy)",
    "description": "Text representing the MEW path"
  },
  "hardwareWalletSupportLinkConversion": {
    "message": "click here"
  },
  "hardwareWallets": {
    "message": "Connect a hardware wallet"
  },
  "hardwareWalletsInfo": {
    "message": "Hardware wallet integrations use API calls to external servers, which can see your IP address and the smart contract addresses you interact with."
  },
  "hardwareWalletsMsg": {
    "message": "Select a hardware wallet you would like to use with MetaMask."
  },
  "here": {
    "message": "here",
    "description": "as in -click here- for more information (goes with troubleTokenBalances)"
  },
  "hexData": {
    "message": "Hex data"
  },
  "hiddenAccounts": {
    "message": "Hidden accounts"
  },
  "hide": {
    "message": "Hide"
  },
  "hideAccount": {
    "message": "Hide account"
  },
  "hideFullTransactionDetails": {
    "message": "Hide full transaction details"
  },
  "hideSeedPhrase": {
    "message": "Hide seed phrase"
  },
  "hideSentitiveInfo": {
    "message": "Hide sensitive information"
  },
  "hideTokenPrompt": {
    "message": "Hide token?"
  },
  "hideTokenSymbol": {
    "message": "Hide $1",
    "description": "$1 is the symbol for a token (e.g. 'DAI')"
  },
  "hideZeroBalanceTokens": {
    "message": "Hide tokens without balance"
  },
  "high": {
    "message": "Aggressive"
  },
  "highGasSettingToolTipMessage": {
    "message": "High probability, even in volatile markets. Use $1 to cover surges in network traffic due to things like popular NFT drops.",
    "description": "$1 is key 'high' (text: 'Aggressive') separated here so that it can be passed in with bold font-weight"
  },
  "highLowercase": {
    "message": "high"
  },
  "highestCurrentBid": {
    "message": "Highest current bid"
  },
  "highestFloorPrice": {
    "message": "Highest floor price"
  },
  "history": {
    "message": "History"
  },
  "holdToRevealContent1": {
    "message": "Your Secret Recovery Phrase provides $1",
    "description": "$1 is a bolded text with the message from 'holdToRevealContent2'"
  },
  "holdToRevealContent2": {
    "message": "full access to your wallet and funds.",
    "description": "Is the bolded text in 'holdToRevealContent1'"
  },
  "holdToRevealContent3": {
    "message": "Do not share this with anyone. $1 $2",
    "description": "$1 is a message from 'holdToRevealContent4' and $2 is a text link with the message from 'holdToRevealContent5'"
  },
  "holdToRevealContent4": {
    "message": "MetaMask Support will not request this,",
    "description": "Part of 'holdToRevealContent3'"
  },
  "holdToRevealContent5": {
    "message": "but phishers might.",
    "description": "The text link in 'holdToRevealContent3'"
  },
  "holdToRevealContentPrivateKey1": {
    "message": "Your Private Key provides $1",
    "description": "$1 is a bolded text with the message from 'holdToRevealContentPrivateKey2'"
  },
  "holdToRevealContentPrivateKey2": {
    "message": "full access to your wallet and funds.",
    "description": "Is the bolded text in 'holdToRevealContentPrivateKey2'"
  },
  "holdToRevealLockedLabel": {
    "message": "hold to reveal circle locked"
  },
  "holdToRevealPrivateKey": {
    "message": "Hold to reveal Private Key"
  },
  "holdToRevealPrivateKeyTitle": {
    "message": "Keep your private key safe"
  },
  "holdToRevealSRP": {
    "message": "Hold to reveal SRP"
  },
  "holdToRevealSRPTitle": {
    "message": "Keep your SRP safe"
  },
  "holdToRevealUnlockedLabel": {
    "message": "hold to reveal circle unlocked"
  },
  "id": {
    "message": "ID"
  },
  "ifYouGetLockedOut": {
    "message": "If you get locked out of the app or get a new device, you will lose your funds. Be sure to back up your Secret Recovery Phrase in $1 ",
    "description": "$1 is the menu path to be shown with font weight bold"
  },
  "ignoreAll": {
    "message": "Ignore all"
  },
  "ignoreTokenWarning": {
    "message": "If you hide tokens, they will not be shown in your wallet. However, you can still add them by searching for them."
  },
  "imToken": {
    "message": "imToken"
  },
  "import": {
    "message": "Import",
    "description": "Button to import an account from a selected file"
  },
  "importAccount": {
    "message": "Import account"
  },
  "importAccountError": {
    "message": "Error importing account."
  },
  "importAccountErrorIsSRP": {
    "message": "You have entered a Secret Recovery Phrase (or mnemonic). To import an account here, you have to enter a private key, which is a hexadecimal string of length 64."
  },
  "importAccountErrorNotAValidPrivateKey": {
    "message": "This is not a valid private key. You have entered a hexadecimal string, but it must be 64 characters long."
  },
  "importAccountErrorNotHexadecimal": {
    "message": "This is not a valid private key. You must enter a hexadecimal string of length 64."
  },
  "importAccountJsonLoading1": {
    "message": "Expect this JSON import to take a few minutes and freeze MetaMask."
  },
  "importAccountJsonLoading2": {
    "message": "We apologize, and we will make it faster in the future."
  },
  "importAccountMsg": {
    "message": "Imported accounts won’t be associated with your MetaMask Secret Recovery Phrase. Learn more about imported accounts"
  },
  "importMyWallet": {
    "message": "Import my wallet"
  },
  "importNFT": {
    "message": "Import NFT"
  },
  "importNFTAddressToolTip": {
    "message": "On OpenSea, for example, on the NFT's page under Details, there is a blue hyperlinked value labeled 'Contract Address'. If you click on this, it will take you to the contract's address on Etherscan; at the top-left of that page, there should be an icon labeled 'Contract', and to the right, a long string of letters and numbers. This is the address of the contract that created your NFT. Click on the 'copy' icon to the right of the address, and you'll have it on your clipboard."
  },
  "importNFTPage": {
    "message": "Import NFT page"
  },
  "importNFTTokenIdToolTip": {
    "message": "An NFT's ID is a unique identifier since no two NFTs are alike. Again, on OpenSea this number is under 'Details'. Make a note of it, or copy it onto your clipboard."
  },
  "importSelectedTokens": {
    "message": "Import selected tokens?"
  },
  "importSelectedTokensDescription": {
    "message": "Only the tokens you've selected will appear in your wallet. You can always import hidden tokens later by searching for them."
  },
  "importTokenQuestion": {
    "message": "Import token?"
  },
  "importTokenWarning": {
    "message": "Anyone can create a token with any name, including fake versions of existing tokens. Add and trade at your own risk!"
  },
  "importTokensCamelCase": {
    "message": "Import tokens"
  },
  "importTokensError": {
    "message": "We could not import the tokens. Please try again later."
  },
  "importWithCount": {
    "message": "Import $1",
    "description": "$1 will the number of detected tokens that are selected for importing, if all of them are selected then $1 will be all"
  },
  "imported": {
    "message": "Imported",
    "description": "status showing that an account has been fully loaded into the keyring"
  },
  "inYourSettings": {
    "message": "in your Settings"
  },
  "included": {
    "message": "included"
  },
  "infuraBlockedNotification": {
    "message": "MetaMask is unable to connect to the blockchain host. Review possible reasons $1.",
    "description": "$1 is a clickable link with with text defined by the 'here' key"
  },
  "initialTransactionConfirmed": {
    "message": "Your initial transaction was confirmed by the network. Click OK to go back."
  },
  "inputLogicEmptyState": {
    "message": "Only enter a number that you're comfortable with the third party spending now or in the future. You can always increase the spending cap later."
  },
  "inputLogicEqualOrSmallerNumber": {
    "message": "This allows the third party to spend $1 from your current balance.",
    "description": "$1 is the current token balance in the account and the name of the current token"
  },
  "inputLogicHigherNumber": {
    "message": "This allows the third party to spend all your token balance until it reaches the cap or you revoke the spending cap. If this is not intended, consider setting a lower spending cap."
  },
  "insightWarning": {
    "message": "warning"
  },
  "insightWarningCheckboxMessage": {
    "message": "$1 the request by $2",
    "description": "$1 is the action i.e. sign, confirm. $2 is the origin making the request."
  },
  "insightWarningContentPlural": {
    "message": "Review $1 before $2. Once made, the $3 is irreversible.",
    "description": "$1 the 'insightWarnings' message (2 warnings) representing warnings, $2 is the action (i.e. signing) and $3 is the result (i.e. signature, transaction)"
  },
  "insightWarningContentSingular": {
    "message": "Review $1 before $2. Once made, the $3 is irreversible.",
    "description": "$1 is the 'insightWarning' message (1 warning), $2 is the action (i.e. signing) and $3 is the result (i.e. signature, transaction)"
  },
  "insightWarningHeader": {
    "message": "This request may be risky"
  },
  "insightWarnings": {
    "message": "warnings"
  },
  "insightsFromSnap": {
    "message": "Insights from $1",
    "description": "$1 represents the name of the snap"
  },
  "install": {
    "message": "Install"
  },
  "installExtension": {
    "message": "Install extension"
  },
  "installExtensionDescription": {
    "message": "The institution-compliant version of the world's leading web3 wallet, MetaMask."
  },
  "installOrigin": {
    "message": "Install origin"
  },
  "installRequest": {
    "message": "Add to MetaMask"
  },
  "installedOn": {
    "message": "Installed on $1",
    "description": "$1 is the date when the snap has been installed"
  },
  "insufficientBalance": {
    "message": "Insufficient balance."
  },
  "insufficientCurrencyBuyOrDeposit": {
    "message": "You do not have enough $1 in your account to pay for transaction fees on $2 network. $3 or deposit from another account.",
    "description": "$1 is the native currency of the network, $2 is the name of the current network, $3 is the key 'buy' + the ticker symbol of the native currency of the chain wrapped in a button"
  },
  "insufficientCurrencyBuyOrReceive": {
    "message": "You do not have enough $1 in your account to pay for transaction fees on $2 network. $3 or $4 from another account.",
    "description": "$1 is the native currency of the network, $2 is the name of the current network, $3 is the key 'buy' + the ticker symbol of the native currency of the chain wrapped in a button, $4 is the key 'deposit' button"
  },
  "insufficientCurrencyDeposit": {
    "message": "You do not have enough $1 in your account to pay for transaction fees on $2 network. Deposit $1 from another account.",
    "description": "$1 is the native currency of the network, $2 is the name of the current network"
  },
  "insufficientFunds": {
    "message": "Insufficient funds."
  },
  "insufficientFundsForGas": {
    "message": "Insufficient funds for gas"
  },
  "insufficientTokens": {
    "message": "Insufficient tokens."
  },
  "interactingWith": {
    "message": "Interacting with"
  },
  "interactingWithTransactionDescription": {
    "message": "This is the contract you're interacting with. Protect yourself from scammers by verifying the details."
  },
  "invalidAddress": {
    "message": "Invalid address"
  },
  "invalidAddressRecipient": {
    "message": "Recipient address is invalid"
  },
  "invalidAssetType": {
    "message": "This asset is an NFT and needs to be re-added on the Import NFTs page found under the NFTs tab"
  },
  "invalidChainIdTooBig": {
    "message": "Invalid chain ID. The chain ID is too big."
  },
  "invalidCustomNetworkAlertContent1": {
    "message": "The chain ID for custom network '$1' has to be re-entered.",
    "description": "$1 is the name/identifier of the network."
  },
  "invalidCustomNetworkAlertContent2": {
    "message": "To protect you from malicious or faulty network providers, chain IDs are now required for all custom networks."
  },
  "invalidCustomNetworkAlertContent3": {
    "message": "Go to Settings > Network and enter the chain ID. You can find the chain IDs of most popular networks on $1.",
    "description": "$1 is a link to https://chainid.network"
  },
  "invalidCustomNetworkAlertTitle": {
    "message": "Invalid custom network"
  },
  "invalidHexNumber": {
    "message": "Invalid hexadecimal number."
  },
  "invalidHexNumberLeadingZeros": {
    "message": "Invalid hexadecimal number. Remove any leading zeros."
  },
  "invalidIpfsGateway": {
    "message": "Invalid IPFS Gateway: The value must be a valid URL"
  },
  "invalidNumber": {
    "message": "Invalid number. Enter a decimal or '0x'-prefixed hexadecimal number."
  },
  "invalidNumberLeadingZeros": {
    "message": "Invalid number. Remove any leading zeros."
  },
  "invalidRPC": {
    "message": "Invalid RPC URL"
  },
  "invalidSeedPhrase": {
    "message": "Invalid Secret Recovery Phrase"
  },
  "invalidSeedPhraseCaseSensitive": {
    "message": "Invalid input! Secret Recovery Phrase is case sensitive."
  },
  "ipfsGateway": {
    "message": "IPFS gateway"
  },
  "ipfsGatewayDescription": {
    "message": "MetaMask uses third-party services to show images of your NFTs stored on IPFS, display information related to ENS addresses entered in your browser's address bar, and fetch icons for different tokens. Your IP address may be exposed to these services when you’re using them."
  },
  "ipfsToggleModalDescriptionOne": {
    "message": "We use third-party services to show images of your NFTs stored on IPFS, display information related to ENS addresses entered in your browser's address bar, and fetch icons for different tokens. Your IP address may be exposed to these services when you’re using them."
  },
  "ipfsToggleModalDescriptionTwo": {
    "message": "Selecting Confirm turns on IPFS resolution. You can turn it off in $1 at any time.",
    "description": "$1 is the method to turn off ipfs"
  },
  "ipfsToggleModalSettings": {
    "message": "Settings > Security and privacy"
  },
  "isSigningOrSubmitting": {
    "message": "A previous transaction is still being signed or submitted"
  },
  "jazzAndBlockies": {
    "message": "Jazzicons and Blockies are two different styles of unique icons that help you identify an account at a glance."
  },
  "jazzicons": {
    "message": "Jazzicons"
  },
  "jsonFile": {
    "message": "JSON File",
    "description": "format for importing an account"
  },
  "keepReminderOfSRP": {
    "message": "Keep a reminder of your Secret Recovery Phrase somewhere safe. If you lose it, no one can help you get it back. Even worse, you won’t be able access to your wallet ever again. $1",
    "description": "$1 is a learn more link"
  },
  "keyringAccountName": {
    "message": "Account name"
  },
  "keyringAccountPublicAddress": {
    "message": "Public Address"
  },
  "keyringSnapRemovalResult1": {
    "message": "$1 $2removed",
    "description": "Displays the result after removal of a keyring snap. $1 is the snap name, $2 is whether it is successful or not"
  },
  "keyringSnapRemovalResultNotSuccessful": {
    "message": "not ",
    "description": "Displays the `not` word in $2."
  },
  "keyringSnapRemoveConfirmation": {
    "message": "Type $1 to confirm you want to remove this snap:",
    "description": "Asks user to input the name nap prior to deleting the snap. $1 is the snap name"
  },
  "keystone": {
    "message": "Keystone"
  },
  "knownAddressRecipient": {
    "message": "Known contract address."
  },
  "knownTokenWarning": {
    "message": "This action will edit tokens that are already listed in your wallet, which can be used to phish you. Only approve if you are certain that you mean to change what these tokens represent. Learn more about $1"
  },
  "l1Fee": {
    "message": "L1 fee"
  },
  "l1FeeTooltip": {
    "message": "L1 gas fee"
  },
  "l2Fee": {
    "message": "L2 fee"
  },
  "l2FeeTooltip": {
    "message": "L2 gas fee"
  },
  "lastConnected": {
    "message": "Last connected"
  },
  "lastSold": {
    "message": "Last sold"
  },
  "lavaDomeCopyWarning": {
    "message": "For your safety, selecting this text is not available right now."
  },
  "layer1Fees": {
    "message": "Layer 1 fees"
  },
  "layer2Fees": {
    "message": "Layer 2 fees"
  },
  "learnCancelSpeeedup": {
    "message": "Learn how to $1",
    "description": "$1 is link to cancel or speed up transactions"
  },
  "learnHow": {
    "message": "Learn how"
  },
  "learnMore": {
    "message": "learn more"
  },
  "learnMoreAboutGas": {
    "message": "Want to $1 about gas?",
    "description": "$1 will be replaced by the learnMore translation key"
  },
  "learnMoreAboutPrivacy": {
    "message": "Learn more about privacy best practices."
  },
  "learnMoreKeystone": {
    "message": "Learn More"
  },
  "learnMoreUpperCase": {
    "message": "Learn more"
  },
  "learnMoreUpperCaseWithDot": {
    "message": "Learn more."
  },
  "learnScamRisk": {
    "message": "scams and security risks."
  },
  "learnToBridge": {
    "message": "Learn to bridge"
  },
  "leaveMetaMask": {
    "message": "Leave MetaMask?"
  },
  "leaveMetaMaskDesc": {
    "message": "You're about to visit a site outside of MetaMask. Double-check the URL before continuing."
  },
  "ledgerAccountRestriction": {
    "message": "You need to make use your last account before you can add a new one."
  },
  "ledgerConnectionInstructionCloseOtherApps": {
    "message": "Close any other software connected to your device and then click here to refresh."
  },
  "ledgerConnectionInstructionHeader": {
    "message": "Prior to clicking confirm:"
  },
  "ledgerConnectionInstructionStepFour": {
    "message": "Enable \"smart contract data\" or \"blind signing\" on your Ledger device."
  },
  "ledgerConnectionInstructionStepThree": {
    "message": "Be sure your Ledger is plugged in and to select the Ethereum app."
  },
  "ledgerDeviceOpenFailureMessage": {
    "message": "The Ledger device failed to open. Your Ledger might be connected to other software. Please close Ledger Live or other applications connected to your Ledger device, and try to connect again."
  },
  "ledgerErrorConnectionIssue": {
    "message": "Reconnect your ledger, open the ETH app and try again."
  },
  "ledgerErrorDevicedLocked": {
    "message": "Your Ledger is locked. Unlock it then try again."
  },
  "ledgerErrorEthAppNotOpen": {
    "message": "To solve the issue, open the ETH application on your device and retry."
  },
  "ledgerErrorTransactionDataNotPadded": {
    "message": "Ethereum transaction's input data isn't sufficiently padded."
  },
  "ledgerLiveApp": {
    "message": "Ledger Live App"
  },
  "ledgerLocked": {
    "message": "Cannot connect to Ledger device. Please make sure your device is unlocked and Ethereum app is opened."
  },
  "ledgerTimeout": {
    "message": "Ledger Live is taking too long to respond or connection timeout. Make sure Ledger Live app is opened and your device is unlocked."
  },
  "ledgerWebHIDNotConnectedErrorMessage": {
    "message": "The ledger device was not connected. If you wish to connect your Ledger, please click 'Continue' again and approve HID connection",
    "description": "An error message shown to the user during the hardware connect flow."
  },
  "levelArrow": {
    "message": "level arrow"
  },
  "lightTheme": {
    "message": "Light"
  },
  "likeToImportToken": {
    "message": "Would you like to import this token?"
  },
  "likeToImportTokens": {
    "message": "Would you like to import these tokens?"
  },
  "lineaGoerli": {
    "message": "Linea Goerli test network"
  },
  "lineaMainnet": {
    "message": "Linea Mainnet"
  },
  "lineaSepolia": {
    "message": "Linea Sepolia test network"
  },
  "link": {
    "message": "Link"
  },
  "linkCentralizedExchanges": {
    "message": "Link your Coinbase or Binance accounts to transfer crypto to MetaMask for free."
  },
  "links": {
    "message": "Links"
  },
  "loadMore": {
    "message": "Load more"
  },
  "loading": {
    "message": "Loading..."
  },
  "loadingScreenHardwareWalletMessage": {
    "message": "Please complete the transaction on the hardware wallet."
  },
  "loadingScreenSnapMessage": {
    "message": "Please complete the transaction on the Snap."
  },
  "loadingTokens": {
    "message": "Loading tokens..."
  },
  "localhost": {
    "message": "Localhost 8545"
  },
  "lock": {
    "message": "Lock"
  },
  "lockMetaMask": {
    "message": "Lock MetaMask"
  },
  "lockTimeInvalid": {
    "message": "Lock time must be a number between 0 and 10080"
  },
  "logo": {
    "message": "$1 logo",
    "description": "$1 is the name of the ticker"
  },
  "low": {
    "message": "Low"
  },
  "lowGasSettingToolTipMessage": {
    "message": "Use $1 to wait for a cheaper price. Time estimates are much less accurate as prices are somewhat unpredictable.",
    "description": "$1 is key 'low' separated here so that it can be passed in with bold font-weight"
  },
  "lowLowercase": {
    "message": "low"
  },
  "lowPriorityMessage": {
    "message": "Future transactions will queue after this one."
  },
  "mainnet": {
    "message": "Ethereum Mainnet"
  },
  "mainnetToken": {
    "message": "This address matches a known Ethereum Mainnet token address. Recheck the contract address and network for the token you are trying to add."
  },
  "makeAnotherSwap": {
    "message": "Create a new swap"
  },
  "makeSureNoOneWatching": {
    "message": "Make sure nobody is looking",
    "description": "Warning to users to be care while creating and saving their new Secret Recovery Phrase"
  },
  "manageDefaultSettings": {
    "message": "Manage default privacy settings"
  },
  "marketCap": {
    "message": "Market cap"
  },
  "marketDetails": {
    "message": "Market details"
  },
  "max": {
    "message": "Max"
  },
  "maxBaseFee": {
    "message": "Max base fee"
  },
  "maxFee": {
    "message": "Max fee"
  },
  "maxFeeTooltip": {
    "message": "A maximum fee provided to pay for the transaction."
  },
  "maxPriorityFee": {
    "message": "Max priority fee"
  },
  "medium": {
    "message": "Market"
  },
  "mediumGasSettingToolTipMessage": {
    "message": "Use $1 for fast processing at current market price.",
    "description": "$1 is key 'medium' (text: 'Market') separated here so that it can be passed in with bold font-weight"
  },
  "memo": {
    "message": "memo"
  },
  "message": {
    "message": "Message"
  },
  "metaMaskConnectStatusParagraphOne": {
    "message": "You now have more control over your account connections in MetaMask."
  },
  "metaMaskConnectStatusParagraphThree": {
    "message": "Click it to manage your connected accounts."
  },
  "metaMaskConnectStatusParagraphTwo": {
    "message": "The connection status button shows if the website you’re visiting is connected to your currently selected account."
  },
  "metaMetricsIdNotAvailableError": {
    "message": "Since you've never opted into MetaMetrics, there's no data to delete here."
  },
  "metadataModalSourceTooltip": {
    "message": "$1 is hosted on npm and $2 is this Snap’s unique identifier.",
    "description": "$1 is the snap name and $2 is the snap NPM id."
  },
  "metamaskInstitutionalVersion": {
    "message": "MetaMask Institutional Version"
  },
  "metamaskNotificationsAreOff": {
    "message": "Wallet notifications are currently not active."
  },
  "metamaskPortfolio": {
    "message": "MetaMask Portfolio."
  },
  "metamaskSwapsOfflineDescription": {
    "message": "MetaMask Swaps is undergoing maintenance. Please check back later."
  },
  "metamaskVersion": {
    "message": "MetaMask Version"
  },
  "methodData": {
    "message": "Method"
  },
  "methodDataTransactionDesc": {
    "message": "Function executed based on decoded input data."
  },
  "methodNotSupported": {
    "message": "Not supported with this account."
  },
  "metrics": {
    "message": "Metrics"
  },
  "millionAbbreviation": {
    "message": "M",
    "description": "Shortened form of 'million'"
  },
  "mismatchAccount": {
    "message": "Your selected account ($1) is different than the account trying to sign ($2)"
  },
  "mismatchedChainLinkText": {
    "message": "verify the network details",
    "description": "Serves as link text for the 'mismatchedChain' key. This text will be embedded inside the translation for that key."
  },
  "mismatchedChainRecommendation": {
    "message": "We recommend that you $1 before proceeding.",
    "description": "$1 is a clickable link with text defined by the 'mismatchedChainLinkText' key. The link will open to instructions for users to validate custom network details."
  },
  "mismatchedNetworkName": {
    "message": "According to our record the network name may not correctly match this chain ID."
  },
  "mismatchedNetworkSymbol": {
    "message": "The submitted currency symbol does not match what we expect for this chain ID."
  },
  "mismatchedRpcChainId": {
    "message": "Chain ID returned by the custom network does not match the submitted chain ID."
  },
  "mismatchedRpcUrl": {
    "message": "According to our records the submitted RPC URL value does not match a known provider for this chain ID."
  },
  "missingSetting": {
    "message": "Can't find a setting?"
  },
  "missingSettingRequest": {
    "message": "Request here"
  },
  "mmiBuiltAroundTheWorld": {
    "message": "MetaMask Institutional is designed and built around the world."
  },
  "mmiNewNFTDetectedInNFTsTabMessage": {
    "message": "Let MetaMask Institutional automatically detect and display NFTs in your wallet."
  },
  "mmiPasswordSetupDetails": {
    "message": "This password will unlock your MetaMask Institutional extension only."
  },
  "more": {
    "message": "more"
  },
  "moreAccounts": {
    "message": "+ $1 more accounts",
    "description": "$1 is the number of accounts"
  },
  "moreNetworks": {
    "message": "+ $1 more networks",
    "description": "$1 is the number of networks"
  },
  "multichainAddEthereumChainConfirmationDescription": {
    "message": "You're adding this network to MetaMask and giving this site permission to use it."
  },
  "multipleSnapConnectionWarning": {
    "message": "$1 wants to use $2 Snaps",
    "description": "$1 is the dapp and $2 is the number of snaps it wants to connect to."
  },
  "mustSelectOne": {
    "message": "Must select at least 1 token."
  },
  "name": {
    "message": "Name"
  },
  "nameAddressLabel": {
    "message": "Address",
    "description": "Label above address field in name component modal."
  },
  "nameInstructionsNew": {
    "message": "If you know this address, give it a nickname to recognize it in the future.",
    "description": "Instruction text in name component modal when value is not recognised."
  },
  "nameInstructionsRecognized": {
    "message": "This address has a default nickname, but you can edit it or explore other suggestions.",
    "description": "Instruction text in name component modal when value is recognized but not saved."
  },
  "nameInstructionsSaved": {
    "message": "You've added a nickname for this address before. You can edit or view other suggested nicknames.",
    "description": "Instruction text in name component modal when value is saved."
  },
  "nameLabel": {
    "message": "Nickname",
    "description": "Label above name input field in name component modal."
  },
  "nameModalMaybeProposedName": {
    "message": "Maybe: $1",
    "description": "$1 is the proposed name"
  },
  "nameModalTitleNew": {
    "message": "Unknown address",
    "description": "Title of the modal created by the name component when value is not recognised."
  },
  "nameModalTitleRecognized": {
    "message": "Recognized address",
    "description": "Title of the modal created by the name component when value is recognized but not saved."
  },
  "nameModalTitleSaved": {
    "message": "Saved address",
    "description": "Title of the modal created by the name component when value is saved."
  },
  "nameProviderProposedBy": {
    "message": "Proposed by $1",
    "description": "$1 is the name of the provider"
  },
  "nameProvider_ens": {
    "message": "Ethereum Name Service (ENS)"
  },
  "nameProvider_etherscan": {
    "message": "Etherscan"
  },
  "nameProvider_lens": {
    "message": "Lens Protocol"
  },
  "nameProvider_token": {
    "message": "MetaMask"
  },
  "nameSetPlaceholder": {
    "message": "Choose a nickname...",
    "description": "Placeholder text for name input field in name component modal."
  },
  "nativeNetworkPermissionRequestDescription": {
    "message": "$1 is asking for your approval to:",
    "description": "$1 represents dapp name"
  },
  "nativeToken": {
    "message": "The native token on this network is $1. It is the token used for gas fees. ",
    "description": "$1 represents the name of the native token on the current network"
  },
  "nativeTokenScamWarningConversion": {
    "message": "Edit network details"
  },
  "nativeTokenScamWarningDescription": {
    "message": "The native token symbol does not match the expected symbol of the native token for the network with the associated chain ID. You have entered $1 while the expected token symbol is $2. Please verify you are connected to the correct chain.",
    "description": "$1 represents the currency name, $2 represents the expected currency symbol"
  },
  "nativeTokenScamWarningDescriptionExpectedTokenFallback": {
    "message": "something else",
    "description": "graceful fallback for when token symbol isn't found"
  },
  "nativeTokenScamWarningTitle": {
    "message": "Unexpected Native Token Symbol",
    "description": "Title for nativeTokenScamWarningDescription"
  },
  "needHelp": {
    "message": "Need help? Contact $1",
    "description": "$1 represents `needHelpLinkText`, the text which goes in the help link"
  },
  "needHelpFeedback": {
    "message": "Share your feedback"
  },
  "needHelpLinkText": {
    "message": "MetaMask support"
  },
  "needHelpSubmitTicket": {
    "message": "Submit a ticket"
  },
  "needImportFile": {
    "message": "You must select a file to import.",
    "description": "User is important an account and needs to add a file to continue"
  },
  "negativeETH": {
    "message": "Can not send negative amounts of ETH."
  },
  "negativeOrZeroAmountToken": {
    "message": "Cannot send negative or zero amounts of asset."
  },
  "network": {
    "message": "Network:"
  },
  "networkDetails": {
    "message": "Network details"
  },
  "networkFee": {
    "message": "Network fee"
  },
  "networkIsBusy": {
    "message": "Network is busy. Gas prices are high and estimates are less accurate."
  },
  "networkMenu": {
    "message": "Network Menu"
  },
  "networkMenuHeading": {
    "message": "Select a network"
  },
  "networkName": {
    "message": "Network name"
  },
  "networkNameArbitrum": {
    "message": "Arbitrum"
  },
  "networkNameAvalanche": {
    "message": "Avalanche"
  },
  "networkNameBSC": {
    "message": "BSC"
  },
  "networkNameBase": {
    "message": "Base"
  },
  "networkNameBitcoin": {
    "message": "Bitcoin"
  },
  "networkNameDefinition": {
    "message": "The name associated with this network."
  },
  "networkNameEthereum": {
    "message": "Ethereum"
  },
  "networkNameGoerli": {
    "message": "Goerli"
  },
  "networkNameLinea": {
    "message": "Linea"
  },
  "networkNameOpMainnet": {
    "message": "OP Mainnet"
  },
  "networkNamePolygon": {
    "message": "Polygon"
  },
  "networkNameTestnet": {
    "message": "Testnet"
  },
  "networkNameZkSyncEra": {
    "message": "zkSync Era"
  },
  "networkOptions": {
    "message": "Network options"
  },
  "networkPermissionToast": {
    "message": "Network permissions updated"
  },
  "networkProvider": {
    "message": "Network provider"
  },
  "networkStatus": {
    "message": "Network status"
  },
  "networkStatusBaseFeeTooltip": {
    "message": "The base fee is set by the network and changes every 13-14 seconds. Our $1 and $2 options account for sudden increases.",
    "description": "$1 and $2 are bold text for Medium and Aggressive respectively."
  },
  "networkStatusPriorityFeeTooltip": {
    "message": "Range of priority fees (aka “miner tip”). This goes to miners and incentivizes them to prioritize your transaction."
  },
  "networkStatusStabilityFeeTooltip": {
    "message": "Gas fees are $1 relative to the past 72 hours.",
    "description": "$1 is networks stability value - stable, low, high"
  },
  "networkSwitchConnectionError": {
    "message": "We can't connect to $1",
    "description": "$1 represents the network name"
  },
  "networkSwitchMessage": {
    "message": "Network switched to $1",
    "description": "$1 represents the network name"
  },
  "networkURL": {
    "message": "Network URL"
  },
  "networkURLDefinition": {
    "message": "The URL used to access this network."
  },
  "networkUrlErrorWarning": {
    "message": "Attackers sometimes mimic sites by making small changes to the site address. Make sure you're interacting with the intended site before you continue. Punycode version: $1",
    "description": "$1 replaced by RPC URL for network"
  },
  "networks": {
    "message": "Networks"
  },
  "networksSmallCase": {
    "message": "networks"
  },
  "nevermind": {
    "message": "Nevermind"
  },
  "new": {
    "message": "New!"
  },
  "newAccount": {
    "message": "New account"
  },
  "newAccountNumberName": {
    "message": "Account $1",
    "description": "Default name of next account to be created on create account screen"
  },
  "newContact": {
    "message": "New contact"
  },
  "newContract": {
    "message": "New contract"
  },
  "newNFTDetectedInImportNFTsMessageStrongText": {
    "message": "Settings > Security and privacy"
  },
  "newNFTDetectedInImportNFTsMsg": {
    "message": "To use Opensea to see your NFTs, turn on 'Display NFT Media' in $1.",
    "description": "$1 is used for newNFTDetectedInImportNFTsMessageStrongText"
  },
  "newNFTDetectedInNFTsTabMessage": {
    "message": "Let MetaMask automatically detect and display NFTs in your wallet."
  },
  "newNFTsAutodetected": {
    "message": "NFT autodetection"
  },
  "newNetworkAdded": {
    "message": "“$1” was successfully added!"
  },
  "newNetworkEdited": {
    "message": "“$1” was successfully edited!"
  },
  "newNftAddedMessage": {
    "message": "NFT was successfully added!"
  },
  "newPassword": {
    "message": "New password (8 characters min)"
  },
  "newPrivacyPolicyActionButton": {
    "message": "Read more"
  },
  "newPrivacyPolicyTitle": {
    "message": "We’ve updated our privacy policy"
  },
  "newRpcUrl": {
    "message": "New RPC URL"
  },
  "newTokensImportedMessage": {
    "message": "You’ve successfully imported $1.",
    "description": "$1 is the string of symbols of all the tokens imported"
  },
  "newTokensImportedTitle": {
    "message": "Token imported"
  },
  "next": {
    "message": "Next"
  },
  "nextNonceWarning": {
    "message": "Nonce is higher than suggested nonce of $1",
    "description": "The next nonce according to MetaMask's internal logic"
  },
  "nftAddFailedMessage": {
    "message": "NFT can’t be added as the ownership details do not match. Make sure you have entered correct information."
  },
  "nftAddressError": {
    "message": "This token is an NFT. Add on the $1",
    "description": "$1 is a clickable link with text defined by the 'importNFTPage' key"
  },
  "nftAlreadyAdded": {
    "message": "NFT has already been added."
  },
  "nftAutoDetectionEnabled": {
    "message": "NFT autodetection enabled"
  },
  "nftDisclaimer": {
    "message": "Disclaimer: MetaMask pulls the media file from the source url. This url sometimes gets changed by the marketplace on which the NFT was minted."
  },
  "nftOptions": {
    "message": "NFT Options"
  },
  "nftTokenIdPlaceholder": {
    "message": "Enter the token id"
  },
  "nftWarningContent": {
    "message": "You're granting access to $1, including any you might own in the future. The party on the other end can transfer these NFTs from your wallet at any time without asking you until you revoke this approval. $2",
    "description": "$1 is nftWarningContentBold bold part, $2 is Learn more link"
  },
  "nftWarningContentBold": {
    "message": "all your $1 NFTs",
    "description": "$1 is name of the collection"
  },
  "nftWarningContentGrey": {
    "message": "Proceed with caution."
  },
  "nfts": {
    "message": "NFTs"
  },
  "nftsPreviouslyOwned": {
    "message": "Previously Owned"
  },
  "nickname": {
    "message": "Nickname"
  },
  "noAccountsFound": {
    "message": "No accounts found for the given search query"
  },
  "noConnectedAccountTitle": {
    "message": "MetaMask isn’t connected to this site"
  },
  "noConnectionDescription": {
    "message": "To connect to a site, find and select the \"connect\" button. Remember MetaMask can only connect to sites on web3"
  },
  "noConversionRateAvailable": {
    "message": "No conversion rate available"
  },
  "noDomainResolution": {
    "message": "No resolution for domain provided."
  },
  "noHardwareWalletOrSnapsSupport": {
    "message": "Snaps, and most hardware wallets, will not work with your current browser version."
  },
  "noNFTs": {
    "message": "No NFTs yet"
  },
  "noNetworksFound": {
    "message": "No networks found for the given search query"
  },
  "noSnaps": {
    "message": "You don't have any snaps installed."
  },
  "noThanks": {
    "message": "No thanks"
  },
  "noTransactions": {
    "message": "You have no transactions"
  },
  "noWebcamFound": {
    "message": "Your computer's webcam was not found. Please try again."
  },
  "noWebcamFoundTitle": {
    "message": "Webcam not found"
  },
  "nonCustodialAccounts": {
    "message": "MetaMask Institutional allows you to use non-custodial accounts, if you plan to use these accounts backup the Secret Recovery Phrase."
  },
  "nonce": {
    "message": "Nonce"
  },
  "nonceField": {
    "message": "Customize transaction nonce"
  },
  "nonceFieldDesc": {
    "message": "Turn this on to change the nonce (transaction number) when sending assets. This is an advanced feature, use cautiously."
  },
  "nonceFieldHeading": {
    "message": "Custom nonce"
  },
  "none": {
    "message": "None"
  },
  "notBusy": {
    "message": "Not busy"
  },
  "notCurrentAccount": {
    "message": "Is this the correct account? It's different from the currently selected account in your wallet"
  },
  "notEnoughBalance": {
    "message": "Insufficient balance"
  },
  "notEnoughGas": {
    "message": "Not enough gas"
  },
  "note": {
    "message": "Note"
  },
  "notePlaceholder": {
    "message": "The approver will see this note when approving the transaction at the custodian."
  },
  "notificationDetail": {
    "message": "Details"
  },
  "notificationDetailBaseFee": {
    "message": "Base fee (GWEI)"
  },
  "notificationDetailGasLimit": {
    "message": "Gas limit (units)"
  },
  "notificationDetailGasUsed": {
    "message": "Gas used (units)"
  },
  "notificationDetailMaxFee": {
    "message": "Max fee per gas"
  },
  "notificationDetailNetwork": {
    "message": "Network"
  },
  "notificationDetailNetworkFee": {
    "message": "Network fee"
  },
  "notificationDetailPriorityFee": {
    "message": "Priority fee (GWEI)"
  },
  "notificationItemCheckBlockExplorer": {
    "message": "Check on the Block Explorer"
  },
  "notificationItemCollection": {
    "message": "Collection"
  },
  "notificationItemConfirmed": {
    "message": "Confirmed"
  },
  "notificationItemError": {
    "message": "Unable to retrieve fees currently"
  },
  "notificationItemFrom": {
    "message": "From"
  },
  "notificationItemLidoStakeReadyToBeWithdrawn": {
    "message": "Withdrawal Ready"
  },
  "notificationItemLidoStakeReadyToBeWithdrawnMessage": {
    "message": "You can now withdraw your unstaked $1"
  },
  "notificationItemLidoWithdrawalRequestedMessage": {
    "message": "Your request to unstake $1 has been sent"
  },
  "notificationItemNFTReceivedFrom": {
    "message": "Received NFT from"
  },
  "notificationItemNFTSentTo": {
    "message": "Sent NFT to"
  },
  "notificationItemNetwork": {
    "message": "Network"
  },
  "notificationItemRate": {
    "message": "Rate (fee included)"
  },
  "notificationItemReceived": {
    "message": "Received"
  },
  "notificationItemReceivedFrom": {
    "message": "Received from"
  },
  "notificationItemSent": {
    "message": "Sent"
  },
  "notificationItemSentTo": {
    "message": "Sent to"
  },
  "notificationItemStakeCompleted": {
    "message": "Stake completed"
  },
  "notificationItemStaked": {
    "message": "Staked"
  },
  "notificationItemStakingProvider": {
    "message": "Staking Provider"
  },
  "notificationItemStatus": {
    "message": "Status"
  },
  "notificationItemSwapped": {
    "message": "Swapped"
  },
  "notificationItemSwappedFor": {
    "message": "for"
  },
  "notificationItemTo": {
    "message": "To"
  },
  "notificationItemTransactionId": {
    "message": "Transaction ID"
  },
  "notificationItemUnStakeCompleted": {
    "message": "UnStaking complete"
  },
  "notificationItemUnStaked": {
    "message": "Unstaked"
  },
  "notificationItemUnStakingRequested": {
    "message": "Unstaking requested"
  },
  "notificationTransactionFailedMessage": {
    "message": "Transaction $1 failed! $2",
    "description": "Content of the browser notification that appears when a transaction fails"
  },
  "notificationTransactionFailedMessageMMI": {
    "message": "Transaction failed! $1",
    "description": "Content of the browser notification that appears when a transaction fails in MMI"
  },
  "notificationTransactionFailedTitle": {
    "message": "Failed transaction",
    "description": "Title of the browser notification that appears when a transaction fails"
  },
  "notificationTransactionSuccessMessage": {
    "message": "Transaction $1 confirmed!",
    "description": "Content of the browser notification that appears when a transaction is confirmed"
  },
  "notificationTransactionSuccessTitle": {
    "message": "Confirmed transaction",
    "description": "Title of the browser notification that appears when a transaction is confirmed"
  },
  "notificationTransactionSuccessView": {
    "message": "View on $1",
    "description": "Additional content in a notification that appears when a transaction is confirmed and has a block explorer URL."
  },
  "notifications": {
    "message": "Notifications"
  },
  "notificationsDropLedgerFirefoxDescription": {
    "message": "Firefox no longer supports U2F, so Ledger won't work with MetaMask on Firefox. Try MetaMask on Google Chrome instead.",
    "description": "Description of a notification in the 'See What's New' popup. Describes that ledger will not longer be supported for firefox users and they should use MetaMask on chrome for ledger support instead."
  },
  "notificationsDropLedgerFirefoxTitle": {
    "message": "Dropping Ledger Support for Firefox",
    "description": "Title for a notification in the 'See What's New' popup. Tells firefox users that ledger support is being dropped."
  },
  "notificationsFeatureToggle": {
    "message": "Enable Wallet Notifications",
    "description": "Experimental feature title"
  },
  "notificationsFeatureToggleDescription": {
    "message": "This enables wallet notifications like send/receive funds or nfts and feature announcements.",
    "description": "Description of the experimental notifications feature"
  },
  "notificationsMarkAllAsRead": {
    "message": "Mark all as read"
  },
  "notificationsPageEmptyTitle": {
    "message": "Nothing to see here"
  },
  "notificationsPageErrorContent": {
    "message": "Please, try to visit this page again."
  },
  "notificationsPageErrorTitle": {
    "message": "There has been an error"
  },
  "notificationsPageNoNotificationsContent": {
    "message": "You have not received any notifications yet."
  },
  "notificationsSettingsBoxError": {
    "message": "Something went wrong. Please try again."
  },
  "notificationsSettingsPageAllowNotifications": {
    "message": "Stay in the loop on what’s happening in your wallet with notifications. To use notifications, we use a profile to sync some settings across your devices. $1"
  },
  "notificationsSettingsPageAllowNotificationsLink": {
    "message": "Learn how we protect your privacy while using this feature."
  },
  "numberOfNewTokensDetectedPlural": {
    "message": "$1 new tokens found in this account",
    "description": "$1 is the number of new tokens detected"
  },
  "numberOfNewTokensDetectedSingular": {
    "message": "1 new token found in this account"
  },
  "numberOfTokens": {
    "message": "Number of tokens"
  },
  "ofTextNofM": {
    "message": "of"
  },
  "off": {
    "message": "Off"
  },
  "offlineForMaintenance": {
    "message": "Offline for maintenance"
  },
  "ok": {
    "message": "Ok"
  },
  "on": {
    "message": "On"
  },
  "onboardedMetametricsAccept": {
    "message": "I agree"
  },
  "onboardedMetametricsDisagree": {
    "message": "No thanks"
  },
  "onboardedMetametricsKey1": {
    "message": "Latest developments"
  },
  "onboardedMetametricsKey2": {
    "message": "Product features"
  },
  "onboardedMetametricsKey3": {
    "message": "Other relevant promotional materials"
  },
  "onboardedMetametricsLink": {
    "message": "MetaMetrics"
  },
  "onboardedMetametricsParagraph1": {
    "message": "In addition to $1, we'd like to use data to understand how you interact with marketing communications.",
    "description": "$1 represents the 'onboardedMetametricsLink' locale string"
  },
  "onboardedMetametricsParagraph2": {
    "message": "This helps us personalize what we share with you, like:"
  },
  "onboardedMetametricsParagraph3": {
    "message": "Remember, we never sell the data you provide and you can opt out any time."
  },
  "onboardedMetametricsTitle": {
    "message": "Help us enhance your experience"
  },
  "onboardingAdvancedPrivacyIPFSDescription": {
    "message": "The IPFS gateway makes it possible to access and view data hosted by third parties. You can add a custom IPFS gateway or continue using the default."
  },
  "onboardingAdvancedPrivacyIPFSInvalid": {
    "message": "Please enter a valid URL"
  },
  "onboardingAdvancedPrivacyIPFSTitle": {
    "message": "Add custom IPFS Gateway"
  },
  "onboardingAdvancedPrivacyIPFSValid": {
    "message": "IPFS gateway URL is valid"
  },
  "onboardingAdvancedPrivacyNetworkDescription": {
    "message": "We use Infura as our remote procedure call (RPC) provider to offer the most reliable and private access to Ethereum data we can. You can choose your own RPC, but remember that any RPC will receive your IP address and Ethereum wallet to make transactions. Read our $1 to learn more about how Infura handles data."
  },
  "onboardingAdvancedPrivacyNetworkTitle": {
    "message": "Choose your network"
  },
  "onboardingCreateWallet": {
    "message": "Create a new wallet"
  },
  "onboardingImportWallet": {
    "message": "Import an existing wallet"
  },
  "onboardingMetametricsAgree": {
    "message": "I agree"
  },
  "onboardingMetametricsDescription": {
    "message": "We’d like to gather basic usage and diagnostics data to improve MetaMask. Know that we never sell the data you provide here."
  },
  "onboardingMetametricsDescription2": {
    "message": "When we gather metrics, it will always be..."
  },
  "onboardingMetametricsInfuraTerms": {
    "message": "We’ll let you know if we decide to use this data for other purposes. You can review our $1 for more information. Remember, you can go to settings and opt out at any time.",
    "description": "$1 represents `onboardingMetametricsInfuraTermsPolicy`"
  },
  "onboardingMetametricsInfuraTermsPolicy": {
    "message": "Privacy Policy"
  },
  "onboardingMetametricsNeverCollect": {
    "message": "$1 clicks and views on the app are stored, but other details (like your public address) are not.",
    "description": "$1 represents `onboardingMetametricsNeverCollectEmphasis`"
  },
  "onboardingMetametricsNeverCollectEmphasis": {
    "message": "Private:"
  },
  "onboardingMetametricsNeverCollectIP": {
    "message": "$1 we temporarily use your IP address to detect a general location (like your country or region), but it's never stored.",
    "description": "$1 represents `onboardingMetametricsNeverCollectIPEmphasis`"
  },
  "onboardingMetametricsNeverCollectIPEmphasis": {
    "message": "General:"
  },
  "onboardingMetametricsNeverSellData": {
    "message": "$1 you decide if you want to share or delete your usage data via settings any time.",
    "description": "$1 represents `onboardingMetametricsNeverSellDataEmphasis`"
  },
  "onboardingMetametricsNeverSellDataEmphasis": {
    "message": "Optional:"
  },
  "onboardingMetametricsPrivacyDescription": {
    "message": "Learn how we protect your privacy while collecting usage data for your profile."
  },
  "onboardingMetametricsTitle": {
    "message": "Help us improve MetaMask"
  },
  "onboardingMetametricsUseDataCheckbox": {
    "message": "We’ll use this data to learn how you interact with our marketing communications. We may share relevant news (like product features)."
  },
  "onboardingPinExtensionBillboardAccess": {
    "message": "Full access"
  },
  "onboardingPinExtensionBillboardDescription": {
    "message": "These extensions can see and change information"
  },
  "onboardingPinExtensionBillboardDescription2": {
    "message": "on this site."
  },
  "onboardingPinExtensionBillboardTitle": {
    "message": "Extensions"
  },
  "onboardingPinExtensionChrome": {
    "message": "Click the browser extension icon"
  },
  "onboardingPinExtensionDescription": {
    "message": "Pin MetaMask on your browser so it's accessible and easy to view transaction confirmations."
  },
  "onboardingPinExtensionDescription2": {
    "message": "You can open MetaMask by clicking on the extension and access your wallet with 1 click."
  },
  "onboardingPinExtensionDescription3": {
    "message": "Click browser extension icon to access it instantly"
  },
  "onboardingPinExtensionLabel": {
    "message": "Pin MetaMask"
  },
  "onboardingPinExtensionStep1": {
    "message": "1"
  },
  "onboardingPinExtensionStep2": {
    "message": "2"
  },
  "onboardingPinExtensionTitle": {
    "message": "Your MetaMask install is complete!"
  },
  "onboardingPinMmiExtensionLabel": {
    "message": "Pin MetaMask Institutional"
  },
  "oneDayAbbreviation": {
    "message": "1D",
    "description": "Shortened form of '1 day'"
  },
  "oneMonthAbbreviation": {
    "message": "1M",
    "description": "Shortened form of '1 month'"
  },
  "oneWeekAbbreviation": {
    "message": "1W",
    "description": "Shortened form of '1 week'"
  },
  "oneYearAbbreviation": {
    "message": "1Y",
    "description": "Shortened form of '1 year'"
  },
  "onekey": {
    "message": "OneKey"
  },
  "onlyConnectTrust": {
    "message": "Only connect with sites you trust. $1",
    "description": "Text displayed above the buttons for connection confirmation. $1 is the link to the learn more web page."
  },
  "openCustodianApp": {
    "message": "Open $1 app",
    "description": "The $1 is the name of the Custodian that will be open"
  },
  "openFullScreenForLedgerWebHid": {
    "message": "Go to full screen to connect your Ledger.",
    "description": "Shown to the user on the confirm screen when they are viewing MetaMask in a popup window but need to connect their ledger via webhid."
  },
  "openInBlockExplorer": {
    "message": "Open in block explorer"
  },
  "openSeaNew": {
    "message": "OpenSea"
  },
  "operationFailed": {
    "message": "Operation Failed"
  },
  "optional": {
    "message": "Optional"
  },
  "options": {
    "message": "Options"
  },
  "or": {
    "message": "or"
  },
  "origin": {
    "message": "Origin"
  },
  "osTheme": {
    "message": "System"
  },
  "otherSnaps": {
    "message": "other snaps",
    "description": "Used in the 'permission_rpc' message."
  },
  "outdatedBrowserNotification": {
    "message": "Your browser is out of date. If you don't update your browser, you won't be able to get security patches and new features from MetaMask."
  },
  "padlock": {
    "message": "Padlock"
  },
  "parameters": {
    "message": "Parameters"
  },
  "participateInMetaMetrics": {
    "message": "Participate in MetaMetrics"
  },
  "participateInMetaMetricsDescription": {
    "message": "Participate in MetaMetrics to help us make MetaMask better"
  },
  "password": {
    "message": "Password"
  },
  "passwordMmiTermsWarning": {
    "message": "I understand that MetaMask Institutional cannot recover this password for me. $1"
  },
  "passwordNotLongEnough": {
    "message": "Password not long enough"
  },
  "passwordSetupDetails": {
    "message": "This password will unlock your MetaMask wallet only on this device. MetaMask can not recover this password."
  },
  "passwordStrength": {
    "message": "Password strength: $1",
    "description": "Return password strength to the user when user wants to create password."
  },
  "passwordStrengthDescription": {
    "message": "A strong password can improve the security of your wallet should your device be stolen or compromised."
  },
  "passwordTermsWarning": {
    "message": "I understand that MetaMask cannot recover this password for me. $1"
  },
  "passwordsDontMatch": {
    "message": "Passwords don't match"
  },
  "pasteJWTToken": {
    "message": "Paste or drop your token here:"
  },
  "pastePrivateKey": {
    "message": "Enter your private key string here:",
    "description": "For importing an account from a private key"
  },
  "paymasterInUse": {
    "message": "The gas for this transaction will be paid by a paymaster.",
    "description": "Alert shown in transaction confirmation if paymaster in use."
  },
  "pending": {
    "message": "Pending"
  },
  "pendingTransactionInfo": {
    "message": "This transaction will not process until that one is complete."
  },
  "pendingTransactionMultiple": {
    "message": "You have ($1) pending transactions."
  },
  "pendingTransactionSingle": {
    "message": "You have (1) pending transaction.",
    "description": "$1 is count of pending transactions"
  },
  "permissionDetails": {
    "message": "Permission details"
  },
  "permissionFor": {
    "message": "Permission for"
  },
  "permissionFrom": {
    "message": "Permission from"
  },
  "permissionRequest": {
    "message": "Permission request"
  },
  "permissionRequested": {
    "message": "Requested now"
  },
  "permissionRequestedForAccounts": {
    "message": "Requested now for $1",
    "description": "Permission cell status for requested permission including accounts, rendered as AvatarGroup which is $1."
  },
  "permissionRevoked": {
    "message": "Revoked in this update"
  },
  "permissionRevokedForAccounts": {
    "message": "Revoked in this update for $1",
    "description": "Permission cell status for revoked permission including accounts, rendered as AvatarGroup which is $1."
  },
  "permission_accessNamedSnap": {
    "message": "Connect to $1.",
    "description": "The description for the `wallet_snap` permission. $1 is the human-readable name of the snap."
  },
  "permission_accessNetwork": {
    "message": "Access the internet.",
    "description": "The description of the `endowment:network-access` permission."
  },
  "permission_accessNetworkDescription": {
    "message": "Allow $1 to access the internet. This can be used to both send and receive data with third-party servers.",
    "description": "An extended description of the `endowment:network-access` permission. $1 is the snap name."
  },
  "permission_accessSnap": {
    "message": "Connect to the $1 snap.",
    "description": "The description for the `wallet_snap` permission. $1 is the name of the snap."
  },
  "permission_accessSnapDescription": {
    "message": "Allow the website or snap to interact with $1.",
    "description": "The description for the `wallet_snap_*` permission. $1 is the name of the Snap."
  },
  "permission_cronjob": {
    "message": "Schedule and execute periodic actions.",
    "description": "The description for the `snap_cronjob` permission"
  },
  "permission_cronjobDescription": {
    "message": "Allow $1 to perform actions that run periodically at fixed times, dates, or intervals. This can be used to trigger time-sensitive interactions or notifications.",
    "description": "An extended description for the `snap_cronjob` permission. $1 is the snap name."
  },
  "permission_dialog": {
    "message": "Display dialog windows in MetaMask.",
    "description": "The description for the `snap_dialog` permission"
  },
  "permission_dialogDescription": {
    "message": "Allow $1 to display MetaMask popups with custom text, input field, and buttons to approve or reject an action.\nCan be used to create e.g. alerts, confirmations, and opt-in flows for a snap.",
    "description": "An extended description for the `snap_dialog` permission. $1 is the snap name."
  },
  "permission_ethereumAccounts": {
    "message": "See address, account balance, activity and suggest transactions to approve",
    "description": "The description for the `eth_accounts` permission"
  },
  "permission_ethereumProvider": {
    "message": "Access the Ethereum provider.",
    "description": "The description for the `endowment:ethereum-provider` permission"
  },
  "permission_ethereumProviderDescription": {
    "message": "Allow $1 to communicate with MetaMask directly, in order for it to read data from the blockchain and suggest messages and transactions.",
    "description": "An extended description for the `endowment:ethereum-provider` permission. $1 is the snap name."
  },
  "permission_getEntropy": {
    "message": "Derive arbitrary keys unique to $1.",
    "description": "The description for the `snap_getEntropy` permission. $1 is the snap name."
  },
  "permission_getEntropyDescription": {
    "message": "Allow $1 to derive arbitrary keys unique to $1, without exposing them. These keys are separate from your MetaMask account(s) and not related to your private keys or Secret Recovery Phrase. Other snaps cannot access this information.",
    "description": "An extended description for the `snap_getEntropy` permission. $1 is the snap name."
  },
  "permission_getLocale": {
    "message": "View your preferred language.",
    "description": "The description for the `snap_getLocale` permission"
  },
  "permission_getLocaleDescription": {
    "message": "Let $1 access your preferred language from your MetaMask settings. This can be used to localize and display $1's content using your language.",
    "description": "An extended description for the `snap_getLocale` permission. $1 is the snap name."
  },
  "permission_getPreferences": {
    "message": "See information like your preferred language and fiat currency.",
    "description": "The description for the `snap_getPreferences` permission"
  },
  "permission_getPreferencesDescription": {
    "message": "Let $1 access information like your preferred language and fiat currency in your MetaMask settings. This helps $1 display content tailored to your preferences. ",
    "description": "An extended description for the `snap_getPreferences` permission. $1 is the snap name."
  },
  "permission_homePage": {
    "message": "Display a custom screen",
    "description": "The description for the `endowment:page-home` permission"
  },
  "permission_homePageDescription": {
    "message": "Let $1 display a custom home screen in MetaMask. This can be used for user interfaces, configuration, and dashboards.",
    "description": "An extended description for the `endowment:page-home` permission. $1 is the snap name."
  },
  "permission_keyring": {
    "message": "Allow requests for adding and controlling Ethereum accounts",
    "description": "The description for the `endowment:keyring` permission"
  },
  "permission_keyringDescription": {
    "message": "Let $1 receive requests to add or remove accounts, plus sign and transact on behalf of these accounts.",
    "description": "An extended description for the `endowment:keyring` permission. $1 is the snap name."
  },
  "permission_lifecycleHooks": {
    "message": "Use lifecycle hooks.",
    "description": "The description for the `endowment:lifecycle-hooks` permission"
  },
  "permission_lifecycleHooksDescription": {
    "message": "Allow $1 to use lifecycle hooks to run code at specific times during its lifecycle.",
    "description": "An extended description for the `endowment:lifecycle-hooks` permission. $1 is the snap name."
  },
  "permission_manageAccounts": {
    "message": "Add and control Ethereum accounts",
    "description": "The description for `snap_manageAccounts` permission"
  },
  "permission_manageAccountsDescription": {
    "message": "Allow $1 to add or remove Ethereum accounts, then transact and sign with these accounts.",
    "description": "An extended description for the `snap_manageAccounts` permission. $1 is the snap name."
  },
  "permission_manageBip32Keys": {
    "message": "Manage $1 accounts.",
    "description": "The description for the `snap_getBip32Entropy` permission. $1 is a derivation path, e.g. 'm/44'/0'/0' (secp256k1)'."
  },
  "permission_manageBip44AndBip32KeysDescription": {
    "message": "Allow $1 to manage accounts and assets on the requested network. These accounts are derived and backed up using your secret recovery phrase (without revealing it). With the power to derive keys, $1 can support a variety of blockchain protocols beyond Ethereum (EVMs).",
    "description": "An extended description for the `snap_getBip44Entropy` and `snap_getBip44Entropy` permissions. $1 is the snap name."
  },
  "permission_manageBip44Keys": {
    "message": "Manage $1 accounts.",
    "description": "The description for the `snap_getBip44Entropy` permission. $1 is the name of a protocol, e.g. 'Filecoin'."
  },
  "permission_manageState": {
    "message": "Store and manage its data on your device.",
    "description": "The description for the `snap_manageState` permission"
  },
  "permission_manageStateDescription": {
    "message": "Allow $1 to store, update, and retrieve data securely with encryption. Other snaps cannot access this information.",
    "description": "An extended description for the `snap_manageState` permission. $1 is the snap name."
  },
  "permission_nameLookup": {
    "message": "Provide domain and address lookups.",
    "description": "The description for the `endowment:name-lookup` permission."
  },
  "permission_nameLookupDescription": {
    "message": "Allow the snap to fetch and display address and domain lookups in different parts of the MetaMask UI.",
    "description": "An extended description for the `endowment:name-lookup` permission."
  },
  "permission_notifications": {
    "message": "Show notifications.",
    "description": "The description for the `snap_notify` permission"
  },
  "permission_notificationsDescription": {
    "message": "Allow $1 to display notifications within MetaMask. A short notification text can be triggered by a snap for actionable or time-sensitive information.",
    "description": "An extended description for the `snap_notify` permission. $1 is the snap name."
  },
  "permission_rpc": {
    "message": "Allow $1 to communicate directly with $2.",
    "description": "The description for the `endowment:rpc` permission. $1 is 'other snaps' or 'websites', $2 is the snap name."
  },
  "permission_rpcDescription": {
    "message": "Allow $1 to send messages to $2 and receive a response from $2.",
    "description": "An extended description for the `endowment:rpc` permission. $1 is 'other snaps' or 'websites', $2 is the snap name."
  },
  "permission_rpcDescriptionOriginList": {
    "message": "$1 and $2",
    "description": "A list of allowed origins where $2 is the last origin of the list and $1 is the rest of the list separated by ','."
  },
  "permission_signatureInsight": {
    "message": "Display signature insights modal.",
    "description": "The description for the `endowment:signature-insight` permission"
  },
  "permission_signatureInsightDescription": {
    "message": "Allow $1 to display a modal with insights on any signature request before approval. This can be used for anti-phishing and security solutions.",
    "description": "An extended description for the `endowment:signature-insight` permission. $1 is the snap name."
  },
  "permission_signatureInsightOrigin": {
    "message": "See the origins of websites that initiate a signature request",
    "description": "The description for the `signatureOrigin` caveat, to be used with the `endowment:signature-insight` permission"
  },
  "permission_signatureInsightOriginDescription": {
    "message": "Allow $1 to see the origin (URI) of websites that initiate signature requests. This can be used for anti-phishing and security solutions.",
    "description": "An extended description for the `signatureOrigin` caveat, to be used with the `endowment:signature-insight` permission. $1 is the snap name."
  },
  "permission_transactionInsight": {
    "message": "Fetch and display transaction insights.",
    "description": "The description for the `endowment:transaction-insight` permission"
  },
  "permission_transactionInsightDescription": {
    "message": "Allow $1 to decode transactions and show insights within the MetaMask UI. This can be used for anti-phishing and security solutions.",
    "description": "An extended description for the `endowment:transaction-insight` permission. $1 is the snap name."
  },
  "permission_transactionInsightOrigin": {
    "message": "See the origins of websites that suggest transactions",
    "description": "The description for the `transactionOrigin` caveat, to be used with the `endowment:transaction-insight` permission"
  },
  "permission_transactionInsightOriginDescription": {
    "message": "Allow $1 to see the origin (URI) of websites that suggest transactions. This can be used for anti-phishing and security solutions.",
    "description": "An extended description for the `transactionOrigin` caveat, to be used with the `endowment:transaction-insight` permission. $1 is the snap name."
  },
  "permission_unknown": {
    "message": "Unknown permission: $1",
    "description": "$1 is the name of a requested permission that is not recognized."
  },
  "permission_viewBip32PublicKeys": {
    "message": "View your public key for $1 ($2).",
    "description": "The description for the `snap_getBip32PublicKey` permission. $1 is a derivation path, e.g. 'm/44'/0'/0''. $2 is the elliptic curve name, e.g. 'secp256k1'."
  },
  "permission_viewBip32PublicKeysDescription": {
    "message": "Allow $2 to view your public keys (and addresses) for $1. This does not grant any control of accounts or assets.",
    "description": "An extended description for the `snap_getBip32PublicKey` permission. $1 is a derivation path (name). $2 is the snap name."
  },
  "permission_viewNamedBip32PublicKeys": {
    "message": "View your public key for $1.",
    "description": "The description for the `snap_getBip32PublicKey` permission. $1 is a name for the derivation path, e.g., 'Ethereum accounts'."
  },
  "permission_walletSwitchEthereumChain": {
    "message": "Use your enabled networks",
    "description": "The label for the `wallet_switchEthereumChain` permission"
  },
  "permission_webAssembly": {
    "message": "Support for WebAssembly.",
    "description": "The description of the `endowment:webassembly` permission."
  },
  "permission_webAssemblyDescription": {
    "message": "Allow $1 to access low-level execution environments via WebAssembly.",
    "description": "An extended description of the `endowment:webassembly` permission. $1 is the snap name."
  },
  "permissions": {
    "message": "Permissions"
  },
  "permissionsPageEmptyContent": {
    "message": "Nothing to see here"
  },
  "permissionsPageEmptySubContent": {
    "message": "This is where you can see the permissions you've given to installed Snaps or connected sites."
  },
  "permissionsPageTourDescription": {
    "message": "This is your control panel for managing permissions given to connected sites and installed Snaps."
  },
  "permissionsPageTourTitle": {
    "message": "Connected sites are now permissions"
  },
  "permitSimulationDetailInfo": {
    "message": "You're giving the spender permission to spend this many tokens from your account."
  },
  "permittedChainToastUpdate": {
    "message": "$1 has access to $2."
  },
  "personalAddressDetected": {
    "message": "Personal address detected. Input the token contract address."
  },
  "petnamesEnabledToggle": {
    "message": "Allow nicknames"
  },
  "petnamesEnabledToggleDescription": {
    "message": "This lets you assign a nickname to any address. We’ll suggest names for addresses that you interact with when possible."
  },
  "pinExtensionDescription": {
    "message": "Navigate to the extension menu and pin MetaMask Institutional for seamless access."
  },
  "pinExtensionTitle": {
    "message": "Pin extension"
  },
  "pinToTop": {
    "message": "Pin to top"
  },
  "pleaseConfirm": {
    "message": "Please confirm"
  },
  "plusMore": {
    "message": "+ $1 more",
    "description": "$1 is the number of additional items"
  },
  "plusXMore": {
    "message": "+ $1 more",
    "description": "$1 is a number of additional but unshown items in a list- this message will be shown in place of those items"
  },
  "popularNetworkAddToolTip": {
    "message": "Some of these networks rely on third parties. The connections may be less reliable or enable third-parties to track activity. $1",
    "description": "$1 is Learn more link"
  },
  "portfolio": {
    "message": "Portfolio"
  },
  "portfolioDashboard": {
    "message": "Portfolio Dashboard"
  },
  "preparingSwap": {
    "message": "Preparing swap..."
  },
  "prev": {
    "message": "Prev"
  },
  "price": {
    "message": "Price"
  },
  "priceUnavailable": {
    "message": "price unavailable"
  },
  "primaryType": {
    "message": "Primary type"
  },
  "priorityFee": {
    "message": "Priority fee"
  },
  "priorityFeeProperCase": {
    "message": "Priority Fee"
  },
  "privacy": {
    "message": "Privacy"
  },
  "privacyMsg": {
    "message": "Privacy policy"
  },
  "privateKey": {
    "message": "Private Key",
    "description": "select this type of file to use to import an account"
  },
  "privateKeyCopyWarning": {
    "message": "Private key for $1",
    "description": "$1 represents the account name"
  },
  "privateKeyHidden": {
    "message": "The private key is hidden",
    "description": "Explains that the private key input is hidden"
  },
  "privateKeyShow": {
    "message": "Show/Hide the private key input",
    "description": "Describes a toggle that is used to show or hide the private key input"
  },
  "privateKeyShown": {
    "message": "This private key is being shown",
    "description": "Explains that the private key input is being shown"
  },
  "privateKeyWarning": {
    "message": "Warning: Never disclose this key. Anyone with your private keys can steal any assets held in your account."
  },
  "privateNetwork": {
    "message": "Private network"
  },
  "proceedWithTransaction": {
    "message": "I want to proceed anyway"
  },
  "productAnnouncements": {
    "message": "Product announcements"
  },
  "profileSync": {
    "message": "Profile Sync"
  },
  "profileSyncConfirmation": {
    "message": "If you turn off profile sync, you won’t be able to receive notifications."
  },
  "profileSyncDescription": {
    "message": "Creates a profile that MetaMask uses to sync some settings among your devices. This is required to get notifications. $1."
  },
  "profileSyncPrivacyLink": {
    "message": "Learn how we protect your privacy"
  },
  "proposedApprovalLimit": {
    "message": "Proposed approval limit"
  },
  "provide": {
    "message": "Provide"
  },
  "publicAddress": {
    "message": "Public address"
  },
  "pushPlatformNotificationsFundsReceivedDescription": {
    "message": "You received $1 $2"
  },
  "pushPlatformNotificationsFundsReceivedDescriptionDefault": {
    "message": "You received some tokens"
  },
  "pushPlatformNotificationsFundsReceivedTitle": {
    "message": "Funds received"
  },
  "pushPlatformNotificationsFundsSentDescription": {
    "message": "You successfully sent $1 $2"
  },
  "pushPlatformNotificationsFundsSentDescriptionDefault": {
    "message": "You successfully sent some tokens"
  },
  "pushPlatformNotificationsFundsSentTitle": {
    "message": "Funds sent"
  },
  "pushPlatformNotificationsNftReceivedDescription": {
    "message": "You received new NFTs"
  },
  "pushPlatformNotificationsNftReceivedTitle": {
    "message": "NFT received"
  },
  "pushPlatformNotificationsNftSentDescription": {
    "message": "You have successfully sent an NFT"
  },
  "pushPlatformNotificationsNftSentTitle": {
    "message": "NFT sent"
  },
  "pushPlatformNotificationsStakingLidoStakeCompletedDescription": {
    "message": "Your Lido stake was successful"
  },
  "pushPlatformNotificationsStakingLidoStakeCompletedTitle": {
    "message": "Stake complete"
  },
  "pushPlatformNotificationsStakingLidoStakeReadyToBeWithdrawnDescription": {
    "message": "Your Lido stake is now ready to be withdrawn"
  },
  "pushPlatformNotificationsStakingLidoStakeReadyToBeWithdrawnTitle": {
    "message": "Stake ready for withdrawal"
  },
  "pushPlatformNotificationsStakingLidoWithdrawalCompletedDescription": {
    "message": "Your Lido withdrawal was successful"
  },
  "pushPlatformNotificationsStakingLidoWithdrawalCompletedTitle": {
    "message": "Withdrawal completed"
  },
  "pushPlatformNotificationsStakingLidoWithdrawalRequestedDescription": {
    "message": "Your Lido withdrawal request was submitted"
  },
  "pushPlatformNotificationsStakingLidoWithdrawalRequestedTitle": {
    "message": "Withdrawal requested"
  },
  "pushPlatformNotificationsStakingRocketpoolStakeCompletedDescription": {
    "message": "Your RocketPool stake was successful"
  },
  "pushPlatformNotificationsStakingRocketpoolStakeCompletedTitle": {
    "message": "Stake complete"
  },
  "pushPlatformNotificationsStakingRocketpoolUnstakeCompletedDescription": {
    "message": "Your RocketPool unstake was successful"
  },
  "pushPlatformNotificationsStakingRocketpoolUnstakeCompletedTitle": {
    "message": "Unstake complete"
  },
  "pushPlatformNotificationsSwapCompletedDescription": {
    "message": "Your MetaMask Swap was successful"
  },
  "pushPlatformNotificationsSwapCompletedTitle": {
    "message": "Swap completed"
  },
  "queued": {
    "message": "Queued"
  },
  "quoteRate": {
    "message": "Quote rate"
  },
  "rank": {
    "message": "Rank"
  },
  "reAddAccounts": {
    "message": "re-add any other accounts"
  },
  "reAdded": {
    "message": "re-added"
  },
  "readdToken": {
    "message": "You can add this token back in the future by going to “Import token” in your accounts options menu."
  },
  "receive": {
    "message": "Receive"
  },
  "receiveCrypto": {
    "message": "Receive crypto"
  },
  "recipientAddressPlaceholderNew": {
    "message": "Enter public address (0x) or domain name"
  },
  "recommendedGasLabel": {
    "message": "Recommended"
  },
  "recoveryPhraseReminderBackupStart": {
    "message": "Start here"
  },
  "recoveryPhraseReminderConfirm": {
    "message": "Got it"
  },
  "recoveryPhraseReminderHasBackedUp": {
    "message": "Always keep your Secret Recovery Phrase in a secure and secret place"
  },
  "recoveryPhraseReminderHasNotBackedUp": {
    "message": "Need to backup your Secret Recovery Phrase again?"
  },
  "recoveryPhraseReminderItemOne": {
    "message": "Never share your Secret Recovery Phrase with anyone"
  },
  "recoveryPhraseReminderItemTwo": {
    "message": "The MetaMask team will never ask for your Secret Recovery Phrase"
  },
  "recoveryPhraseReminderSubText": {
    "message": "Your Secret Recovery Phrase controls all of your accounts."
  },
  "recoveryPhraseReminderTitle": {
    "message": "Protect your funds"
  },
  "redesignedConfirmationsEnabledToggle": {
    "message": "Improved signature requests"
  },
  "redesignedConfirmationsToggleDescription": {
    "message": "Turn this on to see signature requests in an enhanced format."
  },
  "redesignedTransactionsEnabledToggle": {
    "message": "Improved transaction requests"
  },
  "redesignedTransactionsToggleDescription": {
    "message": "Turn this on to see transactions requests in an enhanced format."
  },
  "refreshList": {
    "message": "Refresh list"
  },
  "reject": {
    "message": "Reject"
  },
  "rejectAll": {
    "message": "Reject all"
  },
  "rejectRequestsDescription": {
    "message": "You are about to batch reject $1 requests."
  },
  "rejectRequestsN": {
    "message": "Reject $1 requests"
  },
  "rejectTxsDescription": {
    "message": "You are about to batch reject $1 transactions."
  },
  "rejectTxsN": {
    "message": "Reject $1 transactions"
  },
  "rejected": {
    "message": "Rejected"
  },
  "rememberSRPIfYouLooseAccess": {
    "message": "Remember, if you lose your Secret Recovery Phrase, you lose access to your wallet. $1 to keep this set of words safe so you can always access your funds."
  },
  "reminderSet": {
    "message": "Reminder set!"
  },
  "remove": {
    "message": "Remove"
  },
  "removeAccount": {
    "message": "Remove account"
  },
  "removeAccountDescription": {
    "message": "This account will be removed from your wallet. Please make sure you have the original Secret Recovery Phrase or private key for this imported account before continuing. You can import or create accounts again from the account drop-down. "
  },
  "removeJWT": {
    "message": "Remove custodian token"
  },
  "removeJWTDescription": {
    "message": "Are you sure you want to remove this token? All accounts assigned to this token will be removed from extension as well: "
  },
  "removeKeyringSnap": {
    "message": "Removing this Snap removes these accounts from MetaMask:"
  },
  "removeKeyringSnapToolTip": {
    "message": "The snap controls the accounts, and by removing it, the accounts will be removed from MetaMask, too, but they will remain in the blockchain."
  },
  "removeNFT": {
    "message": "Remove NFT"
  },
  "removeNftErrorMessage": {
    "message": "We could not remove this NFT."
  },
  "removeNftMessage": {
    "message": "NFT was successfully removed!"
  },
  "removeSnap": {
    "message": "Remove Snap"
  },
  "removeSnapAccountDescription": {
    "message": "If you proceed, this account will no longer be available in MetaMask."
  },
  "removeSnapAccountTitle": {
    "message": "Remove account"
  },
  "removeSnapConfirmation": {
    "message": "Are you sure you want to remove $1?",
    "description": "$1 represents the name of the snap"
  },
  "removeSnapDescription": {
    "message": "This action will delete the snap, its data and revoke your given permissions."
  },
  "replace": {
    "message": "replace"
  },
  "reportIssue": {
    "message": "Report an issue"
  },
  "requestFlaggedAsMaliciousFallbackCopyReason": {
    "message": "The security provider has not shared additional details"
  },
  "requestFlaggedAsMaliciousFallbackCopyReasonTitle": {
    "message": "Request flagged as malicious"
  },
  "requestFrom": {
    "message": "Request from"
  },
  "requestFromInfo": {
    "message": "This is the site asking for your signature."
  },
  "requestFromTransactionDescription": {
    "message": "This is the site asking for your confirmation."
  },
  "requestMayNotBeSafe": {
    "message": "Request may not be safe"
  },
  "requestMayNotBeSafeError": {
    "message": "The security provider didn't detect any known malicious activity, but it still may not be safe to continue."
  },
  "requestNotVerified": {
    "message": "Request not verified"
  },
  "requestNotVerifiedError": {
    "message": "Because of an error, this request was not verified by the security provider. Proceed with caution."
  },
  "requestingFor": {
    "message": "Requesting for"
  },
  "requestingForAccount": {
    "message": "Requesting for $1",
    "description": "Name of Account"
  },
  "requestsAwaitingAcknowledgement": {
    "message": "requests waiting to be acknowledged"
  },
  "required": {
    "message": "Required"
  },
  "reset": {
    "message": "Reset"
  },
  "resetMetaMaskState": {
    "message": "Reset MetaMask State"
  },
  "resetWallet": {
    "message": "Reset wallet"
  },
  "resetWalletSubHeader": {
    "message": "MetaMask does not keep a copy of your password. If you’re having trouble unlocking your account, you will need to reset your wallet. You can do this by providing the Secret Recovery Phrase you used when you set up your wallet."
  },
  "resetWalletUsingSRP": {
    "message": "This action will delete your current wallet and Secret Recovery Phrase from this device, along with the list of accounts you’ve curated. After resetting with a Secret Recovery Phrase, you’ll see a list of accounts based on the Secret Recovery Phrase you use to reset. This new list will automatically include accounts that have a balance. You’ll also be able to $1 created previously. Custom accounts that you’ve imported will need to be $2, and any custom tokens you’ve added to an account will need to be $3 as well."
  },
  "resetWalletWarning": {
    "message": "Make sure you’re using the correct Secret Recovery Phrase before proceeding. You will not be able to undo this."
  },
  "restartMetamask": {
    "message": "Restart MetaMask"
  },
  "restore": {
    "message": "Restore"
  },
<<<<<<< HEAD
  "restoreAccountsFromBackup": {
    "message": "Restore Accounts From Backup"
  },
  "restoreFailed": {
    "message": "Can not restore your data from the file provided"
  },
  "restoreSuccessful": {
    "message": "Your data has been restored successfully"
  },
=======
>>>>>>> b6639fc0
  "restoreUserData": {
    "message": "Restore user data"
  },
  "resultPageError": {
    "message": "Error"
  },
  "resultPageErrorDefaultMessage": {
    "message": "The operation failed."
  },
  "resultPageSuccess": {
    "message": "Success"
  },
  "resultPageSuccessDefaultMessage": {
    "message": "The operation completed successfully."
  },
  "retryTransaction": {
    "message": "Retry transaction"
  },
  "reusedTokenNameWarning": {
    "message": "A token here reuses a symbol from another token you watch, this can be confusing or deceptive."
  },
  "revealSeedWords": {
    "message": "Reveal Secret Recovery Phrase"
  },
  "revealSeedWordsDescription1": {
    "message": "The $1 provides $2",
    "description": "This is a sentence consisting of link using 'revealSeedWordsSRPName' as $1 and bolded text using 'revealSeedWordsDescription3' as $2."
  },
  "revealSeedWordsDescription2": {
    "message": "MetaMask is a $1. That means you're the owner of your SRP.",
    "description": "$1 is text link with the message from 'revealSeedWordsNonCustodialWallet'"
  },
  "revealSeedWordsDescription3": {
    "message": "full access to your wallet and funds.\n"
  },
  "revealSeedWordsNonCustodialWallet": {
    "message": "non-custodial wallet"
  },
  "revealSeedWordsQR": {
    "message": "QR"
  },
  "revealSeedWordsSRPName": {
    "message": "Secret Recovery Phrase (SRP)"
  },
  "revealSeedWordsText": {
    "message": "Text"
  },
  "revealSeedWordsWarning": {
    "message": "Make sure no one is looking at your screen. $1",
    "description": "$1 is bolded text using the message from 'revealSeedWordsWarning2'"
  },
  "revealSeedWordsWarning2": {
    "message": "MetaMask Support will never request this.",
    "description": "The bolded texted in the second part of 'revealSeedWordsWarning'"
  },
  "revealSensitiveContent": {
    "message": "Reveal sensitive content"
  },
  "revealTheSeedPhrase": {
    "message": "Reveal seed phrase"
  },
  "review": {
    "message": "Review"
  },
  "reviewAlert": {
    "message": "Review alert"
  },
  "reviewAlerts": {
    "message": "Review alerts"
  },
  "reviewPermissions": {
    "message": "Review permissions"
  },
  "revokeAllTokensTitle": {
    "message": "Revoke permission to access and transfer all of your $1?",
    "description": "$1 is the symbol of the token for which the user is revoking approval"
  },
  "revokeAllTokensTitleWithoutSymbol": {
    "message": "Revoke permission to access and transfer all of your NFTs from $1?",
    "description": "$1 is a link to contract on the block explorer when we're not able to retrieve a erc721 or erc1155 name"
  },
  "revokeApproveForAllDescription": {
    "message": "This revokes the permission for a third party to access and transfer all of your $1 without further notice.",
    "description": "$1 is either a string or link of a given token symbol or name"
  },
  "revokeApproveForAllDescriptionWithoutSymbol": {
    "message": "This revokes the permission for a third party to access and transfer all of your NFTs from $1 without further notice.",
    "description": "$1 is a link to contract on the block explorer when we're not able to retrieve a erc721 or erc1155 name"
  },
  "revokePermission": {
    "message": "Revoke permission"
  },
  "revokeSimulationDetailsDesc": {
    "message": "You're removing someone's permission to spend tokens from your account."
  },
  "revokeSpendingCap": {
    "message": "Revoke spending cap for your $1",
    "description": "$1 is a token symbol"
  },
  "revokeSpendingCapTooltipText": {
    "message": "This third party will be unable to spend any more of your current or future tokens."
  },
  "rpcNameOptional": {
    "message": "RPC Name (Optional)"
  },
  "rpcUrl": {
    "message": "RPC URL"
  },
  "safeTransferFrom": {
    "message": "Safe transfer from"
  },
  "save": {
    "message": "Save"
  },
  "scanInstructions": {
    "message": "Place the QR code in front of your camera"
  },
  "scanQrCode": {
    "message": "Scan QR code"
  },
  "scrollDown": {
    "message": "Scroll down"
  },
  "search": {
    "message": "Search"
  },
  "searchAccounts": {
    "message": "Search accounts"
  },
  "searchNfts": {
    "message": "Search NFTs"
  },
  "searchTokens": {
    "message": "Search tokens"
  },
  "secretRecoveryPhrase": {
    "message": "Secret Recovery Phrase"
  },
  "secureWallet": {
    "message": "Secure wallet"
  },
  "security": {
    "message": "Security"
  },
  "securityAlert": {
    "message": "Security alert from $1 and $2"
  },
  "securityAlerts": {
    "message": "Security alerts"
  },
  "securityAlertsDescription": {
    "message": "This feature alerts you to malicious activity by actively reviewing transaction and signature requests. $1",
    "description": "Link to learn more about security alerts"
  },
  "securityAndPrivacy": {
    "message": "Security & privacy"
  },
  "securityDescription": {
    "message": "Reduce your chances of joining unsafe networks and protect your accounts"
  },
  "securityMessageLinkForNetworks": {
    "message": "network scams and security risks"
  },
  "securityPrivacyPath": {
    "message": "Settings > Security & Privacy."
  },
  "securityProviderPoweredBy": {
    "message": "Powered by $1",
    "description": "The security provider that is providing data"
  },
  "seeAllPermissions": {
    "message": "See all permissions",
    "description": "Used for revealing more content (e.g. permission list, etc.)"
  },
  "seeDetails": {
    "message": "See details"
  },
  "seedPhraseConfirm": {
    "message": "Confirm Secret Recovery Phrase"
  },
  "seedPhraseEnterMissingWords": {
    "message": "Confirm Secret Recovery Phrase"
  },
  "seedPhraseIntroNotRecommendedButtonCopy": {
    "message": "Remind me later (not recommended)"
  },
  "seedPhraseIntroRecommendedButtonCopy": {
    "message": "Secure my wallet (recommended)"
  },
  "seedPhraseIntroSidebarBulletOne": {
    "message": "Write down and store in multiple secret places"
  },
  "seedPhraseIntroSidebarBulletTwo": {
    "message": "Store in a safe deposit box"
  },
  "seedPhraseIntroSidebarCopyOne": {
    "message": "Your Secret Recovery Phrase is a 12-word phrase that is the “master key” to your wallet and your funds"
  },
  "seedPhraseIntroSidebarCopyThree": {
    "message": "If someone asks for your recovery phrase they are likely trying to scam you and steal your wallet funds."
  },
  "seedPhraseIntroSidebarCopyTwo": {
    "message": "Never, ever share your Secret Recovery Phrase, not even with MetaMask!"
  },
  "seedPhraseIntroSidebarTitleOne": {
    "message": "What is a Secret Recovery Phrase?"
  },
  "seedPhraseIntroSidebarTitleThree": {
    "message": "Should I share my Secret Recovery Phrase?"
  },
  "seedPhraseIntroSidebarTitleTwo": {
    "message": "How do I save my Secret Recovery Phrase?"
  },
  "seedPhraseIntroTitle": {
    "message": "Secure your wallet"
  },
  "seedPhraseIntroTitleCopy": {
    "message": "Before getting started, watch this short video to learn about your Secret Recovery Phrase and how to keep your wallet safe."
  },
  "seedPhraseReq": {
    "message": "Secret Recovery Phrases contain 12, 15, 18, 21, or 24 words"
  },
  "seedPhraseWriteDownDetails": {
    "message": "Write down this 12-word Secret Recovery Phrase and save it in a place that you trust and only you can access."
  },
  "seedPhraseWriteDownHeader": {
    "message": "Write down your Secret Recovery Phrase"
  },
  "select": {
    "message": "Select"
  },
  "selectAccounts": {
    "message": "Select the account(s) to use on this site"
  },
  "selectAccountsForSnap": {
    "message": "Select the account(s) to use with this snap"
  },
  "selectAll": {
    "message": "Select all"
  },
  "selectAllAccounts": {
    "message": "Select all accounts"
  },
  "selectAnAccount": {
    "message": "Select an account"
  },
  "selectAnAccountAlreadyConnected": {
    "message": "This account has already been connected to MetaMask"
  },
  "selectAnAccountHelp": {
    "message": "Select the custodian accounts to use in MetaMask Institutional."
  },
  "selectEnableDisplayMediaPrivacyPreference": {
    "message": "Turn on Display NFT Media"
  },
  "selectFundingMethod": {
    "message": "Select a funding method"
  },
  "selectHdPath": {
    "message": "Select HD path"
  },
  "selectJWT": {
    "message": "Select token"
  },
  "selectNFTPrivacyPreference": {
    "message": "Enable NFT Autodetection"
  },
  "selectPathHelp": {
    "message": "If you don't see the accounts you expect, try switching the HD path or current selected network."
  },
  "selectRpcUrl": {
    "message": "Select RPC URL"
  },
  "selectType": {
    "message": "Select Type"
  },
  "selectingAllWillAllow": {
    "message": "Selecting all will allow this site to view all of your current accounts. Make sure you trust this site."
  },
  "send": {
    "message": "Send"
  },
  "sendBugReport": {
    "message": "Send us a bug report."
  },
  "sendNoContactsConversionText": {
    "message": "click here"
  },
  "sendNoContactsDescription": {
    "message": "Contacts allow you to safely send transactions to another account multiple times.  To create a contact, $1",
    "description": "$1 represents the action text 'click here'"
  },
  "sendNoContactsTitle": {
    "message": "You don't have any contacts yet"
  },
  "sendSelectReceiveAsset": {
    "message": "Select asset to receive"
  },
  "sendSelectSendAsset": {
    "message": "Select asset to send"
  },
  "sendSpecifiedTokens": {
    "message": "Send $1",
    "description": "Symbol of the specified token"
  },
  "sendSwapSubmissionWarning": {
    "message": "Clicking this button will immediately initiate your swap transaction. Please review your transaction details before proceeding."
  },
  "sendTokenAsToken": {
    "message": "Send $1 as $2",
    "description": "Used in the transaction display list to describe a swap and send. $1 and $2 are the symbols of tokens in involved in the swap."
  },
  "sendingAsset": {
    "message": "Sending $1"
  },
  "sendingDisabled": {
    "message": "Sending of ERC-1155 NFT assets is not yet supported."
  },
  "sendingNativeAsset": {
    "message": "Sending $1",
    "description": "$1 represents the native currency symbol for the current network (e.g. ETH or BNB)"
  },
  "sendingToTokenContractWarning": {
    "message": "Warning: you are about to send to a token contract which could result in a loss of funds. $1",
    "description": "$1 is a clickable link with text defined by the 'learnMoreUpperCase' key. The link will open to a support article regarding the known contract address warning"
  },
  "sendingZeroAmount": {
    "message": "You are sending 0 $1."
  },
  "sepolia": {
    "message": "Sepolia test network"
  },
  "setApprovalForAll": {
    "message": "Set approval for all"
  },
  "setApprovalForAllRedesignedTitle": {
    "message": "Withdrawal request"
  },
  "setApprovalForAllTitle": {
    "message": "Approve $1 with no spend limit",
    "description": "The token symbol that is being approved"
  },
  "settingAddSnapAccount": {
    "message": "Add account Snap"
  },
  "settings": {
    "message": "Settings"
  },
  "settingsOptimisedForEaseOfUseAndSecurity": {
    "message": "Settings are optimised for ease of use and security. Change these any time."
  },
  "settingsSearchMatchingNotFound": {
    "message": "No matching results found."
  },
  "settingsSubHeadingSignaturesAndTransactions": {
    "message": "Signature and transaction requests"
  },
  "show": {
    "message": "Show"
  },
  "showAccount": {
    "message": "Show account"
  },
  "showExtensionInFullSizeView": {
    "message": "Show extension in full-size view"
  },
  "showExtensionInFullSizeViewDescription": {
    "message": "Turn this on to make full-size view your default when you click the extension icon."
  },
  "showFiatConversionInTestnets": {
    "message": "Show conversion on test networks"
  },
  "showFiatConversionInTestnetsDescription": {
    "message": "Select this to show fiat conversion on test networks"
  },
  "showHexData": {
    "message": "Show hex data"
  },
  "showHexDataDescription": {
    "message": "Select this to show the hex data field on the send screen"
  },
  "showIncomingTransactions": {
    "message": "Show incoming transactions"
  },
  "showIncomingTransactionsDescription": {
    "message": "This relies on $1 which will have access to your Ethereum address and your IP address. $2",
    "description": "$1 is the link to etherscan url and $2 is the link to the privacy policy of consensys APIs"
  },
  "showIncomingTransactionsExplainer": {
    "message": "This relies on different third-party APIs for each network, which expose your Ethereum address and your IP address."
  },
  "showLess": {
    "message": "Show less"
  },
  "showMore": {
    "message": "Show more"
  },
  "showNativeTokenAsMainBalance": {
    "message": "Show native token as main balance"
  },
  "showNft": {
    "message": "Show NFT"
  },
  "showPermissions": {
    "message": "Show permissions"
  },
  "showPrivateKey": {
    "message": "Show private key"
  },
  "showTestnetNetworks": {
    "message": "Show test networks"
  },
  "showTestnetNetworksDescription": {
    "message": "Select this to show test networks in network list"
  },
  "sigRequest": {
    "message": "Signature request"
  },
  "sign": {
    "message": "Sign"
  },
  "signatureRequest": {
    "message": "Signature request"
  },
  "signatureRequestGuidance": {
    "message": "Only sign this message if you fully understand the content and trust the requesting site."
  },
  "signed": {
    "message": "Signed"
  },
  "signin": {
    "message": "Sign-In"
  },
  "signing": {
    "message": "Signing"
  },
  "signingInWith": {
    "message": "Signing in with"
  },
  "simulationApproveHeading": {
    "message": "Withdraw"
  },
  "simulationDetailsApproveDesc": {
    "message": "You're giving someone else permission to withdraw NFTs from your account."
  },
  "simulationDetailsERC20ApproveDesc": {
    "message": "You're giving someone else permission to spend this amount from your account."
  },
  "simulationDetailsFailed": {
    "message": "There was an error loading your estimation."
  },
  "simulationDetailsFiatNotAvailable": {
    "message": "Not Available"
  },
  "simulationDetailsIncomingHeading": {
    "message": "You receive"
  },
  "simulationDetailsNoBalanceChanges": {
    "message": "No changes predicted for your wallet"
  },
  "simulationDetailsOutgoingHeading": {
    "message": "You send"
  },
  "simulationDetailsRevokeSetApprovalForAllDesc": {
    "message": "You're removing someone else's permission to withdraw NFTs from your account."
  },
  "simulationDetailsSetApprovalForAllDesc": {
    "message": "You're giving permission for someone else to withdraw NFTs from your account."
  },
  "simulationDetailsTitle": {
    "message": "Estimated changes"
  },
  "simulationDetailsTitleTooltip": {
    "message": "Estimated changes are what might happen if you go through with this transaction. This is just a prediction, not a guarantee."
  },
  "simulationDetailsTotalFiat": {
    "message": "Total = $1",
    "description": "$1 is the total amount in fiat currency on one side of the transaction"
  },
  "simulationDetailsTransactionReverted": {
    "message": "This transaction is likely to fail"
  },
  "simulationErrorMessageV2": {
    "message": "We were not able to estimate gas. There might be an error in the contract and this transaction may fail."
  },
  "simulationsSettingDescription": {
    "message": "Turn this on to estimate balance changes of transactions before you confirm them. This doesn't guarantee the final outcome of your transactions. $1"
  },
  "simulationsSettingSubHeader": {
    "message": "Estimate balance changes"
  },
  "siweIssued": {
    "message": "Issued"
  },
  "siweNetwork": {
    "message": "Network"
  },
  "siweRequestId": {
    "message": "Request ID"
  },
  "siweResources": {
    "message": "Resources"
  },
  "siweSignatureSimulationDetailInfo": {
    "message": "You’re signing into a site and there are no predicted changes to your account."
  },
  "siweURI": {
    "message": "URL"
  },
  "skip": {
    "message": "Skip"
  },
  "skipAccountSecurity": {
    "message": "Skip account security?"
  },
  "skipAccountSecurityDetails": {
    "message": "I understand that until I back up my Secret Recovery Phrase, I may lose my accounts and all of their assets."
  },
  "smartContracts": {
    "message": "Smart contracts"
  },
  "smartSwapsErrorNotEnoughFunds": {
    "message": "Not enough funds for a smart swap."
  },
  "smartSwapsErrorUnavailable": {
    "message": "Smart Swaps are temporarily unavailable."
  },
  "smartTransactionCancelled": {
    "message": "Your transaction was canceled"
  },
  "smartTransactionCancelledDescription": {
    "message": "Your transaction couldn't be completed, so it was canceled to save you from paying unnecessary gas fees."
  },
  "smartTransactionError": {
    "message": "Your transaction failed"
  },
  "smartTransactionErrorDescription": {
    "message": "Sudden market changes can cause failures. If the problem continues, reach out to MetaMask customer support."
  },
  "smartTransactionPending": {
    "message": "Your transaction was submitted"
  },
  "smartTransactionSuccess": {
    "message": "Your transaction is complete"
  },
  "smartTransactions": {
    "message": "Smart Transactions"
  },
  "smartTransactionsBenefit1": {
    "message": "99.5% success rate"
  },
  "smartTransactionsBenefit2": {
    "message": "Saves you money"
  },
  "smartTransactionsBenefit3": {
    "message": "Real-time updates"
  },
  "smartTransactionsDescription": {
    "message": "Unlock higher success rates, frontrunning protection, and better visibility with Smart Transactions."
  },
  "smartTransactionsDescription2": {
    "message": "Only available on Ethereum. Enable or disable any time in settings. $1",
    "description": "$1 is an external link to learn more about Smart Transactions"
  },
  "smartTransactionsOptItModalTitle": {
    "message": "Enhanced Transaction Protection"
  },
  "snapAccountCreated": {
    "message": "Account created"
  },
  "snapAccountCreatedDescription": {
    "message": "Your new account is ready to use!"
  },
  "snapAccountCreationFailed": {
    "message": "Account creation failed"
  },
  "snapAccountCreationFailedDescription": {
    "message": "$1 didn't manage to create an account for you.",
    "description": "$1 is the snap name"
  },
  "snapAccountRedirectFinishSigningTitle": {
    "message": "Finish signing"
  },
  "snapAccountRedirectSiteDescription": {
    "message": "Follow the instructions from $1"
  },
  "snapAccountRemovalFailed": {
    "message": "Account removal failed"
  },
  "snapAccountRemovalFailedDescription": {
    "message": "$1 didn't manage to remove this account for you.",
    "description": "$1 is the snap name"
  },
  "snapAccountRemoved": {
    "message": "Account removed"
  },
  "snapAccountRemovedDescription": {
    "message": "This account will no longer be available to use in MetaMask."
  },
  "snapAccounts": {
    "message": "Account Snaps"
  },
  "snapAccountsDescription": {
    "message": "Accounts controlled by third-party Snaps."
  },
  "snapConnectTo": {
    "message": "Connect to $1",
    "description": "$1 is the website URL or a Snap name. Used for Snaps pre-approved connections."
  },
  "snapConnectionPermissionDescription": {
    "message": "Let $1 automatically connect to $2 without your approval.",
    "description": "Used for Snap pre-approved connections. $1 is the Snap name, $2 is a website URL."
  },
  "snapConnectionWarning": {
    "message": "$1 wants to use $2",
    "description": "$2 is the snap and $1 is the dapp requesting connection to the snap."
  },
  "snapContent": {
    "message": "This content is coming from $1",
    "description": "This is shown when a snap shows transaction insight information in the confirmation UI. $1 is a link to the snap's settings page with the link text being the name of the snap."
  },
  "snapDetailWebsite": {
    "message": "Website"
  },
  "snapHomeMenu": {
    "message": "Snap Home Menu"
  },
  "snapInstallRequest": {
    "message": "Installing $1 gives it the following permissions.",
    "description": "$1 is the snap name."
  },
  "snapInstallSuccess": {
    "message": "Installation complete"
  },
  "snapInstallWarningCheck": {
    "message": "$1 wants permission to do the following:",
    "description": "Warning message used in popup displayed on snap install. $1 is the snap name."
  },
  "snapInstallWarningHeading": {
    "message": "Proceed with caution"
  },
  "snapInstallWarningPermissionDescriptionForBip32View": {
    "message": "Allow $1 to view your public keys (and addresses). This does not grant any control of accounts or assets.",
    "description": "An extended description for the `snap_getBip32PublicKey` permission used for tooltip on Snap Install Warning screen (popup/modal). $1 is the snap name."
  },
  "snapInstallWarningPermissionDescriptionForEntropy": {
    "message": "Allow $1 Snap to manage accounts and assets on the requested network(s). These accounts are derived and backed up using your secret recovery phrase (without revealing it). With the power to derive keys, $1 can support a variety of blockchain protocols beyond Ethereum (EVMs).",
    "description": "An extended description for the `snap_getBip44Entropy` and `snap_getBip44Entropy` permissions used for tooltip on Snap Install Warning screen (popup/modal). $1 is the snap name."
  },
  "snapInstallWarningPermissionNameForEntropy": {
    "message": "Manage $1 accounts",
    "description": "Permission name used for the Permission Cell component displayed on warning popup when installing a Snap. $1 is list of account types."
  },
  "snapInstallWarningPermissionNameForViewPublicKey": {
    "message": "View your public key for $1",
    "description": "Permission name used for the Permission Cell component displayed on warning popup when installing a Snap. $1 is list of account types."
  },
  "snapInstallationErrorDescription": {
    "message": "$1 couldn’t be installed.",
    "description": "Error description used when snap installation fails. $1 is the snap name."
  },
  "snapInstallationErrorTitle": {
    "message": "Installation failed",
    "description": "Error title used when snap installation fails."
  },
  "snapResultError": {
    "message": "Error"
  },
  "snapResultSuccess": {
    "message": "Success"
  },
  "snapResultSuccessDescription": {
    "message": "$1 is ready to use"
  },
  "snapUpdateAlertDescription": {
    "message": "Get the latest version of $1",
    "description": "Description used in Snap update alert banner when snap update is available. $1 is the Snap name."
  },
  "snapUpdateAvailable": {
    "message": "Update available"
  },
  "snapUpdateErrorDescription": {
    "message": "$1 couldn’t be updated.",
    "description": "Error description used when snap update fails. $1 is the snap name."
  },
  "snapUpdateErrorTitle": {
    "message": "Update failed",
    "description": "Error title used when snap update fails."
  },
  "snapUpdateRequest": {
    "message": "Updating $1 gives it the following permissions.",
    "description": "$1 is the Snap name."
  },
  "snapUpdateSuccess": {
    "message": "Update complete"
  },
  "snapUrlIsBlocked": {
    "message": "This Snap wants to take you to a blocked site. $1."
  },
  "snaps": {
    "message": "Snaps"
  },
  "snapsConnected": {
    "message": "Snaps connected"
  },
  "snapsNoInsight": {
    "message": "No insight to show"
  },
  "snapsPrivacyWarningFirstMessage": {
    "message": "You acknowledge that any Snap that you install is a Third Party Service, unless otherwise identified, as defined in the Consensys $1. Your use of Third Party Services is governed by separate terms and conditions set forth by the Third Party Service provider. Consensys does not recommend the use of any Snap by any particular person for any particular reason. You access, rely upon or use the Third Party Service at your own risk. Consensys disclaims all responsibility and liability for any losses on account of your use of Third Party Services.",
    "description": "First part of a message in popup modal displayed when installing a snap for the first time. $1 is terms of use link."
  },
  "snapsPrivacyWarningSecondMessage": {
    "message": "Any information you share with Third Party Services will be collected directly by those Third Party Services in accordance with their privacy policies. Please refer to their privacy policies for more information.",
    "description": "Second part of a message in popup modal displayed when installing a snap for the first time."
  },
  "snapsPrivacyWarningThirdMessage": {
    "message": "Consensys has no access to information you share with Third Party Services.",
    "description": "Third part of a message in popup modal displayed when installing a snap for the first time."
  },
  "snapsSettings": {
    "message": "Snap settings"
  },
  "snapsTermsOfUse": {
    "message": "Terms of Use"
  },
  "snapsToggle": {
    "message": "A snap will only run if it is enabled"
  },
  "snapsUIError": {
    "message": "Contact the creators of $1 for further support.",
    "description": "This is shown when the insight snap throws an error. $1 is the snap name"
  },
  "somethingDoesntLookRight": {
    "message": "Something doesn't look right? $1",
    "description": "A false positive message for users to contact support. $1 is a link to the support page."
  },
  "somethingIsWrong": {
    "message": "Something's gone wrong. Try reloading the page."
  },
  "somethingWentWrong": {
    "message": "Oops! Something went wrong."
  },
  "sortBy": {
    "message": "Sort by"
  },
  "sortByAlphabetically": {
    "message": "Alphabetically (A-Z)"
  },
  "sortByDecliningBalance": {
    "message": "Declining balance ($1 high-low)",
    "description": "Indicates a descending order based on token fiat balance. $1 is the preferred currency symbol"
  },
  "source": {
    "message": "Source"
  },
  "speed": {
    "message": "Speed"
  },
  "speedUp": {
    "message": "Speed up"
  },
  "speedUpCancellation": {
    "message": "Speed up this cancellation"
  },
  "speedUpExplanation": {
    "message": "We’ve updated the gas fee based on current network conditions and have increased it by at least 10% (required by the network)."
  },
  "speedUpPopoverTitle": {
    "message": "Speed up transaction"
  },
  "speedUpTooltipText": {
    "message": "New gas fee"
  },
  "speedUpTransaction": {
    "message": "Speed up this transaction"
  },
  "spendLimitInsufficient": {
    "message": "Spend limit insufficient"
  },
  "spendLimitInvalid": {
    "message": "Spend limit invalid; must be a positive number"
  },
  "spendLimitPermission": {
    "message": "Spend limit permission"
  },
  "spendLimitRequestedBy": {
    "message": "Spend limit requested by $1",
    "description": "Origin of the site requesting the spend limit"
  },
  "spendLimitTooLarge": {
    "message": "Spend limit too large"
  },
  "spender": {
    "message": "Spender"
  },
  "spenderTooltipDesc": {
    "message": "This is the address that will be able to withdraw your NFTs."
  },
  "spenderTooltipERC20ApproveDesc": {
    "message": "This is the address that will be able to spend your tokens on your behalf."
  },
  "spendingCap": {
    "message": "Spending cap"
  },
  "spendingCapError": {
    "message": "Error: Enter numbers only"
  },
  "spendingCapErrorDescription": {
    "message": "Only enter a number that you're comfortable with $1 accessing now or in the future. You can always increase the token limit later.",
    "description": "$1 is origin of the site requesting the token limit"
  },
  "spendingCapRequest": {
    "message": "Spending cap request for your $1"
  },
  "spendingCapTooltipDesc": {
    "message": "This is the amount of tokens the spender will be able to access on your behalf."
  },
  "srpInputNumberOfWords": {
    "message": "I have a $1-word phrase",
    "description": "This is the text for each option in the dropdown where a user selects how many words their secret recovery phrase has during import. The $1 is the number of words (either 12, 15, 18, 21, or 24)."
  },
  "srpPasteFailedTooManyWords": {
    "message": "Paste failed because it contained over 24 words. A secret recovery phrase can have a maximum of 24 words.",
    "description": "Description of SRP paste error when the pasted content has too many words"
  },
  "srpPasteTip": {
    "message": "You can paste your entire secret recovery phrase into any field",
    "description": "Our secret recovery phrase input is split into one field per word. This message explains to users that they can paste their entire secrete recovery phrase into any field, and we will handle it correctly."
  },
  "srpSecurityQuizGetStarted": {
    "message": "Get started"
  },
  "srpSecurityQuizImgAlt": {
    "message": "An eye with a keyhole in the center, and three floating password fields"
  },
  "srpSecurityQuizIntroduction": {
    "message": "To reveal your Secret Recovery Phrase, you need to correctly answer two questions"
  },
  "srpSecurityQuizQuestionOneQuestion": {
    "message": "If you lose your Secret Recovery Phrase, MetaMask..."
  },
  "srpSecurityQuizQuestionOneRightAnswer": {
    "message": "Can’t help you"
  },
  "srpSecurityQuizQuestionOneRightAnswerDescription": {
    "message": "Write it down, engrave it on metal, or keep it in multiple secret spots so you never lose it. If you lose it, it’s gone forever."
  },
  "srpSecurityQuizQuestionOneRightAnswerTitle": {
    "message": "Right! No one can help get your Secret Recovery Phrase back"
  },
  "srpSecurityQuizQuestionOneWrongAnswer": {
    "message": "Can get it back for you"
  },
  "srpSecurityQuizQuestionOneWrongAnswerDescription": {
    "message": "If you lose your Secret Recovery Phrase, it’s gone forever. No one can help you get it back, no matter what they might say."
  },
  "srpSecurityQuizQuestionOneWrongAnswerTitle": {
    "message": "Wrong! No one can help get your Secret Recovery Phrase back"
  },
  "srpSecurityQuizQuestionTwoQuestion": {
    "message": "If anyone, even a support agent, asks for your Secret Recovery Phrase..."
  },
  "srpSecurityQuizQuestionTwoRightAnswer": {
    "message": "You’re being scammed"
  },
  "srpSecurityQuizQuestionTwoRightAnswerDescription": {
    "message": "Anyone claiming to need your Secret Recovery Phrase is lying to you. If you share it with them, they will steal your assets."
  },
  "srpSecurityQuizQuestionTwoRightAnswerTitle": {
    "message": "Correct! Sharing your Secret Recovery Phrase is never a good idea"
  },
  "srpSecurityQuizQuestionTwoWrongAnswer": {
    "message": "You should give it to them"
  },
  "srpSecurityQuizQuestionTwoWrongAnswerDescription": {
    "message": "Anyone claiming to need your Secret Recovery Phrase is lying to you. If you share it with them, they will steal your assets."
  },
  "srpSecurityQuizQuestionTwoWrongAnswerTitle": {
    "message": "Nope! Never share your Secret Recovery Phrase with anyone, ever"
  },
  "srpSecurityQuizTitle": {
    "message": "Security quiz"
  },
  "srpToggleShow": {
    "message": "Show/Hide this word of the secret recovery phrase",
    "description": "Describes a toggle that is used to show or hide a single word of the secret recovery phrase"
  },
  "srpWordHidden": {
    "message": "This word is hidden",
    "description": "Explains that a word in the secret recovery phrase is hidden"
  },
  "srpWordShown": {
    "message": "This word is being shown",
    "description": "Explains that a word in the secret recovery phrase is being shown"
  },
  "stable": {
    "message": "Stable"
  },
  "stableLowercase": {
    "message": "stable"
  },
  "stake": {
    "message": "Stake"
  },
<<<<<<< HEAD
  "stateCorruptionDetectedNoBackup": {
    "message": "MetaMask's state file is damaged. This usually happens when the browser database directs us to a state file that doesn't exist. The location of the file depends on your operating system and browser. Visit our support page for more information.\n\nYou can restore your MetaMask wallet, but doing so will erase your settings and preferences. This will also delete your state file if it still exists. You can try to back up or restore your state file manually before you decide to restore your wallet. Learn more."
  },
  "stateCorruptionDetectedWithBackup": {
    "message": "MetaMask's state file is damaged. This usually happens when the browser database directs us to a state file that doesn't exist. The location of the file depends on your operating system and browser.\n\n A copy of your vault can be found in a secondary location. You can use it to restore your accounts, but you'll need to set up your preferences and settings again.\n\nWhen you restore your accounts, the old MetaMask files in your browser will be deleted. If you want to keep those files, back them up before you restore your accounts."
=======
  "startYourJourney": {
    "message": "Start your journey with $1",
    "description": "$1 is the token symbol"
  },
  "startYourJourneyDescription": {
    "message": "Get started with web3 by adding some $1 to your wallet.",
    "description": "$1 is the token symbol"
>>>>>>> b6639fc0
  },
  "stateLogError": {
    "message": "Error in retrieving state logs."
  },
  "stateLogFileName": {
    "message": "MetaMask state logs"
  },
  "stateLogs": {
    "message": "State logs"
  },
  "stateLogsDescription": {
    "message": "State logs contain your public account addresses and sent transactions."
  },
  "status": {
    "message": "Status"
  },
  "statusNotConnected": {
    "message": "Not connected"
  },
  "statusNotConnectedAccount": {
    "message": "No accounts connected"
  },
  "step1LatticeWallet": {
    "message": "Connect your Lattice1"
  },
  "step1LatticeWalletMsg": {
    "message": "You can connect MetaMask to your Lattice1 device once it is set up and online. Unlock your device and have your Device ID ready.",
    "description": "$1 represents the `hardwareWalletSupportLinkConversion` localization key"
  },
  "step1LedgerWallet": {
    "message": "Download Ledger app"
  },
  "step1LedgerWalletMsg": {
    "message": "Download, set up, and enter your password to unlock $1.",
    "description": "$1 represents the `ledgerLiveApp` localization value"
  },
  "step1TrezorWallet": {
    "message": "Connect your Trezor"
  },
  "step1TrezorWalletMsg": {
    "message": "Plug your Trezor directly into your computer and unlock it. Make sure you use the correct passphrase.",
    "description": "$1 represents the `hardwareWalletSupportLinkConversion` localization key"
  },
  "step2LedgerWallet": {
    "message": "Connect your Ledger"
  },
  "step2LedgerWalletMsg": {
    "message": "Plug your Ledger directly into your computer, then  unlock it and open the Ethereum app.",
    "description": "$1 represents the `hardwareWalletSupportLinkConversion` localization key"
  },
  "stillGettingMessage": {
    "message": "Still getting this message?"
  },
  "strong": {
    "message": "Strong"
  },
  "stxCancelled": {
    "message": "Swap would have failed"
  },
  "stxCancelledDescription": {
    "message": "Your transaction would have failed and was cancelled to protect you from paying unnecessary gas fees."
  },
  "stxCancelledSubDescription": {
    "message": "Try your swap again. We’ll be here to protect you against similar risks next time."
  },
  "stxFailure": {
    "message": "Swap failed"
  },
  "stxFailureDescription": {
    "message": "Sudden market changes can cause failures. If the problem persists, please reach out to $1.",
    "description": "This message is shown to a user if their swap fails. The $1 will be replaced by support.metamask.io"
  },
  "stxOptInDescription": {
    "message": "Turn on Smart Transactions for more reliable and secure transactions on Ethereum Mainnet. $1"
  },
  "stxPendingPrivatelySubmittingSwap": {
    "message": "Privately submitting your Swap..."
  },
  "stxPendingPubliclySubmittingSwap": {
    "message": "Publicly submitting your Swap..."
  },
  "stxSuccess": {
    "message": "Swap complete!"
  },
  "stxSuccessDescription": {
    "message": "Your $1 is now available.",
    "description": "$1 is a token symbol, e.g. ETH"
  },
  "stxSwapCompleteIn": {
    "message": "Swap will complete in <",
    "description": "'<' means 'less than', e.g. Swap will complete in < 2:59"
  },
  "stxTryingToCancel": {
    "message": "Trying to cancel your transaction..."
  },
  "stxUnknown": {
    "message": "Status unknown"
  },
  "stxUnknownDescription": {
    "message": "A transaction has been successful but we’re unsure what it is. This may be due to submitting another transaction while this swap was processing."
  },
  "stxUserCancelled": {
    "message": "Swap cancelled"
  },
  "stxUserCancelledDescription": {
    "message": "Your transaction has been cancelled and you did not pay any unnecessary gas fees."
  },
  "submit": {
    "message": "Submit"
  },
  "submitted": {
    "message": "Submitted"
  },
  "suggestedBySnap": {
    "message": "Suggested by $1",
    "description": "$1 is the snap name"
  },
  "suggestedCurrencySymbol": {
    "message": "Suggested currency symbol:"
  },
  "suggestedTokenName": {
    "message": "Suggested name:"
  },
  "support": {
    "message": "Support"
  },
  "supportCenter": {
    "message": "Visit our support center"
  },
  "supportMultiRpcInformation": {
    "message": "We now support multiple RPCs for a single network. Your most recent RPC has been selected as the default one to resolve conflicting information."
  },
  "surveyConversion": {
    "message": "Take our survey"
  },
  "surveyTitle": {
    "message": "Shape the future of MetaMask"
  },
  "swap": {
    "message": "Swap"
  },
  "swapAdjustSlippage": {
    "message": "Adjust slippage"
  },
  "swapAggregator": {
    "message": "Aggregator"
  },
  "swapAllowSwappingOf": {
    "message": "Allow swapping of $1",
    "description": "Shows a user that they need to allow a token for swapping on their hardware wallet"
  },
  "swapAmountReceived": {
    "message": "Guaranteed amount"
  },
  "swapAmountReceivedInfo": {
    "message": "This is the minimum amount you will receive. You may receive more depending on slippage."
  },
  "swapAndSend": {
    "message": "Swap & Send"
  },
  "swapAnyway": {
    "message": "Swap anyway"
  },
  "swapApproval": {
    "message": "Approve $1 for swaps",
    "description": "Used in the transaction display list to describe a transaction that is an approve call on a token that is to be swapped.. $1 is the symbol of a token that has been approved."
  },
  "swapApproveNeedMoreTokens": {
    "message": "You need $1 more $2 to complete this swap",
    "description": "Tells the user how many more of a given token they need for a specific swap. $1 is an amount of tokens and $2 is the token symbol."
  },
  "swapAreYouStillThere": {
    "message": "Are you still there?"
  },
  "swapAreYouStillThereDescription": {
    "message": "We’re ready to show you the latest quotes when you want to continue"
  },
  "swapConfirmWithHwWallet": {
    "message": "Confirm with your hardware wallet"
  },
  "swapContinueSwapping": {
    "message": "Continue swapping"
  },
  "swapContractDataDisabledErrorDescription": {
    "message": "In the Ethereum app on your Ledger, go to \"Settings\" and allow contract data. Then, try your swap again."
  },
  "swapContractDataDisabledErrorTitle": {
    "message": "Contract data is not enabled on your Ledger"
  },
  "swapCustom": {
    "message": "custom"
  },
  "swapDecentralizedExchange": {
    "message": "Decentralized exchange"
  },
  "swapDirectContract": {
    "message": "Direct contract"
  },
  "swapEditLimit": {
    "message": "Edit limit"
  },
  "swapEnableDescription": {
    "message": "This is required and gives MetaMask permission to swap your $1.",
    "description": "Gives the user info about the required approval transaction for swaps. $1 will be the symbol of a token being approved for swaps."
  },
  "swapEnableTokenForSwapping": {
    "message": "This will $1 for swapping",
    "description": "$1 is for the 'enableToken' key, e.g. 'enable ETH'"
  },
  "swapEnterAmount": {
    "message": "Enter an amount"
  },
  "swapEstimatedNetworkFees": {
    "message": "Estimated network fees"
  },
  "swapEstimatedNetworkFeesInfo": {
    "message": "This is an estimate of the network fee that will be used to complete your swap. The actual amount may change according to network conditions."
  },
  "swapFailedErrorDescriptionWithSupportLink": {
    "message": "Transaction failures happen and we are here to help. If this issue persists, you can reach our customer support at $1 for further assistance.",
    "description": "This message is shown to a user if their swap fails. The $1 will be replaced by support.metamask.io"
  },
  "swapFailedErrorTitle": {
    "message": "Swap failed"
  },
  "swapFetchingQuote": {
    "message": "Fetching quote"
  },
  "swapFetchingQuoteNofN": {
    "message": "Fetching quote $1 of $2",
    "description": "A count of possible quotes shown to the user while they are waiting for quotes to be fetched. $1 is the number of quotes already loaded, and $2 is the total number of resources that we check for quotes. Keep in mind that not all resources will have a quote for a particular swap."
  },
  "swapFetchingQuotes": {
    "message": "Fetching quotes..."
  },
  "swapFetchingQuotesErrorDescription": {
    "message": "Hmmm... something went wrong. Try again, or if errors persist, contact customer support."
  },
  "swapFetchingQuotesErrorTitle": {
    "message": "Error fetching quotes"
  },
  "swapFromTo": {
    "message": "The swap of $1 to $2",
    "description": "Tells a user that they need to confirm on their hardware wallet a swap of 2 tokens. $1 is a source token and $2 is a destination token"
  },
  "swapGasFeesDetails": {
    "message": "Gas fees are estimated and will fluctuate based on network traffic and transaction complexity."
  },
  "swapGasFeesExplanation": {
    "message": "MetaMask doesn't make money from gas fees. These fees are estimates and can change based on how busy the network is and how complex a transaction is. Learn more $1.",
    "description": "$1 is a link (text in link can be found at 'swapGasFeesSummaryLinkText')"
  },
  "swapGasFeesExplanationLinkText": {
    "message": "here",
    "description": "Text for link in swapGasFeesExplanation"
  },
  "swapGasFeesLearnMore": {
    "message": "Learn more about gas fees"
  },
  "swapGasFeesSplit": {
    "message": "Gas fees on the previous screen are split between these two transactions."
  },
  "swapGasFeesSummary": {
    "message": "Gas fees are paid to crypto miners who process transactions on the $1 network. MetaMask does not profit from gas fees.",
    "description": "$1 is the selected network, e.g. Ethereum or BSC"
  },
  "swapGasIncludedTooltipExplanation": {
    "message": "This quote incorporates gas fees by adjusting the token amount sent or received. You may receive ETH in a separate transaction on your activity list."
  },
  "swapGasIncludedTooltipExplanationLinkText": {
    "message": "Learn more about gas fees"
  },
  "swapHighSlippage": {
    "message": "High slippage"
  },
  "swapIncludesGasAndMetaMaskFee": {
    "message": "Includes gas and a $1% MetaMask fee",
    "description": "Provides information about the fee that metamask takes for swaps. $1 is a decimal number."
  },
  "swapIncludesMMFee": {
    "message": "Includes a $1% MetaMask fee.",
    "description": "Provides information about the fee that metamask takes for swaps. $1 is a decimal number."
  },
  "swapIncludesMMFeeAlt": {
    "message": "Quote reflects $1% MetaMask fee",
    "description": "Provides information about the fee that metamask takes for swaps using the latest copy. $1 is a decimal number."
  },
  "swapIncludesMetaMaskFeeViewAllQuotes": {
    "message": "Includes a $1% MetaMask fee – $2",
    "description": "Provides information about the fee that metamask takes for swaps. $1 is a decimal number and $2 is a link to view all quotes."
  },
  "swapLearnMore": {
    "message": "Learn more about Swaps"
  },
  "swapLiquiditySourceInfo": {
    "message": "We search multiple liquidity sources (exchanges, aggregators and professional market makers) to compare exchange rates and network fees."
  },
  "swapLowSlippage": {
    "message": "Low slippage"
  },
  "swapMaxSlippage": {
    "message": "Max slippage"
  },
  "swapMetaMaskFee": {
    "message": "MetaMask fee"
  },
  "swapMetaMaskFeeDescription": {
    "message": "The fee of $1% is automatically factored into this quote. You pay it in exchange for a license to use MetaMask's liquidity provider information aggregation software.",
    "description": "Provides information about the fee that metamask takes for swaps. $1 is a decimal number."
  },
  "swapNQuotesWithDot": {
    "message": "$1 quotes.",
    "description": "$1 is the number of quotes that the user can select from when opening the list of quotes on the 'view quote' screen"
  },
  "swapNewQuoteIn": {
    "message": "New quotes in $1",
    "description": "Tells the user the amount of time until the currently displayed quotes are update. $1 is a time that is counting down from 1:00 to 0:00"
  },
  "swapNoTokensAvailable": {
    "message": "No tokens available matching $1",
    "description": "Tells the user that a given search string does not match any tokens in our token lists. $1 can be any string of text"
  },
  "swapOnceTransactionHasProcess": {
    "message": "Your $1 will be added to your account once this transaction has processed.",
    "description": "This message communicates the token that is being transferred. It is shown on the awaiting swap screen. The $1 will be a token symbol."
  },
  "swapPriceDifference": {
    "message": "You are about to swap $1 $2 (~$3) for $4 $5 (~$6).",
    "description": "This message represents the price slippage for the swap.  $1 and $4 are a number (ex: 2.89), $2 and $5 are symbols (ex: ETH), and $3 and $6 are fiat currency amounts."
  },
  "swapPriceDifferenceTitle": {
    "message": "Price difference of ~$1%",
    "description": "$1 is a number (ex: 1.23) that represents the price difference."
  },
  "swapPriceUnavailableDescription": {
    "message": "Price impact could not be determined due to lack of market price data. Please confirm that you are comfortable with the amount of tokens you are about to receive before swapping."
  },
  "swapPriceUnavailableTitle": {
    "message": "Check your rate before proceeding"
  },
  "swapProcessing": {
    "message": "Processing"
  },
  "swapQuoteDetails": {
    "message": "Quote details"
  },
  "swapQuoteNofM": {
    "message": "$1 of $2",
    "description": "A count of possible quotes shown to the user while they are waiting for quotes to be fetched. $1 is the number of quotes already loaded, and $2 is the total number of resources that we check for quotes. Keep in mind that not all resources will have a quote for a particular swap."
  },
  "swapQuoteSource": {
    "message": "Quote source"
  },
  "swapQuotesExpiredErrorDescription": {
    "message": "Please request new quotes to get the latest rates."
  },
  "swapQuotesExpiredErrorTitle": {
    "message": "Quotes timeout"
  },
  "swapQuotesNotAvailableDescription": {
    "message": "Reduce the size of your trade or use a different token."
  },
  "swapQuotesNotAvailableErrorDescription": {
    "message": "Try adjusting the amount or slippage settings and try again."
  },
  "swapQuotesNotAvailableErrorTitle": {
    "message": "No quotes available"
  },
  "swapRate": {
    "message": "Rate"
  },
  "swapReceiving": {
    "message": "Receiving"
  },
  "swapReceivingInfoTooltip": {
    "message": "This is an estimate. The exact amount depends on slippage."
  },
  "swapRequestForQuotation": {
    "message": "Request for quotation"
  },
  "swapSelect": {
    "message": "Select"
  },
  "swapSelectAQuote": {
    "message": "Select a quote"
  },
  "swapSelectAToken": {
    "message": "Select token"
  },
  "swapSelectQuotePopoverDescription": {
    "message": "Below are all the quotes gathered from multiple liquidity sources."
  },
  "swapSelectToken": {
    "message": "Select token"
  },
  "swapShowLatestQuotes": {
    "message": "Show latest quotes"
  },
  "swapSlippageHighDescription": {
    "message": "The slippage entered ($1%) is considered very high and may result in a bad rate",
    "description": "$1 is the amount of % for slippage"
  },
  "swapSlippageHighTitle": {
    "message": "High slippage"
  },
  "swapSlippageLowDescription": {
    "message": "A value this low ($1%) may result in a failed swap",
    "description": "$1 is the amount of % for slippage"
  },
  "swapSlippageLowTitle": {
    "message": "Low slippage"
  },
  "swapSlippageNegativeDescription": {
    "message": "Slippage must be greater or equal to zero"
  },
  "swapSlippageNegativeTitle": {
    "message": "Increase slippage to continue"
  },
  "swapSlippageOverLimitDescription": {
    "message": "Slippage tolerance must be 15% or less. Anything higher will result in a bad rate."
  },
  "swapSlippageOverLimitTitle": {
    "message": "Very high slippage"
  },
  "swapSlippagePercent": {
    "message": "$1%",
    "description": "$1 is the amount of % for slippage"
  },
  "swapSlippageTooltip": {
    "message": "If the price changes between the time your order is placed and confirmed it’s called “slippage”. Your swap will automatically cancel if slippage exceeds your “slippage tolerance” setting."
  },
  "swapSlippageZeroDescription": {
    "message": "There are fewer zero-slippage quote providers which will result in a less competitive quote."
  },
  "swapSlippageZeroTitle": {
    "message": "Sourcing zero-slippage providers"
  },
  "swapSource": {
    "message": "Liquidity source"
  },
  "swapSuggested": {
    "message": "Swap suggested"
  },
  "swapSuggestedGasSettingToolTipMessage": {
    "message": "Swaps are complex and time sensitive transactions. We recommend this gas fee for a good balance between cost and confidence of a successful Swap."
  },
  "swapSwapFrom": {
    "message": "Swap from"
  },
  "swapSwapSwitch": {
    "message": "Switch token order"
  },
  "swapSwapTo": {
    "message": "Swap to"
  },
  "swapToConfirmWithHwWallet": {
    "message": "to confirm with your hardware wallet"
  },
  "swapTokenAddedManuallyDescription": {
    "message": "Verify this token on $1 and make sure it is the token you want to trade.",
    "description": "$1 points the user to etherscan as a place they can verify information about a token. $1 is replaced with the translation for \"etherscan\""
  },
  "swapTokenAddedManuallyTitle": {
    "message": "Token added manually"
  },
  "swapTokenAvailable": {
    "message": "Your $1 has been added to your account.",
    "description": "This message is shown after a swap is successful and communicates the exact amount of tokens the user has received for a swap. The $1 is a decimal number of tokens followed by the token symbol."
  },
  "swapTokenBalanceUnavailable": {
    "message": "We were unable to retrieve your $1 balance",
    "description": "This message communicates to the user that their balance of a given token is currently unavailable. $1 will be replaced by a token symbol"
  },
  "swapTokenNotAvailable": {
    "message": "Token is not available to swap in this region"
  },
  "swapTokenToToken": {
    "message": "Swap $1 to $2",
    "description": "Used in the transaction display list to describe a swap. $1 and $2 are the symbols of tokens in involved in a swap."
  },
  "swapTokenVerifiedOn1SourceDescription": {
    "message": "$1 is only verified on 1 source. Consider verifying it on $2 before proceeding.",
    "description": "$1 is a token name, $2 points the user to etherscan as a place they can verify information about a token. $1 is replaced with the translation for \"etherscan\""
  },
  "swapTokenVerifiedOn1SourceTitle": {
    "message": "Potentially inauthentic token"
  },
  "swapTooManyDecimalsError": {
    "message": "$1 allows up to $2 decimals",
    "description": "$1 is a token symbol and $2 is the max. number of decimals allowed for the token"
  },
  "swapTransactionComplete": {
    "message": "Transaction complete"
  },
  "swapTwoTransactions": {
    "message": "2 transactions"
  },
  "swapUnknown": {
    "message": "Unknown"
  },
  "swapZeroSlippage": {
    "message": "0% Slippage"
  },
  "swapsMaxSlippage": {
    "message": "Slippage tolerance"
  },
  "swapsNotEnoughToken": {
    "message": "Not enough $1",
    "description": "Tells the user that they don't have enough of a token for a proposed swap. $1 is a token symbol"
  },
  "swapsViewInActivity": {
    "message": "View in activity"
  },
  "switch": {
    "message": "Switch"
  },
  "switchEthereumChainConfirmationDescription": {
    "message": "This will switch the selected network within MetaMask to a previously added network:"
  },
  "switchEthereumChainConfirmationTitle": {
    "message": "Allow this site to switch the network?"
  },
  "switchInputCurrency": {
    "message": "Switch input currency"
  },
  "switchNetwork": {
    "message": "Switch network"
  },
  "switchNetworks": {
    "message": "Switch networks"
  },
  "switchToNetwork": {
    "message": "Switch to $1",
    "description": "$1 represents the custom network that has previously been added"
  },
  "switchToThisAccount": {
    "message": "Switch to this account"
  },
  "switchedNetworkToastDecline": {
    "message": "Don't show again"
  },
  "switchedNetworkToastMessage": {
    "message": "$1 is now active on $2",
    "description": "$1 represents the account name, $2 represents the network name"
  },
  "switchedTo": {
    "message": "You're now using"
  },
  "switchingNetworksCancelsPendingConfirmations": {
    "message": "Switching networks will cancel all pending confirmations"
  },
  "symbol": {
    "message": "Symbol"
  },
  "symbolBetweenZeroTwelve": {
    "message": "Symbol must be 11 characters or fewer."
  },
  "tenPercentIncreased": {
    "message": "10% increase"
  },
  "terms": {
    "message": "Terms of use"
  },
  "termsOfService": {
    "message": "Terms of service"
  },
  "termsOfUseAgreeText": {
    "message": " I agree to the Terms of Use, which apply to my use of MetaMask and all of its features"
  },
  "termsOfUseFooterText": {
    "message": "Please scroll to read all sections"
  },
  "termsOfUseTitle": {
    "message": "Our Terms of Use have updated"
  },
  "testnets": {
    "message": "Testnets"
  },
  "theme": {
    "message": "Theme"
  },
  "themeDescription": {
    "message": "Choose your preferred MetaMask theme."
  },
  "thingsToKeep": {
    "message": "Keep in mind:"
  },
  "thirdPartySoftware": {
    "message": "Third-party software notice",
    "description": "Title of a popup modal displayed when installing a snap for the first time."
  },
  "thisCollection": {
    "message": "this collection"
  },
  "threeMonthsAbbreviation": {
    "message": "3M",
    "description": "Shortened form of '3 months'"
  },
  "time": {
    "message": "Time"
  },
  "tips": {
    "message": "Tips"
  },
  "to": {
    "message": "To"
  },
  "toAddress": {
    "message": "To: $1",
    "description": "$1 is the address to include in the To label. It is typically shortened first using shortenAddress"
  },
  "toggleRequestQueueDescription": {
    "message": "This allows you to select a network for each site instead of a single selected network for all sites. This feature will prevent you from switching networks manually, which may break your user experience on certain sites."
  },
  "toggleRequestQueueField": {
    "message": "Select networks for each site"
  },
  "toggleRequestQueueOff": {
    "message": "Off"
  },
  "toggleRequestQueueOn": {
    "message": "On"
  },
  "token": {
    "message": "Token"
  },
  "tokenAddress": {
    "message": "Token address"
  },
  "tokenAlreadyAdded": {
    "message": "Token has already been added."
  },
  "tokenAutoDetection": {
    "message": "Token autodetection"
  },
  "tokenContractAddress": {
    "message": "Token contract address"
  },
  "tokenDecimal": {
    "message": "Token decimal"
  },
  "tokenDecimalFetchFailed": {
    "message": "Token decimal required. Find it on: $1"
  },
  "tokenDetails": {
    "message": "Token details"
  },
  "tokenFoundTitle": {
    "message": "1 new token found"
  },
  "tokenId": {
    "message": "Token ID"
  },
  "tokenList": {
    "message": "Token lists"
  },
  "tokenScamSecurityRisk": {
    "message": "token scams and security risks"
  },
  "tokenShowUp": {
    "message": "Your tokens may not automatically show up in your wallet. "
  },
  "tokenStandard": {
    "message": "Token standard"
  },
  "tokenSymbol": {
    "message": "Token symbol"
  },
  "tokens": {
    "message": "Tokens"
  },
  "tokensFoundTitle": {
    "message": "$1 new tokens found",
    "description": "$1 is the number of new tokens detected"
  },
  "tokensInCollection": {
    "message": "Tokens in collection"
  },
  "tooltipApproveButton": {
    "message": "I understand"
  },
  "tooltipSatusConnected": {
    "message": "connected"
  },
  "tooltipSatusConnectedUpperCase": {
    "message": "Connected"
  },
  "tooltipSatusNotConnected": {
    "message": "not connected"
  },
  "total": {
    "message": "Total"
  },
  "totalVolume": {
    "message": "Total volume"
  },
  "transaction": {
    "message": "transaction"
  },
  "transactionCancelAttempted": {
    "message": "Transaction cancel attempted with estimated gas fee of $1 at $2"
  },
  "transactionCancelSuccess": {
    "message": "Transaction successfully cancelled at $2"
  },
  "transactionConfirmed": {
    "message": "Transaction confirmed at $2."
  },
  "transactionCreated": {
    "message": "Transaction created with a value of $1 at $2."
  },
  "transactionDataFunction": {
    "message": "Function"
  },
  "transactionDetailDappGasMoreInfo": {
    "message": "Site suggested"
  },
  "transactionDetailDappGasTooltip": {
    "message": "Edit to use MetaMask's recommended gas fee based on the latest block."
  },
  "transactionDetailGasHeading": {
    "message": "Estimated gas fee"
  },
  "transactionDetailGasTooltipConversion": {
    "message": "Learn more about gas fees"
  },
  "transactionDetailGasTooltipExplanation": {
    "message": "Gas fees are set by the network and fluctuate based on network traffic and transaction complexity."
  },
  "transactionDetailGasTooltipIntro": {
    "message": "Gas fees are paid to crypto miners who process transactions on the $1 network. MetaMask does not profit from gas fees."
  },
  "transactionDetailGasTotalSubtitle": {
    "message": "Amount + gas fee"
  },
  "transactionDetailLayer2GasHeading": {
    "message": "Layer 2 gas fee"
  },
  "transactionDetailMultiLayerTotalSubtitle": {
    "message": "Amount + fees"
  },
  "transactionDropped": {
    "message": "Transaction dropped at $2."
  },
  "transactionError": {
    "message": "Transaction error. Exception thrown in contract code."
  },
  "transactionErrorNoContract": {
    "message": "Trying to call a function on a non-contract address."
  },
  "transactionErrored": {
    "message": "Transaction encountered an error."
  },
  "transactionFailed": {
    "message": "Transaction Failed"
  },
  "transactionFee": {
    "message": "Transaction fee"
  },
  "transactionFlowNetwork": {
    "message": "Network"
  },
  "transactionHistoryBaseFee": {
    "message": "Base fee (GWEI)"
  },
  "transactionHistoryL1GasLabel": {
    "message": "Total L1 gas fee"
  },
  "transactionHistoryL2GasLimitLabel": {
    "message": "L2 gas limit"
  },
  "transactionHistoryL2GasPriceLabel": {
    "message": "L2 gas price"
  },
  "transactionHistoryMaxFeePerGas": {
    "message": "Max fee per gas"
  },
  "transactionHistoryPriorityFee": {
    "message": "Priority fee (GWEI)"
  },
  "transactionHistoryTotalGasFee": {
    "message": "Total gas fee"
  },
  "transactionNote": {
    "message": "Transaction note"
  },
  "transactionResubmitted": {
    "message": "Transaction resubmitted with estimated gas fee increased to $1 at $2"
  },
  "transactionSettings": {
    "message": "Transaction settings"
  },
  "transactionSubmitted": {
    "message": "Transaction submitted with estimated gas fee of $1 at $2."
  },
  "transactionUpdated": {
    "message": "Transaction updated at $2."
  },
  "transactions": {
    "message": "Transactions"
  },
  "transfer": {
    "message": "Transfer"
  },
  "transferCrypto": {
    "message": "Transfer crypto"
  },
  "transferFrom": {
    "message": "Transfer from"
  },
  "transferRequest": {
    "message": "Transfer request"
  },
  "trillionAbbreviation": {
    "message": "T",
    "description": "Shortened form of 'trillion'"
  },
  "troubleConnectingToLedgerU2FOnFirefox": {
    "message": "We're having trouble connecting your Ledger. $1",
    "description": "$1 is a link to the wallet connection guide;"
  },
  "troubleConnectingToLedgerU2FOnFirefox2": {
    "message": "Review our hardware wallet connection guide and try again.",
    "description": "$1 of the ledger wallet connection guide"
  },
  "troubleConnectingToLedgerU2FOnFirefoxLedgerSolution": {
    "message": "If you're on the latest version of Firefox, you might be experiencing an issue related to Firefox dropping U2F support. Learn how to fix this issue $1.",
    "description": "It is a link to the ledger website for the workaround."
  },
  "troubleConnectingToLedgerU2FOnFirefoxLedgerSolution2": {
    "message": "here",
    "description": "Second part of the error message; It is a link to the ledger website for the workaround."
  },
  "troubleConnectingToWallet": {
    "message": "We had trouble connecting to your $1, try reviewing $2 and try again.",
    "description": "$1 is the wallet device name; $2 is a link to wallet connection guide"
  },
  "troubleStarting": {
    "message": "MetaMask had trouble starting. This error could be intermittent, so try restarting the extension."
  },
  "trustSiteApprovePermission": {
    "message": "By granting permission, you are allowing the following $1 to access your funds"
  },
  "tryAgain": {
    "message": "Try again"
  },
  "turnOff": {
    "message": "Turn off"
  },
  "turnOffMetamaskNotificationsError": {
    "message": "There was an error in disabling the notifications. Please try again later."
  },
  "turnOn": {
    "message": "Turn on"
  },
  "turnOnMetamaskNotifications": {
    "message": "Turn on notifications"
  },
  "turnOnMetamaskNotificationsButton": {
    "message": "Turn on"
  },
  "turnOnMetamaskNotificationsError": {
    "message": "There was an error in creating the notifications. Please try again later."
  },
  "turnOnMetamaskNotificationsMessageFirst": {
    "message": "Stay in the loop on what's happening in your wallet with notifications."
  },
  "turnOnMetamaskNotificationsMessagePrivacyBold": {
    "message": "notifications settings."
  },
  "turnOnMetamaskNotificationsMessagePrivacyLink": {
    "message": "Learn how we protect your privacy while using this feature."
  },
  "turnOnMetamaskNotificationsMessageSecond": {
    "message": "To use wallet notifications, we use a profile to sync some settings across your devices. $1"
  },
  "turnOnMetamaskNotificationsMessageThird": {
    "message": "You can turn off notifications at any time in the $1"
  },
  "turnOnTokenDetection": {
    "message": "Turn on enhanced token detection"
  },
  "tutorial": {
    "message": "Tutorial"
  },
  "twelveHrTitle": {
    "message": "12hr:"
  },
  "typeYourSRP": {
    "message": "Type your Secret Recovery Phrase"
  },
  "u2f": {
    "message": "U2F",
    "description": "A name on an API for the browser to interact with devices that support the U2F protocol. On some browsers we use it to connect MetaMask to Ledger devices."
  },
  "unapproved": {
    "message": "Unapproved"
  },
  "unexpectedBehavior": {
    "message": "This behavior is unexpected and should be reported as a bug, even if your accounts are restored properly. Use the link below to send MetaMask a bug report."
  },
  "units": {
    "message": "units"
  },
  "unknown": {
    "message": "Unknown"
  },
  "unknownCollection": {
    "message": "Unnamed collection"
  },
  "unknownNetwork": {
    "message": "Unknown private network"
  },
  "unknownNetworkForKeyEntropy": {
    "message": "Unknown network",
    "description": "Displayed on places like Snap install warning when regular name is not available."
  },
  "unknownQrCode": {
    "message": "Error: We couldn't identify that QR code"
  },
  "unlimited": {
    "message": "Unlimited"
  },
  "unlock": {
    "message": "Unlock"
  },
  "unlockMessage": {
    "message": "The decentralized web awaits"
  },
  "unpin": {
    "message": "Unpin"
  },
  "unrecognizedChain": {
    "message": "This custom network is not recognized",
    "description": "$1 is a clickable link with text defined by the 'unrecognizedChanLinkText' key. The link will open to instructions for users to validate custom network details."
  },
  "unsendableAsset": {
    "message": "Sending NFT (ERC-721) tokens is not currently supported",
    "description": "This is an error message we show the user if they attempt to send an NFT asset type, for which currently don't support sending"
  },
  "unverifiedContractAddressMessage": {
    "message": "We cannot verify this contract. Make sure you trust this address."
  },
  "upArrow": {
    "message": "up arrow"
  },
  "update": {
    "message": "Update"
  },
  "updateEthereumChainConfirmationDescription": {
    "message": "This site is requesting to update your default network URL. You can edit defaults and network information any time."
  },
  "updateNetworkConfirmationTitle": {
    "message": "Update $1",
    "description": "$1 represents network name"
  },
  "updateOrEditNetworkInformations": {
    "message": "Update your information or"
  },
  "updateRequest": {
    "message": "Update request"
  },
  "updatedRpcForNetworks": {
    "message": "Network RPCs Updated"
  },
  "uploadDropFile": {
    "message": "Drop your file here"
  },
  "uploadFile": {
    "message": "Upload file"
  },
  "urlErrorMsg": {
    "message": "URLs require the appropriate HTTP/HTTPS prefix."
  },
  "use4ByteResolution": {
    "message": "Decode smart contracts"
  },
  "use4ByteResolutionDescription": {
    "message": "To improve user experience, we customize the activity tab with messages based on the smart contracts you interact with. MetaMask uses a service called 4byte.directory to decode data and show you a version of a smart contract that's easier to read. This helps reduce your chances of approving malicious smart contract actions, but can result in your IP address being shared."
  },
  "useMultiAccountBalanceChecker": {
    "message": "Batch account balance requests"
  },
  "useMultiAccountBalanceCheckerSettingDescription": {
    "message": "Get faster balance updates by batching account balance requests. This lets us fetch your account balances together, so you get quicker updates for an improved experience. When this feature is off, third parties may be less likely to associate your accounts with each other."
  },
  "useNftDetection": {
    "message": "Autodetect NFTs"
  },
  "useNftDetectionDescriptionText": {
    "message": "Let MetaMask add NFTs you own using third-party services. Autodetecting NFTs exposes your IP and account address to these services. Enabling this feature could associate your IP address with your Ethereum address and display fake NFTs airdropped by scammers. You can add tokens manually to avoid this risk."
  },
  "usePhishingDetection": {
    "message": "Use phishing detection"
  },
  "usePhishingDetectionDescription": {
    "message": "Display a warning for phishing domains targeting Ethereum users"
  },
  "useSafeChainsListValidation": {
    "message": "Network details check"
  },
  "useSafeChainsListValidationDescription": {
    "message": "MetaMask uses a third-party service called $1 to show accurate and standardized network details. This reduces your chances of connecting to malicious or incorrect network. When using this feature, your IP address is exposed to chainid.network."
  },
  "useSafeChainsListValidationWebsite": {
    "message": "chainid.network",
    "description": "useSafeChainsListValidationWebsite is separated from the rest of the text so that we can bold the third party service name in the middle of them"
  },
  "useSiteSuggestion": {
    "message": "Use site suggestion"
  },
  "useTokenDetectionPrivacyDesc": {
    "message": "Automatically displaying tokens sent to your account involves communication with third party servers to fetch token’s images. Those serves will have access to your IP address."
  },
  "usedByClients": {
    "message": "Used by a variety of different clients"
  },
  "userName": {
    "message": "Username"
  },
  "userOpContractDeployError": {
    "message": "Contract deployment from a smart contract account is not supported"
  },
  "verifyContractDetails": {
    "message": "Verify third-party details"
  },
  "version": {
    "message": "Version"
  },
  "view": {
    "message": "View"
  },
  "viewActivity": {
    "message": "View activity"
  },
  "viewAllQuotes": {
    "message": "view all quotes"
  },
  "viewContact": {
    "message": "View contact"
  },
  "viewDetails": {
    "message": "View details"
  },
  "viewFullTransactionDetails": {
    "message": "View full transaction details"
  },
  "viewMore": {
    "message": "View more"
  },
  "viewOnBlockExplorer": {
    "message": "View on block explorer"
  },
  "viewOnCustomBlockExplorer": {
    "message": "View $1 at $2",
    "description": "$1 is the action type. e.g (Account, Transaction, Swap) and $2 is the Custom Block Explorer URL"
  },
  "viewOnEtherscan": {
    "message": "View $1 on Etherscan",
    "description": "$1 is the action type. e.g (Account, Transaction, Swap)"
  },
  "viewOnExplorer": {
    "message": "View on explorer"
  },
  "viewOnOpensea": {
    "message": "View on Opensea"
  },
  "viewTransaction": {
    "message": "View transaction"
  },
  "viewinCustodianApp": {
    "message": "View in custodian app"
  },
  "viewinExplorer": {
    "message": "View $1 in explorer",
    "description": "$1 is the action type. e.g (Account, Transaction, Swap)"
  },
  "visitSite": {
    "message": "Visit site"
  },
  "visitWebSite": {
    "message": "Visit our website"
  },
  "wallet": {
    "message": "Wallet"
  },
  "walletConnectionGuide": {
    "message": "our hardware wallet connection guide"
  },
  "walletProtectedAndReadyToUse": {
    "message": "Your wallet is protected and ready to use. You can find your Secret Recovery Phrase in $1 ",
    "description": "$1 is the menu path to be shown with font weight bold"
  },
  "wantToAddThisNetwork": {
    "message": "Want to add this network?"
  },
  "wantsToAddThisAsset": {
    "message": "This allows the following asset to be added to your wallet."
  },
  "warning": {
    "message": "Warning"
  },
  "warningFromSnap": {
    "message": "Warning from $1",
    "description": "$1 represents the name of the snap"
  },
  "warningTooltipText": {
    "message": "$1 The third party could spend your entire token balance without further notice or consent. Protect yourself by customizing a lower spending cap.",
    "description": "$1 is a warning icon with text 'Be careful' in 'warning' colour"
  },
  "watchEthereumAccountsDescription": {
    "message": "Turning this option on will give you the ability to watch Ethereum accounts via a public address or ENS name. For feedback on this Beta feature please complete this $1.",
    "description": "$1 is the link to a product feedback form"
  },
  "watchEthereumAccountsToggle": {
    "message": "Watch Ethereum Accounts (Beta)"
  },
  "watchOutMessage": {
    "message": "Beware of $1.",
    "description": "$1 is a link with text that is provided by the 'securityMessageLinkForNetworks' key"
  },
  "weak": {
    "message": "Weak"
  },
  "web3": {
    "message": "Web3"
  },
  "web3ShimUsageNotification": {
    "message": "We noticed that the current website tried to use the removed window.web3 API. If the site appears to be broken, please click $1 for more information.",
    "description": "$1 is a clickable link."
  },
  "webhid": {
    "message": "WebHID",
    "description": "Refers to a interface for connecting external devices to the browser. Used for connecting ledger to the browser. Read more here https://developer.mozilla.org/en-US/docs/Web/API/WebHID_API"
  },
  "websites": {
    "message": "websites",
    "description": "Used in the 'permission_rpc' message."
  },
  "welcomeBack": {
    "message": "Welcome back!"
  },
  "welcomeExploreDescription": {
    "message": "Store, send and spend crypto currencies and assets."
  },
  "welcomeExploreTitle": {
    "message": "Explore decentralized apps"
  },
  "welcomeLoginDescription": {
    "message": "Use your MetaMask to login to decentralized apps - no signup needed."
  },
  "welcomeLoginTitle": {
    "message": "Say hello to your wallet"
  },
  "welcomeToMetaMask": {
    "message": "Let's get started"
  },
  "welcomeToMetaMaskIntro": {
    "message": "Trusted by millions, MetaMask is a secure wallet making the world of web3 accessible to all."
  },
  "whatsNew": {
    "message": "What's new",
    "description": "This is the title of a popup that gives users notifications about new features and updates to MetaMask."
  },
  "whatsThis": {
    "message": "What's this?"
  },
  "withdrawing": {
    "message": "Withdrawing"
  },
  "wrongNetworkName": {
    "message": "According to our records, the network name may not correctly match this chain ID."
  },
  "xOfYPending": {
    "message": "$1 of $2 pending",
    "description": "$1 and $2 are intended to be two numbers, where $2 is a total number of pending confirmations, and $1 is a count towards that total"
  },
  "yes": {
    "message": "Yes"
  },
  "you": {
    "message": "You"
  },
  "youNeedToAllowCameraAccess": {
    "message": "You need to allow camera access to use this feature."
  },
  "youSign": {
    "message": "You are signing"
  },
  "yourAccounts": {
    "message": "Your accounts"
  },
  "yourActivity": {
    "message": "Your activity"
  },
  "yourBalance": {
    "message": "Your balance"
  },
  "yourBalanceIsAggregated": {
    "message": "Your balance is aggregated"
  },
  "yourNFTmayBeAtRisk": {
    "message": "Your NFT may be at risk"
  },
  "yourPrivateSeedPhrase": {
    "message": "Your Secret Recovery Phrase"
  },
  "yourTransactionConfirmed": {
    "message": "Transaction already confirmed"
  },
  "yourTransactionJustConfirmed": {
    "message": "We weren't able to cancel your transaction before it was confirmed on the blockchain."
  },
  "yourWalletIsReady": {
    "message": "Your wallet is ready"
  },
  "zeroGasPriceOnSpeedUpError": {
    "message": "Zero gas price on speed up"
  }
}<|MERGE_RESOLUTION|>--- conflicted
+++ resolved
@@ -4494,7 +4494,6 @@
   "restore": {
     "message": "Restore"
   },
-<<<<<<< HEAD
   "restoreAccountsFromBackup": {
     "message": "Restore Accounts From Backup"
   },
@@ -4504,8 +4503,6 @@
   "restoreSuccessful": {
     "message": "Your data has been restored successfully"
   },
-=======
->>>>>>> b6639fc0
   "restoreUserData": {
     "message": "Restore user data"
   },
@@ -5411,13 +5408,12 @@
   "stake": {
     "message": "Stake"
   },
-<<<<<<< HEAD
   "stateCorruptionDetectedNoBackup": {
     "message": "MetaMask's state file is damaged. This usually happens when the browser database directs us to a state file that doesn't exist. The location of the file depends on your operating system and browser. Visit our support page for more information.\n\nYou can restore your MetaMask wallet, but doing so will erase your settings and preferences. This will also delete your state file if it still exists. You can try to back up or restore your state file manually before you decide to restore your wallet. Learn more."
   },
   "stateCorruptionDetectedWithBackup": {
     "message": "MetaMask's state file is damaged. This usually happens when the browser database directs us to a state file that doesn't exist. The location of the file depends on your operating system and browser.\n\n A copy of your vault can be found in a secondary location. You can use it to restore your accounts, but you'll need to set up your preferences and settings again.\n\nWhen you restore your accounts, the old MetaMask files in your browser will be deleted. If you want to keep those files, back them up before you restore your accounts."
-=======
+  },
   "startYourJourney": {
     "message": "Start your journey with $1",
     "description": "$1 is the token symbol"
@@ -5425,7 +5421,6 @@
   "startYourJourneyDescription": {
     "message": "Get started with web3 by adding some $1 to your wallet.",
     "description": "$1 is the token symbol"
->>>>>>> b6639fc0
   },
   "stateLogError": {
     "message": "Error in retrieving state logs."
