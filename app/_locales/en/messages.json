--- conflicted
+++ resolved
@@ -2754,15 +2754,6 @@
     "message": "Ledger and Firefox Users Experiencing Connection Issues",
     "description": "Title for a notification in the 'See What's New' popup. Tells users that latest firefox users using U2F may experience connection issues."
   },
-<<<<<<< HEAD
-  "notifications21Description": {
-    "message": "Firefox no longer supports U2F, so Ledger won't work with MetaMask on Firefox. Try MetaMask on Google Chrome instead.",
-    "description": "Description of a notification in the 'See What's New' popup. Describes that ledger will not longer be supported for firefox users and they should use MetaMask on chrome for ledger support instead."
-  },
-  "notifications21Title": {
-    "message": "Dropping Ledger Support for Firefox",
-    "description": "Title for a notification in the 'See What's New' popup. Tells firefox users that ledger support is being dropped."
-=======
   "notifications21ActionText": {
     "message": "Try it out"
   },
@@ -2796,7 +2787,14 @@
   },
   "notifications23Title": {
     "message": "Stay safe with security alerts"
->>>>>>> 6512cace
+  },
+  "notifications24Description": {
+    "message": "Firefox no longer supports U2F, so Ledger won't work with MetaMask on Firefox. Try MetaMask on Google Chrome instead.",
+    "description": "Description of a notification in the 'See What's New' popup. Describes that ledger will not longer be supported for firefox users and they should use MetaMask on chrome for ledger support instead."
+  },
+  "notifications24Title": {
+    "message": "Dropping Ledger Support for Firefox",
+    "description": "Title for a notification in the 'See What's New' popup. Tells firefox users that ledger support is being dropped."
   },
   "notifications3ActionText": {
     "message": "Read more",
