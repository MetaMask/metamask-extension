{
  "QRHardwareInvalidTransactionTitle": {
    "message": "Error"
  },
  "QRHardwareMismatchedSignId": {
    "message": "Incongruent transaction data. Please check the transaction details."
  },
  "QRHardwarePubkeyAccountOutOfRange": {
    "message": "No more accounts. If you would like to access another account unlisted below, please reconnect your hardware wallet and select it."
  },
  "QRHardwareScanInstructions": {
    "message": "Place the QR code in front of your camera. The screen is blurred, but it will not affect the reading."
  },
  "QRHardwareSignRequestCancel": {
    "message": "Reject"
  },
  "QRHardwareSignRequestDescription": {
    "message": "After you’ve signed with your wallet, click on 'Get Signature' to receive the signature"
  },
  "QRHardwareSignRequestGetSignature": {
    "message": "Get signature"
  },
  "QRHardwareSignRequestSubtitle": {
    "message": "Scan the QR code with your wallet"
  },
  "QRHardwareSignRequestTitle": {
    "message": "Request signature"
  },
  "QRHardwareUnknownQRCodeTitle": {
    "message": "Error"
  },
  "QRHardwareUnknownWalletQRCode": {
    "message": "Invalid QR code. Please scan the sync QR code of the hardware wallet."
  },
  "QRHardwareWalletImporterTitle": {
    "message": "Scan QR code"
  },
  "QRHardwareWalletSteps1Description": {
    "message": "You can choose from a list of official QR-code supporting partners below."
  },
  "QRHardwareWalletSteps1Title": {
    "message": "Connect your QR hardware wallet"
  },
  "QRHardwareWalletSteps2Description": {
    "message": "Ngrave Zero"
  },
  "SrpListHideAccounts": {
    "message": "Hide $1 accounts",
    "description": "$1 is the number of accounts"
  },
  "SrpListHideSingleAccount": {
    "message": "Hide 1 account"
  },
  "SrpListShowAccounts": {
    "message": "Show $1 accounts",
    "description": "$1 is the number of accounts"
  },
  "SrpListShowSingleAccount": {
    "message": "Show 1 account"
  },
  "about": {
    "message": "About"
  },
  "accept": {
    "message": "Accept"
  },
  "acceptTermsOfUse": {
    "message": "I have read and agree to the $1",
    "description": "$1 is the `terms` message"
  },
  "accessYourWalletWithSRP": {
    "message": "Access your wallet with your Secret Recovery Phrase"
  },
  "accessYourWalletWithSRPDescription": {
    "message": "MetaMask cannot recover your password. We will use your Secret Recovery Phrase to validate your ownership, restore your wallet and set up a new password. First, enter the Secret Recovery Phrase that you were given when you created your wallet. $1",
    "description": "$1 is the words 'Learn More' from key 'learnMore', separated here so that it can be added as a link"
  },
  "accessingYourCamera": {
    "message": "Accessing your camera..."
  },
  "account": {
    "message": "Account"
  },
  "accountActivity": {
    "message": "Account activity"
  },
  "accountActivityText": {
    "message": "Select the accounts you want to be notified about:"
  },
  "accountAlreadyExistsLogin": {
    "message": "Log in"
  },
  "accountAlreadyExistsLoginDescription": {
    "message": "An account with “$1” already exists. Do you want to try logging in instead?",
    "description": "$1 is the account email"
  },
  "accountAlreadyExistsTitle": {
    "message": "Account already exists"
  },
  "accountDetails": {
    "message": "Account details"
  },
  "accountIdenticon": {
    "message": "Account identicon"
  },
  "accountIsntConnectedToastText": {
    "message": "$1 isn't connected to $2"
  },
  "accountName": {
    "message": "Account name"
  },
  "accountNameDuplicate": {
    "message": "This account name already exists",
    "description": "This is an error message shown when the user enters a new account name that matches an existing account name"
  },
  "accountNameReserved": {
    "message": "This account name is reserved",
    "description": "This is an error message shown when the user enters a new account name that is reserved for future use"
  },
  "accountNotFoundCreateOne": {
    "message": "Yes, create a new wallet"
  },
  "accountNotFoundDescription": {
    "message": "No existing wallet found for “$1.” Want to create one now with this social login?",
    "description": "$1 is the account email"
  },
  "accountNotFoundTitle": {
    "message": "Account not found"
  },
  "accountOptions": {
    "message": "Account options"
  },
  "accountPermissionToast": {
    "message": "Account permissions updated"
  },
  "accountSelectionRequired": {
    "message": "You need to select an account!"
  },
  "accountTypeNotSupported": {
    "message": "Account type not supported"
  },
  "accounts": {
    "message": "Accounts"
  },
  "accountsConnected": {
    "message": "Accounts connected"
  },
  "accountsPermissionsTitle": {
    "message": "See your accounts and suggest transactions"
  },
  "accountsSmallCase": {
    "message": "accounts"
  },
  "active": {
    "message": "Active"
  },
  "activity": {
    "message": "Activity"
  },
  "activityLog": {
    "message": "Activity log"
  },
  "add": {
    "message": "Add"
  },
  "addACustomNetwork": {
    "message": "Add a custom network"
  },
  "addANetwork": {
    "message": "Add a network"
  },
  "addANickname": {
    "message": "Add a nickname"
  },
  "addAUrl": {
    "message": "Add a URL"
  },
  "addAccount": {
    "message": "Add account"
  },
  "addAccountFromNetwork": {
    "message": "Add $1 account",
    "description": "$1 is the network name, e.g. Bitcoin or Solana"
  },
  "addAccountToMetaMask": {
    "message": "Add account to MetaMask"
  },
  "addAcquiredTokens": {
    "message": "Add the tokens you've acquired using MetaMask"
  },
  "addAlias": {
    "message": "Add alias"
  },
  "addBitcoinAccountLabel": {
    "message": "Bitcoin account (Beta)"
  },
  "addBitcoinTestnetAccountLabel": {
    "message": "Bitcoin account (Testnet)"
  },
  "addBlockExplorer": {
    "message": "Add a block explorer"
  },
  "addBlockExplorerUrl": {
    "message": "Add a block explorer URL"
  },
  "addContact": {
    "message": "Add contact"
  },
  "addCustomNetwork": {
    "message": "Add custom network"
  },
  "addEthereumChainWarningModalHeader": {
    "message": "Only add this RPC provider if you’re sure you can trust it. $1",
    "description": "$1 is addEthereumChainWarningModalHeaderPartTwo passed separately so that it can be bolded"
  },
  "addEthereumChainWarningModalHeaderPartTwo": {
    "message": "Malicious providers may lie about the state of the blockchain and record your network activity."
  },
  "addEthereumChainWarningModalListHeader": {
    "message": "It's important that your provider is reliable, as it has the power to:"
  },
  "addEthereumChainWarningModalListPointOne": {
    "message": "See your accounts and IP address, and associate them together"
  },
  "addEthereumChainWarningModalListPointThree": {
    "message": "Show account balances and other on-chain states"
  },
  "addEthereumChainWarningModalListPointTwo": {
    "message": "Broadcast your transactions"
  },
  "addEthereumChainWarningModalTitle": {
    "message": "You are adding a new RPC provider for Ethereum Mainnet"
  },
  "addEthereumWatchOnlyAccount": {
    "message": "Watch an Ethereum account (Beta)"
  },
  "addFriendsAndAddresses": {
    "message": "Add friends and addresses you trust"
  },
  "addHardwareWalletLabel": {
    "message": "Hardware wallet"
  },
  "addIPFSGateway": {
    "message": "Add your preferred IPFS gateway"
  },
  "addImportAccount": {
    "message": "Add account or hardware wallet"
  },
  "addMemo": {
    "message": "Add memo"
  },
  "addNetwork": {
    "message": "Add network"
  },
  "addNetworkConfirmationTitle": {
    "message": "Add $1",
    "description": "$1 represents network name"
  },
  "addNewAccount": {
    "message": "Add a new Ethereum account"
  },
  "addNewEthereumAccountLabel": {
    "message": "Ethereum account"
  },
  "addNewSolanaAccountLabel": {
    "message": "Solana account"
  },
  "addNft": {
    "message": "Add NFT"
  },
  "addNfts": {
    "message": "Add NFTs"
  },
  "addNonEvmAccount": {
    "message": "Add $1 account",
    "description": "$1 is the non EVM network where the account is going to be created, e.g. Bitcoin or Solana"
  },
  "addNonEvmAccountFromNetworkPicker": {
    "message": "To enable the $1 network, you need to create a $2 account.",
    "description": "$1 is the non EVM network where the account is going to be created, e.g. Solana Mainnet or Solana Devnet. $2 is the account type, e.g. Bitcoin or Solana"
  },
  "addRpcUrl": {
    "message": "Add RPC URL"
  },
  "addSnapAccountToggle": {
    "message": "Enable \"Add account Snap (Beta)\""
  },
  "addSnapAccountsDescription": {
    "message": "Turning on this feature will give you the option to add the new Beta account Snaps right from your account list. If you install an account Snap, remember that it is a third-party service."
  },
  "addSuggestedNFTs": {
    "message": "Add suggested NFTs"
  },
  "addSuggestedTokens": {
    "message": "Add suggested tokens"
  },
  "addToken": {
    "message": "Add token"
  },
  "addTokenByContractAddress": {
    "message": "Can’t find a token? You can manually add any token by pasting its address. Token contract addresses can be found on $1",
    "description": "$1 is a blockchain explorer for a specific network, e.g. Etherscan for Ethereum"
  },
  "addUrl": {
    "message": "Add URL"
  },
  "addingAccount": {
    "message": "Adding account"
  },
  "addingCustomNetwork": {
    "message": "Adding Network"
  },
  "additionalNetworks": {
    "message": "Additional networks"
  },
  "address": {
    "message": "Address"
  },
  "addressCopied": {
    "message": "Address copied!"
  },
  "addressMismatch": {
    "message": "Site address mismatch"
  },
  "addressMismatchOriginal": {
    "message": "Current URL: $1",
    "description": "$1 replaced by origin URL in confirmation request"
  },
  "addressMismatchPunycode": {
    "message": "Punycode version: $1",
    "description": "$1 replaced by punycode version of the URL in confirmation request"
  },
  "advanced": {
    "message": "Advanced"
  },
  "advancedBaseGasFeeToolTip": {
    "message": "When your transaction gets included in the block, any difference between your max base fee and the actual base fee will be refunded. Total amount is calculated as max base fee (in GWEI) * gas limit."
  },
  "advancedDetailsDataDesc": {
    "message": "Data"
  },
  "advancedDetailsHexDesc": {
    "message": "Hex"
  },
  "advancedDetailsNonceDesc": {
    "message": "Nonce"
  },
  "advancedDetailsNonceTooltip": {
    "message": "This is the transaction number of an account. Nonce for the first transaction is 0 and it increases in sequential order."
  },
  "advancedGasFeeDefaultOptIn": {
    "message": "Save these values as my default for the $1 network.",
    "description": "$1 is the current network name."
  },
  "advancedGasFeeModalTitle": {
    "message": "Advanced gas fee"
  },
  "advancedGasPriceTitle": {
    "message": "Gas price"
  },
  "advancedPriorityFeeToolTip": {
    "message": "Priority fee (aka “miner tip”) goes directly to miners and incentivizes them to prioritize your transaction."
  },
  "agreeTermsOfUse": {
    "message": "I agree to MetaMask's $1",
    "description": "$1 is the `terms` link"
  },
  "airDropPatternDescription": {
    "message": "The token's on-chain history reveals prior instances of suspicious airdrop activities."
  },
  "airDropPatternTitle": {
    "message": "Airdrop Pattern"
  },
  "airgapVault": {
    "message": "AirGap Vault"
  },
  "alert": {
    "message": "Alert"
  },
  "alertAccountTypeUpgradeMessage": {
    "message": "You're updating your account to a smart account. You'll keep the same account address while unlocking faster transactions and lower network fees. $1."
  },
  "alertAccountTypeUpgradeTitle": {
    "message": "Account type"
  },
  "alertActionBuyWithNativeCurrency": {
    "message": "Buy $1"
  },
  "alertActionUpdateGas": {
    "message": "Update gas limit"
  },
  "alertActionUpdateGasFee": {
    "message": "Update fee"
  },
  "alertActionUpdateGasFeeLevel": {
    "message": "Update gas options"
  },
  "alertDisableTooltip": {
    "message": "This can be changed in \"Settings > Alerts\""
  },
  "alertMessageAddressMismatchWarning": {
    "message": "Attackers sometimes mimic sites by making small changes to the site address. Make sure you're interacting with the intended site before you continue."
  },
  "alertMessageChangeInSimulationResults": {
    "message": "Estimated changes for this transaction have been updated. Review them closely before proceeding."
  },
  "alertMessageFirstTimeInteraction": {
    "message": "You're interacting with this address for the first time. Make sure that it's correct before you continue."
  },
  "alertMessageGasEstimateFailed": {
    "message": "We’re unable to provide an accurate fee and this estimate might be high. We suggest you to input a custom gas limit, but there’s a risk the transaction will still fail."
  },
  "alertMessageGasFeeLow": {
    "message": "When choosing a low fee, expect slower transactions and longer wait times. For faster transactions, choose Market or Aggressive fee options."
  },
  "alertMessageGasTooLow": {
    "message": "To continue with this transaction, you’ll need to increase the gas limit to 21000 or higher."
  },
  "alertMessageInsufficientBalanceWithNativeCurrency": {
    "message": "You do not have enough $1 in your account to pay for network fees."
  },
  "alertMessageNetworkBusy": {
    "message": "Gas prices are high and estimates are less accurate."
  },
  "alertMessageNoGasPrice": {
    "message": "We can’t move forward with this transaction until you manually update the fee."
  },
  "alertMessageSignInDomainMismatch": {
    "message": "The site making the request is not the site you’re signing into. This could be an attempt to steal your login credentials."
  },
  "alertMessageSignInWrongAccount": {
    "message": "This site is asking you to sign in using the wrong account."
  },
  "alertModalAcknowledge": {
    "message": "I have acknowledged the risk and still want to proceed"
  },
  "alertModalDetails": {
    "message": "Alert Details"
  },
  "alertModalReviewAllAlerts": {
    "message": "Review all alerts"
  },
  "alertReasonChangeInSimulationResults": {
    "message": "Results have changed"
  },
  "alertReasonFirstTimeInteraction": {
    "message": "1st interaction"
  },
  "alertReasonGasEstimateFailed": {
    "message": "Inaccurate fee"
  },
  "alertReasonGasFeeLow": {
    "message": "Slow speed"
  },
  "alertReasonGasTooLow": {
    "message": "Low gas limit"
  },
  "alertReasonInsufficientBalance": {
    "message": "Insufficient funds"
  },
  "alertReasonNetworkBusy": {
    "message": "Network is busy"
  },
  "alertReasonNoGasPrice": {
    "message": "Fee estimate unavailable"
  },
  "alertReasonPendingTransactions": {
    "message": "Pending transaction"
  },
  "alertReasonSignIn": {
    "message": "Suspicious sign-in request"
  },
  "alertReasonWrongAccount": {
    "message": "Wrong account"
  },
  "alertSelectedAccountWarning": {
    "message": "This request is for a different account than the one selected in your wallet. To use another account, connect it to the site."
  },
  "alerts": {
    "message": "Alerts"
  },
  "all": {
    "message": "All"
  },
  "allNetworks": {
    "message": "All networks"
  },
  "allPermissions": {
    "message": "All permissions"
  },
  "allTimeHigh": {
    "message": "All time high"
  },
  "allTimeLow": {
    "message": "All time low"
  },
  "allowNotifications": {
    "message": "Allow notifications"
  },
  "allowWithdrawAndSpend": {
    "message": "Allow $1 to withdraw and spend up to the following amount:",
    "description": "The url of the site that requested permission to 'withdraw and spend'"
  },
  "amount": {
    "message": "Amount"
  },
  "amountReceived": {
    "message": "Amount Received"
  },
  "amountSent": {
    "message": "Amount Sent"
  },
  "andForListItems": {
    "message": "$1, and $2",
    "description": "$1 is the first item, $2 is the last item in a list of items. Used in Snap Install Warning modal."
  },
  "andForTwoItems": {
    "message": "$1 and $2",
    "description": "$1 is the first item, $2 is the second item. Used in Snap Install Warning modal."
  },
  "appDescription": {
    "message": "An Ethereum Wallet in your Browser",
    "description": "The description of the application"
  },
  "appName": {
    "message": "MetaMask",
    "description": "The name of the application"
  },
  "appNameBeta": {
    "message": "MetaMask Beta",
    "description": "The name of the application (Beta)"
  },
  "appNameFlask": {
    "message": "MetaMask Flask",
    "description": "The name of the application (Flask)"
  },
  "appNameMmi": {
    "message": "MetaMask Institutional",
    "description": "The name of the application (MMI)"
  },
  "apply": {
    "message": "Apply"
  },
  "approve": {
    "message": "Approve spend limit"
  },
  "approveButtonText": {
    "message": "Approve"
  },
  "approveIncreaseAllowance": {
    "message": "Increase $1 spending cap",
    "description": "The token symbol that is being approved"
  },
  "approveSpendingCap": {
    "message": "Approve $1 spending cap",
    "description": "The token symbol that is being approved"
  },
  "approved": {
    "message": "Approved"
  },
  "approvedOn": {
    "message": "Approved on $1",
    "description": "$1 is the approval date for a permission"
  },
  "approvedOnForAccounts": {
    "message": "Approved on $1 for $2",
    "description": "$1 is the approval date for a permission. $2 is the AvatarGroup component displaying account images."
  },
  "areYouSure": {
    "message": "Are you sure?"
  },
  "asset": {
    "message": "Asset"
  },
  "assetChartNoHistoricalPrices": {
    "message": "We could not fetch any historical data"
  },
  "assetMultipleNFTsBalance": {
    "message": "$1 NFTs"
  },
  "assetOptions": {
    "message": "Asset options"
  },
  "assetSingleNFTBalance": {
    "message": "$1 NFT"
  },
  "assets": {
    "message": "Assets"
  },
  "assetsDescription": {
    "message": "Autodetect tokens in your wallet, display NFTs, and get batched account balance updates"
  },
  "attemptToCancelSwapForFree": {
    "message": "Attempt to cancel swap for free"
  },
  "attributes": {
    "message": "Attributes"
  },
  "attributions": {
    "message": "Attributions"
  },
  "auroraRpcDeprecationMessage": {
    "message": "The Infura RPC URL is no longer supporting Aurora."
  },
  "authorizedPermissions": {
    "message": "You have authorized the following permissions"
  },
  "autoDetectTokens": {
    "message": "Autodetect tokens"
  },
  "autoDetectTokensDescription": {
    "message": "We use third-party APIs to detect and display new tokens sent to your wallet. Turn off if you don’t want the app to automatically pull data from those services. $1",
    "description": "$1 is a link to a support article"
  },
  "autoLockTimeLimit": {
    "message": "Auto-lock timer (minutes)"
  },
  "autoLockTimeLimitDescription": {
    "message": "Set the idle time in minutes before MetaMask will become locked."
  },
  "average": {
    "message": "Average"
  },
  "back": {
    "message": "Back"
  },
  "backupAndSync": {
    "message": "Backup and sync"
  },
  "backupAndSyncBasicFunctionalityNameMention": {
    "message": "basic functionality"
  },
  "backupAndSyncEnable": {
    "message": "Turn on backup and sync"
  },
  "backupAndSyncEnableConfirmation": {
    "message": "When you turn on backup and sync, you’re also turning on $1. Do you want to continue?",
    "description": "$1 is backupAndSyncBasicFunctionalityNameMention in bold."
  },
  "backupAndSyncEnableDescription": {
    "message": "Backup and sync lets us store encrypted data for your custom settings and features. This keeps your MetaMask experience the same across devices and restores settings and features if you ever need to reinstall MetaMask. $1.",
    "description": "$1 is link to the backup and sync privacy policy."
  },
  "backupAndSyncEnableDescriptionUpdatePreferences": {
    "message": "You can update your preferences at any time in $1",
    "description": "$1 is a bolded text that highlights the path to the settings page."
  },
  "backupAndSyncEnableDescriptionUpdatePreferencesPath": {
    "message": "Settings > Backup and sync."
  },
  "backupAndSyncFeatureAccounts": {
    "message": "Accounts"
  },
  "backupAndSyncManageWhatYouSync": {
    "message": "Manage what you sync"
  },
  "backupAndSyncManageWhatYouSyncDescription": {
    "message": "Turn on what’s synced between your devices."
  },
  "backupAndSyncPrivacyLink": {
    "message": "Learn how we protect your privacy"
  },
  "backupAndSyncSlideDescription": {
    "message": "Back up your accounts and sync settings."
  },
  "backupAndSyncSlideTitle": {
    "message": "Introducing backup and sync"
  },
  "backupApprovalInfo": {
    "message": "This secret code is required to recover your wallet in case you lose your device, forget your password, have to re-install MetaMask, or want to access your wallet on another device."
  },
  "backupApprovalNotice": {
    "message": "Back up your Secret Recovery Phrase to keep your wallet and funds secure."
  },
  "backupKeyringSnapReminder": {
    "message": "Be sure you can access any accounts created by this Snap on your own before removing it"
  },
  "backupNow": {
    "message": "Back up now"
  },
  "balance": {
    "message": "Balance"
  },
  "balanceOutdated": {
    "message": "Balance may be outdated"
  },
  "baseFee": {
    "message": "Base fee"
  },
  "basic": {
    "message": "Basic"
  },
  "basicConfigurationBannerCTA": {
    "message": "Turn on basic functionality"
  },
  "basicConfigurationBannerTitle": {
    "message": "Basic functionality is off"
  },
  "basicConfigurationDescription": {
    "message": "MetaMask offers basic features like token details and gas settings through internet services. When you use internet services, your IP address is shared, in this case with MetaMask. This is just like when you visit any website. MetaMask uses this data temporarily and never sells your data. You can use a VPN or turn off these services, but it may affect your MetaMask experience. To learn more read our $1.",
    "description": "$1 is to be replaced by the message for privacyMsg, and will link to https://consensys.io/privacy-policy"
  },
  "basicConfigurationLabel": {
    "message": "Basic functionality"
  },
  "basicConfigurationModalCheckbox": {
    "message": "I understand and want to continue"
  },
  "basicConfigurationModalDisclaimerOff": {
    "message": "This means you won't fully optimize your time on MetaMask. Basic features (like token details, optimal gas settings, and others) won't be available to you."
  },
  "basicConfigurationModalDisclaimerOffAdditionalText": {
    "message": "Turning this off also disables all features within $1, and $2.",
    "description": "$1 and $2 are bold text for basicConfigurationModalDisclaimerOffAdditionalTextFeaturesFirst and basicConfigurationModalDisclaimerOffAdditionalTextFeaturesLast respectively"
  },
  "basicConfigurationModalDisclaimerOffAdditionalTextFeaturesFirst": {
    "message": "security and privacy, backup and sync"
  },
  "basicConfigurationModalDisclaimerOffAdditionalTextFeaturesLast": {
    "message": "notifications"
  },
  "basicConfigurationModalDisclaimerOn": {
    "message": "To optimize your time on MetaMask, you’ll need to turn on this feature. Basic functions (like token details, optimal gas settings, and others) are important to the web3 experience."
  },
  "basicConfigurationModalHeadingOff": {
    "message": "Turn off basic functionality"
  },
  "basicConfigurationModalHeadingOn": {
    "message": "Turn on basic functionality"
  },
  "bestPrice": {
    "message": "Best price"
  },
  "beta": {
    "message": "Beta"
  },
  "betaHeaderText": {
    "message": "This is a beta version. Please report bugs $1"
  },
  "betaMetamaskVersion": {
    "message": "MetaMask Beta Version"
  },
  "betaTerms": {
    "message": "Beta Terms of use"
  },
  "billionAbbreviation": {
    "message": "B",
    "description": "Shortened form of 'billion'"
  },
  "bitcoinSupportSectionTitle": {
    "message": "Bitcoin"
  },
  "bitcoinSupportToggleDescription": {
    "message": "Turning on this feature will give you the option to add a Bitcoin Account to your MetaMask Extension derived from your existing Secret Recovery Phrase. This is an experimental Beta feature, so you should use it at your own risk. To give us feedback on this new Bitcoin experience, please fill out this $1.",
    "description": "$1 is the link to a product feedback form"
  },
  "bitcoinSupportToggleTitle": {
    "message": "Enable \"Add a new Bitcoin account (Beta)\""
  },
  "bitcoinTestnetSupportToggleDescription": {
    "message": "Turning on this feature will give you the option to add a Bitcoin Account for the test network."
  },
  "bitcoinTestnetSupportToggleTitle": {
    "message": "Enable \"Add a new Bitcoin account (Testnet)\""
  },
  "blockExplorerAccountAction": {
    "message": "Account",
    "description": "This is used with viewOnEtherscan and viewInExplorer e.g View Account in Explorer"
  },
  "blockExplorerAssetAction": {
    "message": "Asset",
    "description": "This is used with viewOnEtherscan and viewInExplorer e.g View Asset in Explorer"
  },
  "blockExplorerSwapAction": {
    "message": "Swap",
    "description": "This is used with viewOnEtherscan e.g View Swap on Etherscan"
  },
  "blockExplorerUrl": {
    "message": "Block explorer URL"
  },
  "blockExplorerUrlDefinition": {
    "message": "The URL used as the block explorer for this network."
  },
  "blockExplorerView": {
    "message": "View account at $1",
    "description": "$1 replaced by URL for custom block explorer"
  },
  "blockaid": {
    "message": "Blockaid"
  },
  "blockaidAlertDescriptionBlur": {
    "message": "If you continue, all the assets you’ve listed on Blur could be at risk."
  },
  "blockaidAlertDescriptionMalicious": {
    "message": "You’re interacting with a malicious site. If you continue, you will lose your assets."
  },
  "blockaidAlertDescriptionOpenSea": {
    "message": "If you continue, all the assets you’ve listed on OpenSea could be at risk."
  },
  "blockaidAlertDescriptionOthers": {
    "message": "If you confirm this request, you could lose your assets. We recommend that you cancel this request."
  },
  "blockaidAlertDescriptionTokenTransfer": {
    "message": "You’re sending your assets to a scammer. If you continue, you’ll lose those assets."
  },
  "blockaidAlertDescriptionWithdraw": {
    "message": "If you confirm this request, you’re allowing a scammer to withdraw and spend your assets. You won’t get them back."
  },
  "blockaidDescriptionApproveFarming": {
    "message": "If you approve this request, a third party known for scams might take all your assets."
  },
  "blockaidDescriptionBlurFarming": {
    "message": "If you approve this request, someone can steal your assets listed on Blur."
  },
  "blockaidDescriptionErrored": {
    "message": "Because of an error, we couldn't check for security alerts. Only continue if you trust every address involved."
  },
  "blockaidDescriptionMaliciousDomain": {
    "message": "You're interacting with a malicious domain. If you approve this request, you might lose your assets."
  },
  "blockaidDescriptionMightLoseAssets": {
    "message": "If you approve this request, you might lose your assets."
  },
  "blockaidDescriptionSeaportFarming": {
    "message": "If you approve this request, someone can steal your assets listed on OpenSea."
  },
  "blockaidDescriptionTransferFarming": {
    "message": "If you approve this request, a third party known for scams will take all your assets."
  },
  "blockaidMessage": {
    "message": "Privacy preserving - no data is shared with third parties. Available on Arbitrum, Avalanche, BNB chain, Ethereum Mainnet, Linea, Optimism, Polygon, Base and Sepolia."
  },
  "blockaidTitleDeceptive": {
    "message": "This is a deceptive request"
  },
  "blockaidTitleMayNotBeSafe": {
    "message": "Be careful"
  },
  "blockaidTitleSuspicious": {
    "message": "This is a suspicious request"
  },
  "blockies": {
    "message": "Blockies"
  },
  "borrowed": {
    "message": "Borrowed"
  },
  "boughtFor": {
    "message": "Bought for"
  },
  "bridge": {
    "message": "Bridge"
  },
  "bridgeAllowSwappingOf": {
    "message": "Allow exact access to $1 $2 on $3 for bridging",
    "description": "Shows a user that they need to allow a token for swapping on their hardware wallet"
  },
  "bridgeApproval": {
    "message": "Approve $1 for bridge",
    "description": "Used in the transaction display list to describe a transaction that is an approve call on a token that is to be bridged. $1 is the symbol of a token that has been approved."
  },
  "bridgeApprovalWarning": {
    "message": "You are allowing access to the specified amount, $1 $2. The contract will not access any additional funds."
  },
  "bridgeApprovalWarningForHardware": {
    "message": "You will need to allow access to $1 $2 for bridging, and then approve bridging to $2. This will require two separate confirmations."
  },
  "bridgeBlockExplorerLinkCopied": {
    "message": "Block explorer link copied!"
  },
  "bridgeCalculatingAmount": {
    "message": "Calculating..."
  },
  "bridgeConfirmTwoTransactions": {
    "message": "You'll need to confirm 2 transactions on your hardware wallet:"
  },
  "bridgeCreateSolanaAccount": {
    "message": "Create Solana account"
  },
  "bridgeCreateSolanaAccountDescription": {
    "message": "To swap to the Solana network, you need an account and receiving address."
  },
  "bridgeCreateSolanaAccountTitle": {
    "message": "You'll need a Solana account first."
  },
  "bridgeDetailsTitle": {
    "message": "Bridge details",
    "description": "Title for the modal showing details about a bridge transaction."
  },
  "bridgeEnterAmount": {
    "message": "Select amount"
  },
  "bridgeEnterAmountAndSelectAccount": {
    "message": "Enter amount and select destination account"
  },
  "bridgeExplorerLinkViewOn": {
    "message": "View on $1"
  },
  "bridgeFetchNewQuotes": {
    "message": "Fetch a new one?"
  },
  "bridgeFrom": {
    "message": "Bridge from"
  },
  "bridgeFromTo": {
    "message": "Bridge $1 $2 to $3",
    "description": "Tells a user that they need to confirm on their hardware wallet a bridge. $1 is amount of source token, $2 is the source network, and $3 is the destination network"
  },
  "bridgeGasFeesSplit": {
    "message": "Any network fee quoted on the previous screen includes both transactions and will be split."
  },
  "bridgeNetCost": {
    "message": "Net cost"
  },
  "bridgeQuoteExpired": {
    "message": "Your quote timed out."
  },
  "bridgeSelectDestinationAccount": {
    "message": "Select destination account"
  },
  "bridgeSelectNetwork": {
    "message": "Select network"
  },
  "bridgeSelectTokenAmountAndAccount": {
    "message": "Select token, amount and destination account"
  },
  "bridgeSelectTokenAndAmount": {
    "message": "Select token and amount"
  },
  "bridgeSolanaAccountCreated": {
    "message": "Solana account created"
  },
  "bridgeStatusComplete": {
    "message": "Complete",
    "description": "Status text indicating a bridge transaction has successfully completed."
  },
  "bridgeStatusFailed": {
    "message": "Failed",
    "description": "Status text indicating a bridge transaction has failed."
  },
  "bridgeStatusInProgress": {
    "message": "In Progress",
    "description": "Status text indicating a bridge transaction is currently processing."
  },
  "bridgeStepActionBridgeComplete": {
    "message": "$1 received on $2",
    "description": "$1 is the amount of the destination asset, $2 is the name of the destination network"
  },
  "bridgeStepActionBridgePending": {
    "message": "Receiving $1 on $2",
    "description": "$1 is the amount of the destination asset, $2 is the name of the destination network"
  },
  "bridgeStepActionSwapComplete": {
    "message": "Swapped $1 for $2",
    "description": "$1 is the amount of the source asset, $2 is the amount of the destination asset"
  },
  "bridgeStepActionSwapPending": {
    "message": "Swapping $1 for $2",
    "description": "$1 is the amount of the source asset, $2 is the amount of the destination asset"
  },
  "bridgeTerms": {
    "message": "Terms"
  },
  "bridgeTimingMinutes": {
    "message": "$1 min",
    "description": "$1 is the ticker symbol of a an asset the user is being prompted to purchase"
  },
  "bridgeTo": {
    "message": "Bridge to"
  },
  "bridgeToChain": {
    "message": "Bridge to $1"
  },
  "bridgeTokenCannotVerifyDescription": {
    "message": "If you added this token manually, make sure you are aware of the risks to your funds before you bridge."
  },
  "bridgeTokenCannotVerifyTitle": {
    "message": "We can't verify this token."
  },
  "bridgeTransactionProgress": {
    "message": "Transaction $1 of 2"
  },
  "bridgeTxDetailsBridging": {
    "message": "Bridging"
  },
  "bridgeTxDetailsDelayedDescription": {
    "message": "Reach out to"
  },
  "bridgeTxDetailsDelayedDescriptionSupport": {
    "message": "MetaMask Support"
  },
  "bridgeTxDetailsDelayedTitle": {
    "message": "Has it been longer than 3 hours?"
  },
  "bridgeTxDetailsNonce": {
    "message": "Nonce"
  },
  "bridgeTxDetailsStatus": {
    "message": "Status"
  },
  "bridgeTxDetailsTimestamp": {
    "message": "Time stamp"
  },
  "bridgeTxDetailsTimestampValue": {
    "message": "$1 at $2",
    "description": "$1 is the date, $2 is the time"
  },
  "bridgeTxDetailsTokenAmountOnChain": {
    "message": "$1 $2 on",
    "description": "$1 is the amount of the token, $2 is the ticker symbol of the token"
  },
  "bridgeTxDetailsTotalGasFee": {
    "message": "Total gas fee"
  },
  "bridgeTxDetailsYouReceived": {
    "message": "You received"
  },
  "bridgeTxDetailsYouSent": {
    "message": "You sent"
  },
  "bridgeValidationInsufficientGasMessage": {
    "message": "You don't have enough $1 to pay the gas fee for this bridge. Enter a smaller amount or buy more $1."
  },
  "bridgeValidationInsufficientGasTitle": {
    "message": "More $1 needed for gas"
  },
  "bridging": {
    "message": "Bridging"
  },
  "browserNotSupported": {
    "message": "Your browser is not supported..."
  },
  "buildContactList": {
    "message": "Build your contact list"
  },
  "builtAroundTheWorld": {
    "message": "MetaMask is designed and built around the world."
  },
  "bulletpoint": {
    "message": "·"
  },
  "busy": {
    "message": "Busy"
  },
  "buyAndSell": {
    "message": "Buy/Sell"
  },
  "buyMoreAsset": {
    "message": "Buy more $1",
    "description": "$1 is the ticker symbol of a an asset the user is being prompted to purchase"
  },
  "buyNow": {
    "message": "Buy Now"
  },
  "bytes": {
    "message": "Bytes"
  },
  "canToggleInSettings": {
    "message": "You can re-enable this notification in Settings > Alerts."
  },
  "cancel": {
    "message": "Cancel"
  },
  "cancelPopoverTitle": {
    "message": "Cancel transaction"
  },
  "cancelSpeedUpLabel": {
    "message": "This gas fee will $1 the original.",
    "description": "$1 is text 'replace' in bold"
  },
  "cancelSpeedUpTransactionTooltip": {
    "message": "To $1 a transaction the gas fee must be increased by at least 10% for it to be recognized by the network.",
    "description": "$1 is string 'cancel' or 'speed up'"
  },
  "cancelled": {
    "message": "Cancelled"
  },
  "chainId": {
    "message": "Chain ID"
  },
  "chainIdDefinition": {
    "message": "The chain ID used to sign transactions for this network."
  },
  "chainIdExistsErrorMsg": {
    "message": "This Chain ID is currently used by the $1 network."
  },
  "chainListReturnedDifferentTickerSymbol": {
    "message": "This token symbol doesn't match the network name or chain ID entered. Many popular tokens use similar symbols, which scammers can use to trick you into sending them a more valuable token in return. Verify everything before you continue."
  },
  "changePasswordWarning": {
    "message": "Warning: Wallets will be locked from all devices"
  },
  "changePasswordWarningDescription": {
    "message": "For safety, this action will lock wallet access on any other device you're currently signed into. To regain access, you'll need to log in again with your new password."
  },
  "chooseYourNetwork": {
    "message": "Choose your network"
  },
  "chooseYourNetworkDescription": {
    "message": "When you use our default settings and configurations, we use Infura as our default remote procedure call (RPC) provider to offer the most reliable and private access to Ethereum data we can. In limited cases, we may use other RPC providers in order to provide the best experience for our users. You can choose your own RPC, but remember that any RPC will receive your IP address and Ethereum wallet to make transactions. To learn more about how Infura handles data for EVM accounts, read our $1, and for Solana accounts, $2.",
    "description": "$1 is a link to the privacy policy, $2 is a link to Solana accounts support"
  },
  "chooseYourNetworkDescriptionCallToAction": {
    "message": "click here"
  },
  "chromeRequiredForHardwareWallets": {
    "message": "You need to use MetaMask on Google Chrome in order to connect to your Hardware Wallet."
  },
  "circulatingSupply": {
    "message": "Circulating supply"
  },
  "clear": {
    "message": "Clear"
  },
  "clearActivity": {
    "message": "Clear activity and nonce data"
  },
  "clearActivityButton": {
    "message": "Clear activity tab data"
  },
  "clearActivityDescription": {
    "message": "This resets the account's nonce and erases data from the activity tab in your wallet. Only the current account and network will be affected. Your balances and incoming transactions won't change."
  },
  "click": {
    "message": "Click"
  },
  "clickToConnectLedgerViaWebHID": {
    "message": "Click here to connect your Ledger via WebHID",
    "description": "Text that can be clicked to open a browser popup for connecting the ledger device via webhid"
  },
  "close": {
    "message": "Close"
  },
  "closeExtension": {
    "message": "Close extension"
  },
  "closeWindowAnytime": {
    "message": "You may close this window anytime."
  },
  "coingecko": {
    "message": "CoinGecko"
  },
  "collectionName": {
    "message": "Collection name"
  },
  "comboNoOptions": {
    "message": "No options found",
    "description": "Default text shown in the combo field dropdown if no options."
  },
  "concentratedSupplyDistributionDescription": {
    "message": "The majority of the token's supply is held by the top token holders, posing a risk of centralized price manipulation"
  },
  "concentratedSupplyDistributionTitle": {
    "message": "Concentrated Supply Distribution"
  },
  "configureSnapPopupDescription": {
    "message": "You're now leaving MetaMask to configure this snap."
  },
  "configureSnapPopupInstallDescription": {
    "message": "You're now leaving MetaMask to install this snap."
  },
  "configureSnapPopupInstallTitle": {
    "message": "Install snap"
  },
  "configureSnapPopupLink": {
    "message": "Click this link to continue:"
  },
  "configureSnapPopupTitle": {
    "message": "Configure snap"
  },
  "confirm": {
    "message": "Confirm"
  },
  "confirmAccountTypeSmartContract": {
    "message": "Smart account"
  },
  "confirmAccountTypeStandard": {
    "message": "Standard account"
  },
  "confirmAlertModalAcknowledgeMultiple": {
    "message": "I have acknowledged the alerts and still want to proceed"
  },
  "confirmAlertModalAcknowledgeSingle": {
    "message": "I have acknowledged the alert and still want to proceed"
  },
  "confirmFieldPaymaster": {
    "message": "Fee paid by"
  },
  "confirmFieldTooltipPaymaster": {
    "message": "The fee for this transaction will be paid by the paymaster smart contract."
  },
  "confirmGasFeeTokenBalance": {
    "message": "Bal:"
  },
  "confirmGasFeeTokenInsufficientBalance": {
    "message": "Insufficient funds"
  },
  "confirmGasFeeTokenMetaMaskFee": {
    "message": "Includes $1 fee"
  },
  "confirmGasFeeTokenModalTitle": {
    "message": "Select a token"
  },
  "confirmGasFeeTokenToast": {
    "message": "You're paying this network fee with $1"
  },
  "confirmGasFeeTokenTooltip": {
    "message": "This is paid to the network to process your transaction. It includes a $1 MetaMask fee for non-ETH tokens."
  },
  "confirmInfoAccountNow": {
    "message": "Now"
  },
  "confirmInfoSwitchingTo": {
    "message": "Switching To"
  },
  "confirmNestedTransactionTitle": {
    "message": "Transaction $1"
  },
  "confirmPassword": {
    "message": "Confirm password"
  },
  "confirmPasswordPlaceholder": {
    "message": "Re-enter your password"
  },
  "confirmRecoveryPhrase": {
    "message": "Confirm Secret Recovery Phrase"
  },
  "confirmRecoveryPhraseDetails": {
    "message": "Select the missing words in the correct order."
  },
  "confirmRecoveryPhraseTitle": {
    "message": "Confirm your Secret Recovery Phrase"
  },
  "confirmSimulationApprove": {
    "message": "You approve"
  },
  "confirmSrpErrorDescription": {
    "message": "Double-check your Secret Recovery Phrase and try again."
  },
  "confirmSrpErrorTitle": {
    "message": "Not quite right"
  },
  "confirmSrpSuccessDescription": {
    "message": "That’s right! And remember: never share this phrase with anyone, ever."
  },
  "confirmSrpSuccessTitle": {
    "message": "Perfect"
  },
  "confirmTitleAccountTypeSwitch": {
    "message": "Account update"
  },
  "confirmTitleApproveTransactionNFT": {
    "message": "Withdrawal request"
  },
  "confirmTitleDeployContract": {
    "message": "Deploy a contract"
  },
  "confirmTitleDescApproveTransaction": {
    "message": "This site wants permission to withdraw your NFTs"
  },
  "confirmTitleDescDelegationRevoke": {
    "message": "You're switching back to a standard account (EOA)."
  },
  "confirmTitleDescDelegationUpgrade": {
    "message": "You're switching to a smart account"
  },
  "confirmTitleDescDeployContract": {
    "message": "This site wants you to deploy a contract"
  },
  "confirmTitleDescERC20ApproveTransaction": {
    "message": "This site wants permission to withdraw your tokens"
  },
  "confirmTitleDescPermitSignature": {
    "message": "This site wants permission to spend your tokens."
  },
  "confirmTitleDescSIWESignature": {
    "message": "A site wants you to sign in to prove you own this account."
  },
  "confirmTitleDescSign": {
    "message": "Review request details before you confirm."
  },
  "confirmTitlePermitTokens": {
    "message": "Spending cap request"
  },
  "confirmTitleRevokeApproveTransaction": {
    "message": "Remove permission"
  },
  "confirmTitleSIWESignature": {
    "message": "Sign-in request"
  },
  "confirmTitleSetApprovalForAllRevokeTransaction": {
    "message": "Remove permission"
  },
  "confirmTitleSignature": {
    "message": "Signature request"
  },
  "confirmTitleTransaction": {
    "message": "Transaction request"
  },
  "confirmationAlertDetails": {
    "message": "To protect your assets, we suggest you reject the request."
  },
  "confirmationAlertModalTitleDescription": {
    "message": "Your assets may be at risk"
  },
  "confirmed": {
    "message": "Confirmed"
  },
  "confusableUnicode": {
    "message": "'$1' is similar to '$2'."
  },
  "confusableZeroWidthUnicode": {
    "message": "Zero-width character found."
  },
  "confusingEnsDomain": {
    "message": "We have detected a confusable character in the ENS name. Check the ENS name to avoid a potential scam."
  },
  "congratulations": {
    "message": "Congratulations!"
  },
  "connect": {
    "message": "Connect"
  },
  "connectAccount": {
    "message": "Connect account"
  },
  "connectAccountOrCreate": {
    "message": "Connect account or create new"
  },
  "connectAccounts": {
    "message": "Connect accounts"
  },
  "connectAnAccountHeader": {
    "message": "Connect an account"
  },
  "connectManually": {
    "message": "Manually connect to current site"
  },
  "connectMoreAccounts": {
    "message": "Connect more accounts"
  },
  "connectSnap": {
    "message": "Connect $1",
    "description": "$1 is the snap for which a connection is being requested."
  },
  "connectWithMetaMask": {
    "message": "Connect with MetaMask"
  },
  "connectedAccounts": {
    "message": "Connected accounts"
  },
  "connectedAccountsDescriptionPlural": {
    "message": "You have $1 accounts connected to this site.",
    "description": "$1 is the number of accounts"
  },
  "connectedAccountsDescriptionSingular": {
    "message": "You have 1 account connected to this site."
  },
  "connectedAccountsEmptyDescription": {
    "message": "MetaMask is not connected to this site. To connect to a web3 site, find and click the connect button."
  },
  "connectedAccountsListTooltip": {
    "message": "$1 can see the account balance, address, activity, and suggest transactions to approve for connected accounts.",
    "description": "$1 is the origin name"
  },
  "connectedAccountsToast": {
    "message": "Connected accounts updated"
  },
  "connectedSites": {
    "message": "Connected sites"
  },
  "connectedSitesAndSnaps": {
    "message": "Connected sites and Snaps"
  },
  "connectedSitesDescription": {
    "message": "$1 is connected to these sites. They can view your account address.",
    "description": "$1 is the account name"
  },
  "connectedSitesEmptyDescription": {
    "message": "$1 is not connected to any sites.",
    "description": "$1 is the account name"
  },
  "connectedSnapAndNoAccountDescription": {
    "message": "MetaMask is connected to this site, but no accounts are connected yet"
  },
  "connectedSnaps": {
    "message": "Connected Snaps"
  },
  "connectedWithAccount": {
    "message": "$1 accounts connected",
    "description": "$1 represents account length"
  },
  "connectedWithAccountName": {
    "message": "Connected with $1",
    "description": "$1 represents account name"
  },
  "connectedWithNetwork": {
    "message": "$1 networks connected",
    "description": "$1 represents network length"
  },
  "connectedWithNetworkName": {
    "message": "Connected with $1",
    "description": "$1 represents network name"
  },
  "connecting": {
    "message": "Connecting"
  },
  "connectingTo": {
    "message": "Connecting to $1"
  },
  "connectingToDeprecatedNetwork": {
    "message": "'$1' is being phased out and may not work. Try another network."
  },
  "connectingToGoerli": {
    "message": "Connecting to Goerli test network"
  },
  "connectingToLineaGoerli": {
    "message": "Connecting to Linea Goerli test network"
  },
  "connectingToLineaMainnet": {
    "message": "Connecting to Linea Mainnet"
  },
  "connectingToLineaSepolia": {
    "message": "Connecting to Linea Sepolia test network"
  },
  "connectingToMainnet": {
    "message": "Connecting to Ethereum Mainnet"
  },
  "connectingToSepolia": {
    "message": "Connecting to Sepolia test network"
  },
  "connectionDescription": {
    "message": "Connect this website with MetaMask."
  },
  "connectionFailed": {
    "message": "Connection failed"
  },
  "connectionFailedDescription": {
    "message": "Fetching of $1 failed, check your network and try again.",
    "description": "$1 is the name of the snap being fetched."
  },
  "connectionPopoverDescription": {
    "message": "To connect to a site, select the connect button. MetaMask can only connect to web3 sites."
  },
  "connectionRequest": {
    "message": "Connection request"
  },
  "contactUs": {
    "message": "Contact us"
  },
  "contacts": {
    "message": "Contacts"
  },
  "contentFromSnap": {
    "message": "Content from $1",
    "description": "$1 represents the name of the snap"
  },
  "continue": {
    "message": "Continue"
  },
  "contract": {
    "message": "Contract"
  },
  "contractAddress": {
    "message": "Contract address"
  },
  "contractAddressError": {
    "message": "You are sending tokens to the token's contract address. This may result in the loss of these tokens."
  },
  "contractDeployment": {
    "message": "Contract deployment"
  },
  "contractInteraction": {
    "message": "Contract interaction"
  },
  "convertTokenToNFTDescription": {
    "message": "We've detected that this asset is an NFT. MetaMask now has full native support for NFTs. Would you like to remove it from your token list and add it as an NFT?"
  },
  "convertTokenToNFTExistDescription": {
    "message": "We’ve detected that this asset has been added as an NFT. Would you like to remove it from your token list?"
  },
  "coolWallet": {
    "message": "CoolWallet"
  },
  "copiedExclamation": {
    "message": "Copied."
  },
  "copyAddress": {
    "message": "Copy address to clipboard"
  },
  "copyPrivateKey": {
    "message": "Copy private key"
  },
  "copyToClipboard": {
    "message": "Copy to clipboard"
  },
  "copyTransactionId": {
    "message": "Copy transaction ID"
  },
  "create": {
    "message": "Create"
  },
  "createNewAccountHeader": {
    "message": "Create a new account"
  },
  "createNewWallet": {
    "message": "Create a new wallet"
  },
  "createPassword": {
    "message": "Create password"
  },
  "createPasswordCreating": {
    "message": "Creating password..."
  },
  "createPasswordCreatingNote": {
    "message": "This shouldn't take long"
  },
  "createSnapAccountDescription": {
    "message": "$1 wants to add a new account to MetaMask."
  },
  "createSnapAccountTitle": {
    "message": "Create account"
  },
  "createSolanaAccount": {
    "message": "Create Solana account"
  },
  "creatorAddress": {
    "message": "Creator address"
  },
  "crossChainAggregatedBalancePopover": {
    "message": "This reflects the value of all tokens you own on all networks. If you prefer seeing this value in ETH or other currencies, go to $1.",
    "description": "$1 represents the settings page"
  },
  "crossChainSwapsLink": {
    "message": "Swap across networks with MetaMask Portfolio"
  },
  "crossChainSwapsLinkNative": {
    "message": "Swap across networks with Bridge"
  },
  "cryptoCompare": {
    "message": "CryptoCompare"
  },
  "currencyConversion": {
    "message": "Currency"
  },
  "currencyRateCheckToggle": {
    "message": "Show balance and token price checker"
  },
  "currencyRateCheckToggleDescription": {
    "message": "We use $1 and $2 APIs to display your balance and token price. $3",
    "description": "$1 represents Coingecko, $2 represents CryptoCompare and $3 represents Privacy Policy"
  },
  "currencySymbol": {
    "message": "Currency symbol"
  },
  "currencySymbolDefinition": {
    "message": "The ticker symbol displayed for this network’s currency."
  },
  "currentAccountNotConnected": {
    "message": "Your current account is not connected"
  },
  "currentExtension": {
    "message": "Current extension page"
  },
  "currentLanguage": {
    "message": "Current language"
  },
  "currentNetwork": {
    "message": "Current network",
    "description": "Speicifies to token network filter to filter by current Network. Will render when network nickname is not available"
  },
  "currentRpcUrlDeprecated": {
    "message": "The current rpc url for this network has been deprecated."
  },
  "currentTitle": {
    "message": "Current:"
  },
  "currentlyUnavailable": {
    "message": "Unavailable on this network"
  },
  "curveHighGasEstimate": {
    "message": "Aggressive gas estimate graph"
  },
  "curveLowGasEstimate": {
    "message": "Low gas estimate graph"
  },
  "curveMediumGasEstimate": {
    "message": "Market gas estimate graph"
  },
  "custom": {
    "message": "Advanced"
  },
  "customGasSettingToolTipMessage": {
    "message": "Use $1 to customize the gas price. This can be confusing if you aren’t familiar. Interact at your own risk.",
    "description": "$1 is key 'advanced' (text: 'Advanced') separated here so that it can be passed in with bold font-weight"
  },
  "customSlippage": {
    "message": "Custom"
  },
  "customSpendLimit": {
    "message": "Custom spend limit"
  },
  "customToken": {
    "message": "Custom token"
  },
  "customTokenWarningInNonTokenDetectionNetwork": {
    "message": "Token detection is not available on this network yet. Please import token manually and make sure you trust it. Learn about $1"
  },
  "customTokenWarningInTokenDetectionNetwork": {
    "message": "Anyone can create a token, including creating fake versions of existing tokens. Learn about $1"
  },
  "customTokenWarningInTokenDetectionNetworkWithTDOFF": {
    "message": "Make sure you trust a token before you import it. Learn how to avoid $1. You can also enable token detection $2."
  },
  "customerSupport": {
    "message": "customer support"
  },
  "customizeYourNotifications": {
    "message": "Customize your notifications"
  },
  "customizeYourNotificationsText": {
    "message": "Turn on the types of notifications you want to receive:"
  },
  "dappSuggested": {
    "message": "Site suggested"
  },
  "dappSuggestedGasSettingToolTipMessage": {
    "message": "$1 has suggested this price.",
    "description": "$1 is url for the dapp that has suggested gas settings"
  },
  "dappSuggestedHigh": {
    "message": "Site suggested"
  },
  "dappSuggestedHighShortLabel": {
    "message": "Site (high)"
  },
  "dappSuggestedShortLabel": {
    "message": "Site"
  },
  "dappSuggestedTooltip": {
    "message": "$1 has recommended this price.",
    "description": "$1 represents the Dapp's origin"
  },
  "darkTheme": {
    "message": "Dark"
  },
  "data": {
    "message": "Data"
  },
  "dataCollectionForMarketing": {
    "message": "Data collection for marketing"
  },
  "dataCollectionForMarketingDescription": {
    "message": "We'll use MetaMetrics to learn how you interact with our marketing communications. We may share relevant news (like product features and other materials)."
  },
  "dataCollectionWarningPopoverButton": {
    "message": "Okay"
  },
  "dataCollectionWarningPopoverDescription": {
    "message": "You turned off data collection for our marketing purposes. This only applies to this device. If you use MetaMask on other devices, make sure to opt out there as well."
  },
  "dataUnavailable": {
    "message": "data unavailable"
  },
  "dateCreated": {
    "message": "Date created"
  },
  "dcent": {
    "message": "D'Cent"
  },
  "debitCreditPurchaseOptions": {
    "message": "Debit or credit card purchase options"
  },
  "decimal": {
    "message": "Token decimal"
  },
  "decimalsMustZerotoTen": {
    "message": "Decimals must be at least 0, and not over 36."
  },
  "decrypt": {
    "message": "Decrypt"
  },
  "decryptCopy": {
    "message": "Copy encrypted message"
  },
  "decryptInlineError": {
    "message": "This message cannot be decrypted due to error: $1",
    "description": "$1 is error message"
  },
  "decryptMessageNotice": {
    "message": "$1 would like to read this message to complete your action",
    "description": "$1 is the web3 site name"
  },
  "decryptMetamask": {
    "message": "Decrypt message"
  },
  "decryptRequest": {
    "message": "Decrypt request"
  },
  "defaultRpcUrl": {
    "message": "Default RPC URL"
  },
  "defaultSettingsSubTitle": {
    "message": "MetaMask uses default settings to best balance safety and ease of use. Change these settings to further increase your privacy."
  },
  "defaultSettingsTitle": {
    "message": "Default privacy settings"
  },
  "defi": {
    "message": "DeFi"
  },
  "defiTabErrorContent": {
    "message": "Your funds are safe, try to visit this page again later."
  },
  "defiTabErrorTitle": {
    "message": "Oops! Something went wrong."
  },
  "delete": {
    "message": "Delete"
  },
  "deleteContact": {
    "message": "Delete contact"
  },
  "deleteMetaMetricsData": {
    "message": "Delete MetaMetrics data"
  },
  "deleteMetaMetricsDataDescription": {
    "message": "This will delete historical MetaMetrics data associated with your use on this device. Your wallet and accounts will remain exactly as they are now after this data has been deleted. This process may take up to 30 days. View our $1.",
    "description": "$1 will have text saying Privacy Policy "
  },
  "deleteMetaMetricsDataErrorDesc": {
    "message": "This request can't be completed right now due to an analytics system server issue, please try again later"
  },
  "deleteMetaMetricsDataErrorTitle": {
    "message": "We are unable to delete this data right now"
  },
  "deleteMetaMetricsDataModalDesc": {
    "message": "We are about to remove all your MetaMetrics data. Are you sure?"
  },
  "deleteMetaMetricsDataModalTitle": {
    "message": "Delete MetaMetrics data?"
  },
  "deleteMetaMetricsDataRequestedDescription": {
    "message": "You initiated this action on $1. This process can take up to 30 days. View the $2",
    "description": "$1 will be the date on which teh deletion is requested and $2 will have text saying Privacy Policy "
  },
  "deleteNetworkIntro": {
    "message": "If you delete this network, you will need to add it again to view your assets in this network"
  },
  "deleteNetworkTitle": {
    "message": "Delete $1 network?",
    "description": "$1 represents the name of the network"
  },
  "depositCrypto": {
    "message": "Deposit crypto from another account with a wallet address or QR code."
  },
  "deprecatedGoerliNtwrkMsg": {
    "message": "Because of updates to the Ethereum system, the Goerli test network will be phased out soon."
  },
  "deprecatedNetwork": {
    "message": "This network is deprecated"
  },
  "deprecatedNetworkButtonMsg": {
    "message": "Got it"
  },
  "deprecatedNetworkDescription": {
    "message": "The network you're trying to connect to is no longer supported by Metamask. $1"
  },
  "description": {
    "message": "Description"
  },
  "descriptionFromSnap": {
    "message": "Description from $1",
    "description": "$1 represents the name of the snap"
  },
  "destinationAccountPickerNoEligible": {
    "message": "No eligible accounts found"
  },
  "destinationAccountPickerNoMatching": {
    "message": "No matching accounts found"
  },
  "destinationAccountPickerReceiveAt": {
    "message": "Receive at"
  },
  "destinationAccountPickerSearchPlaceholderToMainnet": {
    "message": "Receiving address or ENS"
  },
  "destinationAccountPickerSearchPlaceholderToSolana": {
    "message": "Receiving address"
  },
  "destinationTransactionIdLabel": {
    "message": "Destination Tx ID",
    "description": "Label for the destination transaction ID field."
  },
  "details": {
    "message": "Details"
  },
  "developerOptions": {
    "message": "Developer Options"
  },
  "disabledGasOptionToolTipMessage": {
    "message": "“$1” is disabled because it does not meet the minimum of a 10% increase from the original gas fee.",
    "description": "$1 is gas estimate type which can be market or aggressive"
  },
  "disconnect": {
    "message": "Disconnect"
  },
  "disconnectAllAccounts": {
    "message": "Disconnect all accounts"
  },
  "disconnectAllAccountsConfirmationDescription": {
    "message": "Are you sure you want to disconnect? You may lose site functionality."
  },
  "disconnectAllAccountsText": {
    "message": "accounts"
  },
  "disconnectAllDescriptionText": {
    "message": "If you disconnect from this site, you’ll need to reconnect your accounts and networks to use this site again."
  },
  "disconnectAllSnapsText": {
    "message": "Snaps"
  },
  "disconnectMessage": {
    "message": "This will disconnect you from this site"
  },
  "disconnectPrompt": {
    "message": "Disconnect $1"
  },
  "disconnectThisAccount": {
    "message": "Disconnect this account"
  },
  "disconnectedAllAccountsToast": {
    "message": "All accounts disconnected from $1",
    "description": "$1 is name of the dapp`"
  },
  "disconnectedSingleAccountToast": {
    "message": "$1 disconnected from $2",
    "description": "$1 is name of the name and $2 represents the dapp name`"
  },
  "discover": {
    "message": "Discover"
  },
  "discoverSnaps": {
    "message": "Discover Snaps",
    "description": "Text that links to the Snaps website. Displayed in a banner on Snaps list page in settings."
  },
  "dismiss": {
    "message": "Dismiss"
  },
  "dismissReminderDescriptionField": {
    "message": "Turn this on to dismiss the Secret Recovery Phrase backup reminder message. We highly recommend that you back up your Secret Recovery Phrase to avoid loss of funds"
  },
  "dismissReminderField": {
    "message": "Dismiss Secret Recovery Phrase backup reminder"
  },
  "dismissSmartAccountSuggestionEnabledDescription": {
    "message": "Turn this on to no longer see the \"Switch to Smart Account\" suggestion on any account. Smart accounts unlocks faster transactions, lower network fees and more flexibility on payment for those."
  },
  "dismissSmartAccountSuggestionEnabledTitle": {
    "message": "Dismiss \"Switch to Smart Account\" suggestion"
  },
  "displayNftMedia": {
    "message": "Display NFT media"
  },
  "displayNftMediaDescription": {
    "message": "Displaying NFT media and data exposes your IP address to OpenSea or other third parties. This can allow attackers to associate your IP address with your Ethereum address. NFT autodetection relies on this setting, and won't be available when this is turned off."
  },
  "doNotShare": {
    "message": "Do not share this with anyone"
  },
  "domain": {
    "message": "Domain"
  },
  "done": {
    "message": "Done"
  },
  "dontShowThisAgain": {
    "message": "Don't show this again"
  },
  "downArrow": {
    "message": "down arrow"
  },
  "downloadGoogleChrome": {
    "message": "Download Google Chrome"
  },
  "downloadNow": {
    "message": "Download Now"
  },
  "downloadStateLogs": {
    "message": "Download state logs"
  },
  "dragAndDropBanner": {
    "message": "You can drag networks to reorder them. "
  },
  "dropped": {
    "message": "Dropped"
  },
  "duplicateContactTooltip": {
    "message": "This contact name collides with an existing account or contact"
  },
  "duplicateContactWarning": {
    "message": "You have duplicate contacts"
  },
  "durationSuffixDay": {
    "message": "D",
    "description": "Shortened form of 'day'"
  },
  "durationSuffixHour": {
    "message": "H",
    "description": "Shortened form of 'hour'"
  },
  "durationSuffixMillisecond": {
    "message": "MS",
    "description": "Shortened form of 'millisecond'"
  },
  "durationSuffixMinute": {
    "message": "M",
    "description": "Shortened form of 'minute'"
  },
  "durationSuffixMonth": {
    "message": "M",
    "description": "Shortened form of 'month'"
  },
  "durationSuffixSecond": {
    "message": "S",
    "description": "Shortened form of 'second'"
  },
  "durationSuffixWeek": {
    "message": "W",
    "description": "Shortened form of 'week'"
  },
  "durationSuffixYear": {
    "message": "Y",
    "description": "Shortened form of 'year'"
  },
  "earn": {
    "message": "Earn"
  },
  "edit": {
    "message": "Edit"
  },
  "editANickname": {
    "message": "Edit nickname"
  },
  "editAccounts": {
    "message": "Edit accounts"
  },
  "editAddressNickname": {
    "message": "Edit address nickname"
  },
  "editCancellationGasFeeModalTitle": {
    "message": "Edit cancellation gas fee"
  },
  "editContact": {
    "message": "Edit contact"
  },
  "editGasFeeModalTitle": {
    "message": "Edit gas fee"
  },
  "editGasLimitOutOfBounds": {
    "message": "Gas limit must be at least $1"
  },
  "editGasLimitOutOfBoundsV2": {
    "message": "Gas limit must be greater than $1 and less than $2",
    "description": "$1 is the minimum limit for gas and $2 is the maximum limit"
  },
  "editGasLimitTooltip": {
    "message": "Gas limit is the maximum units of gas you are willing to use. Units of gas are a multiplier to “Max priority fee” and “Max fee”."
  },
  "editGasMaxBaseFeeGWEIImbalance": {
    "message": "Max base fee cannot be lower than priority fee"
  },
  "editGasMaxBaseFeeHigh": {
    "message": "Max base fee is higher than necessary"
  },
  "editGasMaxBaseFeeLow": {
    "message": "Max base fee is low for current network conditions"
  },
  "editGasMaxFeeHigh": {
    "message": "Max fee is higher than necessary"
  },
  "editGasMaxFeeLow": {
    "message": "Max fee too low for network conditions"
  },
  "editGasMaxFeePriorityImbalance": {
    "message": "Max fee cannot be lower than max priority fee"
  },
  "editGasMaxPriorityFeeBelowMinimum": {
    "message": "Max priority fee must be greater than 0 GWEI"
  },
  "editGasMaxPriorityFeeBelowMinimumV2": {
    "message": "Priority fee must be greater than 0."
  },
  "editGasMaxPriorityFeeHigh": {
    "message": "Max priority fee is higher than necessary. You may pay more than needed."
  },
  "editGasMaxPriorityFeeHighV2": {
    "message": "Priority fee is higher than necessary. You may pay more than needed"
  },
  "editGasMaxPriorityFeeLow": {
    "message": "Max priority fee is low for current network conditions"
  },
  "editGasMaxPriorityFeeLowV2": {
    "message": "Priority fee is low for current network conditions"
  },
  "editGasPriceTooLow": {
    "message": "Gas price must be greater than 0"
  },
  "editGasPriceTooltip": {
    "message": "This network requires a “Gas price” field when submitting a transaction. Gas price is the amount you will pay pay per unit of gas."
  },
  "editGasSubTextFeeLabel": {
    "message": "Max fee:"
  },
  "editGasTitle": {
    "message": "Edit priority"
  },
  "editGasTooLow": {
    "message": "Unknown processing time"
  },
  "editInPortfolio": {
    "message": "Edit in Portfolio"
  },
  "editNetworkLink": {
    "message": "edit the original network"
  },
  "editNetworksTitle": {
    "message": "Edit networks"
  },
  "editNonceField": {
    "message": "Edit nonce"
  },
  "editNonceMessage": {
    "message": "This is an advanced feature, use cautiously."
  },
  "editPermission": {
    "message": "Edit permission"
  },
  "editPermissions": {
    "message": "Edit permissions"
  },
  "editSpeedUpEditGasFeeModalTitle": {
    "message": "Edit speed up gas fee"
  },
  "editSpendingCap": {
    "message": "Edit spending cap"
  },
  "editSpendingCapAccountBalance": {
    "message": "Account balance: $1 $2"
  },
  "editSpendingCapDesc": {
    "message": "Enter the amount that you feel comfortable being spent on your behalf."
  },
  "editSpendingCapError": {
    "message": "The spending cap can’t exceed $1 decimal digits. Remove decimal digits to continue."
  },
  "editSpendingCapSpecialCharError": {
    "message": "Enter numbers only"
  },
  "enableAutoDetect": {
    "message": " Enable autodetect"
  },
  "enableFromSettings": {
    "message": " Enable it from Settings."
  },
  "enableSnap": {
    "message": "Enable"
  },
  "enableToken": {
    "message": "enable $1",
    "description": "$1 is a token symbol, e.g. ETH"
  },
  "enabled": {
    "message": "Enabled"
  },
  "enabledNetworks": {
    "message": "Enabled networks"
  },
  "encryptionPublicKeyNotice": {
    "message": "$1 would like your public encryption key. By consenting, this site will be able to compose encrypted messages to you.",
    "description": "$1 is the web3 site name"
  },
  "encryptionPublicKeyRequest": {
    "message": "Request encryption public key"
  },
  "endpointReturnedDifferentChainId": {
    "message": "The RPC URL you have entered returned a different chain ID ($1).",
    "description": "$1 is the return value of eth_chainId from an RPC endpoint"
  },
  "enhancedTokenDetectionAlertMessage": {
    "message": "Enhanced token detection is currently available on $1. $2"
  },
  "ensDomainsSettingDescriptionIntroduction": {
    "message": "MetaMask lets you see ENS domains right in your browser's address bar. Here's how it works:"
  },
  "ensDomainsSettingDescriptionOutroduction": {
    "message": "Keep in mind that using this feature exposes your IP address to IPFS third-party services."
  },
  "ensDomainsSettingDescriptionPart1": {
    "message": "MetaMask checks with Ethereum's ENS contract to find the code connected to the ENS name."
  },
  "ensDomainsSettingDescriptionPart2": {
    "message": "If the code links to IPFS, you can see the content associated with it (usually a website)."
  },
  "ensDomainsSettingTitle": {
    "message": "Show ENS domains in address bar"
  },
  "ensUnknownError": {
    "message": "ENS lookup failed."
  },
  "enterANameToIdentifyTheUrl": {
    "message": "Enter a name to identify the URL"
  },
  "enterChainId": {
    "message": "Enter Chain ID"
  },
  "enterMaxSpendLimit": {
    "message": "Enter max spend limit"
  },
  "enterNetworkName": {
    "message": "Enter network name"
  },
  "enterOptionalPassword": {
    "message": "Enter optional password"
  },
  "enterPassword": {
    "message": "Enter password"
  },
  "enterPasswordContinue": {
    "message": "Enter password to continue"
  },
  "enterRpcUrl": {
    "message": "Enter RPC URL"
  },
  "enterSymbol": {
    "message": "Enter symbol"
  },
  "enterTokenNameOrAddress": {
    "message": "Enter token name or paste address"
  },
  "enterYourPassword": {
    "message": "Enter your password"
  },
  "eraseWalletButton": {
    "message": "Erase wallet"
  },
  "eraseWalletDescription": {
    "message": "Your wallet, accounts, and assets will be permanently removed from this app. This action can’t be undone."
  },
  "eraseWalletDescription2": {
    "message": "You can only get this wallet back with the info used when creating it, such as your Secret Recovery Phrase, Google account, or Apple account. MetaMask doesn’t have this info."
  },
  "eraseWalletTitle": {
    "message": "Are you sure you want to erase your wallet?"
  },
  "errorCode": {
    "message": "Code: $1",
    "description": "Displayed error code for debugging purposes. $1 is the error code"
  },
  "errorGettingSafeChainList": {
    "message": "Error while getting safe chain list, please continue with caution."
  },
  "errorMessage": {
    "message": "Message: $1",
    "description": "Displayed error message for debugging purposes. $1 is the error message"
  },
  "errorName": {
    "message": "Code: $1",
    "description": "Displayed error name for debugging purposes. $1 is the error name"
  },
  "errorPageContactSupport": {
    "message": "Contact support",
    "description": "Button for contact MM support"
  },
  "errorPageDescribeUsWhatHappened": {
    "message": "Describe what happened",
    "description": "Button for submitting report to sentry"
  },
  "errorPageInfo": {
    "message": "Your information can’t be shown. Don’t worry, your wallet and funds are safe.",
    "description": "Information banner shown in the error page"
  },
  "errorPageMessageTitle": {
    "message": "Error message",
    "description": "Title for description, which is displayed for debugging purposes"
  },
  "errorPageSentryFormTitle": {
    "message": "Describe what happened",
    "description": "In sentry feedback form, The title at the top of the feedback form."
  },
  "errorPageSentryMessagePlaceholder": {
    "message": "Sharing details like how we can reproduce the bug will help us fix the problem.",
    "description": "In sentry feedback form, The placeholder for the feedback description input field."
  },
  "errorPageSentrySuccessMessageText": {
    "message": "Thanks! We will take a look soon.",
    "description": "In sentry feedback form, The message displayed after a successful feedback submission."
  },
  "errorPageTitle": {
    "message": "MetaMask encountered an error",
    "description": "Title of generic error page"
  },
  "errorPageTryAgain": {
    "message": "Try again",
    "description": "Button for try again"
  },
  "errorStack": {
    "message": "Stack:",
    "description": "Title for error stack, which is displayed for debugging purposes"
  },
  "errorWhileConnectingToRPC": {
    "message": "Error while connecting to the custom network."
  },
  "errorWithSnap": {
    "message": "Error with $1",
    "description": "$1 represents the name of the snap"
  },
  "estimatedFee": {
    "message": "Estimated fee"
  },
  "estimatedFeeTooltip": {
    "message": "Amount paid to process the transaction on network."
  },
  "ethGasPriceFetchWarning": {
    "message": "Backup gas price is provided as the main gas estimation service is unavailable right now."
  },
  "ethereumProviderAccess": {
    "message": "Grant Ethereum provider access to $1",
    "description": "The parameter is the name of the requesting origin"
  },
  "ethereumPublicAddress": {
    "message": "Ethereum public address"
  },
  "etherscan": {
    "message": "Etherscan"
  },
  "etherscanView": {
    "message": "View account on Etherscan"
  },
  "etherscanViewOn": {
    "message": "View on Etherscan"
  },
  "existingChainId": {
    "message": "The information you have entered is associated with an existing chain ID."
  },
  "expandView": {
    "message": "Expand view"
  },
  "experimental": {
    "message": "Experimental"
  },
  "exploreweb3": {
    "message": "Explore web3"
  },
  "exportYourData": {
    "message": "Export your data"
  },
  "exportYourDataButton": {
    "message": "Download"
  },
  "exportYourDataDescription": {
    "message": "You can export data like your contacts and preferences."
  },
  "extendWalletWithSnaps": {
    "message": "Explore community-built Snaps to customize your web3 experience",
    "description": "Banner description displayed on Snaps list page in Settings when less than 6 Snaps is installed."
  },
  "externalAccount": {
    "message": "External Account"
  },
  "externalExtension": {
    "message": "External extension"
  },
  "externalNameSourcesSetting": {
    "message": "Proposed nicknames"
  },
  "externalNameSourcesSettingDescription": {
    "message": "We’ll fetch proposed nicknames for addresses you interact with from third-party sources like Etherscan, Infura, and Lens Protocol. These sources will be able to see those addresses and your IP address. Your account address won’t be exposed to third parties."
  },
  "failed": {
    "message": "Failed"
  },
  "failedToFetchChainId": {
    "message": "Could not fetch chain ID. Is your RPC URL correct?"
  },
  "failover": {
    "message": "Failover"
  },
  "failoverRpcUrl": {
    "message": "Failover RPC URL"
  },
  "failureMessage": {
    "message": "Something went wrong, and we were unable to complete the action"
  },
  "fast": {
    "message": "Fast"
  },
  "feeDetails": {
    "message": "Fee details"
  },
  "fileImportFail": {
    "message": "File import not working? Click here!",
    "description": "Helps user import their account from a JSON file"
  },
  "flaskWelcomeUninstall": {
    "message": "you should uninstall this extension",
    "description": "This request is shown on the Flask Welcome screen. It is intended for non-developers, and will be bolded."
  },
  "flaskWelcomeWarning1": {
    "message": "Flask is for developers to experiment with new unstable APIs. Unless you are a developer or beta tester, $1.",
    "description": "This is a warning shown on the Flask Welcome screen, intended to encourage non-developers not to proceed any further. $1 is the bolded message 'flaskWelcomeUninstall'"
  },
  "flaskWelcomeWarning2": {
    "message": "We do not guarantee the safety or stability of this extension. The new APIs offered by Flask are not hardened against phishing attacks, meaning that any site or snap that requires Flask might be a malicious attempt to steal your assets.",
    "description": "This explains the risks of using MetaMask Flask"
  },
  "flaskWelcomeWarning3": {
    "message": "All Flask APIs are experimental. They may be changed or removed without notice, or they might stay on Flask indefinitely without ever being migrated to stable MetaMask. Use them at your own risk.",
    "description": "This message warns developers about unstable Flask APIs"
  },
  "flaskWelcomeWarning4": {
    "message": "Make sure to disable your regular MetaMask extension when using Flask.",
    "description": "This message calls to pay attention about multiple versions of MetaMask running on the same site (Flask + Prod)"
  },
  "flaskWelcomeWarningAcceptButton": {
    "message": "I accept the risks",
    "description": "this text is shown on a button, which the user presses to confirm they understand the risks of using Flask"
  },
  "floatAmountToken": {
    "message": "Token amount must be an integer"
  },
  "followUsOnTwitter": {
    "message": "Follow us on Twitter"
  },
  "forbiddenIpfsGateway": {
    "message": "Forbidden IPFS Gateway: Please specify a CID gateway"
  },
  "forgetDevice": {
    "message": "Forget this device"
  },
  "forgotPassword": {
    "message": "Forgot password?"
  },
  "form": {
    "message": "form"
  },
  "from": {
    "message": "From"
  },
  "fromAddress": {
    "message": "From: $1",
    "description": "$1 is the address to include in the From label. It is typically shortened first using shortenAddress"
  },
  "fromTokenLists": {
    "message": "From token lists: $1"
  },
  "function": {
    "message": "Function: $1"
  },
  "fundingMethod": {
    "message": "Funding method"
  },
  "gas": {
    "message": "Gas"
  },
  "gasDisplayAcknowledgeDappButtonText": {
    "message": "Edit suggested gas fee"
  },
  "gasDisplayDappWarning": {
    "message": "This gas fee has been suggested by $1. Overriding this may cause a problem with your transaction. Please reach out to $1 if you have questions.",
    "description": "$1 represents the Dapp's origin"
  },
  "gasFee": {
    "message": "Gas fee"
  },
  "gasLimit": {
    "message": "Gas limit"
  },
  "gasLimitInfoTooltipContent": {
    "message": "Gas limit is the maximum amount of units of gas you are willing to spend."
  },
  "gasLimitRecommended": {
    "message": "Recommended gas limit is $1. If the gas limit is less than that, it may fail."
  },
  "gasLimitTooLow": {
    "message": "Gas limit must be at least 21000"
  },
  "gasLimitTooLowWithDynamicFee": {
    "message": "Gas limit must be at least $1",
    "description": "$1 is the custom gas limit, in decimal."
  },
  "gasLimitV2": {
    "message": "Gas limit"
  },
  "gasOption": {
    "message": "Gas option"
  },
  "gasPrice": {
    "message": "Gas price (GWEI)"
  },
  "gasPriceExcessive": {
    "message": "Your gas fee is set unnecessarily high. Consider lowering the amount."
  },
  "gasPriceExcessiveInput": {
    "message": "Gas price is excessive"
  },
  "gasPriceExtremelyLow": {
    "message": "Gas price extremely low"
  },
  "gasPriceFetchFailed": {
    "message": "Gas price estimation failed due to network error."
  },
  "gasPriceInfoTooltipContent": {
    "message": "Gas price specifies the amount of Ether you are willing to pay for each unit of gas."
  },
  "gasTimingHoursShort": {
    "message": "$1 hrs",
    "description": "$1 represents a number of hours"
  },
  "gasTimingLow": {
    "message": "Slow"
  },
  "gasTimingMinutesShort": {
    "message": "$1 min",
    "description": "$1 represents a number of minutes"
  },
  "gasTimingSecondsShort": {
    "message": "$1 sec",
    "description": "$1 represents a number of seconds"
  },
  "gasUsed": {
    "message": "Gas used"
  },
  "general": {
    "message": "General"
  },
  "generalCameraError": {
    "message": "We couldn't access your camera. Please give it another try."
  },
  "generalCameraErrorTitle": {
    "message": "Something went wrong...."
  },
  "generalDescription": {
    "message": "Sync settings across devices, select network preferences, and track token data"
  },
  "genericExplorerView": {
    "message": "View account on $1"
  },
  "goBack": {
    "message": "Go back"
  },
  "goToSite": {
    "message": "Go to site"
  },
  "goerli": {
    "message": "Goerli test network"
  },
  "gotIt": {
    "message": "Got it"
  },
  "grantExactAccess": {
    "message": "Grant exact access"
  },
  "gwei": {
    "message": "GWEI"
  },
  "hardware": {
    "message": "Hardware"
  },
  "hardwareWalletConnected": {
    "message": "Hardware wallet connected"
  },
  "hardwareWalletLegacyDescription": {
    "message": "(legacy)",
    "description": "Text representing the MEW path"
  },
  "hardwareWalletSubmissionWarningStep1": {
    "message": "Be sure your $1 is plugged in and to select the Ethereum app."
  },
  "hardwareWalletSubmissionWarningStep2": {
    "message": "Enable \"smart contract data\" or \"blind signing\" on your $1 device."
  },
  "hardwareWalletSubmissionWarningTitle": {
    "message": "Prior to clicking Submit:"
  },
  "hardwareWalletSupportLinkConversion": {
    "message": "click here"
  },
  "hardwareWallets": {
    "message": "Connect a hardware wallet"
  },
  "hardwareWalletsInfo": {
    "message": "Hardware wallet integrations use API calls to external servers, which can see your IP address and the smart contract addresses you interact with."
  },
  "hardwareWalletsMsg": {
    "message": "Select a hardware wallet you would like to use with MetaMask."
  },
  "here": {
    "message": "here",
    "description": "as in -click here- for more information (goes with troubleTokenBalances)"
  },
  "hexData": {
    "message": "Hex data"
  },
  "hiddenAccounts": {
    "message": "Hidden accounts"
  },
  "hide": {
    "message": "Hide"
  },
  "hideAccount": {
    "message": "Hide account"
  },
  "hideAdvancedDetails": {
    "message": "Hide advanced details"
  },
  "hideSeedPhrase": {
    "message": "Hide seed phrase"
  },
  "hideSentitiveInfo": {
    "message": "Hide sensitive information"
  },
  "hideTokenPrompt": {
    "message": "Hide token?"
  },
  "hideTokenSymbol": {
    "message": "Hide $1",
    "description": "$1 is the symbol for a token (e.g. 'DAI')"
  },
  "hideZeroBalanceTokens": {
    "message": "Hide tokens without balance"
  },
  "high": {
    "message": "Aggressive"
  },
  "highGasSettingToolTipMessage": {
    "message": "High probability, even in volatile markets. Use $1 to cover surges in network traffic due to things like popular NFT drops.",
    "description": "$1 is key 'high' (text: 'Aggressive') separated here so that it can be passed in with bold font-weight"
  },
  "highLowercase": {
    "message": "high"
  },
  "highestCurrentBid": {
    "message": "Highest current bid"
  },
  "highestFloorPrice": {
    "message": "Highest floor price"
  },
  "history": {
    "message": "History"
  },
  "holdToRevealContent1": {
    "message": "Your Secret Recovery Phrase provides $1",
    "description": "$1 is a bolded text with the message from 'holdToRevealContent2'"
  },
  "holdToRevealContent2": {
    "message": "full access to your wallet and funds.",
    "description": "Is the bolded text in 'holdToRevealContent1'"
  },
  "holdToRevealContent3": {
    "message": "Do not share this with anyone. $1 $2",
    "description": "$1 is a message from 'holdToRevealContent4' and $2 is a text link with the message from 'holdToRevealContent5'"
  },
  "holdToRevealContent4": {
    "message": "MetaMask Support will not request this,",
    "description": "Part of 'holdToRevealContent3'"
  },
  "holdToRevealContent5": {
    "message": "but phishers might.",
    "description": "The text link in 'holdToRevealContent3'"
  },
  "holdToRevealContentPrivateKey1": {
    "message": "Your Private Key provides $1",
    "description": "$1 is a bolded text with the message from 'holdToRevealContentPrivateKey2'"
  },
  "holdToRevealContentPrivateKey2": {
    "message": "full access to your wallet and funds.",
    "description": "Is the bolded text in 'holdToRevealContentPrivateKey2'"
  },
  "holdToRevealLockedLabel": {
    "message": "hold to reveal circle locked"
  },
  "holdToRevealPrivateKey": {
    "message": "Hold to reveal Private Key"
  },
  "holdToRevealPrivateKeyTitle": {
    "message": "Keep your private key safe"
  },
  "holdToRevealSRP": {
    "message": "Hold to reveal SRP"
  },
  "holdToRevealSRPTitle": {
    "message": "Keep your SRP safe"
  },
  "holdToRevealUnlockedLabel": {
    "message": "hold to reveal circle unlocked"
  },
  "honeypotDescription": {
    "message": "This token might pose a honeypot risk. It is advised to conduct due diligence before interacting to prevent any potential financial loss."
  },
  "honeypotTitle": {
    "message": "Honey Pot"
  },
  "howNetworkFeesWorkExplanation": {
    "message": "Estimated fee required to process the transaction. The max fee is $1."
  },
  "howQuotesWork": {
    "message": "How quotes work"
  },
  "howQuotesWorkExplanation": {
    "message": "This quote has the best return of the quotes we searched. This is based on the swap rate, which includes bridging fees and a $1% MetaMask fee, minus gas fees. Gas fees depend on how busy the network is and how complex the transaction is."
  },
  "id": {
    "message": "ID"
  },
  "ifYouGetLockedOut": {
    "message": "If you get locked out of the app or get a new device, you will lose your funds. Be sure to back up your Secret Recovery Phrase in $1 ",
    "description": "$1 is the menu path to be shown with font weight bold"
  },
  "ignoreAll": {
    "message": "Ignore all"
  },
  "ignoreTokenWarning": {
    "message": "If you hide tokens, they will not be shown in your wallet. However, you can still add them by searching for them."
  },
  "imToken": {
    "message": "imToken"
  },
  "import": {
    "message": "Import",
    "description": "Button to import an account from a selected file"
  },
  "importAWallet": {
    "message": "Import a wallet"
  },
  "importAccountError": {
    "message": "Error importing account."
  },
  "importAccountErrorIsSRP": {
    "message": "You have entered a Secret Recovery Phrase (or mnemonic). To import an account here, you have to enter a private key, which is a hexadecimal string of length 64."
  },
  "importAccountErrorNotAValidPrivateKey": {
    "message": "This is not a valid private key. You have entered a hexadecimal string, but it must be 64 characters long."
  },
  "importAccountErrorNotHexadecimal": {
    "message": "This is not a valid private key. You must enter a hexadecimal string of length 64."
  },
  "importAccountJsonLoading1": {
    "message": "Expect this JSON import to take a few minutes and freeze MetaMask."
  },
  "importAccountJsonLoading2": {
    "message": "We apologize, and we will make it faster in the future."
  },
  "importAccountMsg": {
    "message": "Imported accounts won’t be associated with your MetaMask Secret Recovery Phrase. Learn more about imported accounts"
  },
  "importMyWallet": {
    "message": "Import my wallet"
  },
  "importNFT": {
    "message": "Import NFT"
  },
  "importNFTAddressToolTip": {
    "message": "On OpenSea, for example, on the NFT's page under Details, there is a blue hyperlinked value labeled 'Contract Address'. If you click on this, it will take you to the contract's address on Etherscan; at the top-left of that page, there should be an icon labeled 'Contract', and to the right, a long string of letters and numbers. This is the address of the contract that created your NFT. Click on the 'copy' icon to the right of the address, and you'll have it on your clipboard."
  },
  "importNFTPage": {
    "message": "Import NFT page"
  },
  "importNFTTokenIdToolTip": {
    "message": "An NFT's ID is a unique identifier since no two NFTs are alike. Again, on OpenSea this number is under 'Details'. Make a note of it, or copy it onto your clipboard."
  },
  "importNWordSRP": {
    "message": "I have a $1 word recovery phrase",
    "description": "$1 is the number of words in the recovery phrase"
  },
  "importPrivateKey": {
    "message": "Private Key"
  },
  "importSRPDescription": {
    "message": "Import an existing wallet with your 12 or 24-word secret recovery phrase."
  },
  "importSRPNumberOfWordsError": {
    "message": "Secret Recovery Phrases contain 12, or 24 words"
  },
  "importSRPWordError": {
    "message": "Word $1 is incorrect or misspelled.",
    "description": "$1 is the word that is incorrect or misspelled"
  },
  "importSRPWordErrorAlternative": {
    "message": "Word $1 and $2 is incorrect or misspelled.",
    "description": "$1 and $2 are multiple words that are mispelled."
  },
  "importSecretRecoveryPhrase": {
    "message": "Import Secret Recovery Phrase"
  },
  "importSelectedTokens": {
    "message": "Import selected tokens?"
  },
  "importSelectedTokensDescription": {
    "message": "Only the tokens you've selected will appear in your wallet. You can always import hidden tokens later by searching for them."
  },
  "importTokenQuestion": {
    "message": "Import token?"
  },
  "importTokenWarning": {
    "message": "Anyone can create a token with any name, including fake versions of existing tokens. Add and trade at your own risk!"
  },
  "importTokensCamelCase": {
    "message": "Import tokens"
  },
  "importTokensError": {
    "message": "We could not import the tokens. Please try again later."
  },
  "importWallet": {
    "message": "Import wallet"
  },
  "importWalletOrAccountHeader": {
    "message": "Import a wallet or account"
  },
  "importWalletSuccess": {
    "message": "Secret Recovery Phrase $1 imported",
    "description": "$1 is the index of the secret recovery phrase"
  },
  "importWithCount": {
    "message": "Import $1",
    "description": "$1 will the number of detected tokens that are selected for importing, if all of them are selected then $1 will be all"
  },
  "imported": {
    "message": "Imported",
    "description": "status showing that an account has been fully loaded into the keyring"
  },
  "inYourSettings": {
    "message": "in your Settings"
  },
  "included": {
    "message": "included"
  },
  "includesXTransactions": {
    "message": "Includes $1 transactions"
  },
  "infuraBlockedNotification": {
    "message": "MetaMask is unable to connect to the blockchain host. Review possible reasons $1.",
    "description": "$1 is a clickable link with with text defined by the 'here' key"
  },
  "initialTransactionConfirmed": {
    "message": "Your initial transaction was confirmed by the network. Click OK to go back."
  },
  "insightsFromSnap": {
    "message": "Insights from $1",
    "description": "$1 represents the name of the snap"
  },
  "install": {
    "message": "Install"
  },
  "installOrigin": {
    "message": "Install origin"
  },
  "installRequest": {
    "message": "Add to MetaMask"
  },
  "installedOn": {
    "message": "Installed on $1",
    "description": "$1 is the date when the snap has been installed"
  },
  "insufficientBalance": {
    "message": "Insufficient balance."
  },
  "insufficientFunds": {
    "message": "Insufficient funds."
  },
  "insufficientFundsForGas": {
    "message": "Insufficient funds for gas"
  },
  "insufficientLockedLiquidityDescription": {
    "message": "The lack of adequately locked or burned liquidity leaves the token vulnerable to sudden liquidity withdrawals, potentially causing market instability."
  },
  "insufficientLockedLiquidityTitle": {
    "message": "Insufficient Locked Liquidity"
  },
  "insufficientTokens": {
    "message": "Insufficient tokens."
  },
  "interactWithSmartContract": {
    "message": "Smart contract"
  },
  "interactingWith": {
    "message": "Interacting with"
  },
  "interactingWithTransactionDescription": {
    "message": "This is the contract you're interacting with. Protect yourself from scammers by verifying the details."
  },
  "interaction": {
    "message": "Interaction"
  },
  "invalidAddress": {
    "message": "Invalid address"
  },
  "invalidAddressRecipient": {
    "message": "Recipient address is invalid"
  },
  "invalidAssetType": {
    "message": "This asset is an NFT and needs to be re-added on the Import NFTs page found under the NFTs tab"
  },
  "invalidChainIdTooBig": {
    "message": "Invalid chain ID. The chain ID is too big."
  },
  "invalidCustomNetworkAlertContent1": {
    "message": "The chain ID for custom network '$1' has to be re-entered.",
    "description": "$1 is the name/identifier of the network."
  },
  "invalidCustomNetworkAlertContent2": {
    "message": "To protect you from malicious or faulty network providers, chain IDs are now required for all custom networks."
  },
  "invalidCustomNetworkAlertContent3": {
    "message": "Go to Settings > Network and enter the chain ID. You can find the chain IDs of most popular networks on $1.",
    "description": "$1 is a link to https://chainid.network"
  },
  "invalidCustomNetworkAlertTitle": {
    "message": "Invalid custom network"
  },
  "invalidHexData": {
    "message": "Invalid hex data"
  },
  "invalidHexNumber": {
    "message": "Invalid hexadecimal number."
  },
  "invalidHexNumberLeadingZeros": {
    "message": "Invalid hexadecimal number. Remove any leading zeros."
  },
  "invalidIpfsGateway": {
    "message": "Invalid IPFS Gateway: The value must be a valid URL"
  },
  "invalidNumber": {
    "message": "Invalid number. Enter a decimal or '0x'-prefixed hexadecimal number."
  },
  "invalidNumberLeadingZeros": {
    "message": "Invalid number. Remove any leading zeros."
  },
  "invalidRPC": {
    "message": "Invalid RPC URL"
  },
  "invalidSeedPhrase": {
    "message": "Invalid Secret Recovery Phrase"
  },
  "invalidSeedPhraseCaseSensitive": {
    "message": "Invalid input! Secret Recovery Phrase is case sensitive."
  },
  "invalidSeedPhraseNotFound": {
    "message": "Secret Recovery Phrase not found."
  },
  "ipfsGateway": {
    "message": "IPFS gateway"
  },
  "ipfsGatewayDescription": {
    "message": "MetaMask uses third-party services to show images of your NFTs stored on IPFS, display information related to ENS addresses entered in your browser's address bar, and fetch icons for different tokens. Your IP address may be exposed to these services when you’re using them."
  },
  "ipfsToggleModalDescriptionOne": {
    "message": "We use third-party services to show images of your NFTs stored on IPFS, display information related to ENS addresses entered in your browser's address bar, and fetch icons for different tokens. Your IP address may be exposed to these services when you’re using them."
  },
  "ipfsToggleModalDescriptionTwo": {
    "message": "Selecting Confirm turns on IPFS resolution. You can turn it off in $1 at any time.",
    "description": "$1 is the method to turn off ipfs"
  },
  "ipfsToggleModalSettings": {
    "message": "Settings > Security and privacy"
  },
  "isSigningOrSubmitting": {
    "message": "A previous transaction is still being signed or submitted"
  },
  "jazzAndBlockies": {
    "message": "Jazzicons and Blockies are two different styles of unique icons that help you identify an account at a glance."
  },
  "jazzicons": {
    "message": "Jazzicons"
  },
  "jsonFile": {
    "message": "JSON File",
    "description": "format for importing an account"
  },
  "keepReminderOfSRP": {
    "message": "Keep a reminder of your Secret Recovery Phrase somewhere safe. If you lose it, no one can help you get it back. Even worse, you won’t be able access to your wallet ever again. $1",
    "description": "$1 is a learn more link"
  },
  "keyringAccountName": {
    "message": "Account name"
  },
  "keyringAccountPublicAddress": {
    "message": "Public Address"
  },
  "keyringSnapRemovalResult1": {
    "message": "$1 $2removed",
    "description": "Displays the result after removal of a keyring snap. $1 is the snap name, $2 is whether it is successful or not"
  },
  "keyringSnapRemovalResultNotSuccessful": {
    "message": "not ",
    "description": "Displays the `not` word in $2."
  },
  "keyringSnapRemoveConfirmation": {
    "message": "Type $1 to confirm you want to remove this snap:",
    "description": "Asks user to input the name nap prior to deleting the snap. $1 is the snap name"
  },
  "keystone": {
    "message": "Keystone"
  },
  "knownAddressRecipient": {
    "message": "Known contract address."
  },
  "knownTokenWarning": {
    "message": "This action will edit tokens that are already listed in your wallet, which can be used to phish you. Only approve if you are certain that you mean to change what these tokens represent. Learn more about $1"
  },
  "l1Fee": {
    "message": "L1 fee"
  },
  "l1FeeTooltip": {
    "message": "L1 gas fee"
  },
  "l2Fee": {
    "message": "L2 fee"
  },
  "l2FeeTooltip": {
    "message": "L2 gas fee"
  },
  "lastConnected": {
    "message": "Last connected"
  },
  "lastSold": {
    "message": "Last sold"
  },
  "lavaDomeCopyWarning": {
    "message": "For your safety, selecting this text is not available right now."
  },
  "layer1Fees": {
    "message": "Layer 1 fees"
  },
  "layer2Fees": {
    "message": "Layer 2 fees"
  },
  "learnHow": {
    "message": "Learn how"
  },
  "learnMore": {
    "message": "learn more"
  },
  "learnMoreAboutGas": {
    "message": "Want to $1 about gas?",
    "description": "$1 will be replaced by the learnMore translation key"
  },
  "learnMoreAboutPrivacy": {
    "message": "Learn more about privacy best practices."
  },
  "learnMoreAboutSolanaAccounts": {
    "message": "Learn more about Solana accounts"
  },
  "learnMoreKeystone": {
    "message": "Learn More"
  },
  "learnMoreUpperCase": {
    "message": "Learn more"
  },
  "learnMoreUpperCaseWithDot": {
    "message": "Learn more."
  },
  "learnScamRisk": {
    "message": "scams and security risks."
  },
  "leaveMetaMask": {
    "message": "Leave MetaMask?"
  },
  "leaveMetaMaskDesc": {
    "message": "You're about to visit a site outside of MetaMask. Double-check the URL before continuing."
  },
  "ledgerAccountRestriction": {
    "message": "You need to make use your last account before you can add a new one."
  },
  "ledgerConnectionInstructionCloseOtherApps": {
    "message": "Close any other software connected to your device and then click here to refresh."
  },
  "ledgerConnectionInstructionHeader": {
    "message": "Prior to clicking confirm:"
  },
  "ledgerConnectionInstructionStepFour": {
    "message": "Enable \"smart contract data\" or \"blind signing\" on your Ledger device."
  },
  "ledgerConnectionInstructionStepThree": {
    "message": "Be sure your Ledger is plugged in and to select the Ethereum app."
  },
  "ledgerDeviceOpenFailureMessage": {
    "message": "The Ledger device failed to open. Your Ledger might be connected to other software. Please close Ledger Live or other applications connected to your Ledger device, and try to connect again."
  },
  "ledgerErrorConnectionIssue": {
    "message": "Reconnect your ledger, open the ETH app and try again."
  },
  "ledgerErrorDevicedLocked": {
    "message": "Your Ledger is locked. Unlock it then try again."
  },
  "ledgerErrorEthAppNotOpen": {
    "message": "To solve the issue, open the ETH application on your device and retry."
  },
  "ledgerErrorTransactionDataNotPadded": {
    "message": "Ethereum transaction's input data isn't sufficiently padded."
  },
  "ledgerLiveApp": {
    "message": "Ledger Live App"
  },
  "ledgerLocked": {
    "message": "Cannot connect to Ledger device. Please make sure your device is unlocked and Ethereum app is opened."
  },
  "ledgerMultipleDevicesUnsupportedInfoDescription": {
    "message": "To connect a new device, disconnect the previous one."
  },
  "ledgerMultipleDevicesUnsupportedInfoTitle": {
    "message": "You can only connect one Ledger at a time"
  },
  "ledgerTimeout": {
    "message": "Ledger Live is taking too long to respond or connection timeout. Make sure Ledger Live app is opened and your device is unlocked."
  },
  "ledgerWebHIDNotConnectedErrorMessage": {
    "message": "The ledger device was not connected. If you wish to connect your Ledger, please click 'Continue' again and approve HID connection",
    "description": "An error message shown to the user during the hardware connect flow."
  },
  "levelArrow": {
    "message": "level arrow"
  },
  "lightTheme": {
    "message": "Light"
  },
  "likeToImportToken": {
    "message": "Would you like to import this token?"
  },
  "likeToImportTokens": {
    "message": "Would you like to import these tokens?"
  },
  "lineaGoerli": {
    "message": "Linea Goerli test network"
  },
  "lineaMainnet": {
    "message": "Linea Mainnet"
  },
  "lineaSepolia": {
    "message": "Linea Sepolia test network"
  },
  "link": {
    "message": "Link"
  },
  "linkCentralizedExchanges": {
    "message": "Link your Coinbase or Binance accounts to transfer crypto to MetaMask for free."
  },
  "links": {
    "message": "Links"
  },
  "loadMore": {
    "message": "Load more"
  },
  "loading": {
    "message": "Loading..."
  },
  "loadingScreenSnapMessage": {
    "message": "Please complete the transaction on the Snap."
  },
  "loadingTokenList": {
    "message": "Loading token list"
  },
  "localhost": {
    "message": "Localhost 8545"
  },
  "lock": {
    "message": "Lock"
  },
  "lockMetaMask": {
    "message": "Lock MetaMask"
  },
  "lockTimeInvalid": {
    "message": "Lock time must be a number between 0 and 10080"
  },
  "logo": {
    "message": "$1 logo",
    "description": "$1 is the name of the ticker"
  },
  "low": {
    "message": "Low"
  },
  "lowEstimatedReturnTooltipMessage": {
    "message": "You’ll pay more than $1% of your starting amount in fees. Check your receiving amount and network fees."
  },
  "lowEstimatedReturnTooltipTitle": {
    "message": "High cost"
  },
  "lowGasSettingToolTipMessage": {
    "message": "Use $1 to wait for a cheaper price. Time estimates are much less accurate as prices are somewhat unpredictable.",
    "description": "$1 is key 'low' separated here so that it can be passed in with bold font-weight"
  },
  "lowLowercase": {
    "message": "low"
  },
  "mainnet": {
    "message": "Ethereum Mainnet"
  },
  "mainnetToken": {
    "message": "This address matches a known Ethereum Mainnet token address. Recheck the contract address and network for the token you are trying to add."
  },
  "makeAnotherSwap": {
    "message": "Create a new swap"
  },
  "makeSureNoOneWatching": {
    "message": "Make sure nobody is looking",
    "description": "Warning to users to be care while creating and saving their new Secret Recovery Phrase"
  },
  "manageDefaultSettings": {
    "message": "Manage default settings"
  },
  "manageInstitutionalWallets": {
    "message": "Manage Institutional Wallets"
  },
  "manageInstitutionalWalletsDescription": {
    "message": "Turn this on to enable institutional wallets."
  },
  "manageNetworksMenuHeading": {
    "message": "Manage networks"
  },
  "managePermissions": {
    "message": "Manage permissions"
  },
  "marketCap": {
    "message": "Market cap"
  },
  "marketDetails": {
    "message": "Market details"
  },
  "max": {
    "message": "Max"
  },
  "maxBaseFee": {
    "message": "Max base fee"
  },
  "maxFee": {
    "message": "Max fee"
  },
  "maxFeeTooltip": {
    "message": "A maximum fee provided to pay for the transaction."
  },
  "maxPriorityFee": {
    "message": "Max priority fee"
  },
  "medium": {
    "message": "Market"
  },
  "mediumGasSettingToolTipMessage": {
    "message": "Use $1 for fast processing at current market price.",
    "description": "$1 is key 'medium' (text: 'Market') separated here so that it can be passed in with bold font-weight"
  },
  "memo": {
    "message": "memo"
  },
  "message": {
    "message": "Message"
  },
  "metaMaskConnectStatusParagraphOne": {
    "message": "You now have more control over your account connections in MetaMask."
  },
  "metaMaskConnectStatusParagraphThree": {
    "message": "Click it to manage your connected accounts."
  },
  "metaMaskConnectStatusParagraphTwo": {
    "message": "The connection status button shows if the website you’re visiting is connected to your currently selected account."
  },
  "metaMetricsIdNotAvailableError": {
    "message": "Since you've never opted into MetaMetrics, there's no data to delete here."
  },
  "metadataModalSourceTooltip": {
    "message": "$1 is hosted on npm and $2 is this Snap’s unique identifier.",
    "description": "$1 is the snap name and $2 is the snap NPM id."
  },
  "metamaskNotificationsAreOff": {
    "message": "Wallet notifications are currently not active."
  },
  "metamaskSwapsOfflineDescription": {
    "message": "MetaMask Swaps is undergoing maintenance. Please check back later."
  },
  "metamaskVersion": {
    "message": "MetaMask Version"
  },
  "methodData": {
    "message": "Method"
  },
  "methodDataTransactionDesc": {
    "message": "Function executed based on decoded input data."
  },
  "methodNotSupported": {
    "message": "Not supported with this account."
  },
  "metrics": {
    "message": "Metrics"
  },
  "millionAbbreviation": {
    "message": "M",
    "description": "Shortened form of 'million'"
  },
  "mismatchedChainLinkText": {
    "message": "verify the network details",
    "description": "Serves as link text for the 'mismatchedChain' key. This text will be embedded inside the translation for that key."
  },
  "mismatchedChainRecommendation": {
    "message": "We recommend that you $1 before proceeding.",
    "description": "$1 is a clickable link with text defined by the 'mismatchedChainLinkText' key. The link will open to instructions for users to validate custom network details."
  },
  "mismatchedNetworkName": {
    "message": "According to our record the network name may not correctly match this chain ID."
  },
  "mismatchedNetworkSymbol": {
    "message": "The submitted currency symbol does not match what we expect for this chain ID."
  },
  "mismatchedRpcChainId": {
    "message": "Chain ID returned by the custom network does not match the submitted chain ID."
  },
  "mismatchedRpcUrl": {
    "message": "According to our records the submitted RPC URL value does not match a known provider for this chain ID."
  },
  "missingSetting": {
    "message": "Can't find a setting?"
  },
  "missingSettingRequest": {
    "message": "Request here"
  },
  "more": {
    "message": "more"
  },
  "moreAccounts": {
    "message": "+ $1 more accounts",
    "description": "$1 is the number of accounts"
  },
  "moreNetworks": {
    "message": "+ $1 more networks",
    "description": "$1 is the number of networks"
  },
  "moreQuotes": {
    "message": "More quotes"
  },
  "multichainAddEthereumChainConfirmationDescription": {
    "message": "You're adding this network to MetaMask and giving this site permission to use it."
  },
  "multichainQuoteCardBridgingLabel": {
    "message": "Bridging"
  },
  "multichainQuoteCardQuoteLabel": {
    "message": "Quote"
  },
  "multichainQuoteCardTimeLabel": {
    "message": "Time"
  },
  "multipleSnapConnectionWarning": {
    "message": "$1 wants to use $2 Snaps",
    "description": "$1 is the dapp and $2 is the number of snaps it wants to connect to."
  },
  "mustSelectOne": {
    "message": "Must select at least 1 token."
  },
  "name": {
    "message": "Name"
  },
  "nameAddressLabel": {
    "message": "Address",
    "description": "Label above address field in name component modal."
  },
  "nameAlreadyInUse": {
    "message": "Name is already in use"
  },
  "nameInstructionsNew": {
    "message": "If you know this address, give it a nickname to recognize it in the future.",
    "description": "Instruction text in name component modal when value is not recognised."
  },
  "nameInstructionsRecognized": {
    "message": "This address has a default nickname, but you can edit it or explore other suggestions.",
    "description": "Instruction text in name component modal when value is recognized but not saved."
  },
  "nameInstructionsSaved": {
    "message": "You've added a nickname for this address before. You can edit or view other suggested nicknames.",
    "description": "Instruction text in name component modal when value is saved."
  },
  "nameLabel": {
    "message": "Nickname",
    "description": "Label above name input field in name component modal."
  },
  "nameModalMaybeProposedName": {
    "message": "Maybe: $1",
    "description": "$1 is the proposed name"
  },
  "nameModalTitleNew": {
    "message": "Unknown address",
    "description": "Title of the modal created by the name component when value is not recognised."
  },
  "nameModalTitleRecognized": {
    "message": "Recognized address",
    "description": "Title of the modal created by the name component when value is recognized but not saved."
  },
  "nameModalTitleSaved": {
    "message": "Saved address",
    "description": "Title of the modal created by the name component when value is saved."
  },
  "nameProviderProposedBy": {
    "message": "Proposed by $1",
    "description": "$1 is the name of the provider"
  },
  "nameProvider_ens": {
    "message": "Ethereum Name Service (ENS)"
  },
  "nameProvider_etherscan": {
    "message": "Etherscan"
  },
  "nameProvider_lens": {
    "message": "Lens Protocol"
  },
  "nameProvider_token": {
    "message": "MetaMask"
  },
  "nameSetPlaceholder": {
    "message": "Choose a nickname...",
    "description": "Placeholder text for name input field in name component modal."
  },
  "nativeNetworkPermissionRequestDescription": {
    "message": "$1 is asking for your approval to:",
    "description": "$1 represents dapp name"
  },
  "nativeTokenScamWarningConversion": {
    "message": "Edit network details"
  },
  "nativeTokenScamWarningDescription": {
    "message": "The native token symbol does not match the expected symbol of the native token for the network with the associated chain ID. You have entered $1 while the expected token symbol is $2. Please verify you are connected to the correct chain.",
    "description": "$1 represents the currency name, $2 represents the expected currency symbol"
  },
  "nativeTokenScamWarningDescriptionExpectedTokenFallback": {
    "message": "something else",
    "description": "graceful fallback for when token symbol isn't found"
  },
  "nativeTokenScamWarningTitle": {
    "message": "Unexpected Native Token Symbol",
    "description": "Title for nativeTokenScamWarningDescription"
  },
  "needHelp": {
    "message": "Need help? Contact $1",
    "description": "$1 represents `needHelpLinkText`, the text which goes in the help link"
  },
  "needHelpFeedback": {
    "message": "Share your feedback"
  },
  "needHelpLinkText": {
    "message": "MetaMask support"
  },
  "needHelpSubmitTicket": {
    "message": "Submit a ticket"
  },
  "needImportFile": {
    "message": "You must select a file to import.",
    "description": "User is important an account and needs to add a file to continue"
  },
  "negativeETH": {
    "message": "Can not send negative amounts of ETH."
  },
  "negativeOrZeroAmountToken": {
    "message": "Cannot send negative or zero amounts of asset."
  },
  "network": {
    "message": "Network:"
  },
  "networkChanged": {
    "message": "Network changed"
  },
  "networkChangedMessage": {
    "message": "You're now transacting on $1.",
    "description": "$1 is the name of the network"
  },
  "networkDetails": {
    "message": "Network details"
  },
  "networkFee": {
    "message": "Network fee"
  },
  "networkIsBusy": {
    "message": "Network is busy. Gas prices are high and estimates are less accurate."
  },
  "networkMenu": {
    "message": "Network Menu"
  },
  "networkMenuHeading": {
    "message": "Select a network"
  },
  "networkName": {
    "message": "Network name"
  },
  "networkNameArbitrum": {
    "message": "Arbitrum"
  },
  "networkNameAvalanche": {
    "message": "Avalanche"
  },
  "networkNameBSC": {
    "message": "BSC"
  },
  "networkNameBase": {
    "message": "Base"
  },
  "networkNameBitcoin": {
    "message": "Bitcoin"
  },
  "networkNameBitcoinTestnet": {
    "message": "Bitcoin Testnet"
  },
  "networkNameDefinition": {
    "message": "The name associated with this network."
  },
  "networkNameEthereum": {
    "message": "Ethereum"
  },
  "networkNameGoerli": {
    "message": "Goerli"
  },
  "networkNameLinea": {
    "message": "Linea"
  },
  "networkNameOpMainnet": {
    "message": "OP Mainnet"
  },
  "networkNamePolygon": {
    "message": "Polygon"
  },
  "networkNameSolana": {
    "message": "Solana"
  },
  "networkNameTestnet": {
    "message": "Testnet"
  },
  "networkNameZkSyncEra": {
    "message": "zkSync Era"
  },
  "networkOptions": {
    "message": "Network options"
  },
  "networkPermissionToast": {
    "message": "Network permissions updated"
  },
  "networkProvider": {
    "message": "Network provider"
  },
  "networkStatus": {
    "message": "Network status"
  },
  "networkStatusBaseFeeTooltip": {
    "message": "The base fee is set by the network and changes every 13-14 seconds. Our $1 and $2 options account for sudden increases.",
    "description": "$1 and $2 are bold text for Medium and Aggressive respectively."
  },
  "networkStatusPriorityFeeTooltip": {
    "message": "Range of priority fees (aka “miner tip”). This goes to miners and incentivizes them to prioritize your transaction."
  },
  "networkStatusStabilityFeeTooltip": {
    "message": "Gas fees are $1 relative to the past 72 hours.",
    "description": "$1 is networks stability value - stable, low, high"
  },
  "networkSwitchConnectionError": {
    "message": "We can't connect to $1",
    "description": "$1 represents the network name"
  },
  "networkURL": {
    "message": "Network URL"
  },
  "networkURLDefinition": {
    "message": "The URL used to access this network."
  },
  "networkUrlErrorWarning": {
    "message": "Attackers sometimes mimic sites by making small changes to the site address. Make sure you're interacting with the intended site before you continue. Punycode version: $1",
    "description": "$1 replaced by RPC URL for network"
  },
  "networks": {
    "message": "Networks"
  },
  "networksSmallCase": {
    "message": "networks"
  },
  "nevermind": {
    "message": "Nevermind"
  },
  "new": {
    "message": "New!"
  },
  "newAccount": {
    "message": "New account"
  },
  "newAccountNumberName": {
    "message": "Account $1",
    "description": "Default name of next account to be created on create account screen"
  },
  "newContact": {
    "message": "New contact"
  },
  "newContract": {
    "message": "New contract"
  },
  "newNFTDetectedInImportNFTsMessageStrongText": {
    "message": "Settings > Security and privacy"
  },
  "newNFTDetectedInImportNFTsMsg": {
    "message": "To use Opensea to see your NFTs, turn on 'Display NFT Media' in $1.",
    "description": "$1 is used for newNFTDetectedInImportNFTsMessageStrongText"
  },
  "newNFTDetectedInNFTsTabMessage": {
    "message": "Let MetaMask automatically detect and display NFTs in your wallet."
  },
  "newNFTsAutodetected": {
    "message": "NFT autodetection"
  },
  "newNetworkAdded": {
    "message": "“$1” was successfully added!"
  },
  "newNetworkEdited": {
    "message": "“$1” was successfully edited!"
  },
  "newNftAddedMessage": {
    "message": "NFT was successfully added!"
  },
  "newPassword": {
    "message": "New password"
  },
  "newPasswordPlaceholder": {
    "message": "Enter a strong password"
  },
  "newPrivacyPolicyActionButton": {
    "message": "Read more"
  },
  "newPrivacyPolicyTitle": {
    "message": "We’ve updated our privacy policy"
  },
  "newRpcUrl": {
    "message": "New RPC URL"
  },
  "newTokensImportedMessage": {
    "message": "You’ve successfully imported $1.",
    "description": "$1 is the string of symbols of all the tokens imported"
  },
  "newTokensImportedTitle": {
    "message": "Token imported"
  },
  "next": {
    "message": "Next"
  },
  "nftAddFailedMessage": {
    "message": "NFT can’t be added as the ownership details do not match. Make sure you have entered correct information."
  },
  "nftAddressError": {
    "message": "This token is an NFT. Add on the $1",
    "description": "$1 is a clickable link with text defined by the 'importNFTPage' key"
  },
  "nftAlreadyAdded": {
    "message": "NFT has already been added."
  },
  "nftAutoDetectionEnabled": {
    "message": "NFT autodetection enabled"
  },
  "nftDisclaimer": {
    "message": "Disclaimer: MetaMask pulls the media file from the source url. This url sometimes gets changed by the marketplace on which the NFT was minted."
  },
  "nftOptions": {
    "message": "NFT Options"
  },
  "nftTokenIdPlaceholder": {
    "message": "Enter the token id"
  },
  "nftWarningContent": {
    "message": "You're granting access to $1, including any you might own in the future. The party on the other end can transfer these NFTs from your wallet at any time without asking you until you revoke this approval. $2",
    "description": "$1 is nftWarningContentBold bold part, $2 is Learn more link"
  },
  "nftWarningContentBold": {
    "message": "all your $1 NFTs",
    "description": "$1 is name of the collection"
  },
  "nftWarningContentGrey": {
    "message": "Proceed with caution."
  },
  "nfts": {
    "message": "NFTs"
  },
  "nftsPreviouslyOwned": {
    "message": "Previously Owned"
  },
  "nickname": {
    "message": "Nickname"
  },
  "noAccountsFound": {
    "message": "No accounts found for the given search query"
  },
  "noConnectedAccountTitle": {
    "message": "MetaMask isn’t connected to this site"
  },
  "noConnectionDescription": {
    "message": "To connect to a site, find and select the \"connect\" button. Remember MetaMask can only connect to sites on web3"
  },
  "noConversionRateAvailable": {
    "message": "No conversion rate available"
  },
  "noDomainResolution": {
    "message": "No resolution for domain provided."
  },
  "noHardwareWalletOrSnapsSupport": {
    "message": "Snaps, and most hardware wallets, will not work with your current browser version."
  },
  "noNFTs": {
    "message": "No NFTs yet"
  },
  "noNetworksFound": {
    "message": "No networks found for the given search query"
  },
  "noOptionsAvailableMessage": {
    "message": "This trade route isn't available right now. Try changing the amount, network, or token and we'll find the best option."
  },
  "noSnaps": {
    "message": "You don't have any snaps installed."
  },
  "noThanks": {
    "message": "No thanks"
  },
  "noTransactions": {
    "message": "You have no transactions"
  },
  "noWebcamFound": {
    "message": "Your computer's webcam was not found. Please try again."
  },
  "noWebcamFoundTitle": {
    "message": "Webcam not found"
  },
  "nonContractAddressAlertDesc": {
    "message": "You're sending call data to an address that isn't a contract. This could cause you to lose funds. Make sure you're using the correct address and network before continuing."
  },
  "nonContractAddressAlertTitle": {
    "message": "Potential mistake"
  },
  "nonce": {
    "message": "Nonce"
  },
  "none": {
    "message": "None"
  },
  "notBusy": {
    "message": "Not busy"
  },
  "notCurrentAccount": {
    "message": "Is this the correct account? It's different from the currently selected account in your wallet"
  },
  "notEnoughBalance": {
    "message": "Insufficient balance"
  },
  "notEnoughGas": {
    "message": "Not enough gas"
  },
  "notNow": {
    "message": "Not now"
  },
  "notificationDetail": {
    "message": "Details"
  },
  "notificationDetailBaseFee": {
    "message": "Base fee (GWEI)"
  },
  "notificationDetailGasLimit": {
    "message": "Gas limit (units)"
  },
  "notificationDetailGasUsed": {
    "message": "Gas used (units)"
  },
  "notificationDetailMaxFee": {
    "message": "Max fee per gas"
  },
  "notificationDetailNetwork": {
    "message": "Network"
  },
  "notificationDetailNetworkFee": {
    "message": "Network fee"
  },
  "notificationDetailPriorityFee": {
    "message": "Priority fee (GWEI)"
  },
  "notificationItemCheckBlockExplorer": {
    "message": "Check on the Block Explorer"
  },
  "notificationItemCollection": {
    "message": "Collection"
  },
  "notificationItemConfirmed": {
    "message": "Confirmed"
  },
  "notificationItemError": {
    "message": "Unable to retrieve fees currently"
  },
  "notificationItemFrom": {
    "message": "From"
  },
  "notificationItemLidoStakeReadyToBeWithdrawn": {
    "message": "Withdrawal Ready"
  },
  "notificationItemLidoStakeReadyToBeWithdrawnMessage": {
    "message": "You can now withdraw your unstaked $1"
  },
  "notificationItemLidoWithdrawalRequestedMessage": {
    "message": "Your request to unstake $1 has been sent"
  },
  "notificationItemNFTReceivedFrom": {
    "message": "Received NFT from"
  },
  "notificationItemNFTSentTo": {
    "message": "Sent NFT to"
  },
  "notificationItemNetwork": {
    "message": "Network"
  },
  "notificationItemRate": {
    "message": "Rate (fee included)"
  },
  "notificationItemReceived": {
    "message": "Received"
  },
  "notificationItemReceivedFrom": {
    "message": "Received from"
  },
  "notificationItemSent": {
    "message": "Sent"
  },
  "notificationItemSentTo": {
    "message": "Sent to"
  },
  "notificationItemStakeCompleted": {
    "message": "Stake completed"
  },
  "notificationItemStaked": {
    "message": "Staked"
  },
  "notificationItemStakingProvider": {
    "message": "Staking Provider"
  },
  "notificationItemStatus": {
    "message": "Status"
  },
  "notificationItemSwapped": {
    "message": "Swapped"
  },
  "notificationItemSwappedFor": {
    "message": "for"
  },
  "notificationItemTo": {
    "message": "To"
  },
  "notificationItemTransactionId": {
    "message": "Transaction ID"
  },
  "notificationItemUnStakeCompleted": {
    "message": "UnStaking complete"
  },
  "notificationItemUnStaked": {
    "message": "Unstaked"
  },
  "notificationItemUnStakingRequested": {
    "message": "Unstaking requested"
  },
  "notificationTransactionFailedMessage": {
    "message": "Transaction $1 failed! $2",
    "description": "Content of the browser notification that appears when a transaction fails"
  },
  "notificationTransactionFailedMessageMMI": {
    "message": "Transaction failed! $1",
    "description": "Content of the browser notification that appears when a transaction fails in MMI"
  },
  "notificationTransactionFailedTitle": {
    "message": "Failed transaction",
    "description": "Title of the browser notification that appears when a transaction fails"
  },
  "notificationTransactionSuccessMessage": {
    "message": "Transaction $1 confirmed!",
    "description": "Content of the browser notification that appears when a transaction is confirmed"
  },
  "notificationTransactionSuccessTitle": {
    "message": "Confirmed transaction",
    "description": "Title of the browser notification that appears when a transaction is confirmed"
  },
  "notificationTransactionSuccessView": {
    "message": "View on $1",
    "description": "Additional content in a notification that appears when a transaction is confirmed and has a block explorer URL."
  },
  "notifications": {
    "message": "Notifications"
  },
  "notificationsFeatureToggle": {
    "message": "Enable Wallet Notifications",
    "description": "Experimental feature title"
  },
  "notificationsFeatureToggleDescription": {
    "message": "This enables wallet notifications like send/receive funds or nfts and feature announcements.",
    "description": "Description of the experimental notifications feature"
  },
  "notificationsMarkAllAsRead": {
    "message": "Mark all as read"
  },
  "notificationsPageEmptyTitle": {
    "message": "Nothing to see here"
  },
  "notificationsPageErrorContent": {
    "message": "Please, try to visit this page again."
  },
  "notificationsPageErrorTitle": {
    "message": "There has been an error"
  },
  "notificationsPageNoNotificationsContent": {
    "message": "You have not received any notifications yet."
  },
  "notificationsSettingsBoxError": {
    "message": "Something went wrong. Please try again."
  },
  "notificationsSettingsPageAllowNotifications": {
    "message": "Stay in the loop on what’s happening in your wallet with notifications. To use notifications, we use a profile to sync some settings across your devices. $1"
  },
  "notificationsSettingsPageAllowNotificationsLink": {
    "message": "Learn how we protect your privacy while using this feature."
  },
  "numberOfNewTokensDetectedPlural": {
    "message": "$1 new tokens found in this account",
    "description": "$1 is the number of new tokens detected"
  },
  "numberOfNewTokensDetectedSingular": {
    "message": "1 new token found in this account"
  },
  "numberOfTokens": {
    "message": "Number of tokens"
  },
  "ofTextNofM": {
    "message": "of"
  },
  "off": {
    "message": "Off"
  },
  "offlineForMaintenance": {
    "message": "Offline for maintenance"
  },
  "ok": {
    "message": "Ok"
  },
  "on": {
    "message": "On"
  },
  "onboardedMetametricsAccept": {
    "message": "I agree"
  },
  "onboardedMetametricsDisagree": {
    "message": "No thanks"
  },
  "onboardedMetametricsKey1": {
    "message": "Latest developments"
  },
  "onboardedMetametricsKey2": {
    "message": "Product features"
  },
  "onboardedMetametricsKey3": {
    "message": "Other relevant promotional materials"
  },
  "onboardedMetametricsLink": {
    "message": "MetaMetrics"
  },
  "onboardedMetametricsParagraph1": {
    "message": "In addition to $1, we'd like to use data to understand how you interact with marketing communications.",
    "description": "$1 represents the 'onboardedMetametricsLink' locale string"
  },
  "onboardedMetametricsParagraph2": {
    "message": "This helps us personalize what we share with you, like:"
  },
  "onboardedMetametricsParagraph3": {
    "message": "Remember, we never sell the data you provide and you can opt out any time."
  },
  "onboardedMetametricsTitle": {
    "message": "Help us enhance your experience"
  },
  "onboardingAdvancedPrivacyIPFSDescription": {
    "message": "The IPFS gateway makes it possible to access and view data hosted by third parties. You can add a custom IPFS gateway or continue using the default."
  },
  "onboardingAdvancedPrivacyIPFSInvalid": {
    "message": "Please enter a valid URL"
  },
  "onboardingAdvancedPrivacyIPFSTitle": {
    "message": "Add custom IPFS Gateway"
  },
  "onboardingAdvancedPrivacyIPFSValid": {
    "message": "IPFS gateway URL is valid"
  },
  "onboardingAdvancedPrivacyNetworkDescription": {
    "message": "When you use our default settings and configurations, we use Infura as our default remote procedure call (RPC) provider to offer the most reliable and private access to Ethereum data we can. In limited cases, we may use other RPC providers in order to provide the best experience for our users. You can choose your own RPC, but remember that any RPC will receive your IP address and Ethereum wallet to make transactions. To learn more about how Infura handles data for EVM accounts, read our $1; for Solana accounts, $2."
  },
  "onboardingAdvancedPrivacyNetworkDescriptionCallToAction": {
    "message": "click here"
  },
  "onboardingAdvancedPrivacyNetworkTitle": {
    "message": "Choose your network"
  },
  "onboardingContinueWith": {
    "message": "Continue with $1",
    "description": "$1 is the type of login used Google, Apple, etc."
  },
  "onboardingCreateWallet": {
    "message": "Create new wallet"
  },
  "onboardingImportWallet": {
    "message": "I have an existing wallet"
  },
  "onboardingMetametricsAgree": {
    "message": "I agree"
  },
  "onboardingMetametricsDescription": {
    "message": "We'd like to gather basic usage and diagnostics data to improve MetaMask. It will always be:"
  },
  "onboardingMetametricsDescription2": {
    "message": "When we gather metrics, it will always be..."
  },
  "onboardingMetametricsInfuraTerms": {
    "message": "We’ll let you know if we decide to use this data for other purposes. You can review our $1 for more information. Remember, you can go to settings and opt out at any time.",
    "description": "$1 represents `onboardingMetametricsInfuraTermsPolicy`"
  },
  "onboardingMetametricsInfuraTermsPolicy": {
    "message": "Privacy Policy"
  },
  "onboardingMetametricsNeverCollect": {
    "message": "$1 Clicks and views on the app are stored, but other details (like your public address) are not.",
    "description": "$1 represents `onboardingMetametricsNeverCollectEmphasis`"
  },
  "onboardingMetametricsNeverCollectEmphasis": {
    "message": "Private:"
  },
  "onboardingMetametricsNeverCollectIP": {
    "message": "$1 We temporarily use your IP address to detect a general location (like your country or region), but it's never stored.",
    "description": "$1 represents `onboardingMetametricsNeverCollectIPEmphasis`"
  },
  "onboardingMetametricsNeverCollectIPEmphasis": {
    "message": "General:"
  },
  "onboardingMetametricsNeverSellData": {
    "message": "$1 You decide if you want to share or delete your usage data via settings any time.",
    "description": "$1 represents `onboardingMetametricsNeverSellDataEmphasis`"
  },
  "onboardingMetametricsNeverSellDataEmphasis": {
    "message": "Optional:"
  },
  "onboardingMetametricsPrivacyDescription": {
    "message": "Learn how we protect your privacy while collecting usage data for your profile."
  },
  "onboardingMetametricsTerms": {
    "message": "We’ll let you know if we plan to use this data for other purposes. You can review our $1 any time (we never sell the data you provide here).",
    "description": "$1 represents `onboardingMetametricsPrivacyPolicy`"
  },
  "onboardingMetametricsTitle": {
    "message": "Help us improve MetaMask"
  },
  "onboardingMetametricsUseDataCheckbox": {
    "message": "We’ll use this data to learn how you interact with our marketing communications. We may share relevant news (like product features)."
  },
  "onboardingOptionIcon": {
    "message": "$1 icon",
    "description": "$1 is the icon name"
  },
  "onboardingOptionTitle": {
    "message": "Choose an option to continue"
  },
  "onboardingPinExtensionBillboardAccess": {
    "message": "Full access"
  },
  "onboardingPinExtensionBillboardDescription": {
    "message": "These extensions can see and change information"
  },
  "onboardingPinExtensionBillboardDescription2": {
    "message": "on this site."
  },
  "onboardingPinExtensionBillboardTitle": {
    "message": "Extensions"
  },
  "onboardingPinExtensionChrome": {
    "message": "Click the browser extension icon"
  },
  "onboardingPinExtensionDescription": {
    "message": "Pin MetaMask on your browser so it’s accessible and easy to view transaction confirmations."
  },
  "onboardingPinExtensionDescription2": {
    "message": "Access your MetaMask wallet with 1 click by clicking on the extension."
  },
  "onboardingPinExtensionDescription3": {
    "message": "Click Chrome extension icon to access it instantly"
  },
  "onboardingPinExtensionLabel": {
    "message": "Pin MetaMask"
  },
  "onboardingPinExtensionStep1": {
    "message": "1"
  },
  "onboardingPinExtensionStep2": {
    "message": "2"
  },
  "onboardingPinExtensionTitle": {
    "message": "Installation is complete!"
  },
  "onboardingSignInWith": {
    "message": "Sign in with $1",
    "description": "$1 is the type of login used Google, Apple, etc."
  },
  "onboardingSrpCreate": {
    "message": "Continue with Secret Recovery Phrase"
  },
  "onboardingSrpImport": {
    "message": "Import using Secret Recovery Phrase"
  },
  "onboardingSrpImportError": {
    "message": "Not quite right. Double-check your Secret Recovery Phrase and try again."
  },
  "onboardingSrpInputClearAll": {
    "message": "Clear all"
  },
  "onboardingSrpInputHideAll": {
    "message": "Hide all"
  },
  "onboardingSrpInputPlaceholder": {
    "message": "Add a space between each word and make sure no one is watching"
  },
  "onboardingSrpInputShowAll": {
    "message": "Show all"
  },
  "onekey": {
    "message": "OneKey"
  },
  "onlyConnectTrust": {
    "message": "Only connect with sites you trust. $1",
    "description": "Text displayed above the buttons for connection confirmation. $1 is the link to the learn more web page."
  },
  "openFullScreenForLedgerWebHid": {
    "message": "Go to full screen to connect your Ledger.",
    "description": "Shown to the user on the confirm screen when they are viewing MetaMask in a popup window but need to connect their ledger via webhid."
  },
  "openInBlockExplorer": {
    "message": "Open in block explorer"
  },
  "optional": {
    "message": "Optional"
  },
  "options": {
    "message": "Options"
  },
  "or": {
    "message": "Or"
  },
  "origin": {
    "message": "Origin"
  },
  "originChanged": {
    "message": "Site changed"
  },
  "originChangedMessage": {
    "message": "You're now reviewing a request from $1.",
    "description": "$1 is the name of the origin"
  },
  "osTheme": {
    "message": "System"
  },
  "otherSnaps": {
    "message": "other snaps",
    "description": "Used in the 'permission_rpc' message."
  },
  "outdatedBrowserNotification": {
    "message": "Your browser is out of date. If you don't update your browser, you won't be able to get security patches and new features from MetaMask."
  },
  "overrideContentSecurityPolicyHeader": {
    "message": "Override Content-Security-Policy header"
  },
  "overrideContentSecurityPolicyHeaderDescription": {
    "message": "This option is a workaround for a known issue in Firefox, where a dapp's Content-Security-Policy header may prevent the extension from loading properly. Disabling this option is not recommended unless required for specific web page compatibility."
  },
  "padlock": {
    "message": "Padlock"
  },
  "participateInMetaMetrics": {
    "message": "Participate in MetaMetrics"
  },
  "participateInMetaMetricsDescription": {
    "message": "Participate in MetaMetrics to help us make MetaMask better"
  },
  "password": {
    "message": "Password"
  },
<<<<<<< HEAD
  "passwordChangedRecently": {
    "message": "Password changed recently"
  },
  "passwordChangedRecentlyDescription": {
    "message": "Your password has been changed recently. You would need to type in your new password to continue being logged in."
  },
  "passwordChangedRecentlyError": {
    "message": "Your password was changed recently."
  },
  "passwordHintCreate": {
    "message": "Create a password hint"
  },
  "passwordHintDescription": {
    "message": "Leave yourself a hint to help remember your password. This hint won’t be shared."
  },
  "passwordHintError": {
    "message": "You can’t use the password as a hint"
  },
  "passwordHintLeaveHint": {
    "message": "Remember: If you lose your password, you won’t be able to use your wallet."
  },
  "passwordHintSaved": {
    "message": "Password hint saved"
  },
  "passwordHintTitle": {
    "message": "Password hint"
  },
=======
>>>>>>> 912db4ad
  "passwordNotLongEnough": {
    "message": "Password not long enough"
  },
  "passwordSetupDetails": {
    "message": "This password will unlock your MetaMask wallet only on this device. MetaMask can not recover this password."
  },
  "passwordStrength": {
    "message": "Password strength: $1",
    "description": "Return password strength to the user when user wants to create password."
  },
  "passwordStrengthDescription": {
    "message": "A strong password can improve the security of your wallet should your device be stolen or compromised."
  },
  "passwordTermsWarning": {
    "message": "MetaMask can’t recover this password."
  },
  "passwordToggleHide": {
    "message": "Hide Password"
  },
  "passwordToggleShow": {
    "message": "Show Password"
  },
  "passwordsDontMatch": {
    "message": "Passwords don't match"
  },
  "paste": {
    "message": "Paste"
  },
  "pastePrivateKey": {
    "message": "Enter your private key string here:",
    "description": "For importing an account from a private key"
  },
  "pending": {
    "message": "Pending"
  },
  "pendingConfirmationAddNetworkAlertMessage": {
    "message": "Updating network will cancel $1 pending transactions from this site.",
    "description": "Number of transactions."
  },
  "pendingConfirmationSwitchNetworkAlertMessage": {
    "message": "Switching network will cancel $1 pending transactions from this site.",
    "description": "Number of transactions."
  },
  "pendingTransactionAlertMessage": {
    "message": "This transaction won't go through until a previous transaction is complete. $1",
    "description": "$1 represents the words 'how to cancel or speed up a transaction' in a hyperlink"
  },
  "pendingTransactionAlertMessageHyperlink": {
    "message": "Learn how to cancel or speed up a transaction.",
    "description": "The text for the hyperlink in the pending transaction alert message"
  },
  "permissionDetails": {
    "message": "Permission details"
  },
  "permissionFor": {
    "message": "Permission for"
  },
  "permissionFrom": {
    "message": "Permission from"
  },
  "permissionRequested": {
    "message": "Requested now"
  },
  "permissionRequestedForAccounts": {
    "message": "Requested now for $1",
    "description": "Permission cell status for requested permission including accounts, rendered as AvatarGroup which is $1."
  },
  "permissionRevoked": {
    "message": "Revoked in this update"
  },
  "permissionRevokedForAccounts": {
    "message": "Revoked in this update for $1",
    "description": "Permission cell status for revoked permission including accounts, rendered as AvatarGroup which is $1."
  },
  "permission_accessNamedSnap": {
    "message": "Connect to $1.",
    "description": "The description for the `wallet_snap` permission. $1 is the human-readable name of the snap."
  },
  "permission_accessNetwork": {
    "message": "Access the internet.",
    "description": "The description of the `endowment:network-access` permission."
  },
  "permission_accessNetworkDescription": {
    "message": "Allow $1 to access the internet. This can be used to both send and receive data with third-party servers.",
    "description": "An extended description of the `endowment:network-access` permission. $1 is the snap name."
  },
  "permission_accessSnap": {
    "message": "Connect to the $1 snap.",
    "description": "The description for the `wallet_snap` permission. $1 is the name of the snap."
  },
  "permission_accessSnapDescription": {
    "message": "Allow the website or snap to interact with $1.",
    "description": "The description for the `wallet_snap_*` permission. $1 is the name of the Snap."
  },
  "permission_assets": {
    "message": "Display account assets in MetaMask.",
    "description": "The description for the `endowment:assets` permission."
  },
  "permission_assetsDescription": {
    "message": "Allow $1 to provide asset information to the MetaMask client. The assets can be onchain or offchain.",
    "description": "An extended description for the `endowment:assets` permission. $1 is the name of the Snap."
  },
  "permission_cronjob": {
    "message": "Schedule and execute periodic actions.",
    "description": "The description for the `snap_cronjob` permission"
  },
  "permission_cronjobDescription": {
    "message": "Allow $1 to perform actions that run periodically at fixed times, dates, or intervals. This can be used to trigger time-sensitive interactions or notifications.",
    "description": "An extended description for the `snap_cronjob` permission. $1 is the snap name."
  },
  "permission_dialog": {
    "message": "Display dialog windows in MetaMask.",
    "description": "The description for the `snap_dialog` permission"
  },
  "permission_dialogDescription": {
    "message": "Allow $1 to display MetaMask popups with custom text, input field, and buttons to approve or reject an action.\nCan be used to create e.g. alerts, confirmations, and opt-in flows for a snap.",
    "description": "An extended description for the `snap_dialog` permission. $1 is the snap name."
  },
  "permission_ethereumAccounts": {
    "message": "See address, account balance, activity and suggest transactions to approve",
    "description": "The description for the `eth_accounts` permission"
  },
  "permission_ethereumProvider": {
    "message": "Access the Ethereum provider.",
    "description": "The description for the `endowment:ethereum-provider` permission"
  },
  "permission_ethereumProviderDescription": {
    "message": "Allow $1 to communicate with MetaMask directly, in order for it to read data from the blockchain and suggest messages and transactions.",
    "description": "An extended description for the `endowment:ethereum-provider` permission. $1 is the snap name."
  },
  "permission_getEntropy": {
    "message": "Derive arbitrary keys unique to $1.",
    "description": "The description for the `snap_getEntropy` permission. $1 is the snap name."
  },
  "permission_getEntropyDescription": {
    "message": "Allow $1 to derive arbitrary keys unique to $1, without exposing them. These keys are separate from your MetaMask account(s) and not related to your private keys or Secret Recovery Phrase. Other snaps cannot access this information.",
    "description": "An extended description for the `snap_getEntropy` permission. $1 is the snap name."
  },
  "permission_getLocale": {
    "message": "View your preferred language.",
    "description": "The description for the `snap_getLocale` permission"
  },
  "permission_getLocaleDescription": {
    "message": "Let $1 access your preferred language from your MetaMask settings. This can be used to localize and display $1's content using your language.",
    "description": "An extended description for the `snap_getLocale` permission. $1 is the snap name."
  },
  "permission_getPreferences": {
    "message": "See information like your preferred language and fiat currency.",
    "description": "The description for the `snap_getPreferences` permission"
  },
  "permission_getPreferencesDescription": {
    "message": "Let $1 access information like your preferred language and fiat currency in your MetaMask settings. This helps $1 display content tailored to your preferences. ",
    "description": "An extended description for the `snap_getPreferences` permission. $1 is the snap name."
  },
  "permission_homePage": {
    "message": "Display a custom screen",
    "description": "The description for the `endowment:page-home` permission"
  },
  "permission_homePageDescription": {
    "message": "Let $1 display a custom home screen in MetaMask. This can be used for user interfaces, configuration, and dashboards.",
    "description": "An extended description for the `endowment:page-home` permission. $1 is the snap name."
  },
  "permission_keyring": {
    "message": "Allow requests for adding and controlling Ethereum accounts",
    "description": "The description for the `endowment:keyring` permission"
  },
  "permission_keyringDescription": {
    "message": "Let $1 receive requests to add or remove accounts, plus sign and transact on behalf of these accounts.",
    "description": "An extended description for the `endowment:keyring` permission. $1 is the snap name."
  },
  "permission_lifecycleHooks": {
    "message": "Use lifecycle hooks.",
    "description": "The description for the `endowment:lifecycle-hooks` permission"
  },
  "permission_lifecycleHooksDescription": {
    "message": "Allow $1 to use lifecycle hooks to run code at specific times during its lifecycle.",
    "description": "An extended description for the `endowment:lifecycle-hooks` permission. $1 is the snap name."
  },
  "permission_manageAccounts": {
    "message": "Add and control Ethereum accounts",
    "description": "The description for `snap_manageAccounts` permission"
  },
  "permission_manageAccountsDescription": {
    "message": "Allow $1 to add or remove Ethereum accounts, then transact and sign with these accounts.",
    "description": "An extended description for the `snap_manageAccounts` permission. $1 is the snap name."
  },
  "permission_manageBip32Keys": {
    "message": "Manage $1 accounts.",
    "description": "The description for the `snap_getBip32Entropy` permission. $1 is a derivation path, e.g. 'm/44'/0'/0' (secp256k1)'."
  },
  "permission_manageBip44AndBip32KeysDescription": {
    "message": "Allow $1 to manage accounts and assets on the requested network. These accounts are derived and backed up using your secret recovery phrase (without revealing it). With the power to derive keys, $1 can support a variety of blockchain protocols beyond Ethereum (EVMs).",
    "description": "An extended description for the `snap_getBip44Entropy` and `snap_getBip44Entropy` permissions. $1 is the snap name."
  },
  "permission_manageBip44Keys": {
    "message": "Manage $1 accounts.",
    "description": "The description for the `snap_getBip44Entropy` permission. $1 is the name of a protocol, e.g. 'Filecoin'."
  },
  "permission_manageState": {
    "message": "Store and manage its data on your device.",
    "description": "The description for the `snap_manageState` permission"
  },
  "permission_manageStateDescription": {
    "message": "Allow $1 to store, update, and retrieve data securely with encryption. Other snaps cannot access this information.",
    "description": "An extended description for the `snap_manageState` permission. $1 is the snap name."
  },
  "permission_nameLookup": {
    "message": "Provide domain and address lookups.",
    "description": "The description for the `endowment:name-lookup` permission."
  },
  "permission_nameLookupDescription": {
    "message": "Allow the snap to fetch and display address and domain lookups in different parts of the MetaMask UI.",
    "description": "An extended description for the `endowment:name-lookup` permission."
  },
  "permission_notifications": {
    "message": "Show notifications.",
    "description": "The description for the `snap_notify` permission"
  },
  "permission_notificationsDescription": {
    "message": "Allow $1 to display notifications within MetaMask. A short notification text can be triggered by a snap for actionable or time-sensitive information.",
    "description": "An extended description for the `snap_notify` permission. $1 is the snap name."
  },
  "permission_protocol": {
    "message": "Provide protocol data for one or more chains.",
    "description": "The description for the `endowment:protocol` permission."
  },
  "permission_protocolDescription": {
    "message": "Allow $1 to provide MetaMask with protocol data such as gas estimates or token information.",
    "description": "An extended description for the `endowment:protocol` permission. $1 is the name of the Snap."
  },
  "permission_rpc": {
    "message": "Allow $1 to communicate directly with $2.",
    "description": "The description for the `endowment:rpc` permission. $1 is 'other snaps' or 'websites', $2 is the snap name."
  },
  "permission_rpcDescription": {
    "message": "Allow $1 to send messages to $2 and receive a response from $2.",
    "description": "An extended description for the `endowment:rpc` permission. $1 is 'other snaps' or 'websites', $2 is the snap name."
  },
  "permission_rpcDescriptionOriginList": {
    "message": "$1 and $2",
    "description": "A list of allowed origins where $2 is the last origin of the list and $1 is the rest of the list separated by ','."
  },
  "permission_signatureInsight": {
    "message": "Display signature insights modal.",
    "description": "The description for the `endowment:signature-insight` permission"
  },
  "permission_signatureInsightDescription": {
    "message": "Allow $1 to display a modal with insights on any signature request before approval. This can be used for anti-phishing and security solutions.",
    "description": "An extended description for the `endowment:signature-insight` permission. $1 is the snap name."
  },
  "permission_signatureInsightOrigin": {
    "message": "See the origins of websites that initiate a signature request",
    "description": "The description for the `signatureOrigin` caveat, to be used with the `endowment:signature-insight` permission"
  },
  "permission_signatureInsightOriginDescription": {
    "message": "Allow $1 to see the origin (URI) of websites that initiate signature requests. This can be used for anti-phishing and security solutions.",
    "description": "An extended description for the `signatureOrigin` caveat, to be used with the `endowment:signature-insight` permission. $1 is the snap name."
  },
  "permission_transactionInsight": {
    "message": "Fetch and display transaction insights.",
    "description": "The description for the `endowment:transaction-insight` permission"
  },
  "permission_transactionInsightDescription": {
    "message": "Allow $1 to decode transactions and show insights within the MetaMask UI. This can be used for anti-phishing and security solutions.",
    "description": "An extended description for the `endowment:transaction-insight` permission. $1 is the snap name."
  },
  "permission_transactionInsightOrigin": {
    "message": "See the origins of websites that suggest transactions",
    "description": "The description for the `transactionOrigin` caveat, to be used with the `endowment:transaction-insight` permission"
  },
  "permission_transactionInsightOriginDescription": {
    "message": "Allow $1 to see the origin (URI) of websites that suggest transactions. This can be used for anti-phishing and security solutions.",
    "description": "An extended description for the `transactionOrigin` caveat, to be used with the `endowment:transaction-insight` permission. $1 is the snap name."
  },
  "permission_unknown": {
    "message": "Unknown permission: $1",
    "description": "$1 is the name of a requested permission that is not recognized."
  },
  "permission_viewBip32PublicKeys": {
    "message": "View your public key for $1 ($2).",
    "description": "The description for the `snap_getBip32PublicKey` permission. $1 is a derivation path, e.g. 'm/44'/0'/0''. $2 is the elliptic curve name, e.g. 'secp256k1'."
  },
  "permission_viewBip32PublicKeysDescription": {
    "message": "Allow $2 to view your public keys (and addresses) for $1. This does not grant any control of accounts or assets.",
    "description": "An extended description for the `snap_getBip32PublicKey` permission. $1 is a derivation path (name). $2 is the snap name."
  },
  "permission_viewNamedBip32PublicKeys": {
    "message": "View your public key for $1.",
    "description": "The description for the `snap_getBip32PublicKey` permission. $1 is a name for the derivation path, e.g., 'Ethereum accounts'."
  },
  "permission_walletSwitchEthereumChain": {
    "message": "Use your enabled networks",
    "description": "The label for the `wallet_switchEthereumChain` permission"
  },
  "permission_webAssembly": {
    "message": "Support for WebAssembly.",
    "description": "The description of the `endowment:webassembly` permission."
  },
  "permission_webAssemblyDescription": {
    "message": "Allow $1 to access low-level execution environments via WebAssembly.",
    "description": "An extended description of the `endowment:webassembly` permission. $1 is the snap name."
  },
  "permissions": {
    "message": "Permissions"
  },
  "permissionsPageEmptyContent": {
    "message": "Nothing to see here"
  },
  "permissionsPageEmptySubContent": {
    "message": "This is where you can see the permissions you've given to installed Snaps or connected sites."
  },
  "permitSimulationChange_approve": {
    "message": "Spending cap"
  },
  "permitSimulationChange_bidding": {
    "message": "You bid"
  },
  "permitSimulationChange_listing": {
    "message": "You list"
  },
  "permitSimulationChange_nft_listing": {
    "message": "Listing price"
  },
  "permitSimulationChange_receive": {
    "message": "You receive"
  },
  "permitSimulationChange_revoke2": {
    "message": "Revoke"
  },
  "permitSimulationChange_transfer": {
    "message": "You send"
  },
  "permitSimulationDetailInfo": {
    "message": "You're giving the spender permission to spend this many tokens from your account."
  },
  "permittedChainToastUpdate": {
    "message": "$1 has access to $2."
  },
  "personalAddressDetected": {
    "message": "Personal address detected. Input the token contract address."
  },
  "pinToTop": {
    "message": "Pin to top"
  },
  "pleaseConfirm": {
    "message": "Please confirm"
  },
  "plusMore": {
    "message": "+ $1 more",
    "description": "$1 is the number of additional items"
  },
  "plusXMore": {
    "message": "+ $1 more",
    "description": "$1 is a number of additional but unshown items in a list- this message will be shown in place of those items"
  },
  "popularNetworkAddToolTip": {
    "message": "Some of these networks rely on third parties. The connections may be less reliable or enable third-parties to track activity.",
    "description": "Learn more link"
  },
  "popularNetworks": {
    "message": "Popular networks"
  },
  "portfolio": {
    "message": "Portfolio"
  },
  "preparingSwap": {
    "message": "Preparing swap..."
  },
  "prev": {
    "message": "Prev"
  },
  "price": {
    "message": "Price"
  },
  "priceUnavailable": {
    "message": "price unavailable"
  },
  "primaryType": {
    "message": "Primary type"
  },
  "priorityFee": {
    "message": "Priority fee"
  },
  "priorityFeeProperCase": {
    "message": "Priority Fee"
  },
  "privacy": {
    "message": "Privacy"
  },
  "privacyMsg": {
    "message": "Privacy policy"
  },
  "privateKey": {
    "message": "Private Key",
    "description": "select this type of file to use to import an account"
  },
  "privateKeyCopyWarning": {
    "message": "Private key for $1",
    "description": "$1 represents the account name"
  },
  "privateKeyHidden": {
    "message": "The private key is hidden",
    "description": "Explains that the private key input is hidden"
  },
  "privateKeyShow": {
    "message": "Show/Hide the private key input",
    "description": "Describes a toggle that is used to show or hide the private key input"
  },
  "privateKeyShown": {
    "message": "This private key is being shown",
    "description": "Explains that the private key input is being shown"
  },
  "privateKeyWarning": {
    "message": "Warning: Never disclose this key. Anyone with your private keys can steal any assets held in your account."
  },
  "privateNetwork": {
    "message": "Private network"
  },
  "proceedWithTransaction": {
    "message": "I want to proceed anyway"
  },
  "productAnnouncements": {
    "message": "Product announcements"
  },
  "proposedApprovalLimit": {
    "message": "Proposed approval limit"
  },
  "provide": {
    "message": "Provide"
  },
  "publicAddress": {
    "message": "Public address"
  },
  "pushPlatformNotificationsFundsReceivedDescription": {
    "message": "You received $1 $2"
  },
  "pushPlatformNotificationsFundsReceivedDescriptionDefault": {
    "message": "You received some tokens"
  },
  "pushPlatformNotificationsFundsReceivedTitle": {
    "message": "Funds received"
  },
  "pushPlatformNotificationsFundsSentDescription": {
    "message": "You successfully sent $1 $2"
  },
  "pushPlatformNotificationsFundsSentDescriptionDefault": {
    "message": "You successfully sent some tokens"
  },
  "pushPlatformNotificationsFundsSentTitle": {
    "message": "Funds sent"
  },
  "pushPlatformNotificationsNftReceivedDescription": {
    "message": "You received new NFTs"
  },
  "pushPlatformNotificationsNftReceivedTitle": {
    "message": "NFT received"
  },
  "pushPlatformNotificationsNftSentDescription": {
    "message": "You have successfully sent an NFT"
  },
  "pushPlatformNotificationsNftSentTitle": {
    "message": "NFT sent"
  },
  "pushPlatformNotificationsStakingLidoStakeCompletedDescription": {
    "message": "Your Lido stake was successful"
  },
  "pushPlatformNotificationsStakingLidoStakeCompletedTitle": {
    "message": "Stake complete"
  },
  "pushPlatformNotificationsStakingLidoStakeReadyToBeWithdrawnDescription": {
    "message": "Your Lido stake is now ready to be withdrawn"
  },
  "pushPlatformNotificationsStakingLidoStakeReadyToBeWithdrawnTitle": {
    "message": "Stake ready for withdrawal"
  },
  "pushPlatformNotificationsStakingLidoWithdrawalCompletedDescription": {
    "message": "Your Lido withdrawal was successful"
  },
  "pushPlatformNotificationsStakingLidoWithdrawalCompletedTitle": {
    "message": "Withdrawal completed"
  },
  "pushPlatformNotificationsStakingLidoWithdrawalRequestedDescription": {
    "message": "Your Lido withdrawal request was submitted"
  },
  "pushPlatformNotificationsStakingLidoWithdrawalRequestedTitle": {
    "message": "Withdrawal requested"
  },
  "pushPlatformNotificationsStakingRocketpoolStakeCompletedDescription": {
    "message": "Your RocketPool stake was successful"
  },
  "pushPlatformNotificationsStakingRocketpoolStakeCompletedTitle": {
    "message": "Stake complete"
  },
  "pushPlatformNotificationsStakingRocketpoolUnstakeCompletedDescription": {
    "message": "Your RocketPool unstake was successful"
  },
  "pushPlatformNotificationsStakingRocketpoolUnstakeCompletedTitle": {
    "message": "Unstake complete"
  },
  "pushPlatformNotificationsSwapCompletedDescription": {
    "message": "Your MetaMask Swap was successful"
  },
  "pushPlatformNotificationsSwapCompletedTitle": {
    "message": "Swap completed"
  },
  "queued": {
    "message": "Queued"
  },
  "quoteRate": {
    "message": "Quote rate"
  },
  "quotedReceiveAmount": {
    "message": "$1 receive amount"
  },
  "quotedTotalCost": {
    "message": "$1 total cost"
  },
  "rank": {
    "message": "Rank"
  },
  "rateIncludesMMFee": {
    "message": "Rate includes $1% fee"
  },
  "reAddAccounts": {
    "message": "re-add any other accounts"
  },
  "reAdded": {
    "message": "re-added"
  },
  "readdToken": {
    "message": "You can add this token back in the future by going to “Import token” in your accounts options menu."
  },
  "receive": {
    "message": "Receive"
  },
  "receiveCrypto": {
    "message": "Receive crypto"
  },
  "recipientAddressPlaceholderNew": {
    "message": "Enter public address (0x) or domain name"
  },
  "recommendedGasLabel": {
    "message": "Recommended"
  },
  "recoveryPhraseReminderBackupStart": {
    "message": "Start here"
  },
  "recoveryPhraseReminderConfirm": {
    "message": "Got it"
  },
  "recoveryPhraseReminderHasBackedUp": {
    "message": "Always keep your Secret Recovery Phrase in a secure and secret place"
  },
  "recoveryPhraseReminderHasNotBackedUp": {
    "message": "Need to backup your Secret Recovery Phrase again?"
  },
  "recoveryPhraseReminderItemOne": {
    "message": "Never share your Secret Recovery Phrase with anyone"
  },
  "recoveryPhraseReminderItemTwo": {
    "message": "The MetaMask team will never ask for your Secret Recovery Phrase"
  },
  "recoveryPhraseReminderSubText": {
    "message": "Your Secret Recovery Phrase controls all of your accounts."
  },
  "recoveryPhraseReminderTitle": {
    "message": "Protect your funds"
  },
  "redeposit": {
    "message": "Redeposit"
  },
  "refreshList": {
    "message": "Refresh list"
  },
  "reject": {
    "message": "Reject"
  },
  "rejectAll": {
    "message": "Reject all"
  },
  "rejectRequestsDescription": {
    "message": "You are about to batch reject $1 requests."
  },
  "rejectRequestsN": {
    "message": "Reject $1 requests"
  },
  "rejectTxsDescription": {
    "message": "You are about to batch reject $1 transactions."
  },
  "rejectTxsN": {
    "message": "Reject $1 transactions"
  },
  "rejected": {
    "message": "Rejected"
  },
  "rememberSRPIfYouLooseAccess": {
    "message": "Remember, if you lose your Secret Recovery Phrase, you lose access to your wallet. $1 to keep this set of words safe so you can always access your funds."
  },
  "reminderSet": {
    "message": "Reminder set!"
  },
  "remove": {
    "message": "Remove"
  },
  "removeAccount": {
    "message": "Remove account"
  },
  "removeAccountDescription": {
    "message": "This account will be removed from your wallet. Please make sure you have the original Secret Recovery Phrase or private key for this imported account before continuing. You can import or create accounts again from the account drop-down. "
  },
  "removeKeyringSnap": {
    "message": "Removing this Snap removes these accounts from MetaMask:"
  },
  "removeKeyringSnapToolTip": {
    "message": "The snap controls the accounts, and by removing it, the accounts will be removed from MetaMask, too, but they will remain in the blockchain."
  },
  "removeNFT": {
    "message": "Remove NFT"
  },
  "removeNftErrorMessage": {
    "message": "We could not remove this NFT."
  },
  "removeNftMessage": {
    "message": "NFT was successfully removed!"
  },
  "removeSnap": {
    "message": "Remove Snap"
  },
  "removeSnapAccountDescription": {
    "message": "If you proceed, this account will no longer be available in MetaMask."
  },
  "removeSnapAccountTitle": {
    "message": "Remove account"
  },
  "removeSnapConfirmation": {
    "message": "Are you sure you want to remove $1?",
    "description": "$1 represents the name of the snap"
  },
  "removeSnapDescription": {
    "message": "This action will delete the snap, its data and revoke your given permissions."
  },
  "replace": {
    "message": "replace"
  },
  "reportIssue": {
    "message": "Report an issue"
  },
  "requestFrom": {
    "message": "Request from"
  },
  "requestFromInfo": {
    "message": "This is the site asking for your signature."
  },
  "requestFromInfoSnap": {
    "message": "This is the Snap asking for your signature."
  },
  "requestFromTransactionDescription": {
    "message": "This is the site asking for your confirmation."
  },
  "requestingFor": {
    "message": "Requesting for"
  },
  "requestingForAccount": {
    "message": "Requesting for $1",
    "description": "Name of Account"
  },
  "requestingForNetwork": {
    "message": "Requesting for $1",
    "description": "Name of Network"
  },
  "required": {
    "message": "Required"
  },
  "reset": {
    "message": "Reset"
  },
  "resetPassword": {
    "message": "Reset your password"
  },
  "resetPasswordAnotherOption": {
    "message": "Another option: Erase your wallet"
  },
  "resetPasswordDescription": {
    "message": "If you have a mobile device where you’re already logged in, you can reset your password there."
  },
  "resetPasswordStep1": {
    "message": "Open MetaMask mobile app and go to $1",
    "description": "$1 is bold Settings > Security and passwords."
  },
  "resetPasswordStep1Settings": {
    "message": "Settings > Security and passwords."
  },
  "resetPasswordStep2": {
    "message": "Select “Change password” and update your password with Face ID."
  },
  "resetPasswordStep3": {
    "message": "Login with your new password on any device."
  },
  "resetWallet": {
    "message": "Reset wallet"
  },
  "resetWalletSubHeader": {
    "message": "MetaMask does not keep a copy of your password. If you’re having trouble unlocking your account, you will need to reset your wallet. You can do this by providing the Secret Recovery Phrase you used when you set up your wallet."
  },
  "resetWalletUsingSRP": {
    "message": "This action will delete your current wallet and Secret Recovery Phrase from this device, along with the list of accounts you’ve curated. After resetting with a Secret Recovery Phrase, you’ll see a list of accounts based on the Secret Recovery Phrase you use to reset. This new list will automatically include accounts that have a balance. You’ll also be able to $1 created previously. Custom accounts that you’ve imported will need to be $2, and any custom tokens you’ve added to an account will need to be $3 as well."
  },
  "resetWalletWarning": {
    "message": "Make sure you’re using the correct Secret Recovery Phrase before proceeding. You will not be able to undo this."
  },
  "restartMetamask": {
    "message": "Restart MetaMask"
  },
  "restore": {
    "message": "Restore"
  },
  "restoreUserData": {
    "message": "Restore user data"
  },
  "resultPageError": {
    "message": "Error"
  },
  "resultPageErrorDefaultMessage": {
    "message": "The operation failed."
  },
  "resultPageSuccess": {
    "message": "Success"
  },
  "resultPageSuccessDefaultMessage": {
    "message": "The operation completed successfully."
  },
  "retryTransaction": {
    "message": "Retry transaction"
  },
  "reusedTokenNameWarning": {
    "message": "A token here reuses a symbol from another token you watch, this can be confusing or deceptive."
  },
  "revealSecretRecoveryPhrase": {
    "message": "Reveal Secret Recovery Phrase"
  },
  "revealSeedWords": {
    "message": "Reveal Secret Recovery Phrase"
  },
  "revealSeedWordsDescription1": {
    "message": "The $1 provides $2",
    "description": "This is a sentence consisting of link using 'revealSeedWordsSRPName' as $1 and bolded text using 'revealSeedWordsDescription3' as $2."
  },
  "revealSeedWordsDescription2": {
    "message": "MetaMask is a $1. That means you're the owner of your SRP.",
    "description": "$1 is text link with the message from 'revealSeedWordsNonCustodialWallet'"
  },
  "revealSeedWordsDescription3": {
    "message": "full access to your wallet and funds.\n"
  },
  "revealSeedWordsNonCustodialWallet": {
    "message": "non-custodial wallet"
  },
  "revealSeedWordsQR": {
    "message": "QR"
  },
  "revealSeedWordsSRPName": {
    "message": "Secret Recovery Phrase (SRP)"
  },
  "revealSeedWordsText": {
    "message": "Text"
  },
  "revealSeedWordsWarning": {
    "message": "Make sure no one is looking at your screen. $1",
    "description": "$1 is bolded text using the message from 'revealSeedWordsWarning2'"
  },
  "revealSeedWordsWarning2": {
    "message": "MetaMask Support will never request this.",
    "description": "The bolded texted in the second part of 'revealSeedWordsWarning'"
  },
  "revealSensitiveContent": {
    "message": "Reveal sensitive content"
  },
  "revealTheSeedPhrase": {
    "message": "Reveal seed phrase"
  },
  "review": {
    "message": "Review"
  },
  "reviewAlert": {
    "message": "Review alert"
  },
  "reviewAlerts": {
    "message": "Review alerts"
  },
  "reviewPendingTransactions": {
    "message": "Review pending transactions"
  },
  "reviewPermissions": {
    "message": "Review permissions"
  },
  "revokePermission": {
    "message": "Revoke permission"
  },
  "revokePermissionTitle": {
    "message": "Remove $1 permission",
    "description": "The token symbol that is being revoked"
  },
  "revokeSimulationDetailsDesc": {
    "message": "You're removing someone's permission to spend tokens from your account."
  },
  "reward": {
    "message": "Reward"
  },
  "rpcNameOptional": {
    "message": "RPC Name (Optional)"
  },
  "rpcUrl": {
    "message": "RPC URL"
  },
  "safeTransferFrom": {
    "message": "Safe transfer from"
  },
  "save": {
    "message": "Save"
  },
  "scanInstructions": {
    "message": "Place the QR code in front of your camera"
  },
  "scanQrCode": {
    "message": "Scan QR code"
  },
  "scrollDown": {
    "message": "Scroll down"
  },
  "search": {
    "message": "Search"
  },
  "searchAccounts": {
    "message": "Search accounts"
  },
  "searchNfts": {
    "message": "Search NFTs"
  },
  "searchTokens": {
    "message": "Search tokens"
  },
  "searchTokensByNameOrAddress": {
    "message": "Search tokens by name or address"
  },
  "secretRecoveryPhrase": {
    "message": "Secret Recovery Phrase"
  },
  "secretRecoveryPhrasePlusNumber": {
    "message": "Secret Recovery Phrase $1",
    "description": "The $1 is the order of the Secret Recovery Phrase"
  },
  "secureWallet": {
    "message": "Secure wallet"
  },
  "secureWalletGetStartedButton": {
    "message": "Get started"
  },
  "secureWalletRemindLaterButton": {
    "message": "Remind me later"
  },
  "secureWalletWalletRecover": {
    "message": "It’s the only way to recover your wallet if you get locked out of the app or get a new device."
  },
  "secureWalletWalletSaveSrp": {
    "message": "Don’t risk losing your funds. Protect your wallet by saving your $1 in a place you trust.",
    "description": "The $1 is the button text 'Secret Recovery Phrase'"
  },
  "security": {
    "message": "Security"
  },
  "securityAlert": {
    "message": "Security alert from $1 and $2"
  },
  "securityAlerts": {
    "message": "Security alerts"
  },
  "securityAlertsDescription": {
    "message": "This feature alerts you to malicious or unusual activity by actively reviewing transaction and signature requests. $1",
    "description": "Link to learn more about security alerts"
  },
  "securityAndPrivacy": {
    "message": "Security & privacy"
  },
  "securityChangePasswordChange": {
    "message": "Change password"
  },
  "securityChangePasswordDescription": {
    "message": "Choose a strong password to unlock MetaMask app on your device. If you lose this password, you will need your Secret Recovery Phrase to re-import your wallet."
  },
  "securityChangePasswordTitle": {
    "message": "Password"
  },
  "securityDescription": {
    "message": "Reduce your chances of joining unsafe networks and protect your accounts"
  },
  "securityFooterText": {
    "message": "Your wallet is most protected when both recovery methods are set up. If one fail, the other helps you recover your wallet."
  },
  "securityMessageLinkForNetworks": {
    "message": "network scams and security risks"
  },
  "securityPrivacyPath": {
    "message": "Settings > Security & Privacy."
  },
  "securityProviderPoweredBy": {
    "message": "Powered by $1",
    "description": "The security provider that is providing data"
  },
  "securitySocialLoginEnabled": {
    "message": "Enabled"
  },
  "securitySocialLoginEnabledDescription": {
    "message": "This email and your MetaMask password will help you recover your account and recovery phrases."
  },
  "securitySocialLoginLabel": {
    "message": "$1 RECOVERY",
    "description": "The $1 is the text 'Google' or 'Apple'"
  },
  "securitySrpBackupSrp": {
    "message": "Back up Secret Recovery Phrase"
  },
  "securitySrpDescription": {
    "message": "Back up your Secret Recovery Phrase. Be sure to store your Secret Recovery Phrase in a safe place that only you can access and won’t forget."
  },
  "securitySrpLabel": {
    "message": "SECRET RECOVERY PHRASES"
  },
  "securitySrpSocialLoginDescription": {
    "message": "Back up your Secret Recovery Phrase and link your wallet to an Apple or Google account. Be sure to store your Secret Recovery Phrase in a safe place that only you can access and won’t forget."
  },
  "securitySrpTitle": {
    "message": "Secret Recovery Phrase"
  },
  "securitySrpWalletRecovery": {
    "message": "Wallet recovery"
  },
  "seeAllPermissions": {
    "message": "See all permissions",
    "description": "Used for revealing more content (e.g. permission list, etc.)"
  },
  "seeDetails": {
    "message": "See details"
  },
  "seedPhraseConfirm": {
    "message": "Confirm Secret Recovery Phrase"
  },
  "seedPhraseEnterMissingWords": {
    "message": "Confirm Secret Recovery Phrase"
  },
  "seedPhraseIntroNotRecommendedButtonCopy": {
    "message": "Remind me later (not recommended)"
  },
  "seedPhraseIntroRecommendedButtonCopy": {
    "message": "Secure my wallet (recommended)"
  },
  "seedPhraseIntroSidebarBulletOne": {
    "message": "Write down and store in multiple secret places"
  },
  "seedPhraseIntroSidebarBulletTwo": {
    "message": "Store in a safe deposit box"
  },
  "seedPhraseIntroSidebarCopyOne": {
    "message": "Your Secret Recovery Phrase is a 12-word phrase that is the “master key” to your wallet and your funds"
  },
  "seedPhraseIntroSidebarCopyThree": {
    "message": "If someone asks for your recovery phrase they are likely trying to scam you and steal your wallet funds."
  },
  "seedPhraseIntroSidebarCopyTwo": {
    "message": "Never, ever share your Secret Recovery Phrase, not even with MetaMask!"
  },
  "seedPhraseIntroSidebarTitleOne": {
    "message": "What is a Secret Recovery Phrase?"
  },
  "seedPhraseIntroSidebarTitleThree": {
    "message": "Should I share my Secret Recovery Phrase?"
  },
  "seedPhraseIntroSidebarTitleTwo": {
    "message": "How do I save my Secret Recovery Phrase?"
  },
  "seedPhraseIntroTitle": {
    "message": "Secure your wallet"
  },
  "seedPhraseReq": {
    "message": "Secret Recovery Phrases contain 12, 15, 18, 21, or 24 words"
  },
  "seedPhraseReviewDetails": {
    "message": "This is your $1. Write it down in the correct order and keep it safe. If someone has your Secret Recovery Phrase, they can access your wallet. $2",
    "description": "The $1 is the bolded text 'Secret Recovery Phrase' and $2 is 'seedPhraseReviewDetails2'"
  },
  "seedPhraseReviewDetails2": {
    "message": "Don’t share it with anyone, ever."
  },
  "seedPhraseReviewTitle": {
    "message": "Save your Secret Recovery Phrase"
  },
  "seedPhraseWriteDownDetails": {
    "message": "Write down this 12-word Secret Recovery Phrase and save it in a place that you trust and only you can access."
  },
  "seedPhraseWriteDownHeader": {
    "message": "Write down your Secret Recovery Phrase"
  },
  "select": {
    "message": "Select"
  },
  "selectAccountToConnect": {
    "message": "Select an account to connect"
  },
  "selectAccounts": {
    "message": "Select the account(s) to use on this site"
  },
  "selectAccountsForSnap": {
    "message": "Select the account(s) to use with this snap"
  },
  "selectAll": {
    "message": "Select all"
  },
  "selectAnAccount": {
    "message": "Select an account"
  },
  "selectAnAccountAlreadyConnected": {
    "message": "This account has already been connected to MetaMask"
  },
  "selectEnableDisplayMediaPrivacyPreference": {
    "message": "Turn on Display NFT Media"
  },
  "selectHdPath": {
    "message": "Select HD path"
  },
  "selectNFTPrivacyPreference": {
    "message": "Enable NFT Autodetection"
  },
  "selectPathHelp": {
    "message": "If you don't see the accounts you expect, try switching the HD path or current selected network."
  },
  "selectRpcUrl": {
    "message": "Select RPC URL"
  },
  "selectSecretRecoveryPhrase": {
    "message": "Select Secret Recovery Phrase"
  },
  "selectType": {
    "message": "Select Type"
  },
  "selectedAccountMismatch": {
    "message": "Different account selected"
  },
  "selectingAllWillAllow": {
    "message": "Selecting all will allow this site to view all of your current accounts. Make sure you trust this site."
  },
  "send": {
    "message": "Send"
  },
  "sendBugReport": {
    "message": "Send us a bug report."
  },
  "sendNoContactsConversionText": {
    "message": "click here"
  },
  "sendNoContactsDescription": {
    "message": "Contacts allow you to safely send transactions to another account multiple times.  To create a contact, $1",
    "description": "$1 represents the action text 'click here'"
  },
  "sendNoContactsTitle": {
    "message": "You don't have any contacts yet"
  },
  "sendSelectReceiveAsset": {
    "message": "Select asset to receive"
  },
  "sendSelectSendAsset": {
    "message": "Select asset to send"
  },
  "sendSpecifiedTokens": {
    "message": "Send $1",
    "description": "Symbol of the specified token"
  },
  "sendSwapSubmissionWarning": {
    "message": "Clicking this button will immediately initiate your swap transaction. Please review your transaction details before proceeding."
  },
  "sendTokenAsToken": {
    "message": "Send $1 as $2",
    "description": "Used in the transaction display list to describe a swap and send. $1 and $2 are the symbols of tokens in involved in the swap."
  },
  "sendingAsset": {
    "message": "Sending $1"
  },
  "sendingDisabled": {
    "message": "Sending of ERC-1155 NFT assets is not yet supported."
  },
  "sendingNativeAsset": {
    "message": "Sending $1",
    "description": "$1 represents the native currency symbol for the current network (e.g. ETH or BNB)"
  },
  "sendingToTokenContractWarning": {
    "message": "Warning: you are about to send to a token contract which could result in a loss of funds. $1",
    "description": "$1 is a clickable link with text defined by the 'learnMoreUpperCase' key. The link will open to a support article regarding the known contract address warning"
  },
  "sepolia": {
    "message": "Sepolia test network"
  },
  "setApprovalForAll": {
    "message": "Set approval for all"
  },
  "setApprovalForAllRedesignedTitle": {
    "message": "Withdrawal request"
  },
  "setApprovalForAllTitle": {
    "message": "Approve $1 with no spend limit",
    "description": "The token symbol that is being approved"
  },
  "settingAddSnapAccount": {
    "message": "Add account Snap"
  },
  "settings": {
    "message": "Settings"
  },
  "settingsOptimisedForEaseOfUseAndSecurity": {
    "message": "Settings are optimised for ease of use and security. Change these any time."
  },
  "settingsSearchMatchingNotFound": {
    "message": "No matching results found."
  },
  "settingsSubHeadingSignaturesAndTransactions": {
    "message": "Signature and transaction requests"
  },
  "show": {
    "message": "Show"
  },
  "showAccount": {
    "message": "Show account"
  },
  "showAdvancedDetails": {
    "message": "Show advanced details"
  },
  "showExtensionInFullSizeView": {
    "message": "Show extension in full-size view"
  },
  "showExtensionInFullSizeViewDescription": {
    "message": "Turn this on to make full-size view your default when you click the extension icon."
  },
  "showFiatConversionInTestnets": {
    "message": "Show conversion on test networks"
  },
  "showFiatConversionInTestnetsDescription": {
    "message": "Select this to show fiat conversion on test networks"
  },
  "showHexData": {
    "message": "Show hex data"
  },
  "showHexDataDescription": {
    "message": "Select this to show the hex data field on the send screen"
  },
  "showLess": {
    "message": "Show less"
  },
  "showMore": {
    "message": "Show more"
  },
  "showNativeTokenAsMainBalance": {
    "message": "Show native token as main balance"
  },
  "showNft": {
    "message": "Show NFT"
  },
  "showPermissions": {
    "message": "Show permissions"
  },
  "showPrivateKey": {
    "message": "Show private key"
  },
  "showSRP": {
    "message": "Show Secret Recovery Phrase"
  },
  "showTestnetNetworks": {
    "message": "Show test networks"
  },
  "showTestnetNetworksDescription": {
    "message": "Select this to show test networks in network list"
  },
  "sign": {
    "message": "Sign"
  },
  "signatureRequest": {
    "message": "Signature request"
  },
  "signature_decoding_bid_nft_tooltip": {
    "message": "The NFT will be reflected in your wallet, when the bid is accepted."
  },
  "signature_decoding_list_nft_tooltip": {
    "message": "Expect changes only if someone buys your NFTs."
  },
  "signed": {
    "message": "Signed"
  },
  "signing": {
    "message": "Signing"
  },
  "signingInWith": {
    "message": "Signing in with"
  },
  "signingWith": {
    "message": "Signing with"
  },
  "simulationApproveHeading": {
    "message": "Withdraw"
  },
  "simulationDetailsApproveDesc": {
    "message": "You're giving someone else permission to withdraw NFTs from your account."
  },
  "simulationDetailsERC20ApproveDesc": {
    "message": "You're giving someone else permission to spend this amount from your account."
  },
  "simulationDetailsFiatNotAvailable": {
    "message": "Not Available"
  },
  "simulationDetailsIncomingHeading": {
    "message": "You receive"
  },
  "simulationDetailsNoChanges": {
    "message": "No changes"
  },
  "simulationDetailsOutgoingHeading": {
    "message": "You send"
  },
  "simulationDetailsRevokeSetApprovalForAllDesc": {
    "message": "You're removing someone else's permission to withdraw NFTs from your account."
  },
  "simulationDetailsSetApprovalForAllDesc": {
    "message": "You're giving permission for someone else to withdraw NFTs from your account."
  },
  "simulationDetailsTitle": {
    "message": "Estimated changes"
  },
  "simulationDetailsTitleTooltip": {
    "message": "Estimated changes are what might happen if you go through with this transaction. This is just a prediction, not a guarantee."
  },
  "simulationDetailsTotalFiat": {
    "message": "Total = $1",
    "description": "$1 is the total amount in fiat currency on one side of the transaction"
  },
  "simulationDetailsTransactionReverted": {
    "message": "This transaction is likely to fail"
  },
  "simulationDetailsUnavailable": {
    "message": "Unavailable"
  },
  "simulationErrorMessageV2": {
    "message": "We were not able to estimate gas. There might be an error in the contract and this transaction may fail."
  },
  "simulationsSettingDescription": {
    "message": "Turn this on to estimate balance changes of transactions and signatures before you confirm them. This doesn't guarantee their final outcome. $1"
  },
  "simulationsSettingSubHeader": {
    "message": "Estimate balance changes"
  },
  "singleNetwork": {
    "message": "1 network"
  },
  "siweIssued": {
    "message": "Issued"
  },
  "siweNetwork": {
    "message": "Network"
  },
  "siweRequestId": {
    "message": "Request ID"
  },
  "siweResources": {
    "message": "Resources"
  },
  "siweURI": {
    "message": "URL"
  },
  "skip": {
    "message": "Skip"
  },
  "skipAccountSecurity": {
    "message": "Skip account security?"
  },
  "skipAccountSecurityDetails": {
    "message": "If you lose this Secret Recovery Phrase, you won’t be able to access this wallet."
  },
  "skipAccountSecuritySecureNow": {
    "message": "Secure now"
  },
  "skipAccountSecuritySkip": {
    "message": "Skip"
  },
  "slideBridgeDescription": {
    "message": "Move across 9 chains, all within your wallet"
  },
  "slideBridgeTitle": {
    "message": "Ready to bridge?"
  },
  "slideCashOutDescription": {
    "message": "Sell your crypto for cash"
  },
  "slideCashOutTitle": {
    "message": "Cash out with MetaMask"
  },
  "slideDebitCardDescription": {
    "message": "Available in select regions"
  },
  "slideDebitCardTitle": {
    "message": "MetaMask debit card"
  },
  "slideFundWalletDescription": {
    "message": "Add or transfer tokens to get started"
  },
  "slideFundWalletTitle": {
    "message": "Fund your wallet"
  },
  "slideMultiSrpDescription": {
    "message": "Import and use multiple wallets in MetaMask"
  },
  "slideMultiSrpTitle": {
    "message": "Add multiple Secret Recovery Phrases"
  },
  "slideRemoteModeDescription": {
    "message": "Use your cold wallet wirelessly"
  },
  "slideRemoteModeTitle": {
    "message": "Cold storage, fast access"
  },
  "slideSmartAccountUpgradeDescription": {
    "message": "Same address, smarter features"
  },
  "slideSmartAccountUpgradeTitle": {
    "message": "Start using smart accounts"
  },
  "slideSolanaDescription": {
    "message": "Create a Solana account to get started"
  },
  "slideSolanaTitle": {
    "message": "Solana is now supported"
  },
  "slideSweepStakeDescription": {
    "message": "Mint an NFT now for a chance to win"
  },
  "slideSweepStakeTitle": {
    "message": "Enter the $5000 USDC Giveaway!"
  },
  "smartAccountAccept": {
    "message": "Use smart account"
  },
  "smartAccountBetterTransaction": {
    "message": "Faster transactions, lower fees"
  },
  "smartAccountBetterTransactionDescription": {
    "message": "Save time and money by processing transactions together."
  },
  "smartAccountFeaturesDescription": {
    "message": "Keep the same account address, and you can switch back anytime."
  },
  "smartAccountLabel": {
    "message": "Smart Account"
  },
  "smartAccountPayToken": {
    "message": "Pay with any token, any time"
  },
  "smartAccountPayTokenDescription": {
    "message": "Use the tokens you already have to cover network fees."
  },
  "smartAccountReject": {
    "message": "Don’t use smart account"
  },
  "smartAccountRequestFor": {
    "message": "Request for"
  },
  "smartAccountSameAccount": {
    "message": "Same account, smarter features."
  },
  "smartAccountSplashTitle": {
    "message": "Use smart account?"
  },
  "smartAccountUpgradeBannerDescription": {
    "message": "Same address. Smarter features."
  },
  "smartAccountUpgradeBannerTitle": {
    "message": "Switch to smart account"
  },
  "smartContracts": {
    "message": "Smart contracts"
  },
  "smartSwapsErrorNotEnoughFunds": {
    "message": "Not enough funds for a smart swap."
  },
  "smartSwapsErrorUnavailable": {
    "message": "Smart Swaps are temporarily unavailable."
  },
  "smartTransactionCancelled": {
    "message": "Your transaction was canceled"
  },
  "smartTransactionCancelledDescription": {
    "message": "Your transaction couldn't be completed, so it was canceled to save you from paying unnecessary gas fees."
  },
  "smartTransactionError": {
    "message": "Your transaction failed"
  },
  "smartTransactionErrorDescription": {
    "message": "Sudden market changes can cause failures. If the problem continues, reach out to MetaMask customer support."
  },
  "smartTransactionPending": {
    "message": "Your transaction was submitted"
  },
  "smartTransactionSuccess": {
    "message": "Your transaction is complete"
  },
  "smartTransactions": {
    "message": "Smart Transactions"
  },
  "smartTransactionsEnabledDescription": {
    "message": " and MEV protection. Now on by default."
  },
  "smartTransactionsEnabledLink": {
    "message": "Higher success rates"
  },
  "smartTransactionsEnabledTitle": {
    "message": "Transactions just got smarter"
  },
  "snapAccountCreated": {
    "message": "Account created"
  },
  "snapAccountCreatedDescription": {
    "message": "Your new account is ready to use!"
  },
  "snapAccountCreationFailed": {
    "message": "Account creation failed"
  },
  "snapAccountCreationFailedDescription": {
    "message": "$1 didn't manage to create an account for you.",
    "description": "$1 is the snap name"
  },
  "snapAccountRedirectFinishSigningTitle": {
    "message": "Finish signing"
  },
  "snapAccountRedirectSiteDescription": {
    "message": "Follow the instructions from $1"
  },
  "snapAccountRemovalFailed": {
    "message": "Account removal failed"
  },
  "snapAccountRemovalFailedDescription": {
    "message": "$1 didn't manage to remove this account for you.",
    "description": "$1 is the snap name"
  },
  "snapAccountRemoved": {
    "message": "Account removed"
  },
  "snapAccountRemovedDescription": {
    "message": "This account will no longer be available to use in MetaMask."
  },
  "snapAccounts": {
    "message": "Account Snaps"
  },
  "snapAccountsDescription": {
    "message": "Accounts controlled by third-party Snaps."
  },
  "snapConnectTo": {
    "message": "Connect to $1",
    "description": "$1 is the website URL or a Snap name. Used for Snaps pre-approved connections."
  },
  "snapConnectionPermissionDescription": {
    "message": "Let $1 automatically connect to $2 without your approval.",
    "description": "Used for Snap pre-approved connections. $1 is the Snap name, $2 is a website URL."
  },
  "snapConnectionWarning": {
    "message": "$1 wants to use $2",
    "description": "$2 is the snap and $1 is the dapp requesting connection to the snap."
  },
  "snapContent": {
    "message": "This content is coming from $1",
    "description": "This is shown when a snap shows transaction insight information in the confirmation UI. $1 is a link to the snap's settings page with the link text being the name of the snap."
  },
  "snapDetailWebsite": {
    "message": "Website"
  },
  "snapHomeMenu": {
    "message": "Snap Home Menu"
  },
  "snapInstallRequest": {
    "message": "Installing $1 gives it the following permissions.",
    "description": "$1 is the snap name."
  },
  "snapInstallSuccess": {
    "message": "Installation complete"
  },
  "snapInstallWarningCheck": {
    "message": "$1 wants permission to do the following:",
    "description": "Warning message used in popup displayed on snap install. $1 is the snap name."
  },
  "snapInstallWarningHeading": {
    "message": "Proceed with caution"
  },
  "snapInstallWarningPermissionDescriptionForBip32View": {
    "message": "Allow $1 to view your public keys (and addresses). This does not grant any control of accounts or assets.",
    "description": "An extended description for the `snap_getBip32PublicKey` permission used for tooltip on Snap Install Warning screen (popup/modal). $1 is the snap name."
  },
  "snapInstallWarningPermissionDescriptionForEntropy": {
    "message": "Allow $1 Snap to manage accounts and assets on the requested network(s). These accounts are derived and backed up using your secret recovery phrase (without revealing it). With the power to derive keys, $1 can support a variety of blockchain protocols beyond Ethereum (EVMs).",
    "description": "An extended description for the `snap_getBip44Entropy` and `snap_getBip44Entropy` permissions used for tooltip on Snap Install Warning screen (popup/modal). $1 is the snap name."
  },
  "snapInstallWarningPermissionNameForEntropy": {
    "message": "Manage $1 accounts",
    "description": "Permission name used for the Permission Cell component displayed on warning popup when installing a Snap. $1 is list of account types."
  },
  "snapInstallWarningPermissionNameForViewPublicKey": {
    "message": "View your public key for $1",
    "description": "Permission name used for the Permission Cell component displayed on warning popup when installing a Snap. $1 is list of account types."
  },
  "snapInstallationErrorDescription": {
    "message": "$1 couldn’t be installed.",
    "description": "Error description used when snap installation fails. $1 is the snap name."
  },
  "snapInstallationErrorTitle": {
    "message": "Installation failed",
    "description": "Error title used when snap installation fails."
  },
  "snapResultError": {
    "message": "Error"
  },
  "snapResultSuccess": {
    "message": "Success"
  },
  "snapResultSuccessDescription": {
    "message": "$1 is ready to use"
  },
  "snapUIAssetSelectorTitle": {
    "message": "Select an asset"
  },
  "snapUpdateAlertDescription": {
    "message": "Get the latest version of $1",
    "description": "Description used in Snap update alert banner when snap update is available. $1 is the Snap name."
  },
  "snapUpdateAvailable": {
    "message": "Update available"
  },
  "snapUpdateErrorDescription": {
    "message": "$1 couldn’t be updated.",
    "description": "Error description used when snap update fails. $1 is the snap name."
  },
  "snapUpdateErrorTitle": {
    "message": "Update failed",
    "description": "Error title used when snap update fails."
  },
  "snapUpdateRequest": {
    "message": "Updating $1 gives it the following permissions.",
    "description": "$1 is the Snap name."
  },
  "snapUpdateSuccess": {
    "message": "Update complete"
  },
  "snapUrlIsBlocked": {
    "message": "This Snap wants to take you to a blocked site. $1."
  },
  "snaps": {
    "message": "Snaps"
  },
  "snapsConnected": {
    "message": "Snaps connected"
  },
  "snapsNoInsight": {
    "message": "No insight to show"
  },
  "snapsPrivacyWarningFirstMessage": {
    "message": "You acknowledge that any Snap that you install is a Third Party Service, unless otherwise identified, as defined in the Consensys $1. Your use of Third Party Services is governed by separate terms and conditions set forth by the Third Party Service provider. Consensys does not recommend the use of any Snap by any particular person for any particular reason. You access, rely upon or use the Third Party Service at your own risk. Consensys disclaims all responsibility and liability for any losses on account of your use of Third Party Services.",
    "description": "First part of a message in popup modal displayed when installing a snap for the first time. $1 is terms of use link."
  },
  "snapsPrivacyWarningSecondMessage": {
    "message": "Any information you share with Third Party Services will be collected directly by those Third Party Services in accordance with their privacy policies. Please refer to their privacy policies for more information.",
    "description": "Second part of a message in popup modal displayed when installing a snap for the first time."
  },
  "snapsPrivacyWarningThirdMessage": {
    "message": "Consensys has no access to information you share with Third Party Services.",
    "description": "Third part of a message in popup modal displayed when installing a snap for the first time."
  },
  "snapsSettings": {
    "message": "Snap settings"
  },
  "snapsTermsOfUse": {
    "message": "Terms of Use"
  },
  "snapsToggle": {
    "message": "A snap will only run if it is enabled"
  },
  "snapsUIError": {
    "message": "Contact the creators of $1 for further support.",
    "description": "This is shown when the insight snap throws an error. $1 is the snap name"
  },
  "solanaAccountRequested": {
    "message": "This site is requesting a Solana account."
  },
  "solanaAccountRequired": {
    "message": "A Solana account is required to connect to this site."
  },
  "solanaImportAccounts": {
    "message": "Import Solana accounts"
  },
  "solanaImportAccountsDescription": {
    "message": "Import a Secret Recovery Phrase to migrate your Solana account from an other wallet."
  },
  "solanaMoreFeaturesComingSoon": {
    "message": "More features coming soon"
  },
  "solanaMoreFeaturesComingSoonDescription": {
    "message": "NFTs, hardware wallet support, and more coming soon."
  },
  "solanaOnMetaMask": {
    "message": "Solana on MetaMask"
  },
  "solanaSendReceiveSwapTokens": {
    "message": "Send, receive, and swap tokens"
  },
  "solanaSendReceiveSwapTokensDescription": {
    "message": "Transfer and transact with tokens such as SOL, USDC, and more."
  },
  "someNetworks": {
    "message": "$1 networks"
  },
  "somethingDoesntLookRight": {
    "message": "Something doesn't look right? $1",
    "description": "A false positive message for users to contact support. $1 is a link to the support page."
  },
  "somethingIsWrong": {
    "message": "Something's gone wrong. Try reloading the page."
  },
  "somethingWentWrong": {
    "message": "Oops! Something went wrong."
  },
  "sortBy": {
    "message": "Sort by"
  },
  "sortByAlphabetically": {
    "message": "Alphabetically (A-Z)"
  },
  "sortByDecliningBalance": {
    "message": "Declining balance ($1 high-low)",
    "description": "Indicates a descending order based on token fiat balance. $1 is the preferred currency symbol"
  },
  "source": {
    "message": "Source"
  },
  "spamModalBlockedDescription": {
    "message": "This site will be blocked for 1 minute."
  },
  "spamModalBlockedTitle": {
    "message": "You've temporarily blocked this site"
  },
  "spamModalDescription": {
    "message": "If you're being spammed with multiple requests, you can temporarily block the site."
  },
  "spamModalTemporaryBlockButton": {
    "message": "Temporarily block this site"
  },
  "spamModalTitle": {
    "message": "We've noticed multiple requests"
  },
  "speed": {
    "message": "Speed"
  },
  "speedUp": {
    "message": "Speed up"
  },
  "speedUpCancellation": {
    "message": "Speed up this cancellation"
  },
  "speedUpExplanation": {
    "message": "We’ve updated the gas fee based on current network conditions and have increased it by at least 10% (required by the network)."
  },
  "speedUpPopoverTitle": {
    "message": "Speed up transaction"
  },
  "speedUpTooltipText": {
    "message": "New gas fee"
  },
  "speedUpTransaction": {
    "message": "Speed up this transaction"
  },
  "spendLimitInsufficient": {
    "message": "Spend limit insufficient"
  },
  "spendLimitInvalid": {
    "message": "Spend limit invalid; must be a positive number"
  },
  "spendLimitPermission": {
    "message": "Spend limit permission"
  },
  "spendLimitRequestedBy": {
    "message": "Spend limit requested by $1",
    "description": "Origin of the site requesting the spend limit"
  },
  "spendLimitTooLarge": {
    "message": "Spend limit too large"
  },
  "spender": {
    "message": "Spender"
  },
  "spenderTooltipDesc": {
    "message": "This is the address that will be able to withdraw your NFTs."
  },
  "spenderTooltipERC20ApproveDesc": {
    "message": "This is the address that will be able to spend your tokens on your behalf."
  },
  "spendingCap": {
    "message": "Spending cap"
  },
  "spendingCaps": {
    "message": "Spending caps"
  },
  "srpDesignImageAlt": {
    "message": "SRP vault image"
  },
  "srpDetailsDescription": {
    "message": "A Secret Recovery Phrase, also called a seed phrase or mnemonic, is a set of words that lets you access and control your crypto wallet. To move your wallet to MetaMask, you need this phrase."
  },
  "srpDetailsOwnsAccessListItemOne": {
    "message": "Take all your money"
  },
  "srpDetailsOwnsAccessListItemThree": {
    "message": "Change your login information"
  },
  "srpDetailsOwnsAccessListItemTwo": {
    "message": "Confirm transactions"
  },
  "srpDetailsOwnsAccessListTitle": {
    "message": "Anyone with your Secret Recovery Phrase can:"
  },
  "srpDetailsTitle": {
    "message": "What’s a Secret Recovery Phrase?"
  },
  "srpInputNumberOfWords": {
    "message": "I have a $1-word phrase",
    "description": "This is the text for each option in the dropdown where a user selects how many words their secret recovery phrase has during import. The $1 is the number of words (either 12, 15, 18, 21, or 24)."
  },
  "srpListName": {
    "message": "Secret Recovery Phrase $1",
    "description": "$1 is the order of the Secret Recovery Phrase"
  },
  "srpListNumberOfAccounts": {
    "message": "$1 accounts",
    "description": "$1 is the number of accounts in the list"
  },
  "srpListSelectionDescription": {
    "message": "The Secret Recovery Phrase your new account will be generated from"
  },
  "srpListSingleOrZero": {
    "message": "$1 account",
    "description": "$1 is the number of accounts in the list, it is either 1 or 0"
  },
  "srpPasteFailedTooManyWords": {
    "message": "Paste failed because it contained over 24 words. A secret recovery phrase can have a maximum of 24 words.",
    "description": "Description of SRP paste error when the pasted content has too many words"
  },
  "srpPasteTip": {
    "message": "You can paste your entire secret recovery phrase into any field",
    "description": "Our secret recovery phrase input is split into one field per word. This message explains to users that they can paste their entire secrete recovery phrase into any field, and we will handle it correctly."
  },
  "srpRevealListTitle": {
    "message": "Protect your wallet"
  },
  "srpSecurityQuizGetStarted": {
    "message": "Get started"
  },
  "srpSecurityQuizImgAlt": {
    "message": "An eye with a keyhole in the center, and three floating password fields"
  },
  "srpSecurityQuizIntroduction": {
    "message": "To reveal your Secret Recovery Phrase, you need to correctly answer two questions"
  },
  "srpSecurityQuizQuestionOneQuestion": {
    "message": "If you lose your Secret Recovery Phrase, MetaMask..."
  },
  "srpSecurityQuizQuestionOneRightAnswer": {
    "message": "Can’t help you"
  },
  "srpSecurityQuizQuestionOneRightAnswerDescription": {
    "message": "Write it down, engrave it on metal, or keep it in multiple secret spots so you never lose it. If you lose it, it’s gone forever."
  },
  "srpSecurityQuizQuestionOneRightAnswerTitle": {
    "message": "Right! No one can help get your Secret Recovery Phrase back"
  },
  "srpSecurityQuizQuestionOneWrongAnswer": {
    "message": "Can get it back for you"
  },
  "srpSecurityQuizQuestionOneWrongAnswerDescription": {
    "message": "If you lose your Secret Recovery Phrase, it’s gone forever. No one can help you get it back, no matter what they might say."
  },
  "srpSecurityQuizQuestionOneWrongAnswerTitle": {
    "message": "Wrong! No one can help get your Secret Recovery Phrase back"
  },
  "srpSecurityQuizQuestionTwoQuestion": {
    "message": "If anyone, even a support agent, asks for your Secret Recovery Phrase..."
  },
  "srpSecurityQuizQuestionTwoRightAnswer": {
    "message": "You’re being scammed"
  },
  "srpSecurityQuizQuestionTwoRightAnswerDescription": {
    "message": "Anyone claiming to need your Secret Recovery Phrase is lying to you. If you share it with them, they will steal your assets."
  },
  "srpSecurityQuizQuestionTwoRightAnswerTitle": {
    "message": "Correct! Sharing your Secret Recovery Phrase is never a good idea"
  },
  "srpSecurityQuizQuestionTwoWrongAnswer": {
    "message": "You should give it to them"
  },
  "srpSecurityQuizQuestionTwoWrongAnswerDescription": {
    "message": "Anyone claiming to need your Secret Recovery Phrase is lying to you. If you share it with them, they will steal your assets."
  },
  "srpSecurityQuizQuestionTwoWrongAnswerTitle": {
    "message": "Nope! Never share your Secret Recovery Phrase with anyone, ever"
  },
  "srpSecurityQuizTitle": {
    "message": "Security quiz"
  },
  "srpToggleShow": {
    "message": "Show/Hide this word of the secret recovery phrase",
    "description": "Describes a toggle that is used to show or hide a single word of the secret recovery phrase"
  },
  "srpWordHidden": {
    "message": "This word is hidden",
    "description": "Explains that a word in the secret recovery phrase is hidden"
  },
  "srpWordShown": {
    "message": "This word is being shown",
    "description": "Explains that a word in the secret recovery phrase is being shown"
  },
  "stable": {
    "message": "Stable"
  },
  "stableLowercase": {
    "message": "stable"
  },
  "stake": {
    "message": "Stake"
  },
  "staked": {
    "message": "Staked"
  },
  "standardAccountLabel": {
    "message": "Standard Account"
  },
  "stateCorruptionDetectedErrorMessage": {
    "message": "MetaMask's state file is damaged or missing. The files are possibly recoverable, so don't uninstall the MetaMask extension!"
  },
  "stateCorruptionDetectedErrorMessageVaultRecoveryLink": {
    "message": "If you want to try to recover your secret recovery phrase yourself, follow these instructions."
  },
  "stateLogError": {
    "message": "Error in retrieving state logs."
  },
  "stateLogFileName": {
    "message": "MetaMask state logs"
  },
  "stateLogs": {
    "message": "State logs"
  },
  "stateLogsDescription": {
    "message": "State logs contain your public account addresses and sent transactions."
  },
  "status": {
    "message": "Status"
  },
  "statusNotConnected": {
    "message": "Not connected"
  },
  "statusNotConnectedAccount": {
    "message": "No accounts connected"
  },
  "step1LatticeWallet": {
    "message": "Connect your Lattice1"
  },
  "step1LatticeWalletMsg": {
    "message": "You can connect MetaMask to your Lattice1 device once it is set up and online. Unlock your device and have your Device ID ready.",
    "description": "$1 represents the `hardwareWalletSupportLinkConversion` localization key"
  },
  "step1LedgerWallet": {
    "message": "Download Ledger app"
  },
  "step1LedgerWalletMsg": {
    "message": "Download, set up, and enter your password to unlock $1.",
    "description": "$1 represents the `ledgerLiveApp` localization value"
  },
  "step1TrezorWallet": {
    "message": "Connect your Trezor"
  },
  "step1TrezorWalletMsg": {
    "message": "Plug your Trezor directly into your computer and unlock it. Make sure you use the correct passphrase.",
    "description": "$1 represents the `hardwareWalletSupportLinkConversion` localization key"
  },
  "step2LedgerWallet": {
    "message": "Connect your Ledger"
  },
  "step2LedgerWalletMsg": {
    "message": "Plug your Ledger directly into your computer, then  unlock it and open the Ethereum app.",
    "description": "$1 represents the `hardwareWalletSupportLinkConversion` localization key"
  },
  "stepOf": {
    "message": "Step $1 of $2",
    "description": "$1 current step, $2 total steps"
  },
  "stillGettingMessage": {
    "message": "Still getting this message?"
  },
  "strong": {
    "message": "Strong"
  },
  "stxCancelled": {
    "message": "Swap would have failed"
  },
  "stxCancelledDescription": {
    "message": "Your transaction would have failed and was cancelled to protect you from paying unnecessary gas fees."
  },
  "stxCancelledSubDescription": {
    "message": "Try your swap again. We’ll be here to protect you against similar risks next time."
  },
  "stxFailure": {
    "message": "Swap failed"
  },
  "stxFailureDescription": {
    "message": "Sudden market changes can cause failures. If the problem persists, please reach out to $1.",
    "description": "This message is shown to a user if their swap fails. The $1 will be replaced by support.metamask.io"
  },
  "stxOptInSupportedNetworksDescription": {
    "message": "Turn on Smart Transactions for more reliable and secure transactions on supported networks. $1"
  },
  "stxPendingPrivatelySubmittingSwap": {
    "message": "Privately submitting your Swap..."
  },
  "stxPendingPubliclySubmittingSwap": {
    "message": "Publicly submitting your Swap..."
  },
  "stxSuccess": {
    "message": "Swap complete!"
  },
  "stxSuccessDescription": {
    "message": "Your $1 is now available.",
    "description": "$1 is a token symbol, e.g. ETH"
  },
  "stxSwapCompleteIn": {
    "message": "Swap will complete in <",
    "description": "'<' means 'less than', e.g. Swap will complete in < 2:59"
  },
  "stxTryingToCancel": {
    "message": "Trying to cancel your transaction..."
  },
  "stxUnknown": {
    "message": "Status unknown"
  },
  "stxUnknownDescription": {
    "message": "A transaction has been successful but we’re unsure what it is. This may be due to submitting another transaction while this swap was processing."
  },
  "stxUserCancelled": {
    "message": "Swap cancelled"
  },
  "stxUserCancelledDescription": {
    "message": "Your transaction has been cancelled and you did not pay any unnecessary gas fees."
  },
  "submit": {
    "message": "Submit"
  },
  "submitted": {
    "message": "Submitted"
  },
  "suggestedBySnap": {
    "message": "Suggested by $1",
    "description": "$1 is the snap name"
  },
  "suggestedCurrencySymbol": {
    "message": "Suggested currency symbol:"
  },
  "suggestedTokenName": {
    "message": "Suggested name:"
  },
  "supplied": {
    "message": "Supplied"
  },
  "support": {
    "message": "Support"
  },
  "supportCenter": {
    "message": "Visit our support center"
  },
  "supportMultiRpcInformation": {
    "message": "We now support multiple RPCs for a single network. Your most recent RPC has been selected as the default one to resolve conflicting information."
  },
  "surveyConversion": {
    "message": "Take our survey"
  },
  "surveyTitle": {
    "message": "Shape the future of MetaMask"
  },
  "swap": {
    "message": "Swap"
  },
  "swapAdjustSlippage": {
    "message": "Adjust slippage"
  },
  "swapAggregator": {
    "message": "Aggregator"
  },
  "swapAllowSwappingOf": {
    "message": "Allow swapping of $1",
    "description": "Shows a user that they need to allow a token for swapping on their hardware wallet"
  },
  "swapAmountReceived": {
    "message": "Guaranteed amount"
  },
  "swapAmountReceivedInfo": {
    "message": "This is the minimum amount you will receive. You may receive more depending on slippage."
  },
  "swapAndSend": {
    "message": "Swap & Send"
  },
  "swapAnyway": {
    "message": "Swap anyway"
  },
  "swapApproval": {
    "message": "Approve $1 for swaps",
    "description": "Used in the transaction display list to describe a transaction that is an approve call on a token that is to be swapped.. $1 is the symbol of a token that has been approved."
  },
  "swapApproveNeedMoreTokens": {
    "message": "You need $1 more $2 to complete this swap",
    "description": "Tells the user how many more of a given token they need for a specific swap. $1 is an amount of tokens and $2 is the token symbol."
  },
  "swapAreYouStillThere": {
    "message": "Are you still there?"
  },
  "swapAreYouStillThereDescription": {
    "message": "We’re ready to show you the latest quotes when you want to continue"
  },
  "swapConfirmWithHwWallet": {
    "message": "Confirm with your hardware wallet"
  },
  "swapContinueSwapping": {
    "message": "Continue swapping"
  },
  "swapContractDataDisabledErrorDescription": {
    "message": "In the Ethereum app on your Ledger, go to \"Settings\" and allow contract data. Then, try your swap again."
  },
  "swapContractDataDisabledErrorTitle": {
    "message": "Contract data is not enabled on your Ledger"
  },
  "swapCustom": {
    "message": "custom"
  },
  "swapDecentralizedExchange": {
    "message": "Decentralized exchange"
  },
  "swapDirectContract": {
    "message": "Direct contract"
  },
  "swapEditLimit": {
    "message": "Edit limit"
  },
  "swapEnableDescription": {
    "message": "This is required and gives MetaMask permission to swap your $1.",
    "description": "Gives the user info about the required approval transaction for swaps. $1 will be the symbol of a token being approved for swaps."
  },
  "swapEnableTokenForSwapping": {
    "message": "This will $1 for swapping",
    "description": "$1 is for the 'enableToken' key, e.g. 'enable ETH'"
  },
  "swapEnterAmount": {
    "message": "Enter an amount"
  },
  "swapEstimatedNetworkFees": {
    "message": "Estimated network fees"
  },
  "swapEstimatedNetworkFeesInfo": {
    "message": "This is an estimate of the network fee that will be used to complete your swap. The actual amount may change according to network conditions."
  },
  "swapFailedErrorDescriptionWithSupportLink": {
    "message": "Transaction failures happen and we are here to help. If this issue persists, you can reach our customer support at $1 for further assistance.",
    "description": "This message is shown to a user if their swap fails. The $1 will be replaced by support.metamask.io"
  },
  "swapFailedErrorTitle": {
    "message": "Swap failed"
  },
  "swapFetchingQuote": {
    "message": "Fetching quote"
  },
  "swapFetchingQuoteNofN": {
    "message": "Fetching quote $1 of $2",
    "description": "A count of possible quotes shown to the user while they are waiting for quotes to be fetched. $1 is the number of quotes already loaded, and $2 is the total number of resources that we check for quotes. Keep in mind that not all resources will have a quote for a particular swap."
  },
  "swapFetchingQuotes": {
    "message": "Fetching quotes..."
  },
  "swapFetchingQuotesErrorDescription": {
    "message": "Hmmm... something went wrong. Try again, or if errors persist, contact customer support."
  },
  "swapFetchingQuotesErrorTitle": {
    "message": "Error fetching quotes"
  },
  "swapFromTo": {
    "message": "The swap of $1 to $2",
    "description": "Tells a user that they need to confirm on their hardware wallet a swap of 2 tokens. $1 is a source token and $2 is a destination token"
  },
  "swapGasFeesDetails": {
    "message": "Gas fees are estimated and will fluctuate based on network traffic and transaction complexity."
  },
  "swapGasFeesExplanation": {
    "message": "MetaMask doesn't make money from gas fees. These fees are estimates and can change based on how busy the network is and how complex a transaction is. Learn more $1.",
    "description": "$1 is a link (text in link can be found at 'swapGasFeesSummaryLinkText')"
  },
  "swapGasFeesExplanationLinkText": {
    "message": "here",
    "description": "Text for link in swapGasFeesExplanation"
  },
  "swapGasFeesLearnMore": {
    "message": "Learn more about gas fees"
  },
  "swapGasFeesSplit": {
    "message": "Gas fees on the previous screen are split between these two transactions."
  },
  "swapGasFeesSummary": {
    "message": "Gas fees are paid to crypto miners who process transactions on the $1 network. MetaMask does not profit from gas fees.",
    "description": "$1 is the selected network, e.g. Ethereum or BSC"
  },
  "swapGasIncludedTooltipExplanation": {
    "message": "This quote incorporates gas fees by adjusting the token amount sent or received. You may receive ETH in a separate transaction on your activity list."
  },
  "swapGasIncludedTooltipExplanationLinkText": {
    "message": "Learn more about gas fees"
  },
  "swapHighSlippage": {
    "message": "High slippage"
  },
  "swapIncludesGasAndMetaMaskFee": {
    "message": "Includes gas and a $1% MetaMask fee",
    "description": "Provides information about the fee that metamask takes for swaps. $1 is a decimal number."
  },
  "swapIncludesMMFee": {
    "message": "Includes a $1% MetaMask fee.",
    "description": "Provides information about the fee that metamask takes for swaps. $1 is a decimal number."
  },
  "swapIncludesMMFeeAlt": {
    "message": "Quote reflects $1% MetaMask fee",
    "description": "Provides information about the fee that metamask takes for swaps using the latest copy. $1 is a decimal number."
  },
  "swapIncludesMetaMaskFeeViewAllQuotes": {
    "message": "Includes a $1% MetaMask fee – $2",
    "description": "Provides information about the fee that metamask takes for swaps. $1 is a decimal number and $2 is a link to view all quotes."
  },
  "swapLearnMore": {
    "message": "Learn more about Swaps"
  },
  "swapLiquiditySourceInfo": {
    "message": "We search multiple liquidity sources (exchanges, aggregators and professional market makers) to compare exchange rates and network fees."
  },
  "swapLowSlippage": {
    "message": "Low slippage"
  },
  "swapMaxSlippage": {
    "message": "Max slippage"
  },
  "swapMetaMaskFee": {
    "message": "MetaMask fee"
  },
  "swapMetaMaskFeeDescription": {
    "message": "The fee of $1% is automatically factored into this quote. You pay it in exchange for a license to use MetaMask's liquidity provider information aggregation software.",
    "description": "Provides information about the fee that metamask takes for swaps. $1 is a decimal number."
  },
  "swapNQuotesWithDot": {
    "message": "$1 quotes.",
    "description": "$1 is the number of quotes that the user can select from when opening the list of quotes on the 'view quote' screen"
  },
  "swapNewQuoteIn": {
    "message": "New quotes in $1",
    "description": "Tells the user the amount of time until the currently displayed quotes are update. $1 is a time that is counting down from 1:00 to 0:00"
  },
  "swapNoTokensAvailable": {
    "message": "No tokens available matching $1",
    "description": "Tells the user that a given search string does not match any tokens in our token lists. $1 can be any string of text"
  },
  "swapOnceTransactionHasProcess": {
    "message": "Your $1 will be added to your account once this transaction has processed.",
    "description": "This message communicates the token that is being transferred. It is shown on the awaiting swap screen. The $1 will be a token symbol."
  },
  "swapPriceDifference": {
    "message": "You are about to swap $1 $2 (~$3) for $4 $5 (~$6).",
    "description": "This message represents the price slippage for the swap.  $1 and $4 are a number (ex: 2.89), $2 and $5 are symbols (ex: ETH), and $3 and $6 are fiat currency amounts."
  },
  "swapPriceDifferenceTitle": {
    "message": "Price difference of ~$1%",
    "description": "$1 is a number (ex: 1.23) that represents the price difference."
  },
  "swapPriceUnavailableDescription": {
    "message": "Price impact could not be determined due to lack of market price data. Please confirm that you are comfortable with the amount of tokens you are about to receive before swapping."
  },
  "swapPriceUnavailableTitle": {
    "message": "Check your rate before proceeding"
  },
  "swapProcessing": {
    "message": "Processing"
  },
  "swapQuoteDetails": {
    "message": "Quote details"
  },
  "swapQuoteNofM": {
    "message": "$1 of $2",
    "description": "A count of possible quotes shown to the user while they are waiting for quotes to be fetched. $1 is the number of quotes already loaded, and $2 is the total number of resources that we check for quotes. Keep in mind that not all resources will have a quote for a particular swap."
  },
  "swapQuoteSource": {
    "message": "Quote source"
  },
  "swapQuotesExpiredErrorDescription": {
    "message": "Please request new quotes to get the latest rates."
  },
  "swapQuotesExpiredErrorTitle": {
    "message": "Quotes timeout"
  },
  "swapQuotesNotAvailableDescription": {
    "message": "Reduce the size of your trade or use a different token."
  },
  "swapQuotesNotAvailableErrorDescription": {
    "message": "Try adjusting the amount or slippage settings and try again."
  },
  "swapQuotesNotAvailableErrorTitle": {
    "message": "No quotes available"
  },
  "swapRate": {
    "message": "Rate"
  },
  "swapReceiving": {
    "message": "Receiving"
  },
  "swapReceivingInfoTooltip": {
    "message": "This is an estimate. The exact amount depends on slippage."
  },
  "swapRequestForQuotation": {
    "message": "Request for quotation"
  },
  "swapSelect": {
    "message": "Select"
  },
  "swapSelectAQuote": {
    "message": "Select a quote"
  },
  "swapSelectAToken": {
    "message": "Select token"
  },
  "swapSelectQuotePopoverDescription": {
    "message": "Below are all the quotes gathered from multiple liquidity sources."
  },
  "swapSelectToken": {
    "message": "Select token"
  },
  "swapShowLatestQuotes": {
    "message": "Show latest quotes"
  },
  "swapSlippageHighDescription": {
    "message": "The slippage entered ($1%) is considered very high and may result in a bad rate",
    "description": "$1 is the amount of % for slippage"
  },
  "swapSlippageHighTitle": {
    "message": "High slippage"
  },
  "swapSlippageLowDescription": {
    "message": "A value this low ($1%) may result in a failed swap",
    "description": "$1 is the amount of % for slippage"
  },
  "swapSlippageLowTitle": {
    "message": "Low slippage"
  },
  "swapSlippageNegativeDescription": {
    "message": "Slippage must be greater or equal to zero"
  },
  "swapSlippageNegativeTitle": {
    "message": "Increase slippage to continue"
  },
  "swapSlippageOverLimitDescription": {
    "message": "Slippage tolerance must be 15% or less. Anything higher will result in a bad rate."
  },
  "swapSlippageOverLimitTitle": {
    "message": "Very high slippage"
  },
  "swapSlippagePercent": {
    "message": "$1%",
    "description": "$1 is the amount of % for slippage"
  },
  "swapSlippageTooltip": {
    "message": "If the price changes between the time your order is placed and confirmed it’s called “slippage”. Your swap will automatically cancel if slippage exceeds your “slippage tolerance” setting."
  },
  "swapSlippageZeroDescription": {
    "message": "There are fewer zero-slippage quote providers which will result in a less competitive quote."
  },
  "swapSlippageZeroTitle": {
    "message": "Sourcing zero-slippage providers"
  },
  "swapSource": {
    "message": "Liquidity source"
  },
  "swapSuggested": {
    "message": "Swap suggested"
  },
  "swapSuggestedGasSettingToolTipMessage": {
    "message": "Swaps are complex and time sensitive transactions. We recommend this gas fee for a good balance between cost and confidence of a successful Swap."
  },
  "swapSwapFrom": {
    "message": "Swap from"
  },
  "swapSwapSwitch": {
    "message": "Switch token order"
  },
  "swapSwapTo": {
    "message": "Swap to"
  },
  "swapToConfirmWithHwWallet": {
    "message": "to confirm with your hardware wallet"
  },
  "swapTokenAddedManuallyDescription": {
    "message": "Verify this token on $1 and make sure it is the token you want to trade.",
    "description": "$1 points the user to etherscan as a place they can verify information about a token. $1 is replaced with the translation for \"etherscan\""
  },
  "swapTokenAddedManuallyTitle": {
    "message": "Token added manually"
  },
  "swapTokenAvailable": {
    "message": "Your $1 has been added to your account.",
    "description": "This message is shown after a swap is successful and communicates the exact amount of tokens the user has received for a swap. The $1 is a decimal number of tokens followed by the token symbol."
  },
  "swapTokenBalanceUnavailable": {
    "message": "We were unable to retrieve your $1 balance",
    "description": "This message communicates to the user that their balance of a given token is currently unavailable. $1 will be replaced by a token symbol"
  },
  "swapTokenNotAvailable": {
    "message": "Token is not available to swap in this region"
  },
  "swapTokenToToken": {
    "message": "Swap $1 to $2",
    "description": "Used in the transaction display list to describe a swap. $1 and $2 are the symbols of tokens in involved in a swap."
  },
  "swapTokenVerifiedOn1SourceDescription": {
    "message": "$1 is only verified on 1 source. Consider verifying it on $2 before proceeding.",
    "description": "$1 is a token name, $2 points the user to etherscan as a place they can verify information about a token. $1 is replaced with the translation for \"etherscan\""
  },
  "swapTokenVerifiedOn1SourceTitle": {
    "message": "Potentially inauthentic token"
  },
  "swapTokenVerifiedSources": {
    "message": "Confirmed by $1 sources. Verify on $2.",
    "description": "$1 the number of sources that have verified the token, $2 points the user to a block explorer as a place they can verify information about the token."
  },
  "swapTooManyDecimalsError": {
    "message": "$1 allows up to $2 decimals",
    "description": "$1 is a token symbol and $2 is the max. number of decimals allowed for the token"
  },
  "swapTransactionComplete": {
    "message": "Transaction complete"
  },
  "swapTwoTransactions": {
    "message": "2 transactions"
  },
  "swapUnknown": {
    "message": "Unknown"
  },
  "swapZeroSlippage": {
    "message": "0% Slippage"
  },
  "swapsMaxSlippage": {
    "message": "Slippage tolerance"
  },
  "swapsNotEnoughToken": {
    "message": "Not enough $1",
    "description": "Tells the user that they don't have enough of a token for a proposed swap. $1 is a token symbol"
  },
  "swapsViewInActivity": {
    "message": "View in activity"
  },
  "switch": {
    "message": "Switch"
  },
  "switchEthereumChainConfirmationDescription": {
    "message": "This will switch the selected network within MetaMask to a previously added network:"
  },
  "switchEthereumChainConfirmationTitle": {
    "message": "Allow this site to switch the network?"
  },
  "switchInputCurrency": {
    "message": "Switch input currency"
  },
  "switchNetwork": {
    "message": "Switch network"
  },
  "switchNetworks": {
    "message": "Switch networks"
  },
  "switchToNetwork": {
    "message": "Switch to $1",
    "description": "$1 represents the custom network that has previously been added"
  },
  "switchToThisAccount": {
    "message": "Switch to this account"
  },
  "switchedNetworkToastDecline": {
    "message": "Don't show again"
  },
  "switchedNetworkToastMessage": {
    "message": "$1 is now active on $2",
    "description": "$1 represents the account name, $2 represents the network name"
  },
  "switchedNetworkToastMessageNoOrigin": {
    "message": "You're now using $1",
    "description": "$1 represents the network name"
  },
  "switchingNetworksCancelsPendingConfirmations": {
    "message": "Switching networks will cancel all pending confirmations"
  },
  "symbol": {
    "message": "Symbol"
  },
  "symbolBetweenZeroTwelve": {
    "message": "Symbol must be 11 characters or fewer."
  },
  "tapToReveal": {
    "message": "Tap to reveal"
  },
  "tapToRevealNote": {
    "message": "Make sure no one is watching your screen."
  },
  "tenPercentIncreased": {
    "message": "10% increase"
  },
  "terms": {
    "message": "Terms of use"
  },
  "termsOfService": {
    "message": "Terms of service"
  },
  "termsOfUseAgree": {
    "message": "Agree"
  },
  "termsOfUseAgreeText": {
    "message": " I agree to the Terms of Use, which apply to my use of MetaMask and all of its features"
  },
  "termsOfUseFooterText": {
    "message": "Please scroll to read all sections"
  },
  "termsOfUseTitle": {
    "message": "Review our Terms of Use"
  },
  "testnets": {
    "message": "Testnets"
  },
  "theme": {
    "message": "Theme"
  },
  "themeDescription": {
    "message": "Choose your preferred MetaMask theme."
  },
  "thirdPartySoftware": {
    "message": "Third-party software notice",
    "description": "Title of a popup modal displayed when installing a snap for the first time."
  },
  "time": {
    "message": "Time"
  },
  "tips": {
    "message": "Tips"
  },
  "tipsForUsingAWallet": {
    "message": "Tips for using a wallet"
  },
  "tipsForUsingAWalletDescription": {
    "message": "Adding tokens unlocks more ways to use web3."
  },
  "to": {
    "message": "To"
  },
  "toAddress": {
    "message": "To: $1",
    "description": "$1 is the address to include in the To label. It is typically shortened first using shortenAddress"
  },
  "toggleDecodeDescription": {
    "message": "We use 4byte.directory and Sourcify services to decode and display more readable transaction data. This helps you understand the outcome of pending and past transactions, but can result in your IP address being shared."
  },
  "token": {
    "message": "Token"
  },
  "tokenAddress": {
    "message": "Token address"
  },
  "tokenAlreadyAdded": {
    "message": "Token has already been added."
  },
  "tokenAutoDetection": {
    "message": "Token autodetection"
  },
  "tokenContractAddress": {
    "message": "Token contract address"
  },
  "tokenDecimal": {
    "message": "Token decimal"
  },
  "tokenDecimalFetchFailed": {
    "message": "Token decimal required. Find it on: $1"
  },
  "tokenDetails": {
    "message": "Token details"
  },
  "tokenFoundTitle": {
    "message": "1 new token found"
  },
  "tokenId": {
    "message": "Token ID"
  },
  "tokenList": {
    "message": "Token lists"
  },
  "tokenMarketplace": {
    "message": "Token marketplace"
  },
  "tokenScamSecurityRisk": {
    "message": "token scams and security risks"
  },
  "tokenStandard": {
    "message": "Token standard"
  },
  "tokenSymbol": {
    "message": "Token symbol"
  },
  "tokens": {
    "message": "Tokens"
  },
  "tokensFoundTitle": {
    "message": "$1 new tokens found",
    "description": "$1 is the number of new tokens detected"
  },
  "tokensInCollection": {
    "message": "Tokens in collection"
  },
  "tooltipApproveButton": {
    "message": "I understand"
  },
  "tooltipSatusConnected": {
    "message": "connected"
  },
  "tooltipSatusConnectedUpperCase": {
    "message": "Connected"
  },
  "tooltipSatusNotConnected": {
    "message": "not connected"
  },
  "total": {
    "message": "Total"
  },
  "totalVolume": {
    "message": "Total volume"
  },
  "transaction": {
    "message": "transaction"
  },
  "transactionCancelAttempted": {
    "message": "Transaction cancel attempted with estimated gas fee of $1 at $2"
  },
  "transactionCancelSuccess": {
    "message": "Transaction successfully cancelled at $2"
  },
  "transactionConfirmed": {
    "message": "Transaction confirmed at $2."
  },
  "transactionCreated": {
    "message": "Transaction created with a value of $1 at $2."
  },
  "transactionDataFunction": {
    "message": "Function"
  },
  "transactionDetailGasHeading": {
    "message": "Estimated gas fee"
  },
  "transactionDetailMultiLayerTotalSubtitle": {
    "message": "Amount + fees"
  },
  "transactionDropped": {
    "message": "Transaction dropped at $2."
  },
  "transactionError": {
    "message": "Transaction error. Exception thrown in contract code."
  },
  "transactionErrorNoContract": {
    "message": "Trying to call a function on a non-contract address."
  },
  "transactionErrored": {
    "message": "Transaction encountered an error."
  },
  "transactionFlowNetwork": {
    "message": "Network"
  },
  "transactionHistoryBaseFee": {
    "message": "Base fee (GWEI)"
  },
  "transactionHistoryL1GasLabel": {
    "message": "Total L1 gas fee"
  },
  "transactionHistoryL2GasLimitLabel": {
    "message": "L2 gas limit"
  },
  "transactionHistoryL2GasPriceLabel": {
    "message": "L2 gas price"
  },
  "transactionHistoryMaxFeePerGas": {
    "message": "Max fee per gas"
  },
  "transactionHistoryPriorityFee": {
    "message": "Priority fee (GWEI)"
  },
  "transactionHistoryTotalGasFee": {
    "message": "Total gas fee"
  },
  "transactionIdLabel": {
    "message": "Transaction ID",
    "description": "Label for the source transaction ID field."
  },
  "transactionIncludesTypes": {
    "message": "This transaction includes: $1."
  },
  "transactionResubmitted": {
    "message": "Transaction resubmitted with estimated gas fee increased to $1 at $2"
  },
  "transactionSettings": {
    "message": "Transaction settings"
  },
  "transactionSubmitted": {
    "message": "Transaction submitted with estimated gas fee of $1 at $2."
  },
  "transactionTotalGasFee": {
    "message": "Total gas fee",
    "description": "Label for the total gas fee incurred in the transaction."
  },
  "transactionUpdated": {
    "message": "Transaction updated at $2."
  },
  "transactions": {
    "message": "Transactions"
  },
  "transfer": {
    "message": "Transfer"
  },
  "transferCrypto": {
    "message": "Transfer crypto"
  },
  "transferFrom": {
    "message": "Transfer from"
  },
  "transferRequest": {
    "message": "Transfer request"
  },
  "trillionAbbreviation": {
    "message": "T",
    "description": "Shortened form of 'trillion'"
  },
  "troubleConnectingToLedgerU2FOnFirefox": {
    "message": "We're having trouble connecting your Ledger. $1",
    "description": "$1 is a link to the wallet connection guide;"
  },
  "troubleConnectingToLedgerU2FOnFirefox2": {
    "message": "Review our hardware wallet connection guide and try again.",
    "description": "$1 of the ledger wallet connection guide"
  },
  "troubleConnectingToLedgerU2FOnFirefoxLedgerSolution": {
    "message": "If you're on the latest version of Firefox, you might be experiencing an issue related to Firefox dropping U2F support. Learn how to fix this issue $1.",
    "description": "It is a link to the ledger website for the workaround."
  },
  "troubleConnectingToLedgerU2FOnFirefoxLedgerSolution2": {
    "message": "here",
    "description": "Second part of the error message; It is a link to the ledger website for the workaround."
  },
  "troubleConnectingToWallet": {
    "message": "We had trouble connecting to your $1, try reviewing $2 and try again.",
    "description": "$1 is the wallet device name; $2 is a link to wallet connection guide"
  },
  "troubleStarting": {
    "message": "MetaMask had trouble starting. This error could be intermittent, so try restarting the extension."
  },
  "tryAgain": {
    "message": "Try again"
  },
  "turnOff": {
    "message": "Turn off"
  },
  "turnOffMetamaskNotificationsError": {
    "message": "There was an error in disabling the notifications. Please try again later."
  },
  "turnOn": {
    "message": "Turn on"
  },
  "turnOnMetamaskNotifications": {
    "message": "Turn on notifications"
  },
  "turnOnMetamaskNotificationsButton": {
    "message": "Turn on"
  },
  "turnOnMetamaskNotificationsError": {
    "message": "There was an error in creating the notifications. Please try again later."
  },
  "turnOnMetamaskNotificationsMessageFirst": {
    "message": "Stay in the loop on what's happening in your wallet with notifications."
  },
  "turnOnMetamaskNotificationsMessagePrivacyBold": {
    "message": "notifications settings."
  },
  "turnOnMetamaskNotificationsMessagePrivacyLink": {
    "message": "Learn how we protect your privacy while using this feature."
  },
  "turnOnMetamaskNotificationsMessageSecond": {
    "message": "To use wallet notifications, we use a profile to sync some settings across your devices. $1"
  },
  "turnOnMetamaskNotificationsMessageThird": {
    "message": "You can turn off notifications at any time in the $1"
  },
  "turnOnTokenDetection": {
    "message": "Turn on enhanced token detection"
  },
  "tutorial": {
    "message": "Tutorial"
  },
  "twelveHrTitle": {
    "message": "12hr:"
  },
  "typeYourSRP": {
    "message": "Enter your Secret Recovery Phrase"
  },
  "u2f": {
    "message": "U2F",
    "description": "A name on an API for the browser to interact with devices that support the U2F protocol. On some browsers we use it to connect MetaMask to Ledger devices."
  },
  "unapproved": {
    "message": "Unapproved"
  },
  "unexpectedBehavior": {
    "message": "This behavior is unexpected and should be reported as a bug, even if your accounts are restored properly. Use the link below to send MetaMask a bug report."
  },
  "units": {
    "message": "units"
  },
  "unknown": {
    "message": "Unknown"
  },
  "unknownCollection": {
    "message": "Unnamed collection"
  },
  "unknownNetworkForKeyEntropy": {
    "message": "Unknown network",
    "description": "Displayed on places like Snap install warning when regular name is not available."
  },
  "unknownQrCode": {
    "message": "Error: We couldn't identify that QR code"
  },
  "unlimited": {
    "message": "Unlimited"
  },
  "unlock": {
    "message": "Unlock"
  },
  "unlockMessage": {
    "message": "The decentralized web awaits"
  },
  "unlockPageIncorrectPassword": {
    "message": "Password is incorrect. Please try again."
  },
  "unlockPageIncorrectPassword": {
    "message": "Password is incorrect. Please try again."
  },
  "unlockPageTooManyFailedAttempts": {
    "message": "Too many failed attempts. Please try again in $1.",
    "description": "$1 time to try again"
  },
  "unlockPageTooManyFailedAttemptsPermanent": {
    "message": "Too many failed attempts. Your account is permanently locked."
  },
  "unpin": {
    "message": "Unpin"
  },
  "unrecognizedChain": {
    "message": "This custom network is not recognized",
    "description": "$1 is a clickable link with text defined by the 'unrecognizedChanLinkText' key. The link will open to instructions for users to validate custom network details."
  },
  "unsendableAsset": {
    "message": "Sending NFT (ERC-721) tokens is not currently supported",
    "description": "This is an error message we show the user if they attempt to send an NFT asset type, for which currently don't support sending"
  },
  "unstableTokenPriceDescription": {
    "message": "The price of this token in USD is highly volatile, indicating a high risk of losing significant value by interacting with it."
  },
  "unstableTokenPriceTitle": {
    "message": "Unstable Token Price"
  },
  "upArrow": {
    "message": "up arrow"
  },
  "update": {
    "message": "Update"
  },
  "updateEthereumChainConfirmationDescription": {
    "message": "This site is requesting to update your default network URL. You can edit defaults and network information any time."
  },
  "updateNetworkConfirmationTitle": {
    "message": "Update $1",
    "description": "$1 represents network name"
  },
  "updateOrEditNetworkInformations": {
    "message": "Update your information or"
  },
  "updateRequest": {
    "message": "Update request"
  },
  "updatedRpcForNetworks": {
    "message": "Network RPCs Updated"
  },
  "uploadDropFile": {
    "message": "Drop your file here"
  },
  "uploadFile": {
    "message": "Upload file"
  },
  "urlErrorMsg": {
    "message": "URLs require the appropriate HTTP/HTTPS prefix."
  },
  "use4ByteResolution": {
    "message": "Decode smart contracts"
  },
  "useDifferentLoginMethod": {
    "message": "Use a different login method"
  },
  "useMultiAccountBalanceChecker": {
    "message": "Batch account balance requests"
  },
  "useMultiAccountBalanceCheckerSettingDescription": {
    "message": "Get faster balance updates by batching account balance requests. This lets us fetch your account balances together, so you get quicker updates for an improved experience. When this feature is off, third parties may be less likely to associate your accounts with each other."
  },
  "useNftDetection": {
    "message": "Autodetect NFTs"
  },
  "useNftDetectionDescriptionText": {
    "message": "Let MetaMask add NFTs you own using third-party services. Autodetecting NFTs exposes your IP and account address to these services. Enabling this feature could associate your IP address with your Ethereum address and display fake NFTs airdropped by scammers. You can add tokens manually to avoid this risk."
  },
  "usePhishingDetection": {
    "message": "Use phishing detection"
  },
  "usePhishingDetectionDescription": {
    "message": "Display a warning for phishing domains targeting Ethereum users"
  },
  "useSafeChainsListValidation": {
    "message": "Network details check"
  },
  "useSafeChainsListValidationDescription": {
    "message": "MetaMask uses a third-party service called $1 to show accurate and standardized network details. This reduces your chances of connecting to malicious or incorrect network. When using this feature, your IP address is exposed to chainid.network."
  },
  "useSafeChainsListValidationWebsite": {
    "message": "chainid.network",
    "description": "useSafeChainsListValidationWebsite is separated from the rest of the text so that we can bold the third party service name in the middle of them"
  },
  "useTokenDetectionPrivacyDesc": {
    "message": "Automatically displaying tokens sent to your account involves communication with third party servers to fetch token’s images. Those serves will have access to your IP address."
  },
  "usedByClients": {
    "message": "Used by a variety of different clients"
  },
  "userName": {
    "message": "Username"
  },
  "userOpContractDeployError": {
    "message": "Contract deployment from a smart contract account is not supported"
  },
  "version": {
    "message": "Version"
  },
  "view": {
    "message": "View"
  },
  "viewActivity": {
    "message": "View activity"
  },
  "viewAllQuotes": {
    "message": "view all quotes"
  },
  "viewContact": {
    "message": "View contact"
  },
  "viewDetails": {
    "message": "View details"
  },
  "viewMore": {
    "message": "View more"
  },
  "viewOnBlockExplorer": {
    "message": "View on block explorer"
  },
  "viewOnCustomBlockExplorer": {
    "message": "View $1 at $2",
    "description": "$1 is the action type. e.g (Account, Transaction, Swap) and $2 is the Custom Block Explorer URL"
  },
  "viewOnEtherscan": {
    "message": "View $1 on Etherscan",
    "description": "$1 is the action type. e.g (Account, Transaction, Swap)"
  },
  "viewOnExplorer": {
    "message": "View on explorer"
  },
  "viewOnOpensea": {
    "message": "View on Opensea"
  },
  "viewSolanaAccount": {
    "message": "View Solana account"
  },
  "viewTransaction": {
    "message": "View transaction"
  },
  "viewinExplorer": {
    "message": "View $1 in explorer",
    "description": "$1 is the action type. e.g (Account, Transaction, Swap)"
  },
  "visitSite": {
    "message": "Visit site"
  },
  "visitSupportDataConsentModalAccept": {
    "message": "Confirm"
  },
  "visitSupportDataConsentModalDescription": {
    "message": "Do you want to share your MetaMask Identifier and app version with our Support Center? This can help us better solve your problem, but is optional."
  },
  "visitSupportDataConsentModalReject": {
    "message": "Don’t share"
  },
  "visitSupportDataConsentModalTitle": {
    "message": "Share device details with support"
  },
  "visitWebSite": {
    "message": "Visit our website"
  },
  "wallet": {
    "message": "Wallet"
  },
  "walletConnectionGuide": {
    "message": "our hardware wallet connection guide"
  },
  "walletProtectedAndReadyToUse": {
    "message": "Your wallet is protected and ready to use. You can find your Secret Recovery Phrase in $1 ",
    "description": "$1 is the menu path to be shown with font weight bold"
  },
  "walletReadyLearn": {
    "message": "$1 you can keep this phrase safe so you never lose access to your money.",
    "description": "$1 is the link to Learn how"
  },
  "walletReadyLearnRemind": {
    "message": "You can back up your wallets or see your Secret Recovery Phrase in Settings > Security & Password."
  },
  "walletReadyLoseSrp": {
    "message": "If you lose your Secret Recovery Phrase, you won’t be able to use your wallet."
  },
  "walletReadyLoseSrpRemind": {
    "message": "If you don’t back up your Secret Recovery Phrase, you’ll lose access to your funds if you get locked out of the app or get a new device."
  },
  "wantToAddThisNetwork": {
    "message": "Want to add this network?"
  },
  "wantsToAddThisAsset": {
    "message": "This allows the following asset to be added to your wallet."
  },
  "warning": {
    "message": "Warning"
  },
  "warningFromSnap": {
    "message": "Warning from $1",
    "description": "$1 represents the name of the snap"
  },
  "watchEthereumAccountsDescription": {
    "message": "Turning this option on will give you the ability to watch Ethereum accounts via a public address or ENS name. For feedback on this Beta feature please complete this $1.",
    "description": "$1 is the link to a product feedback form"
  },
  "watchEthereumAccountsToggle": {
    "message": "Watch Ethereum Accounts (Beta)"
  },
  "watchOutMessage": {
    "message": "Beware of $1.",
    "description": "$1 is a link with text that is provided by the 'securityMessageLinkForNetworks' key"
  },
  "weak": {
    "message": "Weak"
  },
  "web3": {
    "message": "Web3"
  },
  "web3ShimUsageNotification": {
    "message": "We noticed that the current website tried to use the removed window.web3 API. If the site appears to be broken, please click $1 for more information.",
    "description": "$1 is a clickable link."
  },
  "webhid": {
    "message": "WebHID",
    "description": "Refers to a interface for connecting external devices to the browser. Used for connecting ledger to the browser. Read more here https://developer.mozilla.org/en-US/docs/Web/API/WebHID_API"
  },
  "websites": {
    "message": "websites",
    "description": "Used in the 'permission_rpc' message."
  },
  "welcomeBack": {
    "message": "Welcome back"
  },
  "welcomeDescription": {
    "message": "Trusted by millions, MetaMask is a secure wallet making the world of web3 accessible to all."
  },
  "welcomeExploreDescription": {
    "message": "Store, send, and spend crypto currencies and assets."
  },
  "welcomeExploreTitle": {
    "message": "Explore decentralized apps"
  },
  "welcomeGetStarted": {
    "message": "Get started"
  },
  "welcomeLoginDescription": {
    "message": "Use your MetaMask to login to decentralized apps - no signup needed."
  },
  "welcomeLoginTitle": {
    "message": "Say hello to your wallet"
  },
  "welcomeTitle": {
    "message": "Welcome to MetaMask"
  },
  "welcomeToMetaMask": {
    "message": "Let's get started"
  },
  "welcomeToMetaMaskIntro": {
    "message": "Trusted by millions, MetaMask is a secure wallet making the world of web3 accessible to all."
  },
  "whatsThis": {
    "message": "What's this?"
  },
  "willApproveAmountForBridging": {
    "message": "This will approve $1 for bridging."
  },
  "willApproveAmountForBridgingHardware": {
    "message": "You’ll need to confirm two transactions on your hardware wallet."
  },
  "withdrawing": {
    "message": "Withdrawing"
  },
  "wrongNetworkName": {
    "message": "According to our records, the network name may not correctly match this chain ID."
  },
  "yes": {
    "message": "Yes"
  },
  "you": {
    "message": "You"
  },
  "youDeclinedTheTransaction": {
    "message": "You declined the transaction."
  },
  "youNeedToAllowCameraAccess": {
    "message": "You need to allow camera access to use this feature."
  },
  "youReceived": {
    "message": "You received",
    "description": "Label indicating the amount and asset the user received."
  },
  "youSent": {
    "message": "You sent",
    "description": "Label indicating the amount and asset the user sent."
  },
  "yourAccounts": {
    "message": "Your accounts"
  },
  "yourActivity": {
    "message": "Your activity"
  },
  "yourBalance": {
    "message": "Your balance"
  },
  "yourBalanceIsAggregated": {
    "message": "Your balance is aggregated"
  },
  "yourNFTmayBeAtRisk": {
    "message": "Your NFT may be at risk"
  },
  "yourNetworks": {
    "message": "Your networks"
  },
  "yourPrivateSeedPhrase": {
    "message": "Your Secret Recovery Phrase"
  },
  "yourTransactionConfirmed": {
    "message": "Transaction already confirmed"
  },
  "yourTransactionJustConfirmed": {
    "message": "We weren't able to cancel your transaction before it was confirmed on the blockchain."
  },
  "yourWalletIsReady": {
    "message": "Your wallet is ready!"
  },
  "yourWalletIsReadyRemind": {
    "message": "We’ll remind you later"
  },
  "zeroGasPriceOnSpeedUpError": {
    "message": "Zero gas price on speed up"
  }
}<|MERGE_RESOLUTION|>--- conflicted
+++ resolved
@@ -4081,7 +4081,6 @@
   "password": {
     "message": "Password"
   },
-<<<<<<< HEAD
   "passwordChangedRecently": {
     "message": "Password changed recently"
   },
@@ -4091,26 +4090,6 @@
   "passwordChangedRecentlyError": {
     "message": "Your password was changed recently."
   },
-  "passwordHintCreate": {
-    "message": "Create a password hint"
-  },
-  "passwordHintDescription": {
-    "message": "Leave yourself a hint to help remember your password. This hint won’t be shared."
-  },
-  "passwordHintError": {
-    "message": "You can’t use the password as a hint"
-  },
-  "passwordHintLeaveHint": {
-    "message": "Remember: If you lose your password, you won’t be able to use your wallet."
-  },
-  "passwordHintSaved": {
-    "message": "Password hint saved"
-  },
-  "passwordHintTitle": {
-    "message": "Password hint"
-  },
-=======
->>>>>>> 912db4ad
   "passwordNotLongEnough": {
     "message": "Password not long enough"
   },
