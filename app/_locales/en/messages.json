{
  "QRHardwareInvalidTransactionTitle": {
    "message": "Error"
  },
  "QRHardwareMismatchedSignId": {
    "message": "Incongruent transaction data. Please check the transaction details."
  },
  "QRHardwarePubkeyAccountOutOfRange": {
    "message": "No more accounts. If you would like to access another account unlisted below, please reconnect your hardware wallet and select it."
  },
  "QRHardwareScanInstructions": {
    "message": "Place the QR code in front of your camera. The screen is blurred, but it will not affect the reading."
  },
  "QRHardwareSignRequestCancel": {
    "message": "Reject"
  },
  "QRHardwareSignRequestDescription": {
    "message": "After you’ve signed with your wallet, click on 'Get Signature' to receive the signature"
  },
  "QRHardwareSignRequestGetSignature": {
    "message": "Get signature"
  },
  "QRHardwareSignRequestSubtitle": {
    "message": "Scan the QR code with your wallet"
  },
  "QRHardwareSignRequestTitle": {
    "message": "Request signature"
  },
  "QRHardwareUnknownQRCodeTitle": {
    "message": "Error"
  },
  "QRHardwareUnknownWalletQRCode": {
    "message": "Invalid QR code. Please scan the sync QR code of the hardware wallet."
  },
  "QRHardwareWalletImporterTitle": {
    "message": "Scan QR code"
  },
  "QRHardwareWalletSteps1Description": {
    "message": "You can choose from a list of official QR-code supporting partners below."
  },
  "QRHardwareWalletSteps1Title": {
    "message": "Connect your QR hardware wallet"
  },
  "QRHardwareWalletSteps2Description": {
    "message": "Ngrave (coming soon)"
  },
  "SIWEAddressInvalid": {
    "message": "The address in the sign-in request does not match the address of the account you are using to sign in."
  },
  "SIWEDomainInvalidText": {
    "message": "The site you're attempting to sign into doesn't match the domain in the request. Proceed with caution."
  },
  "SIWEDomainInvalidTitle": {
    "message": "Deceptive site request."
  },
  "SIWEDomainWarningBody": {
    "message": "The website ($1) is asking you to sign in to the wrong domain. This may be a phishing attack.",
    "description": "$1 represents the website domain"
  },
  "SIWEDomainWarningLabel": {
    "message": "Unsafe"
  },
  "SIWELabelChainID": {
    "message": "Chain ID:"
  },
  "SIWELabelExpirationTime": {
    "message": "Expires At:"
  },
  "SIWELabelIssuedAt": {
    "message": "Issued At:"
  },
  "SIWELabelMessage": {
    "message": "Message:"
  },
  "SIWELabelNonce": {
    "message": "Nonce:"
  },
  "SIWELabelNotBefore": {
    "message": "Not Before:"
  },
  "SIWELabelRequestID": {
    "message": "Request ID:"
  },
  "SIWELabelResources": {
    "message": "Resources: $1",
    "description": "$1 represents the number of resources"
  },
  "SIWELabelURI": {
    "message": "URI:"
  },
  "SIWELabelVersion": {
    "message": "Version:"
  },
  "SIWESiteRequestSubtitle": {
    "message": "This site is requesting to sign in with"
  },
  "SIWESiteRequestTitle": {
    "message": "Sign-in request"
  },
  "SIWEWarningSubtitle": {
    "message": "To confirm you understand, check:"
  },
  "SIWEWarningTitle": {
    "message": "Are you sure?"
  },
  "about": {
    "message": "About"
  },
  "accept": {
    "message": "Accept"
  },
  "acceptTermsOfUse": {
    "message": "I have read and agree to the $1",
    "description": "$1 is the `terms` message"
  },
  "accessAndSpendNoticeNFT": {
    "message": "$1 may access and spend this asset",
    "description": "$1 is the url of the site requesting ability to spend"
  },
  "accessYourWalletWithSRP": {
    "message": "Access your wallet with your Secret Recovery Phrase"
  },
  "accessYourWalletWithSRPDescription": {
    "message": "MetaMask cannot recover your password. We will use your Secret Recovery Phrase to validate your ownership, restore your wallet and set up a new password. First, enter the Secret Recovery Phrase that you were given when you created your wallet. $1",
    "description": "$1 is the words 'Learn More' from key 'learnMore', separated here so that it can be added as a link"
  },
  "accessingYourCamera": {
    "message": "Accessing your camera..."
  },
  "account": {
    "message": "Account"
  },
  "accountActivity": {
    "message": "Account activity"
  },
  "accountActivityText": {
    "message": "Select the accounts you want to be notified about:"
  },
  "accountDetails": {
    "message": "Account details"
  },
  "accountIdenticon": {
    "message": "Account identicon"
  },
  "accountIsntConnectedToastText": {
    "message": "$1 isn't connected to $2"
  },
  "accountName": {
    "message": "Account name"
  },
  "accountNameDuplicate": {
    "message": "This account name already exists",
    "description": "This is an error message shown when the user enters a new account name that matches an existing account name"
  },
  "accountNameReserved": {
    "message": "This account name is reserved",
    "description": "This is an error message shown when the user enters a new account name that is reserved for future use"
  },
  "accountOptions": {
    "message": "Account options"
  },
  "accountSelectionRequired": {
    "message": "You need to select an account!"
  },
  "accountTypeNotSupported": {
    "message": "Account type not supported"
  },
  "accounts": {
    "message": "Accounts"
  },
  "accountsConnected": {
    "message": "Accounts connected"
  },
  "active": {
    "message": "Active"
  },
  "activity": {
    "message": "Activity"
  },
  "activityLog": {
    "message": "Activity log"
  },
  "add": {
    "message": "Add"
  },
  "addANetwork": {
    "message": "Add a network"
  },
  "addANetworkManually": {
    "message": "Add a network manually"
  },
  "addANickname": {
    "message": "Add a nickname"
  },
  "addAccount": {
    "message": "Add account"
  },
  "addAcquiredTokens": {
    "message": "Add the tokens you've acquired using MetaMask"
  },
  "addAlias": {
    "message": "Add alias"
  },
  "addBlockExplorer": {
    "message": "Add a block explorer"
  },
  "addContact": {
    "message": "Add contact"
  },
  "addCustomNetwork": {
    "message": "Add custom network"
  },
  "addEthereumChainConfirmationDescription": {
    "message": "This will allow this network to be used within MetaMask."
  },
  "addEthereumChainConfirmationRisks": {
    "message": "MetaMask does not verify custom networks."
  },
  "addEthereumChainConfirmationRisksLearnMore": {
    "message": "Learn about $1.",
    "description": "$1 is a link with text that is provided by the 'addEthereumChainConfirmationRisksLearnMoreLink' key"
  },
  "addEthereumChainConfirmationRisksLearnMoreLink": {
    "message": "scams and network security risks",
    "description": "Link text for the 'addEthereumChainConfirmationRisksLearnMore' translation key"
  },
  "addEthereumChainConfirmationTitle": {
    "message": "Allow this site to add a network?"
  },
  "addEthereumChainWarningModalHeader": {
    "message": "Only add this RPC provider if you’re sure you can trust it. $1",
    "description": "$1 is addEthereumChainWarningModalHeaderPartTwo passed separately so that it can be bolded"
  },
  "addEthereumChainWarningModalHeaderPartTwo": {
    "message": "Malicious providers may lie about the state of the blockchain and record your network activity."
  },
  "addEthereumChainWarningModalListHeader": {
    "message": "It's important that your provider is reliable, as it has the power to:"
  },
  "addEthereumChainWarningModalListPointOne": {
    "message": "See your accounts and IP address, and associate them together"
  },
  "addEthereumChainWarningModalListPointThree": {
    "message": "Show account balances and other on-chain states"
  },
  "addEthereumChainWarningModalListPointTwo": {
    "message": "Broadcast your transactions"
  },
  "addEthereumChainWarningModalTitle": {
    "message": "You are adding a new RPC provider for Ethereum Mainnet"
  },
  "addFriendsAndAddresses": {
    "message": "Add friends and addresses you trust"
  },
  "addFromAListOfPopularNetworks": {
    "message": "Add from a list of popular networks or add a network manually. Only interact with the entities you trust."
  },
  "addHardwareWallet": {
    "message": "Add hardware wallet"
  },
  "addIPFSGateway": {
    "message": "Add your preferred IPFS gateway"
  },
  "addImportAccount": {
    "message": "Add account or hardware wallet"
  },
  "addMemo": {
    "message": "Add memo"
  },
  "addMoreNetworks": {
    "message": "add more networks manually"
  },
  "addNetwork": {
    "message": "Add network"
  },
  "addNetworkTooltipWarning": {
    "message": "This network connection relies on third parties. This connection may be less reliable or enable third-parties to track activity. $1",
    "description": "$1 is Learn more link"
  },
  "addNewAccount": {
    "message": "Add a new account"
  },
  "addNewToken": {
    "message": "Add new token"
  },
  "addNft": {
    "message": "Add NFT"
  },
  "addNfts": {
    "message": "Add NFTs"
  },
  "addRpcUrl": {
    "message": "Add RPC URL"
  },
  "addSnapAccountToggle": {
    "message": "Enable \"Add account Snap (Beta)\""
  },
  "addSnapAccountsDescription": {
    "message": "Turning on this feature will give you the option to add the new Beta account Snaps right from your account list. If you install an account Snap, remember that it is a third-party service."
  },
  "addSuggestedNFTs": {
    "message": "Add suggested NFTs"
  },
  "addSuggestedTokens": {
    "message": "Add suggested tokens"
  },
  "addToken": {
    "message": "Add token"
  },
  "addTokenByContractAddress": {
    "message": "Can’t find a token? You can manually add any token by pasting its address. Token contract addresses can be found on $1",
    "description": "$1 is a blockchain explorer for a specific network, e.g. Etherscan for Ethereum"
  },
  "addUrl": {
    "message": "Add URL"
  },
  "addingCustomNetwork": {
    "message": "Adding Network"
  },
  "addingTokens": {
    "message": "Adding tokens"
  },
  "additionalNetworks": {
    "message": "Additional networks"
  },
<<<<<<< HEAD
  "additionalRpcUrl": {
    "message": "Additional RPC URL"
  },
=======
>>>>>>> 6d4b3ac7
  "address": {
    "message": "Address"
  },
  "addressCopied": {
    "message": "Address copied!"
  },
  "advanced": {
    "message": "Advanced"
  },
  "advancedBaseGasFeeToolTip": {
    "message": "When your transaction gets included in the block, any difference between your max base fee and the actual base fee will be refunded. Total amount is calculated as max base fee (in GWEI) * gas limit."
  },
  "advancedConfiguration": {
    "message": "Advanced configuration"
  },
  "advancedGasFeeDefaultOptIn": {
    "message": "Save these values as my default for the $1 network.",
    "description": "$1 is the current network name."
  },
  "advancedGasFeeModalTitle": {
    "message": "Advanced gas fee"
  },
  "advancedGasPriceTitle": {
    "message": "Gas price"
  },
  "advancedPriorityFeeToolTip": {
    "message": "Priority fee (aka “miner tip”) goes directly to miners and incentivizes them to prioritize your transaction."
  },
  "agreeTermsOfUse": {
    "message": "I agree to MetaMask's $1",
    "description": "$1 is the `terms` link"
  },
  "airgapVault": {
    "message": "AirGap Vault"
  },
  "alert": {
    "message": "Alert"
  },
  "alertBannerMultipleAlertsDescription": {
    "message": "If you approve this request, a third party known for scams might take all your assets."
  },
  "alertBannerMultipleAlertsTitle": {
    "message": "Multiple alerts!"
  },
  "alertDisableTooltip": {
    "message": "This can be changed in \"Settings > Alerts\""
  },
  "alertModalAcknowledge": {
    "message": "I have acknowledged the risk and still want to proceed"
  },
  "alertModalDetails": {
    "message": "Alert Details"
  },
  "alertModalReviewAllAlerts": {
    "message": "Review all alerts"
  },
  "alertSettingsUnconnectedAccount": {
    "message": "Browsing a website with an unconnected account selected"
  },
  "alertSettingsUnconnectedAccountDescription": {
    "message": "This alert is shown in the popup when you are browsing a connected web3 site, but the currently selected account is not connected."
  },
  "alertSettingsWeb3ShimUsage": {
    "message": "When a website tries to use the removed window.web3 API"
  },
  "alertSettingsWeb3ShimUsageDescription": {
    "message": "This alert is shown in the popup when you are browsing a site that tries to use the removed window.web3 API, and may be broken as a result."
  },
  "alerts": {
    "message": "Alerts"
  },
  "all": {
    "message": "All"
  },
  "allCustodianAccountsConnectedSubtitle": {
    "message": "You have either already connected all your custodian accounts or don’t have any account to connect to MetaMask Institutional."
  },
  "allCustodianAccountsConnectedTitle": {
    "message": "No accounts available to connect"
  },
  "allOfYour": {
    "message": "All of your $1",
    "description": "$1 is the symbol or name of the token that the user is approving spending"
  },
  "allPermissions": {
    "message": "All Permissions"
  },
  "allTimeHigh": {
    "message": "All time high"
  },
  "allTimeLow": {
    "message": "All time low"
  },
  "allYourNFTsOf": {
    "message": "All of your NFTs from $1",
    "description": "$1 is a link to contract on the block explorer when we're not able to retrieve a erc721 or erc1155 name"
  },
  "allow": {
    "message": "Allow"
  },
  "allowMetaMaskToDetectNFTs": {
    "message": "Allow MetaMask to detect and display your NFTs with autodetection. You’ll be able to:"
  },
  "allowMetaMaskToDetectTokens": {
    "message": "Allow MetaMask to detect and display your tokens with autodetection. You’ll be able to:"
  },
  "allowMmiToConnectToCustodian": {
    "message": "This will allow MMI to connect to $1 to import your accounts."
  },
  "allowNotifications": {
    "message": "Allow notifications"
  },
  "allowSpendToken": {
    "message": "Give permission to access your $1?",
    "description": "$1 is the symbol of the token that are requesting to spend"
  },
  "allowWithdrawAndSpend": {
    "message": "Allow $1 to withdraw and spend up to the following amount:",
    "description": "The url of the site that requested permission to 'withdraw and spend'"
  },
  "amount": {
    "message": "Amount"
  },
  "amountReceived": {
    "message": "Amount Received"
  },
  "amountSent": {
    "message": "Amount Sent"
  },
  "andForListItems": {
    "message": "$1, and $2",
    "description": "$1 is the first item, $2 is the last item in a list of items. Used in Snap Install Warning modal."
  },
  "andForTwoItems": {
    "message": "$1 and $2",
    "description": "$1 is the first item, $2 is the second item. Used in Snap Install Warning modal."
  },
  "announcements": {
    "message": "Announcements"
  },
  "appDescription": {
    "message": "An Ethereum Wallet in your Browser",
    "description": "The description of the application"
  },
  "appName": {
    "message": "MetaMask",
    "description": "The name of the application"
  },
  "appNameBeta": {
    "message": "MetaMask Beta",
    "description": "The name of the application (Beta)"
  },
  "appNameFlask": {
    "message": "MetaMask Flask",
    "description": "The name of the application (Flask)"
  },
  "appNameMmi": {
    "message": "MetaMask Institutional",
    "description": "The name of the application (MMI)"
  },
  "approve": {
    "message": "Approve spend limit"
  },
  "approveAllTokensTitle": {
    "message": "Allow access to and transfer of all your $1?",
    "description": "$1 is the symbol of the token for which the user is granting approval"
  },
  "approveAllTokensTitleWithoutSymbol": {
    "message": "Allow access to and transfer all of your NFTs from $1?",
    "description": "$1 a link to contract on the block explorer when we're not able to retrieve a erc721 or erc1155 name"
  },
  "approveButtonText": {
    "message": "Approve"
  },
  "approveIncreaseAllowance": {
    "message": "Increase $1 spending cap",
    "description": "The token symbol that is being approved"
  },
  "approveSpendingCap": {
    "message": "Approve $1 spending cap",
    "description": "The token symbol that is being approved"
  },
  "approveTokenDescription": {
    "message": "This allows a third party to access and transfer the following NFTs without further notice until you revoke its access."
  },
  "approveTokenDescriptionWithoutSymbol": {
    "message": "This allows a third party to access and transfer all of your NFTs from $1 without further notice until you revoke its access.",
    "description": "$1 is a link to contract on the block explorer when we're not able to retrieve a erc721 or erc1155 name"
  },
  "approveTokenTitle": {
    "message": "Allow access to and transfer of your $1?",
    "description": "$1 is the symbol of the token for which the user is granting approval"
  },
  "approved": {
    "message": "Approved"
  },
  "approvedAsset": {
    "message": "Approved asset"
  },
  "approvedOn": {
    "message": "Approved on $1",
    "description": "$1 is the approval date for a permission"
  },
  "approvedOnForAccounts": {
    "message": "Approved on $1 for $2",
    "description": "$1 is the approval date for a permission. $2 is the AvatarGroup component displaying account images."
  },
  "areYouSure": {
    "message": "Are you sure?"
  },
  "asset": {
    "message": "Asset"
  },
  "assetOptions": {
    "message": "Asset options"
  },
  "attemptSendingAssets": {
    "message": "You may lose your assets if you try to send them from another network. Transfer funds safely between networks by using a bridge."
  },
  "attemptSendingAssetsWithPortfolio": {
    "message": "You may lose your assets if you try to send them from another network. Transfer funds safely between networks by using a bridge, like $1"
  },
  "attemptToCancelSwapForFree": {
    "message": "Attempt to cancel swap for free"
  },
  "attemptingConnect": {
    "message": "Attempting to connect to blockchain."
  },
  "attributions": {
    "message": "Attributions"
  },
  "auroraRpcDeprecationMessage": {
    "message": "The Infura RPC URL is no longer supporting Aurora."
  },
  "authorizedPermissions": {
    "message": "You have authorized the following permissions"
  },
  "autoDetectTokens": {
    "message": "Autodetect tokens"
  },
  "autoDetectTokensDescription": {
    "message": "We use third-party APIs to detect and display new tokens sent to your wallet. Turn off if you don’t want the app to automatically pull data from those services. $1",
    "description": "$1 is a link to a support article"
  },
  "autoLockTimeLimit": {
    "message": "Auto-lock timer (minutes)"
  },
  "autoLockTimeLimitDescription": {
    "message": "Set the idle time in minutes before MetaMask will become locked."
  },
  "average": {
    "message": "Average"
  },
  "awaitingApproval": {
    "message": "Awaiting approval..."
  },
  "back": {
    "message": "Back"
  },
  "backup": {
    "message": "Back up"
  },
  "backupApprovalInfo": {
    "message": "This secret code is required to recover your wallet in case you lose your device, forget your password, have to re-install MetaMask, or want to access your wallet on another device."
  },
  "backupApprovalNotice": {
    "message": "Back up your Secret Recovery Phrase to keep your wallet and funds secure."
  },
  "backupKeyringSnapReminder": {
    "message": "Be sure you can access any accounts created by this Snap on your own before removing it"
  },
  "backupNow": {
    "message": "Back up now"
  },
  "backupUserData": {
    "message": "Back up your data"
  },
  "backupUserDataDescription": {
    "message": "You can back up data like your contacts and preferences."
  },
  "balance": {
    "message": "Balance"
  },
  "balanceOutdated": {
    "message": "Balance may be outdated"
  },
  "baseFee": {
    "message": "Base fee"
  },
  "basic": {
    "message": "Basic"
  },
  "basicConfigurationBannerCTA": {
    "message": "Turn on basic functionality"
  },
  "basicConfigurationBannerTitle": {
    "message": "Basic functionality is off"
  },
  "basicConfigurationDescription": {
    "message": "MetaMask offers basic features like token details and gas settings through internet services. When you use internet services, your IP address is shared, in this case with MetaMask. This is just like when you visit any website. MetaMask uses this data temporarily and never sells your data. You can use a VPN or turn off these services, but it may affect your MetaMask experience. To learn more read our $1.",
    "description": "$1 is to be replaced by the message for privacyMsg, and will link to https://consensys.io/privacy-policy"
  },
  "basicConfigurationLabel": {
    "message": "Basic functionality"
  },
  "basicConfigurationModalCheckbox": {
    "message": "I understand and want to continue"
  },
  "basicConfigurationModalDisclaimerOff": {
    "message": "This means you won't fully optimize your time on MetaMask. Basic features (like token details, optimal gas settings, and others) won't be available to you."
  },
  "basicConfigurationModalDisclaimerOn": {
    "message": "To optimize your time on MetaMask, you’ll need to turn on this feature. Basic functions (like token details, optimal gas settings, and others) are important to the web3 experience."
  },
  "basicConfigurationModalHeadingOff": {
    "message": "Turn off basic functionality"
  },
  "basicConfigurationModalHeadingOn": {
    "message": "Turn on basic functionality"
  },
  "beCareful": {
    "message": "Be careful"
  },
  "beta": {
    "message": "Beta"
  },
  "betaHeaderText": {
    "message": "This is a beta version. Please report bugs $1",
    "description": "$1 represents the word 'here' in a hyperlink"
  },
  "betaMetamaskInstitutionalVersion": {
    "message": "MetaMask Institutional Beta Version"
  },
  "betaMetamaskVersion": {
    "message": "MetaMask Beta Version"
  },
  "betaTerms": {
    "message": "Beta Terms of use"
  },
  "betaWalletCreationSuccessReminder1": {
    "message": "MetaMask Beta can’t recover your Secret Recovery Phrase."
  },
  "betaWalletCreationSuccessReminder2": {
    "message": "MetaMask Beta will never ask you for your Secret Recovery Phrase."
  },
  "billionAbbreviation": {
    "message": "B",
    "description": "Shortened form of 'billion'"
  },
  "blockExplorerAccountAction": {
    "message": "Account",
    "description": "This is used with viewOnEtherscan and viewInExplorer e.g View Account in Explorer"
  },
  "blockExplorerAssetAction": {
    "message": "Asset",
    "description": "This is used with viewOnEtherscan and viewInExplorer e.g View Asset in Explorer"
  },
  "blockExplorerSwapAction": {
    "message": "Swap",
    "description": "This is used with viewOnEtherscan e.g View Swap on Etherscan"
  },
  "blockExplorerUrl": {
    "message": "Block explorer URL"
  },
  "blockExplorerUrlDefinition": {
    "message": "The URL used as the block explorer for this network."
  },
  "blockExplorerView": {
    "message": "View account at $1",
    "description": "$1 replaced by URL for custom block explorer"
  },
  "blockaid": {
    "message": "Blockaid"
  },
  "blockaidAlertInfo": {
    "message": "We don't recommend proceeding with this request."
  },
  "blockaidDescriptionApproveFarming": {
    "message": "If you approve this request, a third party known for scams might take all your assets."
  },
  "blockaidDescriptionBlurFarming": {
    "message": "If you approve this request, someone can steal your assets listed on Blur."
  },
  "blockaidDescriptionErrored": {
    "message": "Because of an error, we couldn't check for security alerts. Only continue if you trust every address involved."
  },
  "blockaidDescriptionMaliciousDomain": {
    "message": "You're interacting with a malicious domain. If you approve this request, you might lose your assets."
  },
  "blockaidDescriptionMightLoseAssets": {
    "message": "If you approve this request, you might lose your assets."
  },
  "blockaidDescriptionSeaportFarming": {
    "message": "If you approve this request, someone can steal your assets listed on OpenSea."
  },
  "blockaidDescriptionTransferFarming": {
    "message": "If you approve this request, a third party known for scams will take all your assets."
  },
  "blockaidDescriptionWarning": {
    "message": "This could be a deceptive request. Only continue if you trust every address involved."
  },
  "blockaidMessage": {
    "message": "Privacy preserving - no data is shared with third parties. Available on Arbitrum, Avalanche, BNB chain, Ethereum Mainnet, Linea, Optimism, Polygon, Base and Sepolia."
  },
  "blockaidTitleDeceptive": {
    "message": "This is a deceptive request"
  },
  "blockaidTitleMayNotBeSafe": {
    "message": "Be careful"
  },
  "blockaidTitleSuspicious": {
    "message": "This is a suspicious request"
  },
  "blockies": {
    "message": "Blockies"
  },
  "bridge": {
    "message": "Bridge"
  },
  "bridgeDontSend": {
    "message": "Bridge, don't send"
  },
  "browserNotSupported": {
    "message": "Your browser is not supported..."
  },
  "buildContactList": {
    "message": "Build your contact list"
  },
  "builtAroundTheWorld": {
    "message": "MetaMask is designed and built around the world."
  },
  "busy": {
    "message": "Busy"
  },
  "buyAndSell": {
    "message": "Buy & Sell"
  },
  "buyAsset": {
    "message": "Buy $1",
    "description": "$1 is the ticker symbol of a an asset the user is being prompted to purchase"
  },
  "buyMoreAsset": {
    "message": "Buy more $1",
    "description": "$1 is the ticker symbol of a an asset the user is being prompted to purchase"
  },
  "buyNow": {
    "message": "Buy Now"
  },
  "buyToken": {
    "message": "Buy $1",
    "description": "$1 is the token symbol"
  },
  "bytes": {
    "message": "Bytes"
  },
  "canToggleInSettings": {
    "message": "You can re-enable this notification in Settings > Alerts."
  },
  "cancel": {
    "message": "Cancel"
  },
  "cancelPopoverTitle": {
    "message": "Cancel transaction"
  },
  "cancelSpeedUp": {
    "message": "cancel or speed up a transaction."
  },
  "cancelSpeedUpLabel": {
    "message": "This gas fee will $1 the original.",
    "description": "$1 is text 'replace' in bold"
  },
  "cancelSpeedUpTransactionTooltip": {
    "message": "To $1 a transaction the gas fee must be increased by at least 10% for it to be recognized by the network.",
    "description": "$1 is string 'cancel' or 'speed up'"
  },
  "cancelled": {
    "message": "Cancelled"
  },
  "chainId": {
    "message": "Chain ID"
  },
  "chainIdDefinition": {
    "message": "The chain ID used to sign transactions for this network."
  },
  "chainIdExistsErrorMsg": {
    "message": "This Chain ID is currently used by the $1 network."
  },
  "chainListReturnedDifferentTickerSymbol": {
    "message": "This token symbol doesn't match the network name or chain ID entered. Many popular tokens use similar symbols, which scammers can use to trick you into sending them a more valuable token in return. Verify everything before you continue."
  },
  "chooseYourNetwork": {
    "message": "Choose your network"
  },
  "chooseYourNetworkDescription": {
    "message": "We use Infura as our remote procedure call (RPC) provider to offer the most reliable and private access to Ethereum data we can. You can choose your own RPC, but remember that any RPC will receive your IP address and Ethereum wallet to make transactions. Read our $1 to learn more about how Infura handles data.",
    "description": "$1 is a link to the privacy policy"
  },
  "chromeRequiredForHardwareWallets": {
    "message": "You need to use MetaMask on Google Chrome in order to connect to your Hardware Wallet."
  },
  "circulatingSupply": {
    "message": "Circulating supply"
  },
  "clear": {
    "message": "Clear"
  },
  "clearActivity": {
    "message": "Clear activity and nonce data"
  },
  "clearActivityButton": {
    "message": "Clear activity tab data"
  },
  "clearActivityDescription": {
    "message": "This resets the account's nonce and erases data from the activity tab in your wallet. Only the current account and network will be affected. Your balances and incoming transactions won't change."
  },
  "click": {
    "message": "Click"
  },
  "clickToConnectLedgerViaWebHID": {
    "message": "Click here to connect your Ledger via WebHID",
    "description": "Text that can be clicked to open a browser popup for connecting the ledger device via webhid"
  },
  "clickToManuallyAdd": {
    "message": "You can always add tokens manually."
  },
  "close": {
    "message": "Close"
  },
  "closeExtension": {
    "message": "Close extension"
  },
  "closeWindowAnytime": {
    "message": "You may close this window anytime."
  },
  "coingecko": {
    "message": "CoinGecko"
  },
  "comboNoOptions": {
    "message": "No options found",
    "description": "Default text shown in the combo field dropdown if no options."
  },
  "configureSnapPopupDescription": {
    "message": "You're now leaving MetaMask to configure this snap."
  },
  "configureSnapPopupInstallDescription": {
    "message": "You're now leaving MetaMask to install this snap."
  },
  "configureSnapPopupInstallTitle": {
    "message": "Install snap"
  },
  "configureSnapPopupLink": {
    "message": "Click this link to continue:"
  },
  "configureSnapPopupTitle": {
    "message": "Configure snap"
  },
  "confirm": {
    "message": "Confirm"
  },
  "confirmAlertModalAcknowledge": {
    "message": "I have acknowledged the alerts and still want to proceed"
  },
  "confirmAlertModalAcknowledgeBlockaid": {
    "message": "I have acknowledged the alert and still want to proceed"
  },
  "confirmAlertModalDetails": {
    "message": "If you sign in, a third party known for scams might take all your assets. Please review the alerts before you proceed."
  },
  "confirmAlertModalTitle": {
    "message": "Your assets may be at risk"
  },
  "confirmConnectCustodianRedirect": {
    "message": "We will redirect you to $1 upon clicking continue."
  },
  "confirmConnectCustodianText": {
    "message": "To connect your accounts log into your $1 account and click on the 'connect to MMI' button."
  },
  "confirmConnectionTitle": {
    "message": "Confirm connection to $1"
  },
  "confirmDeletion": {
    "message": "Confirm deletion"
  },
  "confirmPassword": {
    "message": "Confirm password"
  },
  "confirmRecoveryPhrase": {
    "message": "Confirm Secret Recovery Phrase"
  },
  "confirmRpcUrlDeletionMessage": {
    "message": "Are you sure you want to delete the RPC URL? Your information will not be saved for this network."
  },
  "confirmTitleDescContractInteractionTransaction": {
    "message": "Only confirm this transaction if you fully understand the content and trust the requesting site."
  },
  "confirmTitleDescPermitSignature": {
    "message": "This site wants permission to spend your tokens."
  },
  "confirmTitleDescSIWESignature": {
    "message": "A site wants you to sign in to prove you own this account."
  },
  "confirmTitleDescSignature": {
    "message": "Only confirm this message if you approve the content and trust the requesting site."
  },
  "confirmTitlePermitSignature": {
    "message": "Spending cap request"
  },
  "confirmTitleSIWESignature": {
    "message": "Sign-in request"
  },
  "confirmTitleSignature": {
    "message": "Signature request"
  },
  "confirmTitleTransaction": {
    "message": "Transaction request"
  },
  "confirmed": {
    "message": "Confirmed"
  },
  "confusableUnicode": {
    "message": "'$1' is similar to '$2'."
  },
  "confusableZeroWidthUnicode": {
    "message": "Zero-width character found."
  },
  "confusingEnsDomain": {
    "message": "We have detected a confusable character in the ENS name. Check the ENS name to avoid a potential scam."
  },
  "connect": {
    "message": "Connect"
  },
  "connectAccount": {
    "message": "Connect account"
  },
  "connectAccountOrCreate": {
    "message": "Connect account or create new"
  },
  "connectAccounts": {
    "message": "Connect accounts"
  },
  "connectCustodialAccountMenu": {
    "message": "Connect Custodial Account"
  },
  "connectCustodialAccountMsg": {
    "message": "Please choose the custodian you want to connect in order to add or refresh a token."
  },
  "connectCustodialAccountTitle": {
    "message": "Custodial Accounts"
  },
  "connectCustodianAccounts": {
    "message": "Connect $1 accounts"
  },
  "connectManually": {
    "message": "Manually connect to current site"
  },
  "connectMoreAccounts": {
    "message": "Connect more accounts"
  },
  "connectSnap": {
    "message": "Connect $1",
    "description": "$1 is the snap for which a connection is being requested."
  },
  "connectWithMetaMask": {
    "message": "Connect with MetaMask"
  },
  "connectedAccounts": {
    "message": "Connected accounts"
  },
  "connectedAccountsDescriptionPlural": {
    "message": "You have $1 accounts connected to this site.",
    "description": "$1 is the number of accounts"
  },
  "connectedAccountsDescriptionSingular": {
    "message": "You have 1 account connected to this site."
  },
  "connectedAccountsEmptyDescription": {
    "message": "MetaMask is not connected to this site. To connect to a web3 site, find and click the connect button."
  },
  "connectedAccountsListTooltip": {
    "message": "$1 can see the account balance, address, activity, and suggest transactions to approve for connected accounts.",
    "description": "$1 is the origin name"
  },
  "connectedAccountsToast": {
    "message": "Connected accounts updated"
  },
  "connectedSites": {
    "message": "Connected sites"
  },
  "connectedSitesDescription": {
    "message": "$1 is connected to these sites. They can view your account address.",
    "description": "$1 is the account name"
  },
  "connectedSitesEmptyDescription": {
    "message": "$1 is not connected to any sites.",
    "description": "$1 is the account name"
  },
  "connectedSnapAndNoAccountDescription": {
    "message": "MetaMask is connected to this site, but no accounts are connected yet"
  },
  "connectedWith": {
    "message": "Connected with"
  },
  "connecting": {
    "message": "Connecting"
  },
  "connectingTo": {
    "message": "Connecting to $1"
  },
  "connectingToDeprecatedNetwork": {
    "message": "'$1' is being phased out and may not work. Try another network."
  },
  "connectingToGoerli": {
    "message": "Connecting to Goerli test network"
  },
  "connectingToLineaGoerli": {
    "message": "Connecting to Linea Goerli test network"
  },
  "connectingToLineaMainnet": {
    "message": "Connecting to Linea Mainnet"
  },
  "connectingToLineaSepolia": {
    "message": "Connecting to Linea Sepolia test network"
  },
  "connectingToMainnet": {
    "message": "Connecting to Ethereum Mainnet"
  },
  "connectingToSepolia": {
    "message": "Connecting to Sepolia test network"
  },
  "connectionFailed": {
    "message": "Connection failed"
  },
  "connectionFailedDescription": {
    "message": "Fetching of $1 failed, check your network and try again.",
    "description": "$1 is the name of the snap being fetched."
  },
  "connectionRequest": {
    "message": "Connection request"
  },
  "contactUs": {
    "message": "Contact us"
  },
  "contacts": {
    "message": "Contacts"
  },
  "contentFromSnap": {
    "message": "Content from $1",
    "description": "$1 represents the name of the snap"
  },
  "continue": {
    "message": "Continue"
  },
  "continueMmiOnboarding": {
    "message": "Continue MetaMask Institutional onboarding"
  },
  "continueToWallet": {
    "message": "Continue to wallet"
  },
  "contract": {
    "message": "Contract"
  },
  "contractAddress": {
    "message": "Contract address"
  },
  "contractAddressError": {
    "message": "You are sending tokens to the token's contract address. This may result in the loss of these tokens."
  },
  "contractDeployment": {
    "message": "Contract deployment"
  },
  "contractDescription": {
    "message": "To protect yourself against scammers, take a moment to verify third-party details."
  },
  "contractInteraction": {
    "message": "Contract interaction"
  },
  "contractNFT": {
    "message": "NFT contract"
  },
  "contractRequestingAccess": {
    "message": "Third party requesting access"
  },
  "contractRequestingSignature": {
    "message": "Third party requesting signature"
  },
  "contractRequestingSpendingCap": {
    "message": "Third party requesting spending cap"
  },
  "contractTitle": {
    "message": "Third-party details"
  },
  "contractToken": {
    "message": "Token contract"
  },
  "convertTokenToNFTDescription": {
    "message": "We've detected that this asset is an NFT. MetaMask now has full native support for NFTs. Would you like to remove it from your token list and add it as an NFT?"
  },
  "convertTokenToNFTExistDescription": {
    "message": "We’ve detected that this asset has been added as an NFT. Would you like to remove it from your token list?"
  },
  "coolWallet": {
    "message": "CoolWallet"
  },
  "copiedExclamation": {
    "message": "Copied."
  },
  "copyAddress": {
    "message": "Copy address to clipboard"
  },
  "copyPrivateKey": {
    "message": "Copy private key"
  },
  "copyRawTransactionData": {
    "message": "Copy raw transaction data"
  },
  "copyToClipboard": {
    "message": "Copy to clipboard"
  },
  "copyTransactionId": {
    "message": "Copy transaction ID"
  },
  "create": {
    "message": "Create"
  },
  "createNewWallet": {
    "message": "Create a new wallet"
  },
  "createPassword": {
    "message": "Create password"
  },
  "createSnapAccountDescription": {
    "message": "$1 wants to add a new account to MetaMask."
  },
  "createSnapAccountTitle": {
    "message": "Create account"
  },
  "crossChainSwapsLink": {
    "message": "Swap across networks with MetaMask Portfolio"
  },
  "cryptoCompare": {
    "message": "CryptoCompare"
  },
  "currencyConversion": {
    "message": "Currency conversion"
  },
  "currencyRateCheckToggle": {
    "message": "Show balance and token price checker"
  },
  "currencyRateCheckToggleDescription": {
    "message": "We use $1 and $2 APIs to display your balance and token price. $3",
    "description": "$1 represents Coingecko, $2 represents CryptoCompare and $3 represents Privacy Policy"
  },
  "currencySymbol": {
    "message": "Currency symbol"
  },
  "currencySymbolDefinition": {
    "message": "The ticker symbol displayed for this network’s currency."
  },
  "currentAccountNotConnected": {
    "message": "Your current account is not connected"
  },
  "currentExtension": {
    "message": "Current extension page"
  },
  "currentLanguage": {
    "message": "Current language"
  },
  "currentRpcUrlDeprecated": {
    "message": "The current rpc url for this network has been deprecated."
  },
  "currentTitle": {
    "message": "Current:"
  },
  "currentlyUnavailable": {
    "message": "Unavailable on this network"
  },
  "curveHighGasEstimate": {
    "message": "Aggressive gas estimate graph"
  },
  "curveLowGasEstimate": {
    "message": "Low gas estimate graph"
  },
  "curveMediumGasEstimate": {
    "message": "Market gas estimate graph"
  },
  "custodian": {
    "message": "Custodian"
  },
  "custodianAccountAddedDesc": {
    "message": "You can now use your accounts in MetaMask Institutional."
  },
  "custodianAccountAddedTitle": {
    "message": "Selected $1 accounts have been added."
  },
  "custodianQRCodeScan": {
    "message": "Scan QR code with your $1 mobile app"
  },
  "custodianQRCodeScanDescription": {
    "message": "Or log into your $1 account and click on the 'Connect to MMI' button"
  },
  "custodianReplaceRefreshTokenChangedFailed": {
    "message": "Please go to $1 and click the 'Connect to MMI' button within their user interface to connect your accounts to MMI again."
  },
  "custodianReplaceRefreshTokenChangedSubtitle": {
    "message": "You can now use your custodian accounts in MetaMask Institutional."
  },
  "custodianReplaceRefreshTokenChangedTitle": {
    "message": "Your custodian token has been refreshed"
  },
  "custodianReplaceRefreshTokenSubtitle": {
    "message": "This is will replace the custodian token for the following address:"
  },
  "custodianReplaceRefreshTokenTitle": {
    "message": "Replace custodian token"
  },
  "custodyDeeplinkDescription": {
    "message": "Approve the transaction in the $1 app. Once all required custody approvals have been performed the transaction will complete. Check your $1 app for status."
  },
  "custodyRefreshTokenModalDescription": {
    "message": "Please go to $1 and click the 'Connect to MMI' button within their user interface to connect your accounts to MMI again."
  },
  "custodyRefreshTokenModalDescription1": {
    "message": "Your custodian issues a token that authenticates the MetaMask Institutional extension, allowing you to connect your accounts."
  },
  "custodyRefreshTokenModalDescription2": {
    "message": "This token expires after a certain period for security reasons. This requires you to reconnect to MMI."
  },
  "custodyRefreshTokenModalSubtitle": {
    "message": "Why am I seeing this?"
  },
  "custodyRefreshTokenModalTitle": {
    "message": "Your custodian session has expired"
  },
  "custodySessionExpired": {
    "message": "Custodian session expired."
  },
  "custodyWrongChain": {
    "message": "This account is not set up for use with $1"
  },
  "custom": {
    "message": "Advanced"
  },
  "customContentSearch": {
    "message": "Search for a previously added network"
  },
  "customGasSettingToolTipMessage": {
    "message": "Use $1 to customize the gas price. This can be confusing if you aren’t familiar. Interact at your own risk.",
    "description": "$1 is key 'advanced' (text: 'Advanced') separated here so that it can be passed in with bold font-weight"
  },
  "customSpendLimit": {
    "message": "Custom spend limit"
  },
  "customSpendingCap": {
    "message": "Custom spending cap"
  },
  "customToken": {
    "message": "Custom token"
  },
  "customTokenWarningInNonTokenDetectionNetwork": {
    "message": "Token detection is not available on this network yet. Please import token manually and make sure you trust it. Learn about $1"
  },
  "customTokenWarningInTokenDetectionNetwork": {
    "message": "Anyone can create a token, including creating fake versions of existing tokens. Learn about $1"
  },
  "customTokenWarningInTokenDetectionNetworkWithTDOFF": {
    "message": "Make sure you trust a token before you import it. Learn how to avoid $1. You can also enable token detection $2."
  },
  "customerSupport": {
    "message": "customer support"
  },
  "customizeYourNotifications": {
    "message": "Customize your notifications"
  },
  "customizeYourNotificationsText": {
    "message": "Turn on the types of notifications you want to receive:"
  },
  "dappRequestedSpendingCap": {
    "message": "Site requested spending cap"
  },
  "dappSuggested": {
    "message": "Site suggested"
  },
  "dappSuggestedGasSettingToolTipMessage": {
    "message": "$1 has suggested this price.",
    "description": "$1 is url for the dapp that has suggested gas settings"
  },
  "dappSuggestedHigh": {
    "message": "Site suggested"
  },
  "dappSuggestedHighShortLabel": {
    "message": "Site (high)"
  },
  "dappSuggestedShortLabel": {
    "message": "Site"
  },
  "dappSuggestedTooltip": {
    "message": "$1 has recommended this price.",
    "description": "$1 represents the Dapp's origin"
  },
  "darkTheme": {
    "message": "Dark"
  },
  "data": {
    "message": "Data"
  },
  "dataBackupSeemsCorrupt": {
    "message": "Can not restore your data. The file appears to be corrupt."
  },
  "dataCollectionForMarketing": {
    "message": "Data collection for marketing"
  },
  "dataCollectionForMarketingDescription": {
    "message": "We'll use MetaMetrics to learn how you interact with our marketing communications. We may share relevant news (like product features and other materials)."
  },
  "dataCollectionWarningPopoverButton": {
    "message": "Okay"
  },
  "dataCollectionWarningPopoverDescription": {
    "message": "You turned off data collection for our marketing purposes. This only applies to this device. If you use MetaMask on other devices, make sure to opt out there as well."
  },
  "dataHex": {
    "message": "Hex"
  },
  "dcent": {
    "message": "D'Cent"
  },
  "decimal": {
    "message": "Token decimal"
  },
  "decimalsMustZerotoTen": {
    "message": "Decimals must be at least 0, and not over 36."
  },
  "decrypt": {
    "message": "Decrypt"
  },
  "decryptCopy": {
    "message": "Copy encrypted message"
  },
  "decryptInlineError": {
    "message": "This message cannot be decrypted due to error: $1",
    "description": "$1 is error message"
  },
  "decryptMessageNotice": {
    "message": "$1 would like to read this message to complete your action",
    "description": "$1 is the web3 site name"
  },
  "decryptMetamask": {
    "message": "Decrypt message"
  },
  "decryptRequest": {
    "message": "Decrypt request"
  },
  "defaultRpcUrl": {
    "message": "Default RPC URL"
  },
  "delete": {
    "message": "Delete"
  },
  "deleteContact": {
    "message": "Delete contact"
  },
  "deleteNetwork": {
    "message": "Delete network?"
  },
  "deleteNetworkIntro": {
    "message": "If you delete this network, you will need to add it again to view your assets in this network"
  },
  "deleteNetworkTitle": {
    "message": "Delete $1 network?",
    "description": "$1 represents the name of the network"
  },
  "deleteRpcUrl": {
    "message": "Delete RPC URL"
  },
  "deposit": {
    "message": "Deposit"
  },
  "deprecatedGoerliNtwrkMsg": {
    "message": "Because of updates to the Ethereum system, the Goerli test network will be phased out soon."
  },
  "deprecatedNetwork": {
    "message": "This network is deprecated"
  },
  "deprecatedNetworkButtonMsg": {
    "message": "Got it"
  },
  "deprecatedNetworkDescription": {
    "message": "The network you're trying to connect to is no longer supported by Metamask. $1"
  },
  "description": {
    "message": "Description"
  },
  "descriptionFromSnap": {
    "message": "Description from $1",
    "description": "$1 represents the name of the snap"
  },
  "details": {
    "message": "Details"
  },
  "developerOptions": {
    "message": "Developer Options"
  },
  "developerOptionsNetworkMenuRedesignDescription": {
    "message": "Toggles the new design of the Networks menu"
  },
  "developerOptionsNetworkMenuRedesignTitle": {
    "message": "Network Menu Redesign"
  },
  "developerOptionsResetStatesAnnouncementsDescription": {
    "message": "Resets isShown boolean to false for all announcements. Announcements are the notifications shown in the What's New popup modal."
  },
  "developerOptionsResetStatesOnboarding": {
    "message": "Resets various states related to onboarding and redirects to the \"Secure Your Wallet\" onboarding page."
  },
  "developerOptionsServiceWorkerKeepAlive": {
    "message": "Results in a timestamp being continuously saved to session.storage"
  },
  "disabledGasOptionToolTipMessage": {
    "message": "“$1” is disabled because it does not meet the minimum of a 10% increase from the original gas fee.",
    "description": "$1 is gas estimate type which can be market or aggressive"
  },
  "disconnect": {
    "message": "Disconnect"
  },
  "disconnectAllAccounts": {
    "message": "Disconnect all accounts"
  },
  "disconnectAllAccountsConfirmationDescription": {
    "message": "Are you sure you want to disconnect? You may lose site functionality."
  },
  "disconnectAllAccountsText": {
    "message": "accounts"
  },
  "disconnectAllSnapsText": {
    "message": "Snaps"
  },
  "disconnectAllText": {
    "message": "If you disconnect your $1 from $2, you'll need to reconnect to use them again.",
    "description": "$1 will map to `disconnectAllAccountsText` or `disconnectAllSnapsText`, $2 represents the website hostname"
  },
  "disconnectAllTitle": {
    "message": "Disconnect all $1",
    "description": "$1 will map to `disconnectAllAccountsText` or `disconnectAllSnapsText`"
  },
  "disconnectPrompt": {
    "message": "Disconnect $1"
  },
  "disconnectThisAccount": {
    "message": "Disconnect this account"
  },
  "disconnectedAllAccountsToast": {
    "message": "All accounts disconnected from $1",
    "description": "$1 is name of the dapp`"
  },
  "disconnectedSingleAccountToast": {
    "message": "$1 disconnected from $2",
    "description": "$1 is name of the name and $2 represents the dapp name`"
  },
  "discoverSnaps": {
    "message": "Discover Snaps",
    "description": "Text that links to the Snaps website. Displayed in a banner on Snaps list page in settings."
  },
  "dismiss": {
    "message": "Dismiss"
  },
  "dismissReminderDescriptionField": {
    "message": "Turn this on to dismiss the Secret Recovery Phrase backup reminder message. We highly recommend that you back up your Secret Recovery Phrase to avoid loss of funds"
  },
  "dismissReminderField": {
    "message": "Dismiss Secret Recovery Phrase backup reminder"
  },
  "displayNftMedia": {
    "message": "Display NFT media"
  },
  "displayNftMediaDescription": {
    "message": "Displaying NFT media and data exposes your IP address to OpenSea or other third parties. This can allow attackers to associate your IP address with your Ethereum address. NFT autodetection relies on this setting, and won't be available when this is turned off."
  },
  "diveStraightIntoUsingYourNFTs": {
    "message": "Dive straight into using your NFTs"
  },
  "diveStraightIntoUsingYourTokens": {
    "message": "Dive straight into using your tokens"
  },
  "doNotShare": {
    "message": "Do not share this with anyone"
  },
  "domain": {
    "message": "Domain"
  },
  "domainNotSupportedOnNetwork": {
    "message": "Network does not support domain lookup"
  },
  "done": {
    "message": "Done"
  },
  "dontShowThisAgain": {
    "message": "Don't show this again"
  },
  "downArrow": {
    "message": "down arrow"
  },
  "downloadGoogleChrome": {
    "message": "Download Google Chrome"
  },
  "downloadNow": {
    "message": "Download Now"
  },
  "downloadStateLogs": {
    "message": "Download state logs"
  },
  "dragAndDropBanner": {
    "message": "You can drag networks to reorder them. "
  },
  "dropped": {
    "message": "Dropped"
  },
  "edit": {
    "message": "Edit"
  },
  "editANickname": {
    "message": "Edit nickname"
  },
  "editAddressNickname": {
    "message": "Edit address nickname"
  },
  "editCancellationGasFeeModalTitle": {
    "message": "Edit cancellation gas fee"
  },
  "editContact": {
    "message": "Edit contact"
  },
  "editGasFeeModalTitle": {
    "message": "Edit gas fee"
  },
  "editGasLimitOutOfBounds": {
    "message": "Gas limit must be at least $1"
  },
  "editGasLimitOutOfBoundsV2": {
    "message": "Gas limit must be greater than $1 and less than $2",
    "description": "$1 is the minimum limit for gas and $2 is the maximum limit"
  },
  "editGasLimitTooltip": {
    "message": "Gas limit is the maximum units of gas you are willing to use. Units of gas are a multiplier to “Max priority fee” and “Max fee”."
  },
  "editGasMaxBaseFeeGWEIImbalance": {
    "message": "Max base fee cannot be lower than priority fee"
  },
  "editGasMaxBaseFeeHigh": {
    "message": "Max base fee is higher than necessary"
  },
  "editGasMaxBaseFeeLow": {
    "message": "Max base fee is low for current network conditions"
  },
  "editGasMaxFeeHigh": {
    "message": "Max fee is higher than necessary"
  },
  "editGasMaxFeeLow": {
    "message": "Max fee too low for network conditions"
  },
  "editGasMaxFeePriorityImbalance": {
    "message": "Max fee cannot be lower than max priority fee"
  },
  "editGasMaxPriorityFeeBelowMinimum": {
    "message": "Max priority fee must be greater than 0 GWEI"
  },
  "editGasMaxPriorityFeeBelowMinimumV2": {
    "message": "Priority fee must be greater than 0."
  },
  "editGasMaxPriorityFeeHigh": {
    "message": "Max priority fee is higher than necessary. You may pay more than needed."
  },
  "editGasMaxPriorityFeeHighV2": {
    "message": "Priority fee is higher than necessary. You may pay more than needed"
  },
  "editGasMaxPriorityFeeLow": {
    "message": "Max priority fee is low for current network conditions"
  },
  "editGasMaxPriorityFeeLowV2": {
    "message": "Priority fee is low for current network conditions"
  },
  "editGasPriceTooLow": {
    "message": "Gas price must be greater than 0"
  },
  "editGasPriceTooltip": {
    "message": "This network requires a “Gas price” field when submitting a transaction. Gas price is the amount you will pay pay per unit of gas."
  },
  "editGasSubTextAmountLabel": {
    "message": "Max amount:",
    "description": "This is meant to be used as the $1 substitution editGasSubTextAmount"
  },
  "editGasSubTextFeeLabel": {
    "message": "Max fee:"
  },
  "editGasTitle": {
    "message": "Edit priority"
  },
  "editGasTooLow": {
    "message": "Unknown processing time"
  },
  "editNonceField": {
    "message": "Edit nonce"
  },
  "editNonceMessage": {
    "message": "This is an advanced feature, use cautiously."
  },
  "editPermission": {
    "message": "Edit permission"
  },
  "editSpeedUpEditGasFeeModalTitle": {
    "message": "Edit speed up gas fee"
  },
  "effortlesslyNavigateYourDigitalAssets": {
    "message": "Effortlessly navigate your digital assets"
  },
  "enable": {
    "message": "Enable"
  },
  "enableAutoDetect": {
    "message": " Enable autodetect"
  },
  "enableFromSettings": {
    "message": " Enable it from Settings."
  },
  "enableNftAutoDetection": {
    "message": "Enable NFT autodetection"
  },
  "enableSnap": {
    "message": "Enable"
  },
  "enableToken": {
    "message": "enable $1",
    "description": "$1 is a token symbol, e.g. ETH"
  },
  "enableTokenAutoDetection": {
    "message": "Enable token autodetection"
  },
  "enabled": {
    "message": "Enabled"
  },
  "enabledNetworks": {
    "message": "Enabled networks"
  },
  "encryptionPublicKeyNotice": {
    "message": "$1 would like your public encryption key. By consenting, this site will be able to compose encrypted messages to you.",
    "description": "$1 is the web3 site name"
  },
  "encryptionPublicKeyRequest": {
    "message": "Request encryption public key"
  },
  "endpointReturnedDifferentChainId": {
    "message": "The RPC URL you have entered returned a different chain ID ($1). Please update the Chain ID to match the RPC URL of the network you are trying to add.",
    "description": "$1 is the return value of eth_chainId from an RPC endpoint"
  },
  "enhancedTokenDetectionAlertMessage": {
    "message": "Enhanced token detection is currently available on $1. $2"
  },
  "ensDomainsSettingDescriptionIntroduction": {
    "message": "MetaMask lets you see ENS domains right in your browser's address bar. Here's how it works:"
  },
  "ensDomainsSettingDescriptionOutroduction": {
    "message": "Keep in mind that using this feature exposes your IP address to IPFS third-party services."
  },
  "ensDomainsSettingDescriptionPart1": {
    "message": "MetaMask checks with Ethereum's ENS contract to find the code connected to the ENS name."
  },
  "ensDomainsSettingDescriptionPart2": {
    "message": "If the code links to IPFS, you can see the content associated with it (usually a website)."
  },
  "ensDomainsSettingTitle": {
    "message": "Show ENS domains in address bar"
  },
  "ensIllegalCharacter": {
    "message": "Illegal character for ENS."
  },
  "ensRegistrationError": {
    "message": "Error in ENS name registration"
  },
  "ensUnknownError": {
    "message": "ENS lookup failed."
  },
  "enterANumber": {
    "message": "Enter a number"
  },
  "enterCustodianToken": {
    "message": "Enter your $1 token or add a new token"
  },
  "enterMaxSpendLimit": {
    "message": "Enter max spend limit"
  },
  "enterOptionalPassword": {
    "message": "Enter optional password"
  },
  "enterPasswordContinue": {
    "message": "Enter password to continue"
  },
  "enterRpcUrl": {
    "message": "Enter RPC URL"
  },
  "enterTokenNameOrAddress": {
    "message": "Enter token name or paste address"
  },
  "enterYourPassword": {
    "message": "Enter your password"
  },
  "errorCode": {
    "message": "Code: $1",
    "description": "Displayed error code for debugging purposes. $1 is the error code"
  },
  "errorDetails": {
    "message": "Error details",
    "description": "Title for collapsible section that displays error details for debugging purposes"
  },
  "errorGettingSafeChainList": {
    "message": "Error while getting safe chain list, please continue with caution."
  },
  "errorMessage": {
    "message": "Message: $1",
    "description": "Displayed error message for debugging purposes. $1 is the error message"
  },
  "errorName": {
    "message": "Code: $1",
    "description": "Displayed error name for debugging purposes. $1 is the error name"
  },
  "errorPageMessage": {
    "message": "Try again by reloading the page, or contact support $1.",
    "description": "Message displayed on generic error page in the fullscreen or notification UI, $1 is a clickable link with text defined by the 'here' key. The link will open to a form where users can file support tickets."
  },
  "errorPagePopupMessage": {
    "message": "Try again by closing and reopening the popup, or contact support $1.",
    "description": "Message displayed on generic error page in the popup UI, $1 is a clickable link with text defined by the 'here' key. The link will open to a form where users can file support tickets."
  },
  "errorPageTitle": {
    "message": "MetaMask encountered an error",
    "description": "Title of generic error page"
  },
  "errorStack": {
    "message": "Stack:",
    "description": "Title for error stack, which is displayed for debugging purposes"
  },
  "errorWhileConnectingToRPC": {
    "message": "Error while connecting to the custom network."
  },
  "errorWithSnap": {
    "message": "Error with $1",
    "description": "$1 represents the name of the snap"
  },
  "estimatedFee": {
    "message": "Estimated fee"
  },
  "ethGasPriceFetchWarning": {
    "message": "Backup gas price is provided as the main gas estimation service is unavailable right now."
  },
  "ethereumProviderAccess": {
    "message": "Grant Ethereum provider access to $1",
    "description": "The parameter is the name of the requesting origin"
  },
  "ethereumPublicAddress": {
    "message": "Ethereum public address"
  },
  "etherscan": {
    "message": "Etherscan"
  },
  "etherscanView": {
    "message": "View account on Etherscan"
  },
  "etherscanViewOn": {
    "message": "View on Etherscan"
  },
  "existingChainId": {
    "message": "You already have a network with the same Chain ID and RPC URL. Enter a new chain ID or RPC URL."
  },
  "existingRpcUrl": {
    "message": "This URL is associated with another chain ID"
  },
  "expandView": {
    "message": "Expand view"
  },
  "experimental": {
    "message": "Experimental"
  },
  "extendWalletWithSnaps": {
    "message": "Explore community-built Snaps to customize your web3 experience",
    "description": "Banner description displayed on Snaps list page in Settings when less than 6 Snaps is installed."
  },
  "extensionInsallCompleteDescription": {
    "message": "Return to the MetaMask Institutional product onboarding to connect your custodial or self-custodial accounts."
  },
  "extensionInsallCompleteTitle": {
    "message": "Extension install complete"
  },
  "externalExtension": {
    "message": "External extension"
  },
  "externalNameSourcesSetting": {
    "message": "Proposed nicknames"
  },
  "externalNameSourcesSettingDescription": {
    "message": "We’ll fetch proposed nicknames for addresses you interact with from third-party sources like Etherscan, Infura, and Lens Protocol. These sources will be able to see those addresses and your IP address. Your account address won’t be exposed to third parties."
  },
  "failed": {
    "message": "Failed"
  },
  "failedToFetchChainId": {
    "message": "Could not fetch chain ID. Is your RPC URL correct?"
  },
  "failedToFetchTickerSymbolData": {
    "message": "Ticker symbol verification data is currently unavailable, make sure that the symbol you have entered is correct. It will impact the conversion rates that you see for this network"
  },
  "failureMessage": {
    "message": "Something went wrong, and we were unable to complete the action"
  },
  "fast": {
    "message": "Fast"
  },
  "feeAssociatedRequest": {
    "message": "A fee is associated with this request."
  },
  "feeDetails": {
    "message": "Fee details"
  },
  "fiat": {
    "message": "Fiat",
    "description": "Exchange type"
  },
  "fileImportFail": {
    "message": "File import not working? Click here!",
    "description": "Helps user import their account from a JSON file"
  },
  "findTheRightChainId": {
    "message": "Find the right one on:"
  },

  "flaskWelcomeUninstall": {
    "message": "you should uninstall this extension",
    "description": "This request is shown on the Flask Welcome screen. It is intended for non-developers, and will be bolded."
  },
  "flaskWelcomeWarning1": {
    "message": "Flask is for developers to experiment with new unstable APIs. Unless you are a developer or beta tester, $1.",
    "description": "This is a warning shown on the Flask Welcome screen, intended to encourage non-developers not to proceed any further. $1 is the bolded message 'flaskWelcomeUninstall'"
  },
  "flaskWelcomeWarning2": {
    "message": "We do not guarantee the safety or stability of this extension. The new APIs offered by Flask are not hardened against phishing attacks, meaning that any site or snap that requires Flask might be a malicious attempt to steal your assets.",
    "description": "This explains the risks of using MetaMask Flask"
  },
  "flaskWelcomeWarning3": {
    "message": "All Flask APIs are experimental. They may be changed or removed without notice, or they might stay on Flask indefinitely without ever being migrated to stable MetaMask. Use them at your own risk.",
    "description": "This message warns developers about unstable Flask APIs"
  },
  "flaskWelcomeWarning4": {
    "message": "Make sure to disable your regular MetaMask extension when using Flask.",
    "description": "This message calls to pay attention about multiple versions of MetaMask running on the same site (Flask + Prod)"
  },
  "flaskWelcomeWarningAcceptButton": {
    "message": "I accept the risks",
    "description": "this text is shown on a button, which the user presses to confirm they understand the risks of using Flask"
  },
  "floatAmountToken": {
    "message": "Token amount must be an integer"
  },
  "followUsOnTwitter": {
    "message": "Follow us on Twitter"
  },
  "forbiddenIpfsGateway": {
    "message": "Forbidden IPFS Gateway: Please specify a CID gateway"
  },
  "forgetDevice": {
    "message": "Forget this device"
  },
  "forgotPassword": {
    "message": "Forgot password?"
  },
  "from": {
    "message": "From"
  },
  "fromAddress": {
    "message": "From: $1",
    "description": "$1 is the address to include in the From label. It is typically shortened first using shortenAddress"
  },
  "fromTokenLists": {
    "message": "From token lists: $1"
  },
  "function": {
    "message": "Function: $1"
  },
  "functionApprove": {
    "message": "Function: Approve"
  },
  "functionSetApprovalForAll": {
    "message": "Function: SetApprovalForAll"
  },
  "functionType": {
    "message": "Function type"
  },
  "fundYourWallet": {
    "message": "Fund your wallet"
  },
  "fundYourWalletDescription": {
    "message": "Get started by adding some $1 to your wallet.",
    "description": "$1 is the token symbol"
  },
  "gas": {
    "message": "Gas"
  },
  "gasDisplayAcknowledgeDappButtonText": {
    "message": "Edit suggested gas fee"
  },
  "gasDisplayDappWarning": {
    "message": "This gas fee has been suggested by $1. Overriding this may cause a problem with your transaction. Please reach out to $1 if you have questions.",
    "description": "$1 represents the Dapp's origin"
  },
  "gasIsETH": {
    "message": "Gas is $1 "
  },
  "gasLimit": {
    "message": "Gas limit"
  },
  "gasLimitInfoTooltipContent": {
    "message": "Gas limit is the maximum amount of units of gas you are willing to spend."
  },
  "gasLimitRecommended": {
    "message": "Recommended gas limit is $1. If the gas limit is less than that, it may fail."
  },
  "gasLimitTooLow": {
    "message": "Gas limit must be at least 21000"
  },
  "gasLimitTooLowWithDynamicFee": {
    "message": "Gas limit must be at least $1",
    "description": "$1 is the custom gas limit, in decimal."
  },
  "gasLimitV2": {
    "message": "Gas limit"
  },
  "gasOption": {
    "message": "Gas option"
  },
  "gasPrice": {
    "message": "Gas price (GWEI)"
  },
  "gasPriceExcessive": {
    "message": "Your gas fee is set unnecessarily high. Consider lowering the amount."
  },
  "gasPriceExcessiveInput": {
    "message": "Gas price is excessive"
  },
  "gasPriceExtremelyLow": {
    "message": "Gas price extremely low"
  },
  "gasPriceFetchFailed": {
    "message": "Gas price estimation failed due to network error."
  },
  "gasPriceInfoTooltipContent": {
    "message": "Gas price specifies the amount of Ether you are willing to pay for each unit of gas."
  },
  "gasTimingHoursShort": {
    "message": "$1 hrs",
    "description": "$1 represents a number of hours"
  },
  "gasTimingLow": {
    "message": "Slow"
  },
  "gasTimingMinutesShort": {
    "message": "$1 min",
    "description": "$1 represents a number of minutes"
  },
  "gasTimingSecondsShort": {
    "message": "$1 sec",
    "description": "$1 represents a number of seconds"
  },
  "gasUsed": {
    "message": "Gas used"
  },
  "general": {
    "message": "General"
  },
  "generalCameraError": {
    "message": "We couldn't access your camera. Please give it another try."
  },
  "generalCameraErrorTitle": {
    "message": "Something went wrong...."
  },
  "genericExplorerView": {
    "message": "View account on $1"
  },
  "getStartedWithNFTs": {
    "message": "Get $1 to buy NFTs",
    "description": "$1 is the token symbol"
  },
  "getStartedWithNFTsDescription": {
    "message": "Get started with NFTs by adding some $1 to your wallet.",
    "description": "$1 is the token symbol"
  },
  "goBack": {
    "message": "Go back"
  },
  "goToSite": {
    "message": "Go to site"
  },
  "goerli": {
    "message": "Goerli test network"
  },
  "gotIt": {
    "message": "Got it"
  },
  "grantedToWithColon": {
    "message": "Granted to:"
  },
  "gwei": {
    "message": "GWEI"
  },
  "hardware": {
    "message": "Hardware"
  },
  "hardwareWalletConnected": {
    "message": "Hardware wallet connected"
  },
  "hardwareWalletLegacyDescription": {
    "message": "(legacy)",
    "description": "Text representing the MEW path"
  },
  "hardwareWalletSupportLinkConversion": {
    "message": "click here"
  },
  "hardwareWallets": {
    "message": "Connect a hardware wallet"
  },
  "hardwareWalletsInfo": {
    "message": "Hardware wallet integrations use API calls to external servers, which can see your IP address and the smart contract addresses you interact with."
  },
  "hardwareWalletsMsg": {
    "message": "Select a hardware wallet you would like to use with MetaMask."
  },
  "here": {
    "message": "here",
    "description": "as in -click here- for more information (goes with troubleTokenBalances)"
  },
  "hexData": {
    "message": "Hex data"
  },
  "hiddenAccounts": {
    "message": "Hidden accounts"
  },
  "hide": {
    "message": "Hide"
  },
  "hideAccount": {
    "message": "Hide account"
  },
  "hideFullTransactionDetails": {
    "message": "Hide full transaction details"
  },
  "hideSeedPhrase": {
    "message": "Hide seed phrase"
  },
  "hideSentitiveInfo": {
    "message": "Hide sensitive information"
  },
  "hideToken": {
    "message": "Hide token"
  },
  "hideTokenPrompt": {
    "message": "Hide token?"
  },
  "hideTokenSymbol": {
    "message": "Hide $1",
    "description": "$1 is the symbol for a token (e.g. 'DAI')"
  },
  "hideZeroBalanceTokens": {
    "message": "Hide tokens without balance"
  },
  "high": {
    "message": "Aggressive"
  },
  "highGasSettingToolTipMessage": {
    "message": "High probability, even in volatile markets. Use $1 to cover surges in network traffic due to things like popular NFT drops.",
    "description": "$1 is key 'high' (text: 'Aggressive') separated here so that it can be passed in with bold font-weight"
  },
  "highLowercase": {
    "message": "high"
  },
  "history": {
    "message": "History"
  },
  "holdToRevealContent1": {
    "message": "Your Secret Recovery Phrase provides $1",
    "description": "$1 is a bolded text with the message from 'holdToRevealContent2'"
  },
  "holdToRevealContent2": {
    "message": "full access to your wallet and funds.",
    "description": "Is the bolded text in 'holdToRevealContent1'"
  },
  "holdToRevealContent3": {
    "message": "Do not share this with anyone. $1 $2",
    "description": "$1 is a message from 'holdToRevealContent4' and $2 is a text link with the message from 'holdToRevealContent5'"
  },
  "holdToRevealContent4": {
    "message": "MetaMask Support will not request this,",
    "description": "Part of 'holdToRevealContent3'"
  },
  "holdToRevealContent5": {
    "message": "but phishers might.",
    "description": "The text link in 'holdToRevealContent3'"
  },
  "holdToRevealContentPrivateKey1": {
    "message": "Your Private Key provides $1",
    "description": "$1 is a bolded text with the message from 'holdToRevealContentPrivateKey2'"
  },
  "holdToRevealContentPrivateKey2": {
    "message": "full access to your wallet and funds.",
    "description": "Is the bolded text in 'holdToRevealContentPrivateKey2'"
  },
  "holdToRevealLockedLabel": {
    "message": "hold to reveal circle locked"
  },
  "holdToRevealPrivateKey": {
    "message": "Hold to reveal Private Key"
  },
  "holdToRevealPrivateKeyTitle": {
    "message": "Keep your private key safe"
  },
  "holdToRevealSRP": {
    "message": "Hold to reveal SRP"
  },
  "holdToRevealSRPTitle": {
    "message": "Keep your SRP safe"
  },
  "holdToRevealUnlockedLabel": {
    "message": "hold to reveal circle unlocked"
  },
  "id": {
    "message": "ID"
  },
  "ignoreAll": {
    "message": "Ignore all"
  },
  "ignoreTokenWarning": {
    "message": "If you hide tokens, they will not be shown in your wallet. However, you can still add them by searching for them."
  },
  "imToken": {
    "message": "imToken"
  },
  "immediateAccessToYourNFTs": {
    "message": "Immediately access your NFTs"
  },
  "immediateAccessToYourTokens": {
    "message": "Immediate access to your tokens"
  },
  "import": {
    "message": "Import",
    "description": "Button to import an account from a selected file"
  },
  "importAccount": {
    "message": "Import account"
  },
  "importAccountError": {
    "message": "Error importing account."
  },
  "importAccountErrorIsSRP": {
    "message": "You have entered a Secret Recovery Phrase (or mnemonic). To import an account here, you have to enter a private key, which is a hexadecimal string of length 64."
  },
  "importAccountErrorNotAValidPrivateKey": {
    "message": "This is not a valid private key. You have entered a hexadecimal string, but it must be 64 characters long."
  },
  "importAccountErrorNotHexadecimal": {
    "message": "This is not a valid private key. You must enter a hexadecimal string of length 64."
  },
  "importAccountJsonLoading1": {
    "message": "Expect this JSON import to take a few minutes and freeze MetaMask."
  },
  "importAccountJsonLoading2": {
    "message": "We apologize, and we will make it faster in the future."
  },
  "importAccountMsg": {
    "message": "Imported accounts won’t be associated with your MetaMask Secret Recovery Phrase. Learn more about imported accounts"
  },
  "importMyWallet": {
    "message": "Import my wallet"
  },
  "importNFT": {
    "message": "Import NFT"
  },
  "importNFTAddressToolTip": {
    "message": "On OpenSea, for example, on the NFT's page under Details, there is a blue hyperlinked value labeled 'Contract Address'. If you click on this, it will take you to the contract's address on Etherscan; at the top-left of that page, there should be an icon labeled 'Contract', and to the right, a long string of letters and numbers. This is the address of the contract that created your NFT. Click on the 'copy' icon to the right of the address, and you'll have it on your clipboard."
  },
  "importNFTPage": {
    "message": "Import NFT page"
  },
  "importNFTTokenIdToolTip": {
    "message": "An NFT's ID is a unique identifier since no two NFTs are alike. Again, on OpenSea this number is under 'Details'. Make a note of it, or copy it onto your clipboard."
  },
  "importSelectedTokens": {
    "message": "Import selected tokens?"
  },
  "importSelectedTokensDescription": {
    "message": "Only the tokens you've selected will appear in your wallet. You can always import hidden tokens later by searching for them."
  },
  "importTokenQuestion": {
    "message": "Import token?"
  },
  "importTokenWarning": {
    "message": "Anyone can create a token with any name, including fake versions of existing tokens. Add and trade at your own risk!"
  },
  "importTokensCamelCase": {
    "message": "Import tokens"
  },
  "importTokensError": {
    "message": "We could not import the tokens. Please try again later."
  },
  "importWithCount": {
    "message": "Import $1",
    "description": "$1 will the number of detected tokens that are selected for importing, if all of them are selected then $1 will be all"
  },
  "imported": {
    "message": "Imported",
    "description": "status showing that an account has been fully loaded into the keyring"
  },
  "inYourSettings": {
    "message": "in your Settings"
  },
  "infuraBlockedNotification": {
    "message": "MetaMask is unable to connect to the blockchain host. Review possible reasons $1.",
    "description": "$1 is a clickable link with with text defined by the 'here' key"
  },
  "initialTransactionConfirmed": {
    "message": "Your initial transaction was confirmed by the network. Click OK to go back."
  },
  "inlineAlert": {
    "message": "Alert"
  },
  "inputLogicEmptyState": {
    "message": "Only enter a number that you're comfortable with the third party spending now or in the future. You can always increase the spending cap later."
  },
  "inputLogicEqualOrSmallerNumber": {
    "message": "This allows the third party to spend $1 from your current balance.",
    "description": "$1 is the current token balance in the account and the name of the current token"
  },
  "inputLogicHigherNumber": {
    "message": "This allows the third party to spend all your token balance until it reaches the cap or you revoke the spending cap. If this is not intended, consider setting a lower spending cap."
  },
  "insightWarning": {
    "message": "warning"
  },
  "insightWarningCheckboxMessage": {
    "message": "$1 the request by $2",
    "description": "$1 is the action i.e. sign, confirm. $2 is the origin making the request."
  },
  "insightWarningContentPlural": {
    "message": "Review $1 before $2. Once made, the $3 is irreversible.",
    "description": "$1 the 'insightWarnings' message (2 warnings) representing warnings, $2 is the action (i.e. signing) and $3 is the result (i.e. signature, transaction)"
  },
  "insightWarningContentSingular": {
    "message": "Review $1 before $2. Once made, the $3 is irreversible.",
    "description": "$1 is the 'insightWarning' message (1 warning), $2 is the action (i.e. signing) and $3 is the result (i.e. signature, transaction)"
  },
  "insightWarningHeader": {
    "message": "This request may be risky"
  },
  "insightWarnings": {
    "message": "warnings"
  },
  "insightsFromSnap": {
    "message": "Insights from $1",
    "description": "$1 represents the name of the snap"
  },
  "install": {
    "message": "Install"
  },
  "installExtension": {
    "message": "Install extension"
  },
  "installExtensionDescription": {
    "message": "The institution-compliant version of the world's leading web3 wallet, MetaMask."
  },
  "installOrigin": {
    "message": "Install origin"
  },
  "installRequest": {
    "message": "Add to MetaMask"
  },
  "installedOn": {
    "message": "Installed on $1",
    "description": "$1 is the date when the snap has been installed"
  },
  "insufficientBalance": {
    "message": "Insufficient balance."
  },
  "insufficientCurrencyBuyOrDeposit": {
    "message": "You do not have enough $1 in your account to pay for transaction fees on $2 network. $3 or deposit from another account.",
    "description": "$1 is the native currency of the network, $2 is the name of the current network, $3 is the key 'buy' + the ticker symbol of the native currency of the chain wrapped in a button"
  },
  "insufficientCurrencyBuyOrReceive": {
    "message": "You do not have enough $1 in your account to pay for transaction fees on $2 network. $3 or $4 from another account.",
    "description": "$1 is the native currency of the network, $2 is the name of the current network, $3 is the key 'buy' + the ticker symbol of the native currency of the chain wrapped in a button, $4 is the key 'deposit' button"
  },
  "insufficientCurrencyDeposit": {
    "message": "You do not have enough $1 in your account to pay for transaction fees on $2 network. Deposit $1 from another account.",
    "description": "$1 is the native currency of the network, $2 is the name of the current network"
  },
  "insufficientFunds": {
    "message": "Insufficient funds."
  },
  "insufficientFundsForGas": {
    "message": "Insufficient funds for gas"
  },
  "insufficientTokens": {
    "message": "Insufficient tokens."
  },
  "interactingWith": {
    "message": "Interacting with"
  },
  "interactingWithTransactionDescription": {
    "message": "This is the contract you're interacting with. Protect yourself from scammers by  verifying the details."
  },
  "invalidAddress": {
    "message": "Invalid address"
  },
  "invalidAddressRecipient": {
    "message": "Recipient address is invalid"
  },
  "invalidAddressRecipientNotEthNetwork": {
    "message": "Not ETH network, set to lowercase"
  },
  "invalidAssetType": {
    "message": "This asset is an NFT and needs to be re-added on the Import NFTs page found under the NFTs tab"
  },
  "invalidBlockExplorerURL": {
    "message": "Invalid block explorer URL"
  },
  "invalidChainIdTooBig": {
    "message": "Invalid chain ID. The chain ID is too big."
  },
  "invalidCustomNetworkAlertContent1": {
    "message": "The chain ID for custom network '$1' has to be re-entered.",
    "description": "$1 is the name/identifier of the network."
  },
  "invalidCustomNetworkAlertContent2": {
    "message": "To protect you from malicious or faulty network providers, chain IDs are now required for all custom networks."
  },
  "invalidCustomNetworkAlertContent3": {
    "message": "Go to Settings > Network and enter the chain ID. You can find the chain IDs of most popular networks on $1.",
    "description": "$1 is a link to https://chainid.network"
  },
  "invalidCustomNetworkAlertTitle": {
    "message": "Invalid custom network"
  },
  "invalidHexNumber": {
    "message": "Invalid hexadecimal number."
  },
  "invalidHexNumberLeadingZeros": {
    "message": "Invalid hexadecimal number. Remove any leading zeros."
  },
  "invalidIpfsGateway": {
    "message": "Invalid IPFS Gateway: The value must be a valid URL"
  },
  "invalidNumber": {
    "message": "Invalid number. Enter a decimal or '0x'-prefixed hexadecimal number."
  },
  "invalidNumberLeadingZeros": {
    "message": "Invalid number. Remove any leading zeros."
  },
  "invalidRPC": {
    "message": "Invalid RPC URL"
  },
  "invalidSeedPhrase": {
    "message": "Invalid Secret Recovery Phrase"
  },
  "invalidSeedPhraseCaseSensitive": {
    "message": "Invalid input! Secret Recovery Phrase is case sensitive."
  },
  "ipfsGateway": {
    "message": "IPFS gateway"
  },
  "ipfsGatewayDescription": {
    "message": "MetaMask uses third-party services to show images of your NFTs stored on IPFS, display information related to ENS addresses entered in your browser's address bar, and fetch icons for different tokens. Your IP address may be exposed to these services when you’re using them."
  },
  "ipfsToggleModalDescriptionOne": {
    "message": "We use third-party services to show images of your NFTs stored on IPFS, display information related to ENS addresses entered in your browser's address bar, and fetch icons for different tokens. Your IP address may be exposed to these services when you’re using them."
  },
  "ipfsToggleModalDescriptionTwo": {
    "message": "Selecting Confirm turns on IPFS resolution. You can turn it off in $1 at any time.",
    "description": "$1 is the method to turn off ipfs"
  },
  "ipfsToggleModalSettings": {
    "message": "Settings > Security and privacy"
  },
  "isSigningOrSubmitting": {
    "message": "A previous transaction is still being signed or submitted"
  },
  "jazzAndBlockies": {
    "message": "Jazzicons and Blockies are two different styles of unique icons that help you identify an account at a glance."
  },
  "jazzicons": {
    "message": "Jazzicons"
  },
  "jsDeliver": {
    "message": "jsDeliver"
  },
  "jsonFile": {
    "message": "JSON File",
    "description": "format for importing an account"
  },
  "keyringAccountName": {
    "message": "Account name"
  },
  "keyringAccountPublicAddress": {
    "message": "Public Address"
  },
  "keyringSnapRemovalResult1": {
    "message": "$1 $2removed",
    "description": "Displays the result after removal of a keyring snap. $1 is the snap name, $2 is whether it is successful or not"
  },
  "keyringSnapRemovalResultNotSuccessful": {
    "message": "not ",
    "description": "Displays the `not` word in $2."
  },
  "keyringSnapRemoveConfirmation": {
    "message": "Type $1 to confirm you want to remove this snap:",
    "description": "Asks user to input the name nap prior to deleting the snap. $1 is the snap name"
  },
  "keystone": {
    "message": "Keystone"
  },
  "knownAddressRecipient": {
    "message": "Known contract address."
  },
  "knownTokenWarning": {
    "message": "This action will edit tokens that are already listed in your wallet, which can be used to phish you. Only approve if you are certain that you mean to change what these tokens represent. Learn more about $1"
  },
  "lastConnected": {
    "message": "Last connected"
  },
  "lastPriceSold": {
    "message": "Last price sold"
  },
  "lastSold": {
    "message": "Last sold"
  },
  "lavaDomeCopyWarning": {
    "message": "For your safety, selecting this text is not available right now."
  },
  "layer1Fees": {
    "message": "Layer 1 fees"
  },
  "layer2Fees": {
    "message": "Layer 2 fees"
  },
  "learnCancelSpeeedup": {
    "message": "Learn how to $1",
    "description": "$1 is link to cancel or speed up transactions"
  },
  "learnMore": {
    "message": "learn more"
  },
  "learnMoreAboutGas": {
    "message": "Want to $1 about gas?",
    "description": "$1 will be replaced by the learnMore translation key"
  },
  "learnMoreKeystone": {
    "message": "Learn More"
  },
  "learnMoreUpperCase": {
    "message": "Learn more"
  },
  "learnMoreUpperCaseWithDot": {
    "message": "Learn more."
  },
  "learnScamRisk": {
    "message": "scams and security risks."
  },
  "learnToBridge": {
    "message": "Learn to bridge"
  },
  "leaveMetaMask": {
    "message": "Leave MetaMask?"
  },
  "leaveMetaMaskDesc": {
    "message": "You're about to visit a site outside of MetaMask. Double-check the URL before continuing."
  },
  "ledgerAccountRestriction": {
    "message": "You need to make use your last account before you can add a new one."
  },
  "ledgerConnectionInstructionCloseOtherApps": {
    "message": "Close any other software connected to your device and then click here to refresh."
  },
  "ledgerConnectionInstructionHeader": {
    "message": "Prior to clicking confirm:"
  },
  "ledgerConnectionInstructionStepFour": {
    "message": "Enable \"smart contract data\" or \"blind signing\" on your Ledger device."
  },
  "ledgerConnectionInstructionStepThree": {
    "message": "Be sure your Ledger is plugged in and to select the Ethereum app."
  },
  "ledgerDeviceOpenFailureMessage": {
    "message": "The Ledger device failed to open. Your Ledger might be connected to other software. Please close Ledger Live or other applications connected to your Ledger device, and try to connect again."
  },
  "ledgerErrorConnectionIssue": {
    "message": "Reconnect your ledger, open the ETH app and try again."
  },
  "ledgerErrorDevicedLocked": {
    "message": "Your Ledger is locked. Unlock it then try again."
  },
  "ledgerErrorEthAppNotOpen": {
    "message": "To solve the issue, open the ETH application on your device and retry."
  },
  "ledgerErrorTransactionDataNotPadded": {
    "message": "Ethereum transaction's input data isn't sufficiently padded."
  },
  "ledgerLiveApp": {
    "message": "Ledger Live App"
  },
  "ledgerLocked": {
    "message": "Cannot connect to Ledger device. Please make sure your device is unlocked and Ethereum app is opened."
  },
  "ledgerTimeout": {
    "message": "Ledger Live is taking too long to respond or connection timeout. Make sure Ledger Live app is opened and your device is unlocked."
  },
  "ledgerWebHIDNotConnectedErrorMessage": {
    "message": "The ledger device was not connected. If you wish to connect your Ledger, please click 'Continue' again and approve HID connection",
    "description": "An error message shown to the user during the hardware connect flow."
  },
  "levelArrow": {
    "message": "level arrow"
  },
  "lightTheme": {
    "message": "Light"
  },
  "likeToImportToken": {
    "message": "Would you like to import this token?"
  },
  "likeToImportTokens": {
    "message": "Would you like to import these tokens?"
  },
  "lineaGoerli": {
    "message": "Linea Goerli test network"
  },
  "lineaMainnet": {
    "message": "Linea Mainnet"
  },
  "lineaSepolia": {
    "message": "Linea Sepolia test network"
  },
  "link": {
    "message": "Link"
  },
  "links": {
    "message": "Links"
  },
  "loadMore": {
    "message": "Load more"
  },
  "loading": {
    "message": "Loading..."
  },
  "loadingScreenHardwareWalletMessage": {
    "message": "Please complete the transaction on the hardware wallet."
  },
  "loadingScreenSnapMessage": {
    "message": "Please complete the transaction on the Snap."
  },
  "loadingTokens": {
    "message": "Loading tokens..."
  },
  "localhost": {
    "message": "Localhost 8545"
  },
  "lock": {
    "message": "Lock"
  },
  "lockMetaMask": {
    "message": "Lock MetaMask"
  },
  "lockTimeInvalid": {
    "message": "Lock time must be a number between 0 and 10080"
  },
  "logo": {
    "message": "$1 logo",
    "description": "$1 is the name of the ticker"
  },
  "low": {
    "message": "Low"
  },
  "lowGasSettingToolTipMessage": {
    "message": "Use $1 to wait for a cheaper price. Time estimates are much less accurate as prices are somewhat unpredictable.",
    "description": "$1 is key 'low' separated here so that it can be passed in with bold font-weight"
  },
  "lowLowercase": {
    "message": "low"
  },
  "lowPriorityMessage": {
    "message": "Future transactions will queue after this one."
  },
  "mainnet": {
    "message": "Ethereum Mainnet"
  },
  "mainnetToken": {
    "message": "This address matches a known Ethereum Mainnet token address. Recheck the contract address and network for the token you are trying to add."
  },
  "makeAnotherSwap": {
    "message": "Create a new swap"
  },
  "makeSureNoOneWatching": {
    "message": "Make sure nobody is looking",
    "description": "Warning to users to be care while creating and saving their new Secret Recovery Phrase"
  },
  "manageInSettings": {
    "message": "Manage in settings"
  },
  "marketCap": {
    "message": "Market cap"
  },
  "marketDetails": {
    "message": "Market details"
  },
  "max": {
    "message": "Max"
  },
  "maxBaseFee": {
    "message": "Max base fee"
  },
  "maxFee": {
    "message": "Max fee"
  },
  "maxPriorityFee": {
    "message": "Max priority fee"
  },
  "medium": {
    "message": "Market"
  },
  "mediumGasSettingToolTipMessage": {
    "message": "Use $1 for fast processing at current market price.",
    "description": "$1 is key 'medium' (text: 'Market') separated here so that it can be passed in with bold font-weight"
  },
  "memo": {
    "message": "memo"
  },
  "message": {
    "message": "Message"
  },
  "metaMaskConnectStatusParagraphOne": {
    "message": "You now have more control over your account connections in MetaMask."
  },
  "metaMaskConnectStatusParagraphThree": {
    "message": "Click it to manage your connected accounts."
  },
  "metaMaskConnectStatusParagraphTwo": {
    "message": "The connection status button shows if the website you’re visiting is connected to your currently selected account."
  },
  "metadataModalSourceTooltip": {
    "message": "$1 is hosted on npm and $2 is this Snap’s unique identifier.",
    "description": "$1 is the snap name and $2 is the snap NPM id."
  },
  "metamaskInstitutionalVersion": {
    "message": "MetaMask Institutional Version"
  },
  "metamaskNotificationsAreOff": {
    "message": "Wallet notifications are currently not active."
  },
  "metamaskPortfolio": {
    "message": "MetaMask Portfolio."
  },
  "metamaskSwapsOfflineDescription": {
    "message": "MetaMask Swaps is undergoing maintenance. Please check back later."
  },
  "metamaskVersion": {
    "message": "MetaMask Version"
  },
  "methodData": {
    "message": "Method"
  },
  "methodDataTransactionDescription": {
    "message": "This is the specific action that will be taken. This data can be faked, so be sure you trust the site on the other end."
  },
  "methodNotSupported": {
    "message": "Not supported with this account."
  },
  "metrics": {
    "message": "Metrics"
  },
  "millionAbbreviation": {
    "message": "M",
    "description": "Shortened form of 'million'"
  },
  "mismatchAccount": {
    "message": "Your selected account ($1) is different than the account trying to sign ($2)"
  },
  "mismatchedChainLinkText": {
    "message": "verify the network details",
    "description": "Serves as link text for the 'mismatchedChain' key. This text will be embedded inside the translation for that key."
  },
  "mismatchedChainRecommendation": {
    "message": "We recommend that you $1 before proceeding.",
    "description": "$1 is a clickable link with text defined by the 'mismatchedChainLinkText' key. The link will open to instructions for users to validate custom network details."
  },
  "mismatchedNetworkName": {
    "message": "According to our record the network name may not correctly match this chain ID."
  },
  "mismatchedNetworkSymbol": {
    "message": "The submitted currency symbol does not match what we expect for this chain ID."
  },
  "mismatchedRpcChainId": {
    "message": "Chain ID returned by the custom network does not match the submitted chain ID."
  },
  "mismatchedRpcUrl": {
    "message": "According to our records the submitted RPC URL value does not match a known provider for this chain ID."
  },
  "missingSetting": {
    "message": "Can't find a setting?"
  },
  "missingSettingRequest": {
    "message": "Request here"
  },
  "mmiBuiltAroundTheWorld": {
    "message": "MetaMask Institutional is designed and built around the world."
  },
  "mmiNewNFTDetectedInNFTsTabMessage": {
    "message": "Let MetaMask Institutional automatically detect and display NFTs in your wallet."
  },
  "mmiPasswordSetupDetails": {
    "message": "This password will unlock your MetaMask Institutional extension only."
  },
  "more": {
    "message": "more"
  },
  "multipleSnapConnectionWarning": {
    "message": "$1 wants to use $2 Snaps",
    "description": "$1 is the dapp and $2 is the number of snaps it wants to connect to."
  },
  "mustSelectOne": {
    "message": "Must select at least 1 token."
  },
  "name": {
    "message": "Name"
  },
  "nameAddressLabel": {
    "message": "Address",
    "description": "Label above address field in name component modal."
  },
  "nameInstructionsNew": {
    "message": "If you know this address, give it a nickname to recognize it in the future.",
    "description": "Instruction text in name component modal when value is not recognised."
  },
  "nameInstructionsRecognized": {
    "message": "This address has a default nickname, but you can edit it or explore other suggestions.",
    "description": "Instruction text in name component modal when value is recognized but not saved."
  },
  "nameInstructionsSaved": {
    "message": "You've added a nickname for this address before. You can edit or view other suggested nicknames.",
    "description": "Instruction text in name component modal when value is saved."
  },
  "nameLabel": {
    "message": "Nickname",
    "description": "Label above name input field in name component modal."
  },
  "nameModalMaybeProposedName": {
    "message": "Maybe: $1",
    "description": "$1 is the proposed name"
  },
  "nameModalTitleNew": {
    "message": "Unknown address",
    "description": "Title of the modal created by the name component when value is not recognised."
  },
  "nameModalTitleRecognized": {
    "message": "Recognized address",
    "description": "Title of the modal created by the name component when value is recognized but not saved."
  },
  "nameModalTitleSaved": {
    "message": "Saved address",
    "description": "Title of the modal created by the name component when value is saved."
  },
  "nameProviderProposedBy": {
    "message": "Proposed by $1",
    "description": "$1 is the name of the provider"
  },
  "nameProvider_ens": {
    "message": "Ethereum Name Service (ENS)"
  },
  "nameProvider_etherscan": {
    "message": "Etherscan"
  },
  "nameProvider_lens": {
    "message": "Lens Protocol"
  },
  "nameProvider_token": {
    "message": "MetaMask"
  },
  "nameSetPlaceholder": {
    "message": "Choose a nickname...",
    "description": "Placeholder text for name input field in name component modal."
  },
  "nativePermissionRequestDescription": {
    "message": "Do you want this site to do the following?",
    "description": "Description below header used on Permission Connect screen for native permissions."
  },
  "nativeToken": {
    "message": "The native token on this network is $1. It is the token used for gas fees. ",
    "description": "$1 represents the name of the native token on the current network"
  },
  "nativeTokenScamWarningConversion": {
    "message": "Edit network details"
  },
  "nativeTokenScamWarningDescription": {
    "message": "This network doesn't match its associated chain ID or name. Many popular tokens use the name $1, making it a target for scams. Scammers may trick you into sending them more valuable currency in return. Verify everything before you continue.",
    "description": "$1 represents the currency name"
  },
  "nativeTokenScamWarningTitle": {
    "message": "This is a potential scam"
  },
  "needHelp": {
    "message": "Need help? Contact $1",
    "description": "$1 represents `needHelpLinkText`, the text which goes in the help link"
  },
  "needHelpFeedback": {
    "message": "Share your feedback"
  },
  "needHelpLinkText": {
    "message": "MetaMask support"
  },
  "needHelpSubmitTicket": {
    "message": "Submit a ticket"
  },
  "needImportFile": {
    "message": "You must select a file to import.",
    "description": "User is important an account and needs to add a file to continue"
  },
  "negativeETH": {
    "message": "Can not send negative amounts of ETH."
  },
  "negativeOrZeroAmountToken": {
    "message": "Cannot send negative or zero amounts of asset."
  },
  "network": {
    "message": "Network:"
  },
  "networkAddedSuccessfully": {
    "message": "Network added successfully!"
  },
  "networkDetails": {
    "message": "Network details"
  },
  "networkIsBusy": {
    "message": "Network is busy. Gas prices are high and estimates are less accurate."
  },
  "networkMenu": {
    "message": "Network Menu"
  },
  "networkMenuHeading": {
    "message": "Select a network"
  },
  "networkName": {
    "message": "Network name"
  },
  "networkNameArbitrum": {
    "message": "Arbitrum"
  },
  "networkNameAvalanche": {
    "message": "Avalanche"
  },
  "networkNameBSC": {
    "message": "BSC"
  },
  "networkNameBase": {
    "message": "Base"
  },
  "networkNameDefinition": {
    "message": "The name associated with this network."
  },
  "networkNameEthereum": {
    "message": "Ethereum"
  },
  "networkNameGoerli": {
    "message": "Goerli"
  },
  "networkNameLinea": {
    "message": "Linea"
  },
  "networkNameOpMainnet": {
    "message": "OP Mainnet"
  },
  "networkNamePolygon": {
    "message": "Polygon"
  },
  "networkNameTestnet": {
    "message": "Testnet"
  },
  "networkNameZkSyncEra": {
    "message": "zkSync Era"
  },
  "networkOptions": {
    "message": "Network options"
  },
  "networkProvider": {
    "message": "Network provider"
  },
  "networkSettingsChainIdDescription": {
    "message": "The chain ID is used for signing transactions. It must match the chain ID returned by the network. You can enter a decimal or '0x'-prefixed hexadecimal number, but we will display the number in decimal."
  },
  "networkStatus": {
    "message": "Network status"
  },
  "networkStatusBaseFeeTooltip": {
    "message": "The base fee is set by the network and changes every 13-14 seconds. Our $1 and $2 options account for sudden increases.",
    "description": "$1 and $2 are bold text for Medium and Aggressive respectively."
  },
  "networkStatusPriorityFeeTooltip": {
    "message": "Range of priority fees (aka “miner tip”). This goes to miners and incentivizes them to prioritize your transaction."
  },
  "networkStatusStabilityFeeTooltip": {
    "message": "Gas fees are $1 relative to the past 72 hours.",
    "description": "$1 is networks stability value - stable, low, high"
  },
  "networkSwitchConnectionError": {
    "message": "We can't connect to $1",
    "description": "$1 represents the network name"
  },
  "networkURL": {
    "message": "Network URL"
  },
  "networkURLDefinition": {
    "message": "The URL used to access this network."
  },
  "networks": {
    "message": "Networks"
  },
  "nevermind": {
    "message": "Nevermind"
  },
  "new": {
    "message": "New!"
  },
  "newAccount": {
    "message": "New account"
  },
  "newAccountNumberName": {
    "message": "Account $1",
    "description": "Default name of next account to be created on create account screen"
  },
  "newContact": {
    "message": "New contact"
  },
  "newContract": {
    "message": "New contract"
  },
  "newNFTDetectedInImportNFTsMessageStrongText": {
    "message": "Settings > Security and privacy"
  },
  "newNFTDetectedInImportNFTsMsg": {
    "message": "To use Opensea to see your NFTs, turn on 'Display NFT Media' in $1.",
    "description": "$1 is used for newNFTDetectedInImportNFTsMessageStrongText"
  },
  "newNFTDetectedInNFTsTabMessage": {
    "message": "Let MetaMask automatically detect and display NFTs in your wallet."
  },
  "newNFTsAutodetected": {
    "message": "NFT autodetection"
  },
  "newNetworkAdded": {
    "message": "“$1” was successfully added!"
  },
  "newNetworkEdited": {
    "message": "“$1” was successfully edited!"
  },
  "newNftAddedMessage": {
    "message": "NFT was successfully added!"
  },
  "newPassword": {
    "message": "New password (8 characters min)"
  },
  "newPrivacyPolicyActionButton": {
    "message": "Read more"
  },
  "newPrivacyPolicyTitle": {
    "message": "We’ve updated our privacy policy"
  },
  "newTokensImportedMessage": {
    "message": "You’ve successfully imported $1.",
    "description": "$1 is the string of symbols of all the tokens imported"
  },
  "newTokensImportedTitle": {
    "message": "Token imported"
  },
  "next": {
    "message": "Next"
  },
  "nextNonceWarning": {
    "message": "Nonce is higher than suggested nonce of $1",
    "description": "The next nonce according to MetaMask's internal logic"
  },
  "nftAddFailedMessage": {
    "message": "NFT can’t be added as the ownership details do not match. Make sure you have entered correct information."
  },
  "nftAddressError": {
    "message": "This token is an NFT. Add on the $1",
    "description": "$1 is a clickable link with text defined by the 'importNFTPage' key"
  },
  "nftAlreadyAdded": {
    "message": "NFT has already been added."
  },
  "nftAutoDetectionEnabled": {
    "message": "NFT autodetection enabled"
  },
  "nftDisclaimer": {
    "message": "Disclaimer: MetaMask pulls the media file from the source url. This url sometimes gets changed by the marketplace on which the NFT was minted."
  },
  "nftOptions": {
    "message": "NFT Options"
  },
  "nftTokenIdPlaceholder": {
    "message": "Enter the token id"
  },
  "nftWarningContent": {
    "message": "You're granting access to $1, including any you might own in the future. The party on the other end can transfer these NFTs from your wallet at any time without asking you until you revoke this approval. $2",
    "description": "$1 is nftWarningContentBold bold part, $2 is Learn more link"
  },
  "nftWarningContentBold": {
    "message": "all your $1 NFTs",
    "description": "$1 is name of the collection"
  },
  "nftWarningContentGrey": {
    "message": "Proceed with caution."
  },
  "nfts": {
    "message": "NFTs"
  },
  "nftsPreviouslyOwned": {
    "message": "Previously Owned"
  },
  "nickname": {
    "message": "Nickname"
  },
  "noAccountsFound": {
    "message": "No accounts found for the given search query"
  },
  "noAddressForName": {
    "message": "No address has been set for this name."
  },
  "noConnectedAccountDescription": {
    "message": "Select an account you want to use on this site to continue."
  },
  "noConnectedAccountTitle": {
    "message": "MetaMask isn’t connected to this site"
  },
  "noConversionDateAvailable": {
    "message": "No currency conversion date available"
  },
  "noConversionRateAvailable": {
    "message": "No conversion rate available"
  },
  "noDomainResolution": {
    "message": "No resolution for domain provided."
  },
  "noHardwareWalletOrSnapsSupport": {
    "message": "Snaps, and most hardware wallets, will not work with your current browser version."
  },
  "noNFTs": {
    "message": "No NFTs yet"
  },
  "noNetworksFound": {
    "message": "No networks found for the given search query"
  },
  "noSnaps": {
    "message": "You don't have any snaps installed."
  },
  "noTransactions": {
    "message": "You have no transactions"
  },
  "noWebcamFound": {
    "message": "Your computer's webcam was not found. Please try again."
  },
  "noWebcamFoundTitle": {
    "message": "Webcam not found"
  },
  "nonCustodialAccounts": {
    "message": "MetaMask Institutional allows you to use non-custodial accounts, if you plan to use these accounts backup the Secret Recovery Phrase."
  },
  "nonce": {
    "message": "Nonce"
  },
  "nonceField": {
    "message": "Customize transaction nonce"
  },
  "nonceFieldDescription": {
    "message": "Turn this on to change the nonce (transaction number) on confirmation screens. This is an advanced feature, use cautiously."
  },
  "nonceFieldHeading": {
    "message": "Custom nonce"
  },
  "notBusy": {
    "message": "Not busy"
  },
  "notCurrentAccount": {
    "message": "Is this the correct account? It's different from the currently selected account in your wallet"
  },
  "notEnoughBalance": {
    "message": "Insufficient balance"
  },
  "notEnoughGas": {
    "message": "Not enough gas"
  },
  "notRightNow": {
    "message": "Not right now"
  },
  "note": {
    "message": "Note"
  },
  "notePlaceholder": {
    "message": "The approver will see this note when approving the transaction at the custodian."
  },
  "notificationDetail": {
    "message": "Details"
  },
  "notificationDetailBaseFee": {
    "message": "Base fee (GWEI)"
  },
  "notificationDetailGasLimit": {
    "message": "Gas limit (units)"
  },
  "notificationDetailGasUsed": {
    "message": "Gas used (units)"
  },
  "notificationDetailMaxFee": {
    "message": "Max fee per gas"
  },
  "notificationDetailNetwork": {
    "message": "Network"
  },
  "notificationDetailNetworkFee": {
    "message": "Network fee"
  },
  "notificationDetailPriorityFee": {
    "message": "Priority fee (GWEI)"
  },
  "notificationItemCheckBlockExplorer": {
    "message": "Check on the Block Explorer"
  },
  "notificationItemCollection": {
    "message": "Collection"
  },
  "notificationItemConfirmed": {
    "message": "Confirmed"
  },
  "notificationItemError": {
    "message": "Unable to retrieve fees currently"
  },
  "notificationItemFrom": {
    "message": "From"
  },
  "notificationItemLidoStakeReadyToBeWithdrawn": {
    "message": "Withdrawal Ready"
  },
  "notificationItemLidoStakeReadyToBeWithdrawnMessage": {
    "message": "You can now withdraw your unstaked $1"
  },
  "notificationItemLidoWithdrawalRequestedMessage": {
    "message": "Your request to unstake $1 has been sent"
  },
  "notificationItemNFTReceivedFrom": {
    "message": "Received NFT from"
  },
  "notificationItemNFTSentTo": {
    "message": "Sent NFT to"
  },
  "notificationItemNetwork": {
    "message": "Network"
  },
  "notificationItemRate": {
    "message": "Rate (fee included)"
  },
  "notificationItemReceived": {
    "message": "Received"
  },
  "notificationItemReceivedFrom": {
    "message": "Received from"
  },
  "notificationItemSent": {
    "message": "Sent"
  },
  "notificationItemSentTo": {
    "message": "Sent to"
  },
  "notificationItemStakeCompleted": {
    "message": "Stake completed"
  },
  "notificationItemStaked": {
    "message": "Staked"
  },
  "notificationItemStakingProvider": {
    "message": "Staking Provider"
  },
  "notificationItemStatus": {
    "message": "Status"
  },
  "notificationItemSwapped": {
    "message": "Swapped"
  },
  "notificationItemSwappedFor": {
    "message": "for"
  },
  "notificationItemTo": {
    "message": "To"
  },
  "notificationItemTransactionId": {
    "message": "Transaction ID"
  },
  "notificationItemUnStakeCompleted": {
    "message": "UnStaking complete"
  },
  "notificationItemUnStaked": {
    "message": "Unstaked"
  },
  "notificationItemUnStakingRequested": {
    "message": "Unstaking requested"
  },
  "notificationTransactionFailedMessage": {
    "message": "Transaction $1 failed! $2",
    "description": "Content of the browser notification that appears when a transaction fails"
  },
  "notificationTransactionFailedMessageMMI": {
    "message": "Transaction failed! $1",
    "description": "Content of the browser notification that appears when a transaction fails in MMI"
  },
  "notificationTransactionFailedTitle": {
    "message": "Failed transaction",
    "description": "Title of the browser notification that appears when a transaction fails"
  },
  "notificationTransactionSuccessMessage": {
    "message": "Transaction $1 confirmed!",
    "description": "Content of the browser notification that appears when a transaction is confirmed"
  },
  "notificationTransactionSuccessTitle": {
    "message": "Confirmed transaction",
    "description": "Title of the browser notification that appears when a transaction is confirmed"
  },
  "notificationTransactionSuccessView": {
    "message": "View on $1",
    "description": "Additional content in browser notification that appears when a transaction is confirmed and has a block explorer URL"
  },
  "notifications": {
    "message": "Notifications"
  },
  "notificationsDropLedgerFirefoxDescription": {
    "message": "Firefox no longer supports U2F, so Ledger won't work with MetaMask on Firefox. Try MetaMask on Google Chrome instead.",
    "description": "Description of a notification in the 'See What's New' popup. Describes that ledger will not longer be supported for firefox users and they should use MetaMask on chrome for ledger support instead."
  },
  "notificationsDropLedgerFirefoxTitle": {
    "message": "Dropping Ledger Support for Firefox",
    "description": "Title for a notification in the 'See What's New' popup. Tells firefox users that ledger support is being dropped."
  },
  "notificationsFeatureToggle": {
    "message": "Enable Wallet Notifications",
    "description": "Experimental feature title"
  },
  "notificationsFeatureToggleDescription": {
    "message": "This enables wallet notifications like send/receive funds or nfts and feature announcements.",
    "description": "Description of the experimental notifications feature"
  },
  "notificationsMarkAllAsRead": {
    "message": "Mark all as read"
  },
  "notificationsPageEmptyTitle": {
    "message": "Nothing to see here"
  },
  "notificationsPageErrorContent": {
    "message": "Please, try to visit this page again."
  },
  "notificationsPageErrorTitle": {
    "message": "There has been an error"
  },
  "notificationsPageNoNotificationsContent": {
    "message": "You have not received any notifications yet."
  },
  "notificationsSettingsBoxError": {
    "message": "Something went wrong. Please try again."
  },
  "notificationsSettingsPageAllowNotifications": {
    "message": "Stay in the loop on what’s happening in your wallet with notifications. To use notifications, we use a profile to sync some settings across your devices. $1"
  },
  "notificationsSettingsPageAllowNotificationsLink": {
    "message": "Learn how we protect your privacy while using this feature."
  },
  "numberOfNewTokensDetectedPlural": {
    "message": "$1 new tokens found in this account",
    "description": "$1 is the number of new tokens detected"
  },
  "numberOfNewTokensDetectedSingular": {
    "message": "1 new token found in this account"
  },
  "ofTextNofM": {
    "message": "of"
  },
  "off": {
    "message": "Off"
  },
  "offlineForMaintenance": {
    "message": "Offline for maintenance"
  },
  "ok": {
    "message": "Ok"
  },
  "on": {
    "message": "On"
  },
  "onboardedMetametricsAccept": {
    "message": "I agree"
  },
  "onboardedMetametricsDisagree": {
    "message": "No thanks"
  },
  "onboardedMetametricsKey1": {
    "message": "Latest developments"
  },
  "onboardedMetametricsKey2": {
    "message": "Product features"
  },
  "onboardedMetametricsKey3": {
    "message": "Other relevant promotional materials"
  },
  "onboardedMetametricsLink": {
    "message": "MetaMetrics"
  },
  "onboardedMetametricsParagraph1": {
    "message": "In addition to $1, we'd like to use data to understand how you interact with marketing communications.",
    "description": "$1 represents the 'onboardedMetametricsLink' locale string"
  },
  "onboardedMetametricsParagraph2": {
    "message": "This helps us personalize what we share with you, like:"
  },
  "onboardedMetametricsParagraph3": {
    "message": "Remember, we never sell the data you provide and you can opt out any time."
  },
  "onboardedMetametricsTitle": {
    "message": "Help us enhance your experience"
  },
  "onboarding": {
    "message": "Onboarding"
  },
  "onboardingAdvancedPrivacyIPFSDescription": {
    "message": "The IPFS gateway makes it possible to access and view data hosted by third parties. You can add a custom IPFS gateway or continue using the default."
  },
  "onboardingAdvancedPrivacyIPFSInvalid": {
    "message": "Please enter a valid URL"
  },
  "onboardingAdvancedPrivacyIPFSTitle": {
    "message": "Add custom IPFS Gateway"
  },
  "onboardingAdvancedPrivacyIPFSValid": {
    "message": "IPFS gateway URL is valid"
  },
  "onboardingAdvancedPrivacyNetworkButton": {
    "message": "Add custom network"
  },
  "onboardingAdvancedPrivacyNetworkDescription": {
    "message": "We use Infura as our remote procedure call (RPC) provider to offer the most reliable and private access to Ethereum data we can. You can choose your own RPC, but remember that any RPC will receive your IP address and Ethereum wallet to make transactions. Read our $1 to learn more about how Infura handles data."
  },
  "onboardingAdvancedPrivacyNetworkTitle": {
    "message": "Choose your network"
  },
  "onboardingCreateWallet": {
    "message": "Create a new wallet"
  },
  "onboardingImportWallet": {
    "message": "Import an existing wallet"
  },
  "onboardingMetametricsAgree": {
    "message": "I agree"
  },
  "onboardingMetametricsAllowOptOutLegacy": {
    "message": "Always allow you to opt-out via Settings"
  },
  "onboardingMetametricsDataTermsLegacy": {
    "message": "This data is aggregated and is therefore anonymous for the purposes of General Data Protection Regulation (EU) 2016/679."
  },
  "onboardingMetametricsDescription": {
    "message": "We’d like to gather basic usage and diagnostics data to improve MetaMask. Know that we never sell the data you provide here."
  },
  "onboardingMetametricsDescription2": {
    "message": "When we gather metrics, it will always be..."
  },
  "onboardingMetametricsDescription2Legacy": {
    "message": "MetaMask will..."
  },
  "onboardingMetametricsDescriptionLegacy": {
    "message": "MetaMask would like to gather usage data to better understand how our users interact with MetaMask. This data will be used to provide the service, which includes improving the service based on your use."
  },
  "onboardingMetametricsDisagree": {
    "message": "No thanks"
  },
  "onboardingMetametricsInfuraTerms": {
    "message": "We’ll let you know if we decide to use this data for other purposes. You can review our $1 for more information. Remember, you can go to settings and opt out at any time.",
    "description": "$1 represents `onboardingMetametricsInfuraTermsPolicy`"
  },
  "onboardingMetametricsInfuraTermsLegacy": {
    "message": "* When you use Infura as your default RPC provider in MetaMask, Infura will collect your IP address and your Ethereum wallet address when you send a transaction. We don’t store this information in a way that allows our systems to associate those two pieces of data. For more information on how MetaMask and Infura interact from a data collection perspective, see our update $1. For more information on our privacy practices in general, see our $2.",
    "description": "$1 represents `onboardingMetametricsInfuraTermsPolicyLink`, $2 represents `onboardingMetametricsInfuraTermsPolicy`"
  },
  "onboardingMetametricsInfuraTermsPolicy": {
    "message": "Privacy Policy"
  },
  "onboardingMetametricsInfuraTermsPolicyLegacy": {
    "message": "Privacy Policy here"
  },
  "onboardingMetametricsInfuraTermsPolicyLinkLegacy": {
    "message": "here"
  },
  "onboardingMetametricsModalTitle": {
    "message": "Add custom network"
  },
  "onboardingMetametricsNeverCollect": {
    "message": "$1 clicks and views on the app are stored, but other details (like your public address) are not.",
    "description": "$1 represents `onboardingMetametricsNeverCollectEmphasis`"
  },
  "onboardingMetametricsNeverCollectEmphasis": {
    "message": "Private:"
  },
  "onboardingMetametricsNeverCollectIP": {
    "message": "$1 we temporarily use your IP address to detect a general location (like your country or region), but it's never stored.",
    "description": "$1 represents `onboardingMetametricsNeverCollectIPEmphasis`"
  },
  "onboardingMetametricsNeverCollectIPEmphasis": {
    "message": "General:"
  },
  "onboardingMetametricsNeverCollectIPLegacy": {
    "message": "$1 collect your full IP address*",
    "description": "$1 represents `onboardingMetametricsNeverEmphasis`"
  },
  "onboardingMetametricsNeverCollectLegacy": {
    "message": "$1 collect information we don’t need to provide the service (such as keys, addresses, transaction hashes, or balances)",
    "description": "$1 represents `onboardingMetametricsNeverEmphasis`"
  },
  "onboardingMetametricsNeverEmphasisLegacy": {
    "message": "Never"
  },
  "onboardingMetametricsNeverSellData": {
    "message": "$1 you decide if you want to share or delete your usage data via settings any time.",
    "description": "$1 represents `onboardingMetametricsNeverSellDataEmphasis`"
  },
  "onboardingMetametricsNeverSellDataEmphasis": {
    "message": "Optional:"
  },
  "onboardingMetametricsNeverSellDataLegacy": {
    "message": "$1 sell data.  Ever!",
    "description": "$1 represents `onboardingMetametricsNeverEmphasis`"
  },
  "onboardingMetametricsSendAnonymizeLegacy": {
    "message": "Send anonymized click and pageview events"
  },
  "onboardingMetametricsTitle": {
    "message": "Help us improve MetaMask"
  },
  "onboardingMetametricsUseDataCheckbox": {
    "message": "We’ll use this data to learn how you interact with our marketing communications. We may share relevant news (like product features)."
  },
  "onboardingPinExtensionBillboardAccess": {
    "message": "Full access"
  },
  "onboardingPinExtensionBillboardDescription": {
    "message": "These extensions can see and change information"
  },
  "onboardingPinExtensionBillboardDescription2": {
    "message": "on this site."
  },
  "onboardingPinExtensionBillboardTitle": {
    "message": "Extensions"
  },
  "onboardingPinExtensionChrome": {
    "message": "Click the browser extension icon"
  },
  "onboardingPinExtensionDescription": {
    "message": "Pin MetaMask on your browser so it's accessible and easy to view transaction confirmations."
  },
  "onboardingPinExtensionDescription2": {
    "message": "You can open MetaMask by clicking on the extension and access your wallet with 1 click."
  },
  "onboardingPinExtensionDescription3": {
    "message": "Click browser extension icon to access it instantly"
  },
  "onboardingPinExtensionLabel": {
    "message": "Pin MetaMask"
  },
  "onboardingPinExtensionStep1": {
    "message": "1"
  },
  "onboardingPinExtensionStep2": {
    "message": "2"
  },
  "onboardingPinExtensionTitle": {
    "message": "Your MetaMask install is complete!"
  },
  "onboardingPinMmiExtensionLabel": {
    "message": "Pin MetaMask Institutional"
  },
  "onboardingUsePhishingDetectionDescription": {
    "message": "Phishing detection alerts rely on communication with $1. jsDeliver will have access to your IP address. View $2.",
    "description": "The $1 is the word 'jsDeliver', from key 'jsDeliver' and $2 is the words Privacy Policy from key 'privacyMsg', both separated here so that it can be wrapped as a link"
  },
  "oneDayAbbreviation": {
    "message": "1D",
    "description": "Shortened form of '1 day'"
  },
  "oneMonthAbbreviation": {
    "message": "1M",
    "description": "Shortened form of '1 month'"
  },
  "oneWeekAbbreviation": {
    "message": "1W",
    "description": "Shortened form of '1 week'"
  },
  "oneYearAbbreviation": {
    "message": "1Y",
    "description": "Shortened form of '1 year'"
  },
  "onekey": {
    "message": "OneKey"
  },
  "onlyAddTrustedNetworks": {
    "message": "A malicious network provider can lie about the state of the blockchain and record your network activity. Only add custom networks you trust."
  },
  "onlyConnectTrust": {
    "message": "Only connect with sites you trust. $1",
    "description": "Text displayed above the buttons for connection confirmation. $1 is the link to the learn more web page."
  },
  "openCustodianApp": {
    "message": "Open $1 app",
    "description": "The $1 is the name of the Custodian that will be open"
  },
  "openFullScreenForLedgerWebHid": {
    "message": "Go to full screen to connect your Ledger.",
    "description": "Shown to the user on the confirm screen when they are viewing MetaMask in a popup window but need to connect their ledger via webhid."
  },
  "openInBlockExplorer": {
    "message": "Open in block explorer"
  },
  "openSeaNew": {
    "message": "OpenSea"
  },
  "openSeaToBlockaidBtnLabel": {
    "message": "Explore Snaps"
  },
  "openSeaToBlockaidDescription": {
    "message": "Security alerts are no longer available on this network. Installing a Snap may improve your security."
  },
  "openSeaToBlockaidTitle": {
    "message": "Heads up!"
  },
  "operationFailed": {
    "message": "Operation Failed"
  },
  "optional": {
    "message": "Optional"
  },
  "optionalWithParanthesis": {
    "message": "(Optional)"
  },
  "options": {
    "message": "Options"
  },
  "or": {
    "message": "or"
  },
  "origin": {
    "message": "Origin"
  },
  "osTheme": {
    "message": "System"
  },
  "otherSnaps": {
    "message": "other snaps",
    "description": "Used in the 'permission_rpc' message."
  },
  "outdatedBrowserNotification": {
    "message": "Your browser is out of date. If you don't update your browser, you won't be able to get security patches and new features from MetaMask."
  },
  "padlock": {
    "message": "Padlock"
  },
  "parameters": {
    "message": "Parameters"
  },
  "participateInMetaMetrics": {
    "message": "Participate in MetaMetrics"
  },
  "participateInMetaMetricsDescription": {
    "message": "Participate in MetaMetrics to help us make MetaMask better"
  },
  "password": {
    "message": "Password"
  },
  "passwordMmiTermsWarning": {
    "message": "I understand that MetaMask Institutional cannot recover this password for me. $1"
  },
  "passwordNotLongEnough": {
    "message": "Password not long enough"
  },
  "passwordSetupDetails": {
    "message": "This password will unlock your MetaMask wallet only on this device. MetaMask can not recover this password."
  },
  "passwordStrength": {
    "message": "Password strength: $1",
    "description": "Return password strength to the user when user wants to create password."
  },
  "passwordStrengthDescription": {
    "message": "A strong password can improve the security of your wallet should your device be stolen or compromised."
  },
  "passwordTermsWarning": {
    "message": "I understand that MetaMask cannot recover this password for me. $1"
  },
  "passwordsDontMatch": {
    "message": "Passwords don't match"
  },
  "pasteJWTToken": {
    "message": "Paste or drop your token here:"
  },
  "pastePrivateKey": {
    "message": "Enter your private key string here:",
    "description": "For importing an account from a private key"
  },
  "paymasterInUse": {
    "message": "The gas for this transaction will be paid by a paymaster.",
    "description": "Alert shown in transaction confirmation if paymaster in use."
  },
  "pending": {
    "message": "Pending"
  },
  "pendingTransactionInfo": {
    "message": "This transaction will not process until that one is complete."
  },
  "pendingTransactionMultiple": {
    "message": "You have ($1) pending transactions."
  },
  "pendingTransactionSingle": {
    "message": "You have (1) pending transaction.",
    "description": "$1 is count of pending transactions"
  },
  "permissionDetails": {
    "message": "Permission details"
  },
  "permissionRequest": {
    "message": "Permission request"
  },
  "permissionRequested": {
    "message": "Requested now"
  },
  "permissionRequestedForAccounts": {
    "message": "Requested now for $1",
    "description": "Permission cell status for requested permission including accounts, rendered as AvatarGroup which is $1."
  },
  "permissionRevoked": {
    "message": "Revoked in this update"
  },
  "permissionRevokedForAccounts": {
    "message": "Revoked in this update for $1",
    "description": "Permission cell status for revoked permission including accounts, rendered as AvatarGroup which is $1."
  },
  "permission_accessNamedSnap": {
    "message": "Connect to $1.",
    "description": "The description for the `wallet_snap` permission. $1 is the human-readable name of the snap."
  },
  "permission_accessNetwork": {
    "message": "Access the internet.",
    "description": "The description of the `endowment:network-access` permission."
  },
  "permission_accessNetworkDescription": {
    "message": "Allow $1 to access the internet. This can be used to both send and receive data with third-party servers.",
    "description": "An extended description of the `endowment:network-access` permission. $1 is the snap name."
  },
  "permission_accessSnap": {
    "message": "Connect to the $1 snap.",
    "description": "The description for the `wallet_snap` permission. $1 is the name of the snap."
  },
  "permission_accessSnapDescription": {
    "message": "Allow the website or snap to interact with $1.",
    "description": "The description for the `wallet_snap_*` permission. $1 is the name of the Snap."
  },
  "permission_cronjob": {
    "message": "Schedule and execute periodic actions.",
    "description": "The description for the `snap_cronjob` permission"
  },
  "permission_cronjobDescription": {
    "message": "Allow $1 to perform actions that run periodically at fixed times, dates, or intervals. This can be used to trigger time-sensitive interactions or notifications.",
    "description": "An extended description for the `snap_cronjob` permission. $1 is the snap name."
  },
  "permission_dialog": {
    "message": "Display dialog windows in MetaMask.",
    "description": "The description for the `snap_dialog` permission"
  },
  "permission_dialogDescription": {
    "message": "Allow $1 to display MetaMask popups with custom text, input field, and buttons to approve or reject an action.\nCan be used to create e.g. alerts, confirmations, and opt-in flows for a snap.",
    "description": "An extended description for the `snap_dialog` permission. $1 is the snap name."
  },
  "permission_ethereumAccounts": {
    "message": "See address, account balance, activity and suggest transactions to approve",
    "description": "The description for the `eth_accounts` permission"
  },
  "permission_ethereumProvider": {
    "message": "Access the Ethereum provider.",
    "description": "The description for the `endowment:ethereum-provider` permission"
  },
  "permission_ethereumProviderDescription": {
    "message": "Allow $1 to communicate with MetaMask directly, in order for it to read data from the blockchain and suggest messages and transactions.",
    "description": "An extended description for the `endowment:ethereum-provider` permission. $1 is the snap name."
  },
  "permission_getEntropy": {
    "message": "Derive arbitrary keys unique to $1.",
    "description": "The description for the `snap_getEntropy` permission. $1 is the snap name."
  },
  "permission_getEntropyDescription": {
    "message": "Allow $1 to derive arbitrary keys unique to $1, without exposing them. These keys are separate from your MetaMask account(s) and not related to your private keys or Secret Recovery Phrase. Other snaps cannot access this information.",
    "description": "An extended description for the `snap_getEntropy` permission. $1 is the snap name."
  },
  "permission_getLocale": {
    "message": "View your preferred language.",
    "description": "The description for the `snap_getLocale` permission"
  },
  "permission_getLocaleDescription": {
    "message": "Let $1 access your preferred language from your MetaMask settings. This can be used to localize and display $1's content using your language.",
    "description": "An extended description for the `snap_getLocale` permission. $1 is the snap name."
  },
  "permission_homePage": {
    "message": "Display a custom screen",
    "description": "The description for the `endowment:page-home` permission"
  },
  "permission_homePageDescription": {
    "message": "Let $1 display a custom home screen in MetaMask. This can be used for user interfaces, configuration, and dashboards.",
    "description": "An extended description for the `endowment:page-home` permission. $1 is the snap name."
  },
  "permission_keyring": {
    "message": "Allow requests for adding and controlling Ethereum accounts",
    "description": "The description for the `endowment:keyring` permission"
  },
  "permission_keyringDescription": {
    "message": "Let $1 receive requests to add or remove accounts, plus sign and transact on behalf of these accounts.",
    "description": "An extended description for the `endowment:keyring` permission. $1 is the snap name."
  },
  "permission_lifecycleHooks": {
    "message": "Use lifecycle hooks.",
    "description": "The description for the `endowment:lifecycle-hooks` permission"
  },
  "permission_lifecycleHooksDescription": {
    "message": "Allow $1 to use lifecycle hooks to run code at specific times during its lifecycle.",
    "description": "An extended description for the `endowment:lifecycle-hooks` permission. $1 is the snap name."
  },
  "permission_manageAccounts": {
    "message": "Add and control Ethereum accounts",
    "description": "The description for `snap_manageAccounts` permission"
  },
  "permission_manageAccountsDescription": {
    "message": "Allow $1 to add or remove Ethereum accounts, then transact and sign with these accounts.",
    "description": "An extended description for the `snap_manageAccounts` permission. $1 is the snap name."
  },
  "permission_manageBip32Keys": {
    "message": "Manage $1 accounts.",
    "description": "The description for the `snap_getBip32Entropy` permission. $1 is a derivation path, e.g. 'm/44'/0'/0' (secp256k1)'."
  },
  "permission_manageBip44AndBip32KeysDescription": {
    "message": "Allow $1 to manage accounts and assets on the requested network. These accounts are derived and backed up using your secret recovery phrase (without revealing it). With the power to derive keys, $1 can support a variety of blockchain protocols beyond Ethereum (EVMs).",
    "description": "An extended description for the `snap_getBip44Entropy` and `snap_getBip44Entropy` permissions. $1 is the snap name."
  },
  "permission_manageBip44Keys": {
    "message": "Manage $1 accounts.",
    "description": "The description for the `snap_getBip44Entropy` permission. $1 is the name of a protocol, e.g. 'Filecoin'."
  },
  "permission_manageState": {
    "message": "Store and manage its data on your device.",
    "description": "The description for the `snap_manageState` permission"
  },
  "permission_manageStateDescription": {
    "message": "Allow $1 to store, update, and retrieve data securely with encryption. Other snaps cannot access this information.",
    "description": "An extended description for the `snap_manageState` permission. $1 is the snap name."
  },
  "permission_nameLookup": {
    "message": "Provide domain and address lookups.",
    "description": "The description for the `endowment:name-lookup` permission."
  },
  "permission_nameLookupDescription": {
    "message": "Allow the snap to fetch and display address and domain lookups in different parts of the MetaMask UI.",
    "description": "An extended description for the `endowment:name-lookup` permission."
  },
  "permission_notifications": {
    "message": "Show notifications.",
    "description": "The description for the `snap_notify` permission"
  },
  "permission_notificationsDescription": {
    "message": "Allow $1 to display notifications within MetaMask. A short notification text can be triggered by a snap for actionable or time-sensitive information.",
    "description": "An extended description for the `snap_notify` permission. $1 is the snap name."
  },
  "permission_rpc": {
    "message": "Allow $1 to communicate directly with $2.",
    "description": "The description for the `endowment:rpc` permission. $1 is 'other snaps' or 'websites', $2 is the snap name."
  },
  "permission_rpcDescription": {
    "message": "Allow $1 to send messages to $2 and receive a response from $2.",
    "description": "An extended description for the `endowment:rpc` permission. $1 is 'other snaps' or 'websites', $2 is the snap name."
  },
  "permission_rpcDescriptionOriginList": {
    "message": "$1 and $2",
    "description": "A list of allowed origins where $2 is the last origin of the list and $1 is the rest of the list separated by ','."
  },
  "permission_signatureInsight": {
    "message": "Display signature insights modal.",
    "description": "The description for the `endowment:signature-insight` permission"
  },
  "permission_signatureInsightDescription": {
    "message": "Allow $1 to display a modal with insights on any signature request before approval. This can be used for anti-phishing and security solutions.",
    "description": "An extended description for the `endowment:signature-insight` permission. $1 is the snap name."
  },
  "permission_signatureInsightOrigin": {
    "message": "See the origins of websites that initiate a signature request",
    "description": "The description for the `signatureOrigin` caveat, to be used with the `endowment:signature-insight` permission"
  },
  "permission_signatureInsightOriginDescription": {
    "message": "Allow $1 to see the origin (URI) of websites that initiate signature requests. This can be used for anti-phishing and security solutions.",
    "description": "An extended description for the `signatureOrigin` caveat, to be used with the `endowment:signature-insight` permission. $1 is the snap name."
  },
  "permission_transactionInsight": {
    "message": "Fetch and display transaction insights.",
    "description": "The description for the `endowment:transaction-insight` permission"
  },
  "permission_transactionInsightDescription": {
    "message": "Allow $1 to decode transactions and show insights within the MetaMask UI. This can be used for anti-phishing and security solutions.",
    "description": "An extended description for the `endowment:transaction-insight` permission. $1 is the snap name."
  },
  "permission_transactionInsightOrigin": {
    "message": "See the origins of websites that suggest transactions",
    "description": "The description for the `transactionOrigin` caveat, to be used with the `endowment:transaction-insight` permission"
  },
  "permission_transactionInsightOriginDescription": {
    "message": "Allow $1 to see the origin (URI) of websites that suggest transactions. This can be used for anti-phishing and security solutions.",
    "description": "An extended description for the `transactionOrigin` caveat, to be used with the `endowment:transaction-insight` permission. $1 is the snap name."
  },
  "permission_unknown": {
    "message": "Unknown permission: $1",
    "description": "$1 is the name of a requested permission that is not recognized."
  },
  "permission_viewBip32PublicKeys": {
    "message": "View your public key for $1 ($2).",
    "description": "The description for the `snap_getBip32PublicKey` permission. $1 is a derivation path, e.g. 'm/44'/0'/0''. $2 is the elliptic curve name, e.g. 'secp256k1'."
  },
  "permission_viewBip32PublicKeysDescription": {
    "message": "Allow $2 to view your public keys (and addresses) for $1. This does not grant any control of accounts or assets.",
    "description": "An extended description for the `snap_getBip32PublicKey` permission. $1 is a derivation path (name). $2 is the snap name."
  },
  "permission_viewNamedBip32PublicKeys": {
    "message": "View your public key for $1.",
    "description": "The description for the `snap_getBip32PublicKey` permission. $1 is a name for the derivation path, e.g., 'Ethereum accounts'."
  },
  "permission_walletSwitchEthereumChain": {
    "message": "Switch to and use the following network",
    "description": "The label for the `wallet_switchEthereumChain` permission"
  },
  "permission_webAssembly": {
    "message": "Support for WebAssembly.",
    "description": "The description of the `endowment:webassembly` permission."
  },
  "permission_webAssemblyDescription": {
    "message": "Allow $1 to access low-level execution environments via WebAssembly.",
    "description": "An extended description of the `endowment:webassembly` permission. $1 is the snap name."
  },
  "permissions": {
    "message": "Permissions"
  },
  "permissionsPageEmptyContent": {
    "message": "Nothing to see here"
  },
  "permissionsPageEmptySubContent": {
    "message": "This is where you can see the permissions you've given to installed Snaps or connected sites."
  },
  "permissionsPageTourDescription": {
    "message": "This is your control panel for managing permissions given to connected sites and installed Snaps."
  },
  "permissionsPageTourTitle": {
    "message": "Connected sites are now permissions"
  },
  "permitSimulationDetailInfo": {
    "message": "You're giving the spender permission to spend this many tokens from your account."
  },
  "personalAddressDetected": {
    "message": "Personal address detected. Input the token contract address."
  },
  "petnamesEnabledToggle": {
    "message": "Allow nicknames"
  },
  "petnamesEnabledToggleDescription": {
    "message": "This lets you assign a nickname to any address. We’ll suggest names for addresses that you interact with when possible."
  },
  "pinExtensionDescription": {
    "message": "Navigate to the extension menu and pin MetaMask Institutional for seamless access."
  },
  "pinExtensionTitle": {
    "message": "Pin extension"
  },
  "pinToTop": {
    "message": "Pin to top"
  },
  "pleaseConfirm": {
    "message": "Please confirm"
  },
  "plusMore": {
    "message": "+ $1 more",
    "description": "$1 is the number of additional items"
  },
  "plusXMore": {
    "message": "+ $1 more",
    "description": "$1 is a number of additional but unshown items in a list- this message will be shown in place of those items"
  },
  "popularCustomNetworks": {
    "message": "Popular custom networks"
  },
  "popularNetworkAddToolTip": {
    "message": "Some of these networks rely on third parties. The connections may be less reliable or enable third-parties to track activity. $1",
    "description": "$1 is Learn more link"
  },
  "portfolio": {
    "message": "Portfolio"
  },
  "portfolioDashboard": {
    "message": "Portfolio Dashboard"
  },
  "preparingSwap": {
    "message": "Preparing swap..."
  },
  "prev": {
    "message": "Prev"
  },
  "primaryCurrencySetting": {
    "message": "Primary currency"
  },
  "primaryCurrencySettingDescription": {
    "message": "Select native to prioritize displaying values in the native currency of the chain (e.g. ETH). Select Fiat to prioritize displaying values in your selected fiat currency."
  },
  "primaryType": {
    "message": "Primary type"
  },
  "priorityFee": {
    "message": "Priority fee"
  },
  "priorityFeeProperCase": {
    "message": "Priority Fee"
  },
  "privacy": {
    "message": "Privacy"
  },
  "privacyMsg": {
    "message": "Privacy policy"
  },
  "privateKey": {
    "message": "Private Key",
    "description": "select this type of file to use to import an account"
  },
  "privateKeyCopyWarning": {
    "message": "Private key for $1",
    "description": "$1 represents the account name"
  },
  "privateKeyHidden": {
    "message": "The private key is hidden",
    "description": "Explains that the private key input is hidden"
  },
  "privateKeyShow": {
    "message": "Show/Hide the private key input",
    "description": "Describes a toggle that is used to show or hide the private key input"
  },
  "privateKeyShown": {
    "message": "This private key is being shown",
    "description": "Explains that the private key input is being shown"
  },
  "privateKeyWarning": {
    "message": "Warning: Never disclose this key. Anyone with your private keys can steal any assets held in your account."
  },
  "privateNetwork": {
    "message": "Private network"
  },
  "proceedWithTransaction": {
    "message": "I want to proceed anyway"
  },
  "productAnnouncements": {
    "message": "Product announcements"
  },
  "profileSync": {
    "message": "Profile Sync"
  },
  "profileSyncConfirmation": {
    "message": "If you turn off profile sync, you won’t be able to receive notifications."
  },
  "profileSyncDescription": {
    "message": "Creates a profile that MetaMask uses to sync some settings among your devices. This is required to get notifications. $1."
  },
  "profileSyncPrivacyLink": {
    "message": "Learn how we protect your privacy"
  },
  "proposedApprovalLimit": {
    "message": "Proposed approval limit"
  },
  "provide": {
    "message": "Provide"
  },
  "publicAddress": {
    "message": "Public address"
  },
  "pushPlatformNotificationsFundsReceivedDescription": {
    "message": "You received $1 $2"
  },
  "pushPlatformNotificationsFundsReceivedDescriptionDefault": {
    "message": "You received some tokens"
  },
  "pushPlatformNotificationsFundsReceivedTitle": {
    "message": "Funds received"
  },
  "pushPlatformNotificationsFundsSentDescription": {
    "message": "You successfully sent $1 $2"
  },
  "pushPlatformNotificationsFundsSentDescriptionDefault": {
    "message": "You successfully sent some tokens"
  },
  "pushPlatformNotificationsFundsSentTitle": {
    "message": "Funds sent"
  },
  "pushPlatformNotificationsNftReceivedDescription": {
    "message": "You received new NFTs"
  },
  "pushPlatformNotificationsNftReceivedTitle": {
    "message": "NFT received"
  },
  "pushPlatformNotificationsNftSentDescription": {
    "message": "You have successfully sent an NFT"
  },
  "pushPlatformNotificationsNftSentTitle": {
    "message": "NFT sent"
  },
  "pushPlatformNotificationsStakingLidoStakeCompletedDescription": {
    "message": "Your Lido stake was successful"
  },
  "pushPlatformNotificationsStakingLidoStakeCompletedTitle": {
    "message": "Stake complete"
  },
  "pushPlatformNotificationsStakingLidoStakeReadyToBeWithdrawnDescription": {
    "message": "Your Lido stake is now ready to be withdrawn"
  },
  "pushPlatformNotificationsStakingLidoStakeReadyToBeWithdrawnTitle": {
    "message": "Stake ready for withdrawal"
  },
  "pushPlatformNotificationsStakingLidoWithdrawalCompletedDescription": {
    "message": "Your Lido withdrawal was successful"
  },
  "pushPlatformNotificationsStakingLidoWithdrawalCompletedTitle": {
    "message": "Withdrawal completed"
  },
  "pushPlatformNotificationsStakingLidoWithdrawalRequestedDescription": {
    "message": "Your Lido withdrawal request was submitted"
  },
  "pushPlatformNotificationsStakingLidoWithdrawalRequestedTitle": {
    "message": "Withdrawal requested"
  },
  "pushPlatformNotificationsStakingRocketpoolStakeCompletedDescription": {
    "message": "Your RocketPool stake was successful"
  },
  "pushPlatformNotificationsStakingRocketpoolStakeCompletedTitle": {
    "message": "Stake complete"
  },
  "pushPlatformNotificationsStakingRocketpoolUnstakeCompletedDescription": {
    "message": "Your RocketPool unstake was successful"
  },
  "pushPlatformNotificationsStakingRocketpoolUnstakeCompletedTitle": {
    "message": "Unstake complete"
  },
  "pushPlatformNotificationsSwapCompletedDescription": {
    "message": "Your MetaMask Swap was successful"
  },
  "pushPlatformNotificationsSwapCompletedTitle": {
    "message": "Swap completed"
  },
  "queued": {
    "message": "Queued"
  },
  "quoteRate": {
    "message": "Quote rate"
  },
  "reAddAccounts": {
    "message": "re-add any other accounts"
  },
  "reAdded": {
    "message": "re-added"
  },
  "readdToken": {
    "message": "You can add this token back in the future by going to “Import token” in your accounts options menu."
  },
  "receive": {
    "message": "Receive"
  },
  "receiveTokensCamelCase": {
    "message": "Receive tokens"
  },
  "recipientAddressPlaceholder": {
    "message": "Enter public address (0x) or ENS name"
  },
  "recipientAddressPlaceholderFlask": {
    "message": "Enter public address (0x) or domain name"
  },
  "recommendedGasLabel": {
    "message": "Recommended"
  },
  "recoveryPhraseReminderBackupStart": {
    "message": "Start here"
  },
  "recoveryPhraseReminderConfirm": {
    "message": "Got it"
  },
  "recoveryPhraseReminderHasBackedUp": {
    "message": "Always keep your Secret Recovery Phrase in a secure and secret place"
  },
  "recoveryPhraseReminderHasNotBackedUp": {
    "message": "Need to backup your Secret Recovery Phrase again?"
  },
  "recoveryPhraseReminderItemOne": {
    "message": "Never share your Secret Recovery Phrase with anyone"
  },
  "recoveryPhraseReminderItemTwo": {
    "message": "The MetaMask team will never ask for your Secret Recovery Phrase"
  },
  "recoveryPhraseReminderSubText": {
    "message": "Your Secret Recovery Phrase controls all of your accounts."
  },
  "recoveryPhraseReminderTitle": {
    "message": "Protect your funds"
  },
  "redesignedConfirmationsEnabledToggle": {
    "message": "Improved signature requests"
  },
  "redesignedConfirmationsToggleDescription": {
    "message": "Turn this on to see signature requests in an enhanced format."
  },
  "refreshList": {
    "message": "Refresh list"
  },
  "reject": {
    "message": "Reject"
  },
  "rejectAll": {
    "message": "Reject all"
  },
  "rejectRequestsDescription": {
    "message": "You are about to batch reject $1 requests."
  },
  "rejectRequestsN": {
    "message": "Reject $1 requests"
  },
  "rejectTxsDescription": {
    "message": "You are about to batch reject $1 transactions."
  },
  "rejectTxsN": {
    "message": "Reject $1 transactions"
  },
  "rejected": {
    "message": "Rejected"
  },
  "remember": {
    "message": "Remember:"
  },
  "remove": {
    "message": "Remove"
  },
  "removeAccount": {
    "message": "Remove account"
  },
  "removeAccountDescription": {
    "message": "This account will be removed from your wallet. Please make sure you have the original Secret Recovery Phrase or private key for this imported account before continuing. You can import or create accounts again from the account drop-down. "
  },
  "removeJWT": {
    "message": "Remove custodian token"
  },
  "removeJWTDescription": {
    "message": "Are you sure you want to remove this token? All accounts assigned to this token will be removed from extension as well: "
  },
  "removeKeyringSnap": {
    "message": "Removing this Snap removes these accounts from MetaMask:"
  },
  "removeKeyringSnapToolTip": {
    "message": "The snap controls the accounts, and by removing it, the accounts will be removed from MetaMask, too, but they will remain in the blockchain."
  },
  "removeNFT": {
    "message": "Remove NFT"
  },
  "removeNftErrorMessage": {
    "message": "We could not remove this NFT."
  },
  "removeNftMessage": {
    "message": "NFT was successfully removed!"
  },
  "removeSnap": {
    "message": "Remove Snap"
  },
  "removeSnapAccountDescription": {
    "message": "If you proceed, this account will no longer be available in MetaMask."
  },
  "removeSnapAccountTitle": {
    "message": "Remove account"
  },
  "removeSnapConfirmation": {
    "message": "Are you sure you want to remove $1?",
    "description": "$1 represents the name of the snap"
  },
  "removeSnapDescription": {
    "message": "This action will delete the snap, its data and revoke your given permissions."
  },
  "replace": {
    "message": "replace"
  },
  "reportIssue": {
    "message": "Report an issue"
  },
  "requestFlaggedAsMaliciousFallbackCopyReason": {
    "message": "The security provider has not shared additional details"
  },
  "requestFlaggedAsMaliciousFallbackCopyReasonTitle": {
    "message": "Request flagged as malicious"
  },
  "requestFrom": {
    "message": "Request from"
  },
  "requestFromInfo": {
    "message": "This is the site asking for your signature."
  },
  "requestFromTransactionDescription": {
    "message": "This is the site asking for your confirmation."
  },
  "requestMayNotBeSafe": {
    "message": "Request may not be safe"
  },
  "requestMayNotBeSafeError": {
    "message": "The security provider didn't detect any known malicious activity, but it still may not be safe to continue."
  },
  "requestNotVerified": {
    "message": "Request not verified"
  },
  "requestNotVerifiedError": {
    "message": "Because of an error, this request was not verified by the security provider. Proceed with caution."
  },
  "requestsAwaitingAcknowledgement": {
    "message": "requests waiting to be acknowledged"
  },
  "required": {
    "message": "Required"
  },
  "reset": {
    "message": "Reset"
  },
  "resetStates": {
    "message": "Reset States"
  },
  "resetWallet": {
    "message": "Reset wallet"
  },
  "resetWalletSubHeader": {
    "message": "MetaMask does not keep a copy of your password. If you’re having trouble unlocking your account, you will need to reset your wallet. You can do this by providing the Secret Recovery Phrase you used when you set up your wallet."
  },
  "resetWalletUsingSRP": {
    "message": "This action will delete your current wallet and Secret Recovery Phrase from this device, along with the list of accounts you’ve curated. After resetting with a Secret Recovery Phrase, you’ll see a list of accounts based on the Secret Recovery Phrase you use to reset. This new list will automatically include accounts that have a balance. You’ll also be able to $1 created previously. Custom accounts that you’ve imported will need to be $2, and any custom tokens you’ve added to an account will need to be $3 as well."
  },
  "resetWalletWarning": {
    "message": "Make sure you’re using the correct Secret Recovery Phrase before proceeding. You will not be able to undo this."
  },
  "restartMetamask": {
    "message": "Restart MetaMask"
  },
  "restore": {
    "message": "Restore"
  },
  "restoreFailed": {
    "message": "Can not restore your data from the file provided"
  },
  "restoreSuccessful": {
    "message": "Your data has been restored successfully"
  },
  "restoreUserData": {
    "message": "Restore user data"
  },
  "restoreUserDataDescription": {
    "message": "You can restore data like contacts and preferences from a backup file."
  },
  "resultPageError": {
    "message": "Error"
  },
  "resultPageErrorDefaultMessage": {
    "message": "The operation failed."
  },
  "resultPageSuccess": {
    "message": "Success"
  },
  "resultPageSuccessDefaultMessage": {
    "message": "The operation completed successfully."
  },
  "retryTransaction": {
    "message": "Retry transaction"
  },
  "reusedTokenNameWarning": {
    "message": "A token here reuses a symbol from another token you watch, this can be confusing or deceptive."
  },
  "revealSeedWords": {
    "message": "Reveal Secret Recovery Phrase"
  },
  "revealSeedWordsDescription1": {
    "message": "The $1 provides $2",
    "description": "This is a sentence consisting of link using 'revealSeedWordsSRPName' as $1 and bolded text using 'revealSeedWordsDescription3' as $2."
  },
  "revealSeedWordsDescription2": {
    "message": "MetaMask is a $1. That means you're the owner of your SRP.",
    "description": "$1 is text link with the message from 'revealSeedWordsNonCustodialWallet'"
  },
  "revealSeedWordsDescription3": {
    "message": "full access to your wallet and funds.\n"
  },
  "revealSeedWordsNonCustodialWallet": {
    "message": "non-custodial wallet"
  },
  "revealSeedWordsQR": {
    "message": "QR"
  },
  "revealSeedWordsSRPName": {
    "message": "Secret Recovery Phrase (SRP)"
  },
  "revealSeedWordsText": {
    "message": "Text"
  },
  "revealSeedWordsWarning": {
    "message": "Make sure no one is looking at your screen. $1",
    "description": "$1 is bolded text using the message from 'revealSeedWordsWarning2'"
  },
  "revealSeedWordsWarning2": {
    "message": "MetaMask Support will never request this.",
    "description": "The bolded texted in the second part of 'revealSeedWordsWarning'"
  },
  "revealSensitiveContent": {
    "message": "Reveal sensitive content"
  },
  "revealTheSeedPhrase": {
    "message": "Reveal seed phrase"
  },
  "reviewAlerts": {
    "message": "Review alerts"
  },
  "revokeAllTokensTitle": {
    "message": "Revoke permission to access and transfer all of your $1?",
    "description": "$1 is the symbol of the token for which the user is revoking approval"
  },
  "revokeAllTokensTitleWithoutSymbol": {
    "message": "Revoke permission to access and transfer all of your NFTs from $1?",
    "description": "$1 is a link to contract on the block explorer when we're not able to retrieve a erc721 or erc1155 name"
  },
  "revokeApproveForAllDescription": {
    "message": "This revokes the permission for a third party to access and transfer all of your $1 without further notice.",
    "description": "$1 is either a string or link of a given token symbol or name"
  },
  "revokeApproveForAllDescriptionWithoutSymbol": {
    "message": "This revokes the permission for a third party to access and transfer all of your NFTs from $1 without further notice.",
    "description": "$1 is a link to contract on the block explorer when we're not able to retrieve a erc721 or erc1155 name"
  },
  "revokePermission": {
    "message": "Revoke permission"
  },
  "revokeSpendingCap": {
    "message": "Revoke spending cap for your $1",
    "description": "$1 is a token symbol"
  },
  "revokeSpendingCapTooltipText": {
    "message": "This third party will be unable to spend any more of your current or future tokens."
  },
  "rpcUrl": {
    "message": "New RPC URL"
  },
  "safeTransferFrom": {
    "message": "Safe transfer from"
  },
  "save": {
    "message": "Save"
  },
  "scanInstructions": {
    "message": "Place the QR code in front of your camera"
  },
  "scanQrCode": {
    "message": "Scan QR code"
  },
  "scrollDown": {
    "message": "Scroll down"
  },
  "search": {
    "message": "Search"
  },
  "searchAccounts": {
    "message": "Search accounts"
  },
  "searchNfts": {
    "message": "Search NFTs"
  },
  "searchTokens": {
    "message": "Search tokens"
  },
  "secretRecoveryPhrase": {
    "message": "Secret Recovery Phrase"
  },
  "secureWallet": {
    "message": "Secure wallet"
  },
  "security": {
    "message": "Security"
  },
  "securityAlert": {
    "message": "Security alert from $1 and $2"
  },
  "securityAlerts": {
    "message": "Security alerts"
  },
  "securityAlertsDescription": {
    "message": "This feature alerts you to malicious activity by actively reviewing transaction and signature requests. $1",
    "description": "Link to learn more about security alerts"
  },
  "securityAndPrivacy": {
    "message": "Security & privacy"
  },
  "securityProviderPoweredBy": {
    "message": "Powered by $1",
    "description": "The security provider that is providing data"
  },
  "seeDetails": {
    "message": "See details"
  },
  "seedPhraseConfirm": {
    "message": "Confirm Secret Recovery Phrase"
  },
  "seedPhraseEnterMissingWords": {
    "message": "Confirm Secret Recovery Phrase"
  },
  "seedPhraseIntroNotRecommendedButtonCopy": {
    "message": "Remind me later (not recommended)"
  },
  "seedPhraseIntroRecommendedButtonCopy": {
    "message": "Secure my wallet (recommended)"
  },
  "seedPhraseIntroSidebarBulletFour": {
    "message": "Write down and store in multiple secret places"
  },
  "seedPhraseIntroSidebarBulletOne": {
    "message": "Save in a password manager"
  },
  "seedPhraseIntroSidebarBulletThree": {
    "message": "Store in a safe deposit box"
  },
  "seedPhraseIntroSidebarCopyOne": {
    "message": "Your Secret Recovery Phrase is a 12-word phrase that is the “master key” to your wallet and your funds"
  },
  "seedPhraseIntroSidebarCopyThree": {
    "message": "If someone asks for your recovery phrase they are likely trying to scam you and steal your wallet funds."
  },
  "seedPhraseIntroSidebarCopyTwo": {
    "message": "Never, ever share your Secret Recovery Phrase, not even with MetaMask!"
  },
  "seedPhraseIntroSidebarTitleOne": {
    "message": "What is a Secret Recovery Phrase?"
  },
  "seedPhraseIntroSidebarTitleThree": {
    "message": "Should I share my Secret Recovery Phrase?"
  },
  "seedPhraseIntroSidebarTitleTwo": {
    "message": "How do I save my Secret Recovery Phrase?"
  },
  "seedPhraseIntroTitle": {
    "message": "Secure your wallet"
  },
  "seedPhraseIntroTitleCopy": {
    "message": "Before getting started, watch this short video to learn about your Secret Recovery Phrase and how to keep your wallet safe."
  },
  "seedPhraseReq": {
    "message": "Secret Recovery Phrases contain 12, 15, 18, 21, or 24 words"
  },
  "seedPhraseWriteDownDetails": {
    "message": "Write down this 12-word Secret Recovery Phrase and save it in a place that you trust and only you can access."
  },
  "seedPhraseWriteDownHeader": {
    "message": "Write down your Secret Recovery Phrase"
  },
  "select": {
    "message": "Select"
  },
  "selectAccounts": {
    "message": "Select the account(s) to use on this site"
  },
  "selectAccountsForSnap": {
    "message": "Select the account(s) to use with this snap"
  },
  "selectAll": {
    "message": "Select all"
  },
  "selectAllAccounts": {
    "message": "Select all accounts"
  },
  "selectAnAccount": {
    "message": "Select an account"
  },
  "selectAnAccountAlreadyConnected": {
    "message": "This account has already been connected to MetaMask"
  },
  "selectAnAccountHelp": {
    "message": "Select the custodian accounts to use in MetaMask Institutional."
  },
  "selectEnableDisplayMediaPrivacyPreference": {
    "message": "Turn on Display NFT Media"
  },
  "selectHdPath": {
    "message": "Select HD path"
  },
  "selectJWT": {
    "message": "Select token"
  },
  "selectNFTPrivacyPreference": {
    "message": "Enable NFT Autodetection"
  },
  "selectPathHelp": {
    "message": "If you don't see the accounts you expect, try switching the HD path or current selected network."
  },
  "selectType": {
    "message": "Select Type"
  },
  "selectingAllWillAllow": {
    "message": "Selecting all will allow this site to view all of your current accounts. Make sure you trust this site."
  },
  "send": {
    "message": "Send"
  },
  "sendAToken": {
    "message": "Send a token"
  },
  "sendBugReport": {
    "message": "Send us a bug report."
  },
  "sendNoContactsConversionText": {
    "message": "click here"
  },
  "sendNoContactsDescription": {
    "message": "Contacts allow you to safely send transactions to another account multiple times.  To create a contact, $1",
    "description": "$1 represents the action text 'click here'"
  },
  "sendNoContactsTitle": {
    "message": "You don't have any contacts yet"
  },
  "sendSelectReceiveAsset": {
    "message": "Select asset to receive"
  },
  "sendSelectSendAsset": {
    "message": "Select asset to send"
  },
  "sendSpecifiedTokens": {
    "message": "Send $1",
    "description": "Symbol of the specified token"
  },
  "sendSwapSubmissionWarning": {
    "message": "Clicking this button will immediately initiate your swap transaction. Please review your transaction details before proceeding."
  },
  "sendTokenAsToken": {
    "message": "Send $1 as $2",
    "description": "Used in the transaction display list to describe a swap and send. $1 and $2 are the symbols of tokens in involved in the swap."
  },
  "sendingAsset": {
    "message": "Sending $1"
  },
  "sendingDisabled": {
    "message": "Sending of ERC-1155 NFT assets is not yet supported."
  },
  "sendingNativeAsset": {
    "message": "Sending $1",
    "description": "$1 represents the native currency symbol for the current network (e.g. ETH or BNB)"
  },
  "sendingToTokenContractWarning": {
    "message": "Warning: you are about to send to a token contract which could result in a loss of funds. $1",
    "description": "$1 is a clickable link with text defined by the 'learnMoreUpperCase' key. The link will open to a support article regarding the known contract address warning"
  },
  "sendingZeroAmount": {
    "message": "You are sending 0 $1."
  },
  "sepolia": {
    "message": "Sepolia test network"
  },
  "serviceWorkerKeepAlive": {
    "message": "Service Worker Keep Alive"
  },
  "setAdvancedPrivacySettingsDetails": {
    "message": "MetaMask uses these trusted third-party services to enhance product usability and safety."
  },
  "setApprovalForAll": {
    "message": "Set approval for all"
  },
  "setApprovalForAllTitle": {
    "message": "Approve $1 with no spend limit",
    "description": "The token symbol that is being approved"
  },
  "settingAddSnapAccount": {
    "message": "Add account Snap"
  },
  "settings": {
    "message": "Settings"
  },
  "settingsSearchMatchingNotFound": {
    "message": "No matching results found."
  },
  "settingsSubHeadingSignaturesAndTransactions": {
    "message": "Signature and transaction requests"
  },
  "show": {
    "message": "Show"
  },
  "showAccount": {
    "message": "Show account"
  },
  "showExtensionInFullSizeView": {
    "message": "Show extension in full-size view"
  },
  "showExtensionInFullSizeViewDescription": {
    "message": "Turn this on to make full-size view your default when you click the extension icon."
  },
  "showFiatConversionInTestnets": {
    "message": "Show conversion on test networks"
  },
  "showFiatConversionInTestnetsDescription": {
    "message": "Select this to show fiat conversion on test networks"
  },
  "showHexData": {
    "message": "Show hex data"
  },
  "showHexDataDescription": {
    "message": "Select this to show the hex data field on the send screen"
  },
  "showIncomingTransactions": {
    "message": "Show incoming transactions"
  },
  "showIncomingTransactionsDescription": {
    "message": "This relies on $1 which will have access to your Ethereum address and your IP address. $2",
    "description": "$1 is the link to etherscan url and $2 is the link to the privacy policy of consensys APIs"
  },
  "showIncomingTransactionsExplainer": {
    "message": "This relies on different third-party APIs for each network, which expose your Ethereum address and your IP address."
  },
  "showMore": {
    "message": "Show more"
  },
  "showNft": {
    "message": "Show NFT"
  },
  "showPermissions": {
    "message": "Show permissions"
  },
  "showPrivateKey": {
    "message": "Show private key"
  },
  "showTestnetNetworks": {
    "message": "Show test networks"
  },
  "showTestnetNetworksDescription": {
    "message": "Select this to show test networks in network list"
  },
  "sigRequest": {
    "message": "Signature request"
  },
  "sign": {
    "message": "Sign"
  },
  "signatureRequest": {
    "message": "Signature request"
  },
  "signatureRequestGuidance": {
    "message": "Only sign this message if you fully understand the content and trust the requesting site."
  },
  "signatureRequestWarning": {
    "message": "Signing this message could be dangerous. You may be giving total control of your account and assets to the party on the other end of this message. That means they could drain your account at any time. Proceed with caution. $1."
  },
  "signed": {
    "message": "Signed"
  },
  "signin": {
    "message": "Sign-In"
  },
  "signing": {
    "message": "Signing"
  },
  "signingInWith": {
    "message": "Signing in with"
  },
  "simulationDetailsFailed": {
    "message": "There was an error loading your estimation."
  },
  "simulationDetailsFiatNotAvailable": {
    "message": "Not Available"
  },
  "simulationDetailsIncomingHeading": {
    "message": "You receive"
  },
  "simulationDetailsNoBalanceChanges": {
    "message": "No changes predicted for your wallet"
  },
  "simulationDetailsOutgoingHeading": {
    "message": "You send"
  },
  "simulationDetailsTitle": {
    "message": "Estimated changes"
  },
  "simulationDetailsTitleTooltip": {
    "message": "Estimated changes are what might happen if you go through with this transaction. This is just a prediction, not a guarantee."
  },
  "simulationDetailsTotalFiat": {
    "message": "Total = $1",
    "description": "$1 is the total amount in fiat currency on one side of the transaction"
  },
  "simulationDetailsTransactionReverted": {
    "message": "This transaction is likely to fail"
  },
  "simulationErrorMessageV2": {
    "message": "We were not able to estimate gas. There might be an error in the contract and this transaction may fail."
  },
  "simulationsSettingDescription": {
    "message": "Turn this on to estimate balance changes of transactions before you confirm them. This doesn't guarantee the final outcome of your transactions. $1"
  },
  "simulationsSettingSubHeader": {
    "message": "Estimate balance changes"
  },
  "siweIssued": {
    "message": "Issued"
  },
  "siweNetwork": {
    "message": "Network"
  },
  "siweRequestId": {
    "message": "Request ID"
  },
  "siweResources": {
    "message": "Resources"
  },
  "siweSignatureSimulationDetailInfo": {
    "message": "You’re signing into a site and there are no predicted changes to your account."
  },
  "siweURI": {
    "message": "URL"
  },
  "skip": {
    "message": "Skip"
  },
  "skipAccountSecurity": {
    "message": "Skip account security?"
  },
  "skipAccountSecurityDetails": {
    "message": "I understand that until I back up my Secret Recovery Phrase, I may lose my accounts and all of their assets."
  },
  "smartContracts": {
    "message": "Smart contracts"
  },
  "smartSwapsErrorNotEnoughFunds": {
    "message": "Not enough funds for a smart swap."
  },
  "smartSwapsErrorUnavailable": {
    "message": "Smart Swaps are temporarily unavailable."
  },
  "smartTransactionCancelled": {
    "message": "Your transaction was canceled"
  },
  "smartTransactionCancelledDescription": {
    "message": "Your transaction couldn't be completed, so it was canceled to save you from paying unnecessary gas fees."
  },
  "smartTransactionError": {
    "message": "Your transaction failed"
  },
  "smartTransactionErrorDescription": {
    "message": "Sudden market changes can cause failures. If the problem continues, reach out to MetaMask customer support."
  },
  "smartTransactionPending": {
    "message": "Submitting your transaction"
  },
  "smartTransactionSuccess": {
    "message": "Your transaction is complete"
  },
  "smartTransactionTakingTooLong": {
    "message": "Sorry for the wait"
  },
  "smartTransactionTakingTooLongDescription": {
    "message": "If your transaction is not finalized within $1, it will be canceled and you will not be charged for gas.",
    "description": "$1 is remaining time in seconds"
  },
  "smartTransactions": {
    "message": "Smart Transactions"
  },
  "smartTransactionsBenefit1": {
    "message": "99.5% success rate"
  },
  "smartTransactionsBenefit2": {
    "message": "Saves you money"
  },
  "smartTransactionsBenefit3": {
    "message": "Real-time updates"
  },
  "smartTransactionsDescription": {
    "message": "Unlock higher success rates, frontrunning protection, and better visibility with Smart Transactions."
  },
  "smartTransactionsDescription2": {
    "message": "Only available on Ethereum. Enable or disable any time in settings. $1",
    "description": "$1 is an external link to learn more about Smart Transactions"
  },
  "smartTransactionsOptItModalTitle": {
    "message": "Enhanced Transaction Protection"
  },
  "snapAccountCreated": {
    "message": "Account created"
  },
  "snapAccountCreatedDescription": {
    "message": "Your new account is ready to use!"
  },
  "snapAccountCreationFailed": {
    "message": "Account creation failed"
  },
  "snapAccountCreationFailedDescription": {
    "message": "$1 didn't manage to create an account for you.",
    "description": "$1 is the snap name"
  },
  "snapAccountRedirectFinishSigningTitle": {
    "message": "Finish signing"
  },
  "snapAccountRedirectSiteDescription": {
    "message": "Follow the instructions from $1"
  },
  "snapAccountRemovalFailed": {
    "message": "Account removal failed"
  },
  "snapAccountRemovalFailedDescription": {
    "message": "$1 didn't manage to remove this account for you.",
    "description": "$1 is the snap name"
  },
  "snapAccountRemoved": {
    "message": "Account removed"
  },
  "snapAccountRemovedDescription": {
    "message": "This account will no longer be available to use in MetaMask."
  },
  "snapAccounts": {
    "message": "Account Snaps"
  },
  "snapAccountsDescription": {
    "message": "Accounts controlled by third-party Snaps."
  },
  "snapConnectTo": {
    "message": "Connect to $1",
    "description": "$1 is the website URL or a Snap name. Used for Snaps pre-approved connections."
  },
  "snapConnectionPermissionDescription": {
    "message": "Let $1 automatically connect to $2 without your approval.",
    "description": "Used for Snap pre-approved connections. $1 is the Snap name, $2 is a website URL."
  },
  "snapConnectionWarning": {
    "message": "$1 wants to use $2",
    "description": "$2 is the snap and $1 is the dapp requesting connection to the snap."
  },
  "snapContent": {
    "message": "This content is coming from $1",
    "description": "This is shown when a snap shows transaction insight information in the confirmation UI. $1 is a link to the snap's settings page with the link text being the name of the snap."
  },
  "snapDetailWebsite": {
    "message": "Website"
  },
  "snapInstallRequest": {
    "message": "Installing $1 gives it the following permissions.",
    "description": "$1 is the snap name."
  },
  "snapInstallSuccess": {
    "message": "Installation complete"
  },
  "snapInstallWarningCheck": {
    "message": "$1 wants permission to do the following:",
    "description": "Warning message used in popup displayed on snap install. $1 is the snap name."
  },
  "snapInstallWarningHeading": {
    "message": "Proceed with caution"
  },
  "snapInstallWarningPermissionDescriptionForBip32View": {
    "message": "Allow $1 to view your public keys (and addresses). This does not grant any control of accounts or assets.",
    "description": "An extended description for the `snap_getBip32PublicKey` permission used for tooltip on Snap Install Warning screen (popup/modal). $1 is the snap name."
  },
  "snapInstallWarningPermissionDescriptionForEntropy": {
    "message": "Allow $1 Snap to manage accounts and assets on the requested network(s). These accounts are derived and backed up using your secret recovery phrase (without revealing it). With the power to derive keys, $1 can support a variety of blockchain protocols beyond Ethereum (EVMs).",
    "description": "An extended description for the `snap_getBip44Entropy` and `snap_getBip44Entropy` permissions used for tooltip on Snap Install Warning screen (popup/modal). $1 is the snap name."
  },
  "snapInstallWarningPermissionNameForEntropy": {
    "message": "Manage $1 accounts",
    "description": "Permission name used for the Permission Cell component displayed on warning popup when installing a Snap. $1 is list of account types."
  },
  "snapInstallWarningPermissionNameForViewPublicKey": {
    "message": "View your public key for $1",
    "description": "Permission name used for the Permission Cell component displayed on warning popup when installing a Snap. $1 is list of account types."
  },
  "snapInstallationErrorDescription": {
    "message": "$1 couldn’t be installed.",
    "description": "Error description used when snap installation fails. $1 is the snap name."
  },
  "snapInstallationErrorTitle": {
    "message": "Installation failed",
    "description": "Error title used when snap installation fails."
  },
  "snapResultError": {
    "message": "Error"
  },
  "snapResultSuccess": {
    "message": "Success"
  },
  "snapResultSuccessDescription": {
    "message": "$1 is ready to use"
  },
  "snapUpdateAlertDescription": {
    "message": "Get the latest version of $1",
    "description": "Description used in Snap update alert banner when snap update is available. $1 is the Snap name."
  },
  "snapUpdateAvailable": {
    "message": "Update available"
  },
  "snapUpdateErrorDescription": {
    "message": "$1 couldn’t be updated.",
    "description": "Error description used when snap update fails. $1 is the snap name."
  },
  "snapUpdateErrorTitle": {
    "message": "Update failed",
    "description": "Error title used when snap update fails."
  },
  "snapUpdateRequest": {
    "message": "Updating $1 gives it the following permissions.",
    "description": "$1 is the Snap name."
  },
  "snapUpdateSuccess": {
    "message": "Update complete"
  },
  "snapUrlIsBlocked": {
    "message": "This Snap wants to take you to a blocked site. $1."
  },
  "snaps": {
    "message": "Snaps"
  },
  "snapsConnected": {
    "message": "Snaps connected"
  },
  "snapsNoInsight": {
    "message": "The snap didn't return any insight"
  },
  "snapsPrivacyWarningFirstMessage": {
    "message": "You acknowledge that any Snap that you install is a Third Party Service, unless otherwise identified, as defined in the Consensys $1. Your use of Third Party Services is governed by separate terms and conditions set forth by the Third Party Service provider. Consensys does not recommend the use of any Snap by any particular person for any particular reason. You access, rely upon or use the Third Party Service at your own risk. Consensys disclaims all responsibility and liability for any losses on account of your use of Third Party Services.",
    "description": "First part of a message in popup modal displayed when installing a snap for the first time. $1 is terms of use link."
  },
  "snapsPrivacyWarningSecondMessage": {
    "message": "Any information you share with Third Party Services will be collected directly by those Third Party Services in accordance with their privacy policies. Please refer to their privacy policies for more information.",
    "description": "Second part of a message in popup modal displayed when installing a snap for the first time."
  },
  "snapsPrivacyWarningThirdMessage": {
    "message": "Consensys has no access to information you share with Third Party Services.",
    "description": "Third part of a message in popup modal displayed when installing a snap for the first time."
  },
  "snapsSettings": {
    "message": "Snap settings"
  },
  "snapsTermsOfUse": {
    "message": "Terms of Use"
  },
  "snapsToggle": {
    "message": "A snap will only run if it is enabled"
  },
  "snapsUIError": {
    "message": "Contact the creators of $1 for further support.",
    "description": "This is shown when the insight snap throws an error. $1 is the snap name"
  },
  "someNetworksMayPoseSecurity": {
    "message": "Some networks may pose security and/or privacy risks. Understand the risks before adding & using a network."
  },
  "somethingDoesntLookRight": {
    "message": "Something doesn't look right? $1",
    "description": "A false positive message for users to contact support. $1 is a link to the support page."
  },
  "somethingIsWrong": {
    "message": "Something's gone wrong. Try reloading the page."
  },
  "somethingWentWrong": {
    "message": "Oops! Something went wrong."
  },
  "source": {
    "message": "Source"
  },
  "speedUp": {
    "message": "Speed up"
  },
  "speedUpCancellation": {
    "message": "Speed up this cancellation"
  },
  "speedUpExplanation": {
    "message": "We’ve updated the gas fee based on current network conditions and have increased it by at least 10% (required by the network)."
  },
  "speedUpPopoverTitle": {
    "message": "Speed up transaction"
  },
  "speedUpTooltipText": {
    "message": "New gas fee"
  },
  "speedUpTransaction": {
    "message": "Speed up this transaction"
  },
  "spendLimitInsufficient": {
    "message": "Spend limit insufficient"
  },
  "spendLimitInvalid": {
    "message": "Spend limit invalid; must be a positive number"
  },
  "spendLimitPermission": {
    "message": "Spend limit permission"
  },
  "spendLimitRequestedBy": {
    "message": "Spend limit requested by $1",
    "description": "Origin of the site requesting the spend limit"
  },
  "spendLimitTooLarge": {
    "message": "Spend limit too large"
  },
  "spender": {
    "message": "Spender"
  },
  "spendingCap": {
    "message": "Spending cap"
  },
  "spendingCapError": {
    "message": "Error: Enter numbers only"
  },
  "spendingCapErrorDescription": {
    "message": "Only enter a number that you're comfortable with $1 accessing now or in the future. You can always increase the token limit later.",
    "description": "$1 is origin of the site requesting the token limit"
  },
  "spendingCapRequest": {
    "message": "Spending cap request for your $1"
  },
  "srpInputNumberOfWords": {
    "message": "I have a $1-word phrase",
    "description": "This is the text for each option in the dropdown where a user selects how many words their secret recovery phrase has during import. The $1 is the number of words (either 12, 15, 18, 21, or 24)."
  },
  "srpPasteFailedTooManyWords": {
    "message": "Paste failed because it contained over 24 words. A secret recovery phrase can have a maximum of 24 words.",
    "description": "Description of SRP paste error when the pasted content has too many words"
  },
  "srpPasteTip": {
    "message": "You can paste your entire secret recovery phrase into any field",
    "description": "Our secret recovery phrase input is split into one field per word. This message explains to users that they can paste their entire secrete recovery phrase into any field, and we will handle it correctly."
  },
  "srpSecurityQuizGetStarted": {
    "message": "Get started"
  },
  "srpSecurityQuizImgAlt": {
    "message": "An eye with a keyhole in the center, and three floating password fields"
  },
  "srpSecurityQuizIntroduction": {
    "message": "To reveal your Secret Recovery Phrase, you need to correctly answer two questions"
  },
  "srpSecurityQuizQuestionOneQuestion": {
    "message": "If you lose your Secret Recovery Phrase, MetaMask..."
  },
  "srpSecurityQuizQuestionOneRightAnswer": {
    "message": "Can’t help you"
  },
  "srpSecurityQuizQuestionOneRightAnswerDescription": {
    "message": "Write it down, engrave it on metal, or keep it in multiple secret spots so you never lose it. If you lose it, it’s gone forever."
  },
  "srpSecurityQuizQuestionOneRightAnswerTitle": {
    "message": "Right! No one can help get your Secret Recovery Phrase back"
  },
  "srpSecurityQuizQuestionOneWrongAnswer": {
    "message": "Can get it back for you"
  },
  "srpSecurityQuizQuestionOneWrongAnswerDescription": {
    "message": "If you lose your Secret Recovery Phrase, it’s gone forever. No one can help you get it back, no matter what they might say."
  },
  "srpSecurityQuizQuestionOneWrongAnswerTitle": {
    "message": "Wrong! No one can help get your Secret Recovery Phrase back"
  },
  "srpSecurityQuizQuestionTwoQuestion": {
    "message": "If anyone, even a support agent, asks for your Secret Recovery Phrase..."
  },
  "srpSecurityQuizQuestionTwoRightAnswer": {
    "message": "You’re being scammed"
  },
  "srpSecurityQuizQuestionTwoRightAnswerDescription": {
    "message": "Anyone claiming to need your Secret Recovery Phrase is lying to you. If you share it with them, they will steal your assets."
  },
  "srpSecurityQuizQuestionTwoRightAnswerTitle": {
    "message": "Correct! Sharing your Secret Recovery Phrase is never a good idea"
  },
  "srpSecurityQuizQuestionTwoWrongAnswer": {
    "message": "You should give it to them"
  },
  "srpSecurityQuizQuestionTwoWrongAnswerDescription": {
    "message": "Anyone claiming to need your Secret Recovery Phrase is lying to you. If you share it with them, they will steal your assets."
  },
  "srpSecurityQuizQuestionTwoWrongAnswerTitle": {
    "message": "Nope! Never share your Secret Recovery Phrase with anyone, ever"
  },
  "srpSecurityQuizTitle": {
    "message": "Security quiz"
  },
  "srpToggleShow": {
    "message": "Show/Hide this word of the secret recovery phrase",
    "description": "Describes a toggle that is used to show or hide a single word of the secret recovery phrase"
  },
  "srpWordHidden": {
    "message": "This word is hidden",
    "description": "Explains that a word in the secret recovery phrase is hidden"
  },
  "srpWordShown": {
    "message": "This word is being shown",
    "description": "Explains that a word in the secret recovery phrase is being shown"
  },
  "stable": {
    "message": "Stable"
  },
  "stableLowercase": {
    "message": "stable"
  },
  "stake": {
    "message": "Stake"
  },
  "startYourJourney": {
    "message": "Start your journey with $1",
    "description": "$1 is the token symbol"
  },
  "startYourJourneyDescription": {
    "message": "Get started with web3 by adding some $1 to your wallet.",
    "description": "$1 is the token symbol"
  },
  "stateLogError": {
    "message": "Error in retrieving state logs."
  },
  "stateLogFileName": {
    "message": "MetaMask state logs"
  },
  "stateLogs": {
    "message": "State logs"
  },
  "stateLogsDescription": {
    "message": "State logs contain your public account addresses and sent transactions."
  },
  "states": {
    "message": "States"
  },
  "status": {
    "message": "Status"
  },
  "statusNotConnected": {
    "message": "Not connected"
  },
  "statusNotConnectedAccount": {
    "message": "No accounts connected"
  },
  "step1LatticeWallet": {
    "message": "Connect your Lattice1"
  },
  "step1LatticeWalletMsg": {
    "message": "You can connect MetaMask to your Lattice1 device once it is set up and online. Unlock your device and have your Device ID ready.",
    "description": "$1 represents the `hardwareWalletSupportLinkConversion` localization key"
  },
  "step1LedgerWallet": {
    "message": "Download Ledger app"
  },
  "step1LedgerWalletMsg": {
    "message": "Download, set up, and enter your password to unlock $1.",
    "description": "$1 represents the `ledgerLiveApp` localization value"
  },
  "step1TrezorWallet": {
    "message": "Connect your Trezor"
  },
  "step1TrezorWalletMsg": {
    "message": "Plug your Trezor directly into your computer and unlock it. Make sure you use the correct passphrase.",
    "description": "$1 represents the `hardwareWalletSupportLinkConversion` localization key"
  },
  "step2LedgerWallet": {
    "message": "Connect your Ledger"
  },
  "step2LedgerWalletMsg": {
    "message": "Plug your Ledger directly into your computer, then  unlock it and open the Ethereum app.",
    "description": "$1 represents the `hardwareWalletSupportLinkConversion` localization key"
  },
  "stillGettingMessage": {
    "message": "Still getting this message?"
  },
  "strong": {
    "message": "Strong"
  },
  "stxCancelled": {
    "message": "Swap would have failed"
  },
  "stxCancelledDescription": {
    "message": "Your transaction would have failed and was cancelled to protect you from paying unnecessary gas fees."
  },
  "stxCancelledSubDescription": {
    "message": "Try your swap again. We’ll be here to protect you against similar risks next time."
  },
  "stxEstimatedCompletion": {
    "message": "Estimated completion in < $1",
    "description": "$1 is remeaning time in minutes and seconds, e.g. 0:10"
  },
  "stxFailure": {
    "message": "Swap failed"
  },
  "stxFailureDescription": {
    "message": "Sudden market changes can cause failures. If the problem persists, please reach out to $1.",
    "description": "This message is shown to a user if their swap fails. The $1 will be replaced by support.metamask.io"
  },
  "stxOptInDescription": {
    "message": "Turn on Smart Transactions for more reliable and secure transactions on Ethereum Mainnet. $1"
  },
  "stxPendingPrivatelySubmittingSwap": {
    "message": "Privately submitting your Swap..."
  },
  "stxPendingPubliclySubmittingSwap": {
    "message": "Publicly submitting your Swap..."
  },
  "stxSuccess": {
    "message": "Swap complete!"
  },
  "stxSuccessDescription": {
    "message": "Your $1 is now available.",
    "description": "$1 is a token symbol, e.g. ETH"
  },
  "stxSwapCompleteIn": {
    "message": "Swap will complete in <",
    "description": "'<' means 'less than', e.g. Swap will complete in < 2:59"
  },
  "stxTryingToCancel": {
    "message": "Trying to cancel your transaction..."
  },
  "stxUnknown": {
    "message": "Status unknown"
  },
  "stxUnknownDescription": {
    "message": "A transaction has been successful but we’re unsure what it is. This may be due to submitting another transaction while this swap was processing."
  },
  "stxUserCancelled": {
    "message": "Swap cancelled"
  },
  "stxUserCancelledDescription": {
    "message": "Your transaction has been cancelled and you did not pay any unnecessary gas fees."
  },
  "submit": {
    "message": "Submit"
  },
  "submitted": {
    "message": "Submitted"
  },
<<<<<<< HEAD
=======
  "suggestedBySnap": {
    "message": "Suggested by $1",
    "description": "$1 is the snap name"
  },
>>>>>>> 6d4b3ac7
  "suggestedTokenName": {
    "message": "Suggested name:"
  },
  "suggestedTokenSymbol": {
    "message": "Suggested ticker symbol:"
  },
  "support": {
    "message": "Support"
  },
  "supportCenter": {
    "message": "Visit our support center"
  },
  "surveyConversion": {
    "message": "Take our survey"
  },
  "surveyTitle": {
    "message": "Shape the future of MetaMask"
  },
  "swap": {
    "message": "Swap"
  },
  "swapAdjustSlippage": {
    "message": "Adjust slippage"
  },
  "swapAggregator": {
    "message": "Aggregator"
  },
  "swapAllowSwappingOf": {
    "message": "Allow swapping of $1",
    "description": "Shows a user that they need to allow a token for swapping on their hardware wallet"
  },
  "swapAmountReceived": {
    "message": "Guaranteed amount"
  },
  "swapAmountReceivedInfo": {
    "message": "This is the minimum amount you will receive. You may receive more depending on slippage."
  },
  "swapAndSend": {
    "message": "Swap & Send"
  },
  "swapAnyway": {
    "message": "Swap anyway"
  },
  "swapApproval": {
    "message": "Approve $1 for swaps",
    "description": "Used in the transaction display list to describe a transaction that is an approve call on a token that is to be swapped.. $1 is the symbol of a token that has been approved."
  },
  "swapApproveNeedMoreTokens": {
    "message": "You need $1 more $2 to complete this swap",
    "description": "Tells the user how many more of a given token they need for a specific swap. $1 is an amount of tokens and $2 is the token symbol."
  },
  "swapAreYouStillThere": {
    "message": "Are you still there?"
  },
  "swapAreYouStillThereDescription": {
    "message": "We’re ready to show you the latest quotes when you want to continue"
  },
  "swapBuildQuotePlaceHolderText": {
    "message": "No tokens available matching $1",
    "description": "Tells the user that a given search string does not match any tokens in our token lists. $1 can be any string of text"
  },
  "swapConfirmWithHwWallet": {
    "message": "Confirm with your hardware wallet"
  },
  "swapContinueSwapping": {
    "message": "Continue swapping"
  },
  "swapContractDataDisabledErrorDescription": {
    "message": "In the Ethereum app on your Ledger, go to \"Settings\" and allow contract data. Then, try your swap again."
  },
  "swapContractDataDisabledErrorTitle": {
    "message": "Contract data is not enabled on your Ledger"
  },
  "swapCustom": {
    "message": "custom"
  },
  "swapDecentralizedExchange": {
    "message": "Decentralized exchange"
  },
  "swapDirectContract": {
    "message": "Direct contract"
  },
  "swapEditLimit": {
    "message": "Edit limit"
  },
  "swapEnableDescription": {
    "message": "This is required and gives MetaMask permission to swap your $1.",
    "description": "Gives the user info about the required approval transaction for swaps. $1 will be the symbol of a token being approved for swaps."
  },
  "swapEnableTokenForSwapping": {
    "message": "This will $1 for swapping",
    "description": "$1 is for the 'enableToken' key, e.g. 'enable ETH'"
  },
  "swapEnterAmount": {
    "message": "Enter an amount"
  },
  "swapEstimatedNetworkFees": {
    "message": "Estimated network fees"
  },
  "swapEstimatedNetworkFeesInfo": {
    "message": "This is an estimate of the network fee that will be used to complete your swap. The actual amount may change according to network conditions."
  },
  "swapFailedErrorDescriptionWithSupportLink": {
    "message": "Transaction failures happen and we are here to help. If this issue persists, you can reach our customer support at $1 for further assistance.",
    "description": "This message is shown to a user if their swap fails. The $1 will be replaced by support.metamask.io"
  },
  "swapFailedErrorTitle": {
    "message": "Swap failed"
  },
  "swapFetchingQuote": {
    "message": "Fetching quote"
  },
  "swapFetchingQuoteNofN": {
    "message": "Fetching quote $1 of $2",
    "description": "A count of possible quotes shown to the user while they are waiting for quotes to be fetched. $1 is the number of quotes already loaded, and $2 is the total number of resources that we check for quotes. Keep in mind that not all resources will have a quote for a particular swap."
  },
  "swapFetchingQuotes": {
    "message": "Fetching quotes..."
  },
  "swapFetchingQuotesErrorDescription": {
    "message": "Hmmm... something went wrong. Try again, or if errors persist, contact customer support."
  },
  "swapFetchingQuotesErrorTitle": {
    "message": "Error fetching quotes"
  },
  "swapFetchingTokens": {
    "message": "Fetching tokens..."
  },
  "swapFromTo": {
    "message": "The swap of $1 to $2",
    "description": "Tells a user that they need to confirm on their hardware wallet a swap of 2 tokens. $1 is a source token and $2 is a destination token"
  },
  "swapGasFeesDetails": {
    "message": "Gas fees are estimated and will fluctuate based on network traffic and transaction complexity."
  },
  "swapGasFeesLearnMore": {
    "message": "Learn more about gas fees"
  },
  "swapGasFeesSplit": {
    "message": "Gas fees on the previous screen are split between these two transactions."
  },
  "swapGasFeesSummary": {
    "message": "Gas fees are paid to crypto miners who process transactions on the $1 network. MetaMask does not profit from gas fees.",
    "description": "$1 is the selected network, e.g. Ethereum or BSC"
  },
  "swapHighSlippage": {
    "message": "High slippage"
  },
  "swapHighSlippageWarning": {
    "message": "Slippage amount is very high."
  },
  "swapIncludesMMFee": {
    "message": "Includes a $1% MetaMask fee.",
    "description": "Provides information about the fee that metamask takes for swaps. $1 is a decimal number."
  },
  "swapIncludesMMFeeAlt": {
    "message": "Quote reflects $1% MetaMask fee",
    "description": "Provides information about the fee that metamask takes for swaps using the latest copy. $1 is a decimal number."
  },
  "swapIncludesMetaMaskFeeViewAllQuotes": {
    "message": "Includes a $1% MetaMask fee – $2",
    "description": "Provides information about the fee that metamask takes for swaps. $1 is a decimal number and $2 is a link to view all quotes."
  },
  "swapLearnMore": {
    "message": "Learn more about Swaps"
  },
  "swapLiquiditySourceInfo": {
    "message": "We search multiple liquidity sources (exchanges, aggregators and professional market makers) to compare exchange rates and network fees."
  },
  "swapLowSlippage": {
    "message": "Low slippage"
  },
  "swapLowSlippageError": {
    "message": "Transaction may fail, max slippage too low."
  },
  "swapMaxSlippage": {
    "message": "Max slippage"
  },
  "swapMetaMaskFee": {
    "message": "MetaMask fee"
  },
  "swapMetaMaskFeeDescription": {
    "message": "The fee of $1% is automatically factored into this quote. You pay it in exchange for a license to use MetaMask's liquidity provider information aggregation software.",
    "description": "Provides information about the fee that metamask takes for swaps. $1 is a decimal number."
  },
  "swapNQuotesWithDot": {
    "message": "$1 quotes.",
    "description": "$1 is the number of quotes that the user can select from when opening the list of quotes on the 'view quote' screen"
  },
  "swapNewQuoteIn": {
    "message": "New quotes in $1",
    "description": "Tells the user the amount of time until the currently displayed quotes are update. $1 is a time that is counting down from 1:00 to 0:00"
  },
  "swapNoTokensAvailable": {
    "message": "No tokens available matching $1",
    "description": "Tells the user that a given search string does not match any tokens in our token lists. $1 can be any string of text"
  },
  "swapOnceTransactionHasProcess": {
    "message": "Your $1 will be added to your account once this transaction has processed.",
    "description": "This message communicates the token that is being transferred. It is shown on the awaiting swap screen. The $1 will be a token symbol."
  },
  "swapPriceDifference": {
    "message": "You are about to swap $1 $2 (~$3) for $4 $5 (~$6).",
    "description": "This message represents the price slippage for the swap.  $1 and $4 are a number (ex: 2.89), $2 and $5 are symbols (ex: ETH), and $3 and $6 are fiat currency amounts."
  },
  "swapPriceDifferenceTitle": {
    "message": "Price difference of ~$1%",
    "description": "$1 is a number (ex: 1.23) that represents the price difference."
  },
  "swapPriceImpactTooltip": {
    "message": "Price impact is the difference between the current market price and the amount received during transaction execution. Price impact is a function of the size of your trade relative to the size of the liquidity pool."
  },
  "swapPriceUnavailableDescription": {
    "message": "Price impact could not be determined due to lack of market price data. Please confirm that you are comfortable with the amount of tokens you are about to receive before swapping."
  },
  "swapPriceUnavailableTitle": {
    "message": "Check your rate before proceeding"
  },
  "swapProcessing": {
    "message": "Processing"
  },
  "swapQuoteDetails": {
    "message": "Quote details"
  },
  "swapQuoteNofM": {
    "message": "$1 of $2",
    "description": "A count of possible quotes shown to the user while they are waiting for quotes to be fetched. $1 is the number of quotes already loaded, and $2 is the total number of resources that we check for quotes. Keep in mind that not all resources will have a quote for a particular swap."
  },
  "swapQuoteSource": {
    "message": "Quote source"
  },
  "swapQuotesExpiredErrorDescription": {
    "message": "Please request new quotes to get the latest rates."
  },
  "swapQuotesExpiredErrorTitle": {
    "message": "Quotes timeout"
  },
  "swapQuotesNotAvailableDescription": {
    "message": "Reduce the size of your trade or use a different token."
  },
  "swapQuotesNotAvailableErrorDescription": {
    "message": "Try adjusting the amount or slippage settings and try again."
  },
  "swapQuotesNotAvailableErrorTitle": {
    "message": "No quotes available"
  },
  "swapRate": {
    "message": "Rate"
  },
  "swapReceiving": {
    "message": "Receiving"
  },
  "swapReceivingInfoTooltip": {
    "message": "This is an estimate. The exact amount depends on slippage."
  },
  "swapRequestForQuotation": {
    "message": "Request for quotation"
  },
  "swapReviewSwap": {
    "message": "Review swap"
  },
  "swapSearchNameOrAddress": {
    "message": "Search name or paste address"
  },
  "swapSelect": {
    "message": "Select"
  },
  "swapSelectAQuote": {
    "message": "Select a quote"
  },
  "swapSelectAToken": {
    "message": "Select token"
  },
  "swapSelectQuotePopoverDescription": {
    "message": "Below are all the quotes gathered from multiple liquidity sources."
  },
  "swapSelectToken": {
    "message": "Select token"
  },
  "swapShowLatestQuotes": {
    "message": "Show latest quotes"
  },
  "swapSlippageHighDescription": {
    "message": "The slippage entered ($1%) is considered very high and may result in a bad rate",
    "description": "$1 is the amount of % for slippage"
  },
  "swapSlippageHighTitle": {
    "message": "High slippage"
  },
  "swapSlippageLowDescription": {
    "message": "A value this low ($1%) may result in a failed swap",
    "description": "$1 is the amount of % for slippage"
  },
  "swapSlippageLowTitle": {
    "message": "Low slippage"
  },
  "swapSlippageNegative": {
    "message": "Slippage must be greater or equal to zero"
  },
  "swapSlippageNegativeDescription": {
    "message": "Slippage must be greater or equal to zero"
  },
  "swapSlippageNegativeTitle": {
    "message": "Increase slippage to continue"
  },
  "swapSlippageOverLimitDescription": {
    "message": "Slippage tolerance must be 15% or less. Anything higher will result in a bad rate."
  },
  "swapSlippageOverLimitTitle": {
    "message": "Very high slippage"
  },
  "swapSlippagePercent": {
    "message": "$1%",
    "description": "$1 is the amount of % for slippage"
  },
  "swapSlippageTooltip": {
    "message": "If the price changes between the time your order is placed and confirmed it’s called “slippage”. Your swap will automatically cancel if slippage exceeds your “slippage tolerance” setting."
  },
  "swapSlippageZeroDescription": {
    "message": "There are fewer zero-slippage quote providers which will result in a less competitive quote."
  },
  "swapSlippageZeroTitle": {
    "message": "Sourcing zero-slippage providers"
  },
  "swapSource": {
    "message": "Liquidity source"
  },
  "swapSuggested": {
    "message": "Swap suggested"
  },
  "swapSuggestedGasSettingToolTipMessage": {
    "message": "Swaps are complex and time sensitive transactions. We recommend this gas fee for a good balance between cost and confidence of a successful Swap."
  },
  "swapSwapFrom": {
    "message": "Swap from"
  },
  "swapSwapSwitch": {
    "message": "Switch token order"
  },
  "swapSwapTo": {
    "message": "Swap to"
  },
  "swapToConfirmWithHwWallet": {
    "message": "to confirm with your hardware wallet"
  },
  "swapTokenAddedManuallyDescription": {
    "message": "Verify this token on $1 and make sure it is the token you want to trade.",
    "description": "$1 points the user to etherscan as a place they can verify information about a token. $1 is replaced with the translation for \"etherscan\""
  },
  "swapTokenAddedManuallyTitle": {
    "message": "Token added manually"
  },
  "swapTokenAvailable": {
    "message": "Your $1 has been added to your account.",
    "description": "This message is shown after a swap is successful and communicates the exact amount of tokens the user has received for a swap. The $1 is a decimal number of tokens followed by the token symbol."
  },
  "swapTokenBalanceUnavailable": {
    "message": "We were unable to retrieve your $1 balance",
    "description": "This message communicates to the user that their balance of a given token is currently unavailable. $1 will be replaced by a token symbol"
  },
  "swapTokenNotAvailable": {
    "message": "Token is not available to swap in this region"
  },
  "swapTokenToToken": {
    "message": "Swap $1 to $2",
    "description": "Used in the transaction display list to describe a swap. $1 and $2 are the symbols of tokens in involved in a swap."
  },
  "swapTokenVerificationAddedManually": {
    "message": "This token has been added manually."
  },
  "swapTokenVerificationMessage": {
    "message": "Always confirm the token address on $1.",
    "description": "Points the user to Etherscan as a place they can verify information about a token. $1 is replaced with the translation for \"Etherscan\" followed by an info icon that shows more info on hover."
  },
  "swapTokenVerificationOnlyOneSource": {
    "message": "Only verified on 1 source."
  },
  "swapTokenVerificationSources": {
    "message": "Verified on $1 sources.",
    "description": "Indicates the number of token information sources that recognize the symbol + address. $1 is a decimal number."
  },
  "swapTokenVerifiedOn1SourceDescription": {
    "message": "$1 is only verified on 1 source. Consider verifying it on $2 before proceeding.",
    "description": "$1 is a token name, $2 points the user to etherscan as a place they can verify information about a token. $1 is replaced with the translation for \"etherscan\""
  },
  "swapTokenVerifiedOn1SourceTitle": {
    "message": "Potentially inauthentic token"
  },
  "swapTooManyDecimalsError": {
    "message": "$1 allows up to $2 decimals",
    "description": "$1 is a token symbol and $2 is the max. number of decimals allowed for the token"
  },
  "swapTransactionComplete": {
    "message": "Transaction complete"
  },
  "swapTwoTransactions": {
    "message": "2 transactions"
  },
  "swapUnknown": {
    "message": "Unknown"
  },
  "swapVerifyTokenExplanation": {
    "message": "Multiple tokens can use the same name and symbol. Check $1 to verify this is the token you're looking for.",
    "description": "This appears in a tooltip next to the verifyThisTokenOn message. It gives the user more information about why they should check the token on a block explorer. $1 will be the name or url of the block explorer, which will be the translation of 'etherscan' or a block explorer url specified for a custom network."
  },
  "swapYourTokenBalance": {
    "message": "$1 $2 available to swap",
    "description": "Tells the user how much of a token they have in their balance. $1 is a decimal number amount of tokens, and $2 is a token symbol"
  },
  "swapZeroSlippage": {
    "message": "0% Slippage"
  },
  "swapsAdvancedOptions": {
    "message": "Advanced options"
  },
  "swapsExcessiveSlippageWarning": {
    "message": "Slippage amount is too high and will result in a bad rate. Please reduce your slippage tolerance to a value below 15%."
  },
  "swapsMaxSlippage": {
    "message": "Slippage tolerance"
  },
  "swapsNotEnoughForTx": {
    "message": "Not enough $1 to complete this transaction",
    "description": "Tells the user that they don't have enough of a token for a proposed swap. $1 is a token symbol"
  },
  "swapsNotEnoughToken": {
    "message": "Not enough $1",
    "description": "Tells the user that they don't have enough of a token for a proposed swap. $1 is a token symbol"
  },
  "swapsViewInActivity": {
    "message": "View in activity"
  },
  "switch": {
    "message": "Switch"
  },
  "switchEthereumChainConfirmationDescription": {
    "message": "This will switch the selected network within MetaMask to a previously added network:"
  },
  "switchEthereumChainConfirmationTitle": {
    "message": "Allow this site to switch the network?"
  },
  "switchInputCurrency": {
    "message": "Switch input currency"
  },
  "switchNetwork": {
    "message": "Switch network"
  },
  "switchNetworks": {
    "message": "Switch networks"
  },
  "switchToNetwork": {
    "message": "Switch to $1",
    "description": "$1 represents the custom network that has previously been added"
  },
  "switchToThisAccount": {
    "message": "Switch to this account"
  },
  "switchedNetworkToastDecline": {
    "message": "Don't show again"
  },
  "switchedNetworkToastMessage": {
    "message": "$1 is now active on $2",
    "description": "$1 represents the account name, $2 represents the network name"
  },
  "switchedTo": {
    "message": "You're now using"
  },
  "switchingNetworksCancelsPendingConfirmations": {
    "message": "Switching networks will cancel all pending confirmations"
  },
  "symbol": {
    "message": "Symbol"
  },
  "symbolBetweenZeroTwelve": {
    "message": "Symbol must be 11 characters or fewer."
  },
  "tenPercentIncreased": {
    "message": "10% increase"
  },
  "terms": {
    "message": "Terms of use"
  },
  "termsOfService": {
    "message": "Terms of service"
  },
  "termsOfUseAgreeText": {
    "message": " I agree to the Terms of Use, which apply to my use of MetaMask and all of its features"
  },
  "termsOfUseFooterText": {
    "message": "Please scroll to read all sections"
  },
  "termsOfUseTitle": {
    "message": "Our Terms of Use have updated"
  },
  "testNetworks": {
    "message": "Test networks"
  },
  "theme": {
    "message": "Theme"
  },
  "themeDescription": {
    "message": "Choose your preferred MetaMask theme."
  },
  "thingsToKeep": {
    "message": "Keep in mind:"
  },
  "thirdPartySoftware": {
    "message": "Third-party software notice",
    "description": "Title of a popup modal displayed when installing a snap for the first time."
  },
  "thisCollection": {
    "message": "this collection"
  },
  "threeMonthsAbbreviation": {
    "message": "3M",
    "description": "Shortened form of '3 months'"
  },
  "time": {
    "message": "Time"
  },
  "tips": {
    "message": "Tips"
  },
  "to": {
    "message": "To"
  },
  "toAddress": {
    "message": "To: $1",
    "description": "$1 is the address to include in the To label. It is typically shortened first using shortenAddress"
  },
  "toggleEthSignBannerDescription": {
    "message": "You’re at risk for phishing attacks. Protect yourself by turning off eth_sign."
  },
  "toggleEthSignDescriptionField": {
    "message": "If you enable this setting, you might get signature requests that aren’t readable. By signing a message you don't understand, you could be agreeing to give away your funds and NFTs."
  },
  "toggleEthSignField": {
    "message": "Eth_sign requests"
  },
  "toggleEthSignModalBannerBoldText": {
    "message": " you might be getting scammed"
  },
  "toggleEthSignModalBannerText": {
    "message": "If you've been asked to turn this setting on,"
  },
  "toggleEthSignModalCheckBox": {
    "message": "I understand that I can lose all of my funds and NFTs if I enable eth_sign requests. "
  },
  "toggleEthSignModalDescription": {
    "message": "Allowing eth_sign requests can make you vulnerable to phishing attacks. Always review the URL and be careful when signing  messages that contain code."
  },
  "toggleEthSignModalFormError": {
    "message": "The text is incorrect"
  },
  "toggleEthSignModalFormLabel": {
    "message": "Enter “I only sign what I understand” to continue"
  },
  "toggleEthSignModalFormValidation": {
    "message": "I only sign what I understand"
  },
  "toggleEthSignModalTitle": {
    "message": "Use at your own risk"
  },
  "toggleEthSignOff": {
    "message": "OFF (Recommended)"
  },
  "toggleEthSignOn": {
    "message": "ON (Not recommended)"
  },
  "toggleRequestQueueDescription": {
    "message": "This allows you to select a network for each site instead of a single selected network for all sites. This feature will prevent you from switching networks manually, which may break your user experience on certain sites."
  },
  "toggleRequestQueueField": {
    "message": "Select networks for each site"
  },
  "toggleRequestQueueOff": {
    "message": "Off"
  },
  "toggleRequestQueueOn": {
    "message": "On"
  },
  "token": {
    "message": "Token"
  },
  "tokenAddress": {
    "message": "Token address"
  },
  "tokenAlreadyAdded": {
    "message": "Token has already been added."
  },
  "tokenAutoDetection": {
    "message": "Token autodetection"
  },
  "tokenContractAddress": {
    "message": "Token contract address"
  },
  "tokenDecimal": {
    "message": "Token decimal"
  },
  "tokenDecimalFetchFailed": {
    "message": "Token decimal required. Find it on: $1"
  },
  "tokenDecimalTitle": {
    "message": "Token decimal:"
  },
  "tokenDetails": {
    "message": "Token details"
  },
  "tokenFoundTitle": {
    "message": "1 new token found"
  },
  "tokenId": {
    "message": "Token ID"
  },
  "tokenList": {
    "message": "Token lists"
  },
  "tokenScamSecurityRisk": {
    "message": "token scams and security risks"
  },
  "tokenShowUp": {
    "message": "Your tokens may not automatically show up in your wallet. "
  },
  "tokenSymbol": {
    "message": "Token symbol"
  },
  "tokens": {
    "message": "Tokens"
  },
  "tokensFoundTitle": {
    "message": "$1 new tokens found",
    "description": "$1 is the number of new tokens detected"
  },
  "tooltipApproveButton": {
    "message": "I understand"
  },
  "tooltipSatusConnected": {
    "message": "connected"
  },
  "tooltipSatusConnectedUpperCase": {
    "message": "Connected"
  },
  "tooltipSatusNotConnected": {
    "message": "not connected"
  },
  "total": {
    "message": "Total"
  },
  "totalVolume": {
    "message": "Total volume"
  },
  "transaction": {
    "message": "transaction"
  },
  "transactionCancelAttempted": {
    "message": "Transaction cancel attempted with estimated gas fee of $1 at $2"
  },
  "transactionCancelSuccess": {
    "message": "Transaction successfully cancelled at $2"
  },
  "transactionConfirmed": {
    "message": "Transaction confirmed at $2."
  },
  "transactionCreated": {
    "message": "Transaction created with a value of $1 at $2."
  },
  "transactionDetailDappGasMoreInfo": {
    "message": "Site suggested"
  },
  "transactionDetailDappGasTooltip": {
    "message": "Edit to use MetaMask's recommended gas fee based on the latest block."
  },
  "transactionDetailGasHeading": {
    "message": "Estimated gas fee"
  },
  "transactionDetailGasTooltipConversion": {
    "message": "Learn more about gas fees"
  },
  "transactionDetailGasTooltipExplanation": {
    "message": "Gas fees are set by the network and fluctuate based on network traffic and transaction complexity."
  },
  "transactionDetailGasTooltipIntro": {
    "message": "Gas fees are paid to crypto miners who process transactions on the $1 network. MetaMask does not profit from gas fees."
  },
  "transactionDetailGasTotalSubtitle": {
    "message": "Amount + gas fee"
  },
  "transactionDetailLayer2GasHeading": {
    "message": "Layer 2 gas fee"
  },
  "transactionDetailMultiLayerTotalSubtitle": {
    "message": "Amount + fees"
  },
  "transactionDropped": {
    "message": "Transaction dropped at $2."
  },
  "transactionError": {
    "message": "Transaction error. Exception thrown in contract code."
  },
  "transactionErrorNoContract": {
    "message": "Trying to call a function on a non-contract address."
  },
  "transactionErrored": {
    "message": "Transaction encountered an error."
  },
  "transactionFailed": {
    "message": "Transaction Failed"
  },
  "transactionFee": {
    "message": "Transaction fee"
  },
  "transactionHistoryBaseFee": {
    "message": "Base fee (GWEI)"
  },
  "transactionHistoryL1GasLabel": {
    "message": "Total L1 gas fee"
  },
  "transactionHistoryL2GasLimitLabel": {
    "message": "L2 gas limit"
  },
  "transactionHistoryL2GasPriceLabel": {
    "message": "L2 gas price"
  },
  "transactionHistoryMaxFeePerGas": {
    "message": "Max fee per gas"
  },
  "transactionHistoryPriorityFee": {
    "message": "Priority fee (GWEI)"
  },
  "transactionHistoryTotalGasFee": {
    "message": "Total gas fee"
  },
  "transactionNote": {
    "message": "Transaction note"
  },
  "transactionResubmitted": {
    "message": "Transaction resubmitted with estimated gas fee increased to $1 at $2"
  },
  "transactionSettings": {
    "message": "Transaction settings"
  },
  "transactionSubmitted": {
    "message": "Transaction submitted with estimated gas fee of $1 at $2."
  },
  "transactionUpdated": {
    "message": "Transaction updated at $2."
  },
  "transactions": {
    "message": "Transactions"
  },
  "transfer": {
    "message": "Transfer"
  },
  "transferFrom": {
    "message": "Transfer from"
  },
  "trillionAbbreviation": {
    "message": "T",
    "description": "Shortened form of 'trillion'"
  },
  "troubleConnectingToLedgerU2FOnFirefox": {
    "message": "We're having trouble connecting your Ledger. $1",
    "description": "$1 is a link to the wallet connection guide;"
  },
  "troubleConnectingToLedgerU2FOnFirefox2": {
    "message": "Review our hardware wallet connection guide and try again.",
    "description": "$1 of the ledger wallet connection guide"
  },
  "troubleConnectingToLedgerU2FOnFirefoxLedgerSolution": {
    "message": "If you're on the latest version of Firefox, you might be experiencing an issue related to Firefox dropping U2F support. Learn how to fix this issue $1.",
    "description": "It is a link to the ledger website for the workaround."
  },
  "troubleConnectingToLedgerU2FOnFirefoxLedgerSolution2": {
    "message": "here",
    "description": "Second part of the error message; It is a link to the ledger website for the workaround."
  },
  "troubleConnectingToWallet": {
    "message": "We had trouble connecting to your $1, try reviewing $2 and try again.",
    "description": "$1 is the wallet device name; $2 is a link to wallet connection guide"
  },
  "troubleStarting": {
    "message": "MetaMask had trouble starting. This error could be intermittent, so try restarting the extension."
  },
  "trustSiteApprovePermission": {
    "message": "By granting permission, you are allowing the following $1 to access your funds"
  },
  "tryAgain": {
    "message": "Try again"
  },
  "turnOff": {
    "message": "Turn off"
  },
  "turnOffMetamaskNotificationsError": {
    "message": "There was an error in disabling the notifications. Please try again later."
  },
  "turnOn": {
    "message": "Turn on"
  },
  "turnOnMetamaskNotifications": {
    "message": "Turn on notifications"
  },
  "turnOnMetamaskNotificationsButton": {
    "message": "Turn on"
  },
  "turnOnMetamaskNotificationsError": {
    "message": "There was an error in creating the notifications. Please try again later."
  },
  "turnOnMetamaskNotificationsMessageFirst": {
    "message": "Stay in the loop on what's happening in your wallet with notifications."
  },
  "turnOnMetamaskNotificationsMessagePrivacyBold": {
    "message": "Settings > Notifications."
  },
  "turnOnMetamaskNotificationsMessagePrivacyLink": {
    "message": "Learn how we protect your privacy while using this feature."
  },
  "turnOnMetamaskNotificationsMessageSecond": {
    "message": "To use wallet notifications, we use a profile to sync some settings across your devices. $1"
  },
  "turnOnMetamaskNotificationsMessageThird": {
    "message": "You can turn off notifications at any time in $1"
  },
  "turnOnTokenDetection": {
    "message": "Turn on enhanced token detection"
  },
  "tutorial": {
    "message": "Tutorial"
  },
  "twelveHrTitle": {
    "message": "12hr:"
  },
  "typeYourSRP": {
    "message": "Type your Secret Recovery Phrase"
  },
  "u2f": {
    "message": "U2F",
    "description": "A name on an API for the browser to interact with devices that support the U2F protocol. On some browsers we use it to connect MetaMask to Ledger devices."
  },
  "unMatchedChain": {
    "message": "According to our records, this URL does not match a known provider for this chain ID."
  },
  "unapproved": {
    "message": "Unapproved"
  },
  "units": {
    "message": "units"
  },
  "unknown": {
    "message": "Unknown"
  },
  "unknownCollection": {
    "message": "Unnamed collection"
  },
  "unknownNetwork": {
    "message": "Unknown private network"
  },
  "unknownNetworkForKeyEntropy": {
    "message": "Unknown network",
    "description": "Displayed on places like Snap install warning when regular name is not available."
  },
  "unknownQrCode": {
    "message": "Error: We couldn't identify that QR code"
  },
  "unlimited": {
    "message": "Unlimited"
  },
  "unlock": {
    "message": "Unlock"
  },
  "unlockMessage": {
    "message": "The decentralized web awaits"
  },
  "unpin": {
    "message": "Unpin"
  },
  "unrecognizedChain": {
    "message": "This custom network is not recognized",
    "description": "$1 is a clickable link with text defined by the 'unrecognizedChanLinkText' key. The link will open to instructions for users to validate custom network details."
  },
  "unsendableAsset": {
    "message": "Sending NFT (ERC-721) tokens is not currently supported",
    "description": "This is an error message we show the user if they attempt to send an NFT asset type, for which currently don't support sending"
  },
  "unverifiedContractAddressMessage": {
    "message": "We cannot verify this contract. Make sure you trust this address."
  },
  "upArrow": {
    "message": "up arrow"
  },
  "update": {
    "message": "Update"
  },
  "updateRequest": {
    "message": "Update request"
  },
  "updatedWithDate": {
    "message": "Updated $1"
  },
  "urlErrorMsg": {
    "message": "URLs require the appropriate HTTP/HTTPS prefix."
  },
  "urlExistsErrorMsg": {
    "message": "This URL is currently used by the $1 network."
  },
  "use4ByteResolution": {
    "message": "Decode smart contracts"
  },
  "use4ByteResolutionDescription": {
    "message": "To improve user experience, we customize the activity tab with messages based on the smart contracts you interact with. MetaMask uses a service called 4byte.directory to decode data and show you a version of a smart contract that's easier to read. This helps reduce your chances of approving malicious smart contract actions, but can result in your IP address being shared."
  },
  "useMultiAccountBalanceChecker": {
    "message": "Batch account balance requests"
  },
  "useMultiAccountBalanceCheckerSettingDescription": {
    "message": "Get faster balance updates by batching account balance requests. This lets us fetch your account balances together, so you get quicker updates for an improved experience. When this feature is off, third parties may be less likely to associate your accounts with each other."
  },
  "useNftDetection": {
    "message": "Autodetect NFTs"
  },
  "useNftDetectionDescriptionText": {
    "message": "Let MetaMask add NFTs you own using third-party services (like OpenSea). Autodetecting NFTs exposes your IP and account address to these services. Enabling this feature could associate your IP address with your Ethereum address and display fake NFTs airdropped by scammers. You can add tokens manually to avoid this risk."
  },
  "usePhishingDetection": {
    "message": "Use phishing detection"
  },
  "usePhishingDetectionDescription": {
    "message": "Display a warning for phishing domains targeting Ethereum users"
  },
  "useSafeChainsListValidation": {
    "message": "Network details check"
  },
  "useSafeChainsListValidationDescription": {
    "message": "MetaMask uses a third-party service called $1 to show accurate and standardized network details. This reduces your chances of connecting to malicious or incorrect network. When using this feature, your IP address is exposed to chainid.network."
  },
  "useSafeChainsListValidationWebsite": {
    "message": "chainid.network",
    "description": "useSafeChainsListValidationWebsite is separated from the rest of the text so that we can bold the third party service name in the middle of them"
  },
  "useSiteSuggestion": {
    "message": "Use site suggestion"
  },
  "useTokenDetectionPrivacyDesc": {
    "message": "Automatically displaying tokens sent to your account involves communication with third party servers to fetch token’s images. Those serves will have access to your IP address."
  },
  "usedByClients": {
    "message": "Used by a variety of different clients"
  },
  "userName": {
    "message": "Username"
  },
  "userOpContractDeployError": {
    "message": "Contract deployment from a smart contract account is not supported"
  },
  "verifyContractDetails": {
    "message": "Verify third-party details"
  },
  "verifyThisTokenOn": {
    "message": "Verify this token on $1",
    "description": "Points the user to etherscan as a place they can verify information about a token. $1 is replaced with the translation for \"etherscan\""
  },
  "verifyThisUnconfirmedTokenOn": {
    "message": "Verify this token on $1 and make sure this is the token you want to trade.",
    "description": "Points the user to etherscan as a place they can verify information about a token. $1 is replaced with the translation for \"etherscan\""
  },
  "version": {
    "message": "Version"
  },
  "view": {
    "message": "View"
  },
  "viewActivity": {
    "message": "View activity"
  },
  "viewAllDetails": {
    "message": "View all details"
  },
  "viewAllQuotes": {
    "message": "view all quotes"
  },
  "viewContact": {
    "message": "View contact"
  },
  "viewDetails": {
    "message": "View details"
  },
  "viewFullTransactionDetails": {
    "message": "View full transaction details"
  },
  "viewMore": {
    "message": "View more"
  },
  "viewOnBlockExplorer": {
    "message": "View on block explorer"
  },
  "viewOnCustomBlockExplorer": {
    "message": "View $1 at $2",
    "description": "$1 is the action type. e.g (Account, Transaction, Swap) and $2 is the Custom Block Explorer URL"
  },
  "viewOnEtherscan": {
    "message": "View $1 on Etherscan",
    "description": "$1 is the action type. e.g (Account, Transaction, Swap)"
  },
  "viewOnExplorer": {
    "message": "View on explorer"
  },
  "viewOnOpensea": {
    "message": "View on Opensea"
  },
  "viewTransaction": {
    "message": "View transaction"
  },
  "viewinCustodianApp": {
    "message": "View in custodian app"
  },
  "viewinExplorer": {
    "message": "View $1 in explorer",
    "description": "$1 is the action type. e.g (Account, Transaction, Swap)"
  },
  "visitSite": {
    "message": "Visit site"
  },
  "visitWebSite": {
    "message": "Visit our website"
  },
  "wallet": {
    "message": "Wallet"
  },
  "walletConnectionGuide": {
    "message": "our hardware wallet connection guide"
  },
  "walletCreationSuccessDetail": {
    "message": "You’ve successfully protected your wallet. Keep your Secret Recovery Phrase safe and secret -- it’s your responsibility!"
  },
  "walletCreationSuccessReminder1": {
    "message": "MetaMask can’t recover your Secret Recovery Phrase."
  },
  "walletCreationSuccessReminder2": {
    "message": "MetaMask will never ask you for your Secret Recovery Phrase."
  },
  "walletCreationSuccessReminder3": {
    "message": "$1 with anyone or risk your funds being stolen",
    "description": "$1 is separated as walletCreationSuccessReminder3BoldSection so that we can bold it"
  },
  "walletCreationSuccessReminder3BoldSection": {
    "message": "Never share your Secret Recovery Phrase",
    "description": "This string is localized separately from walletCreationSuccessReminder3 so that we can bold it"
  },
  "walletCreationSuccessTitle": {
    "message": "Wallet creation successful"
  },
  "wantToAddThisNetwork": {
    "message": "Want to add this network?"
  },
  "wantsToAddThisAsset": {
    "message": "This allows the following asset to be added to your wallet."
  },
  "warning": {
    "message": "Warning"
  },
  "warningFromSnap": {
    "message": "Warning from $1",
    "description": "$1 represents the name of the snap"
  },
  "warningTooltipText": {
    "message": "$1 The third party could spend your entire token balance without further notice or consent. Protect yourself by customizing a lower spending cap.",
    "description": "$1 is a warning icon with text 'Be careful' in 'warning' colour"
  },
  "weak": {
    "message": "Weak"
  },
  "web3": {
    "message": "Web3"
  },
  "web3ShimUsageNotification": {
    "message": "We noticed that the current website tried to use the removed window.web3 API. If the site appears to be broken, please click $1 for more information.",
    "description": "$1 is a clickable link."
  },
  "webhid": {
    "message": "WebHID",
    "description": "Refers to a interface for connecting external devices to the browser. Used for connecting ledger to the browser. Read more here https://developer.mozilla.org/en-US/docs/Web/API/WebHID_API"
  },
  "websites": {
    "message": "websites",
    "description": "Used in the 'permission_rpc' message."
  },
  "welcomeBack": {
    "message": "Welcome back!"
  },
  "welcomeExploreDescription": {
    "message": "Store, send and spend crypto currencies and assets."
  },
  "welcomeExploreTitle": {
    "message": "Explore decentralized apps"
  },
  "welcomeLoginDescription": {
    "message": "Use your MetaMask to login to decentralized apps - no signup needed."
  },
  "welcomeLoginTitle": {
    "message": "Say hello to your wallet"
  },
  "welcomeToMetaMask": {
    "message": "Let's get started"
  },
  "welcomeToMetaMaskIntro": {
    "message": "Trusted by millions, MetaMask is a secure wallet making the world of web3 accessible to all."
  },
  "whatsNew": {
    "message": "What's new",
    "description": "This is the title of a popup that gives users notifications about new features and updates to MetaMask."
  },
  "whatsThis": {
    "message": "What's this?"
  },
<<<<<<< HEAD
  "wrongChainId": {
    "message": "This chain ID doesn’t match the network name."
  },
=======
>>>>>>> 6d4b3ac7
  "wrongNetworkName": {
    "message": "According to our records, the network name may not correctly match this chain ID."
  },
  "xOfYPending": {
    "message": "$1 of $2 pending",
    "description": "$1 and $2 are intended to be two numbers, where $2 is a total number of pending confirmations, and $1 is a count towards that total"
  },
  "yes": {
    "message": "Yes"
  },
  "you": {
    "message": "You"
  },
  "youHaveAddedAll": {
    "message": "You've added all the popular networks. You can discover more networks $1 Or you can $2",
    "description": "$1 is a link with the text 'here' and $2 is a button with the text 'add more networks manually'"
  },
  "youNeedToAllowCameraAccess": {
    "message": "You need to allow camera access to use this feature."
  },
  "youSign": {
    "message": "You are signing"
  },
  "yourAccounts": {
    "message": "Your accounts"
  },
  "yourActivity": {
    "message": "Your activity"
  },
  "yourBalance": {
    "message": "Your balance"
  },
  "yourFundsMayBeAtRisk": {
    "message": "Your funds may be at risk"
  },
  "yourNFTmayBeAtRisk": {
    "message": "Your NFT may be at risk"
  },
  "yourPrivateSeedPhrase": {
    "message": "Your Secret Recovery Phrase"
  },
  "yourTransactionConfirmed": {
    "message": "Transaction already confirmed"
  },
  "yourTransactionJustConfirmed": {
    "message": "We weren't able to cancel your transaction before it was confirmed on the blockchain."
  },
  "zeroGasPriceOnSpeedUpError": {
    "message": "Zero gas price on speed up"
  }
}<|MERGE_RESOLUTION|>--- conflicted
+++ resolved
@@ -323,12 +323,9 @@
   "additionalNetworks": {
     "message": "Additional networks"
   },
-<<<<<<< HEAD
   "additionalRpcUrl": {
     "message": "Additional RPC URL"
   },
-=======
->>>>>>> 6d4b3ac7
   "address": {
     "message": "Address"
   },
@@ -5273,13 +5270,10 @@
   "submitted": {
     "message": "Submitted"
   },
-<<<<<<< HEAD
-=======
   "suggestedBySnap": {
     "message": "Suggested by $1",
     "description": "$1 is the snap name"
   },
->>>>>>> 6d4b3ac7
   "suggestedTokenName": {
     "message": "Suggested name:"
   },
@@ -6393,12 +6387,9 @@
   "whatsThis": {
     "message": "What's this?"
   },
-<<<<<<< HEAD
   "wrongChainId": {
     "message": "This chain ID doesn’t match the network name."
   },
-=======
->>>>>>> 6d4b3ac7
   "wrongNetworkName": {
     "message": "According to our records, the network name may not correctly match this chain ID."
   },
