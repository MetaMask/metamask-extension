--- conflicted
+++ resolved
@@ -2349,12 +2349,9 @@
   "genericExplorerView": {
     "message": "View account on $1"
   },
-<<<<<<< HEAD
-=======
   "getTheNewestFeatures": {
     "message": "Get the newest features"
   },
->>>>>>> 631539fd
   "goToSite": {
     "message": "Go to site"
   },
@@ -5563,12 +5560,9 @@
   "spendingCaps": {
     "message": "Spending caps"
   },
-<<<<<<< HEAD
   "srpDesignImageAlt": {
     "message": "SRP vault image"
   },
-=======
->>>>>>> 631539fd
   "srpDetailsDescription": {
     "message": "A Secret Recovery Phrase, also called a seed phrase or mnemonic, is a set of words that lets you access and control your crypto wallet. To move your wallet to MetaMask, you need this phrase."
   },
