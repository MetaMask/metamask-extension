--- conflicted
+++ resolved
@@ -3867,7 +3867,6 @@
   "onboardingMetametricsUseDataCheckbox": {
     "message": "We’ll use this data to learn how you interact with our marketing communications. We may share relevant news (like product features)."
   },
-<<<<<<< HEAD
   "onboardingOptionIcon": {
     "message": "$1 icon",
     "description": "$1 is the icon name"
@@ -3875,8 +3874,6 @@
   "onboardingOptionTitle": {
     "message": "Choose an option to continue"
   },
-=======
->>>>>>> 8ea03f2c
   "onboardingPinExtensionBillboardAccess": {
     "message": "Full access"
   },
