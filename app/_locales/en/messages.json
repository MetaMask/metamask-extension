{
  "QRHardwareInvalidTransactionTitle": {
    "message": "Error"
  },
  "QRHardwareMismatchedSignId": {
    "message": "Incongruent transaction data. Please check the transaction details."
  },
  "QRHardwarePubkeyAccountOutOfRange": {
    "message": "No more accounts. If you would like to access another account unlisted below, please reconnect your hardware wallet and select it."
  },
  "QRHardwareScanInstructions": {
    "message": "Place the QR code in front of your camera. The screen is blurred, but it will not affect the reading."
  },
  "QRHardwareSignRequestCancel": {
    "message": "Reject"
  },
  "QRHardwareSignRequestDescription": {
    "message": "After you’ve signed with your wallet, click on 'Get Signature' to receive the signature"
  },
  "QRHardwareSignRequestGetSignature": {
    "message": "Get signature"
  },
  "QRHardwareSignRequestSubtitle": {
    "message": "Scan the QR code with your wallet"
  },
  "QRHardwareSignRequestTitle": {
    "message": "Request signature"
  },
  "QRHardwareUnknownQRCodeTitle": {
    "message": "Error"
  },
  "QRHardwareUnknownWalletQRCode": {
    "message": "Invalid QR code. Please scan the sync QR code of the hardware wallet."
  },
  "QRHardwareWalletImporterTitle": {
    "message": "Scan QR code"
  },
  "QRHardwareWalletSteps1Description": {
    "message": "You can choose from a list of official QR-code supporting partners below."
  },
  "QRHardwareWalletSteps1Title": {
    "message": "Connect your QR hardware wallet"
  },
  "QRHardwareWalletSteps2Description": {
    "message": "Ngrave (coming soon)"
  },
  "SIWEAddressInvalid": {
    "message": "The address in the sign-in request does not match the address of the account you are using to sign in."
  },
  "SIWEDomainInvalidText": {
    "message": "The site you're attempting to sign into doesn't match the domain in the request. Proceed with caution."
  },
  "SIWEDomainInvalidTitle": {
    "message": "Deceptive site request."
  },
  "SIWEDomainWarningBody": {
    "message": "The website ($1) is asking you to sign in to the wrong domain. This may be a phishing attack.",
    "description": "$1 represents the website domain"
  },
  "SIWEDomainWarningLabel": {
    "message": "Unsafe"
  },
  "SIWELabelChainID": {
    "message": "Chain ID:"
  },
  "SIWELabelExpirationTime": {
    "message": "Expires At:"
  },
  "SIWELabelIssuedAt": {
    "message": "Issued At:"
  },
  "SIWELabelMessage": {
    "message": "Message:"
  },
  "SIWELabelNonce": {
    "message": "Nonce:"
  },
  "SIWELabelNotBefore": {
    "message": "Not Before:"
  },
  "SIWELabelRequestID": {
    "message": "Request ID:"
  },
  "SIWELabelResources": {
    "message": "Resources: $1",
    "description": "$1 represents the number of resources"
  },
  "SIWELabelURI": {
    "message": "URI:"
  },
  "SIWELabelVersion": {
    "message": "Version:"
  },
  "SIWESiteRequestSubtitle": {
    "message": "This site is requesting to sign in with"
  },
  "SIWESiteRequestTitle": {
    "message": "Sign-in request"
  },
  "SIWEWarningSubtitle": {
    "message": "To confirm you understand, check:"
  },
  "SIWEWarningTitle": {
    "message": "Are you sure?"
  },
  "about": {
    "message": "About"
  },
  "accept": {
    "message": "Accept"
  },
  "acceptTermsOfUse": {
    "message": "I have read and agree to the $1",
    "description": "$1 is the `terms` message"
  },
  "accessAndSpendNoticeNFT": {
    "message": "$1 may access and spend this asset",
    "description": "$1 is the url of the site requesting ability to spend"
  },
  "accessYourWalletWithSRP": {
    "message": "Access your wallet with your Secret Recovery Phrase"
  },
  "accessYourWalletWithSRPDescription": {
    "message": "MetaMask cannot recover your password. We will use your Secret Recovery Phrase to validate your ownership, restore your wallet and set up a new password. First, enter the Secret Recovery Phrase that you were given when you created your wallet. $1",
    "description": "$1 is the words 'Learn More' from key 'learnMore', separated here so that it can be added as a link"
  },
  "accessingYourCamera": {
    "message": "Accessing your camera..."
  },
  "account": {
    "message": "Account"
  },
  "accountActivity": {
    "message": "Account activity"
  },
  "accountActivityText": {
    "message": "Select the accounts you want to be notified about:"
  },
  "accountDetails": {
    "message": "Account details"
  },
  "accountIdenticon": {
    "message": "Account identicon"
  },
  "accountIsntConnectedToastText": {
    "message": "$1 isn't connected to $2"
  },
  "accountName": {
    "message": "Account name"
  },
  "accountNameDuplicate": {
    "message": "This account name already exists",
    "description": "This is an error message shown when the user enters a new account name that matches an existing account name"
  },
  "accountNameReserved": {
    "message": "This account name is reserved",
    "description": "This is an error message shown when the user enters a new account name that is reserved for future use"
  },
  "accountOptions": {
    "message": "Account options"
  },
  "accountSelectionRequired": {
    "message": "You need to select an account!"
  },
  "accounts": {
    "message": "Accounts"
  },
  "accountsConnected": {
    "message": "Accounts connected"
  },
  "active": {
    "message": "Active"
  },
  "activity": {
    "message": "Activity"
  },
  "activityLog": {
    "message": "Activity log"
  },
  "add": {
    "message": "Add"
  },
  "addANetwork": {
    "message": "Add a network"
  },
  "addANetworkManually": {
    "message": "Add a network manually"
  },
  "addANickname": {
    "message": "Add a nickname"
  },
  "addAccount": {
    "message": "Add account"
  },
  "addAcquiredTokens": {
    "message": "Add the tokens you've acquired using MetaMask"
  },
  "addAlias": {
    "message": "Add alias"
  },
  "addBlockExplorer": {
    "message": "Add a block explorer"
  },
  "addContact": {
    "message": "Add contact"
  },
  "addCustomNetwork": {
    "message": "Add custom network"
  },
  "addEthereumChainConfirmationDescription": {
    "message": "This will allow this network to be used within MetaMask."
  },
  "addEthereumChainConfirmationRisks": {
    "message": "MetaMask does not verify custom networks."
  },
  "addEthereumChainConfirmationRisksLearnMore": {
    "message": "Learn about $1.",
    "description": "$1 is a link with text that is provided by the 'addEthereumChainConfirmationRisksLearnMoreLink' key"
  },
  "addEthereumChainConfirmationRisksLearnMoreLink": {
    "message": "scams and network security risks",
    "description": "Link text for the 'addEthereumChainConfirmationRisksLearnMore' translation key"
  },
  "addEthereumChainConfirmationTitle": {
    "message": "Allow this site to add a network?"
  },
  "addEthereumChainWarningModalHeader": {
    "message": "Only add this RPC provider if you’re sure you can trust it. $1",
    "description": "$1 is addEthereumChainWarningModalHeaderPartTwo passed separately so that it can be bolded"
  },
  "addEthereumChainWarningModalHeaderPartTwo": {
    "message": "Malicious providers may lie about the state of the blockchain and record your network activity."
  },
  "addEthereumChainWarningModalListHeader": {
    "message": "It's important that your provider is reliable, as it has the power to:"
  },
  "addEthereumChainWarningModalListPointOne": {
    "message": "See your accounts and IP address, and associate them together"
  },
  "addEthereumChainWarningModalListPointThree": {
    "message": "Show account balances and other on-chain states"
  },
  "addEthereumChainWarningModalListPointTwo": {
    "message": "Broadcast your transactions"
  },
  "addEthereumChainWarningModalTitle": {
    "message": "You are adding a new RPC provider for Ethereum Mainnet"
  },
  "addFriendsAndAddresses": {
    "message": "Add friends and addresses you trust"
  },
  "addFromAListOfPopularNetworks": {
    "message": "Add from a list of popular networks or add a network manually. Only interact with the entities you trust."
  },
  "addHardwareWallet": {
    "message": "Add hardware wallet"
  },
  "addIPFSGateway": {
    "message": "Add your preferred IPFS gateway"
  },
  "addImportAccount": {
    "message": "Add account or hardware wallet"
  },
  "addMemo": {
    "message": "Add memo"
  },
  "addMoreNetworks": {
    "message": "add more networks manually"
  },
  "addNetwork": {
    "message": "Add network"
  },
  "addNetworkTooltipWarning": {
    "message": "This network connection relies on third parties. This connection may be less reliable or enable third-parties to track activity. $1",
    "description": "$1 is Learn more link"
  },
  "addNewAccount": {
    "message": "Add a new account"
  },
  "addNewToken": {
    "message": "Add new token"
  },
  "addNft": {
    "message": "Add NFT"
  },
  "addNfts": {
    "message": "Add NFTs"
  },
  "addSnapAccountToggle": {
    "message": "Enable \"Add account Snap (Beta)\""
  },
  "addSnapAccountsDescription": {
    "message": "Turning on this feature will give you the option to add the new Beta account Snaps right from your account list. If you install an account Snap, remember that it is a third-party service."
  },
  "addSuggestedNFTs": {
    "message": "Add suggested NFTs"
  },
  "addSuggestedTokens": {
    "message": "Add suggested tokens"
  },
  "addToken": {
    "message": "Add token"
  },
  "addTokenByContractAddress": {
    "message": "Can’t find a token? You can manually add any token by pasting its address. Token contract addresses can be found on $1",
    "description": "$1 is a blockchain explorer for a specific network, e.g. Etherscan for Ethereum"
  },
  "addingCustomNetwork": {
    "message": "Adding Network"
  },
  "addingTokens": {
    "message": "Adding tokens"
  },
  "address": {
    "message": "Address"
  },
  "addressCopied": {
    "message": "Address copied!"
  },
  "advanced": {
    "message": "Advanced"
  },
  "advancedBaseGasFeeToolTip": {
    "message": "When your transaction gets included in the block, any difference between your max base fee and the actual base fee will be refunded. Total amount is calculated as max base fee (in GWEI) * gas limit."
  },
  "advancedConfiguration": {
    "message": "Advanced configuration"
  },
  "advancedGasFeeDefaultOptIn": {
    "message": "Save these values as my default for the $1 network.",
    "description": "$1 is the current network name."
  },
  "advancedGasFeeModalTitle": {
    "message": "Advanced gas fee"
  },
  "advancedGasPriceTitle": {
    "message": "Gas price"
  },
  "advancedPriorityFeeToolTip": {
    "message": "Priority fee (aka “miner tip”) goes directly to miners and incentivizes them to prioritize your transaction."
  },
  "agreeTermsOfUse": {
    "message": "I agree to MetaMask's $1",
    "description": "$1 is the `terms` link"
  },
  "airgapVault": {
    "message": "AirGap Vault"
  },
  "alert": {
    "message": "Alert"
  },
  "alertBannerMultipleAlertsDescription": {
    "message": "If you approve this request, a third party known for scams might take all your assets."
  },
  "alertBannerMultipleAlertsTitle": {
    "message": "Multiple alerts!"
  },
  "alertDisableTooltip": {
    "message": "This can be changed in \"Settings > Alerts\""
  },
  "alertModalAcknowledge": {
    "message": "I have acknowledged the risk and still want to proceed"
  },
  "alertModalDetails": {
    "message": "Alert Details"
  },
  "alertModalReviewAllAlerts": {
    "message": "Review all alerts"
  },
  "alertSettingsUnconnectedAccount": {
    "message": "Browsing a website with an unconnected account selected"
  },
  "alertSettingsUnconnectedAccountDescription": {
    "message": "This alert is shown in the popup when you are browsing a connected web3 site, but the currently selected account is not connected."
  },
  "alertSettingsWeb3ShimUsage": {
    "message": "When a website tries to use the removed window.web3 API"
  },
  "alertSettingsWeb3ShimUsageDescription": {
    "message": "This alert is shown in the popup when you are browsing a site that tries to use the removed window.web3 API, and may be broken as a result."
  },
  "alerts": {
    "message": "Alerts"
  },
  "all": {
<<<<<<< HEAD
    "message": "ALL"
=======
    "message": "All"
>>>>>>> 72841605
  },
  "allCustodianAccountsConnectedSubtitle": {
    "message": "You have either already connected all your custodian accounts or don’t have any account to connect to MetaMask Institutional."
  },
  "allCustodianAccountsConnectedTitle": {
    "message": "No accounts available to connect"
  },
  "allOfYour": {
    "message": "All of your $1",
    "description": "$1 is the symbol or name of the token that the user is approving spending"
  },
  "allPermissions": {
    "message": "All Permissions"
  },
  "allTimeHigh": {
    "message": "All time high"
  },
  "allTimeLow": {
    "message": "All time low"
  },
  "allYourNFTsOf": {
    "message": "All of your NFTs from $1",
    "description": "$1 is a link to contract on the block explorer when we're not able to retrieve a erc721 or erc1155 name"
  },
  "allow": {
    "message": "Allow"
  },
  "allowMmiToConnectToCustodian": {
    "message": "This will allow MMI to connect to $1 to import your accounts."
  },
  "allowNotifications": {
    "message": "Allow notifications"
  },
  "allowSpendToken": {
    "message": "Give permission to access your $1?",
    "description": "$1 is the symbol of the token that are requesting to spend"
  },
  "allowWithdrawAndSpend": {
    "message": "Allow $1 to withdraw and spend up to the following amount:",
    "description": "The url of the site that requested permission to 'withdraw and spend'"
  },
  "amount": {
    "message": "Amount"
  },
  "amountReceived": {
    "message": "Amount Received"
  },
  "amountSent": {
    "message": "Amount Sent"
  },
  "andForListItems": {
    "message": "$1, and $2",
    "description": "$1 is the first item, $2 is the last item in a list of items. Used in Snap Install Warning modal."
  },
  "andForTwoItems": {
    "message": "$1 and $2",
    "description": "$1 is the first item, $2 is the second item. Used in Snap Install Warning modal."
  },
  "announcements": {
    "message": "Announcements"
  },
  "appDescription": {
    "message": "An Ethereum Wallet in your Browser",
    "description": "The description of the application"
  },
  "appName": {
    "message": "MetaMask",
    "description": "The name of the application"
  },
  "appNameBeta": {
    "message": "MetaMask Beta",
    "description": "The name of the application (Beta)"
  },
  "appNameFlask": {
    "message": "MetaMask Flask",
    "description": "The name of the application (Flask)"
  },
  "appNameMmi": {
    "message": "MetaMask Institutional",
    "description": "The name of the application (MMI)"
  },
  "approve": {
    "message": "Approve spend limit"
  },
  "approveAllTokensTitle": {
    "message": "Allow access to and transfer of all your $1?",
    "description": "$1 is the symbol of the token for which the user is granting approval"
  },
  "approveAllTokensTitleWithoutSymbol": {
    "message": "Allow access to and transfer all of your NFTs from $1?",
    "description": "$1 a link to contract on the block explorer when we're not able to retrieve a erc721 or erc1155 name"
  },
  "approveButtonText": {
    "message": "Approve"
  },
  "approveIncreaseAllowance": {
    "message": "Increase $1 spending cap",
    "description": "The token symbol that is being approved"
  },
  "approveSpendingCap": {
    "message": "Approve $1 spending cap",
    "description": "The token symbol that is being approved"
  },
  "approveTokenDescription": {
    "message": "This allows a third party to access and transfer the following NFTs without further notice until you revoke its access."
  },
  "approveTokenDescriptionWithoutSymbol": {
    "message": "This allows a third party to access and transfer all of your NFTs from $1 without further notice until you revoke its access.",
    "description": "$1 is a link to contract on the block explorer when we're not able to retrieve a erc721 or erc1155 name"
  },
  "approveTokenTitle": {
    "message": "Allow access to and transfer of your $1?",
    "description": "$1 is the symbol of the token for which the user is granting approval"
  },
  "approved": {
    "message": "Approved"
  },
  "approvedAsset": {
    "message": "Approved asset"
  },
  "approvedOn": {
    "message": "Approved on $1",
    "description": "$1 is the approval date for a permission"
  },
  "approvedOnForAccounts": {
    "message": "Approved on $1 for $2",
    "description": "$1 is the approval date for a permission. $2 is the AvatarGroup component displaying account images."
  },
  "areYouSure": {
    "message": "Are you sure?"
  },
  "asset": {
    "message": "Asset"
  },
  "assetOptions": {
    "message": "Asset options"
  },
  "attemptSendingAssets": {
    "message": "You may lose your assets if you try to send them from another network. Transfer funds safely between networks by using a bridge."
  },
  "attemptSendingAssetsWithPortfolio": {
    "message": "You may lose your assets if you try to send them from another network. Transfer funds safely between networks by using a bridge, like $1"
  },
  "attemptToCancelSwapForFree": {
    "message": "Attempt to cancel swap for free"
  },
  "attemptingConnect": {
    "message": "Attempting to connect to blockchain."
  },
  "attributions": {
    "message": "Attributions"
  },
  "auroraRpcDeprecationMessage": {
    "message": "The Infura RPC URL is no longer supporting Aurora."
  },
  "authorizedPermissions": {
    "message": "You have authorized the following permissions"
  },
  "autoDetectTokens": {
    "message": "Autodetect tokens"
  },
  "autoDetectTokensDescription": {
    "message": "We use third-party APIs to detect and display new tokens sent to your wallet. Turn off if you don’t want the app to automatically pull data from those services. $1",
    "description": "$1 is a link to a support article"
  },
  "autoLockTimeLimit": {
    "message": "Auto-lock timer (minutes)"
  },
  "autoLockTimeLimitDescription": {
    "message": "Set the idle time in minutes before MetaMask will become locked."
  },
  "average": {
    "message": "Average"
  },
  "awaitingApproval": {
    "message": "Awaiting approval..."
  },
  "back": {
    "message": "Back"
  },
  "backup": {
    "message": "Back up"
  },
  "backupApprovalInfo": {
    "message": "This secret code is required to recover your wallet in case you lose your device, forget your password, have to re-install MetaMask, or want to access your wallet on another device."
  },
  "backupApprovalNotice": {
    "message": "Back up your Secret Recovery Phrase to keep your wallet and funds secure."
  },
  "backupKeyringSnapReminder": {
    "message": "Be sure you can access any accounts created by this Snap on your own before removing it"
  },
  "backupNow": {
    "message": "Back up now"
  },
  "backupUserData": {
    "message": "Back up your data"
  },
  "backupUserDataDescription": {
    "message": "You can back up data like your contacts and preferences."
  },
  "balance": {
    "message": "Balance"
  },
  "balanceOutdated": {
    "message": "Balance may be outdated"
  },
  "baseFee": {
    "message": "Base fee"
  },
  "basic": {
    "message": "Basic"
  },
  "basicConfigurationBannerCTA": {
    "message": "Turn on basic functionality"
  },
  "basicConfigurationBannerTitle": {
    "message": "Basic functionality is off"
  },
  "basicConfigurationDescription": {
    "message": "MetaMask offers basic features like token details and gas settings through internet services. When you use internet services, your IP address is shared, in this case with MetaMask. This is just like when you visit any website. MetaMask uses this data temporarily and never sells your data. You can use a VPN or turn off these services, but it may affect your MetaMask experience. To learn more read our $1.",
    "description": "$1 is to be replaced by the message for privacyMsg, and will link to https://consensys.io/privacy-policy"
  },
  "basicConfigurationLabel": {
    "message": "Basic functionality"
  },
  "basicConfigurationModalCheckbox": {
    "message": "I understand and want to continue"
  },
  "basicConfigurationModalDisclaimerOff": {
    "message": "This means you won't fully optimize your time on MetaMask. Basic features (like token details, optimal gas settings, and others) won't be available to you."
  },
  "basicConfigurationModalDisclaimerOn": {
    "message": "To optimize your time on MetaMask, you’ll need to turn on this feature. Basic functions (like token details, optimal gas settings, and others) are important to the web3 experience."
  },
  "basicConfigurationModalHeadingOff": {
    "message": "Turn off basic functionality"
  },
  "basicConfigurationModalHeadingOn": {
    "message": "Turn on basic functionality"
  },
  "beCareful": {
    "message": "Be careful"
  },
  "beta": {
    "message": "Beta"
  },
  "betaHeaderText": {
    "message": "This is a beta version. Please report bugs $1",
    "description": "$1 represents the word 'here' in a hyperlink"
  },
  "betaMetamaskInstitutionalVersion": {
    "message": "MetaMask Institutional Beta Version"
  },
  "betaMetamaskVersion": {
    "message": "MetaMask Beta Version"
  },
  "betaTerms": {
    "message": "Beta Terms of use"
  },
  "betaWalletCreationSuccessReminder1": {
    "message": "MetaMask Beta can’t recover your Secret Recovery Phrase."
  },
  "betaWalletCreationSuccessReminder2": {
    "message": "MetaMask Beta will never ask you for your Secret Recovery Phrase."
  },
  "billionAbbreviation": {
    "message": "B",
    "description": "Shortened form of 'billion'"
  },
  "blockExplorerAccountAction": {
    "message": "Account",
    "description": "This is used with viewOnEtherscan and viewInExplorer e.g View Account in Explorer"
  },
  "blockExplorerAssetAction": {
    "message": "Asset",
    "description": "This is used with viewOnEtherscan and viewInExplorer e.g View Asset in Explorer"
  },
  "blockExplorerSwapAction": {
    "message": "Swap",
    "description": "This is used with viewOnEtherscan e.g View Swap on Etherscan"
  },
  "blockExplorerUrl": {
    "message": "Block explorer URL"
  },
  "blockExplorerUrlDefinition": {
    "message": "The URL used as the block explorer for this network."
  },
  "blockExplorerView": {
    "message": "View account at $1",
    "description": "$1 replaced by URL for custom block explorer"
  },
  "blockaid": {
    "message": "Blockaid"
  },
  "blockaidAlertInfo": {
    "message": "If you sign in, a third party known for scams might take all your assets. Please review the alerts before you proceed."
  },
  "blockaidDescriptionApproveFarming": {
    "message": "If you approve this request, a third party known for scams might take all your assets."
  },
  "blockaidDescriptionBlurFarming": {
    "message": "If you approve this request, someone can steal your assets listed on Blur."
  },
  "blockaidDescriptionErrored": {
    "message": "Because of an error, we couldn't check for security alerts. Only continue if you trust every address involved."
  },
  "blockaidDescriptionMaliciousDomain": {
    "message": "You're interacting with a malicious domain. If you approve this request, you might lose your assets."
  },
  "blockaidDescriptionMightLoseAssets": {
    "message": "If you approve this request, you might lose your assets."
  },
  "blockaidDescriptionSeaportFarming": {
    "message": "If you approve this request, someone can steal your assets listed on OpenSea."
  },
  "blockaidDescriptionTransferFarming": {
    "message": "If you approve this request, a third party known for scams will take all your assets."
  },
  "blockaidMessage": {
    "message": "Privacy preserving - no data is shared with third parties. Available on Arbitrum, Avalanche, BNB chain, Ethereum Mainnet, Linea, Optimism, Polygon, Base and Sepolia."
  },
  "blockaidTitleDeceptive": {
    "message": "This is a deceptive request"
  },
  "blockaidTitleMayNotBeSafe": {
    "message": "Be careful"
  },
  "blockaidTitleSuspicious": {
    "message": "This is a suspicious request"
  },
  "blockies": {
    "message": "Blockies"
  },
  "bridge": {
    "message": "Bridge"
  },
  "bridgeDontSend": {
    "message": "Bridge, don't send"
  },
  "browserNotSupported": {
    "message": "Your browser is not supported..."
  },
  "buildContactList": {
    "message": "Build your contact list"
  },
  "builtAroundTheWorld": {
    "message": "MetaMask is designed and built around the world."
  },
  "busy": {
    "message": "Busy"
  },
  "buyAndSell": {
    "message": "Buy & Sell"
  },
  "buyAsset": {
    "message": "Buy $1",
    "description": "$1 is the ticker symbol of a an asset the user is being prompted to purchase"
  },
  "buyMoreAsset": {
    "message": "Buy more $1",
    "description": "$1 is the ticker symbol of a an asset the user is being prompted to purchase"
  },
  "buyNow": {
    "message": "Buy Now"
  },
  "buyToken": {
    "message": "Buy $1",
    "description": "$1 is the token symbol"
  },
  "bytes": {
    "message": "Bytes"
  },
  "canToggleInSettings": {
    "message": "You can re-enable this notification in Settings > Alerts."
  },
  "cancel": {
    "message": "Cancel"
  },
  "cancelEdit": {
    "message": "Cancel edit"
  },
  "cancelPopoverTitle": {
    "message": "Cancel transaction"
  },
  "cancelSpeedUp": {
    "message": "cancel or speed up a transaction."
  },
  "cancelSpeedUpLabel": {
    "message": "This gas fee will $1 the original.",
    "description": "$1 is text 'replace' in bold"
  },
  "cancelSpeedUpTransactionTooltip": {
    "message": "To $1 a transaction the gas fee must be increased by at least 10% for it to be recognized by the network.",
    "description": "$1 is string 'cancel' or 'speed up'"
  },
  "cancelled": {
    "message": "Cancelled"
  },
  "chainId": {
    "message": "Chain ID"
  },
  "chainIdDefinition": {
    "message": "The chain ID used to sign transactions for this network."
  },
  "chainIdExistsErrorMsg": {
    "message": "This Chain ID is currently used by the $1 network."
  },
  "chainListReturnedDifferentTickerSymbol": {
    "message": "This token symbol doesn't match the network name or chain ID entered. Many popular tokens use similar symbols, which scammers can use to trick you into sending them a more valuable token in return. Verify everything before you continue."
  },
  "chooseYourNetwork": {
    "message": "Choose your network"
  },
  "chooseYourNetworkDescription": {
    "message": "We use Infura as our remote procedure call (RPC) provider to offer the most reliable and private access to Ethereum data we can. You can choose your own RPC, but remember that any RPC will receive your IP address and Ethereum wallet to make transactions. Read our $1 to learn more about how Infura handles data.",
    "description": "$1 is a link to the privacy policy"
  },
  "chromeRequiredForHardwareWallets": {
    "message": "You need to use MetaMask on Google Chrome in order to connect to your Hardware Wallet."
  },
  "circulatingSupply": {
    "message": "Circulating supply"
  },
  "clear": {
    "message": "Clear"
  },
  "clearActivity": {
    "message": "Clear activity and nonce data"
  },
  "clearActivityButton": {
    "message": "Clear activity tab data"
  },
  "clearActivityDescription": {
    "message": "This resets the account's nonce and erases data from the activity tab in your wallet. Only the current account and network will be affected. Your balances and incoming transactions won't change."
  },
  "click": {
    "message": "Click"
  },
  "clickToConnectLedgerViaWebHID": {
    "message": "Click here to connect your Ledger via WebHID",
    "description": "Text that can be clicked to open a browser popup for connecting the ledger device via webhid"
  },
  "clickToManuallyAdd": {
    "message": "You can always add tokens manually."
  },
  "close": {
    "message": "Close"
  },
  "closeExtension": {
    "message": "Close extension"
  },
  "closeWindowAnytime": {
    "message": "You may close this window anytime."
  },
  "coingecko": {
    "message": "CoinGecko"
  },
  "comboNoOptions": {
    "message": "No options found",
    "description": "Default text shown in the combo field dropdown if no options."
  },
  "configureSnapPopupDescription": {
    "message": "You're now leaving MetaMask to configure this snap."
  },
  "configureSnapPopupInstallDescription": {
    "message": "You're now leaving MetaMask to install this snap."
  },
  "configureSnapPopupInstallTitle": {
    "message": "Install snap"
  },
  "configureSnapPopupLink": {
    "message": "Click this link to continue:"
  },
  "configureSnapPopupTitle": {
    "message": "Configure snap"
  },
  "confirm": {
    "message": "Confirm"
  },
  "confirmAlertModalAcknowledge": {
    "message": "I have acknowledged the alerts and still want to proceed"
  },
  "confirmAlertModalAcknowledgeBlockaid": {
    "message": "I have acknowledged the alert and still want to proceed"
  },
  "confirmAlertModalDetails": {
    "message": "If you sign in, a third party known for scams might take all your assets. Please review the alerts before you proceed."
  },
  "confirmAlertModalTitle": {
    "message": "Your assets may be at risk"
  },
  "confirmConnectCustodianRedirect": {
    "message": "We will redirect you to $1 upon clicking continue."
  },
  "confirmConnectCustodianText": {
    "message": "To connect your accounts log into your $1 account and click on the 'connect to MMI' button."
  },
  "confirmConnectionTitle": {
    "message": "Confirm connection to $1"
  },
  "confirmPassword": {
    "message": "Confirm password"
  },
  "confirmRecoveryPhrase": {
    "message": "Confirm Secret Recovery Phrase"
  },
  "confirmTitleDescContractInteractionTransaction": {
    "message": "Only confirm this transaction if you fully understand the content and trust the requesting site."
  },
  "confirmTitleDescSignature": {
    "message": "Only confirm this message if you approve the content and trust the requesting site."
  },
  "confirmTitleSignature": {
    "message": "Signature request"
  },
  "confirmTitleTransaction": {
    "message": "Transaction request"
  },
  "confirmed": {
    "message": "Confirmed"
  },
  "confusableUnicode": {
    "message": "'$1' is similar to '$2'."
  },
  "confusableZeroWidthUnicode": {
    "message": "Zero-width character found."
  },
  "confusingEnsDomain": {
    "message": "We have detected a confusable character in the ENS name. Check the ENS name to avoid a potential scam."
  },
  "connect": {
    "message": "Connect"
  },
  "connectAccount": {
    "message": "Connect account"
  },
  "connectAccountOrCreate": {
    "message": "Connect account or create new"
  },
  "connectAccounts": {
    "message": "Connect accounts"
  },
  "connectCustodialAccountMenu": {
    "message": "Connect Custodial Account"
  },
  "connectCustodialAccountMsg": {
    "message": "Please choose the custodian you want to connect in order to add or refresh a token."
  },
  "connectCustodialAccountTitle": {
    "message": "Custodial Accounts"
  },
  "connectCustodianAccounts": {
    "message": "Connect $1 accounts"
  },
  "connectManually": {
    "message": "Manually connect to current site"
  },
  "connectMoreAccounts": {
    "message": "Connect more accounts"
  },
  "connectSnap": {
    "message": "Connect $1",
    "description": "$1 is the snap for which a connection is being requested."
  },
  "connectWithMetaMask": {
    "message": "Connect with MetaMask"
  },
  "connectedAccounts": {
    "message": "Connected accounts"
  },
  "connectedAccountsDescriptionPlural": {
    "message": "You have $1 accounts connected to this site.",
    "description": "$1 is the number of accounts"
  },
  "connectedAccountsDescriptionSingular": {
    "message": "You have 1 account connected to this site."
  },
  "connectedAccountsEmptyDescription": {
    "message": "MetaMask is not connected to this site. To connect to a web3 site, find and click the connect button."
  },
  "connectedAccountsListTooltip": {
    "message": "$1 can see the account balance, address, activity, and suggest transactions to approve for connected accounts.",
    "description": "$1 is the origin name"
  },
  "connectedAccountsToast": {
    "message": "Connected accounts updated"
  },
  "connectedSites": {
    "message": "Connected sites"
  },
  "connectedSitesDescription": {
    "message": "$1 is connected to these sites. They can view your account address.",
    "description": "$1 is the account name"
  },
  "connectedSitesEmptyDescription": {
    "message": "$1 is not connected to any sites.",
    "description": "$1 is the account name"
  },
  "connectedSnapAndNoAccountDescription": {
    "message": "MetaMask is connected to this site, but no accounts are connected yet"
  },
  "connectedWith": {
    "message": "Connected with"
  },
  "connecting": {
    "message": "Connecting"
  },
  "connectingTo": {
    "message": "Connecting to $1"
  },
  "connectingToDeprecatedNetwork": {
    "message": "'$1' is being phased out and may not work. Try another network."
  },
  "connectingToGoerli": {
    "message": "Connecting to Goerli test network"
  },
  "connectingToLineaGoerli": {
    "message": "Connecting to Linea Goerli test network"
  },
  "connectingToLineaMainnet": {
    "message": "Connecting to Linea Mainnet"
  },
  "connectingToLineaSepolia": {
    "message": "Connecting to Linea Sepolia test network"
  },
  "connectingToMainnet": {
    "message": "Connecting to Ethereum Mainnet"
  },
  "connectingToSepolia": {
    "message": "Connecting to Sepolia test network"
  },
  "connectionFailed": {
    "message": "Connection failed"
  },
  "connectionFailedDescription": {
    "message": "Fetching of $1 failed, check your network and try again.",
    "description": "$1 is the name of the snap being fetched."
  },
  "connectionRequest": {
    "message": "Connection request"
  },
  "contactUs": {
    "message": "Contact us"
  },
  "contacts": {
    "message": "Contacts"
  },
  "contentFromSnap": {
    "message": "Content from $1",
    "description": "$1 represents the name of the snap"
  },
  "continue": {
    "message": "Continue"
  },
  "continueMmiOnboarding": {
    "message": "Continue MetaMask Institutional onboarding"
  },
  "continueToWallet": {
    "message": "Continue to wallet"
  },
  "contract": {
    "message": "Contract"
  },
  "contractAddress": {
    "message": "Contract address"
  },
  "contractAddressError": {
    "message": "You are sending tokens to the token's contract address. This may result in the loss of these tokens."
  },
  "contractDeployment": {
    "message": "Contract deployment"
  },
  "contractDescription": {
    "message": "To protect yourself against scammers, take a moment to verify third-party details."
  },
  "contractInteraction": {
    "message": "Contract interaction"
  },
  "contractNFT": {
    "message": "NFT contract"
  },
  "contractRequestingAccess": {
    "message": "Third party requesting access"
  },
  "contractRequestingSignature": {
    "message": "Third party requesting signature"
  },
  "contractRequestingSpendingCap": {
    "message": "Third party requesting spending cap"
  },
  "contractTitle": {
    "message": "Third-party details"
  },
  "contractToken": {
    "message": "Token contract"
  },
  "convertTokenToNFTDescription": {
    "message": "We've detected that this asset is an NFT. MetaMask now has full native support for NFTs. Would you like to remove it from your token list and add it as an NFT?"
  },
  "convertTokenToNFTExistDescription": {
    "message": "We’ve detected that this asset has been added as an NFT. Would you like to remove it from your token list?"
  },
  "coolWallet": {
    "message": "CoolWallet"
  },
  "copiedExclamation": {
    "message": "Copied."
  },
  "copyAddress": {
    "message": "Copy address to clipboard"
  },
  "copyPrivateKey": {
    "message": "Copy private key"
  },
  "copyRawTransactionData": {
    "message": "Copy raw transaction data"
  },
  "copyToClipboard": {
    "message": "Copy to clipboard"
  },
  "copyTransactionId": {
    "message": "Copy transaction ID"
  },
  "create": {
    "message": "Create"
  },
  "createNewWallet": {
    "message": "Create a new wallet"
  },
  "createPassword": {
    "message": "Create password"
  },
  "createSnapAccountDescription": {
    "message": "$1 wants to add a new account to MetaMask."
  },
  "createSnapAccountTitle": {
    "message": "Create account"
  },
  "crossChainSwapsLink": {
    "message": "Swap across networks with MetaMask Portfolio"
  },
  "cryptoCompare": {
    "message": "CryptoCompare"
  },
  "currencyConversion": {
    "message": "Currency conversion"
  },
  "currencyRateCheckToggle": {
    "message": "Show balance and token price checker"
  },
  "currencyRateCheckToggleDescription": {
    "message": "We use $1 and $2 APIs to display your balance and token price. $3",
    "description": "$1 represents Coingecko, $2 represents CryptoCompare and $3 represents Privacy Policy"
  },
  "currencySymbol": {
    "message": "Currency symbol"
  },
  "currencySymbolDefinition": {
    "message": "The ticker symbol displayed for this network’s currency."
  },
  "currentAccountNotConnected": {
    "message": "Your current account is not connected"
  },
  "currentExtension": {
    "message": "Current extension page"
  },
  "currentLanguage": {
    "message": "Current language"
  },
  "currentRpcUrlDeprecated": {
    "message": "The current rpc url for this network has been deprecated."
  },
  "currentTitle": {
    "message": "Current:"
  },
  "currentlyUnavailable": {
    "message": "Unavailable on this network"
  },
  "curveHighGasEstimate": {
    "message": "Aggressive gas estimate graph"
  },
  "curveLowGasEstimate": {
    "message": "Low gas estimate graph"
  },
  "curveMediumGasEstimate": {
    "message": "Market gas estimate graph"
  },
  "custodian": {
    "message": "Custodian"
  },
  "custodianAccountAddedDesc": {
    "message": "You can now use your accounts in MetaMask Institutional."
  },
  "custodianAccountAddedTitle": {
    "message": "Selected $1 accounts have been added."
  },
  "custodianQRCodeScan": {
    "message": "Scan QR code with your $1 mobile app"
  },
  "custodianQRCodeScanDescription": {
    "message": "Or log into your $1 account and click on the 'Connect to MMI' button"
  },
  "custodianReplaceRefreshTokenChangedFailed": {
    "message": "Please go to $1 and click the 'Connect to MMI' button within their user interface to connect your accounts to MMI again."
  },
  "custodianReplaceRefreshTokenChangedSubtitle": {
    "message": "You can now use your custodian accounts in MetaMask Institutional."
  },
  "custodianReplaceRefreshTokenChangedTitle": {
    "message": "Your custodian token has been refreshed"
  },
  "custodianReplaceRefreshTokenSubtitle": {
    "message": "This is will replace the custodian token for the following address:"
  },
  "custodianReplaceRefreshTokenTitle": {
    "message": "Replace custodian token"
  },
  "custodyDeeplinkDescription": {
    "message": "Approve the transaction in the $1 app. Once all required custody approvals have been performed the transaction will complete. Check your $1 app for status."
  },
  "custodyRefreshTokenModalDescription": {
    "message": "Please go to $1 and click the 'Connect to MMI' button within their user interface to connect your accounts to MMI again."
  },
  "custodyRefreshTokenModalDescription1": {
    "message": "Your custodian issues a token that authenticates the MetaMask Institutional extension, allowing you to connect your accounts."
  },
  "custodyRefreshTokenModalDescription2": {
    "message": "This token expires after a certain period for security reasons. This requires you to reconnect to MMI."
  },
  "custodyRefreshTokenModalSubtitle": {
    "message": "Why am I seeing this?"
  },
  "custodyRefreshTokenModalTitle": {
    "message": "Your custodian session has expired"
  },
  "custodySessionExpired": {
    "message": "Custodian session expired."
  },
  "custodyWrongChain": {
    "message": "This account is not set up for use with $1"
  },
  "custom": {
    "message": "Advanced"
  },
  "customContentSearch": {
    "message": "Search for a previously added network"
  },
  "customGasSettingToolTipMessage": {
    "message": "Use $1 to customize the gas price. This can be confusing if you aren’t familiar. Interact at your own risk.",
    "description": "$1 is key 'advanced' (text: 'Advanced') separated here so that it can be passed in with bold font-weight"
  },
  "customSpendLimit": {
    "message": "Custom spend limit"
  },
  "customSpendingCap": {
    "message": "Custom spending cap"
  },
  "customToken": {
    "message": "Custom token"
  },
  "customTokenWarningInNonTokenDetectionNetwork": {
    "message": "Token detection is not available on this network yet. Please import token manually and make sure you trust it. Learn about $1"
  },
  "customTokenWarningInTokenDetectionNetwork": {
    "message": "Anyone can create a token, including creating fake versions of existing tokens. Learn about $1"
  },
  "customTokenWarningInTokenDetectionNetworkWithTDOFF": {
    "message": "Make sure you trust a token before you import it. Learn how to avoid $1. You can also enable token detection $2."
  },
  "customerSupport": {
    "message": "customer support"
  },
  "customizeYourNotifications": {
    "message": "Customize your notifications"
  },
  "customizeYourNotificationsText": {
    "message": "Turn on the types of notifications you want to receive:"
  },
  "dappRequestedSpendingCap": {
    "message": "Site requested spending cap"
  },
  "dappSuggested": {
    "message": "Site suggested"
  },
  "dappSuggestedGasSettingToolTipMessage": {
    "message": "$1 has suggested this price.",
    "description": "$1 is url for the dapp that has suggested gas settings"
  },
  "dappSuggestedHigh": {
    "message": "Site suggested"
  },
  "dappSuggestedHighShortLabel": {
    "message": "Site (high)"
  },
  "dappSuggestedShortLabel": {
    "message": "Site"
  },
  "dappSuggestedTooltip": {
    "message": "$1 has recommended this price.",
    "description": "$1 represents the Dapp's origin"
  },
  "darkTheme": {
    "message": "Dark"
  },
  "data": {
    "message": "Data"
  },
  "dataBackupSeemsCorrupt": {
    "message": "Can not restore your data. The file appears to be corrupt."
  },
  "dataHex": {
    "message": "Hex"
  },
  "dcent": {
    "message": "D'Cent"
  },
  "decimal": {
    "message": "Token decimal"
  },
  "decimalsMustZerotoTen": {
    "message": "Decimals must be at least 0, and not over 36."
  },
  "decrypt": {
    "message": "Decrypt"
  },
  "decryptCopy": {
    "message": "Copy encrypted message"
  },
  "decryptInlineError": {
    "message": "This message cannot be decrypted due to error: $1",
    "description": "$1 is error message"
  },
  "decryptMessageNotice": {
    "message": "$1 would like to read this message to complete your action",
    "description": "$1 is the web3 site name"
  },
  "decryptMetamask": {
    "message": "Decrypt message"
  },
  "decryptRequest": {
    "message": "Decrypt request"
  },
  "delete": {
    "message": "Delete"
  },
  "deleteContact": {
    "message": "Delete contact"
  },
  "deleteNetwork": {
    "message": "Delete network?"
  },
  "deleteNetworkIntro": {
    "message": "If you delete this network, you will need to add it again to view your assets in this network"
  },
  "deleteNetworkTitle": {
    "message": "Delete $1 network?",
    "description": "$1 represents the name of the network"
  },
  "deposit": {
    "message": "Deposit"
  },
  "deprecatedGoerliNtwrkMsg": {
    "message": "Because of updates to the Ethereum system, the Goerli test network will be phased out soon."
  },
  "deprecatedNetwork": {
    "message": "This network is deprecated"
  },
  "deprecatedNetworkButtonMsg": {
    "message": "Got it"
  },
  "deprecatedNetworkDescription": {
    "message": "The network you're trying to connect to is no longer supported by Metamask. $1"
  },
  "description": {
    "message": "Description"
  },
  "descriptionFromSnap": {
    "message": "Description from $1",
    "description": "$1 represents the name of the snap"
  },
  "desktopApp": {
    "message": "Desktop App"
  },
  "desktopConnectionCriticalErrorDescription": {
    "message": "This error could be intermittent, so try restarting the extension or disable MetaMask Desktop."
  },
  "desktopConnectionCriticalErrorTitle": {
    "message": "MetaMask had trouble starting"
  },
  "desktopConnectionLostErrorDescription": {
    "message": "Please make sure you have the desktop app up and running or disable MetaMask Desktop."
  },
  "desktopConnectionLostErrorTitle": {
    "message": "MetaMask Desktop connection was lost"
  },
  "desktopDisableButton": {
    "message": "Disable Desktop App"
  },
  "desktopDisableErrorCTA": {
    "message": "Disable MetaMask Desktop"
  },
  "desktopEnableButton": {
    "message": "Enable Desktop App"
  },
  "desktopEnableButtonDescription": {
    "message": "Click to run all background processes in the desktop app."
  },
  "desktopErrorNavigateSettingsCTA": {
    "message": "Return to Settings Page"
  },
  "desktopErrorRestartMMCTA": {
    "message": "Restart MetaMask"
  },
  "desktopNotFoundErrorCTA": {
    "message": "Download MetaMask Desktop"
  },
  "desktopNotFoundErrorDescription1": {
    "message": "Please make sure you have the desktop app up and running."
  },
  "desktopNotFoundErrorDescription2": {
    "message": "If you have no desktop app installed, please download it on the MetaMask website."
  },
  "desktopNotFoundErrorTitle": {
    "message": "MetaMask Desktop was not found"
  },
  "desktopOpenOrDownloadCTA": {
    "message": "Open MetaMask Desktop"
  },
  "desktopOutdatedErrorCTA": {
    "message": "Update MetaMask Desktop"
  },
  "desktopOutdatedErrorDescription": {
    "message": "Your MetaMask desktop app needs to be upgraded."
  },
  "desktopOutdatedErrorTitle": {
    "message": "MetaMask Desktop is outdated"
  },
  "desktopOutdatedExtensionErrorCTA": {
    "message": "Update MetaMask Extension"
  },
  "desktopOutdatedExtensionErrorDescription": {
    "message": "Your MetaMask extension needs to be upgraded."
  },
  "desktopOutdatedExtensionErrorTitle": {
    "message": "MetaMask Extension is outdated"
  },
  "desktopPageDescription": {
    "message": "If the pairing is successful, extension will restart and you'll have to re-enter your password."
  },
  "desktopPageSubTitle": {
    "message": "Open your MetaMask Desktop and type this code"
  },
  "desktopPageTitle": {
    "message": "Pair with Desktop"
  },
  "desktopPairedWarningDeepLink": {
    "message": "Go to Settings in MetaMask Desktop"
  },
  "desktopPairedWarningDescription": {
    "message": "If you want to start a new pairing, please remove the current connection."
  },
  "desktopPairedWarningTitle": {
    "message": "MM Desktop is already paired"
  },
  "desktopPairingExpireMessage": {
    "message": "Code expires in $1 seconds"
  },
  "desktopRouteNotFoundErrorDescription": {
    "message": "desktopRouteNotFoundErrorDescription"
  },
  "desktopRouteNotFoundErrorTitle": {
    "message": "desktopRouteNotFoundErrorTitle"
  },
  "desktopUnexpectedErrorCTA": {
    "message": "Return MetaMask Home"
  },
  "desktopUnexpectedErrorDescription": {
    "message": "Check your MetaMask Desktop to restore connection"
  },
  "desktopUnexpectedErrorTitle": {
    "message": "Something went wrong..."
  },
  "details": {
    "message": "Details"
  },
  "developerOptions": {
    "message": "Developer Options"
  },
  "developerOptionsResetStatesAnnouncementsDescription": {
    "message": "Resets isShown boolean to false for all announcements. Announcements are the notifications shown in the What's New popup modal."
  },
  "developerOptionsResetStatesOnboarding": {
    "message": "Resets various states related to onboarding and redirects to the \"Secure Your Wallet\" onboarding page."
  },
  "developerOptionsServiceWorkerKeepAlive": {
    "message": "Results in a timestamp being continuously saved to session.storage"
  },
  "disabledGasOptionToolTipMessage": {
    "message": "“$1” is disabled because it does not meet the minimum of a 10% increase from the original gas fee.",
    "description": "$1 is gas estimate type which can be market or aggressive"
  },
  "disconnect": {
    "message": "Disconnect"
  },
  "disconnectAllAccounts": {
    "message": "Disconnect all accounts"
  },
  "disconnectAllAccountsConfirmationDescription": {
    "message": "Are you sure you want to disconnect? You may lose site functionality."
  },
  "disconnectAllAccountsText": {
    "message": "accounts"
  },
  "disconnectAllSnapsText": {
    "message": "Snaps"
  },
  "disconnectAllText": {
    "message": "If you disconnect your $1 from $2, you'll need to reconnect to use them again.",
    "description": "$1 will map to `disconnectAllAccountsText` or `disconnectAllSnapsText`, $2 represents the website hostname"
  },
  "disconnectAllTitle": {
    "message": "Disconnect all $1",
    "description": "$1 will map to `disconnectAllAccountsText` or `disconnectAllSnapsText`"
  },
  "disconnectPrompt": {
    "message": "Disconnect $1"
  },
  "disconnectThisAccount": {
    "message": "Disconnect this account"
  },
  "disconnectedAllAccountsToast": {
    "message": "All accounts disconnected from $1",
    "description": "$1 is name of the dapp`"
  },
  "disconnectedSingleAccountToast": {
    "message": "$1 disconnected from $2",
    "description": "$1 is name of the name and $2 represents the dapp name`"
  },
  "discoverSnaps": {
    "message": "Discover Snaps",
    "description": "Text that links to the Snaps website. Displayed in a banner on Snaps list page in settings."
  },
  "dismiss": {
    "message": "Dismiss"
  },
  "dismissReminderDescriptionField": {
    "message": "Turn this on to dismiss the Secret Recovery Phrase backup reminder message. We highly recommend that you back up your Secret Recovery Phrase to avoid loss of funds"
  },
  "dismissReminderField": {
    "message": "Dismiss Secret Recovery Phrase backup reminder"
  },
  "displayNftMedia": {
    "message": "Display NFT media"
  },
  "displayNftMediaDescription": {
    "message": "Displaying NFT media and data exposes your IP address to OpenSea or other third parties. This can allow attackers to associate your IP address with your Ethereum address. NFT autodetection relies on this setting, and won't be available when this is turned off."
  },
  "doNotShare": {
    "message": "Do not share this with anyone"
  },
  "domain": {
    "message": "Domain"
  },
  "domainNotSupportedOnNetwork": {
    "message": "Network does not support domain lookup"
  },
  "done": {
    "message": "Done"
  },
  "dontShowThisAgain": {
    "message": "Don't show this again"
  },
  "downArrow": {
    "message": "down arrow"
  },
  "downloadGoogleChrome": {
    "message": "Download Google Chrome"
  },
  "downloadNow": {
    "message": "Download Now"
  },
  "downloadStateLogs": {
    "message": "Download state logs"
  },
  "dragAndDropBanner": {
    "message": "You can drag networks to reorder them. "
  },
  "dropped": {
    "message": "Dropped"
  },
  "edit": {
    "message": "Edit"
  },
  "editANickname": {
    "message": "Edit nickname"
  },
  "editAddressNickname": {
    "message": "Edit address nickname"
  },
  "editCancellationGasFeeModalTitle": {
    "message": "Edit cancellation gas fee"
  },
  "editContact": {
    "message": "Edit contact"
  },
  "editGasFeeModalTitle": {
    "message": "Edit gas fee"
  },
  "editGasLimitOutOfBounds": {
    "message": "Gas limit must be at least $1"
  },
  "editGasLimitOutOfBoundsV2": {
    "message": "Gas limit must be greater than $1 and less than $2",
    "description": "$1 is the minimum limit for gas and $2 is the maximum limit"
  },
  "editGasLimitTooltip": {
    "message": "Gas limit is the maximum units of gas you are willing to use. Units of gas are a multiplier to “Max priority fee” and “Max fee”."
  },
  "editGasMaxBaseFeeGWEIImbalance": {
    "message": "Max base fee cannot be lower than priority fee"
  },
  "editGasMaxBaseFeeHigh": {
    "message": "Max base fee is higher than necessary"
  },
  "editGasMaxBaseFeeLow": {
    "message": "Max base fee is low for current network conditions"
  },
  "editGasMaxFeeHigh": {
    "message": "Max fee is higher than necessary"
  },
  "editGasMaxFeeLow": {
    "message": "Max fee too low for network conditions"
  },
  "editGasMaxFeePriorityImbalance": {
    "message": "Max fee cannot be lower than max priority fee"
  },
  "editGasMaxPriorityFeeBelowMinimum": {
    "message": "Max priority fee must be greater than 0 GWEI"
  },
  "editGasMaxPriorityFeeBelowMinimumV2": {
    "message": "Priority fee must be greater than 0."
  },
  "editGasMaxPriorityFeeHigh": {
    "message": "Max priority fee is higher than necessary. You may pay more than needed."
  },
  "editGasMaxPriorityFeeHighV2": {
    "message": "Priority fee is higher than necessary. You may pay more than needed"
  },
  "editGasMaxPriorityFeeLow": {
    "message": "Max priority fee is low for current network conditions"
  },
  "editGasMaxPriorityFeeLowV2": {
    "message": "Priority fee is low for current network conditions"
  },
  "editGasPriceTooLow": {
    "message": "Gas price must be greater than 0"
  },
  "editGasPriceTooltip": {
    "message": "This network requires a “Gas price” field when submitting a transaction. Gas price is the amount you will pay pay per unit of gas."
  },
  "editGasSubTextAmountLabel": {
    "message": "Max amount:",
    "description": "This is meant to be used as the $1 substitution editGasSubTextAmount"
  },
  "editGasSubTextFeeLabel": {
    "message": "Max fee:"
  },
  "editGasTitle": {
    "message": "Edit priority"
  },
  "editGasTooLow": {
    "message": "Unknown processing time"
  },
  "editNonceField": {
    "message": "Edit nonce"
  },
  "editNonceMessage": {
    "message": "This is an advanced feature, use cautiously."
  },
  "editPermission": {
    "message": "Edit permission"
  },
  "editSpeedUpEditGasFeeModalTitle": {
    "message": "Edit speed up gas fee"
  },
  "enable": {
    "message": "Enable"
  },
  "enableAutoDetect": {
    "message": " Enable autodetect"
  },
  "enableFromSettings": {
    "message": " Enable it from Settings."
  },
  "enableSnap": {
    "message": "Enable"
  },
  "enableToken": {
    "message": "enable $1",
    "description": "$1 is a token symbol, e.g. ETH"
  },
  "enabled": {
    "message": "Enabled"
  },
  "encryptionPublicKeyNotice": {
    "message": "$1 would like your public encryption key. By consenting, this site will be able to compose encrypted messages to you.",
    "description": "$1 is the web3 site name"
  },
  "encryptionPublicKeyRequest": {
    "message": "Request encryption public key"
  },
  "endpointReturnedDifferentChainId": {
    "message": "The RPC URL you have entered returned a different chain ID ($1). Please update the Chain ID to match the RPC URL of the network you are trying to add.",
    "description": "$1 is the return value of eth_chainId from an RPC endpoint"
  },
  "enhancedTokenDetectionAlertMessage": {
    "message": "Enhanced token detection is currently available on $1. $2"
  },
  "ensDomainsSettingDescriptionIntroduction": {
    "message": "MetaMask lets you see ENS domains right in your browser's address bar. Here's how it works:"
  },
  "ensDomainsSettingDescriptionOutroduction": {
    "message": "Keep in mind that using this feature exposes your IP address to IPFS third-party services."
  },
  "ensDomainsSettingDescriptionPart1": {
    "message": "MetaMask checks with Ethereum's ENS contract to find the code connected to the ENS name."
  },
  "ensDomainsSettingDescriptionPart2": {
    "message": "If the code links to IPFS, you can see the content associated with it (usually a website)."
  },
  "ensDomainsSettingTitle": {
    "message": "Show ENS domains in address bar"
  },
  "ensIllegalCharacter": {
    "message": "Illegal character for ENS."
  },
  "ensRegistrationError": {
    "message": "Error in ENS name registration"
  },
  "ensUnknownError": {
    "message": "ENS lookup failed."
  },
  "enterANumber": {
    "message": "Enter a number"
  },
  "enterCustodianToken": {
    "message": "Enter your $1 token or add a new token"
  },
  "enterMaxSpendLimit": {
    "message": "Enter max spend limit"
  },
  "enterOptionalPassword": {
    "message": "Enter optional password"
  },
  "enterPasswordContinue": {
    "message": "Enter password to continue"
  },
  "enterTokenNameOrAddress": {
    "message": "Enter token name or paste address"
  },
  "enterYourPassword": {
    "message": "Enter your password"
  },
  "errorCode": {
    "message": "Code: $1",
    "description": "Displayed error code for debugging purposes. $1 is the error code"
  },
  "errorDetails": {
    "message": "Error details",
    "description": "Title for collapsible section that displays error details for debugging purposes"
  },
  "errorGettingSafeChainList": {
    "message": "Error while getting safe chain list, please continue with caution."
  },
  "errorMessage": {
    "message": "Message: $1",
    "description": "Displayed error message for debugging purposes. $1 is the error message"
  },
  "errorName": {
    "message": "Code: $1",
    "description": "Displayed error name for debugging purposes. $1 is the error name"
  },
  "errorPageMessage": {
    "message": "Try again by reloading the page, or contact support $1.",
    "description": "Message displayed on generic error page in the fullscreen or notification UI, $1 is a clickable link with text defined by the 'here' key. The link will open to a form where users can file support tickets."
  },
  "errorPagePopupMessage": {
    "message": "Try again by closing and reopening the popup, or contact support $1.",
    "description": "Message displayed on generic error page in the popup UI, $1 is a clickable link with text defined by the 'here' key. The link will open to a form where users can file support tickets."
  },
  "errorPageTitle": {
    "message": "MetaMask encountered an error",
    "description": "Title of generic error page"
  },
  "errorStack": {
    "message": "Stack:",
    "description": "Title for error stack, which is displayed for debugging purposes"
  },
  "errorWhileConnectingToRPC": {
    "message": "Error while connecting to the custom network."
  },
  "errorWithSnap": {
    "message": "Error with $1",
    "description": "$1 represents the name of the snap"
  },
  "estimatedFee": {
    "message": "Estimated fee"
  },
  "ethGasPriceFetchWarning": {
    "message": "Backup gas price is provided as the main gas estimation service is unavailable right now."
  },
  "ethereumProviderAccess": {
    "message": "Grant Ethereum provider access to $1",
    "description": "The parameter is the name of the requesting origin"
  },
  "ethereumPublicAddress": {
    "message": "Ethereum public address"
  },
  "etherscan": {
    "message": "Etherscan"
  },
  "etherscanView": {
    "message": "View account on Etherscan"
  },
  "etherscanViewOn": {
    "message": "View on Etherscan"
  },
  "expandView": {
    "message": "Expand view"
  },
  "experimental": {
    "message": "Experimental"
  },
  "extendWalletWithSnaps": {
    "message": "Explore community-built Snaps to customize your web3 experience",
    "description": "Banner description displayed on Snaps list page in Settings when less than 6 Snaps is installed."
  },
  "extensionInsallCompleteDescription": {
    "message": "Return to the MetaMask Institutional product onboarding to connect your custodial or self-custodial accounts."
  },
  "extensionInsallCompleteTitle": {
    "message": "Extension install complete"
  },
  "externalExtension": {
    "message": "External extension"
  },
  "externalNameSourcesSetting": {
    "message": "Proposed nicknames"
  },
  "externalNameSourcesSettingDescription": {
    "message": "We’ll fetch proposed nicknames for addresses you interact with from third-party sources like Etherscan, Infura, and Lens Protocol. These sources will be able to see the those addresses and your IP address. Your account address won’t be exposed to third parties."
  },
  "failed": {
    "message": "Failed"
  },
  "failedToFetchChainId": {
    "message": "Could not fetch chain ID. Is your RPC URL correct?"
  },
  "failedToFetchTickerSymbolData": {
    "message": "Ticker symbol verification data is currently unavailable, make sure that the symbol you have entered is correct. It will impact the conversion rates that you see for this network"
  },
  "failureMessage": {
    "message": "Something went wrong, and we were unable to complete the action"
  },
  "fast": {
    "message": "Fast"
  },
  "feeAssociatedRequest": {
    "message": "A fee is associated with this request."
  },
  "feeDetails": {
    "message": "Fee details"
  },
  "fiat": {
    "message": "Fiat",
    "description": "Exchange type"
  },
  "fileImportFail": {
    "message": "File import not working? Click here!",
    "description": "Helps user import their account from a JSON file"
  },
  "flaskWelcomeUninstall": {
    "message": "you should uninstall this extension",
    "description": "This request is shown on the Flask Welcome screen. It is intended for non-developers, and will be bolded."
  },
  "flaskWelcomeWarning1": {
    "message": "Flask is for developers to experiment with new unstable APIs. Unless you are a developer or beta tester, $1.",
    "description": "This is a warning shown on the Flask Welcome screen, intended to encourage non-developers not to proceed any further. $1 is the bolded message 'flaskWelcomeUninstall'"
  },
  "flaskWelcomeWarning2": {
    "message": "We do not guarantee the safety or stability of this extension. The new APIs offered by Flask are not hardened against phishing attacks, meaning that any site or snap that requires Flask might be a malicious attempt to steal your assets.",
    "description": "This explains the risks of using MetaMask Flask"
  },
  "flaskWelcomeWarning3": {
    "message": "All Flask APIs are experimental. They may be changed or removed without notice, or they might stay on Flask indefinitely without ever being migrated to stable MetaMask. Use them at your own risk.",
    "description": "This message warns developers about unstable Flask APIs"
  },
  "flaskWelcomeWarning4": {
    "message": "Make sure to disable your regular MetaMask extension when using Flask.",
    "description": "This message calls to pay attention about multiple versions of MetaMask running on the same site (Flask + Prod)"
  },
  "flaskWelcomeWarningAcceptButton": {
    "message": "I accept the risks",
    "description": "this text is shown on a button, which the user presses to confirm they understand the risks of using Flask"
  },
  "floatAmountToken": {
    "message": "Token amount must be an integer"
  },
  "followUsOnTwitter": {
    "message": "Follow us on Twitter"
  },
  "forbiddenIpfsGateway": {
    "message": "Forbidden IPFS Gateway: Please specify a CID gateway"
  },
  "forgetDevice": {
    "message": "Forget this device"
  },
  "forgotPassword": {
    "message": "Forgot password?"
  },
  "from": {
    "message": "From"
  },
  "fromAddress": {
    "message": "From: $1",
    "description": "$1 is the address to include in the From label. It is typically shortened first using shortenAddress"
  },
  "fromTokenLists": {
    "message": "From token lists: $1"
  },
  "function": {
    "message": "Function: $1"
  },
  "functionApprove": {
    "message": "Function: Approve"
  },
  "functionSetApprovalForAll": {
    "message": "Function: SetApprovalForAll"
  },
  "functionType": {
    "message": "Function type"
  },
  "fundYourWallet": {
    "message": "Fund your wallet"
  },
  "fundYourWalletDescription": {
    "message": "Get started by adding some $1 to your wallet.",
    "description": "$1 is the token symbol"
  },
  "gas": {
    "message": "Gas"
  },
  "gasDisplayAcknowledgeDappButtonText": {
    "message": "Edit suggested gas fee"
  },
  "gasDisplayDappWarning": {
    "message": "This gas fee has been suggested by $1. Overriding this may cause a problem with your transaction. Please reach out to $1 if you have questions.",
    "description": "$1 represents the Dapp's origin"
  },
  "gasIsETH": {
    "message": "Gas is $1 "
  },
  "gasLimit": {
    "message": "Gas limit"
  },
  "gasLimitInfoTooltipContent": {
    "message": "Gas limit is the maximum amount of units of gas you are willing to spend."
  },
  "gasLimitRecommended": {
    "message": "Recommended gas limit is $1. If the gas limit is less than that, it may fail."
  },
  "gasLimitTooLow": {
    "message": "Gas limit must be at least 21000"
  },
  "gasLimitTooLowWithDynamicFee": {
    "message": "Gas limit must be at least $1",
    "description": "$1 is the custom gas limit, in decimal."
  },
  "gasLimitV2": {
    "message": "Gas limit"
  },
  "gasOption": {
    "message": "Gas option"
  },
  "gasPrice": {
    "message": "Gas price (GWEI)"
  },
  "gasPriceExcessive": {
    "message": "Your gas fee is set unnecessarily high. Consider lowering the amount."
  },
  "gasPriceExcessiveInput": {
    "message": "Gas price is excessive"
  },
  "gasPriceExtremelyLow": {
    "message": "Gas price extremely low"
  },
  "gasPriceFetchFailed": {
    "message": "Gas price estimation failed due to network error."
  },
  "gasPriceInfoTooltipContent": {
    "message": "Gas price specifies the amount of Ether you are willing to pay for each unit of gas."
  },
  "gasTimingHoursShort": {
    "message": "$1 hrs",
    "description": "$1 represents a number of hours"
  },
  "gasTimingLow": {
    "message": "Slow"
  },
  "gasTimingMinutesShort": {
    "message": "$1 min",
    "description": "$1 represents a number of minutes"
  },
  "gasTimingSecondsShort": {
    "message": "$1 sec",
    "description": "$1 represents a number of seconds"
  },
  "gasUsed": {
    "message": "Gas used"
  },
  "general": {
    "message": "General"
  },
  "generalCameraError": {
    "message": "We couldn't access your camera. Please give it another try."
  },
  "generalCameraErrorTitle": {
    "message": "Something went wrong...."
  },
  "genericExplorerView": {
    "message": "View account on $1"
  },
  "getStartedWithNFTs": {
    "message": "Get $1 to buy NFTs",
    "description": "$1 is the token symbol"
  },
  "getStartedWithNFTsDescription": {
    "message": "Get started with NFTs by adding some $1 to your wallet.",
    "description": "$1 is the token symbol"
  },
  "goBack": {
    "message": "Go back"
  },
  "goToSite": {
    "message": "Go to site"
  },
  "goerli": {
    "message": "Goerli test network"
  },
  "gotIt": {
    "message": "Got it"
  },
  "grantedToWithColon": {
    "message": "Granted to:"
  },
  "gwei": {
    "message": "GWEI"
  },
  "hardware": {
    "message": "Hardware"
  },
  "hardwareWalletConnected": {
    "message": "Hardware wallet connected"
  },
  "hardwareWalletLegacyDescription": {
    "message": "(legacy)",
    "description": "Text representing the MEW path"
  },
  "hardwareWalletSupportLinkConversion": {
    "message": "click here"
  },
  "hardwareWallets": {
    "message": "Connect a hardware wallet"
  },
  "hardwareWalletsInfo": {
    "message": "Hardware wallet integrations use API calls to external servers, which can see your IP address and the smart contract addresses you interact with."
  },
  "hardwareWalletsMsg": {
    "message": "Select a hardware wallet you would like to use with MetaMask."
  },
  "here": {
    "message": "here",
    "description": "as in -click here- for more information (goes with troubleTokenBalances)"
  },
  "hexData": {
    "message": "Hex data"
  },
  "hiddenAccounts": {
    "message": "Hidden accounts"
  },
  "hide": {
    "message": "Hide"
  },
  "hideAccount": {
    "message": "Hide account"
  },
  "hideFullTransactionDetails": {
    "message": "Hide full transaction details"
  },
  "hideSeedPhrase": {
    "message": "Hide seed phrase"
  },
  "hideSentitiveInfo": {
    "message": "Hide sensitive information"
  },
  "hideToken": {
    "message": "Hide token"
  },
  "hideTokenPrompt": {
    "message": "Hide token?"
  },
  "hideTokenSymbol": {
    "message": "Hide $1",
    "description": "$1 is the symbol for a token (e.g. 'DAI')"
  },
  "hideZeroBalanceTokens": {
    "message": "Hide tokens without balance"
  },
  "high": {
    "message": "Aggressive"
  },
  "highGasSettingToolTipMessage": {
    "message": "High probability, even in volatile markets. Use $1 to cover surges in network traffic due to things like popular NFT drops.",
    "description": "$1 is key 'high' (text: 'Aggressive') separated here so that it can be passed in with bold font-weight"
  },
  "highLowercase": {
    "message": "high"
  },
  "historicalPricesWereNotFound": {
    "message": "Historical prices were not found"
  },
  "history": {
    "message": "History"
  },
  "holdToRevealContent1": {
    "message": "Your Secret Recovery Phrase provides $1",
    "description": "$1 is a bolded text with the message from 'holdToRevealContent2'"
  },
  "holdToRevealContent2": {
    "message": "full access to your wallet and funds.",
    "description": "Is the bolded text in 'holdToRevealContent1'"
  },
  "holdToRevealContent3": {
    "message": "Do not share this with anyone. $1 $2",
    "description": "$1 is a message from 'holdToRevealContent4' and $2 is a text link with the message from 'holdToRevealContent5'"
  },
  "holdToRevealContent4": {
    "message": "MetaMask Support will not request this,",
    "description": "Part of 'holdToRevealContent3'"
  },
  "holdToRevealContent5": {
    "message": "but phishers might.",
    "description": "The text link in 'holdToRevealContent3'"
  },
  "holdToRevealContentPrivateKey1": {
    "message": "Your Private Key provides $1",
    "description": "$1 is a bolded text with the message from 'holdToRevealContentPrivateKey2'"
  },
  "holdToRevealContentPrivateKey2": {
    "message": "full access to your wallet and funds.",
    "description": "Is the bolded text in 'holdToRevealContentPrivateKey2'"
  },
  "holdToRevealLockedLabel": {
    "message": "hold to reveal circle locked"
  },
  "holdToRevealPrivateKey": {
    "message": "Hold to reveal Private Key"
  },
  "holdToRevealPrivateKeyTitle": {
    "message": "Keep your private key safe"
  },
  "holdToRevealSRP": {
    "message": "Hold to reveal SRP"
  },
  "holdToRevealSRPTitle": {
    "message": "Keep your SRP safe"
  },
  "holdToRevealUnlockedLabel": {
    "message": "hold to reveal circle unlocked"
  },
  "id": {
    "message": "ID"
  },
  "ignoreAll": {
    "message": "Ignore all"
  },
  "ignoreTokenWarning": {
    "message": "If you hide tokens, they will not be shown in your wallet. However, you can still add them by searching for them."
  },
  "imToken": {
    "message": "imToken"
  },
  "import": {
    "message": "Import",
    "description": "Button to import an account from a selected file"
  },
  "importAccount": {
    "message": "Import account"
  },
  "importAccountError": {
    "message": "Error importing account."
  },
  "importAccountErrorIsSRP": {
    "message": "You have entered a Secret Recovery Phrase (or mnemonic). To import an account here, you have to enter a private key, which is a hexadecimal string of length 64."
  },
  "importAccountErrorNotAValidPrivateKey": {
    "message": "This is not a valid private key. You have entered a hexadecimal string, but it must be 64 characters long."
  },
  "importAccountErrorNotHexadecimal": {
    "message": "This is not a valid private key. You must enter a hexadecimal string of length 64."
  },
  "importAccountJsonLoading1": {
    "message": "Expect this JSON import to take a few minutes and freeze MetaMask."
  },
  "importAccountJsonLoading2": {
    "message": "We apologize, and we will make it faster in the future."
  },
  "importAccountMsg": {
    "message": "Imported accounts won’t be associated with your MetaMask Secret Recovery Phrase. Learn more about imported accounts"
  },
  "importMyWallet": {
    "message": "Import my wallet"
  },
  "importNFT": {
    "message": "Import NFT"
  },
  "importNFTAddressToolTip": {
    "message": "On OpenSea, for example, on the NFT's page under Details, there is a blue hyperlinked value labeled 'Contract Address'. If you click on this, it will take you to the contract's address on Etherscan; at the top-left of that page, there should be an icon labeled 'Contract', and to the right, a long string of letters and numbers. This is the address of the contract that created your NFT. Click on the 'copy' icon to the right of the address, and you'll have it on your clipboard."
  },
  "importNFTPage": {
    "message": "Import NFT page"
  },
  "importNFTTokenIdToolTip": {
    "message": "An NFT's ID is a unique identifier since no two NFTs are alike. Again, on OpenSea this number is under 'Details'. Make a note of it, or copy it onto your clipboard."
  },
  "importSelectedTokens": {
    "message": "Import selected tokens?"
  },
  "importSelectedTokensDescription": {
    "message": "Only the tokens you've selected will appear in your wallet. You can always import hidden tokens later by searching for them."
  },
  "importTokenQuestion": {
    "message": "Import token?"
  },
  "importTokenWarning": {
    "message": "Anyone can create a token with any name, including fake versions of existing tokens. Add and trade at your own risk!"
  },
  "importTokensCamelCase": {
    "message": "Import tokens"
  },
  "importTokensError": {
    "message": "We could not import the tokens. Please try again later."
  },
  "importWithCount": {
    "message": "Import $1",
    "description": "$1 will the number of detected tokens that are selected for importing, if all of them are selected then $1 will be all"
  },
  "imported": {
    "message": "Imported",
    "description": "status showing that an account has been fully loaded into the keyring"
  },
  "inYourSettings": {
    "message": "in your Settings"
  },
  "infuraBlockedNotification": {
    "message": "MetaMask is unable to connect to the blockchain host. Review possible reasons $1.",
    "description": "$1 is a clickable link with with text defined by the 'here' key"
  },
  "initialTransactionConfirmed": {
    "message": "Your initial transaction was confirmed by the network. Click OK to go back."
  },
  "inlineAlert": {
    "message": "Alert"
  },
  "inputLogicEmptyState": {
    "message": "Only enter a number that you're comfortable with the third party spending now or in the future. You can always increase the spending cap later."
  },
  "inputLogicEqualOrSmallerNumber": {
    "message": "This allows the third party to spend $1 from your current balance.",
    "description": "$1 is the current token balance in the account and the name of the current token"
  },
  "inputLogicHigherNumber": {
    "message": "This allows the third party to spend all your token balance until it reaches the cap or you revoke the spending cap. If this is not intended, consider setting a lower spending cap."
  },
  "insightWarning": {
    "message": "warning"
  },
  "insightWarningCheckboxMessage": {
    "message": "$1 the request by $2",
    "description": "$1 is the action i.e. sign, confirm. $2 is the origin making the request."
  },
  "insightWarningContentPlural": {
    "message": "Review $1 before $2. Once made, the $3 is irreversible.",
    "description": "$1 the 'insightWarnings' message (2 warnings) representing warnings, $2 is the action (i.e. signing) and $3 is the result (i.e. signature, transaction)"
  },
  "insightWarningContentSingular": {
    "message": "Review $1 before $2. Once made, the $3 is irreversible.",
    "description": "$1 is the 'insightWarning' message (1 warning), $2 is the action (i.e. signing) and $3 is the result (i.e. signature, transaction)"
  },
  "insightWarningHeader": {
    "message": "This request may be risky"
  },
  "insightWarnings": {
    "message": "warnings"
  },
  "insightsFromSnap": {
    "message": "Insights from $1",
    "description": "$1 represents the name of the snap"
  },
  "install": {
    "message": "Install"
  },
  "installExtension": {
    "message": "Install extension"
  },
  "installExtensionDescription": {
    "message": "The institution-compliant version of the world's leading web3 wallet, MetaMask."
  },
  "installOrigin": {
    "message": "Install origin"
  },
  "installRequest": {
    "message": "Add to MetaMask"
  },
  "installedOn": {
    "message": "Installed on $1",
    "description": "$1 is the date when the snap has been installed"
  },
  "insufficientBalance": {
    "message": "Insufficient balance."
  },
  "insufficientCurrencyBuyOrDeposit": {
    "message": "You do not have enough $1 in your account to pay for transaction fees on $2 network. $3 or deposit from another account.",
    "description": "$1 is the native currency of the network, $2 is the name of the current network, $3 is the key 'buy' + the ticker symbol of the native currency of the chain wrapped in a button"
  },
  "insufficientCurrencyBuyOrReceive": {
    "message": "You do not have enough $1 in your account to pay for transaction fees on $2 network. $3 or $4 from another account.",
    "description": "$1 is the native currency of the network, $2 is the name of the current network, $3 is the key 'buy' + the ticker symbol of the native currency of the chain wrapped in a button, $4 is the key 'deposit' button"
  },
  "insufficientCurrencyDeposit": {
    "message": "You do not have enough $1 in your account to pay for transaction fees on $2 network. Deposit $1 from another account.",
    "description": "$1 is the native currency of the network, $2 is the name of the current network"
  },
  "insufficientFunds": {
    "message": "Insufficient funds."
  },
  "insufficientFundsForGas": {
    "message": "Insufficient funds for gas"
  },
  "insufficientTokens": {
    "message": "Insufficient tokens."
  },
  "interactingWith": {
    "message": "Interacting with"
  },
  "interactingWithTransactionDescription": {
    "message": "This is the contract you're interacting with. Protect yourself from scammers by  verifying the details."
  },
  "invalidAddress": {
    "message": "Invalid address"
  },
  "invalidAddressRecipient": {
    "message": "Recipient address is invalid"
  },
  "invalidAddressRecipientNotEthNetwork": {
    "message": "Not ETH network, set to lowercase"
  },
  "invalidAssetType": {
    "message": "This asset is an NFT and needs to be re-added on the Import NFTs page found under the NFTs tab"
  },
  "invalidBlockExplorerURL": {
    "message": "Invalid block explorer URL"
  },
  "invalidChainIdTooBig": {
    "message": "Invalid chain ID. The chain ID is too big."
  },
  "invalidCustomNetworkAlertContent1": {
    "message": "The chain ID for custom network '$1' has to be re-entered.",
    "description": "$1 is the name/identifier of the network."
  },
  "invalidCustomNetworkAlertContent2": {
    "message": "To protect you from malicious or faulty network providers, chain IDs are now required for all custom networks."
  },
  "invalidCustomNetworkAlertContent3": {
    "message": "Go to Settings > Network and enter the chain ID. You can find the chain IDs of most popular networks on $1.",
    "description": "$1 is a link to https://chainid.network"
  },
  "invalidCustomNetworkAlertTitle": {
    "message": "Invalid custom network"
  },
  "invalidHexNumber": {
    "message": "Invalid hexadecimal number."
  },
  "invalidHexNumberLeadingZeros": {
    "message": "Invalid hexadecimal number. Remove any leading zeros."
  },
  "invalidIpfsGateway": {
    "message": "Invalid IPFS Gateway: The value must be a valid URL"
  },
  "invalidNumber": {
    "message": "Invalid number. Enter a decimal or '0x'-prefixed hexadecimal number."
  },
  "invalidNumberLeadingZeros": {
    "message": "Invalid number. Remove any leading zeros."
  },
  "invalidRPC": {
    "message": "Invalid RPC URL"
  },
  "invalidSeedPhrase": {
    "message": "Invalid Secret Recovery Phrase"
  },
  "invalidSeedPhraseCaseSensitive": {
    "message": "Invalid input! Secret Recovery Phrase is case sensitive."
  },
  "ipfsGateway": {
    "message": "IPFS gateway"
  },
  "ipfsGatewayDescription": {
    "message": "MetaMask uses third-party services to show images of your NFTs stored on IPFS, display information related to ENS addresses entered in your browser's address bar, and fetch icons for different tokens. Your IP address may be exposed to these services when you’re using them."
  },
  "ipfsToggleModalDescriptionOne": {
    "message": "We use third-party services to show images of your NFTs stored on IPFS, display information related to ENS addresses entered in your browser's address bar, and fetch icons for different tokens. Your IP address may be exposed to these services when you’re using them."
  },
  "ipfsToggleModalDescriptionTwo": {
    "message": "Selecting Confirm turns on IPFS resolution. You can turn it off in $1 at any time.",
    "description": "$1 is the method to turn off ipfs"
  },
  "ipfsToggleModalSettings": {
    "message": "Settings > Security and privacy"
  },
  "isSigningOrSubmitting": {
    "message": "A previous transaction is still being signed or submitted"
  },
  "jazzAndBlockies": {
    "message": "Jazzicons and Blockies are two different styles of unique icons that help you identify an account at a glance."
  },
  "jazzicons": {
    "message": "Jazzicons"
  },
  "jsDeliver": {
    "message": "jsDeliver"
  },
  "jsonFile": {
    "message": "JSON File",
    "description": "format for importing an account"
  },
  "keyringAccountName": {
    "message": "Account name"
  },
  "keyringAccountPublicAddress": {
    "message": "Public Address"
  },
  "keyringSnapRemovalResult1": {
    "message": "$1 $2removed",
    "description": "Displays the result after removal of a keyring snap. $1 is the snap name, $2 is whether it is successful or not"
  },
  "keyringSnapRemovalResultNotSuccessful": {
    "message": "not ",
    "description": "Displays the `not` word in $2."
  },
  "keyringSnapRemoveConfirmation": {
    "message": "Type $1 to confirm you want to remove this snap:",
    "description": "Asks user to input the name nap prior to deleting the snap. $1 is the snap name"
  },
  "keystone": {
    "message": "Keystone"
  },
  "knownAddressRecipient": {
    "message": "Known contract address."
  },
  "knownTokenWarning": {
    "message": "This action will edit tokens that are already listed in your wallet, which can be used to phish you. Only approve if you are certain that you mean to change what these tokens represent. Learn more about $1"
  },
  "lastConnected": {
    "message": "Last connected"
  },
  "lastPriceSold": {
    "message": "Last price sold"
  },
  "lastSold": {
    "message": "Last sold"
  },
  "lavaDomeCopyWarning": {
    "message": "For your safety, selecting this text is not available right now."
  },
  "layer1Fees": {
    "message": "Layer 1 fees"
  },
  "layer2Fees": {
    "message": "Layer 2 fees"
  },
  "learnCancelSpeeedup": {
    "message": "Learn how to $1",
    "description": "$1 is link to cancel or speed up transactions"
  },
  "learnMore": {
    "message": "learn more"
  },
  "learnMoreAboutGas": {
    "message": "Want to $1 about gas?",
    "description": "$1 will be replaced by the learnMore translation key"
  },
  "learnMoreKeystone": {
    "message": "Learn More"
  },
  "learnMoreUpperCase": {
    "message": "Learn more"
  },
  "learnMoreUpperCaseWithDot": {
    "message": "Learn more."
  },
  "learnScamRisk": {
    "message": "scams and security risks."
  },
  "learnToBridge": {
    "message": "Learn to bridge"
  },
  "leaveMetaMask": {
    "message": "Leave MetaMask?"
  },
  "leaveMetaMaskDesc": {
    "message": "You're about to visit a site outside of MetaMask. Double-check the URL before continuing."
  },
  "ledgerAccountRestriction": {
    "message": "You need to make use your last account before you can add a new one."
  },
  "ledgerConnectionInstructionCloseOtherApps": {
    "message": "Close any other software connected to your device and then click here to refresh."
  },
  "ledgerConnectionInstructionHeader": {
    "message": "Prior to clicking confirm:"
  },
  "ledgerConnectionInstructionStepFour": {
    "message": "Enable \"smart contract data\" or \"blind signing\" on your Ledger device."
  },
  "ledgerConnectionInstructionStepThree": {
    "message": "Be sure your Ledger is plugged in and to select the Ethereum app."
  },
  "ledgerDeviceOpenFailureMessage": {
    "message": "The Ledger device failed to open. Your Ledger might be connected to other software. Please close Ledger Live or other applications connected to your Ledger device, and try to connect again."
  },
  "ledgerErrorConnectionIssue": {
    "message": "Reconnect your ledger, open the ETH app and try again."
  },
  "ledgerErrorDevicedLocked": {
    "message": "Your Ledger is locked. Unlock it then try again."
  },
  "ledgerErrorEthAppNotOpen": {
    "message": "To solve the issue, open the ETH application on your device and retry."
  },
  "ledgerErrorTransactionDataNotPadded": {
    "message": "Ethereum transaction's input data isn't sufficiently padded."
  },
  "ledgerLiveApp": {
    "message": "Ledger Live App"
  },
  "ledgerLocked": {
    "message": "Cannot connect to Ledger device. Please make sure your device is unlocked and Ethereum app is opened."
  },
  "ledgerTimeout": {
    "message": "Ledger Live is taking too long to respond or connection timeout. Make sure Ledger Live app is opened and your device is unlocked."
  },
  "ledgerWebHIDNotConnectedErrorMessage": {
    "message": "The ledger device was not connected. If you wish to connect your Ledger, please click 'Continue' again and approve HID connection",
    "description": "An error message shown to the user during the hardware connect flow."
  },
  "levelArrow": {
    "message": "level arrow"
  },
  "lightTheme": {
    "message": "Light"
  },
  "likeToImportToken": {
    "message": "Would you like to import this token?"
  },
  "likeToImportTokens": {
    "message": "Would you like to import these tokens?"
  },
  "lineaGoerli": {
    "message": "Linea Goerli test network"
  },
  "lineaMainnet": {
    "message": "Linea Mainnet"
  },
  "lineaSepolia": {
    "message": "Linea Sepolia test network"
  },
  "link": {
    "message": "Link"
  },
  "links": {
    "message": "Links"
  },
  "loadMore": {
    "message": "Load more"
  },
  "loading": {
    "message": "Loading..."
  },
  "loadingNFTs": {
    "message": "Loading NFTs..."
  },
  "loadingScreenHardwareWalletMessage": {
    "message": "Please complete the transaction on the hardware wallet."
  },
  "loadingScreenSnapMessage": {
    "message": "Please complete the transaction on the Snap."
  },
  "loadingTokens": {
    "message": "Loading tokens..."
  },
  "localhost": {
    "message": "Localhost 8545"
  },
  "lock": {
    "message": "Lock"
  },
  "lockMetaMask": {
    "message": "Lock MetaMask"
  },
  "lockTimeInvalid": {
    "message": "Lock time must be a number between 0 and 10080"
  },
  "logo": {
    "message": "$1 logo",
    "description": "$1 is the name of the ticker"
  },
  "low": {
    "message": "Low"
  },
  "lowGasSettingToolTipMessage": {
    "message": "Use $1 to wait for a cheaper price. Time estimates are much less accurate as prices are somewhat unpredictable.",
    "description": "$1 is key 'low' separated here so that it can be passed in with bold font-weight"
  },
  "lowLowercase": {
    "message": "low"
  },
  "lowPriorityMessage": {
    "message": "Future transactions will queue after this one."
  },
  "mainnet": {
    "message": "Ethereum Mainnet"
  },
  "mainnetToken": {
    "message": "This address matches a known Ethereum Mainnet token address. Recheck the contract address and network for the token you are trying to add."
  },
  "makeAnotherSwap": {
    "message": "Create a new swap"
  },
  "makeSureNoOneWatching": {
    "message": "Make sure nobody is looking",
    "description": "Warning to users to be care while creating and saving their new Secret Recovery Phrase"
  },
<<<<<<< HEAD
  "marketCap": {
    "message": "Market cap"
  },
  "marketDetails": {
    "message": "Market details"
=======
  "manageInSettings": {
    "message": "Manage in settings"
>>>>>>> 72841605
  },
  "max": {
    "message": "Max"
  },
  "maxBaseFee": {
    "message": "Max base fee"
  },
  "maxFee": {
    "message": "Max fee"
  },
  "maxPriorityFee": {
    "message": "Max priority fee"
  },
  "medium": {
    "message": "Market"
  },
  "mediumGasSettingToolTipMessage": {
    "message": "Use $1 for fast processing at current market price.",
    "description": "$1 is key 'medium' (text: 'Market') separated here so that it can be passed in with bold font-weight"
  },
  "memo": {
    "message": "memo"
  },
  "message": {
    "message": "Message"
  },
  "metaMaskConnectStatusParagraphOne": {
    "message": "You now have more control over your account connections in MetaMask."
  },
  "metaMaskConnectStatusParagraphThree": {
    "message": "Click it to manage your connected accounts."
  },
  "metaMaskConnectStatusParagraphTwo": {
    "message": "The connection status button shows if the website you’re visiting is connected to your currently selected account."
  },
  "metadataModalSourceTooltip": {
    "message": "$1 is hosted on npm and $2 is this Snap’s unique identifier.",
    "description": "$1 is the snap name and $2 is the snap NPM id."
  },
  "metamaskInstitutionalVersion": {
    "message": "MetaMask Institutional Version"
  },
  "metamaskNotificationsAreOff": {
    "message": "Wallet notifications are currently not active."
  },
  "metamaskPortfolio": {
    "message": "MetaMask Portfolio."
  },
  "metamaskSwapsOfflineDescription": {
    "message": "MetaMask Swaps is undergoing maintenance. Please check back later."
  },
  "metamaskVersion": {
    "message": "MetaMask Version"
  },
  "methodData": {
    "message": "Method"
  },
  "methodDataTransactionDescription": {
    "message": "This is the specific action that will be taken. This data can be faked, so be sure you trust the site on the other end."
  },
  "methodNotSupported": {
    "message": "Not supported with this account."
  },
  "metrics": {
    "message": "Metrics"
  },
  "millionAbbreviation": {
    "message": "M",
    "description": "Shortened form of 'million'"
  },
  "mismatchAccount": {
    "message": "Your selected account ($1) is different than the account trying to sign ($2)"
  },
  "mismatchedChainLinkText": {
    "message": "verify the network details",
    "description": "Serves as link text for the 'mismatchedChain' key. This text will be embedded inside the translation for that key."
  },
  "mismatchedChainRecommendation": {
    "message": "We recommend that you $1 before proceeding.",
    "description": "$1 is a clickable link with text defined by the 'mismatchedChainLinkText' key. The link will open to instructions for users to validate custom network details."
  },
  "mismatchedNetworkName": {
    "message": "According to our record the network name may not correctly match this chain ID."
  },
  "mismatchedNetworkSymbol": {
    "message": "The submitted currency symbol does not match what we expect for this chain ID."
  },
  "mismatchedRpcChainId": {
    "message": "Chain ID returned by the custom network does not match the submitted chain ID."
  },
  "mismatchedRpcUrl": {
    "message": "According to our records the submitted RPC URL value does not match a known provider for this chain ID."
  },
  "missingSetting": {
    "message": "Can't find a setting?"
  },
  "missingSettingRequest": {
    "message": "Request here"
  },
  "mmiBuiltAroundTheWorld": {
    "message": "MetaMask Institutional is designed and built around the world."
  },
  "mmiNewNFTDetectedInNFTsTabMessage": {
    "message": "Let MetaMask Institutional automatically detect and display NFTs in your wallet."
  },
  "mmiPasswordSetupDetails": {
    "message": "This password will unlock your MetaMask Institutional extension only."
  },
  "more": {
    "message": "more"
  },
  "multipleSnapConnectionWarning": {
    "message": "$1 wants to use $2 Snaps",
    "description": "$1 is the dapp and $2 is the number of snaps it wants to connect to."
  },
  "mustSelectOne": {
    "message": "Must select at least 1 token."
  },
  "name": {
    "message": "Name"
  },
  "nameAddressLabel": {
    "message": "Address",
    "description": "Label above address field in name component modal."
  },
  "nameInstructionsNew": {
    "message": "If you know this address, give it a nickname to recognize it in the future.",
    "description": "Instruction text in name component modal when value is not recognised."
  },
  "nameInstructionsRecognized": {
    "message": "This address has a default nickname, but you can edit it or explore other suggestions.",
    "description": "Instruction text in name component modal when value is recognized but not saved."
  },
  "nameInstructionsSaved": {
    "message": "You've added a nickname for this address before. You can edit or view other suggested nicknames.",
    "description": "Instruction text in name component modal when value is saved."
  },
  "nameLabel": {
    "message": "Nickname",
    "description": "Label above name input field in name component modal."
  },
  "nameModalMaybeProposedName": {
    "message": "Maybe: $1",
    "description": "$1 is the proposed name"
  },
  "nameModalTitleNew": {
    "message": "Unknown address",
    "description": "Title of the modal created by the name component when value is not recognised."
  },
  "nameModalTitleRecognized": {
    "message": "Recognized address",
    "description": "Title of the modal created by the name component when value is recognized but not saved."
  },
  "nameModalTitleSaved": {
    "message": "Saved address",
    "description": "Title of the modal created by the name component when value is saved."
  },
  "nameProviderProposedBy": {
    "message": "Proposed by $1",
    "description": "$1 is the name of the provider"
  },
  "nameProvider_ens": {
    "message": "Ethereum Name Service (ENS)"
  },
  "nameProvider_etherscan": {
    "message": "Etherscan"
  },
  "nameProvider_lens": {
    "message": "Lens Protocol"
  },
  "nameProvider_token": {
    "message": "MetaMask"
  },
  "nameSetPlaceholder": {
    "message": "Choose a nickname...",
    "description": "Placeholder text for name input field in name component modal."
  },
  "nativePermissionRequestDescription": {
    "message": "Do you want this site to do the following?",
    "description": "Description below header used on Permission Connect screen for native permissions."
  },
  "nativeToken": {
    "message": "The native token on this network is $1. It is the token used for gas fees. ",
    "description": "$1 represents the name of the native token on the current network"
  },
  "nativeTokenScamWarningConversion": {
    "message": "Edit network details"
  },
  "nativeTokenScamWarningDescription": {
    "message": "This network doesn't match its associated chain ID or name. Many popular tokens use the name $1, making it a target for scams. Scammers may trick you into sending them more valuable currency in return. Verify everything before you continue.",
    "description": "$1 represents the currency name"
  },
  "nativeTokenScamWarningTitle": {
    "message": "This is a potential scam"
  },
  "needHelp": {
    "message": "Need help? Contact $1",
    "description": "$1 represents `needHelpLinkText`, the text which goes in the help link"
  },
  "needHelpFeedback": {
    "message": "Share your feedback"
  },
  "needHelpLinkText": {
    "message": "MetaMask support"
  },
  "needHelpSubmitTicket": {
    "message": "Submit a ticket"
  },
  "needImportFile": {
    "message": "You must select a file to import.",
    "description": "User is important an account and needs to add a file to continue"
  },
  "negativeETH": {
    "message": "Can not send negative amounts of ETH."
  },
  "negativeOrZeroAmountToken": {
    "message": "Cannot send negative or zero amounts of asset."
  },
  "network": {
    "message": "Network:"
  },
  "networkAddedSuccessfully": {
    "message": "Network added successfully!"
  },
  "networkDetails": {
    "message": "Network details"
  },
  "networkIsBusy": {
    "message": "Network is busy. Gas prices are high and estimates are less accurate."
  },
  "networkMenu": {
    "message": "Network Menu"
  },
  "networkMenuHeading": {
    "message": "Select a network"
  },
  "networkName": {
    "message": "Network name"
  },
  "networkNameArbitrum": {
    "message": "Arbitrum"
  },
  "networkNameAvalanche": {
    "message": "Avalanche"
  },
  "networkNameBSC": {
    "message": "BSC"
  },
  "networkNameBase": {
    "message": "Base"
  },
  "networkNameDefinition": {
    "message": "The name associated with this network."
  },
  "networkNameEthereum": {
    "message": "Ethereum"
  },
  "networkNameGoerli": {
    "message": "Goerli"
  },
  "networkNameLinea": {
    "message": "Linea"
  },
  "networkNameOpMainnet": {
    "message": "OP Mainnet"
  },
  "networkNamePolygon": {
    "message": "Polygon"
  },
  "networkNameTestnet": {
    "message": "Testnet"
  },
  "networkNameZkSyncEra": {
    "message": "zkSync Era"
  },
  "networkProvider": {
    "message": "Network provider"
  },
  "networkSettingsChainIdDescription": {
    "message": "The chain ID is used for signing transactions. It must match the chain ID returned by the network. You can enter a decimal or '0x'-prefixed hexadecimal number, but we will display the number in decimal."
  },
  "networkStatus": {
    "message": "Network status"
  },
  "networkStatusBaseFeeTooltip": {
    "message": "The base fee is set by the network and changes every 13-14 seconds. Our $1 and $2 options account for sudden increases.",
    "description": "$1 and $2 are bold text for Medium and Aggressive respectively."
  },
  "networkStatusPriorityFeeTooltip": {
    "message": "Range of priority fees (aka “miner tip”). This goes to miners and incentivizes them to prioritize your transaction."
  },
  "networkStatusStabilityFeeTooltip": {
    "message": "Gas fees are $1 relative to the past 72 hours.",
    "description": "$1 is networks stability value - stable, low, high"
  },
  "networkSwitchConnectionError": {
    "message": "We can't connect to $1",
    "description": "$1 represents the network name"
  },
  "networkURL": {
    "message": "Network URL"
  },
  "networkURLDefinition": {
    "message": "The URL used to access this network."
  },
  "networks": {
    "message": "Networks"
  },
  "nevermind": {
    "message": "Nevermind"
  },
  "new": {
    "message": "New!"
  },
  "newAccount": {
    "message": "New account"
  },
  "newAccountNumberName": {
    "message": "Account $1",
    "description": "Default name of next account to be created on create account screen"
  },
  "newContact": {
    "message": "New contact"
  },
  "newContract": {
    "message": "New contract"
  },
  "newNFTDetectedInImportNFTsMessageStrongText": {
    "message": "Settings > Security and privacy"
  },
  "newNFTDetectedInImportNFTsMsg": {
    "message": "To use Opensea to see your NFTs, turn on 'Display NFT Media' in $1.",
    "description": "$1 is used for newNFTDetectedInImportNFTsMessageStrongText"
  },
  "newNFTDetectedInNFTsTabMessage": {
    "message": "Let MetaMask automatically detect and display NFTs in your wallet."
  },
  "newNFTsAutodetected": {
    "message": "NFT autodetection"
  },
  "newNetworkAdded": {
    "message": "“$1” was successfully added!"
  },
  "newNftAddedMessage": {
    "message": "NFT was successfully added!"
  },
  "newPassword": {
    "message": "New password (8 characters min)"
  },
  "newPrivacyPolicyActionButton": {
    "message": "Read more"
  },
  "newPrivacyPolicyTitle": {
    "message": "We’ve updated our privacy policy"
  },
  "newTokensImportedMessage": {
    "message": "You’ve successfully imported $1.",
    "description": "$1 is the string of symbols of all the tokens imported"
  },
  "newTokensImportedTitle": {
    "message": "Token imported"
  },
  "next": {
    "message": "Next"
  },
  "nextNonceWarning": {
    "message": "Nonce is higher than suggested nonce of $1",
    "description": "The next nonce according to MetaMask's internal logic"
  },
  "nftAddFailedMessage": {
    "message": "NFT can’t be added as the ownership details do not match. Make sure you have entered correct information."
  },
  "nftAddressError": {
    "message": "This token is an NFT. Add on the $1",
    "description": "$1 is a clickable link with text defined by the 'importNFTPage' key"
  },
  "nftAlreadyAdded": {
    "message": "NFT has already been added."
  },
  "nftDisclaimer": {
    "message": "Disclaimer: MetaMask pulls the media file from the source url. This url sometimes gets changed by the marketplace on which the NFT was minted."
  },
  "nftOptions": {
    "message": "NFT Options"
  },
  "nftTokenIdPlaceholder": {
    "message": "Enter the token id"
  },
  "nftWarningContent": {
    "message": "You're granting access to $1, including any you might own in the future. The party on the other end can transfer these NFTs from your wallet at any time without asking you until you revoke this approval. $2",
    "description": "$1 is nftWarningContentBold bold part, $2 is Learn more link"
  },
  "nftWarningContentBold": {
    "message": "all your $1 NFTs",
    "description": "$1 is name of the collection"
  },
  "nftWarningContentGrey": {
    "message": "Proceed with caution."
  },
  "nfts": {
    "message": "NFTs"
  },
  "nftsPreviouslyOwned": {
    "message": "Previously Owned"
  },
  "nickname": {
    "message": "Nickname"
  },
  "noAccountsFound": {
    "message": "No accounts found for the given search query"
  },
  "noAddressForName": {
    "message": "No address has been set for this name."
  },
  "noConnectedAccountDescription": {
    "message": "Select an account you want to use on this site to continue."
  },
  "noConnectedAccountTitle": {
    "message": "MetaMask isn’t connected to this site"
  },
  "noConversionDateAvailable": {
    "message": "No currency conversion date available"
  },
  "noConversionRateAvailable": {
    "message": "No conversion rate available"
  },
  "noDomainResolution": {
    "message": "No resolution for domain provided."
  },
  "noNFTs": {
    "message": "No NFTs yet"
  },
  "noNetworksFound": {
    "message": "No networks found for the given search query"
  },
  "noSnaps": {
    "message": "You don't have any snaps installed."
  },
  "noTransactions": {
    "message": "You have no transactions"
  },
  "noWebcamFound": {
    "message": "Your computer's webcam was not found. Please try again."
  },
  "noWebcamFoundTitle": {
    "message": "Webcam not found"
  },
  "nonCustodialAccounts": {
    "message": "MetaMask Institutional allows you to use non-custodial accounts, if you plan to use these accounts backup the Secret Recovery Phrase."
  },
  "nonce": {
    "message": "Nonce"
  },
  "nonceField": {
    "message": "Customize transaction nonce"
  },
  "nonceFieldDescription": {
    "message": "Turn this on to change the nonce (transaction number) on confirmation screens. This is an advanced feature, use cautiously."
  },
  "nonceFieldHeading": {
    "message": "Custom nonce"
  },
  "notBusy": {
    "message": "Not busy"
  },
  "notCurrentAccount": {
    "message": "Is this the correct account? It's different from the currently selected account in your wallet"
  },
  "notEnoughBalance": {
    "message": "Insufficient balance"
  },
  "notEnoughGas": {
    "message": "Not enough gas"
  },
  "note": {
    "message": "Note"
  },
  "notePlaceholder": {
    "message": "The approver will see this note when approving the transaction at the custodian."
  },
  "notificationDetail": {
    "message": "Details"
  },
  "notificationDetailBaseFee": {
    "message": "Base fee (GWEI)"
  },
  "notificationDetailGasLimit": {
    "message": "Gas limit (units)"
  },
  "notificationDetailGasUsed": {
    "message": "Gas used (units)"
  },
  "notificationDetailMaxFee": {
    "message": "Max fee per gas"
  },
  "notificationDetailNetwork": {
    "message": "Network"
  },
  "notificationDetailNetworkFee": {
    "message": "Network fee"
  },
  "notificationDetailPriorityFee": {
    "message": "Priority fee (GWEI)"
  },
  "notificationItemCheckBlockExplorer": {
    "message": "Check on the BlockExplorer"
  },
  "notificationItemCollection": {
    "message": "Collection"
  },
  "notificationItemConfirmed": {
    "message": "Confirmed"
  },
  "notificationItemError": {
    "message": "Unable to retrieve fees currently"
  },
  "notificationItemFrom": {
    "message": "From"
  },
  "notificationItemLidoStakeReadyToBeWithdrawn": {
    "message": "Withdrawal Ready"
  },
  "notificationItemLidoStakeReadyToBeWithdrawnMessage": {
    "message": "You can now withdraw your unstaked $1"
  },
  "notificationItemLidoWithdrawalRequestedMessage": {
    "message": "Your request to unstake $1 has been sent"
  },
  "notificationItemNFTReceivedFrom": {
    "message": "Received NFT from"
  },
  "notificationItemNFTSentTo": {
    "message": "Sent NFT to"
  },
  "notificationItemNetwork": {
    "message": "Network"
  },
  "notificationItemRate": {
    "message": "Rate (fee included)"
  },
  "notificationItemReceived": {
    "message": "Received"
  },
  "notificationItemReceivedFrom": {
    "message": "Received from"
  },
  "notificationItemSent": {
    "message": "Sent"
  },
  "notificationItemSentTo": {
    "message": "Sent to"
  },
  "notificationItemStakeCompleted": {
    "message": "Stake completed"
  },
  "notificationItemStaked": {
    "message": "Staked"
  },
  "notificationItemStakingProvider": {
    "message": "Staking Provider"
  },
  "notificationItemStatus": {
    "message": "Status"
  },
  "notificationItemSwapped": {
    "message": "Swapped"
  },
  "notificationItemSwappedFor": {
    "message": "for"
  },
  "notificationItemTo": {
    "message": "To"
  },
  "notificationItemTransactionId": {
    "message": "Transaction ID"
  },
  "notificationItemUnStakeCompleted": {
    "message": "UnStaking complete"
  },
  "notificationItemUnStaked": {
    "message": "Unstaked"
  },
  "notificationItemUnStakingRequested": {
    "message": "Unstaking requested"
  },
  "notificationTransactionFailedMessage": {
    "message": "Transaction $1 failed! $2",
    "description": "Content of the browser notification that appears when a transaction fails"
  },
  "notificationTransactionFailedMessageMMI": {
    "message": "Transaction failed! $1",
    "description": "Content of the browser notification that appears when a transaction fails in MMI"
  },
  "notificationTransactionFailedTitle": {
    "message": "Failed transaction",
    "description": "Title of the browser notification that appears when a transaction fails"
  },
  "notificationTransactionSuccessMessage": {
    "message": "Transaction $1 confirmed!",
    "description": "Content of the browser notification that appears when a transaction is confirmed"
  },
  "notificationTransactionSuccessTitle": {
    "message": "Confirmed transaction",
    "description": "Title of the browser notification that appears when a transaction is confirmed"
  },
  "notificationTransactionSuccessView": {
    "message": "View on $1",
    "description": "Additional content in browser notification that appears when a transaction is confirmed and has a block explorer URL"
  },
  "notifications": {
    "message": "Notifications"
  },
  "notifications20ActionText": {
    "message": "Learn more",
    "description": "The 'call to action' on the button, or link, of the 'Stay secure' notification. Upon clicking, users will be taken to a ledger page to resolve the U2F connection issue."
  },
  "notifications20Description": {
    "message": "If you're on the latest version of Firefox, you might be experiencing an issue related to Firefox dropping U2F support.",
    "description": "Description of a notification in the 'See What's New' popup. Describes the U2F support being dropped by firefox and that it affects ledger users."
  },
  "notifications20Title": {
    "message": "Ledger and Firefox Users Experiencing Connection Issues",
    "description": "Title for a notification in the 'See What's New' popup. Tells users that latest firefox users using U2F may experience connection issues."
  },
  "notifications24ActionText": {
    "message": "Got it"
  },
  "notifications24Description": {
    "message": "Advanced gas fee settings are now remembered based on the network you're using. This means you can set specific advanced gas fees for each network and avoid overpaying for gas or stuck transactions."
  },
  "notifications24Title": {
    "message": "Advanced gas fees by network"
  },
  "notifications8ActionText": {
    "message": "Go to Settings > Advanced",
    "description": "Description on an action button that appears in the What's New popup. Tells the user that if they click it, they will go to our Advanced settings page."
  },
  "notifications8DescriptionOne": {
    "message": "As of MetaMask v10.4.0, you no longer need Ledger Live to connect your Ledger device to MetaMask.",
    "description": "Description of a notification in the 'See What's New' popup. Describes changes for how Ledger Live is no longer needed to connect the device."
  },
  "notifications8DescriptionTwo": {
    "message": "For an easier and more stable ledger experience, go to Settings > Advanced and switch the 'Preferred Ledger Connection Type' to 'WebHID'.",
    "description": "Description of a notification in the 'See What's New' popup. Describes how the user can turn off the Ledger Live setting."
  },
  "notifications8Title": {
    "message": "Ledger connection improvement",
    "description": "Title for a notification in the 'See What's New' popup. Notifies ledger users that there is an improvement in how they can connect their device."
  },
  "notificationsBlockaidDefaultDescriptionActionText": {
    "message": "Got it"
  },
  "notificationsBlockaidDefaultDescriptionOne": {
    "message": "Steer clear of known scams while still preserving your privacy with security alerts powered by Blockaid. This feature is available on Arbitrum, Avalanche, BNB chain, Ethereum Mainnet, Linea, Optimism, Polygon, Base and Sepolia."
  },
  "notificationsBlockaidDefaultDescriptionTwo": {
    "message": "Always do your own due diligence before approving requests."
  },
  "notificationsBlockaidDefaultTitle": {
    "message": "Stay safe with security alerts"
  },
  "notificationsDropLedgerFirefoxDescription": {
    "message": "Firefox no longer supports U2F, so Ledger won't work with MetaMask on Firefox. Try MetaMask on Google Chrome instead.",
    "description": "Description of a notification in the 'See What's New' popup. Describes that ledger will not longer be supported for firefox users and they should use MetaMask on chrome for ledger support instead."
  },
  "notificationsDropLedgerFirefoxTitle": {
    "message": "Dropping Ledger Support for Firefox",
    "description": "Title for a notification in the 'See What's New' popup. Tells firefox users that ledger support is being dropped."
  },
  "notificationsFeatureToggle": {
    "message": "Enable Wallet Notifications",
    "description": "Experimental feature title"
  },
  "notificationsFeatureToggleDescription": {
    "message": "This enables wallet notifications like send/receive funds or nfts and feature announcements.",
    "description": "Description of the experimental notifications feature"
  },
  "notificationsMarkAllAsRead": {
    "message": "Mark all as read"
  },
  "notificationsPageEmptyTitle": {
    "message": "Nothing to see here"
  },
  "notificationsPageErrorContent": {
    "message": "Please, try to visit this page again."
  },
  "notificationsPageErrorTitle": {
    "message": "There has been an error"
  },
  "notificationsPageNoNotificationsContent": {
    "message": "You have not received any notifications yet."
  },
  "notificationsPetnamesActionText": {
    "message": "Got it"
  },
  "notificationsPetnamesDescriptionOne": {
    "message": "When you click on an address during a transaction, you can see suggested nicknames from third-party sources such as ENS, Lens, and Etherscan."
  },
  "notificationsPetnamesDescriptionTwo": {
    "message": "This will make it easier for you to recognize addresses in the future, so be sure to give a nickname to addresses you trust."
  },
  "notificationsPetnamesTitle": {
    "message": "Suggested nicknames are here!"
  },
  "notificationsSettingsBoxError": {
    "message": "Something went wrong. Please try again."
  },
  "notificationsSettingsPageAllowNotifications": {
    "message": "Stay in the loop on what’s happening in your wallet with notifications. To use notifications, we use a profile to sync some settings across your devices. $1"
  },
  "notificationsSettingsPageAllowNotificationsLink": {
    "message": "Learn how we protect your privacy while using this feature."
  },
  "notificationsSimulationsDescriptionOne": {
    "message": "Now you can see the potential outcome of your transactions before you make them!"
  },
  "notificationsSimulationsDescriptionTwo": {
    "message": "This is just a simulation, so we can’t guarantee the final outcome. You can turn this off anytime in \nSettings > Security & Privacy. "
  },
  "notificationsU2FLedgerLiveDescription": {
    "message": "U2F and Ledger Live are no longer available on Chrome. You can still connect Ledger devices on Chrome using Webhid.",
    "description": "Description of a notification in the 'See What's New' popup. Describes the U2F and Ledger Live connection modes are now deprecated"
  },
  "notificationsU2FLedgerLiveTitle": {
    "message": "U2F and Ledger Live deprecation",
    "description": "Title for a notification in the 'See What's New' popup. Tells ledger and chrome users that U2F and Ledger Live options are now deprecated."
  },
  "numberOfNewTokensDetectedPlural": {
    "message": "$1 new tokens found in this account",
    "description": "$1 is the number of new tokens detected"
  },
  "numberOfNewTokensDetectedSingular": {
    "message": "1 new token found in this account"
  },
  "ofTextNofM": {
    "message": "of"
  },
  "off": {
    "message": "Off"
  },
  "offlineForMaintenance": {
    "message": "Offline for maintenance"
  },
  "ok": {
    "message": "Ok"
  },
  "on": {
    "message": "On"
  },
  "onboarding": {
    "message": "Onboarding"
  },
  "onboardingAdvancedPrivacyIPFSDescription": {
    "message": "The IPFS gateway makes it possible to access and view data hosted by third parties. You can add a custom IPFS gateway or continue using the default."
  },
  "onboardingAdvancedPrivacyIPFSInvalid": {
    "message": "Please enter a valid URL"
  },
  "onboardingAdvancedPrivacyIPFSTitle": {
    "message": "Add custom IPFS Gateway"
  },
  "onboardingAdvancedPrivacyIPFSValid": {
    "message": "IPFS gateway URL is valid"
  },
  "onboardingAdvancedPrivacyNetworkButton": {
    "message": "Add custom network"
  },
  "onboardingAdvancedPrivacyNetworkDescription": {
    "message": "We use Infura as our remote procedure call (RPC) provider to offer the most reliable and private access to Ethereum data we can. You can choose your own RPC, but remember that any RPC will receive your IP address and Ethereum wallet to make transactions. Read our $1 to learn more about how Infura handles data."
  },
  "onboardingAdvancedPrivacyNetworkTitle": {
    "message": "Choose your network"
  },
  "onboardingCreateWallet": {
    "message": "Create a new wallet"
  },
  "onboardingImportWallet": {
    "message": "Import an existing wallet"
  },
  "onboardingMetametricsAgree": {
    "message": "I agree"
  },
  "onboardingMetametricsAllowOptOutLegacy": {
    "message": "Always allow you to opt-out via Settings"
  },
  "onboardingMetametricsDataTermsLegacy": {
    "message": "This data is aggregated and is therefore anonymous for the purposes of General Data Protection Regulation (EU) 2016/679."
  },
  "onboardingMetametricsDescription": {
    "message": "We’d like to gather basic usage and diagnostics data to improve MetaMask. Know that we never sell the data you provide here."
  },
  "onboardingMetametricsDescription2": {
    "message": "When we gather metrics, it will always be..."
  },
  "onboardingMetametricsDescription2Legacy": {
    "message": "MetaMask will..."
  },
  "onboardingMetametricsDescriptionLegacy": {
    "message": "MetaMask would like to gather usage data to better understand how our users interact with MetaMask. This data will be used to provide the service, which includes improving the service based on your use."
  },

  "onboardingMetametricsDisagree": {
    "message": "No thanks"
  },
  "onboardingMetametricsInfuraTerms": {
    "message": "We’ll let you know if we decide to use this data for other purposes. You can review our $1 for more information. Remember, you can go to settings and opt out at any time.",
    "description": "$1 represents `onboardingMetametricsInfuraTermsPolicy`"
  },
  "onboardingMetametricsInfuraTermsLegacy": {
    "message": "* When you use Infura as your default RPC provider in MetaMask, Infura will collect your IP address and your Ethereum wallet address when you send a transaction. We don’t store this information in a way that allows our systems to associate those two pieces of data. For more information on how MetaMask and Infura interact from a data collection perspective, see our update $1. For more information on our privacy practices in general, see our $2.",
    "description": "$1 represents `onboardingMetametricsInfuraTermsPolicyLink`, $2 represents `onboardingMetametricsInfuraTermsPolicy`"
  },
  "onboardingMetametricsInfuraTermsPolicy": {
    "message": "Privacy Policy"
  },
  "onboardingMetametricsInfuraTermsPolicyLegacy": {
    "message": "Privacy Policy here"
  },
  "onboardingMetametricsInfuraTermsPolicyLinkLegacy": {
    "message": "here"
  },
  "onboardingMetametricsModalTitle": {
    "message": "Add custom network"
  },
  "onboardingMetametricsNeverCollect": {
    "message": "$1 clicks and views on the app are stored, but other details (like your public address) are not.",
    "description": "$1 represents `onboardingMetametricsNeverCollectEmphasis`"
  },
  "onboardingMetametricsNeverCollectEmphasis": {
    "message": "Private:"
  },
  "onboardingMetametricsNeverCollectIP": {
    "message": "$1 we temporarily use your IP address to detect a general location (like your country or region), but it's never stored.",
    "description": "$1 represents `onboardingMetametricsNeverCollectIPEmphasis`"
  },
  "onboardingMetametricsNeverCollectIPEmphasis": {
    "message": "General:"
  },
  "onboardingMetametricsNeverCollectIPLegacy": {
    "message": "$1 collect your full IP address*",
    "description": "$1 represents `onboardingMetametricsNeverEmphasis`"
  },
  "onboardingMetametricsNeverCollectLegacy": {
    "message": "$1 collect information we don’t need to provide the service (such as keys, addresses, transaction hashes, or balances)",
    "description": "$1 represents `onboardingMetametricsNeverEmphasis`"
  },
  "onboardingMetametricsNeverEmphasisLegacy": {
    "message": "Never"
  },
  "onboardingMetametricsNeverSellData": {
    "message": "$1 you decide if you want to share or delete your usage data via settings any time.",
    "description": "$1 represents `onboardingMetametricsNeverSellDataEmphasis`"
  },
  "onboardingMetametricsNeverSellDataEmphasis": {
    "message": "Optional:"
  },
  "onboardingMetametricsNeverSellDataLegacy": {
    "message": "$1 sell data.  Ever!",
    "description": "$1 represents `onboardingMetametricsNeverEmphasis`"
  },
  "onboardingMetametricsSendAnonymizeLegacy": {
    "message": "Send anonymized click and pageview events"
  },
  "onboardingMetametricsTitle": {
    "message": "Help us improve MetaMask"
  },
  "onboardingPinExtensionBillboardAccess": {
    "message": "Full access"
  },
  "onboardingPinExtensionBillboardDescription": {
    "message": "These extensions can see and change information"
  },
  "onboardingPinExtensionBillboardDescription2": {
    "message": "on this site."
  },
  "onboardingPinExtensionBillboardTitle": {
    "message": "Extensions"
  },
  "onboardingPinExtensionChrome": {
    "message": "Click the browser extension icon"
  },
  "onboardingPinExtensionDescription": {
    "message": "Pin MetaMask on your browser so it's accessible and easy to view transaction confirmations."
  },
  "onboardingPinExtensionDescription2": {
    "message": "You can open MetaMask by clicking on the extension and access your wallet with 1 click."
  },
  "onboardingPinExtensionDescription3": {
    "message": "Click browser extension icon to access it instantly"
  },
  "onboardingPinExtensionLabel": {
    "message": "Pin MetaMask"
  },
  "onboardingPinExtensionStep1": {
    "message": "1"
  },
  "onboardingPinExtensionStep2": {
    "message": "2"
  },
  "onboardingPinExtensionTitle": {
    "message": "Your MetaMask install is complete!"
  },
  "onboardingPinMmiExtensionLabel": {
    "message": "Pin MetaMask Institutional"
  },
  "onboardingUsePhishingDetectionDescription": {
    "message": "Phishing detection alerts rely on communication with $1. jsDeliver will have access to your IP address. View $2.",
    "description": "The $1 is the word 'jsDeliver', from key 'jsDeliver' and $2 is the words Privacy Policy from key 'privacyMsg', both separated here so that it can be wrapped as a link"
  },
<<<<<<< HEAD
  "oneDayAbbreviation": {
    "message": "1D",
    "description": "Shortened form of '1 day'"
  },
  "oneMonthAbbreviation": {
    "message": "1M",
    "description": "Shortened form of '1 month'"
  },
  "oneWeekAbbreviation": {
    "message": "1W",
    "description": "Shortened form of '1 week'"
  },
  "oneYearAbbreviation": {
    "message": "1Y",
    "description": "Shortened form of '1 year'"
=======
  "onekey": {
    "message": "OneKey"
>>>>>>> 72841605
  },
  "onlyAddTrustedNetworks": {
    "message": "A malicious network provider can lie about the state of the blockchain and record your network activity. Only add custom networks you trust."
  },
  "onlyConnectTrust": {
    "message": "Only connect with sites you trust. $1",
    "description": "Text displayed above the buttons for connection confirmation. $1 is the link to the learn more web page."
  },
  "openCustodianApp": {
    "message": "Open $1 app",
    "description": "The $1 is the name of the Custodian that will be open"
  },
  "openFullScreenForLedgerWebHid": {
    "message": "Go to full screen to connect your Ledger.",
    "description": "Shown to the user on the confirm screen when they are viewing MetaMask in a popup window but need to connect their ledger via webhid."
  },
  "openInBlockExplorer": {
    "message": "Open in block explorer"
  },
  "openSeaNew": {
    "message": "OpenSea"
  },
  "openSeaToBlockaidBtnLabel": {
    "message": "Explore Snaps"
  },
  "openSeaToBlockaidDescription": {
    "message": "Security alerts are no longer available on this network. Installing a Snap may improve your security."
  },
  "openSeaToBlockaidTitle": {
    "message": "Heads up!"
  },
  "operationFailed": {
    "message": "Operation Failed"
  },
  "optional": {
    "message": "Optional"
  },
  "optionalWithParanthesis": {
    "message": "(Optional)"
  },
  "options": {
    "message": "Options"
  },
  "or": {
    "message": "or"
  },
  "origin": {
    "message": "Origin"
  },
  "osTheme": {
    "message": "System"
  },
  "otherSnaps": {
    "message": "other snaps",
    "description": "Used in the 'permission_rpc' message."
  },
  "outdatedBrowserNotification": {
    "message": "Your browser is out of date. If you don't update your browser, you won't be able to get security patches and new features from MetaMask."
  },
  "padlock": {
    "message": "Padlock"
  },
  "parameters": {
    "message": "Parameters"
  },
  "participateInMetaMetrics": {
    "message": "Participate in MetaMetrics"
  },
  "participateInMetaMetricsDescription": {
    "message": "Participate in MetaMetrics to help us make MetaMask better"
  },
  "password": {
    "message": "Password"
  },
  "passwordMmiTermsWarning": {
    "message": "I understand that MetaMask Institutional cannot recover this password for me. $1"
  },
  "passwordNotLongEnough": {
    "message": "Password not long enough"
  },
  "passwordSetupDetails": {
    "message": "This password will unlock your MetaMask wallet only on this device. MetaMask can not recover this password."
  },
  "passwordStrength": {
    "message": "Password strength: $1",
    "description": "Return password strength to the user when user wants to create password."
  },
  "passwordStrengthDescription": {
    "message": "A strong password can improve the security of your wallet should your device be stolen or compromised."
  },
  "passwordTermsWarning": {
    "message": "I understand that MetaMask cannot recover this password for me. $1"
  },
  "passwordsDontMatch": {
    "message": "Passwords don't match"
  },
  "pasteJWTToken": {
    "message": "Paste or drop your token here:"
  },
  "pastePrivateKey": {
    "message": "Enter your private key string here:",
    "description": "For importing an account from a private key"
  },
  "paymasterInUse": {
    "message": "The gas for this transaction will be paid by a paymaster.",
    "description": "Alert shown in transaction confirmation if paymaster in use."
  },
  "pending": {
    "message": "Pending"
  },
  "pendingTransactionInfo": {
    "message": "This transaction will not process until that one is complete."
  },
  "pendingTransactionMultiple": {
    "message": "You have ($1) pending transactions."
  },
  "pendingTransactionSingle": {
    "message": "You have (1) pending transaction.",
    "description": "$1 is count of pending transactions"
  },
  "permissionDetails": {
    "message": "Permission details"
  },
  "permissionRequest": {
    "message": "Permission request"
  },
  "permissionRequested": {
    "message": "Requested now"
  },
  "permissionRequestedForAccounts": {
    "message": "Requested now for $1",
    "description": "Permission cell status for requested permission including accounts, rendered as AvatarGroup which is $1."
  },
  "permissionRevoked": {
    "message": "Revoked in this update"
  },
  "permissionRevokedForAccounts": {
    "message": "Revoked in this update for $1",
    "description": "Permission cell status for revoked permission including accounts, rendered as AvatarGroup which is $1."
  },
  "permission_accessNamedSnap": {
    "message": "Connect to $1.",
    "description": "The description for the `wallet_snap` permission. $1 is the human-readable name of the snap."
  },
  "permission_accessNetwork": {
    "message": "Access the internet.",
    "description": "The description of the `endowment:network-access` permission."
  },
  "permission_accessNetworkDescription": {
    "message": "Allow $1 to access the internet. This can be used to both send and receive data with third-party servers.",
    "description": "An extended description of the `endowment:network-access` permission. $1 is the snap name."
  },
  "permission_accessSnap": {
    "message": "Connect to the $1 snap.",
    "description": "The description for the `wallet_snap` permission. $1 is the name of the snap."
  },
  "permission_accessSnapDescription": {
    "message": "Allow the website or snap to interact with $1.",
    "description": "The description for the `wallet_snap_*` permission. $1 is the name of the Snap."
  },
  "permission_cronjob": {
    "message": "Schedule and execute periodic actions.",
    "description": "The description for the `snap_cronjob` permission"
  },
  "permission_cronjobDescription": {
    "message": "Allow $1 to perform actions that run periodically at fixed times, dates, or intervals. This can be used to trigger time-sensitive interactions or notifications.",
    "description": "An extended description for the `snap_cronjob` permission. $1 is the snap name."
  },
  "permission_dialog": {
    "message": "Display dialog windows in MetaMask.",
    "description": "The description for the `snap_dialog` permission"
  },
  "permission_dialogDescription": {
    "message": "Allow $1 to display MetaMask popups with custom text, input field, and buttons to approve or reject an action.\nCan be used to create e.g. alerts, confirmations, and opt-in flows for a snap.",
    "description": "An extended description for the `snap_dialog` permission. $1 is the snap name."
  },
  "permission_ethereumAccounts": {
    "message": "See address, account balance, activity and suggest transactions to approve",
    "description": "The description for the `eth_accounts` permission"
  },
  "permission_ethereumProvider": {
    "message": "Access the Ethereum provider.",
    "description": "The description for the `endowment:ethereum-provider` permission"
  },
  "permission_ethereumProviderDescription": {
    "message": "Allow $1 to communicate with MetaMask directly, in order for it to read data from the blockchain and suggest messages and transactions.",
    "description": "An extended description for the `endowment:ethereum-provider` permission. $1 is the snap name."
  },
  "permission_getEntropy": {
    "message": "Derive arbitrary keys unique to $1.",
    "description": "The description for the `snap_getEntropy` permission. $1 is the snap name."
  },
  "permission_getEntropyDescription": {
    "message": "Allow $1 to derive arbitrary keys unique to $1, without exposing them. These keys are separate from your MetaMask account(s) and not related to your private keys or Secret Recovery Phrase. Other snaps cannot access this information.",
    "description": "An extended description for the `snap_getEntropy` permission. $1 is the snap name."
  },
  "permission_getLocale": {
    "message": "View your preferred language.",
    "description": "The description for the `snap_getLocale` permission"
  },
  "permission_getLocaleDescription": {
    "message": "Let $1 access your preferred language from your MetaMask settings. This can be used to localize and display $1's content using your language.",
    "description": "An extended description for the `snap_getLocale` permission. $1 is the snap name."
  },
  "permission_homePage": {
    "message": "Display a custom screen",
    "description": "The description for the `endowment:page-home` permission"
  },
  "permission_homePageDescription": {
    "message": "Let $1 display a custom home screen in MetaMask. This can be used for user interfaces, configuration, and dashboards.",
    "description": "An extended description for the `endowment:page-home` permission. $1 is the snap name."
  },
  "permission_keyring": {
    "message": "Allow requests for adding and controlling Ethereum accounts",
    "description": "The description for the `endowment:keyring` permission"
  },
  "permission_keyringDescription": {
    "message": "Let $1 receive requests to add or remove accounts, plus sign and transact on behalf of these accounts.",
    "description": "An extended description for the `endowment:keyring` permission. $1 is the snap name."
  },
  "permission_lifecycleHooks": {
    "message": "Use lifecycle hooks.",
    "description": "The description for the `endowment:lifecycle-hooks` permission"
  },
  "permission_lifecycleHooksDescription": {
    "message": "Allow $1 to use lifecycle hooks to run code at specific times during its lifecycle.",
    "description": "An extended description for the `endowment:lifecycle-hooks` permission. $1 is the snap name."
  },
  "permission_manageAccounts": {
    "message": "Add and control Ethereum accounts",
    "description": "The description for `snap_manageAccounts` permission"
  },
  "permission_manageAccountsDescription": {
    "message": "Allow $1 to add or remove Ethereum accounts, then transact and sign with these accounts.",
    "description": "An extended description for the `snap_manageAccounts` permission. $1 is the snap name."
  },
  "permission_manageBip32Keys": {
    "message": "Manage $1 accounts.",
    "description": "The description for the `snap_getBip32Entropy` permission. $1 is a derivation path, e.g. 'm/44'/0'/0' (secp256k1)'."
  },
  "permission_manageBip44AndBip32KeysDescription": {
    "message": "Allow $1 to manage accounts and assets on the requested network. These accounts are derived and backed up using your secret recovery phrase (without revealing it). With the power to derive keys, $1 can support a variety of blockchain protocols beyond Ethereum (EVMs).",
    "description": "An extended description for the `snap_getBip44Entropy` and `snap_getBip44Entropy` permissions. $1 is the snap name."
  },
  "permission_manageBip44Keys": {
    "message": "Manage $1 accounts.",
    "description": "The description for the `snap_getBip44Entropy` permission. $1 is the name of a protocol, e.g. 'Filecoin'."
  },
  "permission_manageState": {
    "message": "Store and manage its data on your device.",
    "description": "The description for the `snap_manageState` permission"
  },
  "permission_manageStateDescription": {
    "message": "Allow $1 to store, update, and retrieve data securely with encryption. Other snaps cannot access this information.",
    "description": "An extended description for the `snap_manageState` permission. $1 is the snap name."
  },
  "permission_nameLookup": {
    "message": "Provide domain and address lookups.",
    "description": "The description for the `endowment:name-lookup` permission."
  },
  "permission_nameLookupDescription": {
    "message": "Allow the snap to fetch and display address and domain lookups in different parts of the MetaMask UI.",
    "description": "An extended description for the `endowment:name-lookup` permission."
  },
  "permission_notifications": {
    "message": "Show notifications.",
    "description": "The description for the `snap_notify` permission"
  },
  "permission_notificationsDescription": {
    "message": "Allow $1 to display notifications within MetaMask. A short notification text can be triggered by a snap for actionable or time-sensitive information.",
    "description": "An extended description for the `snap_notify` permission. $1 is the snap name."
  },
  "permission_rpc": {
    "message": "Allow $1 to communicate directly with $2.",
    "description": "The description for the `endowment:rpc` permission. $1 is 'other snaps' or 'websites', $2 is the snap name."
  },
  "permission_rpcDescription": {
    "message": "Allow $1 to send messages to $2 and receive a response from $2.",
    "description": "An extended description for the `endowment:rpc` permission. $1 is 'other snaps' or 'websites', $2 is the snap name."
  },
  "permission_rpcDescriptionOriginList": {
    "message": "$1 and $2",
    "description": "A list of allowed origins where $2 is the last origin of the list and $1 is the rest of the list separated by ','."
  },
  "permission_signatureInsight": {
    "message": "Display signature insights modal.",
    "description": "The description for the `endowment:signature-insight` permission"
  },
  "permission_signatureInsightDescription": {
    "message": "Allow $1 to display a modal with insights on any signature request before approval. This can be used for anti-phishing and security solutions.",
    "description": "An extended description for the `endowment:signature-insight` permission. $1 is the snap name."
  },
  "permission_signatureInsightOrigin": {
    "message": "See the origins of websites that initiate a signature request",
    "description": "The description for the `signatureOrigin` caveat, to be used with the `endowment:signature-insight` permission"
  },
  "permission_signatureInsightOriginDescription": {
    "message": "Allow $1 to see the origin (URI) of websites that initiate signature requests. This can be used for anti-phishing and security solutions.",
    "description": "An extended description for the `signatureOrigin` caveat, to be used with the `endowment:signature-insight` permission. $1 is the snap name."
  },
  "permission_transactionInsight": {
    "message": "Fetch and display transaction insights.",
    "description": "The description for the `endowment:transaction-insight` permission"
  },
  "permission_transactionInsightDescription": {
    "message": "Allow $1 to decode transactions and show insights within the MetaMask UI. This can be used for anti-phishing and security solutions.",
    "description": "An extended description for the `endowment:transaction-insight` permission. $1 is the snap name."
  },
  "permission_transactionInsightOrigin": {
    "message": "See the origins of websites that suggest transactions",
    "description": "The description for the `transactionOrigin` caveat, to be used with the `endowment:transaction-insight` permission"
  },
  "permission_transactionInsightOriginDescription": {
    "message": "Allow $1 to see the origin (URI) of websites that suggest transactions. This can be used for anti-phishing and security solutions.",
    "description": "An extended description for the `transactionOrigin` caveat, to be used with the `endowment:transaction-insight` permission. $1 is the snap name."
  },
  "permission_unknown": {
    "message": "Unknown permission: $1",
    "description": "$1 is the name of a requested permission that is not recognized."
  },
  "permission_viewBip32PublicKeys": {
    "message": "View your public key for $1 ($2).",
    "description": "The description for the `snap_getBip32PublicKey` permission. $1 is a derivation path, e.g. 'm/44'/0'/0''. $2 is the elliptic curve name, e.g. 'secp256k1'."
  },
  "permission_viewBip32PublicKeysDescription": {
    "message": "Allow $2 to view your public keys (and addresses) for $1. This does not grant any control of accounts or assets.",
    "description": "An extended description for the `snap_getBip32PublicKey` permission. $1 is a derivation path (name). $2 is the snap name."
  },
  "permission_viewNamedBip32PublicKeys": {
    "message": "View your public key for $1.",
    "description": "The description for the `snap_getBip32PublicKey` permission. $1 is a name for the derivation path, e.g., 'Ethereum accounts'."
  },
  "permission_walletSwitchEthereumChain": {
    "message": "Switch to and use the following network",
    "description": "The label for the `wallet_switchEthereumChain` permission"
  },
  "permission_webAssembly": {
    "message": "Support for WebAssembly.",
    "description": "The description of the `endowment:webassembly` permission."
  },
  "permission_webAssemblyDescription": {
    "message": "Allow $1 to access low-level execution environments via WebAssembly.",
    "description": "An extended description of the `endowment:webassembly` permission. $1 is the snap name."
  },
  "permissions": {
    "message": "Permissions"
  },
  "permissionsPageEmptyContent": {
    "message": "Nothing to see here"
  },
  "permissionsPageEmptySubContent": {
    "message": "This is where you can see the permissions you've given to installed Snaps or connected sites."
  },
  "permissionsPageTourDescription": {
    "message": "This is your control panel for managing permissions given to connected sites and installed Snaps."
  },
  "permissionsPageTourTitle": {
    "message": "Connected sites are now permissions"
  },
  "personalAddressDetected": {
    "message": "Personal address detected. Input the token contract address."
  },
  "petnamesEnabledToggle": {
    "message": "Allow nicknames"
  },
  "petnamesEnabledToggleDescription": {
    "message": "This lets you assign a nickname to any address. We’ll suggest names for addresses that you interact with when possible."
  },
  "pinExtensionDescription": {
    "message": "Navigate to the extension menu and pin MetaMask Institutional for seamless access."
  },
  "pinExtensionTitle": {
    "message": "Pin extension"
  },
  "pinToTop": {
    "message": "Pin to top"
  },
  "pleaseConfirm": {
    "message": "Please confirm"
  },
  "plusMore": {
    "message": "+ $1 more",
    "description": "$1 is the number of additional items"
  },
  "plusXMore": {
    "message": "+ $1 more",
    "description": "$1 is a number of additional but unshown items in a list- this message will be shown in place of those items"
  },
  "popularCustomNetworks": {
    "message": "Popular custom networks"
  },
  "portfolio": {
    "message": "Portfolio"
  },
  "portfolioDashboard": {
    "message": "Portfolio Dashboard"
  },
  "preparingSwap": {
    "message": "Preparing swap..."
  },
  "prev": {
    "message": "Prev"
  },
  "pricingIsNotSupportedOnThisNetwork": {
    "message": "Pricing is not supported on this network"
  },
  "primaryCurrencySetting": {
    "message": "Primary currency"
  },
  "primaryCurrencySettingDescription": {
    "message": "Select native to prioritize displaying values in the native currency of the chain (e.g. ETH). Select Fiat to prioritize displaying values in your selected fiat currency."
  },
  "primaryType": {
    "message": "Primary type"
  },
  "priorityFee": {
    "message": "Priority fee"
  },
  "priorityFeeProperCase": {
    "message": "Priority Fee"
  },
  "privacy": {
    "message": "Privacy"
  },
  "privacyMsg": {
    "message": "Privacy policy"
  },
  "privateKey": {
    "message": "Private Key",
    "description": "select this type of file to use to import an account"
  },
  "privateKeyCopyWarning": {
    "message": "Private key for $1",
    "description": "$1 represents the account name"
  },
  "privateKeyHidden": {
    "message": "The private key is hidden",
    "description": "Explains that the private key input is hidden"
  },
  "privateKeyShow": {
    "message": "Show/Hide the private key input",
    "description": "Describes a toggle that is used to show or hide the private key input"
  },
  "privateKeyShown": {
    "message": "This private key is being shown",
    "description": "Explains that the private key input is being shown"
  },
  "privateKeyWarning": {
    "message": "Warning: Never disclose this key. Anyone with your private keys can steal any assets held in your account."
  },
  "privateNetwork": {
    "message": "Private network"
  },
  "proceedWithTransaction": {
    "message": "I want to proceed anyway"
  },
  "productAnnouncements": {
    "message": "Product announcements"
  },
  "profileSync": {
    "message": "Profile Sync"
  },
  "profileSyncConfirmation": {
    "message": "If you turn off profile sync, you won’t be able to receive notifications."
  },
  "profileSyncDescription": {
    "message": "Creates a profile that MetaMask uses to sync some settings among your devices. This is required to get notifications. $1."
  },
  "profileSyncPrivacyLink": {
    "message": "Learn how we protect your privacy"
  },
  "proposedApprovalLimit": {
    "message": "Proposed approval limit"
  },
  "provide": {
    "message": "Provide"
  },
  "publicAddress": {
    "message": "Public address"
  },
  "pushPlatformNotificationsFundsReceivedDescription": {
    "message": "You received $1 $2"
  },
  "pushPlatformNotificationsFundsReceivedDescriptionDefault": {
    "message": "You received some tokens"
  },
  "pushPlatformNotificationsFundsReceivedTitle": {
    "message": "Funds received"
  },
  "pushPlatformNotificationsFundsSentDescription": {
    "message": "You successfully sent $1 $2"
  },
  "pushPlatformNotificationsFundsSentDescriptionDefault": {
    "message": "You successfully sent some tokens"
  },
  "pushPlatformNotificationsFundsSentTitle": {
    "message": "Funds sent"
  },
  "pushPlatformNotificationsNftReceivedDescription": {
    "message": "You received new NFTs"
  },
  "pushPlatformNotificationsNftReceivedTitle": {
    "message": "NFT received"
  },
  "pushPlatformNotificationsNftSentDescription": {
    "message": "You have successfully sent an NFT"
  },
  "pushPlatformNotificationsNftSentTitle": {
    "message": "NFT sent"
  },
  "pushPlatformNotificationsStakingLidoStakeCompletedDescription": {
    "message": "Your Lido stake was successful"
  },
  "pushPlatformNotificationsStakingLidoStakeCompletedTitle": {
    "message": "Stake complete"
  },
  "pushPlatformNotificationsStakingLidoStakeReadyToBeWithdrawnDescription": {
    "message": "Your Lido stake is now ready to be withdrawn"
  },
  "pushPlatformNotificationsStakingLidoStakeReadyToBeWithdrawnTitle": {
    "message": "Stake ready for withdrawal"
  },
  "pushPlatformNotificationsStakingLidoWithdrawalCompletedDescription": {
    "message": "Your Lido withdrawal was successful"
  },
  "pushPlatformNotificationsStakingLidoWithdrawalCompletedTitle": {
    "message": "Withdrawal completed"
  },
  "pushPlatformNotificationsStakingLidoWithdrawalRequestedDescription": {
    "message": "Your Lido withdrawal request was submitted"
  },
  "pushPlatformNotificationsStakingLidoWithdrawalRequestedTitle": {
    "message": "Withdrawal requested"
  },
  "pushPlatformNotificationsStakingRocketpoolStakeCompletedDescription": {
    "message": "Your RocketPool stake was successful"
  },
  "pushPlatformNotificationsStakingRocketpoolStakeCompletedTitle": {
    "message": "Stake complete"
  },
  "pushPlatformNotificationsStakingRocketpoolUnstakeCompletedDescription": {
    "message": "Your RocketPool unstake was successful"
  },
  "pushPlatformNotificationsStakingRocketpoolUnstakeCompletedTitle": {
    "message": "Unstake complete"
  },
  "pushPlatformNotificationsSwapCompletedDescription": {
    "message": "Your MetaMask Swap was successful"
  },
  "pushPlatformNotificationsSwapCompletedTitle": {
    "message": "Swap completed"
  },
  "queued": {
    "message": "Queued"
  },
  "quoteRate": {
    "message": "Quote rate"
  },
  "reAddAccounts": {
    "message": "re-add any other accounts"
  },
  "reAdded": {
    "message": "re-added"
  },
  "readdToken": {
    "message": "You can add this token back in the future by going to “Import token” in your accounts options menu."
  },
  "receive": {
    "message": "Receive"
  },
  "receiveTokensCamelCase": {
    "message": "Receive tokens"
  },
  "recipientAddressPlaceholder": {
    "message": "Enter public address (0x) or ENS name"
  },
  "recipientAddressPlaceholderFlask": {
    "message": "Enter public address (0x) or domain name"
  },
  "recommendedGasLabel": {
    "message": "Recommended"
  },
  "recoveryPhraseReminderBackupStart": {
    "message": "Start here"
  },
  "recoveryPhraseReminderConfirm": {
    "message": "Got it"
  },
  "recoveryPhraseReminderHasBackedUp": {
    "message": "Always keep your Secret Recovery Phrase in a secure and secret place"
  },
  "recoveryPhraseReminderHasNotBackedUp": {
    "message": "Need to backup your Secret Recovery Phrase again?"
  },
  "recoveryPhraseReminderItemOne": {
    "message": "Never share your Secret Recovery Phrase with anyone"
  },
  "recoveryPhraseReminderItemTwo": {
    "message": "The MetaMask team will never ask for your Secret Recovery Phrase"
  },
  "recoveryPhraseReminderSubText": {
    "message": "Your Secret Recovery Phrase controls all of your accounts."
  },
  "recoveryPhraseReminderTitle": {
    "message": "Protect your funds"
  },
  "redesignedConfirmationsEnabledToggle": {
    "message": "Improved signature requests"
  },
  "redesignedConfirmationsToggleDescription": {
    "message": "Turn this on to see signature requests in an enhanced format."
  },
  "refreshList": {
    "message": "Refresh list"
  },
  "reject": {
    "message": "Reject"
  },
  "rejectAll": {
    "message": "Reject all"
  },
  "rejectRequestsDescription": {
    "message": "You are about to batch reject $1 requests."
  },
  "rejectRequestsN": {
    "message": "Reject $1 requests"
  },
  "rejectTxsDescription": {
    "message": "You are about to batch reject $1 transactions."
  },
  "rejectTxsN": {
    "message": "Reject $1 transactions"
  },
  "rejected": {
    "message": "Rejected"
  },
  "remember": {
    "message": "Remember:"
  },
  "remove": {
    "message": "Remove"
  },
  "removeAccount": {
    "message": "Remove account"
  },
  "removeAccountDescription": {
    "message": "This account will be removed from your wallet. Please make sure you have the original Secret Recovery Phrase or private key for this imported account before continuing. You can import or create accounts again from the account drop-down. "
  },
  "removeJWT": {
    "message": "Remove custodian token"
  },
  "removeJWTDescription": {
    "message": "Are you sure you want to remove this token? All accounts assigned to this token will be removed from extension as well: "
  },
  "removeKeyringSnap": {
    "message": "Removing this Snap removes these accounts from MetaMask:"
  },
  "removeKeyringSnapToolTip": {
    "message": "The snap controls the accounts, and by removing it, the accounts will be removed from MetaMask, too, but they will remain in the blockchain."
  },
  "removeNFT": {
    "message": "Remove NFT"
  },
  "removeNftErrorMessage": {
    "message": "We could not remove this NFT."
  },
  "removeNftMessage": {
    "message": "NFT was successfully removed!"
  },
  "removeSnap": {
    "message": "Remove Snap"
  },
  "removeSnapAccountDescription": {
    "message": "If you proceed, this account will no longer be available in MetaMask."
  },
  "removeSnapAccountTitle": {
    "message": "Remove account"
  },
  "removeSnapConfirmation": {
    "message": "Are you sure you want to remove $1?",
    "description": "$1 represents the name of the snap"
  },
  "removeSnapDescription": {
    "message": "This action will delete the snap, its data and revoke your given permissions."
  },
  "replace": {
    "message": "replace"
  },
  "reportIssue": {
    "message": "Report an issue"
  },
  "requestFlaggedAsMaliciousFallbackCopyReason": {
    "message": "The security provider has not shared additional details"
  },
  "requestFlaggedAsMaliciousFallbackCopyReasonTitle": {
    "message": "Request flagged as malicious"
  },
  "requestFrom": {
    "message": "Request from"
  },
  "requestFromInfo": {
    "message": "This is the site asking for your signature."
  },
  "requestFromTransactionDescription": {
    "message": "This is the site asking for your confirmation."
  },
  "requestMayNotBeSafe": {
    "message": "Request may not be safe"
  },
  "requestMayNotBeSafeError": {
    "message": "The security provider didn't detect any known malicious activity, but it still may not be safe to continue."
  },
  "requestNotVerified": {
    "message": "Request not verified"
  },
  "requestNotVerifiedError": {
    "message": "Because of an error, this request was not verified by the security provider. Proceed with caution."
  },
  "requestsAwaitingAcknowledgement": {
    "message": "requests waiting to be acknowledged"
  },
  "required": {
    "message": "Required"
  },
  "reset": {
    "message": "Reset"
  },
  "resetStates": {
    "message": "Reset States"
  },
  "resetWallet": {
    "message": "Reset wallet"
  },
  "resetWalletSubHeader": {
    "message": "MetaMask does not keep a copy of your password. If you’re having trouble unlocking your account, you will need to reset your wallet. You can do this by providing the Secret Recovery Phrase you used when you set up your wallet."
  },
  "resetWalletUsingSRP": {
    "message": "This action will delete your current wallet and Secret Recovery Phrase from this device, along with the list of accounts you’ve curated. After resetting with a Secret Recovery Phrase, you’ll see a list of accounts based on the Secret Recovery Phrase you use to reset. This new list will automatically include accounts that have a balance. You’ll also be able to $1 created previously. Custom accounts that you’ve imported will need to be $2, and any custom tokens you’ve added to an account will need to be $3 as well."
  },
  "resetWalletWarning": {
    "message": "Make sure you’re using the correct Secret Recovery Phrase before proceeding. You will not be able to undo this."
  },
  "restartMetamask": {
    "message": "Restart MetaMask"
  },
  "restore": {
    "message": "Restore"
  },
  "restoreFailed": {
    "message": "Can not restore your data from the file provided"
  },
  "restoreSuccessful": {
    "message": "Your data has been restored successfully"
  },
  "restoreUserData": {
    "message": "Restore user data"
  },
  "restoreUserDataDescription": {
    "message": "You can restore data like contacts and preferences from a backup file."
  },
  "resultPageError": {
    "message": "Error"
  },
  "resultPageErrorDefaultMessage": {
    "message": "The operation failed."
  },
  "resultPageSuccess": {
    "message": "Success"
  },
  "resultPageSuccessDefaultMessage": {
    "message": "The operation completed successfully."
  },
  "retryTransaction": {
    "message": "Retry transaction"
  },
  "reusedTokenNameWarning": {
    "message": "A token here reuses a symbol from another token you watch, this can be confusing or deceptive."
  },
  "revealSeedWords": {
    "message": "Reveal Secret Recovery Phrase"
  },
  "revealSeedWordsDescription1": {
    "message": "The $1 provides $2",
    "description": "This is a sentence consisting of link using 'revealSeedWordsSRPName' as $1 and bolded text using 'revealSeedWordsDescription3' as $2."
  },
  "revealSeedWordsDescription2": {
    "message": "MetaMask is a $1. That means you're the owner of your SRP.",
    "description": "$1 is text link with the message from 'revealSeedWordsNonCustodialWallet'"
  },
  "revealSeedWordsDescription3": {
    "message": "full access to your wallet and funds.\n"
  },
  "revealSeedWordsNonCustodialWallet": {
    "message": "non-custodial wallet"
  },
  "revealSeedWordsQR": {
    "message": "QR"
  },
  "revealSeedWordsSRPName": {
    "message": "Secret Recovery Phrase (SRP)"
  },
  "revealSeedWordsText": {
    "message": "Text"
  },
  "revealSeedWordsWarning": {
    "message": "Make sure no one is looking at your screen. $1",
    "description": "$1 is bolded text using the message from 'revealSeedWordsWarning2'"
  },
  "revealSeedWordsWarning2": {
    "message": "MetaMask Support will never request this.",
    "description": "The bolded texted in the second part of 'revealSeedWordsWarning'"
  },
  "revealSensitiveContent": {
    "message": "Reveal sensitive content"
  },
  "revealTheSeedPhrase": {
    "message": "Reveal seed phrase"
  },
  "reviewAlerts": {
    "message": "Review alerts"
  },
  "revokeAllTokensTitle": {
    "message": "Revoke permission to access and transfer all of your $1?",
    "description": "$1 is the symbol of the token for which the user is revoking approval"
  },
  "revokeAllTokensTitleWithoutSymbol": {
    "message": "Revoke permission to access and transfer all of your NFTs from $1?",
    "description": "$1 is a link to contract on the block explorer when we're not able to retrieve a erc721 or erc1155 name"
  },
  "revokeApproveForAllDescription": {
    "message": "This revokes the permission for a third party to access and transfer all of your $1 without further notice.",
    "description": "$1 is either a string or link of a given token symbol or name"
  },
  "revokeApproveForAllDescriptionWithoutSymbol": {
    "message": "This revokes the permission for a third party to access and transfer all of your NFTs from $1 without further notice.",
    "description": "$1 is a link to contract on the block explorer when we're not able to retrieve a erc721 or erc1155 name"
  },
  "revokePermission": {
    "message": "Revoke permission"
  },
  "revokeSpendingCap": {
    "message": "Revoke spending cap for your $1",
    "description": "$1 is a token symbol"
  },
  "revokeSpendingCapTooltipText": {
    "message": "This third party will be unable to spend any more of your current or future tokens."
  },
  "rpcUrl": {
    "message": "New RPC URL"
  },
  "safeTransferFrom": {
    "message": "Safe transfer from"
  },
  "save": {
    "message": "Save"
  },
  "scanInstructions": {
    "message": "Place the QR code in front of your camera"
  },
  "scanQrCode": {
    "message": "Scan QR code"
  },
  "scrollDown": {
    "message": "Scroll down"
  },
  "search": {
    "message": "Search"
  },
  "searchAccounts": {
    "message": "Search accounts"
  },
  "searchTokenOrNFT": {
    "message": "Search token or NFT"
  },
  "searchTokens": {
    "message": "Search tokens"
  },
  "secretRecoveryPhrase": {
    "message": "Secret Recovery Phrase"
  },
  "secureWallet": {
    "message": "Secure wallet"
  },
  "security": {
    "message": "Security"
  },
  "securityAlert": {
    "message": "Security alert from $1 and $2"
  },
  "securityAlerts": {
    "message": "Security alerts"
  },
  "securityAlertsDescription": {
    "message": "This feature alerts you to malicious activity by actively reviewing transaction and signature requests. $1",
    "description": "Link to learn more about security alerts"
  },
  "securityAndPrivacy": {
    "message": "Security & privacy"
  },
  "securityProviderPoweredBy": {
    "message": "Powered by $1",
    "description": "The security provider that is providing data"
  },
  "seeDetails": {
    "message": "See details"
  },
  "seedPhraseConfirm": {
    "message": "Confirm Secret Recovery Phrase"
  },
  "seedPhraseEnterMissingWords": {
    "message": "Confirm Secret Recovery Phrase"
  },
  "seedPhraseIntroNotRecommendedButtonCopy": {
    "message": "Remind me later (not recommended)"
  },
  "seedPhraseIntroRecommendedButtonCopy": {
    "message": "Secure my wallet (recommended)"
  },
  "seedPhraseIntroSidebarBulletFour": {
    "message": "Write down and store in multiple secret places"
  },
  "seedPhraseIntroSidebarBulletOne": {
    "message": "Save in a password manager"
  },
  "seedPhraseIntroSidebarBulletThree": {
    "message": "Store in a safe deposit box"
  },
  "seedPhraseIntroSidebarCopyOne": {
    "message": "Your Secret Recovery Phrase is a 12-word phrase that is the “master key” to your wallet and your funds"
  },
  "seedPhraseIntroSidebarCopyThree": {
    "message": "If someone asks for your recovery phrase they are likely trying to scam you and steal your wallet funds."
  },
  "seedPhraseIntroSidebarCopyTwo": {
    "message": "Never, ever share your Secret Recovery Phrase, not even with MetaMask!"
  },
  "seedPhraseIntroSidebarTitleOne": {
    "message": "What is a Secret Recovery Phrase?"
  },
  "seedPhraseIntroSidebarTitleThree": {
    "message": "Should I share my Secret Recovery Phrase?"
  },
  "seedPhraseIntroSidebarTitleTwo": {
    "message": "How do I save my Secret Recovery Phrase?"
  },
  "seedPhraseIntroTitle": {
    "message": "Secure your wallet"
  },
  "seedPhraseIntroTitleCopy": {
    "message": "Before getting started, watch this short video to learn about your Secret Recovery Phrase and how to keep your wallet safe."
  },
  "seedPhraseReq": {
    "message": "Secret Recovery Phrases contain 12, 15, 18, 21, or 24 words"
  },
  "seedPhraseWriteDownDetails": {
    "message": "Write down this 12-word Secret Recovery Phrase and save it in a place that you trust and only you can access."
  },
  "seedPhraseWriteDownHeader": {
    "message": "Write down your Secret Recovery Phrase"
  },
  "select": {
    "message": "Select"
  },
  "selectAccounts": {
    "message": "Select the account(s) to use on this site"
  },
  "selectAccountsForSnap": {
    "message": "Select the account(s) to use with this snap"
  },
  "selectAll": {
    "message": "Select all"
  },
  "selectAllAccounts": {
    "message": "Select all accounts"
  },
  "selectAnAccount": {
    "message": "Select an account"
  },
  "selectAnAccountAlreadyConnected": {
    "message": "This account has already been connected to MetaMask"
  },
  "selectAnAccountHelp": {
    "message": "Select the custodian accounts to use in MetaMask Institutional."
  },
  "selectEnableDisplayMediaPrivacyPreference": {
    "message": "Turn on Display NFT Media"
  },
  "selectHdPath": {
    "message": "Select HD path"
  },
  "selectJWT": {
    "message": "Select token"
  },
  "selectNFTPrivacyPreference": {
    "message": "Turn on NFT detection in Settings"
  },
  "selectPathHelp": {
    "message": "If you don't see the accounts you expect, try switching the HD path or current selected network."
  },
  "selectType": {
    "message": "Select Type"
  },
  "selectingAllWillAllow": {
    "message": "Selecting all will allow this site to view all of your current accounts. Make sure you trust this site."
  },
  "send": {
    "message": "Send"
  },
  "sendAToken": {
    "message": "Send a token"
  },
  "sendBugReport": {
    "message": "Send us a bug report."
  },
  "sendNoContactsConversionText": {
    "message": "click here"
  },
  "sendNoContactsDescription": {
    "message": "Contacts allow you to safely send transactions to another account multiple times.  To create a contact, $1",
    "description": "$1 represents the action text 'click here'"
  },
  "sendNoContactsTitle": {
    "message": "You don't have any contacts yet"
  },
  "sendSelectReceiveAsset": {
    "message": "Select asset to receive"
  },
  "sendSelectSendAsset": {
    "message": "Select asset to send"
  },
  "sendSpecifiedTokens": {
    "message": "Send $1",
    "description": "Symbol of the specified token"
  },
  "sendSwapSubmissionWarning": {
    "message": "Clicking this button will immediately initiate your swap transaction. Please review your transaction details before proceeding."
  },

  "sendTo": {
    "message": "Send to"
  },
  "sendTokenAsToken": {
    "message": "Send $1 as $2",
    "description": "Used in the transaction display list to describe a swap and send. $1 and $2 are the symbols of tokens in involved in the swap."
  },
  "sendTokens": {
    "message": "Send tokens"
  },
  "sendingAsset": {
    "message": "Sending $1"
  },
  "sendingDisabled": {
    "message": "Sending of ERC-1155 NFT assets is not yet supported."
  },
  "sendingNativeAsset": {
    "message": "Sending $1",
    "description": "$1 represents the native currency symbol for the current network (e.g. ETH or BNB)"
  },
  "sendingToTokenContractWarning": {
    "message": "Warning: you are about to send to a token contract which could result in a loss of funds. $1",
    "description": "$1 is a clickable link with text defined by the 'learnMoreUpperCase' key. The link will open to a support article regarding the known contract address warning"
  },
  "sendingZeroAmount": {
    "message": "You are sending 0 $1."
  },
  "sepolia": {
    "message": "Sepolia test network"
  },
  "serviceWorkerKeepAlive": {
    "message": "Service Worker Keep Alive"
  },
  "setAdvancedPrivacySettingsDetails": {
    "message": "MetaMask uses these trusted third-party services to enhance product usability and safety."
  },
  "setApprovalForAll": {
    "message": "Set approval for all"
  },
  "setApprovalForAllTitle": {
    "message": "Approve $1 with no spend limit",
    "description": "The token symbol that is being approved"
  },
  "settingAddSnapAccount": {
    "message": "Add account Snap"
  },
  "settings": {
    "message": "Settings"
  },
  "settingsSearchMatchingNotFound": {
    "message": "No matching results found."
  },
  "settingsSubHeadingSignaturesAndTransactions": {
    "message": "Signature and transaction requests"
  },
  "show": {
    "message": "Show"
  },
  "showAccount": {
    "message": "Show account"
  },
  "showExtensionInFullSizeView": {
    "message": "Show extension in full-size view"
  },
  "showExtensionInFullSizeViewDescription": {
    "message": "Turn this on to make full-size view your default when you click the extension icon."
  },
  "showFiatConversionInTestnets": {
    "message": "Show conversion on test networks"
  },
  "showFiatConversionInTestnetsDescription": {
    "message": "Select this to show fiat conversion on test networks"
  },
  "showHexData": {
    "message": "Show hex data"
  },
  "showHexDataDescription": {
    "message": "Select this to show the hex data field on the send screen"
  },
  "showIncomingTransactions": {
    "message": "Show incoming transactions"
  },
  "showIncomingTransactionsDescription": {
    "message": "This relies on $1 which will have access to your Ethereum address and your IP address. $2",
    "description": "$1 is the link to etherscan url and $2 is the link to the privacy policy of consensys APIs"
  },
  "showIncomingTransactionsExplainer": {
    "message": "This relies on different third-party APIs for each network, which expose your Ethereum address and your IP address."
  },
  "showMore": {
    "message": "Show more"
  },
  "showNft": {
    "message": "Show NFT"
  },
  "showPermissions": {
    "message": "Show permissions"
  },
  "showPrivateKey": {
    "message": "Show private key"
  },
  "showTestnetNetworks": {
    "message": "Show test networks"
  },
  "showTestnetNetworksDescription": {
    "message": "Select this to show test networks in network list"
  },
  "sigRequest": {
    "message": "Signature request"
  },
  "sign": {
    "message": "Sign"
  },
  "signatureRequest": {
    "message": "Signature request"
  },
  "signatureRequestGuidance": {
    "message": "Only sign this message if you fully understand the content and trust the requesting site."
  },
  "signatureRequestWarning": {
    "message": "Signing this message could be dangerous. You may be giving total control of your account and assets to the party on the other end of this message. That means they could drain your account at any time. Proceed with caution. $1."
  },
  "signed": {
    "message": "Signed"
  },
  "signin": {
    "message": "Sign-In"
  },
  "signing": {
    "message": "Signing"
  },
  "signingInWith": {
    "message": "Signing in with"
  },
  "simulationDetailsFailed": {
    "message": "There was an error loading your estimation."
  },
  "simulationDetailsFiatNotAvailable": {
    "message": "Not Available"
  },
  "simulationDetailsIncomingHeading": {
    "message": "You receive"
  },
  "simulationDetailsNoBalanceChanges": {
    "message": "No changes predicted for your wallet"
  },
  "simulationDetailsOutgoingHeading": {
    "message": "You send"
  },
  "simulationDetailsTitle": {
    "message": "Estimated changes"
  },
  "simulationDetailsTitleTooltip": {
    "message": "Estimated changes are what might happen if you go through with this transaction. This is just a prediction, not a guarantee."
  },
  "simulationDetailsTotalFiat": {
    "message": "Total = $1",
    "description": "$1 is the total amount in fiat currency on one side of the transaction"
  },
  "simulationDetailsTransactionReverted": {
    "message": "This transaction is likely to fail"
  },
  "simulationErrorMessageV2": {
    "message": "We were not able to estimate gas. There might be an error in the contract and this transaction may fail."
  },
  "simulationsSettingDescription": {
    "message": "Turn this on to estimate balance changes of transactions before you confirm them. This doesn't guarantee the final outcome of your transactions. $1"
  },
  "simulationsSettingSubHeader": {
    "message": "Estimate balance changes"
  },
  "skip": {
    "message": "Skip"
  },
  "skipAccountSecurity": {
    "message": "Skip account security?"
  },
  "skipAccountSecurityDetails": {
    "message": "I understand that until I back up my Secret Recovery Phrase, I may lose my accounts and all of their assets."
  },
  "smartContracts": {
    "message": "Smart contracts"
  },
  "smartSwapsErrorNotEnoughFunds": {
    "message": "Not enough funds for a smart swap."
  },
  "smartSwapsErrorUnavailable": {
    "message": "Smart Swaps are temporarily unavailable."
  },
  "smartTransactionCancelled": {
    "message": "Your transaction was canceled"
  },
  "smartTransactionCancelledDescription": {
    "message": "Your transaction couldn't be completed, so it was canceled to save you from paying unnecessary gas fees."
  },
  "smartTransactionError": {
    "message": "Your transaction failed"
  },
  "smartTransactionErrorDescription": {
    "message": "Sudden market changes can cause failures. If the problem continues, reach out to MetaMask customer support."
  },
  "smartTransactionPending": {
    "message": "Submitting your transaction"
  },
  "smartTransactionSuccess": {
    "message": "Your transaction is complete"
  },
  "smartTransactionTakingTooLong": {
    "message": "Sorry for the wait"
  },
  "smartTransactionTakingTooLongDescription": {
    "message": "If your transaction is not finalized within $1, it will be canceled and you will not be charged for gas.",
    "description": "$1 is remaining time in seconds"
  },
  "smartTransactions": {
    "message": "Smart Transactions"
  },
  "smartTransactionsBenefit1": {
    "message": "99.5% success rate"
  },
  "smartTransactionsBenefit2": {
    "message": "Saves you money"
  },
  "smartTransactionsBenefit3": {
    "message": "Real-time updates"
  },
  "smartTransactionsDescription": {
    "message": "Unlock higher success rates, frontrunning protection, and better visibility with Smart Transactions."
  },
  "smartTransactionsDescription2": {
    "message": "Only available on Ethereum. Enable or disable any time in settings. $1",
    "description": "$1 is an external link to learn more about Smart Transactions"
  },
  "smartTransactionsOptItModalTitle": {
    "message": "Enhanced Transaction Protection"
  },
  "snapAccountCreated": {
    "message": "Account created"
  },
  "snapAccountCreatedDescription": {
    "message": "Your new account is ready to use!"
  },
  "snapAccountCreationFailed": {
    "message": "Account creation failed"
  },
  "snapAccountCreationFailedDescription": {
    "message": "$1 didn't manage to create an account for you.",
    "description": "$1 is the snap name"
  },
  "snapAccountRedirectFinishSigningTitle": {
    "message": "Finish signing"
  },
  "snapAccountRedirectSiteDescription": {
    "message": "Follow the instructions from $1"
  },
  "snapAccountRemovalFailed": {
    "message": "Account removal failed"
  },
  "snapAccountRemovalFailedDescription": {
    "message": "$1 didn't manage to remove this account for you.",
    "description": "$1 is the snap name"
  },
  "snapAccountRemoved": {
    "message": "Account removed"
  },
  "snapAccountRemovedDescription": {
    "message": "This account will no longer be available to use in MetaMask."
  },
  "snapAccounts": {
    "message": "Account Snaps"
  },
  "snapAccountsDescription": {
    "message": "Accounts controlled by third-party Snaps."
  },
  "snapConnectionWarning": {
    "message": "$1 wants to use $2",
    "description": "$2 is the snap and $1 is the dapp requesting connection to the snap."
  },
  "snapContent": {
    "message": "This content is coming from $1",
    "description": "This is shown when a snap shows transaction insight information in the confirmation UI. $1 is a link to the snap's settings page with the link text being the name of the snap."
  },
  "snapDetailWebsite": {
    "message": "Website"
  },
  "snapInstallRequest": {
    "message": "Installing $1 gives it the following permissions.",
    "description": "$1 is the snap name."
  },
  "snapInstallSuccess": {
    "message": "Installation complete"
  },
  "snapInstallWarningCheck": {
    "message": "$1 wants permission to do the following:",
    "description": "Warning message used in popup displayed on snap install. $1 is the snap name."
  },
  "snapInstallWarningHeading": {
    "message": "Proceed with caution"
  },
  "snapInstallWarningPermissionDescriptionForBip32View": {
    "message": "Allow $1 to view your public keys (and addresses). This does not grant any control of accounts or assets.",
    "description": "An extended description for the `snap_getBip32PublicKey` permission used for tooltip on Snap Install Warning screen (popup/modal). $1 is the snap name."
  },
  "snapInstallWarningPermissionDescriptionForEntropy": {
    "message": "Allow $1 Snap to manage accounts and assets on the requested network(s). These accounts are derived and backed up using your secret recovery phrase (without revealing it). With the power to derive keys, $1 can support a variety of blockchain protocols beyond Ethereum (EVMs).",
    "description": "An extended description for the `snap_getBip44Entropy` and `snap_getBip44Entropy` permissions used for tooltip on Snap Install Warning screen (popup/modal). $1 is the snap name."
  },
  "snapInstallWarningPermissionNameForEntropy": {
    "message": "Manage $1 accounts",
    "description": "Permission name used for the Permission Cell component displayed on warning popup when installing a Snap. $1 is list of account types."
  },
  "snapInstallWarningPermissionNameForViewPublicKey": {
    "message": "View your public key for $1",
    "description": "Permission name used for the Permission Cell component displayed on warning popup when installing a Snap. $1 is list of account types."
  },
  "snapInstallationErrorDescription": {
    "message": "$1 couldn’t be installed.",
    "description": "Error description used when snap installation fails. $1 is the snap name."
  },
  "snapInstallationErrorTitle": {
    "message": "Installation failed",
    "description": "Error title used when snap installation fails."
  },
  "snapResultError": {
    "message": "Error"
  },
  "snapResultSuccess": {
    "message": "Success"
  },
  "snapResultSuccessDescription": {
    "message": "$1 is ready to use"
  },
  "snapUpdateAlertDescription": {
    "message": "Get the latest version of $1",
    "description": "Description used in Snap update alert banner when snap update is available. $1 is the Snap name."
  },
  "snapUpdateAvailable": {
    "message": "Update available"
  },
  "snapUpdateErrorDescription": {
    "message": "$1 couldn’t be updated.",
    "description": "Error description used when snap update fails. $1 is the snap name."
  },
  "snapUpdateErrorTitle": {
    "message": "Update failed",
    "description": "Error title used when snap update fails."
  },
  "snapUpdateRequest": {
    "message": "Updating $1 gives it the following permissions.",
    "description": "$1 is the Snap name."
  },
  "snapUpdateSuccess": {
    "message": "Update complete"
  },
  "snapUrlIsBlocked": {
    "message": "This Snap wants to take you to a blocked site. $1."
  },
  "snaps": {
    "message": "Snaps"
  },
  "snapsConnected": {
    "message": "Snaps connected"
  },
  "snapsNoInsight": {
    "message": "The snap didn't return any insight"
  },
  "snapsPrivacyWarningFirstMessage": {
    "message": "You acknowledge that any Snap that you install is a Third Party Service, unless otherwise identified, as defined in the Consensys $1. Your use of Third Party Services is governed by separate terms and conditions set forth by the Third Party Service provider. Consensys does not recommend the use of any Snap by any particular person for any particular reason. You access, rely upon or use the Third Party Service at your own risk. Consensys disclaims all responsibility and liability for any losses on account of your use of Third Party Services.",
    "description": "First part of a message in popup modal displayed when installing a snap for the first time. $1 is terms of use link."
  },
  "snapsPrivacyWarningSecondMessage": {
    "message": "Any information you share with Third Party Services will be collected directly by those Third Party Services in accordance with their privacy policies. Please refer to their privacy policies for more information.",
    "description": "Second part of a message in popup modal displayed when installing a snap for the first time."
  },
  "snapsPrivacyWarningThirdMessage": {
    "message": "Consensys has no access to information you share with Third Party Services.",
    "description": "Third part of a message in popup modal displayed when installing a snap for the first time."
  },
  "snapsSettings": {
    "message": "Snap settings"
  },
  "snapsTermsOfUse": {
    "message": "Terms of Use"
  },
  "snapsToggle": {
    "message": "A snap will only run if it is enabled"
  },
  "snapsUIError": {
    "message": "Contact the creators of $1 for further support.",
    "description": "This is shown when the insight snap throws an error. $1 is the snap name"
  },
  "someNetworksMayPoseSecurity": {
    "message": "Some networks may pose security and/or privacy risks. Understand the risks before adding & using a network."
  },
  "somethingDoesntLookRight": {
    "message": "Something doesn't look right? $1",
    "description": "A false positive message for users to contact support. $1 is a link to the support page."
  },
  "somethingIsWrong": {
    "message": "Something's gone wrong. Try reloading the page."
  },
  "somethingWentWrong": {
    "message": "Oops! Something went wrong."
  },
  "source": {
    "message": "Source"
  },
  "speedUp": {
    "message": "Speed up"
  },
  "speedUpCancellation": {
    "message": "Speed up this cancellation"
  },
  "speedUpExplanation": {
    "message": "We’ve updated the gas fee based on current network conditions and have increased it by at least 10% (required by the network)."
  },
  "speedUpPopoverTitle": {
    "message": "Speed up transaction"
  },
  "speedUpTooltipText": {
    "message": "New gas fee"
  },
  "speedUpTransaction": {
    "message": "Speed up this transaction"
  },
  "spendLimitInsufficient": {
    "message": "Spend limit insufficient"
  },
  "spendLimitInvalid": {
    "message": "Spend limit invalid; must be a positive number"
  },
  "spendLimitPermission": {
    "message": "Spend limit permission"
  },
  "spendLimitRequestedBy": {
    "message": "Spend limit requested by $1",
    "description": "Origin of the site requesting the spend limit"
  },
  "spendLimitTooLarge": {
    "message": "Spend limit too large"
  },
  "spendingCap": {
    "message": "Spending cap"
  },
  "spendingCapError": {
    "message": "Error: Enter numbers only"
  },
  "spendingCapErrorDescription": {
    "message": "Only enter a number that you're comfortable with $1 accessing now or in the future. You can always increase the token limit later.",
    "description": "$1 is origin of the site requesting the token limit"
  },
  "spendingCapRequest": {
    "message": "Spending cap request for your $1"
  },
  "srpInputNumberOfWords": {
    "message": "I have a $1-word phrase",
    "description": "This is the text for each option in the dropdown where a user selects how many words their secret recovery phrase has during import. The $1 is the number of words (either 12, 15, 18, 21, or 24)."
  },
  "srpPasteFailedTooManyWords": {
    "message": "Paste failed because it contained over 24 words. A secret recovery phrase can have a maximum of 24 words.",
    "description": "Description of SRP paste error when the pasted content has too many words"
  },
  "srpPasteTip": {
    "message": "You can paste your entire secret recovery phrase into any field",
    "description": "Our secret recovery phrase input is split into one field per word. This message explains to users that they can paste their entire secrete recovery phrase into any field, and we will handle it correctly."
  },
  "srpSecurityQuizGetStarted": {
    "message": "Get started"
  },
  "srpSecurityQuizImgAlt": {
    "message": "An eye with a keyhole in the center, and three floating password fields"
  },
  "srpSecurityQuizIntroduction": {
    "message": "To reveal your Secret Recovery Phrase, you need to correctly answer two questions"
  },
  "srpSecurityQuizQuestionOneQuestion": {
    "message": "If you lose your Secret Recovery Phrase, MetaMask..."
  },
  "srpSecurityQuizQuestionOneRightAnswer": {
    "message": "Can’t help you"
  },
  "srpSecurityQuizQuestionOneRightAnswerDescription": {
    "message": "Write it down, engrave it on metal, or keep it in multiple secret spots so you never lose it. If you lose it, it’s gone forever."
  },
  "srpSecurityQuizQuestionOneRightAnswerTitle": {
    "message": "Right! No one can help get your Secret Recovery Phrase back"
  },
  "srpSecurityQuizQuestionOneWrongAnswer": {
    "message": "Can get it back for you"
  },
  "srpSecurityQuizQuestionOneWrongAnswerDescription": {
    "message": "If you lose your Secret Recovery Phrase, it’s gone forever. No one can help you get it back, no matter what they might say."
  },
  "srpSecurityQuizQuestionOneWrongAnswerTitle": {
    "message": "Wrong! No one can help get your Secret Recovery Phrase back"
  },
  "srpSecurityQuizQuestionTwoQuestion": {
    "message": "If anyone, even a support agent, asks for your Secret Recovery Phrase..."
  },
  "srpSecurityQuizQuestionTwoRightAnswer": {
    "message": "You’re being scammed"
  },
  "srpSecurityQuizQuestionTwoRightAnswerDescription": {
    "message": "Anyone claiming to need your Secret Recovery Phrase is lying to you. If you share it with them, they will steal your assets."
  },
  "srpSecurityQuizQuestionTwoRightAnswerTitle": {
    "message": "Correct! Sharing your Secret Recovery Phrase is never a good idea"
  },
  "srpSecurityQuizQuestionTwoWrongAnswer": {
    "message": "You should give it to them"
  },
  "srpSecurityQuizQuestionTwoWrongAnswerDescription": {
    "message": "Anyone claiming to need your Secret Recovery Phrase is lying to you. If you share it with them, they will steal your assets."
  },
  "srpSecurityQuizQuestionTwoWrongAnswerTitle": {
    "message": "Nope! Never share your Secret Recovery Phrase with anyone, ever"
  },
  "srpSecurityQuizTitle": {
    "message": "Security quiz"
  },
  "srpToggleShow": {
    "message": "Show/Hide this word of the secret recovery phrase",
    "description": "Describes a toggle that is used to show or hide a single word of the secret recovery phrase"
  },
  "srpWordHidden": {
    "message": "This word is hidden",
    "description": "Explains that a word in the secret recovery phrase is hidden"
  },
  "srpWordShown": {
    "message": "This word is being shown",
    "description": "Explains that a word in the secret recovery phrase is being shown"
  },
  "stable": {
    "message": "Stable"
  },
  "stableLowercase": {
    "message": "stable"
  },
  "stake": {
    "message": "Stake"
  },
  "startYourJourney": {
    "message": "Start your journey with $1",
    "description": "$1 is the token symbol"
  },
  "startYourJourneyDescription": {
    "message": "Get started with web3 by adding some $1 to your wallet.",
    "description": "$1 is the token symbol"
  },
  "stateLogError": {
    "message": "Error in retrieving state logs."
  },
  "stateLogFileName": {
    "message": "MetaMask state logs"
  },
  "stateLogs": {
    "message": "State logs"
  },
  "stateLogsDescription": {
    "message": "State logs contain your public account addresses and sent transactions."
  },
  "states": {
    "message": "States"
  },
  "status": {
    "message": "Status"
  },
  "statusNotConnected": {
    "message": "Not connected"
  },
  "statusNotConnectedAccount": {
    "message": "No accounts connected"
  },
  "step1LatticeWallet": {
    "message": "Connect your Lattice1"
  },
  "step1LatticeWalletMsg": {
    "message": "You can connect MetaMask to your Lattice1 device once it is set up and online. Unlock your device and have your Device ID ready.",
    "description": "$1 represents the `hardwareWalletSupportLinkConversion` localization key"
  },
  "step1LedgerWallet": {
    "message": "Download Ledger app"
  },
  "step1LedgerWalletMsg": {
    "message": "Download, set up, and enter your password to unlock $1.",
    "description": "$1 represents the `ledgerLiveApp` localization value"
  },
  "step1TrezorWallet": {
    "message": "Connect your Trezor"
  },
  "step1TrezorWalletMsg": {
    "message": "Plug your Trezor directly into your computer and unlock it. Make sure you use the correct passphrase.",
    "description": "$1 represents the `hardwareWalletSupportLinkConversion` localization key"
  },
  "step2LedgerWallet": {
    "message": "Connect your Ledger"
  },
  "step2LedgerWalletMsg": {
    "message": "Plug your Ledger directly into your computer, then  unlock it and open the Ethereum app.",
    "description": "$1 represents the `hardwareWalletSupportLinkConversion` localization key"
  },
  "stillGettingMessage": {
    "message": "Still getting this message?"
  },
  "strong": {
    "message": "Strong"
  },
  "stxCancelled": {
    "message": "Swap would have failed"
  },
  "stxCancelledDescription": {
    "message": "Your transaction would have failed and was cancelled to protect you from paying unnecessary gas fees."
  },
  "stxCancelledSubDescription": {
    "message": "Try your swap again. We’ll be here to protect you against similar risks next time."
  },
  "stxEstimatedCompletion": {
    "message": "Estimated completion in < $1",
    "description": "$1 is remeaning time in minutes and seconds, e.g. 0:10"
  },
  "stxFailure": {
    "message": "Swap failed"
  },
  "stxFailureDescription": {
    "message": "Sudden market changes can cause failures. If the problem persists, please reach out to $1.",
    "description": "This message is shown to a user if their swap fails. The $1 will be replaced by support.metamask.io"
  },
  "stxOptInDescription": {
    "message": "Turn on Smart Transactions for more reliable and secure transactions on Ethereum Mainnet. $1"
  },
  "stxPendingPrivatelySubmittingSwap": {
    "message": "Privately submitting your Swap..."
  },
  "stxPendingPubliclySubmittingSwap": {
    "message": "Publicly submitting your Swap..."
  },
  "stxSuccess": {
    "message": "Swap complete!"
  },
  "stxSuccessDescription": {
    "message": "Your $1 is now available.",
    "description": "$1 is a token symbol, e.g. ETH"
  },
  "stxSwapCompleteIn": {
    "message": "Swap will complete in <",
    "description": "'<' means 'less than', e.g. Swap will complete in < 2:59"
  },
  "stxTryingToCancel": {
    "message": "Trying to cancel your transaction..."
  },
  "stxUnknown": {
    "message": "Status unknown"
  },
  "stxUnknownDescription": {
    "message": "A transaction has been successful but we’re unsure what it is. This may be due to submitting another transaction while this swap was processing."
  },
  "stxUserCancelled": {
    "message": "Swap cancelled"
  },
  "stxUserCancelledDescription": {
    "message": "Your transaction has been cancelled and you did not pay any unnecessary gas fees."
  },
  "submit": {
    "message": "Submit"
  },
  "submitted": {
    "message": "Submitted"
  },
  "suggestedBy": {
    "message": "Suggested by"
  },
  "suggestedTokenSymbol": {
    "message": "Suggested ticker symbol:"
  },
  "support": {
    "message": "Support"
  },
  "supportCenter": {
    "message": "Visit our support center"
  },
  "surveyConversion": {
    "message": "Take our survey"
  },
  "surveyTitle": {
    "message": "Shape the future of MetaMask"
  },
  "swap": {
    "message": "Swap"
  },
  "swapAdjustSlippage": {
    "message": "Adjust slippage"
  },
  "swapAggregator": {
    "message": "Aggregator"
  },
  "swapAllowSwappingOf": {
    "message": "Allow swapping of $1",
    "description": "Shows a user that they need to allow a token for swapping on their hardware wallet"
  },
  "swapAmountReceived": {
    "message": "Guaranteed amount"
  },
  "swapAmountReceivedInfo": {
    "message": "This is the minimum amount you will receive. You may receive more depending on slippage."
  },
  "swapAndSend": {
    "message": "Swap & Send"
  },
  "swapAnyway": {
    "message": "Swap anyway"
  },
  "swapApproval": {
    "message": "Approve $1 for swaps",
    "description": "Used in the transaction display list to describe a transaction that is an approve call on a token that is to be swapped.. $1 is the symbol of a token that has been approved."
  },
  "swapApproveNeedMoreTokens": {
    "message": "You need $1 more $2 to complete this swap",
    "description": "Tells the user how many more of a given token they need for a specific swap. $1 is an amount of tokens and $2 is the token symbol."
  },
  "swapAreYouStillThere": {
    "message": "Are you still there?"
  },
  "swapAreYouStillThereDescription": {
    "message": "We’re ready to show you the latest quotes when you want to continue"
  },
  "swapBuildQuotePlaceHolderText": {
    "message": "No tokens available matching $1",
    "description": "Tells the user that a given search string does not match any tokens in our token lists. $1 can be any string of text"
  },
  "swapConfirmWithHwWallet": {
    "message": "Confirm with your hardware wallet"
  },
  "swapContinueSwapping": {
    "message": "Continue swapping"
  },
  "swapContractDataDisabledErrorDescription": {
    "message": "In the Ethereum app on your Ledger, go to \"Settings\" and allow contract data. Then, try your swap again."
  },
  "swapContractDataDisabledErrorTitle": {
    "message": "Contract data is not enabled on your Ledger"
  },
  "swapCustom": {
    "message": "custom"
  },
  "swapDecentralizedExchange": {
    "message": "Decentralized exchange"
  },
  "swapDirectContract": {
    "message": "Direct contract"
  },
  "swapEditLimit": {
    "message": "Edit limit"
  },
  "swapEnableDescription": {
    "message": "This is required and gives MetaMask permission to swap your $1.",
    "description": "Gives the user info about the required approval transaction for swaps. $1 will be the symbol of a token being approved for swaps."
  },
  "swapEnableTokenForSwapping": {
    "message": "This will $1 for swapping",
    "description": "$1 is for the 'enableToken' key, e.g. 'enable ETH'"
  },
  "swapEnterAmount": {
    "message": "Enter an amount"
  },
  "swapEstimatedNetworkFees": {
    "message": "Estimated network fees"
  },
  "swapEstimatedNetworkFeesInfo": {
    "message": "This is an estimate of the network fee that will be used to complete your swap. The actual amount may change according to network conditions."
  },
  "swapFailedErrorDescriptionWithSupportLink": {
    "message": "Transaction failures happen and we are here to help. If this issue persists, you can reach our customer support at $1 for further assistance.",
    "description": "This message is shown to a user if their swap fails. The $1 will be replaced by support.metamask.io"
  },
  "swapFailedErrorTitle": {
    "message": "Swap failed"
  },
  "swapFetchingQuote": {
    "message": "Fetching quote"
  },
  "swapFetchingQuoteNofN": {
    "message": "Fetching quote $1 of $2",
    "description": "A count of possible quotes shown to the user while they are waiting for quotes to be fetched. $1 is the number of quotes already loaded, and $2 is the total number of resources that we check for quotes. Keep in mind that not all resources will have a quote for a particular swap."
  },
  "swapFetchingQuotes": {
    "message": "Fetching quotes..."
  },
  "swapFetchingQuotesErrorDescription": {
    "message": "Hmmm... something went wrong. Try again, or if errors persist, contact customer support."
  },
  "swapFetchingQuotesErrorTitle": {
    "message": "Error fetching quotes"
  },
  "swapFetchingTokens": {
    "message": "Fetching tokens..."
  },
  "swapFromTo": {
    "message": "The swap of $1 to $2",
    "description": "Tells a user that they need to confirm on their hardware wallet a swap of 2 tokens. $1 is a source token and $2 is a destination token"
  },
  "swapGasFeesDetails": {
    "message": "Gas fees are estimated and will fluctuate based on network traffic and transaction complexity."
  },
  "swapGasFeesLearnMore": {
    "message": "Learn more about gas fees"
  },
  "swapGasFeesSplit": {
    "message": "Gas fees on the previous screen are split between these two transactions."
  },
  "swapGasFeesSummary": {
    "message": "Gas fees are paid to crypto miners who process transactions on the $1 network. MetaMask does not profit from gas fees.",
    "description": "$1 is the selected network, e.g. Ethereum or BSC"
  },
  "swapHighSlippage": {
    "message": "High slippage"
  },
  "swapHighSlippageWarning": {
    "message": "Slippage amount is very high."
  },
  "swapIncludesMMFee": {
    "message": "Includes a $1% MetaMask fee.",
    "description": "Provides information about the fee that metamask takes for swaps. $1 is a decimal number."
  },
  "swapIncludesMMFeeAlt": {
    "message": "Quote reflects $1% MetaMask fee",
    "description": "Provides information about the fee that metamask takes for swaps using the latest copy. $1 is a decimal number."
  },
  "swapIncludesMetaMaskFeeViewAllQuotes": {
    "message": "Includes a $1% MetaMask fee – $2",
    "description": "Provides information about the fee that metamask takes for swaps. $1 is a decimal number and $2 is a link to view all quotes."
  },
  "swapLearnMore": {
    "message": "Learn more about Swaps"
  },
  "swapLiquiditySourceInfo": {
    "message": "We search multiple liquidity sources (exchanges, aggregators and professional market makers) to compare exchange rates and network fees."
  },
  "swapLowSlippage": {
    "message": "Low slippage"
  },
  "swapLowSlippageError": {
    "message": "Transaction may fail, max slippage too low."
  },
  "swapMaxSlippage": {
    "message": "Max slippage"
  },
  "swapMetaMaskFee": {
    "message": "MetaMask fee"
  },
  "swapMetaMaskFeeDescription": {
    "message": "The fee of $1% is automatically factored into this quote. You pay it in exchange for a license to use MetaMask's liquidity provider information aggregation software.",
    "description": "Provides information about the fee that metamask takes for swaps. $1 is a decimal number."
  },
  "swapNQuotesWithDot": {
    "message": "$1 quotes.",
    "description": "$1 is the number of quotes that the user can select from when opening the list of quotes on the 'view quote' screen"
  },
  "swapNewQuoteIn": {
    "message": "New quotes in $1",
    "description": "Tells the user the amount of time until the currently displayed quotes are update. $1 is a time that is counting down from 1:00 to 0:00"
  },
  "swapNoTokensAvailable": {
    "message": "No tokens available matching $1",
    "description": "Tells the user that a given search string does not match any tokens in our token lists. $1 can be any string of text"
  },
  "swapOnceTransactionHasProcess": {
    "message": "Your $1 will be added to your account once this transaction has processed.",
    "description": "This message communicates the token that is being transferred. It is shown on the awaiting swap screen. The $1 will be a token symbol."
  },
  "swapPriceDifference": {
    "message": "You are about to swap $1 $2 (~$3) for $4 $5 (~$6).",
    "description": "This message represents the price slippage for the swap.  $1 and $4 are a number (ex: 2.89), $2 and $5 are symbols (ex: ETH), and $3 and $6 are fiat currency amounts."
  },
  "swapPriceDifferenceTitle": {
    "message": "Price difference of ~$1%",
    "description": "$1 is a number (ex: 1.23) that represents the price difference."
  },
  "swapPriceImpactTooltip": {
    "message": "Price impact is the difference between the current market price and the amount received during transaction execution. Price impact is a function of the size of your trade relative to the size of the liquidity pool."
  },
  "swapPriceUnavailableDescription": {
    "message": "Price impact could not be determined due to lack of market price data. Please confirm that you are comfortable with the amount of tokens you are about to receive before swapping."
  },
  "swapPriceUnavailableTitle": {
    "message": "Check your rate before proceeding"
  },
  "swapProcessing": {
    "message": "Processing"
  },
  "swapQuoteDetails": {
    "message": "Quote details"
  },
  "swapQuoteNofM": {
    "message": "$1 of $2",
    "description": "A count of possible quotes shown to the user while they are waiting for quotes to be fetched. $1 is the number of quotes already loaded, and $2 is the total number of resources that we check for quotes. Keep in mind that not all resources will have a quote for a particular swap."
  },
  "swapQuoteSource": {
    "message": "Quote source"
  },
  "swapQuotesExpiredErrorDescription": {
    "message": "Please request new quotes to get the latest rates."
  },
  "swapQuotesExpiredErrorTitle": {
    "message": "Quotes timeout"
  },
  "swapQuotesNotAvailableDescription": {
    "message": "Reduce the size of your trade or use a different token."
  },
  "swapQuotesNotAvailableErrorDescription": {
    "message": "Try adjusting the amount or slippage settings and try again."
  },
  "swapQuotesNotAvailableErrorTitle": {
    "message": "No quotes available"
  },
  "swapRate": {
    "message": "Rate"
  },
  "swapReceiving": {
    "message": "Receiving"
  },
  "swapReceivingInfoTooltip": {
    "message": "This is an estimate. The exact amount depends on slippage."
  },
  "swapRequestForQuotation": {
    "message": "Request for quotation"
  },
  "swapReviewSwap": {
    "message": "Review swap"
  },
  "swapSearchNameOrAddress": {
    "message": "Search name or paste address"
  },
  "swapSelect": {
    "message": "Select"
  },
  "swapSelectAQuote": {
    "message": "Select a quote"
  },
  "swapSelectAToken": {
    "message": "Select token"
  },
  "swapSelectQuotePopoverDescription": {
    "message": "Below are all the quotes gathered from multiple liquidity sources."
  },
  "swapSelectToken": {
    "message": "Select token"
  },
  "swapShowLatestQuotes": {
    "message": "Show latest quotes"
  },
  "swapSlippageHighDescription": {
    "message": "The slippage entered ($1%) is considered very high and may result in a bad rate",
    "description": "$1 is the amount of % for slippage"
  },
  "swapSlippageHighTitle": {
    "message": "High slippage"
  },
  "swapSlippageLowDescription": {
    "message": "A value this low ($1%) may result in a failed swap",
    "description": "$1 is the amount of % for slippage"
  },
  "swapSlippageLowTitle": {
    "message": "Low slippage"
  },
  "swapSlippageNegative": {
    "message": "Slippage must be greater or equal to zero"
  },
  "swapSlippageNegativeDescription": {
    "message": "Slippage must be greater or equal to zero"
  },
  "swapSlippageNegativeTitle": {
    "message": "Increase slippage to continue"
  },
  "swapSlippageOverLimitDescription": {
    "message": "Slippage tolerance must be 15% or less. Anything higher will result in a bad rate."
  },
  "swapSlippageOverLimitTitle": {
    "message": "Very high slippage"
  },
  "swapSlippagePercent": {
    "message": "$1%",
    "description": "$1 is the amount of % for slippage"
  },
  "swapSlippageTooltip": {
    "message": "If the price changes between the time your order is placed and confirmed it’s called “slippage”. Your swap will automatically cancel if slippage exceeds your “slippage tolerance” setting."
  },
  "swapSlippageZeroDescription": {
    "message": "There are fewer zero-slippage quote providers which will result in a less competitive quote."
  },
  "swapSlippageZeroTitle": {
    "message": "Sourcing zero-slippage providers"
  },
  "swapSource": {
    "message": "Liquidity source"
  },
  "swapSuggested": {
    "message": "Swap suggested"
  },
  "swapSuggestedGasSettingToolTipMessage": {
    "message": "Swaps are complex and time sensitive transactions. We recommend this gas fee for a good balance between cost and confidence of a successful Swap."
  },
  "swapSwapFrom": {
    "message": "Swap from"
  },
  "swapSwapSwitch": {
    "message": "Switch token order"
  },
  "swapSwapTo": {
    "message": "Swap to"
  },
  "swapToConfirmWithHwWallet": {
    "message": "to confirm with your hardware wallet"
  },
  "swapTokenAddedManuallyDescription": {
    "message": "Verify this token on $1 and make sure it is the token you want to trade.",
    "description": "$1 points the user to etherscan as a place they can verify information about a token. $1 is replaced with the translation for \"etherscan\""
  },
  "swapTokenAddedManuallyTitle": {
    "message": "Token added manually"
  },
  "swapTokenAvailable": {
    "message": "Your $1 has been added to your account.",
    "description": "This message is shown after a swap is successful and communicates the exact amount of tokens the user has received for a swap. The $1 is a decimal number of tokens followed by the token symbol."
  },
  "swapTokenBalanceUnavailable": {
    "message": "We were unable to retrieve your $1 balance",
    "description": "This message communicates to the user that their balance of a given token is currently unavailable. $1 will be replaced by a token symbol"
  },
  "swapTokenNotAvailable": {
    "message": "Token is not available to swap in this region"
  },
  "swapTokenToToken": {
    "message": "Swap $1 to $2",
    "description": "Used in the transaction display list to describe a swap. $1 and $2 are the symbols of tokens in involved in a swap."
  },
  "swapTokenVerificationAddedManually": {
    "message": "This token has been added manually."
  },
  "swapTokenVerificationMessage": {
    "message": "Always confirm the token address on $1.",
    "description": "Points the user to Etherscan as a place they can verify information about a token. $1 is replaced with the translation for \"Etherscan\" followed by an info icon that shows more info on hover."
  },
  "swapTokenVerificationOnlyOneSource": {
    "message": "Only verified on 1 source."
  },
  "swapTokenVerificationSources": {
    "message": "Verified on $1 sources.",
    "description": "Indicates the number of token information sources that recognize the symbol + address. $1 is a decimal number."
  },
  "swapTokenVerifiedOn1SourceDescription": {
    "message": "$1 is only verified on 1 source. Consider verifying it on $2 before proceeding.",
    "description": "$1 is a token name, $2 points the user to etherscan as a place they can verify information about a token. $1 is replaced with the translation for \"etherscan\""
  },
  "swapTokenVerifiedOn1SourceTitle": {
    "message": "Potentially inauthentic token"
  },
  "swapTooManyDecimalsError": {
    "message": "$1 allows up to $2 decimals",
    "description": "$1 is a token symbol and $2 is the max. number of decimals allowed for the token"
  },
  "swapTransactionComplete": {
    "message": "Transaction complete"
  },
  "swapTwoTransactions": {
    "message": "2 transactions"
  },
  "swapUnknown": {
    "message": "Unknown"
  },
  "swapVerifyTokenExplanation": {
    "message": "Multiple tokens can use the same name and symbol. Check $1 to verify this is the token you're looking for.",
    "description": "This appears in a tooltip next to the verifyThisTokenOn message. It gives the user more information about why they should check the token on a block explorer. $1 will be the name or url of the block explorer, which will be the translation of 'etherscan' or a block explorer url specified for a custom network."
  },
  "swapYourTokenBalance": {
    "message": "$1 $2 available to swap",
    "description": "Tells the user how much of a token they have in their balance. $1 is a decimal number amount of tokens, and $2 is a token symbol"
  },
  "swapZeroSlippage": {
    "message": "0% Slippage"
  },
  "swapsAdvancedOptions": {
    "message": "Advanced options"
  },
  "swapsExcessiveSlippageWarning": {
    "message": "Slippage amount is too high and will result in a bad rate. Please reduce your slippage tolerance to a value below 15%."
  },
  "swapsMaxSlippage": {
    "message": "Slippage tolerance"
  },
  "swapsNotEnoughForTx": {
    "message": "Not enough $1 to complete this transaction",
    "description": "Tells the user that they don't have enough of a token for a proposed swap. $1 is a token symbol"
  },
  "swapsNotEnoughToken": {
    "message": "Not enough $1",
    "description": "Tells the user that they don't have enough of a token for a proposed swap. $1 is a token symbol"
  },
  "swapsViewInActivity": {
    "message": "View in activity"
  },
  "switch": {
    "message": "Switch"
  },
  "switchEthereumChainConfirmationDescription": {
    "message": "This will switch the selected network within MetaMask to a previously added network:"
  },
  "switchEthereumChainConfirmationTitle": {
    "message": "Allow this site to switch the network?"
  },
  "switchInputCurrency": {
    "message": "Switch input currency"
  },
  "switchNetwork": {
    "message": "Switch network"
  },
  "switchNetworks": {
    "message": "Switch networks"
  },
  "switchToNetwork": {
    "message": "Switch to $1",
    "description": "$1 represents the custom network that has previously been added"
  },
  "switchToThisAccount": {
    "message": "Switch to this account"
  },
  "switchedNetworkToastDecline": {
    "message": "Don't show again"
  },
  "switchedNetworkToastMessage": {
    "message": "$1 is now active on $2",
    "description": "$1 represents the account name, $2 represents the network name"
  },
  "switchedTo": {
    "message": "You're now using"
  },
  "switchingNetworksCancelsPendingConfirmations": {
    "message": "Switching networks will cancel all pending confirmations"
  },
  "symbol": {
    "message": "Symbol"
  },
  "symbolBetweenZeroTwelve": {
    "message": "Symbol must be 11 characters or fewer."
  },
  "tenPercentIncreased": {
    "message": "10% increase"
  },
  "terms": {
    "message": "Terms of use"
  },
  "termsOfService": {
    "message": "Terms of service"
  },
  "termsOfUseAgreeText": {
    "message": " I agree to the Terms of Use, which apply to my use of MetaMask and all of its features"
  },
  "termsOfUseFooterText": {
    "message": "Please scroll to read all sections"
  },
  "termsOfUseTitle": {
    "message": "Our Terms of Use have updated"
  },
  "testNetworks": {
    "message": "Test networks"
  },
  "theme": {
    "message": "Theme"
  },
  "themeDescription": {
    "message": "Choose your preferred MetaMask theme."
  },
  "thingsToKeep": {
    "message": "Keep in mind:"
  },
  "thirdPartySoftware": {
    "message": "Third-party software notice",
    "description": "Title of a popup modal displayed when installing a snap for the first time."
  },
  "thisCollection": {
    "message": "this collection"
  },
  "threeMonthsAbbreviation": {
    "message": "3M",
    "description": "Shortened form of '3 months'"
  },
  "time": {
    "message": "Time"
  },
  "tips": {
    "message": "Tips"
  },
  "to": {
    "message": "To"
  },
  "toAddress": {
    "message": "To: $1",
    "description": "$1 is the address to include in the To label. It is typically shortened first using shortenAddress"
  },
  "toggleEthSignBannerDescription": {
    "message": "You’re at risk for phishing attacks. Protect yourself by turning off eth_sign."
  },
  "toggleEthSignDescriptionField": {
    "message": "If you enable this setting, you might get signature requests that aren’t readable. By signing a message you don't understand, you could be agreeing to give away your funds and NFTs."
  },
  "toggleEthSignField": {
    "message": "Eth_sign requests"
  },
  "toggleEthSignModalBannerBoldText": {
    "message": " you might be getting scammed"
  },
  "toggleEthSignModalBannerText": {
    "message": "If you've been asked to turn this setting on,"
  },
  "toggleEthSignModalCheckBox": {
    "message": "I understand that I can lose all of my funds and NFTs if I enable eth_sign requests. "
  },
  "toggleEthSignModalDescription": {
    "message": "Allowing eth_sign requests can make you vulnerable to phishing attacks. Always review the URL and be careful when signing  messages that contain code."
  },
  "toggleEthSignModalFormError": {
    "message": "The text is incorrect"
  },
  "toggleEthSignModalFormLabel": {
    "message": "Enter “I only sign what I understand” to continue"
  },
  "toggleEthSignModalFormValidation": {
    "message": "I only sign what I understand"
  },
  "toggleEthSignModalTitle": {
    "message": "Use at your own risk"
  },
  "toggleEthSignOff": {
    "message": "OFF (Recommended)"
  },
  "toggleEthSignOn": {
    "message": "ON (Not recommended)"
  },
  "toggleRequestQueueDescription": {
    "message": "This allows you to select a network for each site instead of a single selected network for all sites. This feature will prevent you from switching networks manually, which may break your user experience on certain sites."
  },
  "toggleRequestQueueField": {
    "message": "Select networks for each site"
  },
  "toggleRequestQueueOff": {
    "message": "Off"
  },
  "toggleRequestQueueOn": {
    "message": "On"
  },
  "token": {
    "message": "Token"
  },
  "tokenAddress": {
    "message": "Token address"
  },
  "tokenAlreadyAdded": {
    "message": "Token has already been added."
  },
  "tokenAutoDetection": {
    "message": "Token autodetection"
  },
  "tokenContractAddress": {
    "message": "Token contract address"
  },
  "tokenDecimal": {
    "message": "Token decimal"
  },
  "tokenDecimalFetchFailed": {
    "message": "Token decimal required. Find it on: $1"
  },
  "tokenDecimalTitle": {
    "message": "Token decimal:"
  },
  "tokenDetails": {
    "message": "Token details"
  },
  "tokenFoundTitle": {
    "message": "1 new token found"
  },
  "tokenId": {
    "message": "Token ID"
  },
  "tokenList": {
    "message": "Token lists"
  },
  "tokenScamSecurityRisk": {
    "message": "token scams and security risks"
  },
  "tokenShowUp": {
    "message": "Your tokens may not automatically show up in your wallet. "
  },
  "tokenSymbol": {
    "message": "Token symbol"
  },
  "tokens": {
    "message": "Tokens"
  },
  "tokensFoundTitle": {
    "message": "$1 new tokens found",
    "description": "$1 is the number of new tokens detected"
  },
  "tooltipApproveButton": {
    "message": "I understand"
  },
  "tooltipSatusConnected": {
    "message": "connected"
  },
  "tooltipSatusConnectedUpperCase": {
    "message": "Connected"
  },
  "tooltipSatusNotConnected": {
    "message": "not connected"
  },
  "total": {
    "message": "Total"
  },
  "totalVolume": {
    "message": "Total volume"
  },
  "transaction": {
    "message": "transaction"
  },
  "transactionCancelAttempted": {
    "message": "Transaction cancel attempted with estimated gas fee of $1 at $2"
  },
  "transactionCancelSuccess": {
    "message": "Transaction successfully cancelled at $2"
  },
  "transactionConfirmed": {
    "message": "Transaction confirmed at $2."
  },
  "transactionCreated": {
    "message": "Transaction created with a value of $1 at $2."
  },
  "transactionDetailDappGasMoreInfo": {
    "message": "Site suggested"
  },
  "transactionDetailDappGasTooltip": {
    "message": "Edit to use MetaMask's recommended gas fee based on the latest block."
  },
  "transactionDetailGasHeading": {
    "message": "Estimated gas fee"
  },
  "transactionDetailGasTooltipConversion": {
    "message": "Learn more about gas fees"
  },
  "transactionDetailGasTooltipExplanation": {
    "message": "Gas fees are set by the network and fluctuate based on network traffic and transaction complexity."
  },
  "transactionDetailGasTooltipIntro": {
    "message": "Gas fees are paid to crypto miners who process transactions on the $1 network. MetaMask does not profit from gas fees."
  },
  "transactionDetailGasTotalSubtitle": {
    "message": "Amount + gas fee"
  },
  "transactionDetailLayer2GasHeading": {
    "message": "Layer 2 gas fee"
  },
  "transactionDetailMultiLayerTotalSubtitle": {
    "message": "Amount + fees"
  },
  "transactionDropped": {
    "message": "Transaction dropped at $2."
  },
  "transactionError": {
    "message": "Transaction error. Exception thrown in contract code."
  },
  "transactionErrorNoContract": {
    "message": "Trying to call a function on a non-contract address."
  },
  "transactionErrored": {
    "message": "Transaction encountered an error."
  },
  "transactionFailed": {
    "message": "Transaction Failed"
  },
  "transactionFee": {
    "message": "Transaction fee"
  },
  "transactionHistoryBaseFee": {
    "message": "Base fee (GWEI)"
  },
  "transactionHistoryL1GasLabel": {
    "message": "Total L1 gas fee"
  },
  "transactionHistoryL2GasLimitLabel": {
    "message": "L2 gas limit"
  },
  "transactionHistoryL2GasPriceLabel": {
    "message": "L2 gas price"
  },
  "transactionHistoryMaxFeePerGas": {
    "message": "Max fee per gas"
  },
  "transactionHistoryPriorityFee": {
    "message": "Priority fee (GWEI)"
  },
  "transactionHistoryTotalGasFee": {
    "message": "Total gas fee"
  },
  "transactionNote": {
    "message": "Transaction note"
  },
  "transactionResubmitted": {
    "message": "Transaction resubmitted with estimated gas fee increased to $1 at $2"
  },
  "transactionSettings": {
    "message": "Transaction settings"
  },
  "transactionSubmitted": {
    "message": "Transaction submitted with estimated gas fee of $1 at $2."
  },
  "transactionUpdated": {
    "message": "Transaction updated at $2."
  },
  "transactions": {
    "message": "Transactions"
  },
  "transfer": {
    "message": "Transfer"
  },
  "transferFrom": {
    "message": "Transfer from"
  },
  "trillionAbbreviation": {
    "message": "T",
    "description": "Shortened form of 'trillion'"
  },
  "troubleConnectingToLedgerU2FOnFirefox": {
    "message": "We're having trouble connecting your Ledger. $1",
    "description": "$1 is a link to the wallet connection guide;"
  },
  "troubleConnectingToLedgerU2FOnFirefox2": {
    "message": "Review our hardware wallet connection guide and try again.",
    "description": "$1 of the ledger wallet connection guide"
  },
  "troubleConnectingToLedgerU2FOnFirefoxLedgerSolution": {
    "message": "If you're on the latest version of Firefox, you might be experiencing an issue related to Firefox dropping U2F support. Learn how to fix this issue $1.",
    "description": "It is a link to the ledger website for the workaround."
  },
  "troubleConnectingToLedgerU2FOnFirefoxLedgerSolution2": {
    "message": "here",
    "description": "Second part of the error message; It is a link to the ledger website for the workaround."
  },
  "troubleConnectingToWallet": {
    "message": "We had trouble connecting to your $1, try reviewing $2 and try again.",
    "description": "$1 is the wallet device name; $2 is a link to wallet connection guide"
  },
  "troubleStarting": {
    "message": "MetaMask had trouble starting. This error could be intermittent, so try restarting the extension."
  },
  "trustSiteApprovePermission": {
    "message": "By granting permission, you are allowing the following $1 to access your funds"
  },
  "tryAgain": {
    "message": "Try again"
  },
  "turnOff": {
    "message": "Turn off"
  },
  "turnOffMetamaskNotificationsError": {
    "message": "There was an error in disabling the notifications. Please try again later."
  },
  "turnOn": {
    "message": "Turn on"
  },
  "turnOnMetamaskNotifications": {
    "message": "Turn on notifications"
  },
  "turnOnMetamaskNotificationsButton": {
    "message": "Turn on"
  },
  "turnOnMetamaskNotificationsError": {
    "message": "There was an error in creating the notifications. Please try again later."
  },
  "turnOnMetamaskNotificationsMessageFirst": {
    "message": "Stay in the loop on what's happening in your wallet with notifications."
  },

  "turnOnMetamaskNotificationsMessagePrivacyBold": {
    "message": "Settings > Notifications."
  },

  "turnOnMetamaskNotificationsMessagePrivacyLink": {
    "message": "Learn how we protect your privacy while using this feature."
  },

  "turnOnMetamaskNotificationsMessageSecond": {
    "message": "To use wallet notifications, we use a profile to sync some settings across your devices. $1"
  },

  "turnOnMetamaskNotificationsMessageThird": {
    "message": "You can turn off notifications at any time in $1"
  },
  "turnOnTokenDetection": {
    "message": "Turn on enhanced token detection"
  },
  "tutorial": {
    "message": "Tutorial"
  },
  "twelveHrTitle": {
    "message": "12hr:"
  },
  "typeYourSRP": {
    "message": "Type your Secret Recovery Phrase"
  },
  "u2f": {
    "message": "U2F",
    "description": "A name on an API for the browser to interact with devices that support the U2F protocol. On some browsers we use it to connect MetaMask to Ledger devices."
  },
  "unapproved": {
    "message": "Unapproved"
  },
  "units": {
    "message": "units"
  },
  "unknown": {
    "message": "Unknown"
  },
  "unknownCollection": {
    "message": "Unnamed collection"
  },
  "unknownNetwork": {
    "message": "Unknown private network"
  },
  "unknownNetworkForKeyEntropy": {
    "message": "Unknown network",
    "description": "Displayed on places like Snap install warning when regular name is not available."
  },
  "unknownQrCode": {
    "message": "Error: We couldn't identify that QR code"
  },
  "unlimited": {
    "message": "Unlimited"
  },
  "unlock": {
    "message": "Unlock"
  },
  "unlockMessage": {
    "message": "The decentralized web awaits"
  },
  "unpin": {
    "message": "Unpin"
  },
  "unrecognizedChain": {
    "message": "This custom network is not recognized",
    "description": "$1 is a clickable link with text defined by the 'unrecognizedChanLinkText' key. The link will open to instructions for users to validate custom network details."
  },
  "unsendableAsset": {
    "message": "Sending NFT (ERC-721) tokens is not currently supported",
    "description": "This is an error message we show the user if they attempt to send an NFT asset type, for which currently don't support sending"
  },
  "unverifiedContractAddressMessage": {
    "message": "We cannot verify this contract. Make sure you trust this address."
  },
  "upArrow": {
    "message": "up arrow"
  },
  "update": {
    "message": "Update"
  },
  "updateRequest": {
    "message": "Update request"
  },
  "updatedWithDate": {
    "message": "Updated $1"
  },
  "urlErrorMsg": {
    "message": "URLs require the appropriate HTTP/HTTPS prefix."
  },
  "urlExistsErrorMsg": {
    "message": "This URL is currently used by the $1 network."
  },
  "use4ByteResolution": {
    "message": "Decode smart contracts"
  },
  "use4ByteResolutionDescription": {
    "message": "To improve user experience, we customize the activity tab with messages based on the smart contracts you interact with. MetaMask uses a service called 4byte.directory to decode data and show you a version of a smart contract that's easier to read. This helps reduce your chances of approving malicious smart contract actions, but can result in your IP address being shared."
  },
  "useMultiAccountBalanceChecker": {
    "message": "Batch account balance requests"
  },
  "useMultiAccountBalanceCheckerSettingDescription": {
    "message": "Get faster balance updates by batching account balance requests. This lets us fetch your account balances together, so you get quicker updates for an improved experience. When this feature is off, third parties may be less likely to associate your accounts with each other."
  },
  "useNftDetection": {
    "message": "Autodetect NFTs"
  },
  "useNftDetectionDescriptionText": {
    "message": "Let MetaMask add NFTs you own using third-party services (like OpenSea). Autodetecting NFTs exposes your IP and account address to these services. Enabling this feature could associate your IP address with your Ethereum address and display fake NFTs airdropped by scammers. You can add tokens manually to avoid this risk."
  },
  "usePhishingDetection": {
    "message": "Use phishing detection"
  },
  "usePhishingDetectionDescription": {
    "message": "Display a warning for phishing domains targeting Ethereum users"
  },
  "useSafeChainsListValidation": {
    "message": "Network details check"
  },
  "useSafeChainsListValidationDescription": {
    "message": "MetaMask uses a third-party service called $1 to show accurate and standardized network details. This reduces your chances of connecting to malicious or incorrect network. When using this feature, your IP address is exposed to chainid.network."
  },
  "useSafeChainsListValidationWebsite": {
    "message": "chainid.network",
    "description": "useSafeChainsListValidationWebsite is separated from the rest of the text so that we can bold the third party service name in the middle of them"
  },
  "useSiteSuggestion": {
    "message": "Use site suggestion"
  },
  "useTokenDetectionPrivacyDesc": {
    "message": "Automatically displaying tokens sent to your account involves communication with third party servers to fetch token’s images. Those serves will have access to your IP address."
  },
  "usedByClients": {
    "message": "Used by a variety of different clients"
  },
  "userName": {
    "message": "Username"
  },
  "userOpContractDeployError": {
    "message": "Contract deployment from a smart contract account is not supported"
  },
  "verifyContractDetails": {
    "message": "Verify third-party details"
  },
  "verifyThisTokenOn": {
    "message": "Verify this token on $1",
    "description": "Points the user to etherscan as a place they can verify information about a token. $1 is replaced with the translation for \"etherscan\""
  },
  "verifyThisUnconfirmedTokenOn": {
    "message": "Verify this token on $1 and make sure this is the token you want to trade.",
    "description": "Points the user to etherscan as a place they can verify information about a token. $1 is replaced with the translation for \"etherscan\""
  },
  "version": {
    "message": "Version"
  },
  "view": {
    "message": "View"
  },
  "viewActivity": {
    "message": "View activity"
  },
  "viewAllDetails": {
    "message": "View all details"
  },
  "viewAllQuotes": {
    "message": "view all quotes"
  },
  "viewContact": {
    "message": "View contact"
  },
  "viewDetails": {
    "message": "View details"
  },
  "viewFullTransactionDetails": {
    "message": "View full transaction details"
  },
  "viewMore": {
    "message": "View more"
  },
  "viewOnBlockExplorer": {
    "message": "View on block explorer"
  },
  "viewOnCustomBlockExplorer": {
    "message": "View $1 at $2",
    "description": "$1 is the action type. e.g (Account, Transaction, Swap) and $2 is the Custom Block Explorer URL"
  },
  "viewOnEtherscan": {
    "message": "View $1 on Etherscan",
    "description": "$1 is the action type. e.g (Account, Transaction, Swap)"
  },
  "viewOnExplorer": {
    "message": "View on explorer"
  },
  "viewOnOpensea": {
    "message": "View on Opensea"
  },
  "viewTransaction": {
    "message": "View transaction"
  },
  "viewinCustodianApp": {
    "message": "View in custodian app"
  },
  "viewinExplorer": {
    "message": "View $1 in explorer",
    "description": "$1 is the action type. e.g (Account, Transaction, Swap)"
  },
  "visitSite": {
    "message": "Visit site"
  },
  "visitWebSite": {
    "message": "Visit our website"
  },
  "wallet": {
    "message": "Wallet"
  },
  "walletConnectionGuide": {
    "message": "our hardware wallet connection guide"
  },
  "walletCreationSuccessDetail": {
    "message": "You’ve successfully protected your wallet. Keep your Secret Recovery Phrase safe and secret -- it’s your responsibility!"
  },
  "walletCreationSuccessReminder1": {
    "message": "MetaMask can’t recover your Secret Recovery Phrase."
  },
  "walletCreationSuccessReminder2": {
    "message": "MetaMask will never ask you for your Secret Recovery Phrase."
  },
  "walletCreationSuccessReminder3": {
    "message": "$1 with anyone or risk your funds being stolen",
    "description": "$1 is separated as walletCreationSuccessReminder3BoldSection so that we can bold it"
  },
  "walletCreationSuccessReminder3BoldSection": {
    "message": "Never share your Secret Recovery Phrase",
    "description": "This string is localized separately from walletCreationSuccessReminder3 so that we can bold it"
  },
  "walletCreationSuccessTitle": {
    "message": "Wallet creation successful"
  },
  "wantToAddThisNetwork": {
    "message": "Want to add this network?"
  },
  "wantsToAddThisAsset": {
    "message": "This allows the following asset to be added to your wallet."
  },
  "warning": {
    "message": "Warning"
  },
  "warningFromSnap": {
    "message": "Warning from $1",
    "description": "$1 represents the name of the snap"
  },
  "warningTooltipText": {
    "message": "$1 The third party could spend your entire token balance without further notice or consent. Protect yourself by customizing a lower spending cap.",
    "description": "$1 is a warning icon with text 'Be careful' in 'warning' colour"
  },
  "weak": {
    "message": "Weak"
  },
  "web3": {
    "message": "Web3"
  },
  "web3ShimUsageNotification": {
    "message": "We noticed that the current website tried to use the removed window.web3 API. If the site appears to be broken, please click $1 for more information.",
    "description": "$1 is a clickable link."
  },
  "webhid": {
    "message": "WebHID",
    "description": "Refers to a interface for connecting external devices to the browser. Used for connecting ledger to the browser. Read more here https://developer.mozilla.org/en-US/docs/Web/API/WebHID_API"
  },
  "websites": {
    "message": "websites",
    "description": "Used in the 'permission_rpc' message."
  },
  "welcomeBack": {
    "message": "Welcome back!"
  },
  "welcomeExploreDescription": {
    "message": "Store, send and spend crypto currencies and assets."
  },
  "welcomeExploreTitle": {
    "message": "Explore decentralized apps"
  },
  "welcomeLoginDescription": {
    "message": "Use your MetaMask to login to decentralized apps - no signup needed."
  },
  "welcomeLoginTitle": {
    "message": "Say hello to your wallet"
  },
  "welcomeToMetaMask": {
    "message": "Let's get started"
  },
  "welcomeToMetaMaskIntro": {
    "message": "Trusted by millions, MetaMask is a secure wallet making the world of web3 accessible to all."
  },
  "whatsNew": {
    "message": "What's new",
    "description": "This is the title of a popup that gives users notifications about new features and updates to MetaMask."
  },
  "whatsThis": {
    "message": "What's this?"
  },
  "xOfYPending": {
    "message": "$1 of $2 pending",
    "description": "$1 and $2 are intended to be two numbers, where $2 is a total number of pending confirmations, and $1 is a count towards that total"
  },
  "yes": {
    "message": "Yes"
  },
  "you": {
    "message": "You"
  },
  "youHaveAddedAll": {
    "message": "You've added all the popular networks. You can discover more networks $1 Or you can $2",
    "description": "$1 is a link with the text 'here' and $2 is a button with the text 'add more networks manually'"
  },
  "youNeedToAllowCameraAccess": {
    "message": "You need to allow camera access to use this feature."
  },
  "youSign": {
    "message": "You are signing"
  },
  "yourAccounts": {
    "message": "Your accounts"
  },
  "yourActivity": {
    "message": "Your activity"
  },
  "yourBalance": {
    "message": "Your balance"
  },
  "yourFundsMayBeAtRisk": {
    "message": "Your funds may be at risk"
  },
  "yourNFTmayBeAtRisk": {
    "message": "Your NFT may be at risk"
  },
  "yourPrivateSeedPhrase": {
    "message": "Your Secret Recovery Phrase"
  },
  "yourTransactionConfirmed": {
    "message": "Transaction already confirmed"
  },
  "yourTransactionJustConfirmed": {
    "message": "We weren't able to cancel your transaction before it was confirmed on the blockchain."
  },
  "zeroGasPriceOnSpeedUpError": {
    "message": "Zero gas price on speed up"
  }
}<|MERGE_RESOLUTION|>--- conflicted
+++ resolved
@@ -383,11 +383,7 @@
     "message": "Alerts"
   },
   "all": {
-<<<<<<< HEAD
-    "message": "ALL"
-=======
     "message": "All"
->>>>>>> 72841605
   },
   "allCustodianAccountsConnectedSubtitle": {
     "message": "You have either already connected all your custodian accounts or don’t have any account to connect to MetaMask Institutional."
@@ -2642,16 +2638,14 @@
     "message": "Make sure nobody is looking",
     "description": "Warning to users to be care while creating and saving their new Secret Recovery Phrase"
   },
-<<<<<<< HEAD
   "marketCap": {
     "message": "Market cap"
   },
   "marketDetails": {
     "message": "Market details"
-=======
+  },
   "manageInSettings": {
     "message": "Manage in settings"
->>>>>>> 72841605
   },
   "max": {
     "message": "Max"
@@ -3561,7 +3555,6 @@
     "message": "Phishing detection alerts rely on communication with $1. jsDeliver will have access to your IP address. View $2.",
     "description": "The $1 is the word 'jsDeliver', from key 'jsDeliver' and $2 is the words Privacy Policy from key 'privacyMsg', both separated here so that it can be wrapped as a link"
   },
-<<<<<<< HEAD
   "oneDayAbbreviation": {
     "message": "1D",
     "description": "Shortened form of '1 day'"
@@ -3577,10 +3570,9 @@
   "oneYearAbbreviation": {
     "message": "1Y",
     "description": "Shortened form of '1 year'"
-=======
+  },
   "onekey": {
     "message": "OneKey"
->>>>>>> 72841605
   },
   "onlyAddTrustedNetworks": {
     "message": "A malicious network provider can lie about the state of the blockchain and record your network activity. Only add custom networks you trust."
