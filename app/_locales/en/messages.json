{
  "QRHardwareInvalidTransactionTitle": {
    "message": "Error"
  },
  "QRHardwareMismatchedSignId": {
    "message": "Incongruent transaction data. Please check the transaction details."
  },
  "QRHardwarePubkeyAccountOutOfRange": {
    "message": "No more accounts. If you would like to access another account unlisted below, please reconnect your hardware wallet and select it."
  },
  "QRHardwareScanInstructions": {
    "message": "Place the QR code in front of your camera. The screen is blurred, but it will not affect the reading."
  },
  "QRHardwareSignRequestCancel": {
    "message": "Reject"
  },
  "QRHardwareSignRequestDescription": {
    "message": "After you’ve signed with your wallet, click on 'Get Signature' to receive the signature"
  },
  "QRHardwareSignRequestGetSignature": {
    "message": "Get signature"
  },
  "QRHardwareSignRequestSubtitle": {
    "message": "Scan the QR code with your wallet"
  },
  "QRHardwareSignRequestTitle": {
    "message": "Request signature"
  },
  "QRHardwareUnknownQRCodeTitle": {
    "message": "Error"
  },
  "QRHardwareUnknownWalletQRCode": {
    "message": "Invalid QR code. Please scan the sync QR code of the hardware wallet."
  },
  "QRHardwareWalletImporterTitle": {
    "message": "Scan QR code"
  },
  "QRHardwareWalletSteps1Description": {
    "message": "You can choose from a list of official QR-code supporting partners below."
  },
  "QRHardwareWalletSteps1Title": {
    "message": "Connect your QR hardware wallet"
  },
  "QRHardwareWalletSteps2Description": {
    "message": "Ngrave (coming soon)"
  },
  "SIWEAddressInvalid": {
    "message": "The address in the sign-in request does not match the address of the account you are using to sign in."
  },
  "SIWEDomainInvalidText": {
    "message": "The site you're attempting to sign into doesn't match the domain in the request. Proceed with caution."
  },
  "SIWEDomainInvalidTitle": {
    "message": "Deceptive site request."
  },
  "SIWEDomainWarningBody": {
    "message": "The website ($1) is asking you to sign in to the wrong domain. This may be a phishing attack.",
    "description": "$1 represents the website domain"
  },
  "SIWEDomainWarningLabel": {
    "message": "Unsafe"
  },
  "SIWELabelChainID": {
    "message": "Chain ID:"
  },
  "SIWELabelExpirationTime": {
    "message": "Expires At:"
  },
  "SIWELabelIssuedAt": {
    "message": "Issued At:"
  },
  "SIWELabelMessage": {
    "message": "Message:"
  },
  "SIWELabelNonce": {
    "message": "Nonce:"
  },
  "SIWELabelNotBefore": {
    "message": "Not Before:"
  },
  "SIWELabelRequestID": {
    "message": "Request ID:"
  },
  "SIWELabelResources": {
    "message": "Resources: $1",
    "description": "$1 represents the number of resources"
  },
  "SIWELabelURI": {
    "message": "URI:"
  },
  "SIWELabelVersion": {
    "message": "Version:"
  },
  "SIWESiteRequestSubtitle": {
    "message": "This site is requesting to sign in with"
  },
  "SIWESiteRequestTitle": {
    "message": "Sign-in request"
  },
  "SIWEWarningSubtitle": {
    "message": "To confirm you understand, check:"
  },
  "SIWEWarningTitle": {
    "message": "Are you sure?"
  },
  "about": {
    "message": "About"
  },
  "accept": {
    "message": "Accept"
  },
  "acceptTermsOfUse": {
    "message": "I have read and agree to the $1",
    "description": "$1 is the `terms` message"
  },
  "accessAndSpendNoticeNFT": {
    "message": "$1 may access and spend this asset",
    "description": "$1 is the url of the site requesting ability to spend"
  },
  "accessYourWalletWithSRP": {
    "message": "Access your wallet with your Secret Recovery Phrase"
  },
  "accessYourWalletWithSRPDescription": {
    "message": "MetaMask cannot recover your password. We will use your Secret Recovery Phrase to validate your ownership, restore your wallet and set up a new password. First, enter the Secret Recovery Phrase that you were given when you created your wallet. $1",
    "description": "$1 is the words 'Learn More' from key 'learnMore', separated here so that it can be added as a link"
  },
  "accessingYourCamera": {
    "message": "Accessing your camera..."
  },
  "account": {
    "message": "Account"
  },
  "accountDetails": {
    "message": "Account details"
  },
  "accountIdenticon": {
    "message": "Account identicon"
  },
  "accountName": {
    "message": "Account name"
  },
  "accountNameDuplicate": {
    "message": "This account name already exists",
    "description": "This is an error message shown when the user enters a new account name that matches an existing account name"
  },
  "accountNameReserved": {
    "message": "This account name is reserved",
    "description": "This is an error message shown when the user enters a new account name that is reserved for future use"
  },
  "accountOptions": {
    "message": "Account options"
  },
  "accountSelectionRequired": {
    "message": "You need to select an account!"
  },
  "active": {
    "message": "Active"
  },
  "activity": {
    "message": "Activity"
  },
  "activityLog": {
    "message": "Activity log"
  },
  "add": {
    "message": "Add"
  },
  "addANetwork": {
    "message": "Add a network"
  },
  "addANetworkManually": {
    "message": "Add a network manually"
  },
  "addANickname": {
    "message": "Add a nickname"
  },
  "addAccount": {
    "message": "Add account"
  },
  "addAcquiredTokens": {
    "message": "Add the tokens you've acquired using MetaMask"
  },
  "addAlias": {
    "message": "Add alias"
  },
  "addBlockExplorer": {
    "message": "Add a block explorer"
  },
  "addContact": {
    "message": "Add contact"
  },
  "addCustomNetwork": {
    "message": "Add custom network"
  },
  "addEthereumChainConfirmationDescription": {
    "message": "This will allow this network to be used within MetaMask."
  },
  "addEthereumChainConfirmationRisks": {
    "message": "MetaMask does not verify custom networks."
  },
  "addEthereumChainConfirmationRisksLearnMore": {
    "message": "Learn about $1.",
    "description": "$1 is a link with text that is provided by the 'addEthereumChainConfirmationRisksLearnMoreLink' key"
  },
  "addEthereumChainConfirmationRisksLearnMoreLink": {
    "message": "scams and network security risks",
    "description": "Link text for the 'addEthereumChainConfirmationRisksLearnMore' translation key"
  },
  "addEthereumChainConfirmationTitle": {
    "message": "Allow this site to add a network?"
  },
  "addEthereumChainWarningModalHeader": {
    "message": "Only add this RPC provider if you’re sure you can trust it. $1",
    "description": "$1 is addEthereumChainWarningModalHeaderPartTwo passed separately so that it can be bolded"
  },
  "addEthereumChainWarningModalHeaderPartTwo": {
    "message": "Malicious providers may lie about the state of the blockchain and record your network activity."
  },
  "addEthereumChainWarningModalListHeader": {
    "message": "It's important that your provider is reliable, as it has the power to:"
  },
  "addEthereumChainWarningModalListPointOne": {
    "message": "See your accounts and IP address, and associate them together"
  },
  "addEthereumChainWarningModalListPointThree": {
    "message": "Show account balances and other on-chain states"
  },
  "addEthereumChainWarningModalListPointTwo": {
    "message": "Broadcast your transactions"
  },
  "addEthereumChainWarningModalTitle": {
    "message": "You are adding a new RPC provider for Ethereum Mainnet"
  },
  "addFriendsAndAddresses": {
    "message": "Add friends and addresses you trust"
  },
  "addFromAListOfPopularNetworks": {
    "message": "Add from a list of popular networks or add a network manually. Only interact with the entities you trust."
  },
  "addHardwareWallet": {
    "message": "Add hardware wallet"
  },
  "addIPFSGateway": {
    "message": "Add your preferred IPFS gateway"
  },
  "addMemo": {
    "message": "Add memo"
  },
  "addMoreNetworks": {
    "message": "add more networks manually"
  },
  "addNetwork": {
    "message": "Add network"
  },
  "addNetworkTooltipWarning": {
    "message": "This network connection relies on third parties. This connection may be less reliable or enable third-parties to track activity. $1",
    "description": "$1 is Learn more link"
  },
  "addNewToken": {
    "message": "Add new token"
  },
  "addNft": {
    "message": "Add NFT"
  },
  "addNfts": {
    "message": "Add NFTs"
  },
  "addSnapAccountModalDescription": {
    "message": "Discover options to keep your account secure with MetaMask Snaps"
  },
  "addSuggestedNFTs": {
    "message": "Add suggested NFTs"
  },
  "addSuggestedTokens": {
    "message": "Add suggested tokens"
  },
  "addToken": {
    "message": "Add token"
  },
  "addTokenByContractAddress": {
    "message": "Can’t find a token? You can manually add any token by pasting its address. Token contract addresses can be found on $1",
    "description": "$1 is a blockchain explorer for a specific network, e.g. Etherscan for Ethereum"
  },
  "addingCustomNetwork": {
    "message": "Adding Network"
  },
  "address": {
    "message": "Address"
  },
  "addressCopied": {
    "message": "Address copied!"
  },
  "advanced": {
    "message": "Advanced"
  },
  "advancedBaseGasFeeToolTip": {
    "message": "When your transaction gets included in the block, any difference between your max base fee and the actual base fee will be refunded. Total amount is calculated as max base fee (in GWEI) * gas limit."
  },
  "advancedConfiguration": {
    "message": "Advanced configuration"
  },
  "advancedGasFeeDefaultOptIn": {
    "message": "Save these values as my default for the $1 network.",
    "description": "$1 is the current network name."
  },
  "advancedGasFeeModalTitle": {
    "message": "Advanced gas fee"
  },
  "advancedGasPriceTitle": {
    "message": "Gas price"
  },
  "advancedPriorityFeeToolTip": {
    "message": "Priority fee (aka “miner tip”) goes directly to miners and incentivizes them to prioritize your transaction."
  },
  "agreeTermsOfUse": {
    "message": "I agree to the $1",
    "description": "$1 is the `terms` link"
  },
  "airgapVault": {
    "message": "AirGap Vault"
  },
  "alertDisableTooltip": {
    "message": "This can be changed in \"Settings > Alerts\""
  },
  "alertSettingsUnconnectedAccount": {
    "message": "Browsing a website with an unconnected account selected"
  },
  "alertSettingsUnconnectedAccountDescription": {
    "message": "This alert is shown in the popup when you are browsing a connected web3 site, but the currently selected account is not connected."
  },
  "alertSettingsWeb3ShimUsage": {
    "message": "When a website tries to use the removed window.web3 API"
  },
  "alertSettingsWeb3ShimUsageDescription": {
    "message": "This alert is shown in the popup when you are browsing a site that tries to use the removed window.web3 API, and may be broken as a result."
  },
  "alerts": {
    "message": "Alerts"
  },
  "allCustodianAccountsConnectedSubtitle": {
    "message": "You have either already connected all your custodian accounts or don’t have any account to connect to MetaMask Institutional."
  },
  "allCustodianAccountsConnectedTitle": {
    "message": "No accounts available to connect"
  },
  "allOfYour": {
    "message": "All of your $1",
    "description": "$1 is the symbol or name of the token that the user is approving spending"
  },
  "allYourNFTsOf": {
    "message": "All of your NFTs from $1",
    "description": "$1 is a link to contract on the block explorer when we're not able to retrieve a erc721 or erc1155 name"
  },
  "allowExternalExtensionTo": {
    "message": "Allow this external extension to:"
  },
  "allowSpendToken": {
    "message": "Give permission to access your $1?",
    "description": "$1 is the symbol of the token that are requesting to spend"
  },
  "allowThisSiteTo": {
    "message": "Allow this site to:"
  },
  "allowThisSnapTo": {
    "message": "Allow this snap to:"
  },
  "allowWithdrawAndSpend": {
    "message": "Allow $1 to withdraw and spend up to the following amount:",
    "description": "The url of the site that requested permission to 'withdraw and spend'"
  },
  "amount": {
    "message": "Amount"
  },
  "apiUrl": {
    "message": "API URL"
  },
  "appDescription": {
    "message": "An Ethereum Wallet in your Browser",
    "description": "The description of the application"
  },
  "appName": {
    "message": "MetaMask",
    "description": "The name of the application"
  },
  "appNameBeta": {
    "message": "MetaMask Beta",
    "description": "The name of the application (Beta)"
  },
  "appNameFlask": {
    "message": "MetaMask Flask",
    "description": "The name of the application (Flask)"
  },
  "appNameMmi": {
    "message": "MetaMask Institutional",
    "description": "The name of the application (MMI)"
  },
  "approve": {
    "message": "Approve spend limit"
  },
  "approveAllTokensTitle": {
    "message": "Allow access to and transfer of all your $1?",
    "description": "$1 is the symbol of the token for which the user is granting approval"
  },
  "approveAllTokensTitleWithoutSymbol": {
    "message": "Allow access to and transfer all of your NFTs from $1?",
    "description": "$1 a link to contract on the block explorer when we're not able to retrieve a erc721 or erc1155 name"
  },
  "approveButtonText": {
    "message": "Approve"
  },
  "approveSpendingCap": {
    "message": "Approve $1 spending cap",
    "description": "The token symbol that is being approved"
  },
  "approveTokenDescription": {
    "message": "This allows a third party to access and transfer the following NFTs without further notice until you revoke its access."
  },
  "approveTokenDescriptionWithoutSymbol": {
    "message": "This allows a third party to access and transfer all of your NFTs from $1 without further notice until you revoke its access.",
    "description": "$1 is a link to contract on the block explorer when we're not able to retrieve a erc721 or erc1155 name"
  },
  "approveTokenTitle": {
    "message": "Allow access to and transfer of your $1?",
    "description": "$1 is the symbol of the token for which the user is granting approval"
  },
  "approved": {
    "message": "Approved"
  },
  "approvedAsset": {
    "message": "Approved asset"
  },
  "approvedOn": {
    "message": "Approved on $1",
    "description": "$1 is the approval date for a permission"
  },
  "areYouSure": {
    "message": "Are you sure?"
  },
  "asset": {
    "message": "Asset"
  },
  "assetOptions": {
    "message": "Asset options"
  },
  "attemptSendingAssets": {
    "message": "If you attempt to send assets directly from one network to another, this may result in permanent asset loss. Make sure to use a bridge."
  },
  "attemptToCancelSwap": {
    "message": "Attempt to cancel swap for ~$1",
    "description": "$1 could be e.g. $2.98, it is a cost for cancelling a Smart Swap"
  },
  "attemptingConnect": {
    "message": "Attempting to connect to blockchain."
  },
  "attributions": {
    "message": "Attributions"
  },
  "authorizedPermissions": {
    "message": "You have authorized the following permissions"
  },
  "autoDetectTokens": {
    "message": "Autodetect tokens"
  },
  "autoDetectTokensDescription": {
    "message": "We use third-party APIs to detect and display new tokens sent to your wallet. Turn off if you don’t want the app to automatically pull data from those services. $1",
    "description": "$1 is a link to a support article"
  },
  "autoLockTimeLimit": {
    "message": "Auto-lock timer (minutes)"
  },
  "autoLockTimeLimitDescription": {
    "message": "Set the idle time in minutes before MetaMask will become locked."
  },
  "average": {
    "message": "Average"
  },
  "awaitingApproval": {
    "message": "Awaiting approval..."
  },
  "back": {
    "message": "Back"
  },
  "backup": {
    "message": "Backup"
  },
  "backupApprovalInfo": {
    "message": "This secret code is required to recover your wallet in case you lose your device, forget your password, have to re-install MetaMask, or want to access your wallet on another device."
  },
  "backupApprovalNotice": {
    "message": "Backup your Secret Recovery Phrase to keep your wallet and funds secure."
  },
  "backupNow": {
    "message": "Backup now"
  },
  "backupUserData": {
    "message": "Backup your data"
  },
  "backupUserDataDescription": {
    "message": "You can backup user settings containing preferences and account addresses into a JSON file."
  },
  "balance": {
    "message": "Balance"
  },
  "balanceOutdated": {
    "message": "Balance may be outdated"
  },
  "baseFee": {
    "message": "Base fee"
  },
  "basic": {
    "message": "Basic"
  },
  "beCareful": {
    "message": "Be careful"
  },
  "beta": {
    "message": "Beta"
  },
  "betaHeaderText": {
    "message": "This is a beta version. Please report bugs $1",
    "description": "$1 represents the word 'here' in a hyperlink"
  },
  "betaMetamaskInstitutionalVersion": {
    "message": "MetaMask Institutional Beta Version"
  },
  "betaMetamaskVersion": {
    "message": "MetaMask Beta Version"
  },
  "betaTerms": {
    "message": "Beta Terms of use"
  },
  "betaWalletCreationSuccessReminder1": {
    "message": "MetaMask Beta can’t recover your Secret Recovery Phrase."
  },
  "betaWalletCreationSuccessReminder2": {
    "message": "MetaMask Beta will never ask you for your Secret Recovery Phrase."
  },
  "blockExplorerAccountAction": {
    "message": "Account",
    "description": "This is used with viewOnEtherscan and viewInExplorer e.g View Account in Explorer"
  },
  "blockExplorerAssetAction": {
    "message": "Asset",
    "description": "This is used with viewOnEtherscan and viewInExplorer e.g View Asset in Explorer"
  },
  "blockExplorerSwapAction": {
    "message": "Swap",
    "description": "This is used with viewOnEtherscan e.g View Swap on Etherscan"
  },
  "blockExplorerUrl": {
    "message": "Block explorer URL"
  },
  "blockExplorerUrlDefinition": {
    "message": "The URL used as the block explorer for this network."
  },
  "blockExplorerView": {
    "message": "View account at $1",
    "description": "$1 replaced by URL for custom block explorer"
  },
  "blockaid": {
    "message": "Blockaid"
  },
  "blockaidDescriptionApproveFarming": {
    "message": "If you approve this request, a third party known for scams might take all your assets."
  },
  "blockaidDescriptionBlurFarming": {
    "message": "If you approve this request, someone can steal your assets listed on Blur."
  },
  "blockaidDescriptionFailed": {
    "message": "Because of an error, this request was not verified by the security provider. Proceed with caution."
  },
  "blockaidDescriptionMaliciousDomain": {
    "message": "You're interacting with a malicious domain. If you approve this request, you might lose your assets."
  },
  "blockaidDescriptionMightLoseAssets": {
    "message": "If you approve this request, you might lose your assets."
  },
  "blockaidDescriptionSeaportFarming": {
    "message": "If you approve this request, someone can steal your assets listed on OpenSea."
  },
  "blockaidDescriptionTransferFarming": {
    "message": "If you approve this request, a third party known for scams will take all your assets."
  },
  "blockaidTitleDeceptive": {
    "message": "This is a deceptive request"
  },
  "blockaidTitleMayNotBeSafe": {
    "message": "Request may not be safe"
  },
  "blockaidTitleSuspicious": {
    "message": "This is a suspicious request"
  },
  "blockies": {
    "message": "Blockies"
  },
  "bridge": {
    "message": "Bridge"
  },
  "bridgeDescription": {
    "message": "Transfer tokens from different networks"
  },
  "bridgeDisabled": {
    "message": "Bridge is not available in this network"
  },
  "browserNotSupported": {
    "message": "Your browser is not supported..."
  },
  "buildContactList": {
    "message": "Build your contact list"
  },
  "builtAroundTheWorld": {
    "message": "MetaMask is designed and built around the world."
  },
  "busy": {
    "message": "Busy"
  },
  "buy": {
    "message": "Buy"
  },
  "buyAsset": {
    "message": "Buy $1",
    "description": "$1 is the ticker symbol of a an asset the user is being prompted to purchase"
  },
  "buyDescription": {
    "message": "Hold up your crypto and earn potential profits"
  },
  "buyDisabled": {
    "message": "Buy is not available in this network"
  },
  "buyMoreAsset": {
    "message": "Buy more $1",
    "description": "$1 is the ticker symbol of a an asset the user is being prompted to purchase"
  },
  "buyNow": {
    "message": "Buy Now"
  },
  "bytes": {
    "message": "Bytes"
  },
  "canToggleInSettings": {
    "message": "You can re-enable this notification in Settings > Alerts."
  },
  "cancel": {
    "message": "Cancel"
  },
  "cancelEdit": {
    "message": "Cancel edit"
  },
  "cancelPopoverTitle": {
    "message": "Cancel transaction"
  },
  "cancelSpeedUp": {
    "message": "cancel or speed up a transaction."
  },
  "cancelSpeedUpLabel": {
    "message": "This gas fee will $1 the original.",
    "description": "$1 is text 'replace' in bold"
  },
  "cancelSpeedUpTransactionTooltip": {
    "message": "To $1 a transaction the gas fee must be increased by at least 10% for it to be recognized by the network.",
    "description": "$1 is string 'cancel' or 'speed up'"
  },
  "cancelled": {
    "message": "Cancelled"
  },
  "chainId": {
    "message": "Chain ID"
  },
  "chainIdDefinition": {
    "message": "The chain ID used to sign transactions for this network."
  },
  "chainIdExistsErrorMsg": {
    "message": "This Chain ID is currently used by the $1 network."
  },
  "chainListReturnedDifferentTickerSymbol": {
    "message": "The network with chain ID $1 may use a different currency symbol ($2) than the one you have entered. Please verify before continuing.",
    "description": "$1 is the chain id currently entered in the network form and $2 is the return value of nativeCurrency.symbol from chainlist.network"
  },
  "chooseYourNetwork": {
    "message": "Choose your network"
  },
  "chooseYourNetworkDescription": {
    "message": "We use Infura as our remote procedure call (RPC) provider to offer the most reliable and private access to Ethereum data we can. You can choose your own RPC, but remember that any RPC will receive your IP address and Ethereum wallet to make transactions. Read our $1 to learn more about how Infura handles data.",
    "description": "$1 is a link to the privacy policy"
  },
  "chromeRequiredForHardwareWallets": {
    "message": "You need to use MetaMask on Google Chrome in order to connect to your Hardware Wallet."
  },
  "clear": {
    "message": "Clear"
  },
  "clearActivity": {
    "message": "Clear activity and nonce data"
  },
  "clearActivityButton": {
    "message": "Clear activity tab data"
  },
  "clearActivityDescription": {
    "message": "This resets the account's nonce and erases data from the activity tab in your wallet. Only the current account and network will be affected. Your balances and incoming transactions won't change."
  },
  "click": {
    "message": "Click"
  },
  "clickToConnectLedgerViaWebHID": {
    "message": "Click here to connect your Ledger via WebHID",
    "description": "Text that can be clicked to open a browser popup for connecting the ledger device via webhid"
  },
  "clickToManuallyAdd": {
    "message": "Click here to manually add the tokens."
  },
  "close": {
    "message": "Close"
  },
  "coingecko": {
    "message": "CoinGecko"
  },
  "configureSnapPopupDescription": {
    "message": "You're now leaving MetaMask to configure this snap."
  },
  "configureSnapPopupInstallDescription": {
    "message": "You're now leaving MetaMask to install this snap."
  },
  "configureSnapPopupInstallTitle": {
    "message": "Install snap"
  },
  "configureSnapPopupLink": {
    "message": "Click this link to continue:"
  },
  "configureSnapPopupTitle": {
    "message": "Configure snap"
  },
  "confirm": {
    "message": "Confirm"
  },
  "confirmPassword": {
    "message": "Confirm password"
  },
  "confirmRecoveryPhrase": {
    "message": "Confirm Secret Recovery Phrase"
  },
  "confirmed": {
    "message": "Confirmed"
  },
  "confusableUnicode": {
    "message": "'$1' is similar to '$2'."
  },
  "confusableZeroWidthUnicode": {
    "message": "Zero-width character found."
  },
  "confusingEnsDomain": {
    "message": "We have detected a confusable character in the ENS name. Check the ENS name to avoid a potential scam."
  },
  "connect": {
    "message": "Connect"
  },
  "connectAccountOrCreate": {
    "message": "Connect account or create new"
  },
  "connectCustodialAccountMenu": {
    "message": "Connect Custodial Account"
  },
  "connectCustodialAccountMsg": {
    "message": "Please choose the custodian you want to connect in order to add or refresh a token."
  },
  "connectCustodialAccountTitle": {
    "message": "Custodial Accounts"
  },
  "connectManually": {
    "message": "Manually connect to current site"
  },
  "connectSnap": {
    "message": "Connect $1",
    "description": "$1 is the snap for which a connection is being requested."
  },
  "connectTo": {
    "message": "Connect to $1",
    "description": "$1 is the name/origin of a web3 site/application that the user can connect to metamask"
  },
  "connectToAll": {
    "message": "Connect to all your $1",
    "description": "$1 will be replaced by the translation of connectToAllAccounts"
  },
  "connectToAllAccounts": {
    "message": "accounts",
    "description": "will replace $1 in connectToAll, completing the sentence 'connect to all of your accounts', will be text that shows list of accounts on hover"
  },
  "connectToMultiple": {
    "message": "Connect to $1",
    "description": "$1 will be replaced by the translation of connectToMultipleNumberOfAccounts"
  },
  "connectToMultipleNumberOfAccounts": {
    "message": "$1 accounts",
    "description": "$1 is the number of accounts to which the web3 site/application is asking to connect; this will substitute $1 in connectToMultiple"
  },
  "connectWithMetaMask": {
    "message": "Connect with MetaMask"
  },
  "connectedAccountsDescriptionPlural": {
    "message": "You have $1 accounts connected to this site.",
    "description": "$1 is the number of accounts"
  },
  "connectedAccountsDescriptionSingular": {
    "message": "You have 1 account connected to this site."
  },
  "connectedAccountsEmptyDescription": {
    "message": "MetaMask is not connected to this site. To connect to a web3 site, find and click the connect button."
  },
  "connectedSites": {
    "message": "Connected sites"
  },
  "connectedSitesDescription": {
    "message": "$1 is connected to these sites. They can view your account address.",
    "description": "$1 is the account name"
  },
  "connectedSitesEmptyDescription": {
    "message": "$1 is not connected to any sites.",
    "description": "$1 is the account name"
  },
  "connecting": {
    "message": "Connecting..."
  },
  "connectingTo": {
    "message": "Connecting to $1"
  },
  "connectingToGoerli": {
    "message": "Connecting to Goerli test network"
  },
  "connectingToLineaGoerli": {
    "message": "Connecting to Linea Goerli test network"
  },
  "connectingToLineaMainnet": {
    "message": "Connecting to Linea Mainnet"
  },
  "connectingToMainnet": {
    "message": "Connecting to Ethereum Mainnet"
  },
  "connectingToSepolia": {
    "message": "Connecting to Sepolia test network"
  },
  "connectionFailed": {
    "message": "Connection failed"
  },
  "connectionFailedDescription": {
    "message": "Fetching of $1 failed, check your network and try again.",
    "description": "$1 is the name of the snap being fetched."
  },
  "connectionRequest": {
    "message": "Connection request"
  },
  "connections": {
    "message": "Connections"
  },
  "contactUs": {
    "message": "Contact us"
  },
  "contacts": {
    "message": "Contacts"
  },
  "contentFromSnap": {
    "message": "Content from $1",
    "description": "$1 represents the name of the snap"
  },
  "continue": {
    "message": "Continue"
  },
  "continueMmiOnboarding": {
    "message": "Continue MetaMask Institutional onboarding"
  },
  "contract": {
    "message": "Contract"
  },
  "contractAddress": {
    "message": "Contract address"
  },
  "contractAddressError": {
    "message": "You are sending tokens to the token's contract address. This may result in the loss of these tokens."
  },
  "contractDeployment": {
    "message": "Contract deployment"
  },
  "contractDescription": {
    "message": "To protect yourself against scammers, take a moment to verify third-party details."
  },
  "contractInteraction": {
    "message": "Contract interaction"
  },
  "contractNFT": {
    "message": "NFT contract"
  },
  "contractRequestingAccess": {
    "message": "Third party requesting access"
  },
  "contractRequestingSignature": {
    "message": "Third party requesting signature"
  },
  "contractRequestingSpendingCap": {
    "message": "Third party requesting spending cap"
  },
  "contractTitle": {
    "message": "Third-party details"
  },
  "contractToken": {
    "message": "Token contract"
  },
  "convertTokenToNFTDescription": {
    "message": "We've detected that this asset is an NFT. MetaMask now has full native support for NFTs. Would you like to remove it from your token list and add it as an NFT?"
  },
  "convertTokenToNFTExistDescription": {
    "message": "We’ve detected that this asset has been added as an NFT. Would you like to remove it from your token list?"
  },
  "coolWallet": {
    "message": "CoolWallet"
  },
  "copiedExclamation": {
    "message": "Copied."
  },
  "copyAddress": {
    "message": "Copy address to clipboard"
  },
  "copyRawTransactionData": {
    "message": "Copy raw transaction data"
  },
  "copyToClipboard": {
    "message": "Copy to clipboard"
  },
  "copyTransactionId": {
    "message": "Copy transaction ID"
  },
  "create": {
    "message": "Create"
  },
  "createNewWallet": {
    "message": "Create a new wallet"
  },
  "createPassword": {
    "message": "Create password"
  },
  "cryptoCompare": {
    "message": "CryptoCompare"
  },
  "currencyConversion": {
    "message": "Currency conversion"
  },
  "currencyRateCheckToggle": {
    "message": "Show balance and token price checker"
  },
  "currencyRateCheckToggleDescription": {
    "message": "We use $1 and $2 APIs to display your balance and token price. $3",
    "description": "$1 represents Coingecko, $2 represents CryptoCompare and $3 represents Privacy Policy"
  },
  "currencySymbol": {
    "message": "Currency symbol"
  },
  "currencySymbolDefinition": {
    "message": "The ticker symbol displayed for this network’s currency."
  },
  "currentAccountNotConnected": {
    "message": "Your current account is not connected"
  },
  "currentExtension": {
    "message": "Current extension page"
  },
  "currentLanguage": {
    "message": "Current language"
  },
  "currentRpcUrlDeprecated": {
    "message": "The current rpc url for this network has been deprecated."
  },
  "currentTitle": {
    "message": "Current:"
  },
  "currentlyUnavailable": {
    "message": "Unavailable on this network"
  },
  "curveHighGasEstimate": {
    "message": "Aggressive gas estimate graph"
  },
  "curveLowGasEstimate": {
    "message": "Low gas estimate graph"
  },
  "curveMediumGasEstimate": {
    "message": "Market gas estimate graph"
  },
  "custodian": {
    "message": "Custodian"
  },
  "custodianAccount": {
    "message": "Custodian account"
  },
  "custodianAccountAddedDesc": {
    "message": "You can now use your custodian accounts in MetaMask Institutional."
  },
  "custodianAccountAddedTitle": {
    "message": "Selected custodian accounts have been added."
  },
  "custodianReplaceRefreshTokenChangedFailed": {
    "message": "Please go to $1 and click the 'Connect to MMI' button within their user interface to connect your accounts to MMI again."
  },
  "custodianReplaceRefreshTokenChangedSubtitle": {
    "message": "You can now use your custodian accounts in MetaMask Institutional."
  },
  "custodianReplaceRefreshTokenChangedTitle": {
    "message": "Your custodian token has been refreshed"
  },
  "custodianReplaceRefreshTokenSubtitle": {
    "message": "This is will replace the custodian token for the following address:"
  },
  "custodianReplaceRefreshTokenTitle": {
    "message": "Replace custodian token"
  },
  "custodyApiUrl": {
    "message": "$1 API URL"
  },
  "custodyDeeplinkDescription": {
    "message": "Approve the transaction in the $1 app. Once all required custody approvals have been performed the transaction will complete. Check your $1 app for status."
  },
  "custodyRefreshTokenModalDescription": {
    "message": "Please go to $1 and click the 'Connect to MMI' button within their user interface to connect your accounts to MMI again."
  },
  "custodyRefreshTokenModalDescription1": {
    "message": "Your custodian issues a token that authenticates the MetaMask Institutional extension, allowing you to connect your accounts."
  },
  "custodyRefreshTokenModalDescription2": {
    "message": "This token expires after a certain period for security reasons. This requires you to reconnect to MMI."
  },
  "custodyRefreshTokenModalSubtitle": {
    "message": "Why am I seeing this?"
  },
  "custodyRefreshTokenModalTitle": {
    "message": "Your custodian session has expired"
  },
  "custodySessionExpired": {
    "message": "Custodian session expired."
  },
  "custodyWrongChain": {
    "message": "This account is not set up for use with $1"
  },
  "custom": {
    "message": "Advanced"
  },
  "customContentSearch": {
    "message": "Search for a previously added network"
  },
  "customGasSettingToolTipMessage": {
    "message": "Use $1 to customize the gas price. This can be confusing if you aren’t familiar. Interact at your own risk.",
    "description": "$1 is key 'advanced' (text: 'Advanced') separated here so that it can be passed in with bold font-weight"
  },
  "customSpendLimit": {
    "message": "Custom spend limit"
  },
  "customSpendingCap": {
    "message": "Custom spending cap"
  },
  "customToken": {
    "message": "Custom token"
  },
  "customTokenWarningInNonTokenDetectionNetwork": {
    "message": "Token detection is not available on this network yet. Please import token manually and make sure you trust it. Learn about $1"
  },
  "customTokenWarningInTokenDetectionNetwork": {
    "message": "Before manually importing a token, make sure you trust it. Learn about $1"
  },
  "customTokenWarningInTokenDetectionNetworkWithTDOFF": {
    "message": "Make sure you trust a token before you import it. Learn how to avoid $1. You can also enable token detection $2."
  },
  "customerSupport": {
    "message": "customer support"
  },
  "dappRequestedSpendingCap": {
    "message": "Site requested spending cap"
  },
  "dappSuggested": {
    "message": "Site suggested"
  },
  "dappSuggestedGasSettingToolTipMessage": {
    "message": "$1 has suggested this price.",
    "description": "$1 is url for the dapp that has suggested gas settings"
  },
  "dappSuggestedHigh": {
    "message": "Site suggested"
  },
  "dappSuggestedHighShortLabel": {
    "message": "Site (high)"
  },
  "dappSuggestedShortLabel": {
    "message": "Site"
  },
  "dappSuggestedTooltip": {
    "message": "$1 has recommended this price.",
    "description": "$1 represents the Dapp's origin"
  },
  "darkTheme": {
    "message": "Dark"
  },
  "data": {
    "message": "Data"
  },
  "dataBackupSeemsCorrupt": {
    "message": "Can not restore your data. The file appears to be corrupt."
  },
  "dataHex": {
    "message": "Hex"
  },
  "dcent": {
    "message": "D'Cent"
  },
  "decimal": {
    "message": "Token decimal"
  },
  "decimalsMustZerotoTen": {
    "message": "Decimals must be at least 0, and not over 36."
  },
  "decrypt": {
    "message": "Decrypt"
  },
  "decryptCopy": {
    "message": "Copy encrypted message"
  },
  "decryptInlineError": {
    "message": "This message cannot be decrypted due to error: $1",
    "description": "$1 is error message"
  },
  "decryptMessageNotice": {
    "message": "$1 would like to read this message to complete your action",
    "description": "$1 is the web3 site name"
  },
  "decryptMetamask": {
    "message": "Decrypt message"
  },
  "decryptRequest": {
    "message": "Decrypt request"
  },
  "delete": {
    "message": "Delete"
  },
  "deleteContact": {
    "message": "Delete contact"
  },
  "deleteNetwork": {
    "message": "Delete network?"
  },
  "deleteNetworkIntro": {
    "message": "If you delete this network, you will need to add it again to view your assets in this network"
  },
  "deleteNetworkTitle": {
    "message": "Delete $1 network?",
    "description": "$1 represents the name of the network"
  },
  "deposit": {
    "message": "Deposit"
  },
  "deprecatedTestNetworksLink": {
    "message": "Learn more"
  },
  "deprecatedTestNetworksMsg": {
    "message": "Due to the protocol changes of Ethereum: Rinkeby, Ropsten and Kovan test networks may not work as reliably and will be deprecated soon."
  },
  "description": {
    "message": "Description"
  },
  "descriptionFromSnap": {
    "message": "Description from $1",
    "description": "$1 represents the name of the snap"
  },
  "desktopApp": {
    "message": "Desktop App"
  },
  "desktopConnectionCriticalErrorDescription": {
    "message": "This error could be intermittent, so try restarting the extension or disable MetaMask Desktop."
  },
  "desktopConnectionCriticalErrorTitle": {
    "message": "MetaMask had trouble starting"
  },
  "desktopConnectionLostErrorDescription": {
    "message": "Please make sure you have the desktop app up and running or disable MetaMask Desktop."
  },
  "desktopConnectionLostErrorTitle": {
    "message": "MetaMask Desktop connection was lost"
  },
  "desktopDisableButton": {
    "message": "Disable Desktop App"
  },
  "desktopDisableErrorCTA": {
    "message": "Disable MetaMask Desktop"
  },
  "desktopEnableButton": {
    "message": "Enable Desktop App"
  },
  "desktopEnableButtonDescription": {
    "message": "Click to run all background processes in the desktop app."
  },
  "desktopErrorNavigateSettingsCTA": {
    "message": "Return to Settings Page"
  },
  "desktopErrorRestartMMCTA": {
    "message": "Restart MetaMask"
  },
  "desktopNotFoundErrorCTA": {
    "message": "Download MetaMask Desktop"
  },
  "desktopNotFoundErrorDescription1": {
    "message": "Please make sure you have the desktop app up and running."
  },
  "desktopNotFoundErrorDescription2": {
    "message": "If you have no desktop app installed, please download it on the MetaMask website."
  },
  "desktopNotFoundErrorTitle": {
    "message": "MetaMask Desktop was not found"
  },
  "desktopOpenOrDownloadCTA": {
    "message": "Open MetaMask Desktop"
  },
  "desktopOutdatedErrorCTA": {
    "message": "Update MetaMask Desktop"
  },
  "desktopOutdatedErrorDescription": {
    "message": "Your MetaMask desktop app needs to be upgraded."
  },
  "desktopOutdatedErrorTitle": {
    "message": "MetaMask Desktop is outdated"
  },
  "desktopOutdatedExtensionErrorCTA": {
    "message": "Update MetaMask Extension"
  },
  "desktopOutdatedExtensionErrorDescription": {
    "message": "Your MetaMask extension needs to be upgraded."
  },
  "desktopOutdatedExtensionErrorTitle": {
    "message": "MetaMask Extension is outdated"
  },
  "desktopPageDescription": {
    "message": "If the pairing is successful, extension will restart and you'll have to re-enter your password."
  },
  "desktopPageSubTitle": {
    "message": "Open your MetaMask Desktop and type this code"
  },
  "desktopPageTitle": {
    "message": "Pair with Desktop"
  },
  "desktopPairedWarningDeepLink": {
    "message": "Go to Settings in MetaMask Desktop"
  },
  "desktopPairedWarningDescription": {
    "message": "If you want to start a new pairing, please remove the current connection."
  },
  "desktopPairedWarningTitle": {
    "message": "MM Desktop is already paired"
  },
  "desktopPairingExpireMessage": {
    "message": "Code expires in $1 seconds"
  },
  "desktopRouteNotFoundErrorDescription": {
    "message": "desktopRouteNotFoundErrorDescription"
  },
  "desktopRouteNotFoundErrorTitle": {
    "message": "desktopRouteNotFoundErrorTitle"
  },
  "desktopUnexpectedErrorCTA": {
    "message": "Return MetaMask Home"
  },
  "desktopUnexpectedErrorDescription": {
    "message": "Check your MetaMask Desktop to restore connection"
  },
  "desktopUnexpectedErrorTitle": {
    "message": "Something went wrong..."
  },
  "details": {
    "message": "Details"
  },
  "disabledGasOptionToolTipMessage": {
    "message": "“$1” is disabled because it does not meet the minimum of a 10% increase from the original gas fee.",
    "description": "$1 is gas estimate type which can be market or aggressive"
  },
  "disconnect": {
    "message": "Disconnect"
  },
  "disconnectAllAccounts": {
    "message": "Disconnect all accounts"
  },
  "disconnectAllAccountsConfirmationDescription": {
    "message": "Are you sure you want to disconnect? You may lose site functionality."
  },
  "disconnectPrompt": {
    "message": "Disconnect $1"
  },
  "disconnectThisAccount": {
    "message": "Disconnect this account"
  },
  "dismiss": {
    "message": "Dismiss"
  },
  "dismissReminderDescriptionField": {
    "message": "Turn this on to dismiss the Secret Recovery Phrase backup reminder message. We highly recommend that you back up your Secret Recovery Phrase to avoid loss of funds"
  },
  "dismissReminderField": {
    "message": "Dismiss Secret Recovery Phrase backup reminder"
  },
  "displayNftMedia": {
    "message": "Display NFT media"
  },
  "displayNftMediaDescription": {
    "message": "Displaying NFT media and data exposes your IP address to OpenSea or other third parties. This can allow attackers to associate your IP address with your Ethereum address. NFT autodetection relies on this setting, and won't be available when this is turned off."
  },
  "domain": {
    "message": "Domain"
  },
  "done": {
    "message": "Done"
  },
  "dontShowThisAgain": {
    "message": "Don't show this again"
  },
  "downArrow": {
    "message": "down arrow"
  },
  "downloadGoogleChrome": {
    "message": "Download Google Chrome"
  },
  "downloadNow": {
    "message": "Download Now"
  },
  "downloadStateLogs": {
    "message": "Download state logs"
  },
  "dropped": {
    "message": "Dropped"
  },
  "edit": {
    "message": "Edit"
  },
  "editANickname": {
    "message": "Edit nickname"
  },
  "editAddressNickname": {
    "message": "Edit address nickname"
  },
  "editCancellationGasFeeModalTitle": {
    "message": "Edit cancellation gas fee"
  },
  "editContact": {
    "message": "Edit contact"
  },
  "editGasFeeModalTitle": {
    "message": "Edit gas fee"
  },
  "editGasLimitOutOfBounds": {
    "message": "Gas limit must be at least $1"
  },
  "editGasLimitOutOfBoundsV2": {
    "message": "Gas limit must be greater than $1 and less than $2",
    "description": "$1 is the minimum limit for gas and $2 is the maximum limit"
  },
  "editGasLimitTooltip": {
    "message": "Gas limit is the maximum units of gas you are willing to use. Units of gas are a multiplier to “Max priority fee” and “Max fee”."
  },
  "editGasMaxBaseFeeGWEIImbalance": {
    "message": "Max base fee cannot be lower than priority fee"
  },
  "editGasMaxBaseFeeHigh": {
    "message": "Max base fee is higher than necessary"
  },
  "editGasMaxBaseFeeLow": {
    "message": "Max base fee is low for current network conditions"
  },
  "editGasMaxFeeHigh": {
    "message": "Max fee is higher than necessary"
  },
  "editGasMaxFeeLow": {
    "message": "Max fee too low for network conditions"
  },
  "editGasMaxFeePriorityImbalance": {
    "message": "Max fee cannot be lower than max priority fee"
  },
  "editGasMaxPriorityFeeBelowMinimum": {
    "message": "Max priority fee must be greater than 0 GWEI"
  },
  "editGasMaxPriorityFeeBelowMinimumV2": {
    "message": "Priority fee must be greater than 0."
  },
  "editGasMaxPriorityFeeHigh": {
    "message": "Max priority fee is higher than necessary. You may pay more than needed."
  },
  "editGasMaxPriorityFeeHighV2": {
    "message": "Priority fee is higher than necessary. You may pay more than needed"
  },
  "editGasMaxPriorityFeeLow": {
    "message": "Max priority fee is low for current network conditions"
  },
  "editGasMaxPriorityFeeLowV2": {
    "message": "Priority fee is low for current network conditions"
  },
  "editGasPriceTooLow": {
    "message": "Gas price must be greater than 0"
  },
  "editGasPriceTooltip": {
    "message": "This network requires a “Gas price” field when submitting a transaction. Gas price is the amount you will pay pay per unit of gas."
  },
  "editGasSubTextAmountLabel": {
    "message": "Max amount:",
    "description": "This is meant to be used as the $1 substitution editGasSubTextAmount"
  },
  "editGasSubTextFeeLabel": {
    "message": "Max fee:"
  },
  "editGasTitle": {
    "message": "Edit priority"
  },
  "editGasTooLow": {
    "message": "Unknown processing time"
  },
  "editNonceField": {
    "message": "Edit nonce"
  },
  "editNonceMessage": {
    "message": "This is an advanced feature, use cautiously."
  },
  "editPermission": {
    "message": "Edit permission"
  },
  "editSpeedUpEditGasFeeModalTitle": {
    "message": "Edit speed up gas fee"
  },
  "enableAutoDetect": {
    "message": " Enable autodetect"
  },
  "enableForAllNetworks": {
    "message": "Enable for all networks"
  },
  "enableFromSettings": {
    "message": " Enable it from Settings."
  },
  "enableSmartSwaps": {
    "message": "Enable smart swaps"
  },
  "enableSnap": {
    "message": "Enable"
  },
  "enableToken": {
    "message": "enable $1",
    "description": "$1 is a token symbol, e.g. ETH"
  },
  "enabled": {
    "message": "Enabled"
  },
  "encryptionPublicKeyNotice": {
    "message": "$1 would like your public encryption key. By consenting, this site will be able to compose encrypted messages to you.",
    "description": "$1 is the web3 site name"
  },
  "encryptionPublicKeyRequest": {
    "message": "Request encryption public key"
  },
  "endpointReturnedDifferentChainId": {
    "message": "The RPC URL you have entered returned a different chain ID ($1). Please update the Chain ID to match the RPC URL of the network you are trying to add.",
    "description": "$1 is the return value of eth_chainId from an RPC endpoint"
  },
  "enhancedTokenDetectionAlertMessage": {
    "message": "Enhanced token detection is currently available on $1. $2"
  },
  "ensDomainsSettingDescriptionIntro": {
    "message": "MetaMask lets you see ENS domains like \"https://metamask.eth\" right in your browser's address bar. Here's how it works:"
  },
  "ensDomainsSettingDescriptionOutro": {
    "message": "Regular browsers don't usually handle ENS or IPFS addresses, but MetaMask helps with that. Using this feature might share your IP address with IPFS third-party services."
  },
  "ensDomainsSettingDescriptionPoint1": {
    "message": "MetaMask checks with Ethereum's ENS contract to find the code connected to the ENS name."
  },
  "ensDomainsSettingDescriptionPoint2": {
    "message": "If the code is linked to IPFS, it gets the content from the IPFS network."
  },
  "ensDomainsSettingDescriptionPoint3": {
    "message": "Then, you can see the content, usually a website or something similar."
  },
  "ensDomainsSettingTitle": {
    "message": "Show ENS domains in address bar"
  },
  "ensIllegalCharacter": {
    "message": "Illegal character for ENS."
  },
  "ensNotFoundOnCurrentNetwork": {
    "message": "ENS name not found on the current network. Try switching to Ethereum Mainnet."
  },
  "ensNotSupportedOnNetwork": {
    "message": "Network does not support ENS"
  },
  "ensRegistrationError": {
    "message": "Error in ENS name registration"
  },
  "ensUnknownError": {
    "message": "ENS lookup failed."
  },
  "enterANumber": {
    "message": "Enter a number"
  },
  "enterCustodianToken": {
    "message": "Enter your $1 token or add a new token"
  },
  "enterMaxSpendLimit": {
    "message": "Enter max spend limit"
  },
  "enterOptionalPassword": {
    "message": "Enter optional password"
  },
  "enterPasswordContinue": {
    "message": "Enter password to continue"
  },
  "enterTokenNameOrAddress": {
    "message": "Enter token name or paste address"
  },
  "enterYourPassword": {
    "message": "Enter your password"
  },
  "errorCode": {
    "message": "Code: $1",
    "description": "Displayed error code for debugging purposes. $1 is the error code"
  },
  "errorDetails": {
    "message": "Error details",
    "description": "Title for collapsible section that displays error details for debugging purposes"
  },
  "errorMessage": {
    "message": "Message: $1",
    "description": "Displayed error message for debugging purposes. $1 is the error message"
  },
  "errorName": {
    "message": "Code: $1",
    "description": "Displayed error name for debugging purposes. $1 is the error name"
  },
  "errorPageMessage": {
    "message": "Try again by reloading the page, or contact support $1.",
    "description": "Message displayed on generic error page in the fullscreen or notification UI, $1 is a clickable link with text defined by the 'here' key. The link will open to a form where users can file support tickets."
  },
  "errorPagePopupMessage": {
    "message": "Try again by closing and reopening the popup, or contact support $1.",
    "description": "Message displayed on generic error page in the popup UI, $1 is a clickable link with text defined by the 'here' key. The link will open to a form where users can file support tickets."
  },
  "errorPageTitle": {
    "message": "MetaMask encountered an error",
    "description": "Title of generic error page"
  },
  "errorStack": {
    "message": "Stack:",
    "description": "Title for error stack, which is displayed for debugging purposes"
  },
  "errorWhileConnectingToRPC": {
    "message": "Error while connecting to the custom network."
  },
  "errorWithSnap": {
    "message": "Error with $1",
    "description": "$1 represents the name of the snap"
  },
  "ethGasPriceFetchWarning": {
    "message": "Backup gas price is provided as the main gas estimation service is unavailable right now."
  },
  "ethereumProviderAccess": {
    "message": "Grant Ethereum provider access to $1",
    "description": "The parameter is the name of the requesting origin"
  },
  "ethereumPublicAddress": {
    "message": "Ethereum public address"
  },
  "etherscan": {
    "message": "Etherscan"
  },
  "etherscanView": {
    "message": "View account on Etherscan"
  },
  "etherscanViewOn": {
    "message": "View on Etherscan"
  },
  "expandView": {
    "message": "Expand view"
  },
  "experimental": {
    "message": "Experimental"
  },
  "exploreMetaMaskSnaps": {
    "message": "Explore MetaMask Snaps"
  },
  "extendWalletWithSnaps": {
    "message": "Customize your wallet experience."
  },
  "extensionInsallCompleteDescription": {
    "message": "Return to the MetaMask Institutional product onboarding to connect your custodial or self-custodial accounts."
  },
  "extensionInsallCompleteTitle": {
    "message": "Extension install complete"
  },
  "externalExtension": {
    "message": "External extension"
  },
  "failed": {
    "message": "Failed"
  },
  "failedToFetchChainId": {
    "message": "Could not fetch chain ID. Is your RPC URL correct?"
  },
  "failedToFetchTickerSymbolData": {
    "message": "Ticker symbol verification data is currently unavailable, make sure that the symbol you have entered is correct. It will impact the conversion rates that you see for this network"
  },
  "failureMessage": {
    "message": "Something went wrong, and we were unable to complete the action"
  },
  "fast": {
    "message": "Fast"
  },
  "feeAssociatedRequest": {
    "message": "A fee is associated with this request."
  },
  "fiat": {
    "message": "Fiat",
    "description": "Exchange type"
  },
  "fileImportFail": {
    "message": "File import not working? Click here!",
    "description": "Helps user import their account from a JSON file"
  },
  "fileTooBig": {
    "message": "The dropped file is too big."
  },
  "flaskWelcomeUninstall": {
    "message": "you should uninstall this extension",
    "description": "This request is shown on the Flask Welcome screen. It is intended for non-developers, and will be bolded."
  },
  "flaskWelcomeWarning1": {
    "message": "Flask is for developers to experiment with new unstable APIs. Unless you are a developer or beta tester, $1.",
    "description": "This is a warning shown on the Flask Welcome screen, intended to encourage non-developers not to proceed any further. $1 is the bolded message 'flaskWelcomeUninstall'"
  },
  "flaskWelcomeWarning2": {
    "message": "We do not guarantee the safety or stability of this extension. The new APIs offered by Flask are not hardened against phishing attacks, meaning that any site or snap that requires Flask might be a malicious attempt to steal your assets.",
    "description": "This explains the risks of using MetaMask Flask"
  },
  "flaskWelcomeWarning3": {
    "message": "All Flask APIs are experimental. They may be changed or removed without notice, or they might stay on Flask indefinitely without ever being migrated to stable MetaMask. Use them at your own risk.",
    "description": "This message warns developers about unstable Flask APIs"
  },
  "flaskWelcomeWarning4": {
    "message": "Make sure to disable your regular MetaMask extension when using Flask.",
    "description": "This message calls to pay attention about multiple versions of MetaMask running on the same site (Flask + Prod)"
  },
  "flaskWelcomeWarningAcceptButton": {
    "message": "I accept the risks",
    "description": "this text is shown on a button, which the user presses to confirm they understand the risks of using Flask"
  },
  "followUsOnTwitter": {
    "message": "Follow us on Twitter"
  },
  "forbiddenIpfsGateway": {
    "message": "Forbidden IPFS Gateway: Please specify a CID gateway"
  },
  "forgetDevice": {
    "message": "Forget this device"
  },
  "forgotPassword": {
    "message": "Forgot password?"
  },
  "from": {
    "message": "From"
  },
  "fromAddress": {
    "message": "From: $1",
    "description": "$1 is the address to include in the From label. It is typically shortened first using shortenAddress"
  },
  "fromTokenLists": {
    "message": "From token lists: $1"
  },
  "functionApprove": {
    "message": "Function: Approve"
  },
  "functionSetApprovalForAll": {
    "message": "Function: SetApprovalForAll"
  },
  "functionType": {
    "message": "Function type"
  },
  "gas": {
    "message": "Gas"
  },
  "gasDisplayAcknowledgeDappButtonText": {
    "message": "Edit suggested gas fee"
  },
  "gasDisplayDappWarning": {
    "message": "This gas fee has been suggested by $1. Overriding this may cause a problem with your transaction. Please reach out to $1 if you have questions.",
    "description": "$1 represents the Dapp's origin"
  },
  "gasLimit": {
    "message": "Gas limit"
  },
  "gasLimitInfoTooltipContent": {
    "message": "Gas limit is the maximum amount of units of gas you are willing to spend."
  },
  "gasLimitRecommended": {
    "message": "Recommended gas limit is $1. If the gas limit is less than that, it may fail."
  },
  "gasLimitTooLow": {
    "message": "Gas limit must be at least 21000"
  },
  "gasLimitTooLowWithDynamicFee": {
    "message": "Gas limit must be at least $1",
    "description": "$1 is the custom gas limit, in decimal."
  },
  "gasLimitV2": {
    "message": "Gas limit"
  },
  "gasOption": {
    "message": "Gas option"
  },
  "gasPrice": {
    "message": "Gas price (GWEI)"
  },
  "gasPriceExcessive": {
    "message": "Your gas fee is set unnecessarily high. Consider lowering the amount."
  },
  "gasPriceExcessiveInput": {
    "message": "Gas price is excessive"
  },
  "gasPriceExtremelyLow": {
    "message": "Gas price extremely low"
  },
  "gasPriceFetchFailed": {
    "message": "Gas price estimation failed due to network error."
  },
  "gasPriceInfoTooltipContent": {
    "message": "Gas price specifies the amount of Ether you are willing to pay for each unit of gas."
  },
  "gasTimingHoursShort": {
    "message": "$1 hrs",
    "description": "$1 represents a number of hours"
  },
  "gasTimingMinutes": {
    "message": "$1 minutes",
    "description": "$1 represents a number of minutes"
  },
  "gasTimingMinutesShort": {
    "message": "$1 min",
    "description": "$1 represents a number of minutes"
  },
  "gasTimingNegative": {
    "message": "Maybe in $1",
    "description": "$1 represents an amount of time"
  },
  "gasTimingPositive": {
    "message": "Likely in < $1",
    "description": "$1 represents an amount of time"
  },
  "gasTimingSeconds": {
    "message": "$1 seconds",
    "description": "$1 represents a number of seconds"
  },
  "gasTimingSecondsShort": {
    "message": "$1 sec",
    "description": "$1 represents a number of seconds"
  },
  "gasTimingVeryPositive": {
    "message": "Very likely in < $1",
    "description": "$1 represents an amount of time"
  },
  "gasUsed": {
    "message": "Gas used"
  },
  "general": {
    "message": "General"
  },
  "getStarted": {
    "message": "Get started"
  },
  "globalTitle": {
    "message": "Global menu"
  },
  "globalTourDescription": {
    "message": "See your portfolio, connected sites, settings, and more"
  },
  "goBack": {
    "message": "Go back"
  },
  "goerli": {
    "message": "Goerli test network"
  },
  "gotIt": {
    "message": "Got it!"
  },
  "grantedToWithColon": {
    "message": "Granted to:"
  },
  "gwei": {
    "message": "GWEI"
  },
  "hardware": {
    "message": "Hardware"
  },
  "hardwareWalletConnected": {
    "message": "Hardware wallet connected"
  },
  "hardwareWalletLegacyDescription": {
    "message": "(legacy)",
    "description": "Text representing the MEW path"
  },
  "hardwareWalletSupportLinkConversion": {
    "message": "click here"
  },
  "hardwareWallets": {
    "message": "Connect a hardware wallet"
  },
  "hardwareWalletsInfo": {
    "message": "Hardware wallet integrations use API calls to external servers, which can see your IP address and the smart contract addresses you interact with."
  },
  "hardwareWalletsMsg": {
    "message": "Select a hardware wallet you would like to use with MetaMask."
  },
  "here": {
    "message": "here",
    "description": "as in -click here- for more information (goes with troubleTokenBalances)"
  },
  "hexData": {
    "message": "Hex data"
  },
  "hide": {
    "message": "Hide"
  },
  "hideFullTransactionDetails": {
    "message": "Hide full transaction details"
  },
  "hideSeedPhrase": {
    "message": "Hide seed phrase"
  },
  "hideToken": {
    "message": "Hide token"
  },
  "hideTokenPrompt": {
    "message": "Hide token?"
  },
  "hideTokenSymbol": {
    "message": "Hide $1",
    "description": "$1 is the symbol for a token (e.g. 'DAI')"
  },
  "hideZeroBalanceTokens": {
    "message": "Hide tokens without balance"
  },
  "high": {
    "message": "Aggressive"
  },
  "highGasSettingToolTipMessage": {
    "message": "High probability, even in volatile markets. Use $1 to cover surges in network traffic due to things like popular NFT drops.",
    "description": "$1 is key 'high' (text: 'Aggressive') separated here so that it can be passed in with bold font-weight"
  },
  "highLowercase": {
    "message": "high"
  },
  "history": {
    "message": "History"
  },
  "holdToRevealContent1": {
    "message": "Your Secret Recovery Phrase provides $1",
    "description": "$1 is a bolded text with the message from 'holdToRevealContent2'"
  },
  "holdToRevealContent2": {
    "message": "full access to your wallet and funds.",
    "description": "Is the bolded text in 'holdToRevealContent1'"
  },
  "holdToRevealContent3": {
    "message": "Do not share this with anyone. $1 $2",
    "description": "$1 is a message from 'holdToRevealContent4' and $2 is a text link with the message from 'holdToRevealContent5'"
  },
  "holdToRevealContent4": {
    "message": "MetaMask Support will not request this,",
    "description": "Part of 'holdToRevealContent3'"
  },
  "holdToRevealContent5": {
    "message": "but phishers might.",
    "description": "The text link in 'holdToRevealContent3'"
  },
  "holdToRevealContentPrivateKey1": {
    "message": "Your Private Key provides $1",
    "description": "$1 is a bolded text with the message from 'holdToRevealContentPrivateKey2'"
  },
  "holdToRevealContentPrivateKey2": {
    "message": "full access to your wallet and funds.",
    "description": "Is the bolded text in 'holdToRevealContentPrivateKey2'"
  },
  "holdToRevealLockedLabel": {
    "message": "hold to reveal circle locked"
  },
  "holdToRevealPrivateKey": {
    "message": "Hold to reveal Private Key"
  },
  "holdToRevealPrivateKeyTitle": {
    "message": "Keep your private key safe"
  },
  "holdToRevealSRP": {
    "message": "Hold to reveal SRP"
  },
  "holdToRevealSRPTitle": {
    "message": "Keep your SRP safe"
  },
  "holdToRevealUnlockedLabel": {
    "message": "hold to reveal circle unlocked"
  },
  "id": {
    "message": "Id"
  },
  "ignoreAll": {
    "message": "Ignore all"
  },
  "ignoreTokenWarning": {
    "message": "If you hide tokens, they will not be shown in your wallet. However, you can still add them by searching for them."
  },
  "import": {
    "message": "Import",
    "description": "Button to import an account from a selected file"
  },
  "importAccount": {
    "message": "Import account"
  },
  "importAccountError": {
    "message": "Error importing account."
  },
  "importAccountErrorIsSRP": {
    "message": "You have entered a Secret Recovery Phrase (or mnemonic). To import an account here, you have to enter a private key, which is a hexadecimal string of length 64."
  },
  "importAccountErrorNotAValidPrivateKey": {
    "message": "This is not a valid private key. You have entered a hexadecimal string, but it must be 64 characters long."
  },
  "importAccountErrorNotHexadecimal": {
    "message": "This is not a valid private key. You must enter a hexadecimal string of length 64."
  },
  "importAccountJsonLoading1": {
    "message": "Expect this JSON import to take a few minutes and freeze MetaMask."
  },
  "importAccountJsonLoading2": {
    "message": "We apologize, and we will make it faster in the future."
  },
  "importAccountMsg": {
    "message": "Imported accounts won’t be associated with your MetaMask Secret Recovery Phrase. Learn more about imported accounts"
  },
  "importMyWallet": {
    "message": "Import my wallet"
  },
  "importNFT": {
    "message": "Import NFT"
  },
  "importNFTAddressToolTip": {
    "message": "On OpenSea, for example, on the NFT's page under Details, there is a blue hyperlinked value labeled 'Contract Address'. If you click on this, it will take you to the contract's address on Etherscan; at the top-left of that page, there should be an icon labeled 'Contract', and to the right, a long string of letters and numbers. This is the address of the contract that created your NFT. Click on the 'copy' icon to the right of the address, and you'll have it on your clipboard."
  },
  "importNFTPage": {
    "message": "Import NFT page"
  },
  "importNFTTokenIdToolTip": {
    "message": "An NFT's ID is a unique identifier since no two NFTs are alike. Again, on OpenSea this number is under 'Details'. Make a note of it, or copy it onto your clipboard."
  },
  "importSelectedTokens": {
    "message": "Import selected tokens?"
  },
  "importSelectedTokensDescription": {
    "message": "Only the tokens you've selected will appear in your wallet. You can always import hidden tokens later by searching for them."
  },
  "importTokenQuestion": {
    "message": "Import token?"
  },
  "importTokenWarning": {
    "message": "Anyone can create a token with any name, including fake versions of existing tokens. Add and trade at your own risk!"
  },
  "importTokensCamelCase": {
    "message": "Import tokens"
  },
  "importWithCount": {
    "message": "Import $1",
    "description": "$1 will the number of detected tokens that are selected for importing, if all of them are selected then $1 will be all"
  },
  "imported": {
    "message": "Imported",
    "description": "status showing that an account has been fully loaded into the keyring"
  },
  "inYourSettings": {
    "message": "in your Settings"
  },
  "infuraBlockedNotification": {
    "message": "MetaMask is unable to connect to the blockchain host. Review possible reasons $1.",
    "description": "$1 is a clickable link with with text defined by the 'here' key"
  },
  "initialTransactionConfirmed": {
    "message": "Your initial transaction was confirmed by the network. Click OK to go back."
  },
  "inputLogicEmptyState": {
    "message": "Only enter a number that you're comfortable with the third party spending now or in the future. You can always increase the spending cap later."
  },
  "inputLogicEqualOrSmallerNumber": {
    "message": "This allows the third party to spend $1 from your current balance.",
    "description": "$1 is the current token balance in the account and the name of the current token"
  },
  "inputLogicHigherNumber": {
    "message": "This allows the third party to spend all your token balance until it reaches the cap or you revoke the spending cap. If this is not intended, consider setting a lower spending cap."
  },
  "insightsFromSnap": {
    "message": "Insights from $1",
    "description": "$1 represents the name of the snap"
  },
  "install": {
    "message": "Install"
  },
  "installExtension": {
    "message": "Install extension"
  },
  "installExtensionDescription": {
    "message": "The institution-compliant version of the world's leading web3 wallet, MetaMask."
  },
  "installOrigin": {
    "message": "Install origin"
  },
  "installedOn": {
    "message": "Installed on $1",
    "description": "$1 is the date when the snap has been installed"
  },
  "insufficientBalance": {
    "message": "Insufficient balance."
  },
  "insufficientCurrencyBuyOrDeposit": {
    "message": "You do not have enough $1 in your account to pay for transaction fees on $2 network. $3 or deposit from another account.",
    "description": "$1 is the native currency of the network, $2 is the name of the current network, $3 is the key 'buy' + the ticker symbol of the native currency of the chain wrapped in a button"
  },
  "insufficientCurrencyBuyOrReceive": {
    "message": "You do not have enough $1 in your account to pay for transaction fees on $2 network. $3 or $4 from another account.",
    "description": "$1 is the native currency of the network, $2 is the name of the current network, $3 is the key 'buy' + the ticker symbol of the native currency of the chain wrapped in a button, $4 is the key 'deposit' button"
  },
  "insufficientCurrencyDeposit": {
    "message": "You do not have enough $1 in your account to pay for transaction fees on $2 network. Deposit $1 from another account.",
    "description": "$1 is the native currency of the network, $2 is the name of the current network"
  },
  "insufficientFunds": {
    "message": "Insufficient funds."
  },
  "insufficientFundsForGas": {
    "message": "Insufficient funds for gas"
  },
  "insufficientTokens": {
    "message": "Insufficient tokens."
  },
  "invalidAddress": {
    "message": "Invalid address"
  },
  "invalidAddressRecipient": {
    "message": "Recipient address is invalid"
  },
  "invalidAddressRecipientNotEthNetwork": {
    "message": "Not ETH network, set to lowercase"
  },
  "invalidAssetType": {
    "message": "This asset is an NFT and needs to be re-added on the Import NFTs page found under the NFTs tab"
  },
  "invalidBlockExplorerURL": {
    "message": "Invalid block explorer URL"
  },
  "invalidChainIdTooBig": {
    "message": "Invalid chain ID. The chain ID is too big."
  },
  "invalidCustomNetworkAlertContent1": {
    "message": "The chain ID for custom network '$1' has to be re-entered.",
    "description": "$1 is the name/identifier of the network."
  },
  "invalidCustomNetworkAlertContent2": {
    "message": "To protect you from malicious or faulty network providers, chain IDs are now required for all custom networks."
  },
  "invalidCustomNetworkAlertContent3": {
    "message": "Go to Settings > Network and enter the chain ID. You can find the chain IDs of most popular networks on $1.",
    "description": "$1 is a link to https://chainid.network"
  },
  "invalidCustomNetworkAlertTitle": {
    "message": "Invalid custom network"
  },
  "invalidHexNumber": {
    "message": "Invalid hexadecimal number."
  },
  "invalidHexNumberLeadingZeros": {
    "message": "Invalid hexadecimal number. Remove any leading zeros."
  },
  "invalidIpfsGateway": {
    "message": "Invalid IPFS Gateway: The value must be a valid URL"
  },
  "invalidNumber": {
    "message": "Invalid number. Enter a decimal or '0x'-prefixed hexadecimal number."
  },
  "invalidNumberLeadingZeros": {
    "message": "Invalid number. Remove any leading zeros."
  },
  "invalidRPC": {
    "message": "Invalid RPC URL"
  },
  "invalidSeedPhrase": {
    "message": "Invalid Secret Recovery Phrase"
  },
  "invalidSeedPhraseCaseSensitive": {
    "message": "Invalid input! Secret Recovery Phrase is case sensitive."
  },
  "ipfsGateway": {
    "message": "IPFS gateway"
  },
  "ipfsGatewayDescription": {
    "message": "MetaMask uses third-party services to show images of your NFTs stored on IPFS, display information related to ENS addresses entered in your browser's address bar, and fetch icons for different tokens. Your IP address may be exposed to these services when you’re using them."
  },
  "ipfsToggleModalDescriptionOne": {
    "message": "We use third-party services to show images of your NFTs stored on IPFS, display information related to ENS addresses entered in your browser's address bar, and fetch icons for different tokens. Your IP address may be exposed to these services when you’re using them."
  },
  "ipfsToggleModalDescriptionTwo": {
    "message": "Selecting Confirm turns on IPFS resolution. You can turn it off in $1 at any time.",
    "description": "$1 is the method to turn off ipfs"
  },
  "ipfsToggleModalSettings": {
    "message": "Settings > Security and privacy"
  },
  "jazzAndBlockies": {
    "message": "Jazzicons and Blockies are two different styles of unique icons that help you identify an account at a glance."
  },
  "jazzicons": {
    "message": "Jazzicons"
  },
  "jsDeliver": {
    "message": "jsDeliver"
  },
  "jsonFile": {
    "message": "JSON File",
    "description": "format for importing an account"
  },
  "keystone": {
    "message": "Keystone"
  },
  "knownAddressRecipient": {
    "message": "Known contract address."
  },
  "knownTokenWarning": {
    "message": "This action will edit tokens that are already listed in your wallet, which can be used to phish you. Only approve if you are certain that you mean to change what these tokens represent. Learn more about $1"
  },
  "lastConnected": {
    "message": "Last connected"
  },
  "lastPriceSold": {
    "message": "Last price sold"
  },
  "lastSold": {
    "message": "Last sold"
  },
  "layer1Fees": {
    "message": "Layer 1 fees"
  },
  "learnCancelSpeeedup": {
    "message": "Learn how to $1",
    "description": "$1 is link to cancel or speed up transactions"
  },
  "learnMore": {
    "message": "learn more"
  },
  "learnMoreAboutGas": {
    "message": "Want to $1 about gas?",
    "description": "$1 will be replaced by the learnMore translation key"
  },
  "learnMoreKeystone": {
    "message": "Learn More"
  },
  "learnMoreUpperCase": {
    "message": "Learn more"
  },
  "learnScamRisk": {
    "message": "scams and security risks."
  },
  "ledgerAccountRestriction": {
    "message": "You need to make use your last account before you can add a new one."
  },
  "ledgerConnectionInstructionCloseOtherApps": {
    "message": "Close any other software connected to your device and then click here to refresh."
  },
  "ledgerConnectionInstructionHeader": {
    "message": "Prior to clicking confirm:"
  },
  "ledgerConnectionInstructionStepFour": {
    "message": "Enable \"smart contract data\" or \"blind signing\" on your Ledger device."
  },
  "ledgerConnectionInstructionStepOne": {
    "message": "Enable Use Ledger Live under Settings > Advanced."
  },
  "ledgerConnectionInstructionStepThree": {
    "message": "Be sure your Ledger is plugged in and to select the Ethereum app."
  },
  "ledgerConnectionInstructionStepTwo": {
    "message": "Open and unlock Ledger Live App."
  },
  "ledgerConnectionPreferenceDescription": {
    "message": "Customize how you connect your Ledger to MetaMask. $1 is recommended, but other options are available. Read more here: $2",
    "description": "A description that appears above a dropdown where users can select between up to three options - Ledger Live, U2F or WebHID - depending on what is supported in their browser. $1 is the recommended browser option, it will be either WebHID or U2f. $2 is a link to an article where users can learn more, but will be the translation of the learnMore message."
  },
  "ledgerDeviceOpenFailureMessage": {
    "message": "The Ledger device failed to open. Your Ledger might be connected to other software. Please close Ledger Live or other applications connected to your Ledger device, and try to connect again."
  },
  "ledgerLive": {
    "message": "Ledger Live",
    "description": "The name of a desktop app that can be used with your ledger device. We can also use it to connect a users Ledger device to MetaMask."
  },
  "ledgerLiveApp": {
    "message": "Ledger Live App"
  },
  "ledgerLocked": {
    "message": "Cannot connect to Ledger device. Please make sure your device is unlocked and Ethereum app is opened."
  },
  "ledgerTimeout": {
    "message": "Ledger Live is taking too long to respond or connection timeout. Make sure Ledger Live app is opened and your device is unlocked."
  },
  "ledgerTransportChangeWarning": {
    "message": "If your Ledger Live app is open, please disconnect any open Ledger Live connection and close the Ledger Live app."
  },
  "ledgerWebHIDNotConnectedErrorMessage": {
    "message": "The ledger device was not connected. If you wish to connect your Ledger, please click 'Continue' again and approve HID connection",
    "description": "An error message shown to the user during the hardware connect flow."
  },
  "levelArrow": {
    "message": "level arrow"
  },
  "lightTheme": {
    "message": "Light"
  },
  "likeToImportTokens": {
    "message": "Would you like to import these tokens?"
  },
  "lineaGoerli": {
    "message": "Linea Goerli test network"
  },
  "lineaMainnet": {
    "message": "Linea Mainnet"
  },
  "link": {
    "message": "Link"
  },
  "links": {
    "message": "Links"
  },
  "loadMore": {
    "message": "Load more"
  },
  "loading": {
    "message": "Loading..."
  },
  "loadingNFTs": {
    "message": "Loading NFTs..."
  },
  "loadingTokens": {
    "message": "Loading tokens..."
  },
  "localhost": {
    "message": "Localhost 8545"
  },
  "lock": {
    "message": "Lock"
  },
  "lockMetaMask": {
    "message": "Lock MetaMask"
  },
  "lockTimeInvalid": {
    "message": "Lock time must be a number between 0 and 10080"
  },
  "logo": {
    "message": "$1 logo",
    "description": "$1 is the name of the ticker"
  },
  "low": {
    "message": "Low"
  },
  "lowGasSettingToolTipMessage": {
    "message": "Use $1 to wait for a cheaper price. Time estimates are much less accurate as prices are somewhat unpredictable.",
    "description": "$1 is key 'low' separated here so that it can be passed in with bold font-weight"
  },
  "lowLowercase": {
    "message": "low"
  },
  "lowPriorityMessage": {
    "message": "Future transactions will queue after this one."
  },
  "mainnet": {
    "message": "Ethereum Mainnet"
  },
  "mainnetToken": {
    "message": "This address matches a known Ethereum Mainnet token address. Recheck the contract address and network for the token you are trying to add."
  },
  "makeAnotherSwap": {
    "message": "Create a new swap"
  },
  "makeSureNoOneWatching": {
    "message": "Make sure nobody is looking",
    "description": "Warning to users to be care while creating and saving their new Secret Recovery Phrase"
  },
  "malformedData": {
    "message": "Malformed data"
  },
  "max": {
    "message": "Max"
  },
  "maxBaseFee": {
    "message": "Max base fee"
  },
  "maxFee": {
    "message": "Max fee"
  },
  "maxPriorityFee": {
    "message": "Max priority fee"
  },
  "medium": {
    "message": "Market"
  },
  "mediumGasSettingToolTipMessage": {
    "message": "Use $1 for fast processing at current market price.",
    "description": "$1 is key 'medium' (text: 'Market') separated here so that it can be passed in with bold font-weight"
  },
  "memo": {
    "message": "memo"
  },
  "message": {
    "message": "Message"
  },
  "metaMaskConnectStatusParagraphOne": {
    "message": "You now have more control over your account connections in MetaMask."
  },
  "metaMaskConnectStatusParagraphThree": {
    "message": "Click it to manage your connected accounts."
  },
  "metaMaskConnectStatusParagraphTwo": {
    "message": "The connection status button shows if the website you’re visiting is connected to your currently selected account."
  },
  "metamaskInstitutionalVersion": {
    "message": "MetaMask Institutional Version"
  },
  "metamaskSwapsOfflineDescription": {
    "message": "MetaMask Swaps is undergoing maintenance. Please check back later."
  },
  "metamaskVersion": {
    "message": "MetaMask Version"
  },
  "metrics": {
    "message": "Metrics"
  },
  "mismatchAccount": {
    "message": "Your selected account ($1) is different than the account trying to sign ($2)"
  },
  "mismatchedChainLinkText": {
    "message": "verify the network details",
    "description": "Serves as link text for the 'mismatchedChain' key. This text will be embedded inside the translation for that key."
  },
  "mismatchedChainRecommendation": {
    "message": "We recommend that you $1 before proceeding.",
    "description": "$1 is a clickable link with text defined by the 'mismatchedChainLinkText' key. The link will open to instructions for users to validate custom network details."
  },
  "mismatchedNetworkName": {
    "message": "According to our record the network name may not correctly match this chain ID."
  },
  "mismatchedNetworkSymbol": {
    "message": "The submitted currency symbol does not match what we expect for this chain ID."
  },
  "mismatchedRpcChainId": {
    "message": "Chain ID returned by the custom network does not match the submitted chain ID."
  },
  "mismatchedRpcUrl": {
    "message": "According to our records the submitted RPC URL value does not match a known provider for this chain ID."
  },
  "missingSetting": {
    "message": "Can't find a setting?"
  },
  "missingSettingRequest": {
    "message": "Request here"
  },
  "mmiAddToken": {
    "message": "The page at $1 would like to authorise the following custodian token in MetaMask Institutional"
  },
  "mmiBuiltAroundTheWorld": {
    "message": "MetaMask Institutional is designed and built around the world."
  },
<<<<<<< HEAD
  "mmiPasswordSetupDetails": {
    "message": "This password will unlock your MetaMask Institutional extension only."
=======
  "mmiNewNFTDetectedMessage": {
    "message": "Allow MetaMask Institutional to automatically detect NFTs from OpenSea and display in your wallet."
>>>>>>> f315a2b9
  },
  "more": {
    "message": "more"
  },
  "multipleSnapConnectionWarning": {
    "message": "$1 wants to connect with $2 snaps. Only proceed if you trust this website.",
    "description": "$1 is the dapp and $2 is the number of snaps it wants to connect to."
  },
  "mustSelectOne": {
    "message": "Must select at least 1 token."
  },
  "name": {
    "message": "Name"
  },
  "nativeToken": {
    "message": "The native token on this network is $1. It is the token used for gas fees.",
    "description": "$1 represents the name of the native token on the current network"
  },
  "needHelp": {
    "message": "Need help? Contact $1",
    "description": "$1 represents `needHelpLinkText`, the text which goes in the help link"
  },
  "needHelpFeedback": {
    "message": "Share your feedback"
  },
  "needHelpLinkText": {
    "message": "MetaMask support"
  },
  "needHelpSubmitTicket": {
    "message": "Submit a ticket"
  },
  "needImportFile": {
    "message": "You must select a file to import.",
    "description": "User is important an account and needs to add a file to continue"
  },
  "negativeETH": {
    "message": "Can not send negative amounts of ETH."
  },
  "network": {
    "message": "Network:"
  },
  "networkAddedSuccessfully": {
    "message": "Network added successfully!"
  },
  "networkDetails": {
    "message": "Network details"
  },
  "networkIsBusy": {
    "message": "Network is busy. Gas prices are high and estimates are less accurate."
  },
  "networkMenu": {
    "message": "Network Menu"
  },
  "networkMenuHeading": {
    "message": "Select a network"
  },
  "networkName": {
    "message": "Network name"
  },
  "networkNameArbitrum": {
    "message": "Arbitrum"
  },
  "networkNameAvalanche": {
    "message": "Avalanche"
  },
  "networkNameBSC": {
    "message": "BSC"
  },
  "networkNameDefinition": {
    "message": "The name associated with this network."
  },
  "networkNameEthereum": {
    "message": "Ethereum"
  },
  "networkNameGoerli": {
    "message": "Goerli"
  },
  "networkNameOptimism": {
    "message": "Optimism"
  },
  "networkNamePolygon": {
    "message": "Polygon"
  },
  "networkNameTestnet": {
    "message": "Testnet"
  },
  "networkNameZkSyncEra": {
    "message": "zkSync Era"
  },
  "networkProvider": {
    "message": "Network provider"
  },
  "networkSettingsChainIdDescription": {
    "message": "The chain ID is used for signing transactions. It must match the chain ID returned by the network. You can enter a decimal or '0x'-prefixed hexadecimal number, but we will display the number in decimal."
  },
  "networkStatus": {
    "message": "Network status"
  },
  "networkStatusBaseFeeTooltip": {
    "message": "The base fee is set by the network and changes every 13-14 seconds. Our $1 and $2 options account for sudden increases.",
    "description": "$1 and $2 are bold text for Medium and Aggressive respectively."
  },
  "networkStatusPriorityFeeTooltip": {
    "message": "Range of priority fees (aka “miner tip”). This goes to miners and incentivizes them to prioritize your transaction."
  },
  "networkStatusStabilityFeeTooltip": {
    "message": "Gas fees are $1 relative to the past 72 hours.",
    "description": "$1 is networks stability value - stable, low, high"
  },
  "networkSwitchConnectionError": {
    "message": "We can't connect to $1",
    "description": "$1 represents the network name"
  },
  "networkURL": {
    "message": "Network URL"
  },
  "networkURLDefinition": {
    "message": "The URL used to access this network."
  },
  "networks": {
    "message": "Networks"
  },
  "nevermind": {
    "message": "Nevermind"
  },
  "new": {
    "message": "New!"
  },
  "newAccount": {
    "message": "New account"
  },
  "newAccountNumberName": {
    "message": "Account $1",
    "description": "Default name of next account to be created on create account screen"
  },
  "newContact": {
    "message": "New contact"
  },
  "newContract": {
    "message": "New contract"
  },
  "newNFTDetectedMessage": {
    "message": "Allow MetaMask $1 to automatically detect NFTs from Opensea and display in your wallet."
  },
  "newNFTsDetected": {
    "message": "New! NFT detection"
  },
  "newNetworkAdded": {
    "message": "“$1” was successfully added!"
  },
  "newNftAddedMessage": {
    "message": "NFT was successfully added!"
  },
  "newPassword": {
    "message": "New password (8 characters min)"
  },
  "newTokensImportedMessage": {
    "message": "You’ve successfully imported $1.",
    "description": "$1 is the string of symbols of all the tokens imported"
  },
  "newTokensImportedTitle": {
    "message": "Token imported"
  },
  "next": {
    "message": "Next"
  },
  "nextNonceWarning": {
    "message": "Nonce is higher than suggested nonce of $1",
    "description": "The next nonce according to MetaMask's internal logic"
  },
  "nftAddFailedMessage": {
    "message": "NFT can’t be added as the ownership details do not match. Make sure you have entered correct information."
  },
  "nftAddressError": {
    "message": "This token is an NFT. Add on the $1",
    "description": "$1 is a clickable link with text defined by the 'importNFTPage' key"
  },
  "nftDisclaimer": {
    "message": "Disclaimer: MetaMask pulls the media file from the source url. This url sometimes is changed by the marketplace the NFT was minted on."
  },
  "nftOptions": {
    "message": "NFT Options"
  },
  "nftTokenIdPlaceholder": {
    "message": "Enter the token id"
  },
  "nftWarningContent": {
    "message": "You're granting access to $1, including any you might own in the future. The party on the other end can transfer these NFTs from your wallet at any time without asking you until you revoke this approval. $2",
    "description": "$1 is nftWarningContentBold bold part, $2 is Learn more link"
  },
  "nftWarningContentBold": {
    "message": "all your $1 NFTs",
    "description": "$1 is name of the collection"
  },
  "nftWarningContentGrey": {
    "message": "Proceed with caution."
  },
  "nfts": {
    "message": "NFTs"
  },
  "nftsPreviouslyOwned": {
    "message": "Previously Owned"
  },
  "nickname": {
    "message": "Nickname"
  },
  "noAccountsFound": {
    "message": "No accounts found for the given search query"
  },
  "noAddressForName": {
    "message": "No address has been set for this name."
  },
  "noConversionDateAvailable": {
    "message": "No currency conversion date available"
  },
  "noConversionRateAvailable": {
    "message": "No conversion rate available"
  },
  "noNFTs": {
    "message": "No NFTs yet"
  },
  "noNetworksFound": {
    "message": "No networks found for the given search query"
  },
  "noSnaps": {
    "message": "You don't have any snaps installed."
  },
  "noThanksVariant2": {
    "message": "No, thanks."
  },
  "noTransactions": {
    "message": "You have no transactions"
  },
  "noWebcamFound": {
    "message": "Your computer's webcam was not found. Please try again."
  },
  "noWebcamFoundTitle": {
    "message": "Webcam not found"
  },
  "nonce": {
    "message": "Nonce"
  },
  "nonceField": {
    "message": "Customize transaction nonce"
  },
  "nonceFieldDescription": {
    "message": "Turn this on to change the nonce (transaction number) on confirmation screens. This is an advanced feature, use cautiously."
  },
  "nonceFieldHeading": {
    "message": "Custom nonce"
  },
  "notBusy": {
    "message": "Not busy"
  },
  "notCurrentAccount": {
    "message": "Is this the correct account? It's different from the currently selected account in your wallet"
  },
  "notEnoughBalance": {
    "message": "Insufficient balance"
  },
  "notEnoughGas": {
    "message": "Not enough gas"
  },
  "note": {
    "message": "Note"
  },
  "notePlaceholder": {
    "message": "The approver will see this note when approving the transaction at the custodian."
  },
  "notificationTransactionFailedMessage": {
    "message": "Transaction $1 failed! $2",
    "description": "Content of the browser notification that appears when a transaction fails"
  },
  "notificationTransactionFailedMessageMMI": {
    "message": "Transaction failed! $1",
    "description": "Content of the browser notification that appears when a transaction fails in MMI"
  },
  "notificationTransactionFailedTitle": {
    "message": "Failed transaction",
    "description": "Title of the browser notification that appears when a transaction fails"
  },
  "notificationTransactionSuccessMessage": {
    "message": "Transaction $1 confirmed!",
    "description": "Content of the browser notification that appears when a transaction is confirmed"
  },
  "notificationTransactionSuccessTitle": {
    "message": "Confirmed transaction",
    "description": "Title of the browser notification that appears when a transaction is confirmed"
  },
  "notificationTransactionSuccessView": {
    "message": "View on $1",
    "description": "Additional content in browser notification that appears when a transaction is confirmed and has a block explorer URL"
  },
  "notifications": {
    "message": "Notifications"
  },
  "notifications10ActionText": {
    "message": "Visit in Settings",
    "description": "The 'call to action' on the button, or link, of the 'Visit in Settings' notification. Upon clicking, users will be taken to Settings page."
  },
  "notifications10DescriptionOne": {
    "message": "Improved token detection is currently available on Ethereum Mainnet, Polygon, BSC, and Avalanche networks. More to come!"
  },
  "notifications10DescriptionThree": {
    "message": "Token detection feature is currently OFF by default. You can enable it from Settings."
  },
  "notifications10DescriptionTwo": {
    "message": "We source tokens from third party tokens lists. Tokens listed on more than two token lists will be automatically detected."
  },
  "notifications10Title": {
    "message": "Improved token detection is here"
  },
  "notifications11Description": {
    "message": "Tokens can be created by anyone and can have duplicate names. If you see a token appear that you don’t trust or haven’t interacted with - it’s safer to not trust it."
  },
  "notifications11Title": {
    "message": "Scam and security risks"
  },
  "notifications12ActionText": {
    "message": "Enable dark mode"
  },
  "notifications12Description": {
    "message": "Dark mode on Extension is finally here! To turn it on, go to Settings > Experimental and select one of the display options: Light, Dark, System."
  },
  "notifications12Title": {
    "message": "Wen dark mode? Now dark mode! 🕶️🦊"
  },
  "notifications13ActionText": {
    "message": "Show custom network list"
  },
  "notifications13Description": {
    "message": "You can now add the following popular custom networks easily: Arbitrum, Avalanche, Binance Smart Chain, Fantom, Harmony, Optimism, Palm and Polygon! To enable this feature, go to Settings > Experimental and turn \"Show custom network list\" on!",
    "description": "Description of a notification in the 'See What's New' popup. Describes popular network feature."
  },
  "notifications13Title": {
    "message": "Add Popular Networks"
  },
  "notifications14ActionText": {
    "message": "Show backup settings"
  },
  "notifications14Description": {
    "message": "We're deprecating our 3Box data feature in early October. To backup and restore your wallet manually, use the \"Backup now\" button in Advanced Settings.",
    "description": "Description of a notification in the 'See What's New' popup. Describes 3box deprecation."
  },
  "notifications14Title": {
    "message": "3Box Deprecation"
  },
  "notifications15Description": {
    "message": "There's no action required from you, so keep using your wallet as usual. Be aware of potential scams around the Merge.",
    "description": "Description of a notification in the 'See What's New' popup. Advises users about the ethereum merge (https://ethereum.org/en/upgrades/merge/#main-content) and potential scams."
  },
  "notifications15Title": {
    "message": "The Ethereum Merge is here!"
  },
  "notifications18ActionText": {
    "message": "Enable security alerts"
  },
  "notifications18DescriptionOne": {
    "message": "Get alerts from third parties when you may have received a malicious request.",
    "description": "Description of a notification in the 'See What's New' popup. Describes Opensea Security Provider feature."
  },
  "notifications18DescriptionThree": {
    "message": "Always be sure to do your own due diligence before approving any requests.",
    "description": "Description of a notification in the 'See What's New' popup. Describes Opensea Security Provider feature."
  },
  "notifications18DescriptionTwo": {
    "message": "OpenSea is the first provider for this feature. More providers coming soon!",
    "description": "Description of a notification in the 'See What's New' popup. Describes Opensea Security Provider feature."
  },
  "notifications18Title": {
    "message": "Stay safe with security alerts"
  },
  "notifications19ActionText": {
    "message": "Enable NFT autodetection"
  },
  "notifications19DescriptionOne": {
    "message": "Two ways you can get started:",
    "description": "Description of a notification in the 'See What's New' popup. Describes NFT autodetection feature."
  },
  "notifications19DescriptionThree": {
    "message": "We only support ERC-721 at the moment.",
    "description": "Description of a notification in the 'See What's New' popup. Describes NFT autodetection feature."
  },
  "notifications19DescriptionTwo": {
    "message": "Manually add your NFTs, or turn on NFT autodetection in Settings > Experimental.",
    "description": "Description of a notification in the 'See What's New' popup. Describes NFT autodetection feature."
  },
  "notifications19Title": {
    "message": "See your NFTs like never before"
  },
  "notifications1Description": {
    "message": "MetaMask Mobile users can now swap tokens inside their mobile wallet. Scan the QR code to get the mobile app and start swapping.",
    "description": "Description of a notification in the 'See What's New' popup. Describes the swapping on mobile feature."
  },
  "notifications1Title": {
    "message": "Swapping on mobile is here!",
    "description": "Title for a notification in the 'See What's New' popup. Tells users that they can now use MetaMask Swaps on Mobile."
  },
  "notifications20ActionText": {
    "message": "Learn more",
    "description": "The 'call to action' on the button, or link, of the 'Stay secure' notification. Upon clicking, users will be taken to a ledger page to resolve the U2F connection issue."
  },
  "notifications20Description": {
    "message": "If you're on the latest version of Firefox, you might be experiencing an issue related to Firefox dropping U2F support.",
    "description": "Description of a notification in the 'See What's New' popup. Describes the U2F support being dropped by firefox and that it affects ledger users."
  },
  "notifications20Title": {
    "message": "Ledger and Firefox Users Experiencing Connection Issues",
    "description": "Title for a notification in the 'See What's New' popup. Tells users that latest firefox users using U2F may experience connection issues."
  },
  "notifications21ActionText": {
    "message": "Try it out"
  },
  "notifications21Description": {
    "message": "We've updated Swaps in the MetaMask extension to be easier and faster to use.",
    "description": "Description of a notification in the 'See What's New' popup. Describes NFT autodetection feature."
  },
  "notifications21Title": {
    "message": "Introducing new and refreshed Swaps!"
  },
  "notifications22ActionText": {
    "message": "Got it"
  },
  "notifications22Description": {
    "message": "💡 Just click the global menu or account menu to find them!"
  },
  "notifications22Title": {
    "message": "Looking for your account details or the block explorer URL?"
  },
  "notifications23ActionText": {
    "message": "Enable security alerts"
  },
  "notifications23DescriptionOne": {
    "message": "Steer clear of known scams while still preserving your privacy with security alerts powered by Blockaid on Ethereum Mainnet."
  },
  "notifications23DescriptionTwo": {
    "message": "Always do your own due diligence before approving requests."
  },
  "notifications23Title": {
    "message": "Stay safe with security alerts"
  },
  "notifications24ActionText": {
    "message": "Got it"
  },
  "notifications24Description": {
    "message": "Advanced gas fee settings are now remembered based on the network you're using. This means you can set specific advanced gas fees for each network and avoid overpaying for gas or stuck transactions."
  },
  "notifications24Title": {
    "message": "Advanced gas fees by network"
  },
  "notifications3ActionText": {
    "message": "Read more",
    "description": "The 'call to action' on the button, or link, of the 'Stay secure' notification. Upon clicking, users will be taken to a page about security on the metamask support website."
  },
  "notifications3Description": {
    "message": "Stay up to date on MetaMask security best practices and get the latest security tips from official MetaMask support.",
    "description": "Description of a notification in the 'See What's New' popup. Describes the information they can get on security from the linked support page."
  },
  "notifications3Title": {
    "message": "Stay secure",
    "description": "Title for a notification in the 'See What's New' popup. Encourages users to consider security."
  },
  "notifications4ActionText": {
    "message": "Start swapping",
    "description": "The 'call to action' on the button, or link, of the 'Swap on Binance Smart Chain!' notification. Upon clicking, users will be taken to a page where then can swap tokens on Binance Smart Chain."
  },
  "notifications4Description": {
    "message": "Get the best prices on token swaps right inside your wallet. MetaMask now connects you to multiple decentralized exchange aggregators and professional market makers on Binance Smart Chain.",
    "description": "Description of a notification in the 'See What's New' popup."
  },
  "notifications4Title": {
    "message": "Swap on Binance Smart Chain",
    "description": "Title for a notification in the 'See What's New' popup. Encourages users to do swaps on Binance Smart Chain."
  },
  "notifications5Description": {
    "message": "Your \"Seed Phrase\" is now called your \"Secret Recovery Phrase.\"",
    "description": "Description of a notification in the 'See What's New' popup. Describes the seed phrase wording update."
  },
  "notifications6DescriptionOne": {
    "message": "As of Chrome version 91, the API that enabled our Ledger support (U2F) no longer supports hardware wallets. MetaMask has implemented a new Ledger Live support that allows you to continue to connect to your Ledger device via the Ledger Live desktop app.",
    "description": "Description of a notification in the 'See What's New' popup. Describes the Ledger support update."
  },
  "notifications6DescriptionThree": {
    "message": "When interacting with your Ledger account in MetaMask, a new tab will open and you will be asked to open the Ledger Live app.  Once the app opens, you'll be asked to allow a WebSocket connection to your MetaMask account.  That's all!",
    "description": "Description of a notification in the 'See What's New' popup. Describes the Ledger support update."
  },
  "notifications6DescriptionTwo": {
    "message": "You can enable Ledger Live support by clicking Settings > Advanced > Use Ledger Live.",
    "description": "Description of a notification in the 'See What's New' popup. Describes the Ledger support update."
  },
  "notifications6Title": {
    "message": "Ledger support update for Chrome users",
    "description": "Title for a notification in the 'See What's New' popup. Lets users know about the Ledger support update"
  },
  "notifications7DescriptionOne": {
    "message": "MetaMask v10.1.0 included new support for EIP-1559 transactions when using Ledger devices.",
    "description": "Description of a notification in the 'See What's New' popup. Describes changes for ledger and EIP1559 in v10.1.0"
  },
  "notifications7DescriptionTwo": {
    "message": "To complete transactions on Ethereum Mainnet, make sure your Ledger device has the latest firmware.",
    "description": "Description of a notification in the 'See What's New' popup. Describes the need to update ledger firmware."
  },
  "notifications7Title": {
    "message": "Ledger firmware update",
    "description": "Title for a notification in the 'See What's New' popup. Notifies ledger users of the need to update firmware."
  },
  "notifications8ActionText": {
    "message": "Go to Settings > Advanced",
    "description": "Description on an action button that appears in the What's New popup. Tells the user that if they click it, they will go to our Advanced settings page."
  },
  "notifications8DescriptionOne": {
    "message": "As of MetaMask v10.4.0, you no longer need Ledger Live to connect your Ledger device to MetaMask.",
    "description": "Description of a notification in the 'See What's New' popup. Describes changes for how Ledger Live is no longer needed to connect the device."
  },
  "notifications8DescriptionTwo": {
    "message": "For an easier and more stable ledger experience, go to Settings > Advanced and switch the 'Preferred Ledger Connection Type' to 'WebHID'.",
    "description": "Description of a notification in the 'See What's New' popup. Describes how the user can turn off the Ledger Live setting."
  },
  "notifications8Title": {
    "message": "Ledger connection improvement",
    "description": "Title for a notification in the 'See What's New' popup. Notifies ledger users that there is an improvement in how they can connect their device."
  },
  "notifications9DescriptionOne": {
    "message": "We now provide you with more insights on the 'Data' tab when confirming smart contract transactions."
  },
  "notifications9DescriptionTwo": {
    "message": "You can now get a better understanding of your transaction’s details before confirming, and more easily add transaction addresses to your address book, helping you make safe and informed decisions."
  },
  "notifications9Title": {
    "message": "👓 We are making transactions easier to read."
  },
  "notificationsDropLedgerFirefoxDescription": {
    "message": "Firefox no longer supports U2F, so Ledger won't work with MetaMask on Firefox. Try MetaMask on Google Chrome instead.",
    "description": "Description of a notification in the 'See What's New' popup. Describes that ledger will not longer be supported for firefox users and they should use MetaMask on chrome for ledger support instead."
  },
  "notificationsDropLedgerFirefoxTitle": {
    "message": "Dropping Ledger Support for Firefox",
    "description": "Title for a notification in the 'See What's New' popup. Tells firefox users that ledger support is being dropped."
  },
  "notificationsEmptyText": {
    "message": "This is where you can find notifications from your installed snaps."
  },
  "notificationsHeader": {
    "message": "Notifications"
  },
  "notificationsInfos": {
    "message": "$1 from $2",
    "description": "$1 is the date at which the notification has been dispatched and $2 is the link to the snap that dispatched the notification."
  },
  "notificationsMarkAllAsRead": {
    "message": "Mark all as read"
  },
  "notificationsOpenBetaSnapsActionText": {
    "message": "Learn more"
  },
  "notificationsOpenBetaSnapsDescriptionOne": {
    "message": "🎉 We're excited to announce the Open Beta of MetaMask Snaps!"
  },
  "notificationsOpenBetaSnapsDescriptionThree": {
    "message": "Personalize your wallet with snaps built by the developer community!"
  },
  "notificationsOpenBetaSnapsDescriptionTwo": {
    "message": "Snaps help you do more with MetaMask — like connect to more networks, see transaction insights, and get custom notifications."
  },
  "notificationsOpenBetaSnapsTitle": {
    "message": "Introducing MetaMask Snaps"
  },
  "numberOfNewTokensDetectedPlural": {
    "message": "$1 new tokens found in this account",
    "description": "$1 is the number of new tokens detected"
  },
  "numberOfNewTokensDetectedSingular": {
    "message": "1 new token found in this account"
  },
  "ofTextNofM": {
    "message": "of"
  },
  "off": {
    "message": "Off"
  },
  "offlineForMaintenance": {
    "message": "Offline for maintenance"
  },
  "ok": {
    "message": "Ok"
  },
  "on": {
    "message": "On"
  },
  "onboardingAdvancedPrivacyIPFSDescription": {
    "message": "The IPFS gateway makes it possible to access and view data hosted by third parties. You can add a custom IPFS gateway or continue using the default."
  },
  "onboardingAdvancedPrivacyIPFSInvalid": {
    "message": "Please enter a valid URL"
  },
  "onboardingAdvancedPrivacyIPFSTitle": {
    "message": "Add custom IPFS Gateway"
  },
  "onboardingAdvancedPrivacyIPFSValid": {
    "message": "IPFS gateway URL is valid"
  },
  "onboardingAdvancedPrivacyNetworkButton": {
    "message": "Add custom network"
  },
  "onboardingAdvancedPrivacyNetworkDescription": {
    "message": "We use Infura as our remote procedure call (RPC) provider to offer the most reliable and private access to Ethereum data we can. You can choose your own RPC, but remember that any RPC will receive your IP address and Ethereum wallet to make transactions. Read our $1 to learn more about how Infura handles data."
  },
  "onboardingAdvancedPrivacyNetworkTitle": {
    "message": "Choose your network"
  },
  "onboardingCreateWallet": {
    "message": "Create a new wallet"
  },
  "onboardingImportWallet": {
    "message": "Import an existing wallet"
  },
  "onboardingMetametricsAgree": {
    "message": "I agree"
  },
  "onboardingMetametricsAllowOptOut": {
    "message": "Always allow you to opt-out via Settings"
  },
  "onboardingMetametricsDataTerms": {
    "message": "This data is aggregated and is therefore anonymous for the purposes of General Data Protection Regulation (EU) 2016/679."
  },
  "onboardingMetametricsDescription": {
    "message": "MetaMask would like to gather usage data to better understand how our users interact with MetaMask. This data will be used to provide the service, which includes improving the service based on your use."
  },
  "onboardingMetametricsDescription2": {
    "message": "MetaMask will..."
  },
  "onboardingMetametricsDisagree": {
    "message": "No thanks"
  },
  "onboardingMetametricsInfuraTerms": {
    "message": "* When you use Infura as your default RPC provider in MetaMask, Infura will collect your IP address and your Ethereum wallet address when you send a transaction. We don’t store this information in a way that allows our systems to associate those two pieces of data. For more information on how MetaMask and Infura interact from a data collection perspective, see our update $1. For more information on our privacy practices in general, see our $2.",
    "description": "$1 represents `onboardingMetametricsInfuraTermsPolicyLink`, $2 represents `onboardingMetametricsInfuraTermsPolicy`"
  },
  "onboardingMetametricsInfuraTermsPolicy": {
    "message": "Privacy Policy here"
  },
  "onboardingMetametricsInfuraTermsPolicyLink": {
    "message": "here"
  },
  "onboardingMetametricsModalTitle": {
    "message": "Add custom network"
  },
  "onboardingMetametricsNeverCollect": {
    "message": "$1 collect information we don’t need to provide the service (such as keys, addresses, transaction hashes, or balances)",
    "description": "$1 represents `onboardingMetametricsNeverEmphasis`"
  },
  "onboardingMetametricsNeverCollectIP": {
    "message": "$1 collect your full IP address*",
    "description": "$1 represents `onboardingMetametricsNeverEmphasis`"
  },
  "onboardingMetametricsNeverEmphasis": {
    "message": "Never"
  },
  "onboardingMetametricsNeverSellData": {
    "message": "$1 sell data.  Ever!",
    "description": "$1 represents `onboardingMetametricsNeverEmphasis`"
  },
  "onboardingMetametricsSendAnonymize": {
    "message": "Send anonymized click and pageview events"
  },
  "onboardingMetametricsTitle": {
    "message": "Help us improve MetaMask"
  },
  "onboardingPinExtensionBillboardAccess": {
    "message": "Full access"
  },
  "onboardingPinExtensionBillboardDescription": {
    "message": "These extensions can see and change information"
  },
  "onboardingPinExtensionBillboardDescription2": {
    "message": "on this site."
  },
  "onboardingPinExtensionBillboardTitle": {
    "message": "Extensions"
  },
  "onboardingPinExtensionChrome": {
    "message": "Click the browser extension icon"
  },
  "onboardingPinExtensionDescription": {
    "message": "Pin MetaMask on your browser so it's accessible and easy to view transaction confirmations."
  },
  "onboardingPinExtensionDescription2": {
    "message": "You can open MetaMask by clicking on the extension and access your wallet with 1 click."
  },
  "onboardingPinExtensionDescription3": {
    "message": "Click browser extension icon to access it instantly"
  },
  "onboardingPinExtensionLabel": {
    "message": "Pin MetaMask"
  },
  "onboardingPinExtensionStep1": {
    "message": "1"
  },
  "onboardingPinExtensionStep2": {
    "message": "2"
  },
  "onboardingPinExtensionTitle": {
    "message": "Your MetaMask install is complete!"
  },
  "onboardingPinMmiExtensionLabel": {
    "message": "Pin MetaMask Institutional"
  },
  "onboardingUsePhishingDetectionDescription": {
    "message": "Phishing detection alerts rely on communication with $1. jsDeliver will have access to your IP address. View $2.",
    "description": "The $1 is the word 'jsDeliver', from key 'jsDeliver' and $2 is the words Privacy Policy from key 'privacyMsg', both separated here so that it can be wrapped as a link"
  },
  "onlyAddTrustedNetworks": {
    "message": "A malicious network provider can lie about the state of the blockchain and record your network activity. Only add custom networks you trust."
  },
  "onlyConnectTrust": {
    "message": "Only connect with sites you trust."
  },
  "openFullScreenForLedgerWebHid": {
    "message": "Go to full screen to connect your Ledger.",
    "description": "Shown to the user on the confirm screen when they are viewing MetaMask in a popup window but need to connect their ledger via webhid."
  },
  "openInBlockExplorer": {
    "message": "Open in block explorer"
  },
  "openSea": {
    "message": "OpenSea + Blockaid (Beta)"
  },
  "openSeaNew": {
    "message": "OpenSea"
  },
  "operationFailed": {
    "message": "Operation Failed"
  },
  "optional": {
    "message": "Optional"
  },
  "optionalWithParanthesis": {
    "message": "(Optional)"
  },
  "options": {
    "message": "Options"
  },
  "or": {
    "message": "or"
  },
  "origin": {
    "message": "Origin"
  },
  "osTheme": {
    "message": "System"
  },
  "otherSnaps": {
    "message": "other snaps",
    "description": "Used in the 'permission_rpc' message."
  },
  "outdatedBrowserNotification": {
    "message": "Your browser is out of date. If you don't update your browser, you won't be able to get security patches and new features from MetaMask."
  },
  "padlock": {
    "message": "Padlock"
  },
  "parameters": {
    "message": "Parameters"
  },
  "participateInMetaMetrics": {
    "message": "Participate in MetaMetrics"
  },
  "participateInMetaMetricsDescription": {
    "message": "Participate in MetaMetrics to help us make MetaMask better"
  },
  "password": {
    "message": "Password"
  },
  "passwordNotLongEnough": {
    "message": "Password not long enough"
  },
  "passwordSetupDetails": {
    "message": "This password will unlock your MetaMask wallet only on this device. MetaMask can not recover this password."
  },
  "passwordStrength": {
    "message": "Password strength: $1",
    "description": "Return password strength to the user when user wants to create password."
  },
  "passwordStrengthDescription": {
    "message": "A strong password can improve the security of your wallet should your device be stolen or compromised."
  },
  "passwordTermsWarning": {
    "message": "I understand that MetaMask $2 cannot recover this password for me. $1"
  },
  "passwordsDontMatch": {
    "message": "Passwords don't match"
  },
  "pasteJWTToken": {
    "message": "Paste or drop your token here:"
  },
  "pastePrivateKey": {
    "message": "Enter your private key string here:",
    "description": "For importing an account from a private key"
  },
  "pending": {
    "message": "Pending"
  },
  "pendingTransactionInfo": {
    "message": "This transaction will not process until that one is complete."
  },
  "pendingTransactionMultiple": {
    "message": "You have ($1) pending transactions."
  },
  "pendingTransactionSingle": {
    "message": "You have (1) pending transaction.",
    "description": "$1 is count of pending transactions"
  },
  "permissionRequest": {
    "message": "Permission request"
  },
  "permissionRequestCapitalized": {
    "message": "Permission request"
  },
  "permissionRequested": {
    "message": "Requested now"
  },
  "permissionRevoked": {
    "message": "Revoked in this update"
  },
  "permission_accessNamedSnap": {
    "message": "Connect to $1.",
    "description": "The description for the `wallet_snap` permission. $1 is the human-readable name of the snap."
  },
  "permission_accessNetwork": {
    "message": "Access the internet.",
    "description": "The description of the `endowment:network-access` permission."
  },
  "permission_accessNetworkDescription": {
    "message": "Allow the snap to access the internet. This can be used to both send and receive data with third-party servers.",
    "description": "An extended description of the `endowment:network-access` permission."
  },
  "permission_accessSnap": {
    "message": "Connect to the $1 snap.",
    "description": "The description for the `wallet_snap` permission. $1 is the name of the snap."
  },
  "permission_accessSnapDescription": {
    "message": "Allow the website or snap to interact with $1.",
    "description": "The description for the `wallet_snap_*` permission. $1 is the name of the Snap."
  },
  "permission_cronjob": {
    "message": "Schedule and execute periodic actions.",
    "description": "The description for the `snap_cronjob` permission"
  },
  "permission_cronjobDescription": {
    "message": "Allow the snap to perform actions that run periodically at fixed times, dates, or intervals. This can be used to trigger time-sensitive interactions or notifications.",
    "description": "An extended description for the `snap_cronjob` permission"
  },
  "permission_dialog": {
    "message": "Display dialog windows in MetaMask.",
    "description": "The description for the `snap_dialog` permission"
  },
  "permission_dialogDescription": {
    "message": "Allow the snap to display MetaMask popups with custom text, input field, and buttons to approve or reject an action.\nCan be used to create e.g. alerts, confirmations, and opt-in flows for a snap.",
    "description": "An extended description for the `snap_dialog` permission"
  },
  "permission_ethereumAccounts": {
    "message": "See address, account balance, activity and suggest transactions to approve",
    "description": "The description for the `eth_accounts` permission"
  },
  "permission_ethereumProvider": {
    "message": "Access the Ethereum provider.",
    "description": "The description for the `endowment:ethereum-provider` permission"
  },
  "permission_ethereumProviderDescription": {
    "message": "Allow the snap to communicate with MetaMask directly, in order for it to read data from the blockchain and suggest messages and transactions.",
    "description": "An extended description for the `endowment:ethereum-provider` permission"
  },
  "permission_getEntropy": {
    "message": "Derive arbitrary keys unique to this snap.",
    "description": "The description for the `snap_getEntropy` permission"
  },
  "permission_getEntropyDescription": {
    "message": "Allow the snap to derive arbitrary keys unique to this snap, without exposing them. These keys are separate from your MetaMask account(s) and not related to your private keys or Secret Recovery Phrase. Other snaps cannot access this information.",
    "description": "An extended description for the `snap_getEntropy` permission"
  },
  "permission_getLocale": {
    "message": "View your preferred language.",
    "description": "The description for the `snap_getLocale` permission"
  },
  "permission_getLocaleDescription": {
    "message": "Let this Snap access your preferred language from your MetaMask settings. This can be used to localize and display the Snap's content using your language.",
    "description": "An extended description for the `snap_getLocale` permission"
  },
  "permission_lifecycleHooks": {
    "message": "Use lifecycle hooks.",
    "description": "The description for the `endowment:lifecycle-hooks` permission"
  },
  "permission_lifecycleHooksDescription": {
    "message": "Allow the snap to use lifecycle hooks to run code at specific times during its lifecycle.",
    "description": "An extended description for the `endowment:lifecycle-hooks` permission"
  },
  "permission_longRunning": {
    "message": "Run indefinitely.",
    "description": "The description for the `endowment:long-running` permission"
  },
  "permission_longRunningDescription": {
    "message": "Allow the snap to run indefinitely while, for example, processing large amounts of data.",
    "description": "An extended description for the `endowment:long-running` permission"
  },
  "permission_manageAccounts": {
    "message": "Add and control Ethereum accounts",
    "description": "The description for `snap_manageAccounts` permission"
  },
  "permission_manageBip32Keys": {
    "message": "Control your accounts and assets under $1 ($2).",
    "description": "The description for the `snap_getBip32Entropy` permission. $1 is a derivation path, e.g. 'm/44'/0'/0''. $2 is the elliptic curve name, e.g. 'secp256k1'."
  },
  "permission_manageBip32KeysDescription": {
    "message": "Allow the snap to derive BIP-32 key pairs based on your Secret Recovery Phrase without exposing it. This grants full access to all accounts and assets on $1.\nWith the power to manage keys, the snap can support a variety of blockchain protocols beyond Ethereum (EVMs).",
    "description": "An extended description for the `snap_getBip32Entropy` permission. $1 is a derivation path (name)"
  },
  "permission_manageBip44Keys": {
    "message": "Control your $1 accounts and assets.",
    "description": "The description for the `snap_getBip44Entropy` permission. $1 is the name of a protocol, e.g. 'Filecoin'."
  },
  "permission_manageBip44KeysDescription": {
    "message": "Allow the snap to derive BIP-44 key pairs based on your Secret Recovery Phrase without exposing it. This grants full access to all accounts and assets on $1.\nWith the power to manage keys, the snap can support a variety of blockchain protocols beyond Ethereum (EVMs).",
    "description": "An extended description for the `snap_getBip44Entropy` permission. $1 is the name of a protocol, e.g., 'Filecoin'."
  },
  "permission_manageNamedBip32Keys": {
    "message": "Control your $1 accounts and assets.",
    "description": "The description for the `snap_getBip32Entropy` permission. $1 is a name for the derivation path, e.g., 'Ethereum accounts'. $2 is the plain derivation path, e.g. 'm/44'/0'/0''."
  },
  "permission_manageState": {
    "message": "Store and manage its data on your device.",
    "description": "The description for the `snap_manageState` permission"
  },
  "permission_manageStateDescription": {
    "message": "Allow the snap to store, update, and retrieve data securely with encryption. Other snaps cannot access this information.",
    "description": "An extended description for the `snap_manageState` permission"
  },
  "permission_notifications": {
    "message": "Show notifications.",
    "description": "The description for the `snap_notify` permission"
  },
  "permission_notificationsDescription": {
    "message": "Allow the snap to display notifications within MetaMask. A short notification text can be triggered by a snap for actionable or time-sensitive information.",
    "description": "An extended description for the `snap_notify` permission"
  },
  "permission_rpc": {
    "message": "Allow $1 to communicate directly with this snap.",
    "description": "The description for the `endowment:rpc` permission. $1 is 'other snaps' or 'websites'."
  },
  "permission_rpcDescription": {
    "message": "Allow $1 to send messages to the snap and receive a response from the snap.",
    "description": "An extended description for the `endowment:rpc` permission. $1 is 'other snaps' or 'websites'."
  },
  "permission_transactionInsight": {
    "message": "Fetch and display transaction insights.",
    "description": "The description for the `endowment:transaction-insight` permission"
  },
  "permission_transactionInsightDescription": {
    "message": "Allow the snap to decode transactions and show insights within the MetaMask UI. This can be used for anti-phishing and security solutions.",
    "description": "An extended description for the `endowment:transaction-insight` permission"
  },
  "permission_transactionInsightOrigin": {
    "message": "See the origins of websites that suggest transactions",
    "description": "The description for the `transactionOrigin` caveat, to be used with the `endowment:transaction-insight` permission"
  },
  "permission_transactionInsightOriginDescription": {
    "message": "Allow the snap to see the origin (URI) of websites that suggest transactions. This can be used for anti-phishing and security solutions.",
    "description": "An extended description for the `transactionOrigin` caveat, to be used with the `endowment:transaction-insight` permission"
  },
  "permission_unknown": {
    "message": "Unknown permission: $1",
    "description": "$1 is the name of a requested permission that is not recognized."
  },
  "permission_viewBip32PublicKeys": {
    "message": "View your public key for $1 ($2).",
    "description": "The description for the `snap_getBip32PublicKey` permission. $1 is a derivation path, e.g. 'm/44'/0'/0''. $2 is the elliptic curve name, e.g. 'secp256k1'."
  },
  "permission_viewBip32PublicKeysDescription": {
    "message": "Allow the snap to view your public keys (and addresses) for $1. This does not grant any control of accounts or assets.",
    "description": "An extended description for the `snap_getBip32PublicKey` permission. $1 is a derivation path (name)"
  },
  "permission_viewNamedBip32PublicKeys": {
    "message": "View your public key for $1.",
    "description": "The description for the `snap_getBip32PublicKey` permission. $1 is a name for the derivation path, e.g., 'Ethereum accounts'."
  },
  "permission_webAssembly": {
    "message": "Support for WebAssembly.",
    "description": "The description of the `endowment:webassembly` permission."
  },
  "permission_webAssemblyDescription": {
    "message": "Allow the snap to access low-level execution environments via WebAssembly.",
    "description": "An extended description of the `endowment:webassembly` permission."
  },
  "permissions": {
    "message": "Permissions"
  },
  "permissionsTitle": {
    "message": "Permissions"
  },
  "permissionsTourDescription": {
    "message": "Find your connected accounts and manage permissions here"
  },
  "personalAddressDetected": {
    "message": "Personal address detected. Input the token contract address."
  },
  "pinExtensionDescription": {
    "message": "Navigate to the extension menu and pin MetaMask Institutional for seamless access."
  },
  "pinExtensionTitle": {
    "message": "Pin extension"
  },
  "pleaseConfirm": {
    "message": "Please confirm"
  },
  "plusXMore": {
    "message": "+ $1 more",
    "description": "$1 is a number of additional but unshown items in a list- this message will be shown in place of those items"
  },
  "popularCustomNetworks": {
    "message": "Popular custom networks"
  },
  "portfolio": {
    "message": "Portfolio"
  },
  "portfolioDashboard": {
    "message": "Portfolio Dashboard"
  },
  "preferredLedgerConnectionType": {
    "message": "Preferred Ledger connection type",
    "description": "A header for a dropdown in Settings > Advanced. Appears above the ledgerConnectionPreferenceDescription message"
  },
  "preparingSwap": {
    "message": "Preparing swap..."
  },
  "prev": {
    "message": "Prev"
  },
  "primaryCurrencySetting": {
    "message": "Primary currency"
  },
  "primaryCurrencySettingDescription": {
    "message": "Select native to prioritize displaying values in the native currency of the chain (e.g. ETH). Select Fiat to prioritize displaying values in your selected fiat currency."
  },
  "priorityFee": {
    "message": "Priority fee"
  },
  "priorityFeeProperCase": {
    "message": "Priority Fee"
  },
  "privacy": {
    "message": "Privacy"
  },
  "privacyMsg": {
    "message": "Privacy policy"
  },
  "privateKey": {
    "message": "Private Key",
    "description": "select this type of file to use to import an account"
  },
  "privateKeyCopyWarning": {
    "message": "Private key for $1",
    "description": "$1 represents the account name"
  },
  "privateKeyWarning": {
    "message": "Warning: Never disclose this key. Anyone with your private keys can steal any assets held in your account."
  },
  "privateNetwork": {
    "message": "Private network"
  },
  "proceedWithTransaction": {
    "message": "I want to proceed anyway"
  },
  "proposedApprovalLimit": {
    "message": "Proposed approval limit"
  },
  "provide": {
    "message": "Provide"
  },
  "publicAddress": {
    "message": "Public address"
  },
  "queued": {
    "message": "Queued"
  },
  "quoteRate": {
    "message": "Quote rate"
  },
  "reAddAccounts": {
    "message": "re-add any other accounts"
  },
  "reAdded": {
    "message": "re-added"
  },
  "readdToken": {
    "message": "You can add this token back in the future by going to “Import token” in your accounts options menu."
  },
  "receive": {
    "message": "Receive"
  },
  "recipientAddressPlaceholder": {
    "message": "Enter public address (0x) or ENS name"
  },
  "recommendedGasLabel": {
    "message": "Recommended"
  },
  "recoveryPhraseReminderBackupStart": {
    "message": "Start here"
  },
  "recoveryPhraseReminderConfirm": {
    "message": "Got it"
  },
  "recoveryPhraseReminderHasBackedUp": {
    "message": "Always keep your Secret Recovery Phrase in a secure and secret place"
  },
  "recoveryPhraseReminderHasNotBackedUp": {
    "message": "Need to backup your Secret Recovery Phrase again?"
  },
  "recoveryPhraseReminderItemOne": {
    "message": "Never share your Secret Recovery Phrase with anyone"
  },
  "recoveryPhraseReminderItemTwo": {
    "message": "The MetaMask team will never ask for your Secret Recovery Phrase"
  },
  "recoveryPhraseReminderSubText": {
    "message": "Your Secret Recovery Phrase controls all of your accounts."
  },
  "recoveryPhraseReminderTitle": {
    "message": "Protect your funds"
  },
  "refreshList": {
    "message": "Refresh list"
  },
  "reject": {
    "message": "Reject"
  },
  "rejectAll": {
    "message": "Reject all"
  },
  "rejectRequestsDescription": {
    "message": "You are about to batch reject $1 requests."
  },
  "rejectRequestsN": {
    "message": "Reject $1 requests"
  },
  "rejectTxsDescription": {
    "message": "You are about to batch reject $1 transactions."
  },
  "rejectTxsN": {
    "message": "Reject $1 transactions"
  },
  "rejected": {
    "message": "Rejected"
  },
  "remember": {
    "message": "Remember:"
  },
  "remove": {
    "message": "Remove"
  },
  "removeAccount": {
    "message": "Remove account"
  },
  "removeAccountDescription": {
    "message": "This account will be removed from your wallet. Please make sure you have the original Secret Recovery Phrase or private key for this imported account before continuing. You can import or create accounts again from the account drop-down. "
  },
  "removeJWT": {
    "message": "Remove custodian token"
  },
  "removeJWTDescription": {
    "message": "Are you sure you want to remove this token? All accounts assigned to this token will be removed from extension as well: "
  },
  "removeNFT": {
    "message": "Remove NFT"
  },
  "removeNftMessage": {
    "message": "NFT was successfully removed!"
  },
  "removeSnap": {
    "message": "Remove snap"
  },
  "removeSnapConfirmation": {
    "message": "Are you sure you want to remove $1?",
    "description": "$1 represents the name of the snap"
  },
  "removeSnapDescription": {
    "message": "This action will delete the snap, its data and revoke your given permissions."
  },
  "replace": {
    "message": "replace"
  },
  "requestFlaggedAsMaliciousFallbackCopyReason": {
    "message": "The security provider has not shared additional details"
  },
  "requestFlaggedAsMaliciousFallbackCopyReasonTitle": {
    "message": "Request flagged as malicious"
  },
  "requestMayNotBeSafe": {
    "message": "Request may not be safe"
  },
  "requestMayNotBeSafeError": {
    "message": "The security provider didn't detect any known malicious activity, but it still may not be safe to continue."
  },
  "requestNotVerified": {
    "message": "Request not verified"
  },
  "requestNotVerifiedError": {
    "message": "Because of an error, this request was not verified by the security provider. Proceed with caution."
  },
  "requestsAwaitingAcknowledgement": {
    "message": "requests waiting to be acknowledged"
  },
  "required": {
    "message": "Required"
  },
  "reset": {
    "message": "Reset"
  },
  "resetWallet": {
    "message": "Reset wallet"
  },
  "resetWalletSubHeader": {
    "message": "MetaMask does not keep a copy of your password. If you’re having trouble unlocking your account, you will need to reset your wallet. You can do this by providing the Secret Recovery Phrase you used when you set up your wallet."
  },
  "resetWalletUsingSRP": {
    "message": "This action will delete your current wallet and Secret Recovery Phrase from this device, along with the list of accounts you’ve curated. After resetting with a Secret Recovery Phrase, you’ll see a list of accounts based on the Secret Recovery Phrase you use to reset. This new list will automatically include accounts that have a balance. You’ll also be able to $1 created previously. Custom accounts that you’ve imported will need to be $2, and any custom tokens you’ve added to an account will need to be $3 as well."
  },
  "resetWalletWarning": {
    "message": "Make sure you’re using the correct Secret Recovery Phrase before proceeding. You will not be able to undo this."
  },
  "restartMetamask": {
    "message": "Restart MetaMask"
  },
  "restore": {
    "message": "Restore"
  },
  "restoreFailed": {
    "message": "Can not restore your data from the file provided"
  },
  "restoreSuccessful": {
    "message": "Your data has been restored successfully"
  },
  "restoreUserData": {
    "message": "Restore user data"
  },
  "restoreUserDataDescription": {
    "message": "You can restore user settings containing preferences and account addresses from a previously backed up JSON file."
  },
  "resultPageError": {
    "message": "Error"
  },
  "resultPageErrorDefaultMessage": {
    "message": "The operation failed."
  },
  "resultPageSuccess": {
    "message": "Success"
  },
  "resultPageSuccessDefaultMessage": {
    "message": "The operation completed successfully."
  },
  "retryTransaction": {
    "message": "Retry transaction"
  },
  "reusedTokenNameWarning": {
    "message": "A token here reuses a symbol from another token you watch, this can be confusing or deceptive."
  },
  "revealSeedWords": {
    "message": "Reveal Secret Recovery Phrase"
  },
  "revealSeedWordsDescription1": {
    "message": "The $1 provides $2",
    "description": "This is a sentence consisting of link using 'revealSeedWordsSRPName' as $1 and bolded text using 'revealSeedWordsDescription3' as $2."
  },
  "revealSeedWordsDescription2": {
    "message": "MetaMask is a $1. That means you're the owner of your SRP.",
    "description": "$1 is text link with the message from 'revealSeedWordsNonCustodialWallet'"
  },
  "revealSeedWordsDescription3": {
    "message": "full access to your wallet and funds.\n"
  },
  "revealSeedWordsNonCustodialWallet": {
    "message": "non-custodial wallet"
  },
  "revealSeedWordsQR": {
    "message": "QR"
  },
  "revealSeedWordsSRPName": {
    "message": "Secret Recovery Phrase (SRP)"
  },
  "revealSeedWordsText": {
    "message": "Text"
  },
  "revealSeedWordsWarning": {
    "message": "Make sure no one is looking at your screen. $1",
    "description": "$1 is bolded text using the message from 'revealSeedWordsWarning2'"
  },
  "revealSeedWordsWarning2": {
    "message": "MetaMask Support will never request this.",
    "description": "The bolded texted in the second part of 'revealSeedWordsWarning'"
  },
  "revealTheSeedPhrase": {
    "message": "Reveal seed phrase"
  },
  "revokeAllTokensTitle": {
    "message": "Revoke permission to access and transfer all of your $1?",
    "description": "$1 is the symbol of the token for which the user is revoking approval"
  },
  "revokeAllTokensTitleWithoutSymbol": {
    "message": "Revoke permission to access and transfer all of your NFTs from $1?",
    "description": "$1 is a link to contract on the block explorer when we're not able to retrieve a erc721 or erc1155 name"
  },
  "revokeApproveForAllDescription": {
    "message": "This revokes the permission for a third party to access and transfer all of your $1 without further notice.",
    "description": "$1 is either a string or link of a given token symbol or name"
  },
  "revokeApproveForAllDescriptionWithoutSymbol": {
    "message": "This revokes the permission for a third party to access and transfer all of your NFTs from $1 without further notice.",
    "description": "$1 is a link to contract on the block explorer when we're not able to retrieve a erc721 or erc1155 name"
  },
  "revokePermission": {
    "message": "Revoke permission"
  },
  "revokeSpendingCap": {
    "message": "Revoke spending cap for your $1",
    "description": "$1 is a token symbol"
  },
  "revokeSpendingCapTooltipText": {
    "message": "This third party will be unable to spend any more of your current or future tokens."
  },
  "rpcUrl": {
    "message": "New RPC URL"
  },
  "safeTransferFrom": {
    "message": "Safe transfer from"
  },
  "save": {
    "message": "Save"
  },
  "scanInstructions": {
    "message": "Place the QR code in front of your camera"
  },
  "scanQrCode": {
    "message": "Scan QR code"
  },
  "scrollDown": {
    "message": "Scroll down"
  },
  "search": {
    "message": "Search"
  },
  "searchAccounts": {
    "message": "Search accounts"
  },
  "searchResults": {
    "message": "Search results"
  },
  "secretRecoveryPhrase": {
    "message": "Secret Recovery Phrase"
  },
  "secureWallet": {
    "message": "Secure wallet"
  },
  "security": {
    "message": "Security"
  },
  "securityAlert": {
    "message": "Security alert from $1 and $2"
  },
  "securityAlerts": {
    "message": "Security alerts"
  },
  "securityAlertsDescription": {
    "message": "This feature alerts you to malicious activity on Ethereum Mainnet by actively reviewing transaction and signature requests while preserving your privacy. Your data isn't shared with the third party providing this service. Always do your own due diligence before approving any requests. There's no guarantee that this feature will detect all malicious activity."
  },
  "securityAndPrivacy": {
    "message": "Security & privacy"
  },
  "securityProviderPoweredBy": {
    "message": "Powered by $1",
    "description": "The security provider that is providing data"
  },
  "seeDetails": {
    "message": "See details"
  },
  "seedPhraseConfirm": {
    "message": "Confirm Secret Recovery Phrase"
  },
  "seedPhraseEnterMissingWords": {
    "message": "Confirm Secret Recovery Phrase"
  },
  "seedPhraseIntroNotRecommendedButtonCopy": {
    "message": "Remind me later (not recommended)"
  },
  "seedPhraseIntroRecommendedButtonCopy": {
    "message": "Secure my wallet (recommended)"
  },
  "seedPhraseIntroSidebarBulletFour": {
    "message": "Write down and store in multiple secret places"
  },
  "seedPhraseIntroSidebarBulletOne": {
    "message": "Save in a password manager"
  },
  "seedPhraseIntroSidebarBulletThree": {
    "message": "Store in a safe deposit box"
  },
  "seedPhraseIntroSidebarCopyOne": {
    "message": "Your Secret Recovery Phrase is a 12-word phrase that is the “master key” to your wallet and your funds"
  },
  "seedPhraseIntroSidebarCopyThree": {
    "message": "If someone asks for your recovery phrase they are likely trying to scam you and steal your wallet funds."
  },
  "seedPhraseIntroSidebarCopyTwo": {
    "message": "Never, ever share your Secret Recovery Phrase, not even with MetaMask!"
  },
  "seedPhraseIntroSidebarTitleOne": {
    "message": "What is a Secret Recovery Phrase?"
  },
  "seedPhraseIntroSidebarTitleThree": {
    "message": "Should I share my Secret Recovery Phrase?"
  },
  "seedPhraseIntroSidebarTitleTwo": {
    "message": "How do I save my Secret Recovery Phrase?"
  },
  "seedPhraseIntroTitle": {
    "message": "Secure your wallet"
  },
  "seedPhraseIntroTitleCopy": {
    "message": "Before getting started, watch this short video to learn about your Secret Recovery Phrase and how to keep your wallet safe."
  },
  "seedPhraseReq": {
    "message": "Secret Recovery Phrases contain 12, 15, 18, 21, or 24 words"
  },
  "seedPhraseWriteDownDetails": {
    "message": "Write down this 12-word Secret Recovery Phrase and save it in a place that you trust and only you can access."
  },
  "seedPhraseWriteDownHeader": {
    "message": "Write down your Secret Recovery Phrase"
  },
  "select": {
    "message": "Select"
  },
  "selectAccounts": {
    "message": "Select the account(s) to use on this site"
  },
  "selectAccountsForSnap": {
    "message": "Select the account(s) to use with this snap"
  },
  "selectAll": {
    "message": "Select all"
  },
  "selectAllAccounts": {
    "message": "Select all accounts"
  },
  "selectAnAccount": {
    "message": "Select an account"
  },
  "selectAnAccountAlreadyConnected": {
    "message": "This account has already been connected to MetaMask"
  },
  "selectAnAccountHelp": {
    "message": "Select the custodian accounts to use in MetaMask Institutional."
  },
  "selectAnAction": {
    "message": "Select an action"
  },
  "selectHdPath": {
    "message": "Select HD path"
  },
  "selectJWT": {
    "message": "Select token"
  },
  "selectNFTPrivacyPreference": {
    "message": "Turn on NFT detection in Settings"
  },
  "selectPathHelp": {
    "message": "If you don't see the accounts you expect, try switching the HD path."
  },
  "selectType": {
    "message": "Select Type"
  },
  "selectingAllWillAllow": {
    "message": "Selecting all will allow this site to view all of your current accounts. Make sure you trust this site."
  },
  "send": {
    "message": "Send"
  },
  "sendBugReport": {
    "message": "Send us a bug report."
  },
  "sendDescription": {
    "message": "Send crypto to any account"
  },
  "sendSpecifiedTokens": {
    "message": "Send $1",
    "description": "Symbol of the specified token"
  },
  "sendTo": {
    "message": "Send to"
  },
  "sendTokens": {
    "message": "Send tokens"
  },
  "sendingDisabled": {
    "message": "Sending of ERC-1155 NFT assets is not yet supported."
  },
  "sendingNativeAsset": {
    "message": "Sending $1",
    "description": "$1 represents the native currency symbol for the current network (e.g. ETH or BNB)"
  },
  "sendingToTokenContractWarning": {
    "message": "Warning: you are about to send to a token contract which could result in a loss of funds. $1",
    "description": "$1 is a clickable link with text defined by the 'learnMoreUpperCase' key. The link will open to a support article regarding the known contract address warning"
  },
  "sepolia": {
    "message": "Sepolia test network"
  },
  "setAdvancedPrivacySettingsDetails": {
    "message": "MetaMask uses these trusted third-party services to enhance product usability and safety."
  },
  "setApprovalForAll": {
    "message": "Set approval for all"
  },
  "setApprovalForAllTitle": {
    "message": "Approve $1 with no spend limit",
    "description": "The token symbol that is being approved"
  },
  "settingAddSnapAccount": {
    "message": "Add snap account"
  },
  "settings": {
    "message": "Settings"
  },
  "settingsSearchMatchingNotFound": {
    "message": "No matching results found."
  },
  "show": {
    "message": "Show"
  },
  "showFiatConversionInTestnets": {
    "message": "Show conversion on test networks"
  },
  "showFiatConversionInTestnetsDescription": {
    "message": "Select this to show fiat conversion on test networks"
  },
  "showHexData": {
    "message": "Show hex data"
  },
  "showHexDataDescription": {
    "message": "Select this to show the hex data field on the send screen"
  },
  "showIncomingTransactions": {
    "message": "Show incoming transactions"
  },
  "showIncomingTransactionsDescription": {
    "message": "This relies on $1 which will have access to your Ethereum address and your IP address. $2",
    "description": "$1 is the link to etherscan url and $2 is the link to the privacy policy of consensys APIs"
  },
  "showIncomingTransactionsInformation": {
    "message": "This relies on each network which will have access to your Ethereum address and your IP address."
  },
  "showMore": {
    "message": "Show more"
  },
  "showNft": {
    "message": "Show NFT"
  },
  "showPermissions": {
    "message": "Show permissions"
  },
  "showPrivateKey": {
    "message": "Show private key"
  },
  "showTestnetNetworks": {
    "message": "Show test networks"
  },
  "showTestnetNetworksDescription": {
    "message": "Select this to show test networks in network list"
  },
  "sigRequest": {
    "message": "Signature request"
  },
  "sign": {
    "message": "Sign"
  },
  "signatureRequest": {
    "message": "Signature request"
  },
  "signatureRequestGuidance": {
    "message": "Only sign this message if you fully understand the content and trust the requesting site."
  },
  "signatureRequestWarning": {
    "message": "Signing this message could be dangerous. You may be giving total control of your account and assets to the party on the other end of this message. That means they could drain your account at any time. Proceed with caution. $1."
  },
  "signed": {
    "message": "Signed"
  },
  "signin": {
    "message": "Sign-In"
  },
  "simulationErrorMessageV2": {
    "message": "We were not able to estimate gas. There might be an error in the contract and this transaction may fail."
  },
  "skip": {
    "message": "Skip"
  },
  "skipAccountSecurity": {
    "message": "Skip account security?"
  },
  "skipAccountSecurityDetails": {
    "message": "I understand that until I back up my Secret Recovery Phrase, I may lose my accounts and all of their assets."
  },
  "smartContracts": {
    "message": "Smart contracts"
  },
  "smartSwap": {
    "message": "Smart swap"
  },
  "smartSwapsAreHere": {
    "message": "Smart Swaps are here!"
  },
  "smartSwapsDescription": {
    "message": "MetaMask Swaps just got a whole lot smarter! Enabling Smart Swaps will allow MetaMask to programmatically optimize your Swap to help:"
  },
  "smartSwapsErrorNotEnoughFunds": {
    "message": "Not enough funds for a smart swap."
  },
  "smartSwapsErrorUnavailable": {
    "message": "Smart Swaps are temporarily unavailable."
  },
  "smartSwapsSubDescription": {
    "message": "* Smart Swaps will attempt to submit your transaction privately, multiple times. If all attempts fail, the transaction will be broadcast publicly to ensure your Swap successfully goes through."
  },
  "snapConfigure": {
    "message": "Configure"
  },
  "snapConnectionWarning": {
    "message": "$1 wants to connect to $2. Only continue if you trust this website.",
    "description": "$2 is the snap and $1 is the dapp requesting connection to the snap."
  },
  "snapContent": {
    "message": "This content is coming from $1",
    "description": "This is shown when a snap shows transaction insight information in the confirmation UI. $1 is a link to the snap's settings page with the link text being the name of the snap."
  },
  "snapCreateAccountSubtitle": {
    "message": "Choose how to secure your new account using MetaMask Snaps."
  },
  "snapCreateAccountTitle": {
    "message": "Create a $1 account",
    "description": "Title of the Create Snap Account Page, $1 is the text using a different color"
  },
  "snapCreateAccountTitle2": {
    "message": "snap",
    "description": "$1 of the snapCreateAccountTitle"
  },
  "snapCreatedByMetaMask": {
    "message": "By MetaMask"
  },
  "snapDetailAudits": {
    "message": "Audit"
  },
  "snapDetailDeveloper": {
    "message": "Developer"
  },
  "snapDetailLastUpdated": {
    "message": "Updated"
  },
  "snapDetailManageSnap": {
    "message": "Manage snap"
  },
  "snapDetailTags": {
    "message": "Tags"
  },
  "snapDetailVersion": {
    "message": "Version"
  },
  "snapDetailWebsite": {
    "message": "Website"
  },
  "snapDetailsCreateASnapAccount": {
    "message": "Create a Snap Account"
  },
  "snapDetailsInstalled": {
    "message": "Installed"
  },
  "snapError": {
    "message": "Snap Error: '$1'. Error Code: '$2'",
    "description": "This is shown when a snap encounters an error. $1 is the error message from the snap, and $2 is the error code."
  },
  "snapInstall": {
    "message": "Install snap"
  },
  "snapInstallRequest": {
    "message": "Installing $1 gives it the following permissions. Only continue if you trust $1.",
    "description": "$1 is the snap name."
  },
  "snapInstallSuccess": {
    "message": "Installation complete"
  },
  "snapInstallWarningCheck": {
    "message": "Take a moment to review the permission being requested. Only continue if you trust $1.",
    "description": "Warning message used in popup displayed on snap install. $1 is the snap name."
  },
  "snapInstallWarningCheckPlural": {
    "message": "Take a moment to review the permissions being requested. Only continue if you trust $1.",
    "description": "Warning message used in popup displayed on snap install when having multiple permissions. $1 is the snap name."
  },
  "snapInstallWarningHeading": {
    "message": "Proceed with caution"
  },
  "snapInstallWarningKeyAccess": {
    "message": "Give $2 account control to $1",
    "description": "The first parameter is the name of the snap and the second one is the protocol"
  },
  "snapInstallWarningPublicKeyAccess": {
    "message": "Give $2 public key access to $1",
    "description": "The first parameter is the name of the snap and the second one is the protocol"
  },
  "snapInstallationErrorDescription": {
    "message": "$1 couldn’t be installed.",
    "description": "Error description used when snap installation fails. $1 is the snap name."
  },
  "snapInstallationErrorTitle": {
    "message": "Installation failed",
    "description": "Error title used when snap installation fails."
  },
  "snapIsAudited": {
    "message": "Audited"
  },
  "snapResultError": {
    "message": "Error"
  },
  "snapResultSuccess": {
    "message": "Success"
  },
  "snapResultSuccessDescription": {
    "message": "$1 is ready to use"
  },
  "snapUpdate": {
    "message": "Update snap"
  },
  "snapUpdateAvailable": {
    "message": "Update available"
  },
  "snapUpdateErrorDescription": {
    "message": "$1 couldn’t be updated.",
    "description": "Error description used when snap update fails. $1 is the snap name."
  },
  "snapUpdateErrorTitle": {
    "message": "Update failed",
    "description": "Error title used when snap update fails."
  },
  "snapUpdateRequest": {
    "message": "$1 wants to update $2 to $3 which gives it the following permissions. Only continue if you trust $2.",
    "description": "$1 is the dApp origin requesting the snap, $2 is the snap name and $3 is the snap version."
  },
  "snapUpdateSuccess": {
    "message": "Update complete"
  },
  "snaps": {
    "message": "Snaps"
  },
  "snapsInsightLoading": {
    "message": "Loading transaction insight..."
  },
  "snapsInvalidUIError": {
    "message": "The UI specified by the snap is invalid."
  },
  "snapsNoInsight": {
    "message": "The snap didn't return any insight"
  },
  "snapsPrivacyWarningFirstMessage": {
    "message": "You acknowledge that any Snap that you install is a Third Party Service, unless otherwise identified, as defined in the Consensys $1. Your use of Third Party Services is governed by separate terms and conditions set forth by the Third Party Service provider. Consensys does not recommend the use of any Snap by any particular person for any particular reason. You access, rely upon or use the Third Party Service at your own risk. Consensys disclaims all responsibility and liability for any losses on account of your use of Third Party Services.",
    "description": "First part of a message in popup modal displayed when installing a snap for the first time. $1 is terms of use link."
  },
  "snapsPrivacyWarningSecondMessage": {
    "message": "Any information you share with Third Party Services will be collected directly by those Third Party Services in accordance with their privacy policies. Please refer to their privacy policies for more information.",
    "description": "Second part of a message in popup modal displayed when installing a snap for the first time."
  },
  "snapsPrivacyWarningThirdMessage": {
    "message": "Consensys has no access to information you share with Third Party Services.",
    "description": "Third part of a message in popup modal displayed when installing a snap for the first time."
  },
  "snapsSettingsDescription": {
    "message": "Manage your Snaps"
  },
  "snapsTermsOfUse": {
    "message": "Terms of Use"
  },
  "snapsToggle": {
    "message": "A snap will only run if it is enabled"
  },
  "snapsUIError": {
    "message": "Contact the creators of $1 for further support.",
    "description": "This is shown when the insight snap throws an error. $1 is the snap name"
  },
  "someNetworksMayPoseSecurity": {
    "message": "Some networks may pose security and/or privacy risks. Understand the risks before adding & using a network."
  },
  "somethingIsWrong": {
    "message": "Something's gone wrong. Try reloading the page."
  },
  "somethingWentWrong": {
    "message": "Oops! Something went wrong."
  },
  "speedUp": {
    "message": "Speed up"
  },
  "speedUpCancellation": {
    "message": "Speed up this cancellation"
  },
  "speedUpExplanation": {
    "message": "We’ve updated the gas fee based on current network conditions and have increased it by at least 10% (required by the network)."
  },
  "speedUpPopoverTitle": {
    "message": "Speed up transaction"
  },
  "speedUpTooltipText": {
    "message": "New gas fee"
  },
  "speedUpTransaction": {
    "message": "Speed up this transaction"
  },
  "spendLimitInsufficient": {
    "message": "Spend limit insufficient"
  },
  "spendLimitInvalid": {
    "message": "Spend limit invalid; must be a positive number"
  },
  "spendLimitPermission": {
    "message": "Spend limit permission"
  },
  "spendLimitRequestedBy": {
    "message": "Spend limit requested by $1",
    "description": "Origin of the site requesting the spend limit"
  },
  "spendLimitTooLarge": {
    "message": "Spend limit too large"
  },
  "spendingCap": {
    "message": "Spending cap"
  },
  "spendingCapError": {
    "message": "Error: Enter numbers only"
  },
  "spendingCapErrorDescription": {
    "message": "Only enter a number that you're comfortable with $1 accessing now or in the future. You can always increase the token limit later.",
    "description": "$1 is origin of the site requesting the token limit"
  },
  "spendingCapRequest": {
    "message": "Spending cap request for your $1"
  },
  "srpInputNumberOfWords": {
    "message": "I have a $1-word phrase",
    "description": "This is the text for each option in the dropdown where a user selects how many words their secret recovery phrase has during import. The $1 is the number of words (either 12, 15, 18, 21, or 24)."
  },
  "srpPasteFailedTooManyWords": {
    "message": "Paste failed because it contained over 24 words. A secret recovery phrase can have a maximum of 24 words.",
    "description": "Description of SRP paste error when the pasted content has too many words"
  },
  "srpPasteTip": {
    "message": "You can paste your entire secret recovery phrase into any field",
    "description": "Our secret recovery phrase input is split into one field per word. This message explains to users that they can paste their entire secrete recovery phrase into any field, and we will handle it correctly."
  },
  "srpSecurityQuizGetStarted": {
    "message": "Get started"
  },
  "srpSecurityQuizImgAlt": {
    "message": "An eye with a keyhole in the center, and three floating password fields"
  },
  "srpSecurityQuizIntroduction": {
    "message": "To reveal your Secret Recovery Phrase, you need to correctly answer two questions"
  },
  "srpSecurityQuizQuestionOneQuestion": {
    "message": "If you lose your Secret Recovery Phrase, MetaMask..."
  },
  "srpSecurityQuizQuestionOneRightAnswer": {
    "message": "Can’t help you"
  },
  "srpSecurityQuizQuestionOneRightAnswerDescription": {
    "message": "Write it down, engrave it on metal, or keep it in multiple secret spots so you never lose it. If you lose it, it’s gone forever."
  },
  "srpSecurityQuizQuestionOneRightAnswerTitle": {
    "message": "Right! No one can help get your Secret Recovery Phrase back"
  },
  "srpSecurityQuizQuestionOneWrongAnswer": {
    "message": "Can get it back for you"
  },
  "srpSecurityQuizQuestionOneWrongAnswerDescription": {
    "message": "If you lose your Secret Recovery Phrase, it’s gone forever. No one can help you get it back, no matter what they might say."
  },
  "srpSecurityQuizQuestionOneWrongAnswerTitle": {
    "message": "Wrong! No one can help get your Secret Recovery Phrase back"
  },
  "srpSecurityQuizQuestionTwoQuestion": {
    "message": "If anyone, even a support agent, asks for your Secret Recovery Phrase..."
  },
  "srpSecurityQuizQuestionTwoRightAnswer": {
    "message": "You’re being scammed"
  },
  "srpSecurityQuizQuestionTwoRightAnswerDescription": {
    "message": "Anyone claiming to need your Secret Recovery Phrase is lying to you. If you share it with them, they will steal your assets."
  },
  "srpSecurityQuizQuestionTwoRightAnswerTitle": {
    "message": "Correct! Sharing your Secret Recovery Phrase is never a good idea"
  },
  "srpSecurityQuizQuestionTwoWrongAnswer": {
    "message": "You should give it to them"
  },
  "srpSecurityQuizQuestionTwoWrongAnswerDescription": {
    "message": "Anyone claiming to need your Secret Recovery Phrase is lying to you. If you share it with them, they will steal your assets."
  },
  "srpSecurityQuizQuestionTwoWrongAnswerTitle": {
    "message": "Nope! Never share your Secret Recovery Phrase with anyone, ever"
  },
  "srpSecurityQuizTitle": {
    "message": "Security quiz"
  },
  "srpToggleShow": {
    "message": "Show/Hide this word of the secret recovery phrase",
    "description": "Describes a toggle that is used to show or hide a single word of the secret recovery phrase"
  },
  "srpWordHidden": {
    "message": "This word is hidden",
    "description": "Explains that a word in the secret recovery phrase is hidden"
  },
  "srpWordShown": {
    "message": "This word is being shown",
    "description": "Explains that a word in the secret recovery phrase is being shown"
  },
  "stable": {
    "message": "Stable"
  },
  "stableLowercase": {
    "message": "stable"
  },
  "stake": {
    "message": "Stake"
  },
  "stakeDescription": {
    "message": "Stake your crypto to earn rewards"
  },
  "stateLogError": {
    "message": "Error in retrieving state logs."
  },
  "stateLogFileName": {
    "message": "MetaMask state logs"
  },
  "stateLogs": {
    "message": "State logs"
  },
  "stateLogsDescription": {
    "message": "State logs contain your public account addresses and sent transactions."
  },
  "status": {
    "message": "Status"
  },
  "statusNotConnected": {
    "message": "Not connected"
  },
  "statusNotConnectedAccount": {
    "message": "No accounts connected"
  },
  "step1LatticeWallet": {
    "message": "Connect your Lattice1"
  },
  "step1LatticeWalletMsg": {
    "message": "You can connect MetaMask to your Lattice1 device once it is set up and online. Unlock your device and have your Device ID ready.",
    "description": "$1 represents the `hardwareWalletSupportLinkConversion` localization key"
  },
  "step1LedgerWallet": {
    "message": "Download Ledger app"
  },
  "step1LedgerWalletMsg": {
    "message": "Download, set up, and enter your password to unlock $1.",
    "description": "$1 represents the `ledgerLiveApp` localization value"
  },
  "step1TrezorWallet": {
    "message": "Connect your Trezor"
  },
  "step1TrezorWalletMsg": {
    "message": "Plug your Trezor directly into your computer and unlock it. Make sure you use the correct passphrase.",
    "description": "$1 represents the `hardwareWalletSupportLinkConversion` localization key"
  },
  "step2LedgerWallet": {
    "message": "Connect your Ledger"
  },
  "step2LedgerWalletMsg": {
    "message": "Plug your Ledger directly into your computer, then  unlock it and open the Ethereum app.",
    "description": "$1 represents the `hardwareWalletSupportLinkConversion` localization key"
  },
  "stillGettingMessage": {
    "message": "Still getting this message?"
  },
  "strong": {
    "message": "Strong"
  },
  "stxBenefit1": {
    "message": "Minimize transaction costs"
  },
  "stxBenefit2": {
    "message": "Reduce transaction failures"
  },
  "stxBenefit3": {
    "message": "Eliminate stuck transactions"
  },
  "stxBenefit4": {
    "message": "Prevent front-running"
  },
  "stxCancelled": {
    "message": "Swap would have failed"
  },
  "stxCancelledDescription": {
    "message": "Your transaction would have failed and was cancelled to protect you from paying unnecessary gas fees."
  },
  "stxCancelledSubDescription": {
    "message": "Try your swap again. We’ll be here to protect you against similar risks next time."
  },
  "stxFailure": {
    "message": "Swap failed"
  },
  "stxFailureDescription": {
    "message": "Sudden market changes can cause failures. If the problem persists, please reach out to $1.",
    "description": "This message is shown to a user if their swap fails. The $1 will be replaced by support.metamask.io"
  },
  "stxPendingPrivatelySubmittingSwap": {
    "message": "Privately submitting your Swap..."
  },
  "stxPendingPubliclySubmittingSwap": {
    "message": "Publicly submitting your Swap..."
  },
  "stxSuccess": {
    "message": "Swap complete!"
  },
  "stxSuccessDescription": {
    "message": "Your $1 is now available.",
    "description": "$1 is a token symbol, e.g. ETH"
  },
  "stxSwapCompleteIn": {
    "message": "Swap will complete in <",
    "description": "'<' means 'less than', e.g. Swap will complete in < 2:59"
  },
  "stxTooltip": {
    "message": "Simulate transactions before submitting to decrease transaction costs and reduce failures."
  },
  "stxTryingToCancel": {
    "message": "Trying to cancel your transaction..."
  },
  "stxUnknown": {
    "message": "Status unknown"
  },
  "stxUnknownDescription": {
    "message": "A transaction has been successful but we’re unsure what it is. This may be due to submitting another transaction while this swap was processing."
  },
  "stxUserCancelled": {
    "message": "Swap cancelled"
  },
  "stxUserCancelledDescription": {
    "message": "Your transaction has been cancelled and you did not pay any unnecessary gas fees."
  },
  "stxYouCanOptOut": {
    "message": "You can opt-out in advanced settings any time."
  },
  "submit": {
    "message": "Submit"
  },
  "submitted": {
    "message": "Submitted"
  },
  "support": {
    "message": "Support"
  },
  "supportCenter": {
    "message": "Visit our support center"
  },
  "swap": {
    "message": "Swap"
  },
  "swapAdjustSlippage": {
    "message": "Adjust slippage"
  },
  "swapAggregator": {
    "message": "Aggregator"
  },
  "swapAllowSwappingOf": {
    "message": "Allow swapping of $1",
    "description": "Shows a user that they need to allow a token for swapping on their hardware wallet"
  },
  "swapAmountReceived": {
    "message": "Guaranteed amount"
  },
  "swapAmountReceivedInfo": {
    "message": "This is the minimum amount you will receive. You may receive more depending on slippage."
  },
  "swapAnyway": {
    "message": "Swap anyway"
  },
  "swapApproval": {
    "message": "Approve $1 for swaps",
    "description": "Used in the transaction display list to describe a transaction that is an approve call on a token that is to be swapped.. $1 is the symbol of a token that has been approved."
  },
  "swapApproveNeedMoreTokens": {
    "message": "You need $1 more $2 to complete this swap",
    "description": "Tells the user how many more of a given token they need for a specific swap. $1 is an amount of tokens and $2 is the token symbol."
  },
  "swapAreYouStillThere": {
    "message": "Are you still there?"
  },
  "swapAreYouStillThereDescription": {
    "message": "We’re ready to show you the latest quotes when you want to continue"
  },
  "swapBuildQuotePlaceHolderText": {
    "message": "No tokens available matching $1",
    "description": "Tells the user that a given search string does not match any tokens in our token lists. $1 can be any string of text"
  },
  "swapConfirmWithHwWallet": {
    "message": "Confirm with your hardware wallet"
  },
  "swapContinueSwapping": {
    "message": "Continue swapping"
  },
  "swapContractDataDisabledErrorDescription": {
    "message": "In the Ethereum app on your Ledger, go to \"Settings\" and allow contract data. Then, try your swap again."
  },
  "swapContractDataDisabledErrorTitle": {
    "message": "Contract data is not enabled on your Ledger"
  },
  "swapCustom": {
    "message": "custom"
  },
  "swapDecentralizedExchange": {
    "message": "Decentralized exchange"
  },
  "swapDescription": {
    "message": "Swap and trade your tokens"
  },
  "swapDirectContract": {
    "message": "Direct contract"
  },
  "swapDisabled": {
    "message": "Swap is not available in this network"
  },
  "swapEditLimit": {
    "message": "Edit limit"
  },
  "swapEnableDescription": {
    "message": "This is required and gives MetaMask permission to swap your $1.",
    "description": "Gives the user info about the required approval transaction for swaps. $1 will be the symbol of a token being approved for swaps."
  },
  "swapEnableTokenForSwapping": {
    "message": "This will $1 for swapping",
    "description": "$1 is for the 'enableToken' key, e.g. 'enable ETH'"
  },
  "swapEnterAmount": {
    "message": "Enter an amount"
  },
  "swapEstimatedNetworkFees": {
    "message": "Estimated network fees"
  },
  "swapEstimatedNetworkFeesInfo": {
    "message": "This is an estimate of the network fee that will be used to complete your swap. The actual amount may change according to network conditions."
  },
  "swapFailedErrorDescriptionWithSupportLink": {
    "message": "Transaction failures happen and we are here to help. If this issue persists, you can reach our customer support at $1 for further assistance.",
    "description": "This message is shown to a user if their swap fails. The $1 will be replaced by support.metamask.io"
  },
  "swapFailedErrorTitle": {
    "message": "Swap failed"
  },
  "swapFetchingQuote": {
    "message": "Fetching quote"
  },
  "swapFetchingQuoteNofN": {
    "message": "Fetching quote $1 of $2",
    "description": "A count of possible quotes shown to the user while they are waiting for quotes to be fetched. $1 is the number of quotes already loaded, and $2 is the total number of resources that we check for quotes. Keep in mind that not all resources will have a quote for a particular swap."
  },
  "swapFetchingQuotes": {
    "message": "Fetching quotes"
  },
  "swapFetchingQuotesErrorDescription": {
    "message": "Hmmm... something went wrong. Try again, or if errors persist, contact customer support."
  },
  "swapFetchingQuotesErrorTitle": {
    "message": "Error fetching quotes"
  },
  "swapFetchingTokens": {
    "message": "Fetching tokens..."
  },
  "swapFromTo": {
    "message": "The swap of $1 to $2",
    "description": "Tells a user that they need to confirm on their hardware wallet a swap of 2 tokens. $1 is a source token and $2 is a destination token"
  },
  "swapGasFeesDetails": {
    "message": "Gas fees are estimated and will fluctuate based on network traffic and transaction complexity."
  },
  "swapGasFeesLearnMore": {
    "message": "Learn more about gas fees"
  },
  "swapGasFeesSplit": {
    "message": "Gas fees on the previous screen are split between these two transactions."
  },
  "swapGasFeesSummary": {
    "message": "Gas fees are paid to crypto miners who process transactions on the $1 network. MetaMask does not profit from gas fees.",
    "description": "$1 is the selected network, e.g. Ethereum or BSC"
  },
  "swapHighSlippage": {
    "message": "High slippage"
  },
  "swapHighSlippageWarning": {
    "message": "Slippage amount is very high."
  },
  "swapIncludesMMFee": {
    "message": "Includes a $1% MetaMask fee.",
    "description": "Provides information about the fee that metamask takes for swaps. $1 is a decimal number."
  },
  "swapIncludesMetaMaskFeeViewAllQuotes": {
    "message": "Includes a $1% MetaMask fee – $2",
    "description": "Provides information about the fee that metamask takes for swaps. $1 is a decimal number and $2 is a link to view all quotes."
  },
  "swapLearnMore": {
    "message": "Learn more about Swaps"
  },
  "swapLowSlippage": {
    "message": "Low slippage"
  },
  "swapLowSlippageError": {
    "message": "Transaction may fail, max slippage too low."
  },
  "swapMaxSlippage": {
    "message": "Max slippage"
  },
  "swapMetaMaskFee": {
    "message": "MetaMask fee"
  },
  "swapMetaMaskFeeDescription": {
    "message": "The fee of $1% is automatically factored into this quote. You pay it in exchange for a license to use MetaMask's liquidity provider information aggregation software.",
    "description": "Provides information about the fee that metamask takes for swaps. $1 is a decimal number."
  },
  "swapNQuotesWithDot": {
    "message": "$1 quotes.",
    "description": "$1 is the number of quotes that the user can select from when opening the list of quotes on the 'view quote' screen"
  },
  "swapNewQuoteIn": {
    "message": "New quotes in $1",
    "description": "Tells the user the amount of time until the currently displayed quotes are update. $1 is a time that is counting down from 1:00 to 0:00"
  },
  "swapNoTokensAvailable": {
    "message": "No tokens available matching $1",
    "description": "Tells the user that a given search string does not match any tokens in our token lists. $1 can be any string of text"
  },
  "swapOnceTransactionHasProcess": {
    "message": "Your $1 will be added to your account once this transaction has processed.",
    "description": "This message communicates the token that is being transferred. It is shown on the awaiting swap screen. The $1 will be a token symbol."
  },
  "swapPriceDifference": {
    "message": "You are about to swap $1 $2 (~$3) for $4 $5 (~$6).",
    "description": "This message represents the price slippage for the swap.  $1 and $4 are a number (ex: 2.89), $2 and $5 are symbols (ex: ETH), and $3 and $6 are fiat currency amounts."
  },
  "swapPriceDifferenceTitle": {
    "message": "Price difference of ~$1%",
    "description": "$1 is a number (ex: 1.23) that represents the price difference."
  },
  "swapPriceImpactTooltip": {
    "message": "Price impact is the difference between the current market price and the amount received during transaction execution. Price impact is a function of the size of your trade relative to the size of the liquidity pool."
  },
  "swapPriceUnavailableDescription": {
    "message": "Price impact could not be determined due to lack of market price data. Please confirm that you are comfortable with the amount of tokens you are about to receive before swapping."
  },
  "swapPriceUnavailableTitle": {
    "message": "Check your rate before proceeding"
  },
  "swapProcessing": {
    "message": "Processing"
  },
  "swapQuoteDetails": {
    "message": "Quote details"
  },
  "swapQuoteNofM": {
    "message": "$1 of $2",
    "description": "A count of possible quotes shown to the user while they are waiting for quotes to be fetched. $1 is the number of quotes already loaded, and $2 is the total number of resources that we check for quotes. Keep in mind that not all resources will have a quote for a particular swap."
  },
  "swapQuoteSource": {
    "message": "Quote source"
  },
  "swapQuotesExpiredErrorDescription": {
    "message": "Please request new quotes to get the latest rates."
  },
  "swapQuotesExpiredErrorTitle": {
    "message": "Quotes timeout"
  },
  "swapQuotesNotAvailableDescription": {
    "message": "Reduce the size of your trade or use a different token."
  },
  "swapQuotesNotAvailableErrorDescription": {
    "message": "Try adjusting the amount or slippage settings and try again."
  },
  "swapQuotesNotAvailableErrorTitle": {
    "message": "No quotes available"
  },
  "swapRate": {
    "message": "Rate"
  },
  "swapReceiving": {
    "message": "Receiving"
  },
  "swapReceivingInfoTooltip": {
    "message": "This is an estimate. The exact amount depends on slippage."
  },
  "swapRequestForQuotation": {
    "message": "Request for quotation"
  },
  "swapReviewSwap": {
    "message": "Review swap"
  },
  "swapSearchNameOrAddress": {
    "message": "Search name or paste address"
  },
  "swapSelect": {
    "message": "Select"
  },
  "swapSelectAQuote": {
    "message": "Select a quote"
  },
  "swapSelectAToken": {
    "message": "Select token"
  },
  "swapSelectQuotePopoverDescription": {
    "message": "Below are all the quotes gathered from multiple liquidity sources."
  },
  "swapSelectToken": {
    "message": "Select token"
  },
  "swapShowLatestQuotes": {
    "message": "Show latest quotes"
  },
  "swapSlippageHighDescription": {
    "message": "The slippage entered ($1%) is considered very high and may result in a bad rate",
    "description": "$1 is the amount of % for slippage"
  },
  "swapSlippageHighTitle": {
    "message": "High slippage"
  },
  "swapSlippageLowDescription": {
    "message": "A value this low ($1%) may result in a failed swap",
    "description": "$1 is the amount of % for slippage"
  },
  "swapSlippageLowTitle": {
    "message": "Low slippage"
  },
  "swapSlippageNegative": {
    "message": "Slippage must be greater or equal to zero"
  },
  "swapSlippageNegativeDescription": {
    "message": "Slippage must be greater or equal to zero"
  },
  "swapSlippageNegativeTitle": {
    "message": "Increase slippage to continue"
  },
  "swapSlippageOverLimitDescription": {
    "message": "Slippage tolerance must be 15% or less. Anything higher will result in a bad rate."
  },
  "swapSlippageOverLimitTitle": {
    "message": "Very high slippage"
  },
  "swapSlippagePercent": {
    "message": "$1%",
    "description": "$1 is the amount of % for slippage"
  },
  "swapSlippageTooltip": {
    "message": "If the price changes between the time your order is placed and confirmed it’s called “slippage”. Your swap will automatically cancel if slippage exceeds your “slippage tolerance” setting."
  },
  "swapSlippageZeroDescription": {
    "message": "There are fewer zero-slippage quote providers which will result in a less competitive quote."
  },
  "swapSlippageZeroTitle": {
    "message": "Sourcing zero-slippage providers"
  },
  "swapSource": {
    "message": "Liquidity source"
  },
  "swapSourceInfo": {
    "message": "We search multiple liquidity sources (exchanges, aggregators and professional market makers) to find the best rates and lowest network fees."
  },
  "swapSuggested": {
    "message": "Swap suggested"
  },
  "swapSuggestedGasSettingToolTipMessage": {
    "message": "Swaps are complex and time sensitive transactions. We recommend this gas fee for a good balance between cost and confidence of a successful Swap."
  },
  "swapSwapFrom": {
    "message": "Swap from"
  },
  "swapSwapSwitch": {
    "message": "Switch token order"
  },
  "swapSwapTo": {
    "message": "Swap to"
  },
  "swapToConfirmWithHwWallet": {
    "message": "to confirm with your hardware wallet"
  },
  "swapTokenAddedManuallyDescription": {
    "message": "Verify this token on $1 and make sure it is the token you want to trade.",
    "description": "$1 points the user to etherscan as a place they can verify information about a token. $1 is replaced with the translation for \"etherscan\""
  },
  "swapTokenAddedManuallyTitle": {
    "message": "Token added manually"
  },
  "swapTokenAvailable": {
    "message": "Your $1 has been added to your account.",
    "description": "This message is shown after a swap is successful and communicates the exact amount of tokens the user has received for a swap. The $1 is a decimal number of tokens followed by the token symbol."
  },
  "swapTokenBalanceUnavailable": {
    "message": "We were unable to retrieve your $1 balance",
    "description": "This message communicates to the user that their balance of a given token is currently unavailable. $1 will be replaced by a token symbol"
  },
  "swapTokenNotAvailable": {
    "message": "Token is not available to swap in this region"
  },
  "swapTokenToToken": {
    "message": "Swap $1 to $2",
    "description": "Used in the transaction display list to describe a swap. $1 and $2 are the symbols of tokens in involved in a swap."
  },
  "swapTokenVerificationAddedManually": {
    "message": "This token has been added manually."
  },
  "swapTokenVerificationMessage": {
    "message": "Always confirm the token address on $1.",
    "description": "Points the user to Etherscan as a place they can verify information about a token. $1 is replaced with the translation for \"Etherscan\" followed by an info icon that shows more info on hover."
  },
  "swapTokenVerificationOnlyOneSource": {
    "message": "Only verified on 1 source."
  },
  "swapTokenVerificationSources": {
    "message": "Verified on $1 sources.",
    "description": "Indicates the number of token information sources that recognize the symbol + address. $1 is a decimal number."
  },
  "swapTokenVerifiedOn1SourceDescription": {
    "message": "$1 is only verified on 1 source. Consider verifying it on $2 before proceeding.",
    "description": "$1 is a token name, $2 points the user to etherscan as a place they can verify information about a token. $1 is replaced with the translation for \"etherscan\""
  },
  "swapTokenVerifiedOn1SourceTitle": {
    "message": "Potentially inauthentic token"
  },
  "swapTooManyDecimalsError": {
    "message": "$1 allows up to $2 decimals",
    "description": "$1 is a token symbol and $2 is the max. number of decimals allowed for the token"
  },
  "swapTransactionComplete": {
    "message": "Transaction complete"
  },
  "swapTwoTransactions": {
    "message": "2 transactions"
  },
  "swapUnknown": {
    "message": "Unknown"
  },
  "swapVerifyTokenExplanation": {
    "message": "Multiple tokens can use the same name and symbol. Check $1 to verify this is the token you're looking for.",
    "description": "This appears in a tooltip next to the verifyThisTokenOn message. It gives the user more information about why they should check the token on a block explorer. $1 will be the name or url of the block explorer, which will be the translation of 'etherscan' or a block explorer url specified for a custom network."
  },
  "swapYourTokenBalance": {
    "message": "$1 $2 available to swap",
    "description": "Tells the user how much of a token they have in their balance. $1 is a decimal number amount of tokens, and $2 is a token symbol"
  },
  "swapZeroSlippage": {
    "message": "0% Slippage"
  },
  "swapsAdvancedOptions": {
    "message": "Advanced options"
  },
  "swapsExcessiveSlippageWarning": {
    "message": "Slippage amount is too high and will result in a bad rate. Please reduce your slippage tolerance to a value below 15%."
  },
  "swapsMaxSlippage": {
    "message": "Slippage tolerance"
  },
  "swapsNotEnoughForTx": {
    "message": "Not enough $1 to complete this transaction",
    "description": "Tells the user that they don't have enough of a token for a proposed swap. $1 is a token symbol"
  },
  "swapsNotEnoughToken": {
    "message": "Not enough $1",
    "description": "Tells the user that they don't have enough of a token for a proposed swap. $1 is a token symbol"
  },
  "swapsViewInActivity": {
    "message": "View in activity"
  },
  "switch": {
    "message": "Switch"
  },
  "switchEthereumChainConfirmationDescription": {
    "message": "This will switch the selected network within MetaMask to a previously added network:"
  },
  "switchEthereumChainConfirmationTitle": {
    "message": "Allow this site to switch the network?"
  },
  "switchNetwork": {
    "message": "Switch network"
  },
  "switchNetworks": {
    "message": "Switch networks"
  },
  "switchToNetwork": {
    "message": "Switch to $1",
    "description": "$1 represents the custom network that has previously been added"
  },
  "switchToThisAccount": {
    "message": "Switch to this account"
  },
  "switchedTo": {
    "message": "You have switched to"
  },
  "switcherTitle": {
    "message": "Network switcher"
  },
  "switcherTourDescription": {
    "message": "Click the icon to switch networks or add a new network"
  },
  "switchingNetworksCancelsPendingConfirmations": {
    "message": "Switching networks will cancel all pending confirmations"
  },
  "symbol": {
    "message": "Symbol"
  },
  "symbolBetweenZeroTwelve": {
    "message": "Symbol must be 11 characters or fewer."
  },
  "tenPercentIncreased": {
    "message": "10% increase"
  },
  "terms": {
    "message": "Terms of use"
  },
  "termsOfService": {
    "message": "Terms of service"
  },
  "termsOfUse": {
    "message": "terms of use"
  },
  "termsOfUseAgreeText": {
    "message": " I agree to the Terms of Use, which apply to my use of MetaMask and all of its features"
  },
  "termsOfUseFooterText": {
    "message": "Please scroll to read all sections"
  },
  "termsOfUseTitle": {
    "message": "Our Terms of Use have updated"
  },
  "testNetworks": {
    "message": "Test networks"
  },
  "theme": {
    "message": "Theme"
  },
  "themeDescription": {
    "message": "Choose your preferred MetaMask theme."
  },
  "thingsToKeep": {
    "message": "Things to keep in mind:"
  },
  "thirdPartySoftware": {
    "message": "Third-party software notice",
    "description": "Title of a popup modal displayed when installing a snap for the first time."
  },
  "thisCollection": {
    "message": "this collection"
  },
  "thisServiceIsExperimental": {
    "message": "This service is experimental. By enabling this feature, you agree to OpenSea's $1.",
    "description": "$1 is link to open sea terms of use"
  },
  "time": {
    "message": "Time"
  },
  "tips": {
    "message": "Tips"
  },
  "to": {
    "message": "To"
  },
  "toAddress": {
    "message": "To: $1",
    "description": "$1 is the address to include in the To label. It is typically shortened first using shortenAddress"
  },
  "toggleEthSignBannerDescription": {
    "message": "You’re at risk for phishing attacks. Protect yourself by turning off eth_sign."
  },
  "toggleEthSignDescriptionField": {
    "message": "If you enable this setting, you might get signature requests that aren’t readable. By signing a message you don't understand, you could be agreeing to give away your funds and NFTs."
  },
  "toggleEthSignField": {
    "message": "Eth_sign requests"
  },
  "toggleEthSignModalBannerBoldText": {
    "message": " you might be getting scammed"
  },
  "toggleEthSignModalBannerText": {
    "message": "If you've been asked to turn this setting on,"
  },
  "toggleEthSignModalCheckBox": {
    "message": "I understand that I can lose all of my funds and NFTs if I enable eth_sign requests. "
  },
  "toggleEthSignModalDescription": {
    "message": "Allowing eth_sign requests can make you vulnerable to phishing attacks. Always review the URL and be careful when signing  messages that contain code."
  },
  "toggleEthSignModalFormError": {
    "message": "The text is incorrect"
  },
  "toggleEthSignModalFormLabel": {
    "message": "Enter “I only sign what I understand” to continue"
  },
  "toggleEthSignModalFormValidation": {
    "message": "I only sign what I understand"
  },
  "toggleEthSignModalTitle": {
    "message": "Use at your own risk"
  },
  "toggleEthSignOff": {
    "message": "OFF (Recommended)"
  },
  "toggleEthSignOn": {
    "message": "ON (Not recommended)"
  },
  "token": {
    "message": "Token"
  },
  "tokenAddress": {
    "message": "Token address"
  },
  "tokenAlreadyAdded": {
    "message": "Token has already been added."
  },
  "tokenAutoDetection": {
    "message": "Token autodetection"
  },
  "tokenContractAddress": {
    "message": "Token contract address"
  },
  "tokenDecimalFetchFailed": {
    "message": "Token decimal required."
  },
  "tokenDecimalTitle": {
    "message": "Token decimal:"
  },
  "tokenDetails": {
    "message": "Token details"
  },
  "tokenFoundTitle": {
    "message": "1 new token found"
  },
  "tokenId": {
    "message": "Token ID"
  },
  "tokenList": {
    "message": "Token lists:"
  },
  "tokenScamSecurityRisk": {
    "message": "token scams and security risks"
  },
  "tokenShowUp": {
    "message": "Your tokens may not automatically show up in your wallet."
  },
  "tokenSymbol": {
    "message": "Token symbol"
  },
  "tokens": {
    "message": "Tokens"
  },
  "tokensFoundTitle": {
    "message": "$1 new tokens found",
    "description": "$1 is the number of new tokens detected"
  },
  "tooltipApproveButton": {
    "message": "I understand"
  },
  "tooltipSatusConnected": {
    "message": "connected"
  },
  "tooltipSatusNotConnected": {
    "message": "not connected"
  },
  "total": {
    "message": "Total"
  },
  "transaction": {
    "message": "transaction"
  },
  "transactionCancelAttempted": {
    "message": "Transaction cancel attempted with estimated gas fee of $1 at $2"
  },
  "transactionCancelSuccess": {
    "message": "Transaction successfully cancelled at $2"
  },
  "transactionConfirmed": {
    "message": "Transaction confirmed at $2."
  },
  "transactionCreated": {
    "message": "Transaction created with a value of $1 at $2."
  },
  "transactionData": {
    "message": "Transaction data"
  },
  "transactionDecodingAccreditationDecoded": {
    "message": "Decoded by Truffle"
  },
  "transactionDecodingAccreditationVerified": {
    "message": "Verified contract on $1"
  },
  "transactionDecodingUnsupportedNetworkError": {
    "message": "Transaction decoding is not available for chainId $1"
  },
  "transactionDetailDappGasMoreInfo": {
    "message": "Site suggested"
  },
  "transactionDetailDappGasTooltip": {
    "message": "Edit to use MetaMask's recommended gas fee based on the latest block."
  },
  "transactionDetailGasHeading": {
    "message": "Estimated gas fee"
  },
  "transactionDetailGasInfoV2": {
    "message": "estimated"
  },
  "transactionDetailGasTooltipConversion": {
    "message": "Learn more about gas fees"
  },
  "transactionDetailGasTooltipExplanation": {
    "message": "Gas fees are set by the network and fluctuate based on network traffic and transaction complexity."
  },
  "transactionDetailGasTooltipIntro": {
    "message": "Gas fees are paid to crypto miners who process transactions on the $1 network. MetaMask does not profit from gas fees."
  },
  "transactionDetailGasTotalSubtitle": {
    "message": "Amount + gas fee"
  },
  "transactionDetailLayer2GasHeading": {
    "message": "Layer 2 gas fee"
  },
  "transactionDetailMultiLayerTotalSubtitle": {
    "message": "Amount + fees"
  },
  "transactionDropped": {
    "message": "Transaction dropped at $2."
  },
  "transactionError": {
    "message": "Transaction error. Exception thrown in contract code."
  },
  "transactionErrorNoContract": {
    "message": "Trying to call a function on a non-contract address."
  },
  "transactionErrored": {
    "message": "Transaction encountered an error."
  },
  "transactionFailed": {
    "message": "Transaction Failed"
  },
  "transactionFee": {
    "message": "Transaction fee"
  },
  "transactionHistoryBaseFee": {
    "message": "Base fee (GWEI)"
  },
  "transactionHistoryL1GasLabel": {
    "message": "Total L1 gas fee"
  },
  "transactionHistoryL2GasLimitLabel": {
    "message": "L2 gas limit"
  },
  "transactionHistoryL2GasPriceLabel": {
    "message": "L2 gas price"
  },
  "transactionHistoryMaxFeePerGas": {
    "message": "Max fee per gas"
  },
  "transactionHistoryPriorityFee": {
    "message": "Priority fee (GWEI)"
  },
  "transactionHistoryTotalGasFee": {
    "message": "Total gas fee"
  },
  "transactionNote": {
    "message": "Transaction note"
  },
  "transactionResubmitted": {
    "message": "Transaction resubmitted with estimated gas fee increased to $1 at $2"
  },
  "transactionSecurityCheck": {
    "message": "Enable security alerts"
  },
  "transactionSecurityCheckDescription": {
    "message": "We use third-party APIs to detect and display risks involved in unsigned transaction and signature requests before you sign them. These services will have access to your unsigned transaction and signature requests, your account address,  and your preferred language."
  },
  "transactionSettings": {
    "message": "Transaction settings"
  },
  "transactionSubmitted": {
    "message": "Transaction submitted with estimated gas fee of $1 at $2."
  },
  "transactionUpdated": {
    "message": "Transaction updated at $2."
  },
  "transactions": {
    "message": "Transactions"
  },
  "transfer": {
    "message": "Transfer"
  },
  "transferFrom": {
    "message": "Transfer from"
  },
  "troubleConnectingToLedgerU2FOnFirefox": {
    "message": "We're having trouble connecting your Ledger. $1",
    "description": "$1 is a link to the wallet connection guide;"
  },
  "troubleConnectingToLedgerU2FOnFirefox2": {
    "message": "Review our hardware wallet connection guide and try again.",
    "description": "$1 of the ledger wallet connection guide"
  },
  "troubleConnectingToLedgerU2FOnFirefoxLedgerSolution": {
    "message": "If you're on the latest version of Firefox, you might be experiencing an issue related to Firefox dropping U2F support. Learn how to fix this issue $1.",
    "description": "It is a link to the ledger website for the workaround."
  },
  "troubleConnectingToLedgerU2FOnFirefoxLedgerSolution2": {
    "message": "here",
    "description": "Second part of the error message; It is a link to the ledger website for the workaround."
  },
  "troubleConnectingToWallet": {
    "message": "We had trouble connecting to your $1, try reviewing $2 and try again.",
    "description": "$1 is the wallet device name; $2 is a link to wallet connection guide"
  },
  "troubleStarting": {
    "message": "MetaMask had trouble starting. This error could be intermittent, so try restarting the extension."
  },
  "trustSiteApprovePermission": {
    "message": "By granting permission, you are allowing the following $1 to access your funds"
  },
  "tryAgain": {
    "message": "Try again"
  },
  "turnOnTokenDetection": {
    "message": "Turn on enhanced token detection"
  },
  "tutorial": {
    "message": "Tutorial"
  },
  "twelveHrTitle": {
    "message": "12hr:"
  },
  "txInsightsNotSupported": {
    "message": "Transaction insights not supported for this contract at this time."
  },
  "typeYourSRP": {
    "message": "Type your Secret Recovery Phrase"
  },
  "u2f": {
    "message": "U2F",
    "description": "A name on an API for the browser to interact with devices that support the U2F protocol. On some browsers we use it to connect MetaMask to Ledger devices."
  },
  "unapproved": {
    "message": "Unapproved"
  },
  "units": {
    "message": "units"
  },
  "unknown": {
    "message": "Unknown"
  },
  "unknownCameraError": {
    "message": "There was an error while trying to access your camera. Please try again..."
  },
  "unknownCameraErrorTitle": {
    "message": "Ooops! Something went wrong...."
  },
  "unknownCollection": {
    "message": "Unnamed collection"
  },
  "unknownNetwork": {
    "message": "Unknown private network"
  },
  "unknownQrCode": {
    "message": "Error: We couldn't identify that QR code"
  },
  "unlimited": {
    "message": "Unlimited"
  },
  "unlock": {
    "message": "Unlock"
  },
  "unlockMessage": {
    "message": "The decentralized web awaits"
  },
  "unrecognizedChain": {
    "message": "This custom network is not recognized",
    "description": "$1 is a clickable link with text defined by the 'unrecognizedChanLinkText' key. The link will open to instructions for users to validate custom network details."
  },
  "unrecognizedProtocol": {
    "message": "$1 (Unrecognized protocol)",
    "description": "Shown when the protocol is unknown by the extension. $1 is the protocol code."
  },
  "unsendableAsset": {
    "message": "Sending NFT (ERC-721) tokens is not currently supported",
    "description": "This is an error message we show the user if they attempt to send an NFT asset type, for which currently don't support sending"
  },
  "unverifiedContractAddressMessage": {
    "message": "We cannot verify this contract. Make sure you trust this address."
  },
  "upArrow": {
    "message": "up arrow"
  },
  "update": {
    "message": "Update"
  },
  "updatedWithDate": {
    "message": "Updated $1"
  },
  "urlErrorMsg": {
    "message": "URLs require the appropriate HTTP/HTTPS prefix."
  },
  "urlExistsErrorMsg": {
    "message": "This URL is currently used by the $1 network."
  },
  "use4ByteResolution": {
    "message": "Decode smart contracts"
  },
  "use4ByteResolutionDescription": {
    "message": "To improve user experience, we customize the activity tab with messages based on the smart contracts you interact with. MetaMask uses a service called 4byte.directory to decode data and show you a version of a smart contract that's easier to read. This helps reduce your chances of approving malicious smart contract actions, but can result in your IP address being shared."
  },
  "useMultiAccountBalanceChecker": {
    "message": "Batch account balance requests"
  },
  "useMultiAccountBalanceCheckerSettingDescription": {
    "message": "Get faster balance updates by batching account balance requests. This lets us fetch your account balances together, so you get quicker updates for an improved experience. When this feature is off, third parties may be less likely to associate your accounts with each other."
  },
  "useNftDetection": {
    "message": "Autodetect NFTs"
  },
  "useNftDetectionDescription": {
    "message": "We use third-party APIs to detect NFTs in your wallet, which means your IP address may be exposed to centralized servers. There are a few things to be cautious about when enabling this feature."
  },
  "useNftDetectionDescriptionLine2": {
    "message": "Your account address will be viewable to third-party APIs."
  },
  "useNftDetectionDescriptionLine3": {
    "message": "NFT metadata may contain links to scams or phishing sites."
  },
  "useNftDetectionDescriptionLine4": {
    "message": "Anyone can airdrop NFTs to your account. This can include offensive content that might be automatically displayed in your wallet."
  },
  "useNftDetectionDescriptionLine5": {
    "message": "Leave this feature off if you don't want the app to pull data from those services."
  },
  "usePhishingDetection": {
    "message": "Use phishing detection"
  },
  "usePhishingDetectionDescription": {
    "message": "Display a warning for phishing domains targeting Ethereum users"
  },
  "useSiteSuggestion": {
    "message": "Use site suggestion"
  },
  "useTokenDetectionPrivacyDesc": {
    "message": "Automatically displaying tokens sent to your account involves communication with third party servers to fetch token’s images. Those serves will have access to your IP address."
  },
  "usedByClients": {
    "message": "Used by a variety of different clients"
  },
  "userName": {
    "message": "Username"
  },
  "verifyContractDetails": {
    "message": "Verify third-party details"
  },
  "verifyThisTokenDecimalOn": {
    "message": "Token decimal can be found on $1",
    "description": "Points the user to etherscan as a place they can verify information about a token. $1 is replaced with the translation for \"etherscan\""
  },
  "verifyThisTokenOn": {
    "message": "Verify this token on $1",
    "description": "Points the user to etherscan as a place they can verify information about a token. $1 is replaced with the translation for \"etherscan\""
  },
  "verifyThisUnconfirmedTokenOn": {
    "message": "Verify this token on $1 and make sure this is the token you want to trade.",
    "description": "Points the user to etherscan as a place they can verify information about a token. $1 is replaced with the translation for \"etherscan\""
  },
  "version": {
    "message": "Version"
  },
  "view": {
    "message": "View"
  },
  "viewAllDetails": {
    "message": "View all details"
  },
  "viewAllQuotes": {
    "message": "view all quotes"
  },
  "viewContact": {
    "message": "View contact"
  },
  "viewDetails": {
    "message": "View details"
  },
  "viewFullTransactionDetails": {
    "message": "View full transaction details"
  },
  "viewMore": {
    "message": "View more"
  },
  "viewOnBlockExplorer": {
    "message": "View on block explorer"
  },
  "viewOnCustomBlockExplorer": {
    "message": "View $1 at $2",
    "description": "$1 is the action type. e.g (Account, Transaction, Swap) and $2 is the Custom Block Exporer URL"
  },
  "viewOnEtherscan": {
    "message": "View $1 on Etherscan",
    "description": "$1 is the action type. e.g (Account, Transaction, Swap)"
  },
  "viewOnExplorer": {
    "message": "View on explorer"
  },
  "viewOnOpensea": {
    "message": "View on Opensea"
  },
  "viewPortfolioDashboard": {
    "message": "View Portfolio Dashboard"
  },
  "viewinCustodianApp": {
    "message": "View in custodian app"
  },
  "viewinExplorer": {
    "message": "View $1 in explorer",
    "description": "$1 is the action type. e.g (Account, Transaction, Swap)"
  },
  "visitWebSite": {
    "message": "Visit our website"
  },
  "wallet": {
    "message": "Wallet"
  },
  "walletConnectionGuide": {
    "message": "our hardware wallet connection guide"
  },
  "walletCreationSuccessDetail": {
    "message": "You’ve successfully protected your wallet. Keep your Secret Recovery Phrase safe and secret -- it’s your responsibility!"
  },
  "walletCreationSuccessReminder1": {
    "message": "MetaMask can’t recover your Secret Recovery Phrase."
  },
  "walletCreationSuccessReminder2": {
    "message": "MetaMask will never ask you for your Secret Recovery Phrase."
  },
  "walletCreationSuccessReminder3": {
    "message": "$1 with anyone or risk your funds being stolen",
    "description": "$1 is separated as walletCreationSuccessReminder3BoldSection so that we can bold it"
  },
  "walletCreationSuccessReminder3BoldSection": {
    "message": "Never share your Secret Recovery Phrase",
    "description": "This string is localized separately from walletCreationSuccessReminder3 so that we can bold it"
  },
  "walletCreationSuccessTitle": {
    "message": "Wallet creation successful"
  },
  "wantToAddThisNetwork": {
    "message": "Want to add this network?"
  },
  "wantsToAddThisAsset": {
    "message": "This allows the following asset to be added to your wallet."
  },
  "warning": {
    "message": "Warning"
  },
  "warningTooltipText": {
    "message": "$1 The third party could spend your entire token balance without further notice or consent. Protect yourself by customizing a lower spending cap.",
    "description": "$1 is a warning icon with text 'Be careful' in 'warning' colour"
  },
  "weak": {
    "message": "Weak"
  },
  "web3ShimUsageNotification": {
    "message": "We noticed that the current website tried to use the removed window.web3 API. If the site appears to be broken, please click $1 for more information.",
    "description": "$1 is a clickable link."
  },
  "webhid": {
    "message": "WebHID",
    "description": "Refers to a interface for connecting external devices to the browser. Used for connecting ledger to the browser. Read more here https://developer.mozilla.org/en-US/docs/Web/API/WebHID_API"
  },
  "websites": {
    "message": "websites",
    "description": "Used in the 'permission_rpc' message."
  },
  "welcomeBack": {
    "message": "Welcome back!"
  },
  "welcomeExploreDescription": {
    "message": "Store, send and spend crypto currencies and assets."
  },
  "welcomeExploreTitle": {
    "message": "Explore decentralized apps"
  },
  "welcomeLoginDescription": {
    "message": "Use your MetaMask to login to decentralized apps - no signup needed."
  },
  "welcomeLoginTitle": {
    "message": "Say hello to your wallet"
  },
  "welcomeToMetaMask": {
    "message": "Let's get started"
  },
  "welcomeToMetaMaskIntro": {
    "message": "Trusted by millions, MetaMask is a secure wallet making the world of web3 accessible to all."
  },
  "whatsNew": {
    "message": "What's new",
    "description": "This is the title of a popup that gives users notifications about new features and updates to MetaMask."
  },
  "whatsThis": {
    "message": "What's this?"
  },
  "xOfY": {
    "message": "$1 of $2",
    "description": "$1 and $2 are intended to be two numbers, where $2 is a total, and $1 is a count towards that total"
  },
  "xOfYPending": {
    "message": "$1 of $2 pending",
    "description": "$1 and $2 are intended to be two numbers, where $2 is a total number of pending confirmations, and $1 is a count towards that total"
  },
  "yes": {
    "message": "Yes"
  },
  "youHaveAddedAll": {
    "message": "You've added all the popular networks. You can discover more networks $1 Or you can $2",
    "description": "$1 is a link with the text 'here' and $2 is a button with the text 'add more networks manually'"
  },
  "youNeedToAllowCameraAccess": {
    "message": "You need to allow camera access to use this feature."
  },
  "youSign": {
    "message": "You are signing"
  },
  "yourAccounts": {
    "message": "Your accounts"
  },
  "yourFundsMayBeAtRisk": {
    "message": "Your funds may be at risk"
  },
  "yourNFTmayBeAtRisk": {
    "message": "Your NFT may be at risk"
  },
  "yourPrivateSeedPhrase": {
    "message": "Your Secret Recovery Phrase"
  },
  "zeroGasPriceOnSpeedUpError": {
    "message": "Zero gas price on speed up"
  }
}<|MERGE_RESOLUTION|>--- conflicted
+++ resolved
@@ -2367,13 +2367,11 @@
   "mmiBuiltAroundTheWorld": {
     "message": "MetaMask Institutional is designed and built around the world."
   },
-<<<<<<< HEAD
   "mmiPasswordSetupDetails": {
     "message": "This password will unlock your MetaMask Institutional extension only."
-=======
+  },
   "mmiNewNFTDetectedMessage": {
     "message": "Allow MetaMask Institutional to automatically detect NFTs from OpenSea and display in your wallet."
->>>>>>> f315a2b9
   },
   "more": {
     "message": "more"
