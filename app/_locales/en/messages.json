--- conflicted
+++ resolved
@@ -4263,18 +4263,11 @@
   "receive": {
     "message": "Receive"
   },
-<<<<<<< HEAD
   "recipientAddressPlaceholderNew": {
-=======
+    "message": "Enter public address (0x) or domain name"
+  },
   "receiveCrypto": {
     "message": "Receive crypto"
-  },
-  "recipientAddressPlaceholder": {
-    "message": "Enter public address (0x) or ENS name"
-  },
-  "recipientAddressPlaceholderFlask": {
->>>>>>> c5cfd1c8
-    "message": "Enter public address (0x) or domain name"
   },
   "recommendedGasLabel": {
     "message": "Recommended"
