{
  "QRHardwareInvalidTransactionTitle": {
    "message": "Error"
  },
  "QRHardwareMismatchedSignId": {
    "message": "Incongruent transaction data. Please check the transaction details."
  },
  "QRHardwarePubkeyAccountOutOfRange": {
    "message": "No more accounts. If you would like to access another account unlisted below, please reconnect your hardware wallet and select it."
  },
  "QRHardwareScanInstructions": {
    "message": "Place the QR code in front of your camera. The screen is blurred, but it will not affect the reading."
  },
  "QRHardwareSignRequestCancel": {
    "message": "Reject"
  },
  "QRHardwareSignRequestDescription": {
    "message": "After you’ve signed with your wallet, click on 'Get Signature' to receive the signature"
  },
  "QRHardwareSignRequestGetSignature": {
    "message": "Get signature"
  },
  "QRHardwareSignRequestSubtitle": {
    "message": "Scan the QR code with your wallet"
  },
  "QRHardwareSignRequestTitle": {
    "message": "Request signature"
  },
  "QRHardwareUnknownQRCodeTitle": {
    "message": "Error"
  },
  "QRHardwareUnknownWalletQRCode": {
    "message": "Invalid QR code. Please scan the sync QR code of the hardware wallet."
  },
  "QRHardwareWalletImporterTitle": {
    "message": "Scan QR code"
  },
  "QRHardwareWalletSteps1Description": {
    "message": "You can choose from a list of official QR-code supporting partners below."
  },
  "QRHardwareWalletSteps1Title": {
    "message": "Connect your QR hardware wallet"
  },
  "QRHardwareWalletSteps2Description": {
    "message": "Ngrave (coming soon)"
  },
  "SIWEAddressInvalid": {
    "message": "The address in the sign-in request does not match the address of the account you are using to sign in."
  },
  "SIWEDomainInvalidText": {
    "message": "The site you're attempting to sign into doesn't match the domain in the request. Proceed with caution."
  },
  "SIWEDomainInvalidTitle": {
    "message": "Deceptive site request."
  },
  "SIWEDomainWarningBody": {
    "message": "The website ($1) is asking you to sign in to the wrong domain. This may be a phishing attack.",
    "description": "$1 represents the website domain"
  },
  "SIWEDomainWarningLabel": {
    "message": "Unsafe"
  },
  "SIWELabelChainID": {
    "message": "Chain ID:"
  },
  "SIWELabelExpirationTime": {
    "message": "Expires At:"
  },
  "SIWELabelIssuedAt": {
    "message": "Issued At:"
  },
  "SIWELabelMessage": {
    "message": "Message:"
  },
  "SIWELabelNonce": {
    "message": "Nonce:"
  },
  "SIWELabelNotBefore": {
    "message": "Not Before:"
  },
  "SIWELabelRequestID": {
    "message": "Request ID:"
  },
  "SIWELabelResources": {
    "message": "Resources: $1",
    "description": "$1 represents the number of resources"
  },
  "SIWELabelURI": {
    "message": "URI:"
  },
  "SIWELabelVersion": {
    "message": "Version:"
  },
  "SIWESiteRequestSubtitle": {
    "message": "This site is requesting to sign in with"
  },
  "SIWESiteRequestTitle": {
    "message": "Sign-in request"
  },
  "SIWEWarningSubtitle": {
    "message": "To confirm you understand, check:"
  },
  "SIWEWarningTitle": {
    "message": "Are you sure?"
  },
  "about": {
    "message": "About"
  },
  "accept": {
    "message": "Accept"
  },
  "acceptTermsOfUse": {
    "message": "I have read and agree to the $1",
    "description": "$1 is the `terms` message"
  },
  "accessAndSpendNoticeNFT": {
    "message": "$1 may access and spend this asset",
    "description": "$1 is the url of the site requesting ability to spend"
  },
  "accessYourWalletWithSRP": {
    "message": "Access your wallet with your Secret Recovery Phrase"
  },
  "accessYourWalletWithSRPDescription": {
    "message": "MetaMask cannot recover your password. We will use your Secret Recovery Phrase to validate your ownership, restore your wallet and set up a new password. First, enter the Secret Recovery Phrase that you were given when you created your wallet. $1",
    "description": "$1 is the words 'Learn More' from key 'learnMore', separated here so that it can be added as a link"
  },
  "accessingYourCamera": {
    "message": "Accessing your camera..."
  },
  "account": {
    "message": "Account"
  },
  "accountActivity": {
    "message": "Account activity"
  },
  "accountActivityText": {
    "message": "Select the accounts you want to be notified about:"
  },
  "accountDetails": {
    "message": "Account details"
  },
  "accountIdenticon": {
    "message": "Account identicon"
  },
  "accountIsntConnectedToastText": {
    "message": "$1 isn't connected to $2"
  },
  "accountName": {
    "message": "Account name"
  },
  "accountNameDuplicate": {
    "message": "This account name already exists",
    "description": "This is an error message shown when the user enters a new account name that matches an existing account name"
  },
  "accountNameReserved": {
    "message": "This account name is reserved",
    "description": "This is an error message shown when the user enters a new account name that is reserved for future use"
  },
  "accountOptions": {
    "message": "Account options"
  },
  "accountSelectionRequired": {
    "message": "You need to select an account!"
  },
  "accountTypeNotSupported": {
    "message": "Account type not supported"
  },
  "accounts": {
    "message": "Accounts"
  },
  "accountsConnected": {
    "message": "Accounts connected"
  },
  "active": {
    "message": "Active"
  },
  "activity": {
    "message": "Activity"
  },
  "activityLog": {
    "message": "Activity log"
  },
  "add": {
    "message": "Add"
  },
  "addANetwork": {
    "message": "Add a network"
  },
  "addANetworkManually": {
    "message": "Add a network manually"
  },
  "addANickname": {
    "message": "Add a nickname"
  },
  "addAccount": {
    "message": "Add account"
  },
  "addAcquiredTokens": {
    "message": "Add the tokens you've acquired using MetaMask"
  },
  "addAlias": {
    "message": "Add alias"
  },
  "addBlockExplorer": {
    "message": "Add a block explorer"
  },
  "addContact": {
    "message": "Add contact"
  },
  "addCustomNetwork": {
    "message": "Add custom network"
  },
  "addEthereumChainConfirmationDescription": {
    "message": "This will allow this network to be used within MetaMask."
  },
  "addEthereumChainConfirmationRisks": {
    "message": "MetaMask does not verify custom networks."
  },
  "addEthereumChainConfirmationRisksLearnMore": {
    "message": "Learn about $1.",
    "description": "$1 is a link with text that is provided by the 'addEthereumChainConfirmationRisksLearnMoreLink' key"
  },
  "addEthereumChainConfirmationRisksLearnMoreLink": {
    "message": "scams and network security risks",
    "description": "Link text for the 'addEthereumChainConfirmationRisksLearnMore' translation key"
  },
  "addEthereumChainConfirmationTitle": {
    "message": "Allow this site to add a network?"
  },
  "addEthereumChainWarningModalHeader": {
    "message": "Only add this RPC provider if you’re sure you can trust it. $1",
    "description": "$1 is addEthereumChainWarningModalHeaderPartTwo passed separately so that it can be bolded"
  },
  "addEthereumChainWarningModalHeaderPartTwo": {
    "message": "Malicious providers may lie about the state of the blockchain and record your network activity."
  },
  "addEthereumChainWarningModalListHeader": {
    "message": "It's important that your provider is reliable, as it has the power to:"
  },
  "addEthereumChainWarningModalListPointOne": {
    "message": "See your accounts and IP address, and associate them together"
  },
  "addEthereumChainWarningModalListPointThree": {
    "message": "Show account balances and other on-chain states"
  },
  "addEthereumChainWarningModalListPointTwo": {
    "message": "Broadcast your transactions"
  },
  "addEthereumChainWarningModalTitle": {
    "message": "You are adding a new RPC provider for Ethereum Mainnet"
  },
  "addFriendsAndAddresses": {
    "message": "Add friends and addresses you trust"
  },
  "addFromAListOfPopularNetworks": {
    "message": "Add from a list of popular networks or add a network manually. Only interact with the entities you trust."
  },
  "addHardwareWallet": {
    "message": "Add hardware wallet"
  },
  "addIPFSGateway": {
    "message": "Add your preferred IPFS gateway"
  },
  "addImportAccount": {
    "message": "Add account or hardware wallet"
  },
  "addMemo": {
    "message": "Add memo"
  },
  "addMoreNetworks": {
    "message": "add more networks manually"
  },
  "addNetwork": {
    "message": "Add network"
  },
  "addNetworkTooltipWarning": {
    "message": "This network connection relies on third parties. This connection may be less reliable or enable third-parties to track activity. $1",
    "description": "$1 is Learn more link"
  },
  "addNewAccount": {
    "message": "Add a new account"
  },
  "addNewToken": {
    "message": "Add new token"
  },
  "addNft": {
    "message": "Add NFT"
  },
  "addNfts": {
    "message": "Add NFTs"
  },
  "addSnapAccountToggle": {
    "message": "Enable \"Add account Snap (Beta)\""
  },
  "addSnapAccountsDescription": {
    "message": "Turning on this feature will give you the option to add the new Beta account Snaps right from your account list. If you install an account Snap, remember that it is a third-party service."
  },
  "addSuggestedNFTs": {
    "message": "Add suggested NFTs"
  },
  "addSuggestedTokens": {
    "message": "Add suggested tokens"
  },
  "addToken": {
    "message": "Add token"
  },
  "addTokenByContractAddress": {
    "message": "Can’t find a token? You can manually add any token by pasting its address. Token contract addresses can be found on $1",
    "description": "$1 is a blockchain explorer for a specific network, e.g. Etherscan for Ethereum"
  },
  "addingCustomNetwork": {
    "message": "Adding Network"
  },
  "addingTokens": {
    "message": "Adding tokens"
  },
  "additionalNetworks": {
    "message": "Additional networks"
  },
  "address": {
    "message": "Address"
  },
  "addressCopied": {
    "message": "Address copied!"
  },
  "advanced": {
    "message": "Advanced"
  },
  "advancedBaseGasFeeToolTip": {
    "message": "When your transaction gets included in the block, any difference between your max base fee and the actual base fee will be refunded. Total amount is calculated as max base fee (in GWEI) * gas limit."
  },
  "advancedGasFeeDefaultOptIn": {
    "message": "Save these values as my default for the $1 network.",
    "description": "$1 is the current network name."
  },
  "advancedGasFeeModalTitle": {
    "message": "Advanced gas fee"
  },
  "advancedGasPriceTitle": {
    "message": "Gas price"
  },
  "advancedPriorityFeeToolTip": {
    "message": "Priority fee (aka “miner tip”) goes directly to miners and incentivizes them to prioritize your transaction."
  },
  "agreeTermsOfUse": {
    "message": "I agree to MetaMask's $1",
    "description": "$1 is the `terms` link"
  },
  "airgapVault": {
    "message": "AirGap Vault"
  },
  "alert": {
    "message": "Alert"
  },
  "alertBannerMultipleAlertsDescription": {
    "message": "If you approve this request, a third party known for scams might take all your assets."
  },
  "alertBannerMultipleAlertsTitle": {
    "message": "Multiple alerts!"
  },
  "alertDisableTooltip": {
    "message": "This can be changed in \"Settings > Alerts\""
  },
  "alertModalAcknowledge": {
    "message": "I have acknowledged the risk and still want to proceed"
  },
  "alertModalDetails": {
    "message": "Alert Details"
  },
  "alertModalReviewAllAlerts": {
    "message": "Review all alerts"
  },
  "alertSettingsUnconnectedAccount": {
    "message": "Browsing a website with an unconnected account selected"
  },
  "alertSettingsUnconnectedAccountDescription": {
    "message": "This alert is shown in the popup when you are browsing a connected web3 site, but the currently selected account is not connected."
  },
  "alertSettingsWeb3ShimUsage": {
    "message": "When a website tries to use the removed window.web3 API"
  },
  "alertSettingsWeb3ShimUsageDescription": {
    "message": "This alert is shown in the popup when you are browsing a site that tries to use the removed window.web3 API, and may be broken as a result."
  },
  "alerts": {
    "message": "Alerts"
  },
  "all": {
    "message": "All"
  },
  "allCustodianAccountsConnectedSubtitle": {
    "message": "You have either already connected all your custodian accounts or don’t have any account to connect to MetaMask Institutional."
  },
  "allCustodianAccountsConnectedTitle": {
    "message": "No accounts available to connect"
  },
  "allOfYour": {
    "message": "All of your $1",
    "description": "$1 is the symbol or name of the token that the user is approving spending"
  },
  "allPermissions": {
    "message": "All Permissions"
  },
  "allTimeHigh": {
    "message": "All time high"
  },
  "allTimeLow": {
    "message": "All time low"
  },
  "allYourNFTsOf": {
    "message": "All of your NFTs from $1",
    "description": "$1 is a link to contract on the block explorer when we're not able to retrieve a erc721 or erc1155 name"
  },
  "allow": {
    "message": "Allow"
  },
  "allowMetaMaskToDetectTokens": {
    "message": "Allow MetaMask to detect and display your tokens with autodetection. You’ll be able to:"
  },
  "allowMmiToConnectToCustodian": {
    "message": "This will allow MMI to connect to $1 to import your accounts."
  },
  "allowNotifications": {
    "message": "Allow notifications"
  },
  "allowSpendToken": {
    "message": "Give permission to access your $1?",
    "description": "$1 is the symbol of the token that are requesting to spend"
  },
  "allowWithdrawAndSpend": {
    "message": "Allow $1 to withdraw and spend up to the following amount:",
    "description": "The url of the site that requested permission to 'withdraw and spend'"
  },
  "amount": {
    "message": "Amount"
  },
  "amountReceived": {
    "message": "Amount Received"
  },
  "amountSent": {
    "message": "Amount Sent"
  },
  "andForListItems": {
    "message": "$1, and $2",
    "description": "$1 is the first item, $2 is the last item in a list of items. Used in Snap Install Warning modal."
  },
  "andForTwoItems": {
    "message": "$1 and $2",
    "description": "$1 is the first item, $2 is the second item. Used in Snap Install Warning modal."
  },
  "announcements": {
    "message": "Announcements"
  },
  "appDescription": {
    "message": "An Ethereum Wallet in your Browser",
    "description": "The description of the application"
  },
  "appName": {
    "message": "MetaMask",
    "description": "The name of the application"
  },
  "appNameBeta": {
    "message": "MetaMask Beta",
    "description": "The name of the application (Beta)"
  },
  "appNameFlask": {
    "message": "MetaMask Flask",
    "description": "The name of the application (Flask)"
  },
  "appNameMmi": {
    "message": "MetaMask Institutional",
    "description": "The name of the application (MMI)"
  },
  "approve": {
    "message": "Approve spend limit"
  },
  "approveAllTokensTitle": {
    "message": "Allow access to and transfer of all your $1?",
    "description": "$1 is the symbol of the token for which the user is granting approval"
  },
  "approveAllTokensTitleWithoutSymbol": {
    "message": "Allow access to and transfer all of your NFTs from $1?",
    "description": "$1 a link to contract on the block explorer when we're not able to retrieve a erc721 or erc1155 name"
  },
  "approveButtonText": {
    "message": "Approve"
  },
  "approveIncreaseAllowance": {
    "message": "Increase $1 spending cap",
    "description": "The token symbol that is being approved"
  },
  "approveSpendingCap": {
    "message": "Approve $1 spending cap",
    "description": "The token symbol that is being approved"
  },
  "approveTokenDescription": {
    "message": "This allows a third party to access and transfer the following NFTs without further notice until you revoke its access."
  },
  "approveTokenDescriptionWithoutSymbol": {
    "message": "This allows a third party to access and transfer all of your NFTs from $1 without further notice until you revoke its access.",
    "description": "$1 is a link to contract on the block explorer when we're not able to retrieve a erc721 or erc1155 name"
  },
  "approveTokenTitle": {
    "message": "Allow access to and transfer of your $1?",
    "description": "$1 is the symbol of the token for which the user is granting approval"
  },
  "approved": {
    "message": "Approved"
  },
  "approvedAsset": {
    "message": "Approved asset"
  },
  "approvedOn": {
    "message": "Approved on $1",
    "description": "$1 is the approval date for a permission"
  },
  "approvedOnForAccounts": {
    "message": "Approved on $1 for $2",
    "description": "$1 is the approval date for a permission. $2 is the AvatarGroup component displaying account images."
  },
  "approvingTo": {
    "message": "Approving to"
  },
  "areYouSure": {
    "message": "Are you sure?"
  },
  "asset": {
    "message": "Asset"
  },
  "assetOptions": {
    "message": "Asset options"
  },
  "assets": {
    "message": "Assets"
  },
  "assetsDescription": {
    "message": "Autodetect tokens in your wallet, display NFTs, and get batched account balance updates"
  },
  "attemptSendingAssets": {
    "message": "You may lose your assets if you try to send them from another network. Transfer funds safely between networks by using a bridge."
  },
  "attemptSendingAssetsWithPortfolio": {
    "message": "You may lose your assets if you try to send them from another network. Transfer funds safely between networks by using a bridge, like $1"
  },
  "attemptToCancelSwapForFree": {
    "message": "Attempt to cancel swap for free"
  },
  "attemptingConnect": {
    "message": "Attempting to connect to blockchain."
  },
  "attributions": {
    "message": "Attributions"
  },
  "auroraRpcDeprecationMessage": {
    "message": "The Infura RPC URL is no longer supporting Aurora."
  },
  "authorizedPermissions": {
    "message": "You have authorized the following permissions"
  },
  "autoDetectTokens": {
    "message": "Autodetect tokens"
  },
  "autoDetectTokensDescription": {
    "message": "We use third-party APIs to detect and display new tokens sent to your wallet. Turn off if you don’t want the app to automatically pull data from those services. $1",
    "description": "$1 is a link to a support article"
  },
  "autoLockTimeLimit": {
    "message": "Auto-lock timer (minutes)"
  },
  "autoLockTimeLimitDescription": {
    "message": "Set the idle time in minutes before MetaMask will become locked."
  },
  "average": {
    "message": "Average"
  },
  "awaitingApproval": {
    "message": "Awaiting approval..."
  },
  "back": {
    "message": "Back"
  },
  "backup": {
    "message": "Back up"
  },
  "backupApprovalInfo": {
    "message": "This secret code is required to recover your wallet in case you lose your device, forget your password, have to re-install MetaMask, or want to access your wallet on another device."
  },
  "backupApprovalNotice": {
    "message": "Back up your Secret Recovery Phrase to keep your wallet and funds secure."
  },
  "backupKeyringSnapReminder": {
    "message": "Be sure you can access any accounts created by this Snap on your own before removing it"
  },
  "backupNow": {
    "message": "Back up now"
  },
  "backupUserData": {
    "message": "Back up your data"
  },
  "backupUserDataDescription": {
    "message": "You can back up data like your contacts and preferences."
  },
  "balance": {
    "message": "Balance"
  },
  "balanceOutdated": {
    "message": "Balance may be outdated"
  },
  "baseFee": {
    "message": "Base fee"
  },
  "basic": {
    "message": "Basic"
  },
  "basicConfigurationBannerCTA": {
    "message": "Turn on basic functionality"
  },
  "basicConfigurationBannerTitle": {
    "message": "Basic functionality is off"
  },
  "basicConfigurationDescription": {
    "message": "MetaMask offers basic features like token details and gas settings through internet services. When you use internet services, your IP address is shared, in this case with MetaMask. This is just like when you visit any website. MetaMask uses this data temporarily and never sells your data. You can use a VPN or turn off these services, but it may affect your MetaMask experience. To learn more read our $1.",
    "description": "$1 is to be replaced by the message for privacyMsg, and will link to https://consensys.io/privacy-policy"
  },
  "basicConfigurationLabel": {
    "message": "Basic functionality"
  },
  "basicConfigurationModalCheckbox": {
    "message": "I understand and want to continue"
  },
  "basicConfigurationModalDisclaimerOff": {
    "message": "This means you won't fully optimize your time on MetaMask. Basic features (like token details, optimal gas settings, and others) won't be available to you."
  },
  "basicConfigurationModalDisclaimerOn": {
    "message": "To optimize your time on MetaMask, you’ll need to turn on this feature. Basic functions (like token details, optimal gas settings, and others) are important to the web3 experience."
  },
  "basicConfigurationModalHeadingOff": {
    "message": "Turn off basic functionality"
  },
  "basicConfigurationModalHeadingOn": {
    "message": "Turn on basic functionality"
  },
  "beCareful": {
    "message": "Be careful"
  },
  "beta": {
    "message": "Beta"
  },
  "betaHeaderText": {
    "message": "This is a beta version. Please report bugs $1",
    "description": "$1 represents the word 'here' in a hyperlink"
  },
  "betaMetamaskInstitutionalVersion": {
    "message": "MetaMask Institutional Beta Version"
  },
  "betaMetamaskVersion": {
    "message": "MetaMask Beta Version"
  },
  "betaTerms": {
    "message": "Beta Terms of use"
  },
<<<<<<< HEAD
=======
  "betaWalletCreationSuccessReminder1": {
    "message": "MetaMask Beta can’t recover your Secret Recovery Phrase."
  },
  "betaWalletCreationSuccessReminder2": {
    "message": "MetaMask Beta will never ask you for your Secret Recovery Phrase."
  },
  "billionAbbreviation": {
    "message": "B",
    "description": "Shortened form of 'billion'"
  },
>>>>>>> 9a5aeae1
  "blockExplorerAccountAction": {
    "message": "Account",
    "description": "This is used with viewOnEtherscan and viewInExplorer e.g View Account in Explorer"
  },
  "blockExplorerAssetAction": {
    "message": "Asset",
    "description": "This is used with viewOnEtherscan and viewInExplorer e.g View Asset in Explorer"
  },
  "blockExplorerSwapAction": {
    "message": "Swap",
    "description": "This is used with viewOnEtherscan e.g View Swap on Etherscan"
  },
  "blockExplorerUrl": {
    "message": "Block explorer URL"
  },
  "blockExplorerUrlDefinition": {
    "message": "The URL used as the block explorer for this network."
  },
  "blockExplorerView": {
    "message": "View account at $1",
    "description": "$1 replaced by URL for custom block explorer"
  },
  "blockaid": {
    "message": "Blockaid"
  },
  "blockaidAlertInfo": {
    "message": "We don't recommend proceeding with this request."
  },
  "blockaidDescriptionApproveFarming": {
    "message": "If you approve this request, a third party known for scams might take all your assets."
  },
  "blockaidDescriptionBlurFarming": {
    "message": "If you approve this request, someone can steal your assets listed on Blur."
  },
  "blockaidDescriptionErrored": {
    "message": "Because of an error, we couldn't check for security alerts. Only continue if you trust every address involved."
  },
  "blockaidDescriptionMaliciousDomain": {
    "message": "You're interacting with a malicious domain. If you approve this request, you might lose your assets."
  },
  "blockaidDescriptionMightLoseAssets": {
    "message": "If you approve this request, you might lose your assets."
  },
  "blockaidDescriptionSeaportFarming": {
    "message": "If you approve this request, someone can steal your assets listed on OpenSea."
  },
  "blockaidDescriptionTransferFarming": {
    "message": "If you approve this request, a third party known for scams will take all your assets."
  },
  "blockaidDescriptionWarning": {
    "message": "This could be a deceptive request. Only continue if you trust every address involved."
  },
  "blockaidMessage": {
    "message": "Privacy preserving - no data is shared with third parties. Available on Arbitrum, Avalanche, BNB chain, Ethereum Mainnet, Linea, Optimism, Polygon, Base and Sepolia."
  },
  "blockaidTitleDeceptive": {
    "message": "This is a deceptive request"
  },
  "blockaidTitleMayNotBeSafe": {
    "message": "Be careful"
  },
  "blockaidTitleSuspicious": {
    "message": "This is a suspicious request"
  },
  "blockies": {
    "message": "Blockies"
  },
  "bridge": {
    "message": "Bridge"
  },
  "bridgeDontSend": {
    "message": "Bridge, don't send"
  },
  "browserNotSupported": {
    "message": "Your browser is not supported..."
  },
  "buildContactList": {
    "message": "Build your contact list"
  },
  "builtAroundTheWorld": {
    "message": "MetaMask is designed and built around the world."
  },
  "busy": {
    "message": "Busy"
  },
  "buyAndSell": {
    "message": "Buy & Sell"
  },
  "buyAsset": {
    "message": "Buy $1",
    "description": "$1 is the ticker symbol of a an asset the user is being prompted to purchase"
  },
  "buyMoreAsset": {
    "message": "Buy more $1",
    "description": "$1 is the ticker symbol of a an asset the user is being prompted to purchase"
  },
  "buyNow": {
    "message": "Buy Now"
  },
  "buyToken": {
    "message": "Buy $1",
    "description": "$1 is the token symbol"
  },
  "bytes": {
    "message": "Bytes"
  },
  "canToggleInSettings": {
    "message": "You can re-enable this notification in Settings > Alerts."
  },
  "cancel": {
    "message": "Cancel"
  },
  "cancelPopoverTitle": {
    "message": "Cancel transaction"
  },
  "cancelSpeedUp": {
    "message": "cancel or speed up a transaction."
  },
  "cancelSpeedUpLabel": {
    "message": "This gas fee will $1 the original.",
    "description": "$1 is text 'replace' in bold"
  },
  "cancelSpeedUpTransactionTooltip": {
    "message": "To $1 a transaction the gas fee must be increased by at least 10% for it to be recognized by the network.",
    "description": "$1 is string 'cancel' or 'speed up'"
  },
  "cancelled": {
    "message": "Cancelled"
  },
  "chainId": {
    "message": "Chain ID"
  },
  "chainIdDefinition": {
    "message": "The chain ID used to sign transactions for this network."
  },
  "chainIdExistsErrorMsg": {
    "message": "This Chain ID is currently used by the $1 network."
  },
  "chainListReturnedDifferentTickerSymbol": {
    "message": "This token symbol doesn't match the network name or chain ID entered. Many popular tokens use similar symbols, which scammers can use to trick you into sending them a more valuable token in return. Verify everything before you continue."
  },
  "chooseYourNetwork": {
    "message": "Choose your network"
  },
  "chooseYourNetworkDescription": {
    "message": "We use Infura as our remote procedure call (RPC) provider to offer the most reliable and private access to Ethereum data we can. You can choose your own RPC, but remember that any RPC will receive your IP address and Ethereum wallet to make transactions. Read our $1 to learn more about how Infura handles data.",
    "description": "$1 is a link to the privacy policy"
  },
  "chromeRequiredForHardwareWallets": {
    "message": "You need to use MetaMask on Google Chrome in order to connect to your Hardware Wallet."
  },
  "circulatingSupply": {
    "message": "Circulating supply"
  },
  "clear": {
    "message": "Clear"
  },
  "clearActivity": {
    "message": "Clear activity and nonce data"
  },
  "clearActivityButton": {
    "message": "Clear activity tab data"
  },
  "clearActivityDescription": {
    "message": "This resets the account's nonce and erases data from the activity tab in your wallet. Only the current account and network will be affected. Your balances and incoming transactions won't change."
  },
  "click": {
    "message": "Click"
  },
  "clickToConnectLedgerViaWebHID": {
    "message": "Click here to connect your Ledger via WebHID",
    "description": "Text that can be clicked to open a browser popup for connecting the ledger device via webhid"
  },
  "clickToManuallyAdd": {
    "message": "You can always add tokens manually."
  },
  "close": {
    "message": "Close"
  },
  "closeExtension": {
    "message": "Close extension"
  },
  "closeWindowAnytime": {
    "message": "You may close this window anytime."
  },
  "coingecko": {
    "message": "CoinGecko"
  },
  "comboNoOptions": {
    "message": "No options found",
    "description": "Default text shown in the combo field dropdown if no options."
  },
  "configureSnapPopupDescription": {
    "message": "You're now leaving MetaMask to configure this snap."
  },
  "configureSnapPopupInstallDescription": {
    "message": "You're now leaving MetaMask to install this snap."
  },
  "configureSnapPopupInstallTitle": {
    "message": "Install snap"
  },
  "configureSnapPopupLink": {
    "message": "Click this link to continue:"
  },
  "configureSnapPopupTitle": {
    "message": "Configure snap"
  },
  "confirm": {
    "message": "Confirm"
  },
  "confirmAlertModalAcknowledge": {
    "message": "I have acknowledged the alerts and still want to proceed"
  },
  "confirmAlertModalAcknowledgeBlockaid": {
    "message": "I have acknowledged the alert and still want to proceed"
  },
  "confirmAlertModalDetails": {
    "message": "If you sign in, a third party known for scams might take all your assets. Please review the alerts before you proceed."
  },
  "confirmAlertModalTitle": {
    "message": "Your assets may be at risk"
  },
  "confirmConnectCustodianRedirect": {
    "message": "We will redirect you to $1 upon clicking continue."
  },
  "confirmConnectCustodianText": {
    "message": "To connect your accounts log into your $1 account and click on the 'connect to MMI' button."
  },
  "confirmConnectionTitle": {
    "message": "Confirm connection to $1"
  },
  "confirmPassword": {
    "message": "Confirm password"
  },
  "confirmRecoveryPhrase": {
    "message": "Confirm Secret Recovery Phrase"
  },
  "confirmTitleDescContractInteractionTransaction": {
    "message": "Only confirm this transaction if you fully understand the content and trust the requesting site."
  },
  "confirmTitleDescSignature": {
    "message": "Only confirm this message if you approve the content and trust the requesting site."
  },
  "confirmTitleSignature": {
    "message": "Signature request"
  },
  "confirmTitleTransaction": {
    "message": "Transaction request"
  },
  "confirmed": {
    "message": "Confirmed"
  },
  "confusableUnicode": {
    "message": "'$1' is similar to '$2'."
  },
  "confusableZeroWidthUnicode": {
    "message": "Zero-width character found."
  },
  "confusingEnsDomain": {
    "message": "We have detected a confusable character in the ENS name. Check the ENS name to avoid a potential scam."
  },
  "congratulations": {
    "message": "Congratulations!"
  },
  "connect": {
    "message": "Connect"
  },
  "connectAccount": {
    "message": "Connect account"
  },
  "connectAccountOrCreate": {
    "message": "Connect account or create new"
  },
  "connectAccounts": {
    "message": "Connect accounts"
  },
  "connectCustodialAccountMenu": {
    "message": "Connect Custodial Account"
  },
  "connectCustodialAccountMsg": {
    "message": "Please choose the custodian you want to connect in order to add or refresh a token."
  },
  "connectCustodialAccountTitle": {
    "message": "Custodial Accounts"
  },
  "connectCustodianAccounts": {
    "message": "Connect $1 accounts"
  },
  "connectManually": {
    "message": "Manually connect to current site"
  },
  "connectMoreAccounts": {
    "message": "Connect more accounts"
  },
  "connectSnap": {
    "message": "Connect $1",
    "description": "$1 is the snap for which a connection is being requested."
  },
  "connectWithMetaMask": {
    "message": "Connect with MetaMask"
  },
  "connectedAccounts": {
    "message": "Connected accounts"
  },
  "connectedAccountsDescriptionPlural": {
    "message": "You have $1 accounts connected to this site.",
    "description": "$1 is the number of accounts"
  },
  "connectedAccountsDescriptionSingular": {
    "message": "You have 1 account connected to this site."
  },
  "connectedAccountsEmptyDescription": {
    "message": "MetaMask is not connected to this site. To connect to a web3 site, find and click the connect button."
  },
  "connectedAccountsListTooltip": {
    "message": "$1 can see the account balance, address, activity, and suggest transactions to approve for connected accounts.",
    "description": "$1 is the origin name"
  },
  "connectedAccountsToast": {
    "message": "Connected accounts updated"
  },
  "connectedSites": {
    "message": "Connected sites"
  },
  "connectedSitesDescription": {
    "message": "$1 is connected to these sites. They can view your account address.",
    "description": "$1 is the account name"
  },
  "connectedSitesEmptyDescription": {
    "message": "$1 is not connected to any sites.",
    "description": "$1 is the account name"
  },
  "connectedSnapAndNoAccountDescription": {
    "message": "MetaMask is connected to this site, but no accounts are connected yet"
  },
  "connectedWith": {
    "message": "Connected with"
  },
  "connecting": {
    "message": "Connecting"
  },
  "connectingTo": {
    "message": "Connecting to $1"
  },
  "connectingToDeprecatedNetwork": {
    "message": "'$1' is being phased out and may not work. Try another network."
  },
  "connectingToGoerli": {
    "message": "Connecting to Goerli test network"
  },
  "connectingToLineaGoerli": {
    "message": "Connecting to Linea Goerli test network"
  },
  "connectingToLineaMainnet": {
    "message": "Connecting to Linea Mainnet"
  },
  "connectingToLineaSepolia": {
    "message": "Connecting to Linea Sepolia test network"
  },
  "connectingToMainnet": {
    "message": "Connecting to Ethereum Mainnet"
  },
  "connectingToSepolia": {
    "message": "Connecting to Sepolia test network"
  },
  "connectionFailed": {
    "message": "Connection failed"
  },
  "connectionFailedDescription": {
    "message": "Fetching of $1 failed, check your network and try again.",
    "description": "$1 is the name of the snap being fetched."
  },
  "connectionRequest": {
    "message": "Connection request"
  },
  "contactUs": {
    "message": "Contact us"
  },
  "contacts": {
    "message": "Contacts"
  },
  "contentFromSnap": {
    "message": "Content from $1",
    "description": "$1 represents the name of the snap"
  },
  "continue": {
    "message": "Continue"
  },
  "continueMmiOnboarding": {
    "message": "Continue MetaMask Institutional onboarding"
  },
  "continueToWallet": {
    "message": "Continue to wallet"
  },
  "contract": {
    "message": "Contract"
  },
  "contractAddress": {
    "message": "Contract address"
  },
  "contractAddressError": {
    "message": "You are sending tokens to the token's contract address. This may result in the loss of these tokens."
  },
  "contractDeployment": {
    "message": "Contract deployment"
  },
  "contractDescription": {
    "message": "To protect yourself against scammers, take a moment to verify third-party details."
  },
  "contractInteraction": {
    "message": "Contract interaction"
  },
  "contractNFT": {
    "message": "NFT contract"
  },
  "contractRequestingAccess": {
    "message": "Third party requesting access"
  },
  "contractRequestingSignature": {
    "message": "Third party requesting signature"
  },
  "contractRequestingSpendingCap": {
    "message": "Third party requesting spending cap"
  },
  "contractTitle": {
    "message": "Third-party details"
  },
  "contractToken": {
    "message": "Token contract"
  },
  "convertTokenToNFTDescription": {
    "message": "We've detected that this asset is an NFT. MetaMask now has full native support for NFTs. Would you like to remove it from your token list and add it as an NFT?"
  },
  "convertTokenToNFTExistDescription": {
    "message": "We’ve detected that this asset has been added as an NFT. Would you like to remove it from your token list?"
  },
  "coolWallet": {
    "message": "CoolWallet"
  },
  "copiedExclamation": {
    "message": "Copied."
  },
  "copyAddress": {
    "message": "Copy address to clipboard"
  },
  "copyPrivateKey": {
    "message": "Copy private key"
  },
  "copyRawTransactionData": {
    "message": "Copy raw transaction data"
  },
  "copyToClipboard": {
    "message": "Copy to clipboard"
  },
  "copyTransactionId": {
    "message": "Copy transaction ID"
  },
  "create": {
    "message": "Create"
  },
  "createNewWallet": {
    "message": "Create a new wallet"
  },
  "createPassword": {
    "message": "Create password"
  },
  "createSnapAccountDescription": {
    "message": "$1 wants to add a new account to MetaMask."
  },
  "createSnapAccountTitle": {
    "message": "Create account"
  },
  "crossChainSwapsLink": {
    "message": "Swap across networks with MetaMask Portfolio"
  },
  "cryptoCompare": {
    "message": "CryptoCompare"
  },
  "currencyConversion": {
    "message": "Currency conversion"
  },
  "currencyRateCheckToggle": {
    "message": "Show balance and token price checker"
  },
  "currencyRateCheckToggleDescription": {
    "message": "We use $1 and $2 APIs to display your balance and token price. $3",
    "description": "$1 represents Coingecko, $2 represents CryptoCompare and $3 represents Privacy Policy"
  },
  "currencySymbol": {
    "message": "Currency symbol"
  },
  "currencySymbolDefinition": {
    "message": "The ticker symbol displayed for this network’s currency."
  },
  "currentAccountNotConnected": {
    "message": "Your current account is not connected"
  },
  "currentExtension": {
    "message": "Current extension page"
  },
  "currentLanguage": {
    "message": "Current language"
  },
  "currentRpcUrlDeprecated": {
    "message": "The current rpc url for this network has been deprecated."
  },
  "currentTitle": {
    "message": "Current:"
  },
  "currentlyUnavailable": {
    "message": "Unavailable on this network"
  },
  "curveHighGasEstimate": {
    "message": "Aggressive gas estimate graph"
  },
  "curveLowGasEstimate": {
    "message": "Low gas estimate graph"
  },
  "curveMediumGasEstimate": {
    "message": "Market gas estimate graph"
  },
  "custodian": {
    "message": "Custodian"
  },
  "custodianAccountAddedDesc": {
    "message": "You can now use your accounts in MetaMask Institutional."
  },
  "custodianAccountAddedTitle": {
    "message": "Selected $1 accounts have been added."
  },
  "custodianQRCodeScan": {
    "message": "Scan QR code with your $1 mobile app"
  },
  "custodianQRCodeScanDescription": {
    "message": "Or log into your $1 account and click on the 'Connect to MMI' button"
  },
  "custodianReplaceRefreshTokenChangedFailed": {
    "message": "Please go to $1 and click the 'Connect to MMI' button within their user interface to connect your accounts to MMI again."
  },
  "custodianReplaceRefreshTokenChangedSubtitle": {
    "message": "You can now use your custodian accounts in MetaMask Institutional."
  },
  "custodianReplaceRefreshTokenChangedTitle": {
    "message": "Your custodian token has been refreshed"
  },
  "custodianReplaceRefreshTokenSubtitle": {
    "message": "This is will replace the custodian token for the following address:"
  },
  "custodianReplaceRefreshTokenTitle": {
    "message": "Replace custodian token"
  },
  "custodyDeeplinkDescription": {
    "message": "Approve the transaction in the $1 app. Once all required custody approvals have been performed the transaction will complete. Check your $1 app for status."
  },
  "custodyRefreshTokenModalDescription": {
    "message": "Please go to $1 and click the 'Connect to MMI' button within their user interface to connect your accounts to MMI again."
  },
  "custodyRefreshTokenModalDescription1": {
    "message": "Your custodian issues a token that authenticates the MetaMask Institutional extension, allowing you to connect your accounts."
  },
  "custodyRefreshTokenModalDescription2": {
    "message": "This token expires after a certain period for security reasons. This requires you to reconnect to MMI."
  },
  "custodyRefreshTokenModalSubtitle": {
    "message": "Why am I seeing this?"
  },
  "custodyRefreshTokenModalTitle": {
    "message": "Your custodian session has expired"
  },
  "custodySessionExpired": {
    "message": "Custodian session expired."
  },
  "custodyWrongChain": {
    "message": "This account is not set up for use with $1"
  },
  "custom": {
    "message": "Advanced"
  },
  "customContentSearch": {
    "message": "Search for a previously added network"
  },
  "customGasSettingToolTipMessage": {
    "message": "Use $1 to customize the gas price. This can be confusing if you aren’t familiar. Interact at your own risk.",
    "description": "$1 is key 'advanced' (text: 'Advanced') separated here so that it can be passed in with bold font-weight"
  },
  "customSpendLimit": {
    "message": "Custom spend limit"
  },
  "customSpendingCap": {
    "message": "Custom spending cap"
  },
  "customToken": {
    "message": "Custom token"
  },
  "customTokenWarningInNonTokenDetectionNetwork": {
    "message": "Token detection is not available on this network yet. Please import token manually and make sure you trust it. Learn about $1"
  },
  "customTokenWarningInTokenDetectionNetwork": {
    "message": "Anyone can create a token, including creating fake versions of existing tokens. Learn about $1"
  },
  "customTokenWarningInTokenDetectionNetworkWithTDOFF": {
    "message": "Make sure you trust a token before you import it. Learn how to avoid $1. You can also enable token detection $2."
  },
  "customerSupport": {
    "message": "customer support"
  },
  "customizeYourNotifications": {
    "message": "Customize your notifications"
  },
  "customizeYourNotificationsText": {
    "message": "Turn on the types of notifications you want to receive:"
  },
  "dappRequestedSpendingCap": {
    "message": "Site requested spending cap"
  },
  "dappSuggested": {
    "message": "Site suggested"
  },
  "dappSuggestedGasSettingToolTipMessage": {
    "message": "$1 has suggested this price.",
    "description": "$1 is url for the dapp that has suggested gas settings"
  },
  "dappSuggestedHigh": {
    "message": "Site suggested"
  },
  "dappSuggestedHighShortLabel": {
    "message": "Site (high)"
  },
  "dappSuggestedShortLabel": {
    "message": "Site"
  },
  "dappSuggestedTooltip": {
    "message": "$1 has recommended this price.",
    "description": "$1 represents the Dapp's origin"
  },
  "darkTheme": {
    "message": "Dark"
  },
  "data": {
    "message": "Data"
  },
  "dataBackupSeemsCorrupt": {
    "message": "Can not restore your data. The file appears to be corrupt."
  },
  "dataHex": {
    "message": "Hex"
  },
  "dcent": {
    "message": "D'Cent"
  },
  "decimal": {
    "message": "Token decimal"
  },
  "decimalsMustZerotoTen": {
    "message": "Decimals must be at least 0, and not over 36."
  },
  "decrypt": {
    "message": "Decrypt"
  },
  "decryptCopy": {
    "message": "Copy encrypted message"
  },
  "decryptInlineError": {
    "message": "This message cannot be decrypted due to error: $1",
    "description": "$1 is error message"
  },
  "decryptMessageNotice": {
    "message": "$1 would like to read this message to complete your action",
    "description": "$1 is the web3 site name"
  },
  "decryptMetamask": {
    "message": "Decrypt message"
  },
  "decryptRequest": {
    "message": "Decrypt request"
  },
  "defaultSettingsSubTitle": {
    "message": "MetaMask uses default settings to best balance safety and ease of use. Change these settings to further increase your privacy."
  },
  "defaultSettingsTitle": {
    "message": "Default settings"
  },
  "delete": {
    "message": "Delete"
  },
  "deleteContact": {
    "message": "Delete contact"
  },
  "deleteNetwork": {
    "message": "Delete network?"
  },
  "deleteNetworkIntro": {
    "message": "If you delete this network, you will need to add it again to view your assets in this network"
  },
  "deleteNetworkTitle": {
    "message": "Delete $1 network?",
    "description": "$1 represents the name of the network"
  },
  "deposit": {
    "message": "Deposit"
  },
  "deprecatedGoerliNtwrkMsg": {
    "message": "Because of updates to the Ethereum system, the Goerli test network will be phased out soon."
  },
  "deprecatedNetwork": {
    "message": "This network is deprecated"
  },
  "deprecatedNetworkButtonMsg": {
    "message": "Got it"
  },
  "deprecatedNetworkDescription": {
    "message": "The network you're trying to connect to is no longer supported by Metamask. $1"
  },
  "description": {
    "message": "Description"
  },
  "descriptionFromSnap": {
    "message": "Description from $1",
    "description": "$1 represents the name of the snap"
  },
  "details": {
    "message": "Details"
  },
  "developerOptions": {
    "message": "Developer Options"
  },
  "developerOptionsNetworkMenuRedesignDescription": {
    "message": "Toggles the new design of the Networks menu"
  },
  "developerOptionsNetworkMenuRedesignTitle": {
    "message": "Network Menu Redesign"
  },
  "developerOptionsResetStatesAnnouncementsDescription": {
    "message": "Resets isShown boolean to false for all announcements. Announcements are the notifications shown in the What's New popup modal."
  },
  "developerOptionsResetStatesOnboarding": {
    "message": "Resets various states related to onboarding and redirects to the \"Secure Your Wallet\" onboarding page."
  },
  "developerOptionsServiceWorkerKeepAlive": {
    "message": "Results in a timestamp being continuously saved to session.storage"
  },
  "disabledGasOptionToolTipMessage": {
    "message": "“$1” is disabled because it does not meet the minimum of a 10% increase from the original gas fee.",
    "description": "$1 is gas estimate type which can be market or aggressive"
  },
  "disconnect": {
    "message": "Disconnect"
  },
  "disconnectAllAccounts": {
    "message": "Disconnect all accounts"
  },
  "disconnectAllAccountsConfirmationDescription": {
    "message": "Are you sure you want to disconnect? You may lose site functionality."
  },
  "disconnectAllAccountsText": {
    "message": "accounts"
  },
  "disconnectAllSnapsText": {
    "message": "Snaps"
  },
  "disconnectAllText": {
    "message": "If you disconnect your $1 from $2, you'll need to reconnect to use them again.",
    "description": "$1 will map to `disconnectAllAccountsText` or `disconnectAllSnapsText`, $2 represents the website hostname"
  },
  "disconnectAllTitle": {
    "message": "Disconnect all $1",
    "description": "$1 will map to `disconnectAllAccountsText` or `disconnectAllSnapsText`"
  },
  "disconnectPrompt": {
    "message": "Disconnect $1"
  },
  "disconnectThisAccount": {
    "message": "Disconnect this account"
  },
  "disconnectedAllAccountsToast": {
    "message": "All accounts disconnected from $1",
    "description": "$1 is name of the dapp`"
  },
  "disconnectedSingleAccountToast": {
    "message": "$1 disconnected from $2",
    "description": "$1 is name of the name and $2 represents the dapp name`"
  },
  "discoverSnaps": {
    "message": "Discover Snaps",
    "description": "Text that links to the Snaps website. Displayed in a banner on Snaps list page in settings."
  },
  "dismiss": {
    "message": "Dismiss"
  },
  "dismissReminderDescriptionField": {
    "message": "Turn this on to dismiss the Secret Recovery Phrase backup reminder message. We highly recommend that you back up your Secret Recovery Phrase to avoid loss of funds"
  },
  "dismissReminderField": {
    "message": "Dismiss Secret Recovery Phrase backup reminder"
  },
  "displayNftMedia": {
    "message": "Display NFT media"
  },
  "displayNftMediaDescription": {
    "message": "Displaying NFT media and data exposes your IP address to OpenSea or other third parties. This can allow attackers to associate your IP address with your Ethereum address. NFT autodetection relies on this setting, and won't be available when this is turned off."
  },
  "diveStraightIntoUsingYourTokens": {
    "message": "Dive straight into using your tokens"
  },
  "doNotShare": {
    "message": "Do not share this with anyone"
  },
  "domain": {
    "message": "Domain"
  },
  "domainNotSupportedOnNetwork": {
    "message": "Network does not support domain lookup"
  },
  "done": {
    "message": "Done"
  },
  "dontShowThisAgain": {
    "message": "Don't show this again"
  },
  "downArrow": {
    "message": "down arrow"
  },
  "downloadGoogleChrome": {
    "message": "Download Google Chrome"
  },
  "downloadNow": {
    "message": "Download Now"
  },
  "downloadStateLogs": {
    "message": "Download state logs"
  },
  "dragAndDropBanner": {
    "message": "You can drag networks to reorder them. "
  },
  "dropped": {
    "message": "Dropped"
  },
  "edit": {
    "message": "Edit"
  },
  "editANickname": {
    "message": "Edit nickname"
  },
  "editAddressNickname": {
    "message": "Edit address nickname"
  },
  "editCancellationGasFeeModalTitle": {
    "message": "Edit cancellation gas fee"
  },
  "editContact": {
    "message": "Edit contact"
  },
  "editGasFeeModalTitle": {
    "message": "Edit gas fee"
  },
  "editGasLimitOutOfBounds": {
    "message": "Gas limit must be at least $1"
  },
  "editGasLimitOutOfBoundsV2": {
    "message": "Gas limit must be greater than $1 and less than $2",
    "description": "$1 is the minimum limit for gas and $2 is the maximum limit"
  },
  "editGasLimitTooltip": {
    "message": "Gas limit is the maximum units of gas you are willing to use. Units of gas are a multiplier to “Max priority fee” and “Max fee”."
  },
  "editGasMaxBaseFeeGWEIImbalance": {
    "message": "Max base fee cannot be lower than priority fee"
  },
  "editGasMaxBaseFeeHigh": {
    "message": "Max base fee is higher than necessary"
  },
  "editGasMaxBaseFeeLow": {
    "message": "Max base fee is low for current network conditions"
  },
  "editGasMaxFeeHigh": {
    "message": "Max fee is higher than necessary"
  },
  "editGasMaxFeeLow": {
    "message": "Max fee too low for network conditions"
  },
  "editGasMaxFeePriorityImbalance": {
    "message": "Max fee cannot be lower than max priority fee"
  },
  "editGasMaxPriorityFeeBelowMinimum": {
    "message": "Max priority fee must be greater than 0 GWEI"
  },
  "editGasMaxPriorityFeeBelowMinimumV2": {
    "message": "Priority fee must be greater than 0."
  },
  "editGasMaxPriorityFeeHigh": {
    "message": "Max priority fee is higher than necessary. You may pay more than needed."
  },
  "editGasMaxPriorityFeeHighV2": {
    "message": "Priority fee is higher than necessary. You may pay more than needed"
  },
  "editGasMaxPriorityFeeLow": {
    "message": "Max priority fee is low for current network conditions"
  },
  "editGasMaxPriorityFeeLowV2": {
    "message": "Priority fee is low for current network conditions"
  },
  "editGasPriceTooLow": {
    "message": "Gas price must be greater than 0"
  },
  "editGasPriceTooltip": {
    "message": "This network requires a “Gas price” field when submitting a transaction. Gas price is the amount you will pay pay per unit of gas."
  },
  "editGasSubTextAmountLabel": {
    "message": "Max amount:",
    "description": "This is meant to be used as the $1 substitution editGasSubTextAmount"
  },
  "editGasSubTextFeeLabel": {
    "message": "Max fee:"
  },
  "editGasTitle": {
    "message": "Edit priority"
  },
  "editGasTooLow": {
    "message": "Unknown processing time"
  },
  "editNonceField": {
    "message": "Edit nonce"
  },
  "editNonceMessage": {
    "message": "This is an advanced feature, use cautiously."
  },
  "editPermission": {
    "message": "Edit permission"
  },
  "editSpeedUpEditGasFeeModalTitle": {
    "message": "Edit speed up gas fee"
  },
  "effortlesslyNavigateYourDigitalAssets": {
    "message": "Effortlessly navigate your digital assets"
  },
  "enable": {
    "message": "Enable"
  },
  "enableAutoDetect": {
    "message": " Enable autodetect"
  },
  "enableFromSettings": {
    "message": " Enable it from Settings."
  },
  "enableSnap": {
    "message": "Enable"
  },
  "enableToken": {
    "message": "enable $1",
    "description": "$1 is a token symbol, e.g. ETH"
  },
  "enableTokenAutoDetection": {
    "message": "Enable token autodetection"
  },
  "enabled": {
    "message": "Enabled"
  },
  "encryptionPublicKeyNotice": {
    "message": "$1 would like your public encryption key. By consenting, this site will be able to compose encrypted messages to you.",
    "description": "$1 is the web3 site name"
  },
  "encryptionPublicKeyRequest": {
    "message": "Request encryption public key"
  },
  "endpointReturnedDifferentChainId": {
    "message": "The RPC URL you have entered returned a different chain ID ($1). Please update the Chain ID to match the RPC URL of the network you are trying to add.",
    "description": "$1 is the return value of eth_chainId from an RPC endpoint"
  },
  "enhancedTokenDetectionAlertMessage": {
    "message": "Enhanced token detection is currently available on $1. $2"
  },
  "ensDomainsSettingDescriptionIntroduction": {
    "message": "MetaMask lets you see ENS domains right in your browser's address bar. Here's how it works:"
  },
  "ensDomainsSettingDescriptionOutroduction": {
    "message": "Keep in mind that using this feature exposes your IP address to IPFS third-party services."
  },
  "ensDomainsSettingDescriptionPart1": {
    "message": "MetaMask checks with Ethereum's ENS contract to find the code connected to the ENS name."
  },
  "ensDomainsSettingDescriptionPart2": {
    "message": "If the code links to IPFS, you can see the content associated with it (usually a website)."
  },
  "ensDomainsSettingTitle": {
    "message": "Show ENS domains in address bar"
  },
  "ensIllegalCharacter": {
    "message": "Illegal character for ENS."
  },
  "ensRegistrationError": {
    "message": "Error in ENS name registration"
  },
  "ensUnknownError": {
    "message": "ENS lookup failed."
  },
  "enterANumber": {
    "message": "Enter a number"
  },
  "enterCustodianToken": {
    "message": "Enter your $1 token or add a new token"
  },
  "enterMaxSpendLimit": {
    "message": "Enter max spend limit"
  },
  "enterOptionalPassword": {
    "message": "Enter optional password"
  },
  "enterPasswordContinue": {
    "message": "Enter password to continue"
  },
  "enterTokenNameOrAddress": {
    "message": "Enter token name or paste address"
  },
  "enterYourPassword": {
    "message": "Enter your password"
  },
  "errorCode": {
    "message": "Code: $1",
    "description": "Displayed error code for debugging purposes. $1 is the error code"
  },
  "errorDetails": {
    "message": "Error details",
    "description": "Title for collapsible section that displays error details for debugging purposes"
  },
  "errorGettingSafeChainList": {
    "message": "Error while getting safe chain list, please continue with caution."
  },
  "errorMessage": {
    "message": "Message: $1",
    "description": "Displayed error message for debugging purposes. $1 is the error message"
  },
  "errorName": {
    "message": "Code: $1",
    "description": "Displayed error name for debugging purposes. $1 is the error name"
  },
  "errorPageMessage": {
    "message": "Try again by reloading the page, or contact support $1.",
    "description": "Message displayed on generic error page in the fullscreen or notification UI, $1 is a clickable link with text defined by the 'here' key. The link will open to a form where users can file support tickets."
  },
  "errorPagePopupMessage": {
    "message": "Try again by closing and reopening the popup, or contact support $1.",
    "description": "Message displayed on generic error page in the popup UI, $1 is a clickable link with text defined by the 'here' key. The link will open to a form where users can file support tickets."
  },
  "errorPageTitle": {
    "message": "MetaMask encountered an error",
    "description": "Title of generic error page"
  },
  "errorStack": {
    "message": "Stack:",
    "description": "Title for error stack, which is displayed for debugging purposes"
  },
  "errorWhileConnectingToRPC": {
    "message": "Error while connecting to the custom network."
  },
  "errorWithSnap": {
    "message": "Error with $1",
    "description": "$1 represents the name of the snap"
  },
  "estimatedFee": {
    "message": "Estimated fee"
  },
  "ethGasPriceFetchWarning": {
    "message": "Backup gas price is provided as the main gas estimation service is unavailable right now."
  },
  "ethereumProviderAccess": {
    "message": "Grant Ethereum provider access to $1",
    "description": "The parameter is the name of the requesting origin"
  },
  "ethereumPublicAddress": {
    "message": "Ethereum public address"
  },
  "etherscan": {
    "message": "Etherscan"
  },
  "etherscanView": {
    "message": "View account on Etherscan"
  },
  "etherscanViewOn": {
    "message": "View on Etherscan"
  },
  "expandView": {
    "message": "Expand view"
  },
  "experimental": {
    "message": "Experimental"
  },
  "extendWalletWithSnaps": {
    "message": "Explore community-built Snaps to customize your web3 experience",
    "description": "Banner description displayed on Snaps list page in Settings when less than 6 Snaps is installed."
  },
  "extensionInsallCompleteDescription": {
    "message": "Return to the MetaMask Institutional product onboarding to connect your custodial or self-custodial accounts."
  },
  "extensionInsallCompleteTitle": {
    "message": "Extension install complete"
  },
  "externalExtension": {
    "message": "External extension"
  },
  "externalNameSourcesSetting": {
    "message": "Proposed nicknames"
  },
  "externalNameSourcesSettingDescription": {
    "message": "We’ll fetch proposed nicknames for addresses you interact with from third-party sources like Etherscan, Infura, and Lens Protocol. These sources will be able to see the those addresses and your IP address. Your account address won’t be exposed to third parties."
  },
  "failed": {
    "message": "Failed"
  },
  "failedToFetchChainId": {
    "message": "Could not fetch chain ID. Is your RPC URL correct?"
  },
  "failedToFetchTickerSymbolData": {
    "message": "Ticker symbol verification data is currently unavailable, make sure that the symbol you have entered is correct. It will impact the conversion rates that you see for this network"
  },
  "failureMessage": {
    "message": "Something went wrong, and we were unable to complete the action"
  },
  "fast": {
    "message": "Fast"
  },
  "feeAssociatedRequest": {
    "message": "A fee is associated with this request."
  },
  "feeDetails": {
    "message": "Fee details"
  },
  "fiat": {
    "message": "Fiat",
    "description": "Exchange type"
  },
  "fileImportFail": {
    "message": "File import not working? Click here!",
    "description": "Helps user import their account from a JSON file"
  },
  "flaskWelcomeUninstall": {
    "message": "you should uninstall this extension",
    "description": "This request is shown on the Flask Welcome screen. It is intended for non-developers, and will be bolded."
  },
  "flaskWelcomeWarning1": {
    "message": "Flask is for developers to experiment with new unstable APIs. Unless you are a developer or beta tester, $1.",
    "description": "This is a warning shown on the Flask Welcome screen, intended to encourage non-developers not to proceed any further. $1 is the bolded message 'flaskWelcomeUninstall'"
  },
  "flaskWelcomeWarning2": {
    "message": "We do not guarantee the safety or stability of this extension. The new APIs offered by Flask are not hardened against phishing attacks, meaning that any site or snap that requires Flask might be a malicious attempt to steal your assets.",
    "description": "This explains the risks of using MetaMask Flask"
  },
  "flaskWelcomeWarning3": {
    "message": "All Flask APIs are experimental. They may be changed or removed without notice, or they might stay on Flask indefinitely without ever being migrated to stable MetaMask. Use them at your own risk.",
    "description": "This message warns developers about unstable Flask APIs"
  },
  "flaskWelcomeWarning4": {
    "message": "Make sure to disable your regular MetaMask extension when using Flask.",
    "description": "This message calls to pay attention about multiple versions of MetaMask running on the same site (Flask + Prod)"
  },
  "flaskWelcomeWarningAcceptButton": {
    "message": "I accept the risks",
    "description": "this text is shown on a button, which the user presses to confirm they understand the risks of using Flask"
  },
  "floatAmountToken": {
    "message": "Token amount must be an integer"
  },
  "followUsOnTwitter": {
    "message": "Follow us on Twitter"
  },
  "forbiddenIpfsGateway": {
    "message": "Forbidden IPFS Gateway: Please specify a CID gateway"
  },
  "forgetDevice": {
    "message": "Forget this device"
  },
  "forgotPassword": {
    "message": "Forgot password?"
  },
  "from": {
    "message": "From"
  },
  "fromAddress": {
    "message": "From: $1",
    "description": "$1 is the address to include in the From label. It is typically shortened first using shortenAddress"
  },
  "fromTokenLists": {
    "message": "From token lists: $1"
  },
  "function": {
    "message": "Function: $1"
  },
  "functionApprove": {
    "message": "Function: Approve"
  },
  "functionSetApprovalForAll": {
    "message": "Function: SetApprovalForAll"
  },
  "functionType": {
    "message": "Function type"
  },
  "fundYourWallet": {
    "message": "Fund your wallet"
  },
  "fundYourWalletDescription": {
    "message": "Get started by adding some $1 to your wallet.",
    "description": "$1 is the token symbol"
  },
  "gas": {
    "message": "Gas"
  },
  "gasDisplayAcknowledgeDappButtonText": {
    "message": "Edit suggested gas fee"
  },
  "gasDisplayDappWarning": {
    "message": "This gas fee has been suggested by $1. Overriding this may cause a problem with your transaction. Please reach out to $1 if you have questions.",
    "description": "$1 represents the Dapp's origin"
  },
  "gasIsETH": {
    "message": "Gas is $1 "
  },
  "gasLimit": {
    "message": "Gas limit"
  },
  "gasLimitInfoTooltipContent": {
    "message": "Gas limit is the maximum amount of units of gas you are willing to spend."
  },
  "gasLimitRecommended": {
    "message": "Recommended gas limit is $1. If the gas limit is less than that, it may fail."
  },
  "gasLimitTooLow": {
    "message": "Gas limit must be at least 21000"
  },
  "gasLimitTooLowWithDynamicFee": {
    "message": "Gas limit must be at least $1",
    "description": "$1 is the custom gas limit, in decimal."
  },
  "gasLimitV2": {
    "message": "Gas limit"
  },
  "gasOption": {
    "message": "Gas option"
  },
  "gasPrice": {
    "message": "Gas price (GWEI)"
  },
  "gasPriceExcessive": {
    "message": "Your gas fee is set unnecessarily high. Consider lowering the amount."
  },
  "gasPriceExcessiveInput": {
    "message": "Gas price is excessive"
  },
  "gasPriceExtremelyLow": {
    "message": "Gas price extremely low"
  },
  "gasPriceFetchFailed": {
    "message": "Gas price estimation failed due to network error."
  },
  "gasPriceInfoTooltipContent": {
    "message": "Gas price specifies the amount of Ether you are willing to pay for each unit of gas."
  },
  "gasTimingHoursShort": {
    "message": "$1 hrs",
    "description": "$1 represents a number of hours"
  },
  "gasTimingLow": {
    "message": "Slow"
  },
  "gasTimingMinutesShort": {
    "message": "$1 min",
    "description": "$1 represents a number of minutes"
  },
  "gasTimingSecondsShort": {
    "message": "$1 sec",
    "description": "$1 represents a number of seconds"
  },
  "gasUsed": {
    "message": "Gas used"
  },
  "general": {
    "message": "General"
  },
  "generalCameraError": {
    "message": "We couldn't access your camera. Please give it another try."
  },
  "generalCameraErrorTitle": {
    "message": "Something went wrong...."
  },
  "generalDescription": {
    "message": "Sync settings across devices, select network preferences, and track token data"
  },
  "genericExplorerView": {
    "message": "View account on $1"
  },
  "getStartedWithNFTs": {
    "message": "Get $1 to buy NFTs",
    "description": "$1 is the token symbol"
  },
  "getStartedWithNFTsDescription": {
    "message": "Get started with NFTs by adding some $1 to your wallet.",
    "description": "$1 is the token symbol"
  },
  "goBack": {
    "message": "Go back"
  },
  "goToSite": {
    "message": "Go to site"
  },
  "goerli": {
    "message": "Goerli test network"
  },
  "gotIt": {
    "message": "Got it"
  },
  "grantedToWithColon": {
    "message": "Granted to:"
  },
  "gwei": {
    "message": "GWEI"
  },
  "hardware": {
    "message": "Hardware"
  },
  "hardwareWalletConnected": {
    "message": "Hardware wallet connected"
  },
  "hardwareWalletLegacyDescription": {
    "message": "(legacy)",
    "description": "Text representing the MEW path"
  },
  "hardwareWalletSupportLinkConversion": {
    "message": "click here"
  },
  "hardwareWallets": {
    "message": "Connect a hardware wallet"
  },
  "hardwareWalletsInfo": {
    "message": "Hardware wallet integrations use API calls to external servers, which can see your IP address and the smart contract addresses you interact with."
  },
  "hardwareWalletsMsg": {
    "message": "Select a hardware wallet you would like to use with MetaMask."
  },
  "here": {
    "message": "here",
    "description": "as in -click here- for more information (goes with troubleTokenBalances)"
  },
  "hexData": {
    "message": "Hex data"
  },
  "hiddenAccounts": {
    "message": "Hidden accounts"
  },
  "hide": {
    "message": "Hide"
  },
  "hideAccount": {
    "message": "Hide account"
  },
  "hideFullTransactionDetails": {
    "message": "Hide full transaction details"
  },
  "hideSeedPhrase": {
    "message": "Hide seed phrase"
  },
  "hideSentitiveInfo": {
    "message": "Hide sensitive information"
  },
  "hideToken": {
    "message": "Hide token"
  },
  "hideTokenPrompt": {
    "message": "Hide token?"
  },
  "hideTokenSymbol": {
    "message": "Hide $1",
    "description": "$1 is the symbol for a token (e.g. 'DAI')"
  },
  "hideZeroBalanceTokens": {
    "message": "Hide tokens without balance"
  },
  "high": {
    "message": "Aggressive"
  },
  "highGasSettingToolTipMessage": {
    "message": "High probability, even in volatile markets. Use $1 to cover surges in network traffic due to things like popular NFT drops.",
    "description": "$1 is key 'high' (text: 'Aggressive') separated here so that it can be passed in with bold font-weight"
  },
  "highLowercase": {
    "message": "high"
  },
  "history": {
    "message": "History"
  },
  "holdToRevealContent1": {
    "message": "Your Secret Recovery Phrase provides $1",
    "description": "$1 is a bolded text with the message from 'holdToRevealContent2'"
  },
  "holdToRevealContent2": {
    "message": "full access to your wallet and funds.",
    "description": "Is the bolded text in 'holdToRevealContent1'"
  },
  "holdToRevealContent3": {
    "message": "Do not share this with anyone. $1 $2",
    "description": "$1 is a message from 'holdToRevealContent4' and $2 is a text link with the message from 'holdToRevealContent5'"
  },
  "holdToRevealContent4": {
    "message": "MetaMask Support will not request this,",
    "description": "Part of 'holdToRevealContent3'"
  },
  "holdToRevealContent5": {
    "message": "but phishers might.",
    "description": "The text link in 'holdToRevealContent3'"
  },
  "holdToRevealContentPrivateKey1": {
    "message": "Your Private Key provides $1",
    "description": "$1 is a bolded text with the message from 'holdToRevealContentPrivateKey2'"
  },
  "holdToRevealContentPrivateKey2": {
    "message": "full access to your wallet and funds.",
    "description": "Is the bolded text in 'holdToRevealContentPrivateKey2'"
  },
  "holdToRevealLockedLabel": {
    "message": "hold to reveal circle locked"
  },
  "holdToRevealPrivateKey": {
    "message": "Hold to reveal Private Key"
  },
  "holdToRevealPrivateKeyTitle": {
    "message": "Keep your private key safe"
  },
  "holdToRevealSRP": {
    "message": "Hold to reveal SRP"
  },
  "holdToRevealSRPTitle": {
    "message": "Keep your SRP safe"
  },
  "holdToRevealUnlockedLabel": {
    "message": "hold to reveal circle unlocked"
  },
  "id": {
    "message": "ID"
  },
  "ifYouGetLockedOut": {
    "message": "If you get locked out of the app or get a new device, you will lose your funds. Be sure to back up your Secret Recovery Phrase in $1 ",
    "description": "$1 is the menu path to be shown with font weight bold"
  },
  "ignoreAll": {
    "message": "Ignore all"
  },
  "ignoreTokenWarning": {
    "message": "If you hide tokens, they will not be shown in your wallet. However, you can still add them by searching for them."
  },
  "imToken": {
    "message": "imToken"
  },
  "immediateAccessToYourTokens": {
    "message": "Immediate access to your tokens"
  },
  "import": {
    "message": "Import",
    "description": "Button to import an account from a selected file"
  },
  "importAccount": {
    "message": "Import account"
  },
  "importAccountError": {
    "message": "Error importing account."
  },
  "importAccountErrorIsSRP": {
    "message": "You have entered a Secret Recovery Phrase (or mnemonic). To import an account here, you have to enter a private key, which is a hexadecimal string of length 64."
  },
  "importAccountErrorNotAValidPrivateKey": {
    "message": "This is not a valid private key. You have entered a hexadecimal string, but it must be 64 characters long."
  },
  "importAccountErrorNotHexadecimal": {
    "message": "This is not a valid private key. You must enter a hexadecimal string of length 64."
  },
  "importAccountJsonLoading1": {
    "message": "Expect this JSON import to take a few minutes and freeze MetaMask."
  },
  "importAccountJsonLoading2": {
    "message": "We apologize, and we will make it faster in the future."
  },
  "importAccountMsg": {
    "message": "Imported accounts won’t be associated with your MetaMask Secret Recovery Phrase. Learn more about imported accounts"
  },
  "importMyWallet": {
    "message": "Import my wallet"
  },
  "importNFT": {
    "message": "Import NFT"
  },
  "importNFTAddressToolTip": {
    "message": "On OpenSea, for example, on the NFT's page under Details, there is a blue hyperlinked value labeled 'Contract Address'. If you click on this, it will take you to the contract's address on Etherscan; at the top-left of that page, there should be an icon labeled 'Contract', and to the right, a long string of letters and numbers. This is the address of the contract that created your NFT. Click on the 'copy' icon to the right of the address, and you'll have it on your clipboard."
  },
  "importNFTPage": {
    "message": "Import NFT page"
  },
  "importNFTTokenIdToolTip": {
    "message": "An NFT's ID is a unique identifier since no two NFTs are alike. Again, on OpenSea this number is under 'Details'. Make a note of it, or copy it onto your clipboard."
  },
  "importSelectedTokens": {
    "message": "Import selected tokens?"
  },
  "importSelectedTokensDescription": {
    "message": "Only the tokens you've selected will appear in your wallet. You can always import hidden tokens later by searching for them."
  },
  "importTokenQuestion": {
    "message": "Import token?"
  },
  "importTokenWarning": {
    "message": "Anyone can create a token with any name, including fake versions of existing tokens. Add and trade at your own risk!"
  },
  "importTokensCamelCase": {
    "message": "Import tokens"
  },
  "importTokensError": {
    "message": "We could not import the tokens. Please try again later."
  },
  "importWithCount": {
    "message": "Import $1",
    "description": "$1 will the number of detected tokens that are selected for importing, if all of them are selected then $1 will be all"
  },
  "imported": {
    "message": "Imported",
    "description": "status showing that an account has been fully loaded into the keyring"
  },
  "inYourSettings": {
    "message": "in your Settings"
  },
  "infuraBlockedNotification": {
    "message": "MetaMask is unable to connect to the blockchain host. Review possible reasons $1.",
    "description": "$1 is a clickable link with with text defined by the 'here' key"
  },
  "initialTransactionConfirmed": {
    "message": "Your initial transaction was confirmed by the network. Click OK to go back."
  },
  "inlineAlert": {
    "message": "Alert"
  },
  "inputLogicEmptyState": {
    "message": "Only enter a number that you're comfortable with the third party spending now or in the future. You can always increase the spending cap later."
  },
  "inputLogicEqualOrSmallerNumber": {
    "message": "This allows the third party to spend $1 from your current balance.",
    "description": "$1 is the current token balance in the account and the name of the current token"
  },
  "inputLogicHigherNumber": {
    "message": "This allows the third party to spend all your token balance until it reaches the cap or you revoke the spending cap. If this is not intended, consider setting a lower spending cap."
  },
  "insightWarning": {
    "message": "warning"
  },
  "insightWarningCheckboxMessage": {
    "message": "$1 the request by $2",
    "description": "$1 is the action i.e. sign, confirm. $2 is the origin making the request."
  },
  "insightWarningContentPlural": {
    "message": "Review $1 before $2. Once made, the $3 is irreversible.",
    "description": "$1 the 'insightWarnings' message (2 warnings) representing warnings, $2 is the action (i.e. signing) and $3 is the result (i.e. signature, transaction)"
  },
  "insightWarningContentSingular": {
    "message": "Review $1 before $2. Once made, the $3 is irreversible.",
    "description": "$1 is the 'insightWarning' message (1 warning), $2 is the action (i.e. signing) and $3 is the result (i.e. signature, transaction)"
  },
  "insightWarningHeader": {
    "message": "This request may be risky"
  },
  "insightWarnings": {
    "message": "warnings"
  },
  "insightsFromSnap": {
    "message": "Insights from $1",
    "description": "$1 represents the name of the snap"
  },
  "install": {
    "message": "Install"
  },
  "installExtension": {
    "message": "Install extension"
  },
  "installExtensionDescription": {
    "message": "The institution-compliant version of the world's leading web3 wallet, MetaMask."
  },
  "installOrigin": {
    "message": "Install origin"
  },
  "installRequest": {
    "message": "Add to MetaMask"
  },
  "installedOn": {
    "message": "Installed on $1",
    "description": "$1 is the date when the snap has been installed"
  },
  "insufficientBalance": {
    "message": "Insufficient balance."
  },
  "insufficientCurrencyBuyOrDeposit": {
    "message": "You do not have enough $1 in your account to pay for transaction fees on $2 network. $3 or deposit from another account.",
    "description": "$1 is the native currency of the network, $2 is the name of the current network, $3 is the key 'buy' + the ticker symbol of the native currency of the chain wrapped in a button"
  },
  "insufficientCurrencyBuyOrReceive": {
    "message": "You do not have enough $1 in your account to pay for transaction fees on $2 network. $3 or $4 from another account.",
    "description": "$1 is the native currency of the network, $2 is the name of the current network, $3 is the key 'buy' + the ticker symbol of the native currency of the chain wrapped in a button, $4 is the key 'deposit' button"
  },
  "insufficientCurrencyDeposit": {
    "message": "You do not have enough $1 in your account to pay for transaction fees on $2 network. Deposit $1 from another account.",
    "description": "$1 is the native currency of the network, $2 is the name of the current network"
  },
  "insufficientFunds": {
    "message": "Insufficient funds."
  },
  "insufficientFundsForGas": {
    "message": "Insufficient funds for gas"
  },
  "insufficientTokens": {
    "message": "Insufficient tokens."
  },
  "interactingWith": {
    "message": "Interacting with"
  },
  "interactingWithTransactionDescription": {
    "message": "This is the contract you're interacting with. Protect yourself from scammers by  verifying the details."
  },
  "invalidAddress": {
    "message": "Invalid address"
  },
  "invalidAddressRecipient": {
    "message": "Recipient address is invalid"
  },
  "invalidAddressRecipientNotEthNetwork": {
    "message": "Not ETH network, set to lowercase"
  },
  "invalidAssetType": {
    "message": "This asset is an NFT and needs to be re-added on the Import NFTs page found under the NFTs tab"
  },
  "invalidBlockExplorerURL": {
    "message": "Invalid block explorer URL"
  },
  "invalidChainIdTooBig": {
    "message": "Invalid chain ID. The chain ID is too big."
  },
  "invalidCustomNetworkAlertContent1": {
    "message": "The chain ID for custom network '$1' has to be re-entered.",
    "description": "$1 is the name/identifier of the network."
  },
  "invalidCustomNetworkAlertContent2": {
    "message": "To protect you from malicious or faulty network providers, chain IDs are now required for all custom networks."
  },
  "invalidCustomNetworkAlertContent3": {
    "message": "Go to Settings > Network and enter the chain ID. You can find the chain IDs of most popular networks on $1.",
    "description": "$1 is a link to https://chainid.network"
  },
  "invalidCustomNetworkAlertTitle": {
    "message": "Invalid custom network"
  },
  "invalidHexNumber": {
    "message": "Invalid hexadecimal number."
  },
  "invalidHexNumberLeadingZeros": {
    "message": "Invalid hexadecimal number. Remove any leading zeros."
  },
  "invalidIpfsGateway": {
    "message": "Invalid IPFS Gateway: The value must be a valid URL"
  },
  "invalidNumber": {
    "message": "Invalid number. Enter a decimal or '0x'-prefixed hexadecimal number."
  },
  "invalidNumberLeadingZeros": {
    "message": "Invalid number. Remove any leading zeros."
  },
  "invalidRPC": {
    "message": "Invalid RPC URL"
  },
  "invalidSeedPhrase": {
    "message": "Invalid Secret Recovery Phrase"
  },
  "invalidSeedPhraseCaseSensitive": {
    "message": "Invalid input! Secret Recovery Phrase is case sensitive."
  },
  "ipfsGateway": {
    "message": "IPFS gateway"
  },
  "ipfsGatewayDescription": {
    "message": "MetaMask uses third-party services to show images of your NFTs stored on IPFS, display information related to ENS addresses entered in your browser's address bar, and fetch icons for different tokens. Your IP address may be exposed to these services when you’re using them."
  },
  "ipfsToggleModalDescriptionOne": {
    "message": "We use third-party services to show images of your NFTs stored on IPFS, display information related to ENS addresses entered in your browser's address bar, and fetch icons for different tokens. Your IP address may be exposed to these services when you’re using them."
  },
  "ipfsToggleModalDescriptionTwo": {
    "message": "Selecting Confirm turns on IPFS resolution. You can turn it off in $1 at any time.",
    "description": "$1 is the method to turn off ipfs"
  },
  "ipfsToggleModalSettings": {
    "message": "Settings > Security and privacy"
  },
  "isSigningOrSubmitting": {
    "message": "A previous transaction is still being signed or submitted"
  },
  "jazzAndBlockies": {
    "message": "Jazzicons and Blockies are two different styles of unique icons that help you identify an account at a glance."
  },
  "jazzicons": {
    "message": "Jazzicons"
  },
  "jsDeliver": {
    "message": "jsDeliver"
  },
  "jsonFile": {
    "message": "JSON File",
    "description": "format for importing an account"
  },
  "keepReminderOfSRP": {
    "message": "Keep a reminder of your Secret Recovery Phrase somewhere safe. If you lose it, no one can help you get it back. Even worse, you won’t be able access to your wallet ever again. $1",
    "description": "$1 is a learn more link"
  },
  "keyringAccountName": {
    "message": "Account name"
  },
  "keyringAccountPublicAddress": {
    "message": "Public Address"
  },
  "keyringSnapRemovalResult1": {
    "message": "$1 $2removed",
    "description": "Displays the result after removal of a keyring snap. $1 is the snap name, $2 is whether it is successful or not"
  },
  "keyringSnapRemovalResultNotSuccessful": {
    "message": "not ",
    "description": "Displays the `not` word in $2."
  },
  "keyringSnapRemoveConfirmation": {
    "message": "Type $1 to confirm you want to remove this snap:",
    "description": "Asks user to input the name nap prior to deleting the snap. $1 is the snap name"
  },
  "keystone": {
    "message": "Keystone"
  },
  "knownAddressRecipient": {
    "message": "Known contract address."
  },
  "knownTokenWarning": {
    "message": "This action will edit tokens that are already listed in your wallet, which can be used to phish you. Only approve if you are certain that you mean to change what these tokens represent. Learn more about $1"
  },
  "lastConnected": {
    "message": "Last connected"
  },
  "lastPriceSold": {
    "message": "Last price sold"
  },
  "lastSold": {
    "message": "Last sold"
  },
  "lavaDomeCopyWarning": {
    "message": "For your safety, selecting this text is not available right now."
  },
  "layer1Fees": {
    "message": "Layer 1 fees"
  },
  "layer2Fees": {
    "message": "Layer 2 fees"
  },
  "learnCancelSpeeedup": {
    "message": "Learn how to $1",
    "description": "$1 is link to cancel or speed up transactions"
  },
  "learnHow": {
    "message": "Learn how"
  },
  "learnMore": {
    "message": "learn more"
  },
  "learnMoreAboutGas": {
    "message": "Want to $1 about gas?",
    "description": "$1 will be replaced by the learnMore translation key"
  },
  "learnMoreAboutPrivacy": {
    "message": "Learn more about privacy best practices."
  },
  "learnMoreKeystone": {
    "message": "Learn More"
  },
  "learnMoreUpperCase": {
    "message": "Learn more"
  },
  "learnMoreUpperCaseWithDot": {
    "message": "Learn more."
  },
  "learnScamRisk": {
    "message": "scams and security risks."
  },
  "learnToBridge": {
    "message": "Learn to bridge"
  },
  "leaveMetaMask": {
    "message": "Leave MetaMask?"
  },
  "leaveMetaMaskDesc": {
    "message": "You're about to visit a site outside of MetaMask. Double-check the URL before continuing."
  },
  "ledgerAccountRestriction": {
    "message": "You need to make use your last account before you can add a new one."
  },
  "ledgerConnectionInstructionCloseOtherApps": {
    "message": "Close any other software connected to your device and then click here to refresh."
  },
  "ledgerConnectionInstructionHeader": {
    "message": "Prior to clicking confirm:"
  },
  "ledgerConnectionInstructionStepFour": {
    "message": "Enable \"smart contract data\" or \"blind signing\" on your Ledger device."
  },
  "ledgerConnectionInstructionStepThree": {
    "message": "Be sure your Ledger is plugged in and to select the Ethereum app."
  },
  "ledgerDeviceOpenFailureMessage": {
    "message": "The Ledger device failed to open. Your Ledger might be connected to other software. Please close Ledger Live or other applications connected to your Ledger device, and try to connect again."
  },
  "ledgerErrorConnectionIssue": {
    "message": "Reconnect your ledger, open the ETH app and try again."
  },
  "ledgerErrorDevicedLocked": {
    "message": "Your Ledger is locked. Unlock it then try again."
  },
  "ledgerErrorEthAppNotOpen": {
    "message": "To solve the issue, open the ETH application on your device and retry."
  },
  "ledgerErrorTransactionDataNotPadded": {
    "message": "Ethereum transaction's input data isn't sufficiently padded."
  },
  "ledgerLiveApp": {
    "message": "Ledger Live App"
  },
  "ledgerLocked": {
    "message": "Cannot connect to Ledger device. Please make sure your device is unlocked and Ethereum app is opened."
  },
  "ledgerTimeout": {
    "message": "Ledger Live is taking too long to respond or connection timeout. Make sure Ledger Live app is opened and your device is unlocked."
  },
  "ledgerWebHIDNotConnectedErrorMessage": {
    "message": "The ledger device was not connected. If you wish to connect your Ledger, please click 'Continue' again and approve HID connection",
    "description": "An error message shown to the user during the hardware connect flow."
  },
  "levelArrow": {
    "message": "level arrow"
  },
  "lightTheme": {
    "message": "Light"
  },
  "likeToImportToken": {
    "message": "Would you like to import this token?"
  },
  "likeToImportTokens": {
    "message": "Would you like to import these tokens?"
  },
  "lineaGoerli": {
    "message": "Linea Goerli test network"
  },
  "lineaMainnet": {
    "message": "Linea Mainnet"
  },
  "lineaSepolia": {
    "message": "Linea Sepolia test network"
  },
  "link": {
    "message": "Link"
  },
  "links": {
    "message": "Links"
  },
  "loadMore": {
    "message": "Load more"
  },
  "loading": {
    "message": "Loading..."
  },
  "loadingNFTs": {
    "message": "Loading NFTs..."
  },
  "loadingScreenHardwareWalletMessage": {
    "message": "Please complete the transaction on the hardware wallet."
  },
  "loadingScreenSnapMessage": {
    "message": "Please complete the transaction on the Snap."
  },
  "loadingTokens": {
    "message": "Loading tokens..."
  },
  "localhost": {
    "message": "Localhost 8545"
  },
  "lock": {
    "message": "Lock"
  },
  "lockMetaMask": {
    "message": "Lock MetaMask"
  },
  "lockTimeInvalid": {
    "message": "Lock time must be a number between 0 and 10080"
  },
  "logo": {
    "message": "$1 logo",
    "description": "$1 is the name of the ticker"
  },
  "low": {
    "message": "Low"
  },
  "lowGasSettingToolTipMessage": {
    "message": "Use $1 to wait for a cheaper price. Time estimates are much less accurate as prices are somewhat unpredictable.",
    "description": "$1 is key 'low' separated here so that it can be passed in with bold font-weight"
  },
  "lowLowercase": {
    "message": "low"
  },
  "lowPriorityMessage": {
    "message": "Future transactions will queue after this one."
  },
  "mainnet": {
    "message": "Ethereum Mainnet"
  },
  "mainnetToken": {
    "message": "This address matches a known Ethereum Mainnet token address. Recheck the contract address and network for the token you are trying to add."
  },
  "makeAnotherSwap": {
    "message": "Create a new swap"
  },
  "makeSureNoOneWatching": {
    "message": "Make sure nobody is looking",
    "description": "Warning to users to be care while creating and saving their new Secret Recovery Phrase"
  },
  "manageDefaultSettings": {
    "message": "Manage default settings"
  },
  "manageInSettings": {
    "message": "Manage in settings"
  },
  "marketCap": {
    "message": "Market cap"
  },
  "marketDetails": {
    "message": "Market details"
  },
  "max": {
    "message": "Max"
  },
  "maxBaseFee": {
    "message": "Max base fee"
  },
  "maxFee": {
    "message": "Max fee"
  },
  "maxPriorityFee": {
    "message": "Max priority fee"
  },
  "medium": {
    "message": "Market"
  },
  "mediumGasSettingToolTipMessage": {
    "message": "Use $1 for fast processing at current market price.",
    "description": "$1 is key 'medium' (text: 'Market') separated here so that it can be passed in with bold font-weight"
  },
  "memo": {
    "message": "memo"
  },
  "message": {
    "message": "Message"
  },
  "metaMaskConnectStatusParagraphOne": {
    "message": "You now have more control over your account connections in MetaMask."
  },
  "metaMaskConnectStatusParagraphThree": {
    "message": "Click it to manage your connected accounts."
  },
  "metaMaskConnectStatusParagraphTwo": {
    "message": "The connection status button shows if the website you’re visiting is connected to your currently selected account."
  },
  "metadataModalSourceTooltip": {
    "message": "$1 is hosted on npm and $2 is this Snap’s unique identifier.",
    "description": "$1 is the snap name and $2 is the snap NPM id."
  },
  "metamaskInstitutionalVersion": {
    "message": "MetaMask Institutional Version"
  },
  "metamaskNotificationsAreOff": {
    "message": "Wallet notifications are currently not active."
  },
  "metamaskPortfolio": {
    "message": "MetaMask Portfolio."
  },
  "metamaskSwapsOfflineDescription": {
    "message": "MetaMask Swaps is undergoing maintenance. Please check back later."
  },
  "metamaskVersion": {
    "message": "MetaMask Version"
  },
  "methodData": {
    "message": "Method"
  },
  "methodDataTransactionDescription": {
    "message": "This is the specific action that will be taken. This data can be faked, so be sure you trust the site on the other end."
  },
  "methodNotSupported": {
    "message": "Not supported with this account."
  },
  "metrics": {
    "message": "Metrics"
  },
  "millionAbbreviation": {
    "message": "M",
    "description": "Shortened form of 'million'"
  },
  "mismatchAccount": {
    "message": "Your selected account ($1) is different than the account trying to sign ($2)"
  },
  "mismatchedChainLinkText": {
    "message": "verify the network details",
    "description": "Serves as link text for the 'mismatchedChain' key. This text will be embedded inside the translation for that key."
  },
  "mismatchedChainRecommendation": {
    "message": "We recommend that you $1 before proceeding.",
    "description": "$1 is a clickable link with text defined by the 'mismatchedChainLinkText' key. The link will open to instructions for users to validate custom network details."
  },
  "mismatchedNetworkName": {
    "message": "According to our record the network name may not correctly match this chain ID."
  },
  "mismatchedNetworkSymbol": {
    "message": "The submitted currency symbol does not match what we expect for this chain ID."
  },
  "mismatchedRpcChainId": {
    "message": "Chain ID returned by the custom network does not match the submitted chain ID."
  },
  "mismatchedRpcUrl": {
    "message": "According to our records the submitted RPC URL value does not match a known provider for this chain ID."
  },
  "missingSetting": {
    "message": "Can't find a setting?"
  },
  "missingSettingRequest": {
    "message": "Request here"
  },
  "mmiBuiltAroundTheWorld": {
    "message": "MetaMask Institutional is designed and built around the world."
  },
  "mmiNewNFTDetectedInNFTsTabMessage": {
    "message": "Let MetaMask Institutional automatically detect and display NFTs in your wallet."
  },
  "mmiPasswordSetupDetails": {
    "message": "This password will unlock your MetaMask Institutional extension only."
  },
  "more": {
    "message": "more"
  },
  "multipleSnapConnectionWarning": {
    "message": "$1 wants to use $2 Snaps",
    "description": "$1 is the dapp and $2 is the number of snaps it wants to connect to."
  },
  "mustSelectOne": {
    "message": "Must select at least 1 token."
  },
  "name": {
    "message": "Name"
  },
  "nameAddressLabel": {
    "message": "Address",
    "description": "Label above address field in name component modal."
  },
  "nameInstructionsNew": {
    "message": "If you know this address, give it a nickname to recognize it in the future.",
    "description": "Instruction text in name component modal when value is not recognised."
  },
  "nameInstructionsRecognized": {
    "message": "This address has a default nickname, but you can edit it or explore other suggestions.",
    "description": "Instruction text in name component modal when value is recognized but not saved."
  },
  "nameInstructionsSaved": {
    "message": "You've added a nickname for this address before. You can edit or view other suggested nicknames.",
    "description": "Instruction text in name component modal when value is saved."
  },
  "nameLabel": {
    "message": "Nickname",
    "description": "Label above name input field in name component modal."
  },
  "nameModalMaybeProposedName": {
    "message": "Maybe: $1",
    "description": "$1 is the proposed name"
  },
  "nameModalTitleNew": {
    "message": "Unknown address",
    "description": "Title of the modal created by the name component when value is not recognised."
  },
  "nameModalTitleRecognized": {
    "message": "Recognized address",
    "description": "Title of the modal created by the name component when value is recognized but not saved."
  },
  "nameModalTitleSaved": {
    "message": "Saved address",
    "description": "Title of the modal created by the name component when value is saved."
  },
  "nameProviderProposedBy": {
    "message": "Proposed by $1",
    "description": "$1 is the name of the provider"
  },
  "nameProvider_ens": {
    "message": "Ethereum Name Service (ENS)"
  },
  "nameProvider_etherscan": {
    "message": "Etherscan"
  },
  "nameProvider_lens": {
    "message": "Lens Protocol"
  },
  "nameProvider_token": {
    "message": "MetaMask"
  },
  "nameSetPlaceholder": {
    "message": "Choose a nickname...",
    "description": "Placeholder text for name input field in name component modal."
  },
  "nativePermissionRequestDescription": {
    "message": "Do you want this site to do the following?",
    "description": "Description below header used on Permission Connect screen for native permissions."
  },
  "nativeToken": {
    "message": "The native token on this network is $1. It is the token used for gas fees. ",
    "description": "$1 represents the name of the native token on the current network"
  },
  "nativeTokenScamWarningConversion": {
    "message": "Edit network details"
  },
  "nativeTokenScamWarningDescription": {
    "message": "This network doesn't match its associated chain ID or name. Many popular tokens use the name $1, making it a target for scams. Scammers may trick you into sending them more valuable currency in return. Verify everything before you continue.",
    "description": "$1 represents the currency name"
  },
  "nativeTokenScamWarningTitle": {
    "message": "This is a potential scam"
  },
  "needHelp": {
    "message": "Need help? Contact $1",
    "description": "$1 represents `needHelpLinkText`, the text which goes in the help link"
  },
  "needHelpFeedback": {
    "message": "Share your feedback"
  },
  "needHelpLinkText": {
    "message": "MetaMask support"
  },
  "needHelpSubmitTicket": {
    "message": "Submit a ticket"
  },
  "needImportFile": {
    "message": "You must select a file to import.",
    "description": "User is important an account and needs to add a file to continue"
  },
  "negativeETH": {
    "message": "Can not send negative amounts of ETH."
  },
  "negativeOrZeroAmountToken": {
    "message": "Cannot send negative or zero amounts of asset."
  },
  "network": {
    "message": "Network:"
  },
  "networkAddedSuccessfully": {
    "message": "Network added successfully!"
  },
  "networkDetails": {
    "message": "Network details"
  },
  "networkIsBusy": {
    "message": "Network is busy. Gas prices are high and estimates are less accurate."
  },
  "networkMenu": {
    "message": "Network Menu"
  },
  "networkMenuHeading": {
    "message": "Select a network"
  },
  "networkName": {
    "message": "Network name"
  },
  "networkNameArbitrum": {
    "message": "Arbitrum"
  },
  "networkNameAvalanche": {
    "message": "Avalanche"
  },
  "networkNameBSC": {
    "message": "BSC"
  },
  "networkNameBase": {
    "message": "Base"
  },
  "networkNameDefinition": {
    "message": "The name associated with this network."
  },
  "networkNameEthereum": {
    "message": "Ethereum"
  },
  "networkNameGoerli": {
    "message": "Goerli"
  },
  "networkNameLinea": {
    "message": "Linea"
  },
  "networkNameOpMainnet": {
    "message": "OP Mainnet"
  },
  "networkNamePolygon": {
    "message": "Polygon"
  },
  "networkNameTestnet": {
    "message": "Testnet"
  },
  "networkNameZkSyncEra": {
    "message": "zkSync Era"
  },
  "networkProvider": {
    "message": "Network provider"
  },
  "networkSettingsChainIdDescription": {
    "message": "The chain ID is used for signing transactions. It must match the chain ID returned by the network. You can enter a decimal or '0x'-prefixed hexadecimal number, but we will display the number in decimal."
  },
  "networkStatus": {
    "message": "Network status"
  },
  "networkStatusBaseFeeTooltip": {
    "message": "The base fee is set by the network and changes every 13-14 seconds. Our $1 and $2 options account for sudden increases.",
    "description": "$1 and $2 are bold text for Medium and Aggressive respectively."
  },
  "networkStatusPriorityFeeTooltip": {
    "message": "Range of priority fees (aka “miner tip”). This goes to miners and incentivizes them to prioritize your transaction."
  },
  "networkStatusStabilityFeeTooltip": {
    "message": "Gas fees are $1 relative to the past 72 hours.",
    "description": "$1 is networks stability value - stable, low, high"
  },
  "networkSwitchConnectionError": {
    "message": "We can't connect to $1",
    "description": "$1 represents the network name"
  },
  "networkURL": {
    "message": "Network URL"
  },
  "networkURLDefinition": {
    "message": "The URL used to access this network."
  },
  "networks": {
    "message": "Networks"
  },
  "nevermind": {
    "message": "Nevermind"
  },
  "new": {
    "message": "New!"
  },
  "newAccount": {
    "message": "New account"
  },
  "newAccountNumberName": {
    "message": "Account $1",
    "description": "Default name of next account to be created on create account screen"
  },
  "newContact": {
    "message": "New contact"
  },
  "newContract": {
    "message": "New contract"
  },
  "newNFTDetectedInImportNFTsMessageStrongText": {
    "message": "Settings > Security and privacy"
  },
  "newNFTDetectedInImportNFTsMsg": {
    "message": "To use Opensea to see your NFTs, turn on 'Display NFT Media' in $1.",
    "description": "$1 is used for newNFTDetectedInImportNFTsMessageStrongText"
  },
  "newNFTDetectedInNFTsTabMessage": {
    "message": "Let MetaMask automatically detect and display NFTs in your wallet."
  },
  "newNFTsAutodetected": {
    "message": "NFT autodetection"
  },
  "newNetworkAdded": {
    "message": "“$1” was successfully added!"
  },
  "newNftAddedMessage": {
    "message": "NFT was successfully added!"
  },
  "newPassword": {
    "message": "New password (8 characters min)"
  },
  "newPrivacyPolicyActionButton": {
    "message": "Read more"
  },
  "newPrivacyPolicyTitle": {
    "message": "We’ve updated our privacy policy"
  },
  "newTokensImportedMessage": {
    "message": "You’ve successfully imported $1.",
    "description": "$1 is the string of symbols of all the tokens imported"
  },
  "newTokensImportedTitle": {
    "message": "Token imported"
  },
  "next": {
    "message": "Next"
  },
  "nextNonceWarning": {
    "message": "Nonce is higher than suggested nonce of $1",
    "description": "The next nonce according to MetaMask's internal logic"
  },
  "nftAddFailedMessage": {
    "message": "NFT can’t be added as the ownership details do not match. Make sure you have entered correct information."
  },
  "nftAddressError": {
    "message": "This token is an NFT. Add on the $1",
    "description": "$1 is a clickable link with text defined by the 'importNFTPage' key"
  },
  "nftAlreadyAdded": {
    "message": "NFT has already been added."
  },
  "nftDisclaimer": {
    "message": "Disclaimer: MetaMask pulls the media file from the source url. This url sometimes gets changed by the marketplace on which the NFT was minted."
  },
  "nftOptions": {
    "message": "NFT Options"
  },
  "nftTokenIdPlaceholder": {
    "message": "Enter the token id"
  },
  "nftWarningContent": {
    "message": "You're granting access to $1, including any you might own in the future. The party on the other end can transfer these NFTs from your wallet at any time without asking you until you revoke this approval. $2",
    "description": "$1 is nftWarningContentBold bold part, $2 is Learn more link"
  },
  "nftWarningContentBold": {
    "message": "all your $1 NFTs",
    "description": "$1 is name of the collection"
  },
  "nftWarningContentGrey": {
    "message": "Proceed with caution."
  },
  "nfts": {
    "message": "NFTs"
  },
  "nftsPreviouslyOwned": {
    "message": "Previously Owned"
  },
  "nickname": {
    "message": "Nickname"
  },
  "noAccountsFound": {
    "message": "No accounts found for the given search query"
  },
  "noAddressForName": {
    "message": "No address has been set for this name."
  },
  "noConnectedAccountDescription": {
    "message": "Select an account you want to use on this site to continue."
  },
  "noConnectedAccountTitle": {
    "message": "MetaMask isn’t connected to this site"
  },
  "noConversionDateAvailable": {
    "message": "No currency conversion date available"
  },
  "noConversionRateAvailable": {
    "message": "No conversion rate available"
  },
  "noDomainResolution": {
    "message": "No resolution for domain provided."
  },
  "noHardwareWalletOrSnapsSupport": {
    "message": "Snaps, and most hardware wallets, will not work with your current browser version."
  },
  "noNFTs": {
    "message": "No NFTs yet"
  },
  "noNetworksFound": {
    "message": "No networks found for the given search query"
  },
  "noSnaps": {
    "message": "You don't have any snaps installed."
  },
  "noTransactions": {
    "message": "You have no transactions"
  },
  "noWebcamFound": {
    "message": "Your computer's webcam was not found. Please try again."
  },
  "noWebcamFoundTitle": {
    "message": "Webcam not found"
  },
  "nonCustodialAccounts": {
    "message": "MetaMask Institutional allows you to use non-custodial accounts, if you plan to use these accounts backup the Secret Recovery Phrase."
  },
  "nonce": {
    "message": "Nonce"
  },
  "nonceField": {
    "message": "Customize transaction nonce"
  },
  "nonceFieldDescription": {
    "message": "Turn this on to change the nonce (transaction number) on confirmation screens. This is an advanced feature, use cautiously."
  },
  "nonceFieldHeading": {
    "message": "Custom nonce"
  },
  "notBusy": {
    "message": "Not busy"
  },
  "notCurrentAccount": {
    "message": "Is this the correct account? It's different from the currently selected account in your wallet"
  },
  "notEnoughBalance": {
    "message": "Insufficient balance"
  },
  "notEnoughGas": {
    "message": "Not enough gas"
  },
  "notRightNow": {
    "message": "Not right now"
  },
  "note": {
    "message": "Note"
  },
  "notePlaceholder": {
    "message": "The approver will see this note when approving the transaction at the custodian."
  },
  "notificationDetail": {
    "message": "Details"
  },
  "notificationDetailBaseFee": {
    "message": "Base fee (GWEI)"
  },
  "notificationDetailGasLimit": {
    "message": "Gas limit (units)"
  },
  "notificationDetailGasUsed": {
    "message": "Gas used (units)"
  },
  "notificationDetailMaxFee": {
    "message": "Max fee per gas"
  },
  "notificationDetailNetwork": {
    "message": "Network"
  },
  "notificationDetailNetworkFee": {
    "message": "Network fee"
  },
  "notificationDetailPriorityFee": {
    "message": "Priority fee (GWEI)"
  },
  "notificationItemCheckBlockExplorer": {
    "message": "Check on the Block Explorer"
  },
  "notificationItemCollection": {
    "message": "Collection"
  },
  "notificationItemConfirmed": {
    "message": "Confirmed"
  },
  "notificationItemError": {
    "message": "Unable to retrieve fees currently"
  },
  "notificationItemFrom": {
    "message": "From"
  },
  "notificationItemLidoStakeReadyToBeWithdrawn": {
    "message": "Withdrawal Ready"
  },
  "notificationItemLidoStakeReadyToBeWithdrawnMessage": {
    "message": "You can now withdraw your unstaked $1"
  },
  "notificationItemLidoWithdrawalRequestedMessage": {
    "message": "Your request to unstake $1 has been sent"
  },
  "notificationItemNFTReceivedFrom": {
    "message": "Received NFT from"
  },
  "notificationItemNFTSentTo": {
    "message": "Sent NFT to"
  },
  "notificationItemNetwork": {
    "message": "Network"
  },
  "notificationItemRate": {
    "message": "Rate (fee included)"
  },
  "notificationItemReceived": {
    "message": "Received"
  },
  "notificationItemReceivedFrom": {
    "message": "Received from"
  },
  "notificationItemSent": {
    "message": "Sent"
  },
  "notificationItemSentTo": {
    "message": "Sent to"
  },
  "notificationItemStakeCompleted": {
    "message": "Stake completed"
  },
  "notificationItemStaked": {
    "message": "Staked"
  },
  "notificationItemStakingProvider": {
    "message": "Staking Provider"
  },
  "notificationItemStatus": {
    "message": "Status"
  },
  "notificationItemSwapped": {
    "message": "Swapped"
  },
  "notificationItemSwappedFor": {
    "message": "for"
  },
  "notificationItemTo": {
    "message": "To"
  },
  "notificationItemTransactionId": {
    "message": "Transaction ID"
  },
  "notificationItemUnStakeCompleted": {
    "message": "UnStaking complete"
  },
  "notificationItemUnStaked": {
    "message": "Unstaked"
  },
  "notificationItemUnStakingRequested": {
    "message": "Unstaking requested"
  },
  "notificationTransactionFailedMessage": {
    "message": "Transaction $1 failed! $2",
    "description": "Content of the browser notification that appears when a transaction fails"
  },
  "notificationTransactionFailedMessageMMI": {
    "message": "Transaction failed! $1",
    "description": "Content of the browser notification that appears when a transaction fails in MMI"
  },
  "notificationTransactionFailedTitle": {
    "message": "Failed transaction",
    "description": "Title of the browser notification that appears when a transaction fails"
  },
  "notificationTransactionSuccessMessage": {
    "message": "Transaction $1 confirmed!",
    "description": "Content of the browser notification that appears when a transaction is confirmed"
  },
  "notificationTransactionSuccessTitle": {
    "message": "Confirmed transaction",
    "description": "Title of the browser notification that appears when a transaction is confirmed"
  },
  "notificationTransactionSuccessView": {
    "message": "View on $1",
    "description": "Additional content in browser notification that appears when a transaction is confirmed and has a block explorer URL"
  },
  "notifications": {
    "message": "Notifications"
  },
  "notificationsDropLedgerFirefoxDescription": {
    "message": "Firefox no longer supports U2F, so Ledger won't work with MetaMask on Firefox. Try MetaMask on Google Chrome instead.",
    "description": "Description of a notification in the 'See What's New' popup. Describes that ledger will not longer be supported for firefox users and they should use MetaMask on chrome for ledger support instead."
  },
  "notificationsDropLedgerFirefoxTitle": {
    "message": "Dropping Ledger Support for Firefox",
    "description": "Title for a notification in the 'See What's New' popup. Tells firefox users that ledger support is being dropped."
  },
  "notificationsFeatureToggle": {
    "message": "Enable Wallet Notifications",
    "description": "Experimental feature title"
  },
  "notificationsFeatureToggleDescription": {
    "message": "This enables wallet notifications like send/receive funds or nfts and feature announcements.",
    "description": "Description of the experimental notifications feature"
  },
  "notificationsMarkAllAsRead": {
    "message": "Mark all as read"
  },
  "notificationsPageEmptyTitle": {
    "message": "Nothing to see here"
  },
  "notificationsPageErrorContent": {
    "message": "Please, try to visit this page again."
  },
  "notificationsPageErrorTitle": {
    "message": "There has been an error"
  },
  "notificationsPageNoNotificationsContent": {
    "message": "You have not received any notifications yet."
  },
  "notificationsSettingsBoxError": {
    "message": "Something went wrong. Please try again."
  },
  "notificationsSettingsPageAllowNotifications": {
    "message": "Stay in the loop on what’s happening in your wallet with notifications. To use notifications, we use a profile to sync some settings across your devices. $1"
  },
  "notificationsSettingsPageAllowNotificationsLink": {
    "message": "Learn how we protect your privacy while using this feature."
  },
  "numberOfNewTokensDetectedPlural": {
    "message": "$1 new tokens found in this account",
    "description": "$1 is the number of new tokens detected"
  },
  "numberOfNewTokensDetectedSingular": {
    "message": "1 new token found in this account"
  },
  "ofTextNofM": {
    "message": "of"
  },
  "off": {
    "message": "Off"
  },
  "offlineForMaintenance": {
    "message": "Offline for maintenance"
  },
  "ok": {
    "message": "Ok"
  },
  "on": {
    "message": "On"
  },
  "onboarding": {
    "message": "Onboarding"
  },
  "onboardingAdvancedPrivacyIPFSDescription": {
    "message": "The IPFS gateway makes it possible to access and view data hosted by third parties. You can add a custom IPFS gateway or continue using the default."
  },
  "onboardingAdvancedPrivacyIPFSInvalid": {
    "message": "Please enter a valid URL"
  },
  "onboardingAdvancedPrivacyIPFSTitle": {
    "message": "Add custom IPFS Gateway"
  },
  "onboardingAdvancedPrivacyIPFSValid": {
    "message": "IPFS gateway URL is valid"
  },
  "onboardingAdvancedPrivacyNetworkButton": {
    "message": "Add custom network"
  },
  "onboardingAdvancedPrivacyNetworkDescription": {
    "message": "We use Infura as our remote procedure call (RPC) provider to offer the most reliable and private access to Ethereum data we can. You can choose your own RPC, but remember that any RPC will receive your IP address and Ethereum wallet to make transactions. Read our $1 to learn more about how Infura handles data."
  },
  "onboardingAdvancedPrivacyNetworkTitle": {
    "message": "Choose your network"
  },
  "onboardingCreateWallet": {
    "message": "Create a new wallet"
  },
  "onboardingImportWallet": {
    "message": "Import an existing wallet"
  },
  "onboardingMetametricsAgree": {
    "message": "I agree"
  },
  "onboardingMetametricsAllowOptOutLegacy": {
    "message": "Always allow you to opt-out via Settings"
  },
  "onboardingMetametricsDataTermsLegacy": {
    "message": "This data is aggregated and is therefore anonymous for the purposes of General Data Protection Regulation (EU) 2016/679."
  },
  "onboardingMetametricsDescription": {
    "message": "We’d like to gather basic usage and diagnostics data to improve MetaMask. Know that we never sell the data you provide here."
  },
  "onboardingMetametricsDescription2": {
    "message": "When we gather metrics, it will always be..."
  },
  "onboardingMetametricsDescription2Legacy": {
    "message": "MetaMask will..."
  },
  "onboardingMetametricsDescriptionLegacy": {
    "message": "MetaMask would like to gather usage data to better understand how our users interact with MetaMask. This data will be used to provide the service, which includes improving the service based on your use."
  },
  "onboardingMetametricsDisagree": {
    "message": "No thanks"
  },
  "onboardingMetametricsInfuraTerms": {
    "message": "We’ll let you know if we decide to use this data for other purposes. You can review our $1 for more information. Remember, you can go to settings and opt out at any time.",
    "description": "$1 represents `onboardingMetametricsInfuraTermsPolicy`"
  },
  "onboardingMetametricsInfuraTermsLegacy": {
    "message": "* When you use Infura as your default RPC provider in MetaMask, Infura will collect your IP address and your Ethereum wallet address when you send a transaction. We don’t store this information in a way that allows our systems to associate those two pieces of data. For more information on how MetaMask and Infura interact from a data collection perspective, see our update $1. For more information on our privacy practices in general, see our $2.",
    "description": "$1 represents `onboardingMetametricsInfuraTermsPolicyLink`, $2 represents `onboardingMetametricsInfuraTermsPolicy`"
  },
  "onboardingMetametricsInfuraTermsPolicy": {
    "message": "Privacy Policy"
  },
  "onboardingMetametricsInfuraTermsPolicyLegacy": {
    "message": "Privacy Policy here"
  },
  "onboardingMetametricsInfuraTermsPolicyLinkLegacy": {
    "message": "here"
  },
  "onboardingMetametricsModalTitle": {
    "message": "Add custom network"
  },
  "onboardingMetametricsNeverCollect": {
    "message": "$1 clicks and views on the app are stored, but other details (like your public address) are not.",
    "description": "$1 represents `onboardingMetametricsNeverCollectEmphasis`"
  },
  "onboardingMetametricsNeverCollectEmphasis": {
    "message": "Private:"
  },
  "onboardingMetametricsNeverCollectIP": {
    "message": "$1 we temporarily use your IP address to detect a general location (like your country or region), but it's never stored.",
    "description": "$1 represents `onboardingMetametricsNeverCollectIPEmphasis`"
  },
  "onboardingMetametricsNeverCollectIPEmphasis": {
    "message": "General:"
  },
  "onboardingMetametricsNeverCollectIPLegacy": {
    "message": "$1 collect your full IP address*",
    "description": "$1 represents `onboardingMetametricsNeverEmphasis`"
  },
  "onboardingMetametricsNeverCollectLegacy": {
    "message": "$1 collect information we don’t need to provide the service (such as keys, addresses, transaction hashes, or balances)",
    "description": "$1 represents `onboardingMetametricsNeverEmphasis`"
  },
  "onboardingMetametricsNeverEmphasisLegacy": {
    "message": "Never"
  },
  "onboardingMetametricsNeverSellData": {
    "message": "$1 you decide if you want to share or delete your usage data via settings any time.",
    "description": "$1 represents `onboardingMetametricsNeverSellDataEmphasis`"
  },
  "onboardingMetametricsNeverSellDataEmphasis": {
    "message": "Optional:"
  },
  "onboardingMetametricsNeverSellDataLegacy": {
    "message": "$1 sell data.  Ever!",
    "description": "$1 represents `onboardingMetametricsNeverEmphasis`"
  },
  "onboardingMetametricsSendAnonymizeLegacy": {
    "message": "Send anonymized click and pageview events"
  },
  "onboardingMetametricsTitle": {
    "message": "Help us improve MetaMask"
  },
  "onboardingPinExtensionBillboardAccess": {
    "message": "Full access"
  },
  "onboardingPinExtensionBillboardDescription": {
    "message": "These extensions can see and change information"
  },
  "onboardingPinExtensionBillboardDescription2": {
    "message": "on this site."
  },
  "onboardingPinExtensionBillboardTitle": {
    "message": "Extensions"
  },
  "onboardingPinExtensionChrome": {
    "message": "Click the browser extension icon"
  },
  "onboardingPinExtensionDescription": {
    "message": "Pin MetaMask on your browser so it's accessible and easy to view transaction confirmations."
  },
  "onboardingPinExtensionDescription2": {
    "message": "You can open MetaMask by clicking on the extension and access your wallet with 1 click."
  },
  "onboardingPinExtensionDescription3": {
    "message": "Click browser extension icon to access it instantly"
  },
  "onboardingPinExtensionLabel": {
    "message": "Pin MetaMask"
  },
  "onboardingPinExtensionStep1": {
    "message": "1"
  },
  "onboardingPinExtensionStep2": {
    "message": "2"
  },
  "onboardingPinExtensionTitle": {
    "message": "Your MetaMask install is complete!"
  },
  "onboardingPinMmiExtensionLabel": {
    "message": "Pin MetaMask Institutional"
  },
  "onboardingUsePhishingDetectionDescription": {
    "message": "Phishing detection alerts rely on communication with $1. jsDeliver will have access to your IP address. View $2.",
    "description": "The $1 is the word 'jsDeliver', from key 'jsDeliver' and $2 is the words Privacy Policy from key 'privacyMsg', both separated here so that it can be wrapped as a link"
  },
  "oneDayAbbreviation": {
    "message": "1D",
    "description": "Shortened form of '1 day'"
  },
  "oneMonthAbbreviation": {
    "message": "1M",
    "description": "Shortened form of '1 month'"
  },
  "oneWeekAbbreviation": {
    "message": "1W",
    "description": "Shortened form of '1 week'"
  },
  "oneYearAbbreviation": {
    "message": "1Y",
    "description": "Shortened form of '1 year'"
  },
  "onekey": {
    "message": "OneKey"
  },
  "onlyAddTrustedNetworks": {
    "message": "A malicious network provider can lie about the state of the blockchain and record your network activity. Only add custom networks you trust."
  },
  "onlyConnectTrust": {
    "message": "Only connect with sites you trust. $1",
    "description": "Text displayed above the buttons for connection confirmation. $1 is the link to the learn more web page."
  },
  "openCustodianApp": {
    "message": "Open $1 app",
    "description": "The $1 is the name of the Custodian that will be open"
  },
  "openFullScreenForLedgerWebHid": {
    "message": "Go to full screen to connect your Ledger.",
    "description": "Shown to the user on the confirm screen when they are viewing MetaMask in a popup window but need to connect their ledger via webhid."
  },
  "openInBlockExplorer": {
    "message": "Open in block explorer"
  },
  "openSeaNew": {
    "message": "OpenSea"
  },
  "openSeaToBlockaidBtnLabel": {
    "message": "Explore Snaps"
  },
  "openSeaToBlockaidDescription": {
    "message": "Security alerts are no longer available on this network. Installing a Snap may improve your security."
  },
  "openSeaToBlockaidTitle": {
    "message": "Heads up!"
  },
  "operationFailed": {
    "message": "Operation Failed"
  },
  "optional": {
    "message": "Optional"
  },
  "optionalWithParanthesis": {
    "message": "(Optional)"
  },
  "options": {
    "message": "Options"
  },
  "or": {
    "message": "or"
  },
  "origin": {
    "message": "Origin"
  },
  "osTheme": {
    "message": "System"
  },
  "otherSnaps": {
    "message": "other snaps",
    "description": "Used in the 'permission_rpc' message."
  },
  "outdatedBrowserNotification": {
    "message": "Your browser is out of date. If you don't update your browser, you won't be able to get security patches and new features from MetaMask."
  },
  "padlock": {
    "message": "Padlock"
  },
  "parameters": {
    "message": "Parameters"
  },
  "participateInMetaMetrics": {
    "message": "Participate in MetaMetrics"
  },
  "participateInMetaMetricsDescription": {
    "message": "Participate in MetaMetrics to help us make MetaMask better"
  },
  "password": {
    "message": "Password"
  },
  "passwordMmiTermsWarning": {
    "message": "I understand that MetaMask Institutional cannot recover this password for me. $1"
  },
  "passwordNotLongEnough": {
    "message": "Password not long enough"
  },
  "passwordSetupDetails": {
    "message": "This password will unlock your MetaMask wallet only on this device. MetaMask can not recover this password."
  },
  "passwordStrength": {
    "message": "Password strength: $1",
    "description": "Return password strength to the user when user wants to create password."
  },
  "passwordStrengthDescription": {
    "message": "A strong password can improve the security of your wallet should your device be stolen or compromised."
  },
  "passwordTermsWarning": {
    "message": "I understand that MetaMask cannot recover this password for me. $1"
  },
  "passwordsDontMatch": {
    "message": "Passwords don't match"
  },
  "pasteJWTToken": {
    "message": "Paste or drop your token here:"
  },
  "pastePrivateKey": {
    "message": "Enter your private key string here:",
    "description": "For importing an account from a private key"
  },
  "paymasterInUse": {
    "message": "The gas for this transaction will be paid by a paymaster.",
    "description": "Alert shown in transaction confirmation if paymaster in use."
  },
  "pending": {
    "message": "Pending"
  },
  "pendingTransactionInfo": {
    "message": "This transaction will not process until that one is complete."
  },
  "pendingTransactionMultiple": {
    "message": "You have ($1) pending transactions."
  },
  "pendingTransactionSingle": {
    "message": "You have (1) pending transaction.",
    "description": "$1 is count of pending transactions"
  },
  "permissionDetails": {
    "message": "Permission details"
  },
  "permissionRequest": {
    "message": "Permission request"
  },
  "permissionRequested": {
    "message": "Requested now"
  },
  "permissionRequestedForAccounts": {
    "message": "Requested now for $1",
    "description": "Permission cell status for requested permission including accounts, rendered as AvatarGroup which is $1."
  },
  "permissionRevoked": {
    "message": "Revoked in this update"
  },
  "permissionRevokedForAccounts": {
    "message": "Revoked in this update for $1",
    "description": "Permission cell status for revoked permission including accounts, rendered as AvatarGroup which is $1."
  },
  "permission_accessNamedSnap": {
    "message": "Connect to $1.",
    "description": "The description for the `wallet_snap` permission. $1 is the human-readable name of the snap."
  },
  "permission_accessNetwork": {
    "message": "Access the internet.",
    "description": "The description of the `endowment:network-access` permission."
  },
  "permission_accessNetworkDescription": {
    "message": "Allow $1 to access the internet. This can be used to both send and receive data with third-party servers.",
    "description": "An extended description of the `endowment:network-access` permission. $1 is the snap name."
  },
  "permission_accessSnap": {
    "message": "Connect to the $1 snap.",
    "description": "The description for the `wallet_snap` permission. $1 is the name of the snap."
  },
  "permission_accessSnapDescription": {
    "message": "Allow the website or snap to interact with $1.",
    "description": "The description for the `wallet_snap_*` permission. $1 is the name of the Snap."
  },
  "permission_cronjob": {
    "message": "Schedule and execute periodic actions.",
    "description": "The description for the `snap_cronjob` permission"
  },
  "permission_cronjobDescription": {
    "message": "Allow $1 to perform actions that run periodically at fixed times, dates, or intervals. This can be used to trigger time-sensitive interactions or notifications.",
    "description": "An extended description for the `snap_cronjob` permission. $1 is the snap name."
  },
  "permission_dialog": {
    "message": "Display dialog windows in MetaMask.",
    "description": "The description for the `snap_dialog` permission"
  },
  "permission_dialogDescription": {
    "message": "Allow $1 to display MetaMask popups with custom text, input field, and buttons to approve or reject an action.\nCan be used to create e.g. alerts, confirmations, and opt-in flows for a snap.",
    "description": "An extended description for the `snap_dialog` permission. $1 is the snap name."
  },
  "permission_ethereumAccounts": {
    "message": "See address, account balance, activity and suggest transactions to approve",
    "description": "The description for the `eth_accounts` permission"
  },
  "permission_ethereumProvider": {
    "message": "Access the Ethereum provider.",
    "description": "The description for the `endowment:ethereum-provider` permission"
  },
  "permission_ethereumProviderDescription": {
    "message": "Allow $1 to communicate with MetaMask directly, in order for it to read data from the blockchain and suggest messages and transactions.",
    "description": "An extended description for the `endowment:ethereum-provider` permission. $1 is the snap name."
  },
  "permission_getEntropy": {
    "message": "Derive arbitrary keys unique to $1.",
    "description": "The description for the `snap_getEntropy` permission. $1 is the snap name."
  },
  "permission_getEntropyDescription": {
    "message": "Allow $1 to derive arbitrary keys unique to $1, without exposing them. These keys are separate from your MetaMask account(s) and not related to your private keys or Secret Recovery Phrase. Other snaps cannot access this information.",
    "description": "An extended description for the `snap_getEntropy` permission. $1 is the snap name."
  },
  "permission_getLocale": {
    "message": "View your preferred language.",
    "description": "The description for the `snap_getLocale` permission"
  },
  "permission_getLocaleDescription": {
    "message": "Let $1 access your preferred language from your MetaMask settings. This can be used to localize and display $1's content using your language.",
    "description": "An extended description for the `snap_getLocale` permission. $1 is the snap name."
  },
  "permission_homePage": {
    "message": "Display a custom screen",
    "description": "The description for the `endowment:page-home` permission"
  },
  "permission_homePageDescription": {
    "message": "Let $1 display a custom home screen in MetaMask. This can be used for user interfaces, configuration, and dashboards.",
    "description": "An extended description for the `endowment:page-home` permission. $1 is the snap name."
  },
  "permission_keyring": {
    "message": "Allow requests for adding and controlling Ethereum accounts",
    "description": "The description for the `endowment:keyring` permission"
  },
  "permission_keyringDescription": {
    "message": "Let $1 receive requests to add or remove accounts, plus sign and transact on behalf of these accounts.",
    "description": "An extended description for the `endowment:keyring` permission. $1 is the snap name."
  },
  "permission_lifecycleHooks": {
    "message": "Use lifecycle hooks.",
    "description": "The description for the `endowment:lifecycle-hooks` permission"
  },
  "permission_lifecycleHooksDescription": {
    "message": "Allow $1 to use lifecycle hooks to run code at specific times during its lifecycle.",
    "description": "An extended description for the `endowment:lifecycle-hooks` permission. $1 is the snap name."
  },
  "permission_manageAccounts": {
    "message": "Add and control Ethereum accounts",
    "description": "The description for `snap_manageAccounts` permission"
  },
  "permission_manageAccountsDescription": {
    "message": "Allow $1 to add or remove Ethereum accounts, then transact and sign with these accounts.",
    "description": "An extended description for the `snap_manageAccounts` permission. $1 is the snap name."
  },
  "permission_manageBip32Keys": {
    "message": "Manage $1 accounts.",
    "description": "The description for the `snap_getBip32Entropy` permission. $1 is a derivation path, e.g. 'm/44'/0'/0' (secp256k1)'."
  },
  "permission_manageBip44AndBip32KeysDescription": {
    "message": "Allow $1 to manage accounts and assets on the requested network. These accounts are derived and backed up using your secret recovery phrase (without revealing it). With the power to derive keys, $1 can support a variety of blockchain protocols beyond Ethereum (EVMs).",
    "description": "An extended description for the `snap_getBip44Entropy` and `snap_getBip44Entropy` permissions. $1 is the snap name."
  },
  "permission_manageBip44Keys": {
    "message": "Manage $1 accounts.",
    "description": "The description for the `snap_getBip44Entropy` permission. $1 is the name of a protocol, e.g. 'Filecoin'."
  },
  "permission_manageState": {
    "message": "Store and manage its data on your device.",
    "description": "The description for the `snap_manageState` permission"
  },
  "permission_manageStateDescription": {
    "message": "Allow $1 to store, update, and retrieve data securely with encryption. Other snaps cannot access this information.",
    "description": "An extended description for the `snap_manageState` permission. $1 is the snap name."
  },
  "permission_nameLookup": {
    "message": "Provide domain and address lookups.",
    "description": "The description for the `endowment:name-lookup` permission."
  },
  "permission_nameLookupDescription": {
    "message": "Allow the snap to fetch and display address and domain lookups in different parts of the MetaMask UI.",
    "description": "An extended description for the `endowment:name-lookup` permission."
  },
  "permission_notifications": {
    "message": "Show notifications.",
    "description": "The description for the `snap_notify` permission"
  },
  "permission_notificationsDescription": {
    "message": "Allow $1 to display notifications within MetaMask. A short notification text can be triggered by a snap for actionable or time-sensitive information.",
    "description": "An extended description for the `snap_notify` permission. $1 is the snap name."
  },
  "permission_rpc": {
    "message": "Allow $1 to communicate directly with $2.",
    "description": "The description for the `endowment:rpc` permission. $1 is 'other snaps' or 'websites', $2 is the snap name."
  },
  "permission_rpcDescription": {
    "message": "Allow $1 to send messages to $2 and receive a response from $2.",
    "description": "An extended description for the `endowment:rpc` permission. $1 is 'other snaps' or 'websites', $2 is the snap name."
  },
  "permission_rpcDescriptionOriginList": {
    "message": "$1 and $2",
    "description": "A list of allowed origins where $2 is the last origin of the list and $1 is the rest of the list separated by ','."
  },
  "permission_signatureInsight": {
    "message": "Display signature insights modal.",
    "description": "The description for the `endowment:signature-insight` permission"
  },
  "permission_signatureInsightDescription": {
    "message": "Allow $1 to display a modal with insights on any signature request before approval. This can be used for anti-phishing and security solutions.",
    "description": "An extended description for the `endowment:signature-insight` permission. $1 is the snap name."
  },
  "permission_signatureInsightOrigin": {
    "message": "See the origins of websites that initiate a signature request",
    "description": "The description for the `signatureOrigin` caveat, to be used with the `endowment:signature-insight` permission"
  },
  "permission_signatureInsightOriginDescription": {
    "message": "Allow $1 to see the origin (URI) of websites that initiate signature requests. This can be used for anti-phishing and security solutions.",
    "description": "An extended description for the `signatureOrigin` caveat, to be used with the `endowment:signature-insight` permission. $1 is the snap name."
  },
  "permission_transactionInsight": {
    "message": "Fetch and display transaction insights.",
    "description": "The description for the `endowment:transaction-insight` permission"
  },
  "permission_transactionInsightDescription": {
    "message": "Allow $1 to decode transactions and show insights within the MetaMask UI. This can be used for anti-phishing and security solutions.",
    "description": "An extended description for the `endowment:transaction-insight` permission. $1 is the snap name."
  },
  "permission_transactionInsightOrigin": {
    "message": "See the origins of websites that suggest transactions",
    "description": "The description for the `transactionOrigin` caveat, to be used with the `endowment:transaction-insight` permission"
  },
  "permission_transactionInsightOriginDescription": {
    "message": "Allow $1 to see the origin (URI) of websites that suggest transactions. This can be used for anti-phishing and security solutions.",
    "description": "An extended description for the `transactionOrigin` caveat, to be used with the `endowment:transaction-insight` permission. $1 is the snap name."
  },
  "permission_unknown": {
    "message": "Unknown permission: $1",
    "description": "$1 is the name of a requested permission that is not recognized."
  },
  "permission_viewBip32PublicKeys": {
    "message": "View your public key for $1 ($2).",
    "description": "The description for the `snap_getBip32PublicKey` permission. $1 is a derivation path, e.g. 'm/44'/0'/0''. $2 is the elliptic curve name, e.g. 'secp256k1'."
  },
  "permission_viewBip32PublicKeysDescription": {
    "message": "Allow $2 to view your public keys (and addresses) for $1. This does not grant any control of accounts or assets.",
    "description": "An extended description for the `snap_getBip32PublicKey` permission. $1 is a derivation path (name). $2 is the snap name."
  },
  "permission_viewNamedBip32PublicKeys": {
    "message": "View your public key for $1.",
    "description": "The description for the `snap_getBip32PublicKey` permission. $1 is a name for the derivation path, e.g., 'Ethereum accounts'."
  },
  "permission_walletSwitchEthereumChain": {
    "message": "Switch to and use the following network",
    "description": "The label for the `wallet_switchEthereumChain` permission"
  },
  "permission_webAssembly": {
    "message": "Support for WebAssembly.",
    "description": "The description of the `endowment:webassembly` permission."
  },
  "permission_webAssemblyDescription": {
    "message": "Allow $1 to access low-level execution environments via WebAssembly.",
    "description": "An extended description of the `endowment:webassembly` permission. $1 is the snap name."
  },
  "permissions": {
    "message": "Permissions"
  },
  "permissionsPageEmptyContent": {
    "message": "Nothing to see here"
  },
  "permissionsPageEmptySubContent": {
    "message": "This is where you can see the permissions you've given to installed Snaps or connected sites."
  },
  "permissionsPageTourDescription": {
    "message": "This is your control panel for managing permissions given to connected sites and installed Snaps."
  },
  "permissionsPageTourTitle": {
    "message": "Connected sites are now permissions"
  },
  "personalAddressDetected": {
    "message": "Personal address detected. Input the token contract address."
  },
  "petnamesEnabledToggle": {
    "message": "Allow nicknames"
  },
  "petnamesEnabledToggleDescription": {
    "message": "This lets you assign a nickname to any address. We’ll suggest names for addresses that you interact with when possible."
  },
  "pinExtensionDescription": {
    "message": "Navigate to the extension menu and pin MetaMask Institutional for seamless access."
  },
  "pinExtensionTitle": {
    "message": "Pin extension"
  },
  "pinToTop": {
    "message": "Pin to top"
  },
  "pleaseConfirm": {
    "message": "Please confirm"
  },
  "plusMore": {
    "message": "+ $1 more",
    "description": "$1 is the number of additional items"
  },
  "plusXMore": {
    "message": "+ $1 more",
    "description": "$1 is a number of additional but unshown items in a list- this message will be shown in place of those items"
  },
  "popularCustomNetworks": {
    "message": "Popular custom networks"
  },
  "portfolio": {
    "message": "Portfolio"
  },
  "portfolioDashboard": {
    "message": "Portfolio Dashboard"
  },
  "preparingSwap": {
    "message": "Preparing swap..."
  },
  "prev": {
    "message": "Prev"
  },
  "primaryCurrencySetting": {
    "message": "Primary currency"
  },
  "primaryCurrencySettingDescription": {
    "message": "Select native to prioritize displaying values in the native currency of the chain (e.g. ETH). Select Fiat to prioritize displaying values in your selected fiat currency."
  },
  "primaryType": {
    "message": "Primary type"
  },
  "priorityFee": {
    "message": "Priority fee"
  },
  "priorityFeeProperCase": {
    "message": "Priority Fee"
  },
  "privacy": {
    "message": "Privacy"
  },
  "privacyMsg": {
    "message": "Privacy policy"
  },
  "privateKey": {
    "message": "Private Key",
    "description": "select this type of file to use to import an account"
  },
  "privateKeyCopyWarning": {
    "message": "Private key for $1",
    "description": "$1 represents the account name"
  },
  "privateKeyHidden": {
    "message": "The private key is hidden",
    "description": "Explains that the private key input is hidden"
  },
  "privateKeyShow": {
    "message": "Show/Hide the private key input",
    "description": "Describes a toggle that is used to show or hide the private key input"
  },
  "privateKeyShown": {
    "message": "This private key is being shown",
    "description": "Explains that the private key input is being shown"
  },
  "privateKeyWarning": {
    "message": "Warning: Never disclose this key. Anyone with your private keys can steal any assets held in your account."
  },
  "privateNetwork": {
    "message": "Private network"
  },
  "proceedWithTransaction": {
    "message": "I want to proceed anyway"
  },
  "productAnnouncements": {
    "message": "Product announcements"
  },
  "profileSync": {
    "message": "Profile Sync"
  },
  "profileSyncConfirmation": {
    "message": "If you turn off profile sync, you won’t be able to receive notifications."
  },
  "profileSyncDescription": {
    "message": "Creates a profile that MetaMask uses to sync some settings among your devices. This is required to get notifications. $1."
  },
  "profileSyncPrivacyLink": {
    "message": "Learn how we protect your privacy"
  },
  "proposedApprovalLimit": {
    "message": "Proposed approval limit"
  },
  "provide": {
    "message": "Provide"
  },
  "publicAddress": {
    "message": "Public address"
  },
  "pushPlatformNotificationsFundsReceivedDescription": {
    "message": "You received $1 $2"
  },
  "pushPlatformNotificationsFundsReceivedDescriptionDefault": {
    "message": "You received some tokens"
  },
  "pushPlatformNotificationsFundsReceivedTitle": {
    "message": "Funds received"
  },
  "pushPlatformNotificationsFundsSentDescription": {
    "message": "You successfully sent $1 $2"
  },
  "pushPlatformNotificationsFundsSentDescriptionDefault": {
    "message": "You successfully sent some tokens"
  },
  "pushPlatformNotificationsFundsSentTitle": {
    "message": "Funds sent"
  },
  "pushPlatformNotificationsNftReceivedDescription": {
    "message": "You received new NFTs"
  },
  "pushPlatformNotificationsNftReceivedTitle": {
    "message": "NFT received"
  },
  "pushPlatformNotificationsNftSentDescription": {
    "message": "You have successfully sent an NFT"
  },
  "pushPlatformNotificationsNftSentTitle": {
    "message": "NFT sent"
  },
  "pushPlatformNotificationsStakingLidoStakeCompletedDescription": {
    "message": "Your Lido stake was successful"
  },
  "pushPlatformNotificationsStakingLidoStakeCompletedTitle": {
    "message": "Stake complete"
  },
  "pushPlatformNotificationsStakingLidoStakeReadyToBeWithdrawnDescription": {
    "message": "Your Lido stake is now ready to be withdrawn"
  },
  "pushPlatformNotificationsStakingLidoStakeReadyToBeWithdrawnTitle": {
    "message": "Stake ready for withdrawal"
  },
  "pushPlatformNotificationsStakingLidoWithdrawalCompletedDescription": {
    "message": "Your Lido withdrawal was successful"
  },
  "pushPlatformNotificationsStakingLidoWithdrawalCompletedTitle": {
    "message": "Withdrawal completed"
  },
  "pushPlatformNotificationsStakingLidoWithdrawalRequestedDescription": {
    "message": "Your Lido withdrawal request was submitted"
  },
  "pushPlatformNotificationsStakingLidoWithdrawalRequestedTitle": {
    "message": "Withdrawal requested"
  },
  "pushPlatformNotificationsStakingRocketpoolStakeCompletedDescription": {
    "message": "Your RocketPool stake was successful"
  },
  "pushPlatformNotificationsStakingRocketpoolStakeCompletedTitle": {
    "message": "Stake complete"
  },
  "pushPlatformNotificationsStakingRocketpoolUnstakeCompletedDescription": {
    "message": "Your RocketPool unstake was successful"
  },
  "pushPlatformNotificationsStakingRocketpoolUnstakeCompletedTitle": {
    "message": "Unstake complete"
  },
  "pushPlatformNotificationsSwapCompletedDescription": {
    "message": "Your MetaMask Swap was successful"
  },
  "pushPlatformNotificationsSwapCompletedTitle": {
    "message": "Swap completed"
  },
  "queued": {
    "message": "Queued"
  },
  "quoteRate": {
    "message": "Quote rate"
  },
  "reAddAccounts": {
    "message": "re-add any other accounts"
  },
  "reAdded": {
    "message": "re-added"
  },
  "readdToken": {
    "message": "You can add this token back in the future by going to “Import token” in your accounts options menu."
  },
  "receive": {
    "message": "Receive"
  },
  "receiveTokensCamelCase": {
    "message": "Receive tokens"
  },
  "recipientAddressPlaceholder": {
    "message": "Enter public address (0x) or ENS name"
  },
  "recipientAddressPlaceholderFlask": {
    "message": "Enter public address (0x) or domain name"
  },
  "recommendedGasLabel": {
    "message": "Recommended"
  },
  "recoveryPhraseReminderBackupStart": {
    "message": "Start here"
  },
  "recoveryPhraseReminderConfirm": {
    "message": "Got it"
  },
  "recoveryPhraseReminderHasBackedUp": {
    "message": "Always keep your Secret Recovery Phrase in a secure and secret place"
  },
  "recoveryPhraseReminderHasNotBackedUp": {
    "message": "Need to backup your Secret Recovery Phrase again?"
  },
  "recoveryPhraseReminderItemOne": {
    "message": "Never share your Secret Recovery Phrase with anyone"
  },
  "recoveryPhraseReminderItemTwo": {
    "message": "The MetaMask team will never ask for your Secret Recovery Phrase"
  },
  "recoveryPhraseReminderSubText": {
    "message": "Your Secret Recovery Phrase controls all of your accounts."
  },
  "recoveryPhraseReminderTitle": {
    "message": "Protect your funds"
  },
  "redesignedConfirmationsEnabledToggle": {
    "message": "Improved signature requests"
  },
  "redesignedConfirmationsToggleDescription": {
    "message": "Turn this on to see signature requests in an enhanced format."
  },
  "refreshList": {
    "message": "Refresh list"
  },
  "reject": {
    "message": "Reject"
  },
  "rejectAll": {
    "message": "Reject all"
  },
  "rejectRequestsDescription": {
    "message": "You are about to batch reject $1 requests."
  },
  "rejectRequestsN": {
    "message": "Reject $1 requests"
  },
  "rejectTxsDescription": {
    "message": "You are about to batch reject $1 transactions."
  },
  "rejectTxsN": {
    "message": "Reject $1 transactions"
  },
  "rejected": {
    "message": "Rejected"
  },
  "rememberSRPIfYouLooseAccess": {
    "message": "Remember, if you lose your Secret Recovery Phrase, you lose access to your wallet. $1 to keep this set of words safe so you can always access your funds."
  },
  "reminderSet": {
    "message": "Reminder set!"
  },
  "remove": {
    "message": "Remove"
  },
  "removeAccount": {
    "message": "Remove account"
  },
  "removeAccountDescription": {
    "message": "This account will be removed from your wallet. Please make sure you have the original Secret Recovery Phrase or private key for this imported account before continuing. You can import or create accounts again from the account drop-down. "
  },
  "removeJWT": {
    "message": "Remove custodian token"
  },
  "removeJWTDescription": {
    "message": "Are you sure you want to remove this token? All accounts assigned to this token will be removed from extension as well: "
  },
  "removeKeyringSnap": {
    "message": "Removing this Snap removes these accounts from MetaMask:"
  },
  "removeKeyringSnapToolTip": {
    "message": "The snap controls the accounts, and by removing it, the accounts will be removed from MetaMask, too, but they will remain in the blockchain."
  },
  "removeNFT": {
    "message": "Remove NFT"
  },
  "removeNftErrorMessage": {
    "message": "We could not remove this NFT."
  },
  "removeNftMessage": {
    "message": "NFT was successfully removed!"
  },
  "removeSnap": {
    "message": "Remove Snap"
  },
  "removeSnapAccountDescription": {
    "message": "If you proceed, this account will no longer be available in MetaMask."
  },
  "removeSnapAccountTitle": {
    "message": "Remove account"
  },
  "removeSnapConfirmation": {
    "message": "Are you sure you want to remove $1?",
    "description": "$1 represents the name of the snap"
  },
  "removeSnapDescription": {
    "message": "This action will delete the snap, its data and revoke your given permissions."
  },
  "replace": {
    "message": "replace"
  },
  "reportIssue": {
    "message": "Report an issue"
  },
  "requestFlaggedAsMaliciousFallbackCopyReason": {
    "message": "The security provider has not shared additional details"
  },
  "requestFlaggedAsMaliciousFallbackCopyReasonTitle": {
    "message": "Request flagged as malicious"
  },
  "requestFrom": {
    "message": "Request from"
  },
  "requestFromInfo": {
    "message": "This is the site asking for your signature."
  },
  "requestFromTransactionDescription": {
    "message": "This is the site asking for your confirmation."
  },
  "requestMayNotBeSafe": {
    "message": "Request may not be safe"
  },
  "requestMayNotBeSafeError": {
    "message": "The security provider didn't detect any known malicious activity, but it still may not be safe to continue."
  },
  "requestNotVerified": {
    "message": "Request not verified"
  },
  "requestNotVerifiedError": {
    "message": "Because of an error, this request was not verified by the security provider. Proceed with caution."
  },
  "requestsAwaitingAcknowledgement": {
    "message": "requests waiting to be acknowledged"
  },
  "required": {
    "message": "Required"
  },
  "reset": {
    "message": "Reset"
  },
  "resetStates": {
    "message": "Reset States"
  },
  "resetWallet": {
    "message": "Reset wallet"
  },
  "resetWalletSubHeader": {
    "message": "MetaMask does not keep a copy of your password. If you’re having trouble unlocking your account, you will need to reset your wallet. You can do this by providing the Secret Recovery Phrase you used when you set up your wallet."
  },
  "resetWalletUsingSRP": {
    "message": "This action will delete your current wallet and Secret Recovery Phrase from this device, along with the list of accounts you’ve curated. After resetting with a Secret Recovery Phrase, you’ll see a list of accounts based on the Secret Recovery Phrase you use to reset. This new list will automatically include accounts that have a balance. You’ll also be able to $1 created previously. Custom accounts that you’ve imported will need to be $2, and any custom tokens you’ve added to an account will need to be $3 as well."
  },
  "resetWalletWarning": {
    "message": "Make sure you’re using the correct Secret Recovery Phrase before proceeding. You will not be able to undo this."
  },
  "restartMetamask": {
    "message": "Restart MetaMask"
  },
  "restore": {
    "message": "Restore"
  },
  "restoreFailed": {
    "message": "Can not restore your data from the file provided"
  },
  "restoreSuccessful": {
    "message": "Your data has been restored successfully"
  },
  "restoreUserData": {
    "message": "Restore user data"
  },
  "restoreUserDataDescription": {
    "message": "You can restore data like contacts and preferences from a backup file."
  },
  "resultPageError": {
    "message": "Error"
  },
  "resultPageErrorDefaultMessage": {
    "message": "The operation failed."
  },
  "resultPageSuccess": {
    "message": "Success"
  },
  "resultPageSuccessDefaultMessage": {
    "message": "The operation completed successfully."
  },
  "retryTransaction": {
    "message": "Retry transaction"
  },
  "reusedTokenNameWarning": {
    "message": "A token here reuses a symbol from another token you watch, this can be confusing or deceptive."
  },
  "revealSeedWords": {
    "message": "Reveal Secret Recovery Phrase"
  },
  "revealSeedWordsDescription1": {
    "message": "The $1 provides $2",
    "description": "This is a sentence consisting of link using 'revealSeedWordsSRPName' as $1 and bolded text using 'revealSeedWordsDescription3' as $2."
  },
  "revealSeedWordsDescription2": {
    "message": "MetaMask is a $1. That means you're the owner of your SRP.",
    "description": "$1 is text link with the message from 'revealSeedWordsNonCustodialWallet'"
  },
  "revealSeedWordsDescription3": {
    "message": "full access to your wallet and funds.\n"
  },
  "revealSeedWordsNonCustodialWallet": {
    "message": "non-custodial wallet"
  },
  "revealSeedWordsQR": {
    "message": "QR"
  },
  "revealSeedWordsSRPName": {
    "message": "Secret Recovery Phrase (SRP)"
  },
  "revealSeedWordsText": {
    "message": "Text"
  },
  "revealSeedWordsWarning": {
    "message": "Make sure no one is looking at your screen. $1",
    "description": "$1 is bolded text using the message from 'revealSeedWordsWarning2'"
  },
  "revealSeedWordsWarning2": {
    "message": "MetaMask Support will never request this.",
    "description": "The bolded texted in the second part of 'revealSeedWordsWarning'"
  },
  "revealSensitiveContent": {
    "message": "Reveal sensitive content"
  },
  "revealTheSeedPhrase": {
    "message": "Reveal seed phrase"
  },
  "reviewAlerts": {
    "message": "Review alerts"
  },
  "revokeAllTokensTitle": {
    "message": "Revoke permission to access and transfer all of your $1?",
    "description": "$1 is the symbol of the token for which the user is revoking approval"
  },
  "revokeAllTokensTitleWithoutSymbol": {
    "message": "Revoke permission to access and transfer all of your NFTs from $1?",
    "description": "$1 is a link to contract on the block explorer when we're not able to retrieve a erc721 or erc1155 name"
  },
  "revokeApproveForAllDescription": {
    "message": "This revokes the permission for a third party to access and transfer all of your $1 without further notice.",
    "description": "$1 is either a string or link of a given token symbol or name"
  },
  "revokeApproveForAllDescriptionWithoutSymbol": {
    "message": "This revokes the permission for a third party to access and transfer all of your NFTs from $1 without further notice.",
    "description": "$1 is a link to contract on the block explorer when we're not able to retrieve a erc721 or erc1155 name"
  },
  "revokePermission": {
    "message": "Revoke permission"
  },
  "revokeSpendingCap": {
    "message": "Revoke spending cap for your $1",
    "description": "$1 is a token symbol"
  },
  "revokeSpendingCapTooltipText": {
    "message": "This third party will be unable to spend any more of your current or future tokens."
  },
  "rpcUrl": {
    "message": "New RPC URL"
  },
  "safeTransferFrom": {
    "message": "Safe transfer from"
  },
  "save": {
    "message": "Save"
  },
  "scanInstructions": {
    "message": "Place the QR code in front of your camera"
  },
  "scanQrCode": {
    "message": "Scan QR code"
  },
  "scrollDown": {
    "message": "Scroll down"
  },
  "search": {
    "message": "Search"
  },
  "searchAccounts": {
    "message": "Search accounts"
  },
  "searchNfts": {
    "message": "Search NFTs"
  },
  "searchTokens": {
    "message": "Search tokens"
  },
  "secretRecoveryPhrase": {
    "message": "Secret Recovery Phrase"
  },
  "secureWallet": {
    "message": "Secure wallet"
  },
  "security": {
    "message": "Security"
  },
  "securityAlert": {
    "message": "Security alert from $1 and $2"
  },
  "securityAlerts": {
    "message": "Security alerts"
  },
  "securityAlertsDescription": {
    "message": "This feature alerts you to malicious activity by actively reviewing transaction and signature requests. $1",
    "description": "Link to learn more about security alerts"
  },
  "securityAndPrivacy": {
    "message": "Security & privacy"
  },
  "securityDescription": {
    "message": "Reduce your chances of joining unsafe networks and protect your accounts"
  },
  "securityPrivacyPath": {
    "message": "Settings > Security & Privacy."
  },
  "securityProviderPoweredBy": {
    "message": "Powered by $1",
    "description": "The security provider that is providing data"
  },
  "seeDetails": {
    "message": "See details"
  },
  "seedPhraseConfirm": {
    "message": "Confirm Secret Recovery Phrase"
  },
  "seedPhraseEnterMissingWords": {
    "message": "Confirm Secret Recovery Phrase"
  },
  "seedPhraseIntroNotRecommendedButtonCopy": {
    "message": "Remind me later (not recommended)"
  },
  "seedPhraseIntroRecommendedButtonCopy": {
    "message": "Secure my wallet (recommended)"
  },
  "seedPhraseIntroSidebarBulletFour": {
    "message": "Write down and store in multiple secret places"
  },
  "seedPhraseIntroSidebarBulletOne": {
    "message": "Save in a password manager"
  },
  "seedPhraseIntroSidebarBulletThree": {
    "message": "Store in a safe deposit box"
  },
  "seedPhraseIntroSidebarCopyOne": {
    "message": "Your Secret Recovery Phrase is a 12-word phrase that is the “master key” to your wallet and your funds"
  },
  "seedPhraseIntroSidebarCopyThree": {
    "message": "If someone asks for your recovery phrase they are likely trying to scam you and steal your wallet funds."
  },
  "seedPhraseIntroSidebarCopyTwo": {
    "message": "Never, ever share your Secret Recovery Phrase, not even with MetaMask!"
  },
  "seedPhraseIntroSidebarTitleOne": {
    "message": "What is a Secret Recovery Phrase?"
  },
  "seedPhraseIntroSidebarTitleThree": {
    "message": "Should I share my Secret Recovery Phrase?"
  },
  "seedPhraseIntroSidebarTitleTwo": {
    "message": "How do I save my Secret Recovery Phrase?"
  },
  "seedPhraseIntroTitle": {
    "message": "Secure your wallet"
  },
  "seedPhraseIntroTitleCopy": {
    "message": "Before getting started, watch this short video to learn about your Secret Recovery Phrase and how to keep your wallet safe."
  },
  "seedPhraseReq": {
    "message": "Secret Recovery Phrases contain 12, 15, 18, 21, or 24 words"
  },
  "seedPhraseWriteDownDetails": {
    "message": "Write down this 12-word Secret Recovery Phrase and save it in a place that you trust and only you can access."
  },
  "seedPhraseWriteDownHeader": {
    "message": "Write down your Secret Recovery Phrase"
  },
  "select": {
    "message": "Select"
  },
  "selectAccounts": {
    "message": "Select the account(s) to use on this site"
  },
  "selectAccountsForSnap": {
    "message": "Select the account(s) to use with this snap"
  },
  "selectAll": {
    "message": "Select all"
  },
  "selectAllAccounts": {
    "message": "Select all accounts"
  },
  "selectAnAccount": {
    "message": "Select an account"
  },
  "selectAnAccountAlreadyConnected": {
    "message": "This account has already been connected to MetaMask"
  },
  "selectAnAccountHelp": {
    "message": "Select the custodian accounts to use in MetaMask Institutional."
  },
  "selectEnableDisplayMediaPrivacyPreference": {
    "message": "Turn on Display NFT Media"
  },
  "selectHdPath": {
    "message": "Select HD path"
  },
  "selectJWT": {
    "message": "Select token"
  },
  "selectNFTPrivacyPreference": {
    "message": "Turn on NFT detection in Settings"
  },
  "selectPathHelp": {
    "message": "If you don't see the accounts you expect, try switching the HD path or current selected network."
  },
  "selectType": {
    "message": "Select Type"
  },
  "selectingAllWillAllow": {
    "message": "Selecting all will allow this site to view all of your current accounts. Make sure you trust this site."
  },
  "send": {
    "message": "Send"
  },
  "sendAToken": {
    "message": "Send a token"
  },
  "sendBugReport": {
    "message": "Send us a bug report."
  },
  "sendNoContactsConversionText": {
    "message": "click here"
  },
  "sendNoContactsDescription": {
    "message": "Contacts allow you to safely send transactions to another account multiple times.  To create a contact, $1",
    "description": "$1 represents the action text 'click here'"
  },
  "sendNoContactsTitle": {
    "message": "You don't have any contacts yet"
  },
  "sendSelectReceiveAsset": {
    "message": "Select asset to receive"
  },
  "sendSelectSendAsset": {
    "message": "Select asset to send"
  },
  "sendSpecifiedTokens": {
    "message": "Send $1",
    "description": "Symbol of the specified token"
  },
  "sendSwapSubmissionWarning": {
    "message": "Clicking this button will immediately initiate your swap transaction. Please review your transaction details before proceeding."
  },
  "sendTokenAsToken": {
    "message": "Send $1 as $2",
    "description": "Used in the transaction display list to describe a swap and send. $1 and $2 are the symbols of tokens in involved in the swap."
  },
  "sendingAsset": {
    "message": "Sending $1"
  },
  "sendingDisabled": {
    "message": "Sending of ERC-1155 NFT assets is not yet supported."
  },
  "sendingNativeAsset": {
    "message": "Sending $1",
    "description": "$1 represents the native currency symbol for the current network (e.g. ETH or BNB)"
  },
  "sendingToTokenContractWarning": {
    "message": "Warning: you are about to send to a token contract which could result in a loss of funds. $1",
    "description": "$1 is a clickable link with text defined by the 'learnMoreUpperCase' key. The link will open to a support article regarding the known contract address warning"
  },
  "sendingZeroAmount": {
    "message": "You are sending 0 $1."
  },
  "sepolia": {
    "message": "Sepolia test network"
  },
  "serviceWorkerKeepAlive": {
    "message": "Service Worker Keep Alive"
  },
  "setApprovalForAll": {
    "message": "Set approval for all"
  },
  "setApprovalForAllTitle": {
    "message": "Approve $1 with no spend limit",
    "description": "The token symbol that is being approved"
  },
  "settingAddSnapAccount": {
    "message": "Add account Snap"
  },
  "settings": {
    "message": "Settings"
  },
  "settingsOptimisedForEaseOfUseAndSecurity": {
    "message": "Settings are optimised for ease of use and security. Change these any time."
  },
  "settingsSearchMatchingNotFound": {
    "message": "No matching results found."
  },
  "settingsSubHeadingSignaturesAndTransactions": {
    "message": "Signature and transaction requests"
  },
  "show": {
    "message": "Show"
  },
  "showAccount": {
    "message": "Show account"
  },
  "showExtensionInFullSizeView": {
    "message": "Show extension in full-size view"
  },
  "showExtensionInFullSizeViewDescription": {
    "message": "Turn this on to make full-size view your default when you click the extension icon."
  },
  "showFiatConversionInTestnets": {
    "message": "Show conversion on test networks"
  },
  "showFiatConversionInTestnetsDescription": {
    "message": "Select this to show fiat conversion on test networks"
  },
  "showHexData": {
    "message": "Show hex data"
  },
  "showHexDataDescription": {
    "message": "Select this to show the hex data field on the send screen"
  },
  "showIncomingTransactions": {
    "message": "Show incoming transactions"
  },
  "showIncomingTransactionsDescription": {
    "message": "This relies on $1 which will have access to your Ethereum address and your IP address. $2",
    "description": "$1 is the link to etherscan url and $2 is the link to the privacy policy of consensys APIs"
  },
  "showIncomingTransactionsExplainer": {
    "message": "This relies on different third-party APIs for each network, which expose your Ethereum address and your IP address."
  },
  "showMore": {
    "message": "Show more"
  },
  "showNft": {
    "message": "Show NFT"
  },
  "showPermissions": {
    "message": "Show permissions"
  },
  "showPrivateKey": {
    "message": "Show private key"
  },
  "showTestnetNetworks": {
    "message": "Show test networks"
  },
  "showTestnetNetworksDescription": {
    "message": "Select this to show test networks in network list"
  },
  "sigRequest": {
    "message": "Signature request"
  },
  "sign": {
    "message": "Sign"
  },
  "signatureRequest": {
    "message": "Signature request"
  },
  "signatureRequestGuidance": {
    "message": "Only sign this message if you fully understand the content and trust the requesting site."
  },
  "signatureRequestWarning": {
    "message": "Signing this message could be dangerous. You may be giving total control of your account and assets to the party on the other end of this message. That means they could drain your account at any time. Proceed with caution. $1."
  },
  "signed": {
    "message": "Signed"
  },
  "signin": {
    "message": "Sign-In"
  },
  "signing": {
    "message": "Signing"
  },
  "signingInWith": {
    "message": "Signing in with"
  },
  "simulationDetailsFailed": {
    "message": "There was an error loading your estimation."
  },
  "simulationDetailsFiatNotAvailable": {
    "message": "Not Available"
  },
  "simulationDetailsIncomingHeading": {
    "message": "You receive"
  },
  "simulationDetailsNoBalanceChanges": {
    "message": "No changes predicted for your wallet"
  },
  "simulationDetailsOutgoingHeading": {
    "message": "You send"
  },
  "simulationDetailsTitle": {
    "message": "Estimated changes"
  },
  "simulationDetailsTitleTooltip": {
    "message": "Estimated changes are what might happen if you go through with this transaction. This is just a prediction, not a guarantee."
  },
  "simulationDetailsTotalFiat": {
    "message": "Total = $1",
    "description": "$1 is the total amount in fiat currency on one side of the transaction"
  },
  "simulationDetailsTransactionReverted": {
    "message": "This transaction is likely to fail"
  },
  "simulationErrorMessageV2": {
    "message": "We were not able to estimate gas. There might be an error in the contract and this transaction may fail."
  },
  "simulationsSettingDescription": {
    "message": "Turn this on to estimate balance changes of transactions before you confirm them. This doesn't guarantee the final outcome of your transactions. $1"
  },
  "simulationsSettingSubHeader": {
    "message": "Estimate balance changes"
  },
  "siweSignatureSimulationDetailInfo": {
    "message": "This type of signature is not able to move your assets and is used for signing in."
  },
  "skip": {
    "message": "Skip"
  },
  "skipAccountSecurity": {
    "message": "Skip account security?"
  },
  "skipAccountSecurityDetails": {
    "message": "I understand that until I back up my Secret Recovery Phrase, I may lose my accounts and all of their assets."
  },
  "smartContracts": {
    "message": "Smart contracts"
  },
  "smartSwapsErrorNotEnoughFunds": {
    "message": "Not enough funds for a smart swap."
  },
  "smartSwapsErrorUnavailable": {
    "message": "Smart Swaps are temporarily unavailable."
  },
  "smartTransactionCancelled": {
    "message": "Your transaction was canceled"
  },
  "smartTransactionCancelledDescription": {
    "message": "Your transaction couldn't be completed, so it was canceled to save you from paying unnecessary gas fees."
  },
  "smartTransactionError": {
    "message": "Your transaction failed"
  },
  "smartTransactionErrorDescription": {
    "message": "Sudden market changes can cause failures. If the problem continues, reach out to MetaMask customer support."
  },
  "smartTransactionPending": {
    "message": "Submitting your transaction"
  },
  "smartTransactionSuccess": {
    "message": "Your transaction is complete"
  },
  "smartTransactionTakingTooLong": {
    "message": "Sorry for the wait"
  },
  "smartTransactionTakingTooLongDescription": {
    "message": "If your transaction is not finalized within $1, it will be canceled and you will not be charged for gas.",
    "description": "$1 is remaining time in seconds"
  },
  "smartTransactions": {
    "message": "Smart Transactions"
  },
  "smartTransactionsBenefit1": {
    "message": "99.5% success rate"
  },
  "smartTransactionsBenefit2": {
    "message": "Saves you money"
  },
  "smartTransactionsBenefit3": {
    "message": "Real-time updates"
  },
  "smartTransactionsDescription": {
    "message": "Unlock higher success rates, frontrunning protection, and better visibility with Smart Transactions."
  },
  "smartTransactionsDescription2": {
    "message": "Only available on Ethereum. Enable or disable any time in settings. $1",
    "description": "$1 is an external link to learn more about Smart Transactions"
  },
  "smartTransactionsOptItModalTitle": {
    "message": "Enhanced Transaction Protection"
  },
  "snapAccountCreated": {
    "message": "Account created"
  },
  "snapAccountCreatedDescription": {
    "message": "Your new account is ready to use!"
  },
  "snapAccountCreationFailed": {
    "message": "Account creation failed"
  },
  "snapAccountCreationFailedDescription": {
    "message": "$1 didn't manage to create an account for you.",
    "description": "$1 is the snap name"
  },
  "snapAccountRedirectFinishSigningTitle": {
    "message": "Finish signing"
  },
  "snapAccountRedirectSiteDescription": {
    "message": "Follow the instructions from $1"
  },
  "snapAccountRemovalFailed": {
    "message": "Account removal failed"
  },
  "snapAccountRemovalFailedDescription": {
    "message": "$1 didn't manage to remove this account for you.",
    "description": "$1 is the snap name"
  },
  "snapAccountRemoved": {
    "message": "Account removed"
  },
  "snapAccountRemovedDescription": {
    "message": "This account will no longer be available to use in MetaMask."
  },
  "snapAccounts": {
    "message": "Account Snaps"
  },
  "snapAccountsDescription": {
    "message": "Accounts controlled by third-party Snaps."
  },
  "snapConnectTo": {
    "message": "Connect to $1",
    "description": "$1 is the website URL or a Snap name. Used for Snaps pre-approved connections."
  },
  "snapConnectionPermissionDescription": {
    "message": "Let $1 automatically connect to $2 without your approval.",
    "description": "Used for Snap pre-approved connections. $1 is the Snap name, $2 is a website URL."
  },
  "snapConnectionWarning": {
    "message": "$1 wants to use $2",
    "description": "$2 is the snap and $1 is the dapp requesting connection to the snap."
  },
  "snapContent": {
    "message": "This content is coming from $1",
    "description": "This is shown when a snap shows transaction insight information in the confirmation UI. $1 is a link to the snap's settings page with the link text being the name of the snap."
  },
  "snapDetailWebsite": {
    "message": "Website"
  },
  "snapInstallRequest": {
    "message": "Installing $1 gives it the following permissions.",
    "description": "$1 is the snap name."
  },
  "snapInstallSuccess": {
    "message": "Installation complete"
  },
  "snapInstallWarningCheck": {
    "message": "$1 wants permission to do the following:",
    "description": "Warning message used in popup displayed on snap install. $1 is the snap name."
  },
  "snapInstallWarningHeading": {
    "message": "Proceed with caution"
  },
  "snapInstallWarningPermissionDescriptionForBip32View": {
    "message": "Allow $1 to view your public keys (and addresses). This does not grant any control of accounts or assets.",
    "description": "An extended description for the `snap_getBip32PublicKey` permission used for tooltip on Snap Install Warning screen (popup/modal). $1 is the snap name."
  },
  "snapInstallWarningPermissionDescriptionForEntropy": {
    "message": "Allow $1 Snap to manage accounts and assets on the requested network(s). These accounts are derived and backed up using your secret recovery phrase (without revealing it). With the power to derive keys, $1 can support a variety of blockchain protocols beyond Ethereum (EVMs).",
    "description": "An extended description for the `snap_getBip44Entropy` and `snap_getBip44Entropy` permissions used for tooltip on Snap Install Warning screen (popup/modal). $1 is the snap name."
  },
  "snapInstallWarningPermissionNameForEntropy": {
    "message": "Manage $1 accounts",
    "description": "Permission name used for the Permission Cell component displayed on warning popup when installing a Snap. $1 is list of account types."
  },
  "snapInstallWarningPermissionNameForViewPublicKey": {
    "message": "View your public key for $1",
    "description": "Permission name used for the Permission Cell component displayed on warning popup when installing a Snap. $1 is list of account types."
  },
  "snapInstallationErrorDescription": {
    "message": "$1 couldn’t be installed.",
    "description": "Error description used when snap installation fails. $1 is the snap name."
  },
  "snapInstallationErrorTitle": {
    "message": "Installation failed",
    "description": "Error title used when snap installation fails."
  },
  "snapResultError": {
    "message": "Error"
  },
  "snapResultSuccess": {
    "message": "Success"
  },
  "snapResultSuccessDescription": {
    "message": "$1 is ready to use"
  },
  "snapUpdateAlertDescription": {
    "message": "Get the latest version of $1",
    "description": "Description used in Snap update alert banner when snap update is available. $1 is the Snap name."
  },
  "snapUpdateAvailable": {
    "message": "Update available"
  },
  "snapUpdateErrorDescription": {
    "message": "$1 couldn’t be updated.",
    "description": "Error description used when snap update fails. $1 is the snap name."
  },
  "snapUpdateErrorTitle": {
    "message": "Update failed",
    "description": "Error title used when snap update fails."
  },
  "snapUpdateRequest": {
    "message": "Updating $1 gives it the following permissions.",
    "description": "$1 is the Snap name."
  },
  "snapUpdateSuccess": {
    "message": "Update complete"
  },
  "snapUrlIsBlocked": {
    "message": "This Snap wants to take you to a blocked site. $1."
  },
  "snaps": {
    "message": "Snaps"
  },
  "snapsConnected": {
    "message": "Snaps connected"
  },
  "snapsNoInsight": {
    "message": "The snap didn't return any insight"
  },
  "snapsPrivacyWarningFirstMessage": {
    "message": "You acknowledge that any Snap that you install is a Third Party Service, unless otherwise identified, as defined in the Consensys $1. Your use of Third Party Services is governed by separate terms and conditions set forth by the Third Party Service provider. Consensys does not recommend the use of any Snap by any particular person for any particular reason. You access, rely upon or use the Third Party Service at your own risk. Consensys disclaims all responsibility and liability for any losses on account of your use of Third Party Services.",
    "description": "First part of a message in popup modal displayed when installing a snap for the first time. $1 is terms of use link."
  },
  "snapsPrivacyWarningSecondMessage": {
    "message": "Any information you share with Third Party Services will be collected directly by those Third Party Services in accordance with their privacy policies. Please refer to their privacy policies for more information.",
    "description": "Second part of a message in popup modal displayed when installing a snap for the first time."
  },
  "snapsPrivacyWarningThirdMessage": {
    "message": "Consensys has no access to information you share with Third Party Services.",
    "description": "Third part of a message in popup modal displayed when installing a snap for the first time."
  },
  "snapsSettings": {
    "message": "Snap settings"
  },
  "snapsTermsOfUse": {
    "message": "Terms of Use"
  },
  "snapsToggle": {
    "message": "A snap will only run if it is enabled"
  },
  "snapsUIError": {
    "message": "Contact the creators of $1 for further support.",
    "description": "This is shown when the insight snap throws an error. $1 is the snap name"
  },
  "someNetworksMayPoseSecurity": {
    "message": "Some networks may pose security and/or privacy risks. Understand the risks before adding & using a network."
  },
  "somethingDoesntLookRight": {
    "message": "Something doesn't look right? $1",
    "description": "A false positive message for users to contact support. $1 is a link to the support page."
  },
  "somethingIsWrong": {
    "message": "Something's gone wrong. Try reloading the page."
  },
  "somethingWentWrong": {
    "message": "Oops! Something went wrong."
  },
  "source": {
    "message": "Source"
  },
  "speedUp": {
    "message": "Speed up"
  },
  "speedUpCancellation": {
    "message": "Speed up this cancellation"
  },
  "speedUpExplanation": {
    "message": "We’ve updated the gas fee based on current network conditions and have increased it by at least 10% (required by the network)."
  },
  "speedUpPopoverTitle": {
    "message": "Speed up transaction"
  },
  "speedUpTooltipText": {
    "message": "New gas fee"
  },
  "speedUpTransaction": {
    "message": "Speed up this transaction"
  },
  "spendLimitInsufficient": {
    "message": "Spend limit insufficient"
  },
  "spendLimitInvalid": {
    "message": "Spend limit invalid; must be a positive number"
  },
  "spendLimitPermission": {
    "message": "Spend limit permission"
  },
  "spendLimitRequestedBy": {
    "message": "Spend limit requested by $1",
    "description": "Origin of the site requesting the spend limit"
  },
  "spendLimitTooLarge": {
    "message": "Spend limit too large"
  },
  "spendingCap": {
    "message": "Spending cap"
  },
  "spendingCapError": {
    "message": "Error: Enter numbers only"
  },
  "spendingCapErrorDescription": {
    "message": "Only enter a number that you're comfortable with $1 accessing now or in the future. You can always increase the token limit later.",
    "description": "$1 is origin of the site requesting the token limit"
  },
  "spendingCapRequest": {
    "message": "Spending cap request for your $1"
  },
  "srpInputNumberOfWords": {
    "message": "I have a $1-word phrase",
    "description": "This is the text for each option in the dropdown where a user selects how many words their secret recovery phrase has during import. The $1 is the number of words (either 12, 15, 18, 21, or 24)."
  },
  "srpPasteFailedTooManyWords": {
    "message": "Paste failed because it contained over 24 words. A secret recovery phrase can have a maximum of 24 words.",
    "description": "Description of SRP paste error when the pasted content has too many words"
  },
  "srpPasteTip": {
    "message": "You can paste your entire secret recovery phrase into any field",
    "description": "Our secret recovery phrase input is split into one field per word. This message explains to users that they can paste their entire secrete recovery phrase into any field, and we will handle it correctly."
  },
  "srpSecurityQuizGetStarted": {
    "message": "Get started"
  },
  "srpSecurityQuizImgAlt": {
    "message": "An eye with a keyhole in the center, and three floating password fields"
  },
  "srpSecurityQuizIntroduction": {
    "message": "To reveal your Secret Recovery Phrase, you need to correctly answer two questions"
  },
  "srpSecurityQuizQuestionOneQuestion": {
    "message": "If you lose your Secret Recovery Phrase, MetaMask..."
  },
  "srpSecurityQuizQuestionOneRightAnswer": {
    "message": "Can’t help you"
  },
  "srpSecurityQuizQuestionOneRightAnswerDescription": {
    "message": "Write it down, engrave it on metal, or keep it in multiple secret spots so you never lose it. If you lose it, it’s gone forever."
  },
  "srpSecurityQuizQuestionOneRightAnswerTitle": {
    "message": "Right! No one can help get your Secret Recovery Phrase back"
  },
  "srpSecurityQuizQuestionOneWrongAnswer": {
    "message": "Can get it back for you"
  },
  "srpSecurityQuizQuestionOneWrongAnswerDescription": {
    "message": "If you lose your Secret Recovery Phrase, it’s gone forever. No one can help you get it back, no matter what they might say."
  },
  "srpSecurityQuizQuestionOneWrongAnswerTitle": {
    "message": "Wrong! No one can help get your Secret Recovery Phrase back"
  },
  "srpSecurityQuizQuestionTwoQuestion": {
    "message": "If anyone, even a support agent, asks for your Secret Recovery Phrase..."
  },
  "srpSecurityQuizQuestionTwoRightAnswer": {
    "message": "You’re being scammed"
  },
  "srpSecurityQuizQuestionTwoRightAnswerDescription": {
    "message": "Anyone claiming to need your Secret Recovery Phrase is lying to you. If you share it with them, they will steal your assets."
  },
  "srpSecurityQuizQuestionTwoRightAnswerTitle": {
    "message": "Correct! Sharing your Secret Recovery Phrase is never a good idea"
  },
  "srpSecurityQuizQuestionTwoWrongAnswer": {
    "message": "You should give it to them"
  },
  "srpSecurityQuizQuestionTwoWrongAnswerDescription": {
    "message": "Anyone claiming to need your Secret Recovery Phrase is lying to you. If you share it with them, they will steal your assets."
  },
  "srpSecurityQuizQuestionTwoWrongAnswerTitle": {
    "message": "Nope! Never share your Secret Recovery Phrase with anyone, ever"
  },
  "srpSecurityQuizTitle": {
    "message": "Security quiz"
  },
  "srpToggleShow": {
    "message": "Show/Hide this word of the secret recovery phrase",
    "description": "Describes a toggle that is used to show or hide a single word of the secret recovery phrase"
  },
  "srpWordHidden": {
    "message": "This word is hidden",
    "description": "Explains that a word in the secret recovery phrase is hidden"
  },
  "srpWordShown": {
    "message": "This word is being shown",
    "description": "Explains that a word in the secret recovery phrase is being shown"
  },
  "stable": {
    "message": "Stable"
  },
  "stableLowercase": {
    "message": "stable"
  },
  "stake": {
    "message": "Stake"
  },
  "startYourJourney": {
    "message": "Start your journey with $1",
    "description": "$1 is the token symbol"
  },
  "startYourJourneyDescription": {
    "message": "Get started with web3 by adding some $1 to your wallet.",
    "description": "$1 is the token symbol"
  },
  "stateLogError": {
    "message": "Error in retrieving state logs."
  },
  "stateLogFileName": {
    "message": "MetaMask state logs"
  },
  "stateLogs": {
    "message": "State logs"
  },
  "stateLogsDescription": {
    "message": "State logs contain your public account addresses and sent transactions."
  },
  "states": {
    "message": "States"
  },
  "status": {
    "message": "Status"
  },
  "statusNotConnected": {
    "message": "Not connected"
  },
  "statusNotConnectedAccount": {
    "message": "No accounts connected"
  },
  "step1LatticeWallet": {
    "message": "Connect your Lattice1"
  },
  "step1LatticeWalletMsg": {
    "message": "You can connect MetaMask to your Lattice1 device once it is set up and online. Unlock your device and have your Device ID ready.",
    "description": "$1 represents the `hardwareWalletSupportLinkConversion` localization key"
  },
  "step1LedgerWallet": {
    "message": "Download Ledger app"
  },
  "step1LedgerWalletMsg": {
    "message": "Download, set up, and enter your password to unlock $1.",
    "description": "$1 represents the `ledgerLiveApp` localization value"
  },
  "step1TrezorWallet": {
    "message": "Connect your Trezor"
  },
  "step1TrezorWalletMsg": {
    "message": "Plug your Trezor directly into your computer and unlock it. Make sure you use the correct passphrase.",
    "description": "$1 represents the `hardwareWalletSupportLinkConversion` localization key"
  },
  "step2LedgerWallet": {
    "message": "Connect your Ledger"
  },
  "step2LedgerWalletMsg": {
    "message": "Plug your Ledger directly into your computer, then  unlock it and open the Ethereum app.",
    "description": "$1 represents the `hardwareWalletSupportLinkConversion` localization key"
  },
  "stillGettingMessage": {
    "message": "Still getting this message?"
  },
  "strong": {
    "message": "Strong"
  },
  "stxCancelled": {
    "message": "Swap would have failed"
  },
  "stxCancelledDescription": {
    "message": "Your transaction would have failed and was cancelled to protect you from paying unnecessary gas fees."
  },
  "stxCancelledSubDescription": {
    "message": "Try your swap again. We’ll be here to protect you against similar risks next time."
  },
  "stxEstimatedCompletion": {
    "message": "Estimated completion in < $1",
    "description": "$1 is remeaning time in minutes and seconds, e.g. 0:10"
  },
  "stxFailure": {
    "message": "Swap failed"
  },
  "stxFailureDescription": {
    "message": "Sudden market changes can cause failures. If the problem persists, please reach out to $1.",
    "description": "This message is shown to a user if their swap fails. The $1 will be replaced by support.metamask.io"
  },
  "stxOptInDescription": {
    "message": "Turn on Smart Transactions for more reliable and secure transactions on Ethereum Mainnet. $1"
  },
  "stxPendingPrivatelySubmittingSwap": {
    "message": "Privately submitting your Swap..."
  },
  "stxPendingPubliclySubmittingSwap": {
    "message": "Publicly submitting your Swap..."
  },
  "stxSuccess": {
    "message": "Swap complete!"
  },
  "stxSuccessDescription": {
    "message": "Your $1 is now available.",
    "description": "$1 is a token symbol, e.g. ETH"
  },
  "stxSwapCompleteIn": {
    "message": "Swap will complete in <",
    "description": "'<' means 'less than', e.g. Swap will complete in < 2:59"
  },
  "stxTryingToCancel": {
    "message": "Trying to cancel your transaction..."
  },
  "stxUnknown": {
    "message": "Status unknown"
  },
  "stxUnknownDescription": {
    "message": "A transaction has been successful but we’re unsure what it is. This may be due to submitting another transaction while this swap was processing."
  },
  "stxUserCancelled": {
    "message": "Swap cancelled"
  },
  "stxUserCancelledDescription": {
    "message": "Your transaction has been cancelled and you did not pay any unnecessary gas fees."
  },
  "submit": {
    "message": "Submit"
  },
  "submitted": {
    "message": "Submitted"
  },
  "suggestedTokenSymbol": {
    "message": "Suggested ticker symbol:"
  },
  "support": {
    "message": "Support"
  },
  "supportCenter": {
    "message": "Visit our support center"
  },
  "surveyConversion": {
    "message": "Take our survey"
  },
  "surveyTitle": {
    "message": "Shape the future of MetaMask"
  },
  "swap": {
    "message": "Swap"
  },
  "swapAdjustSlippage": {
    "message": "Adjust slippage"
  },
  "swapAggregator": {
    "message": "Aggregator"
  },
  "swapAllowSwappingOf": {
    "message": "Allow swapping of $1",
    "description": "Shows a user that they need to allow a token for swapping on their hardware wallet"
  },
  "swapAmountReceived": {
    "message": "Guaranteed amount"
  },
  "swapAmountReceivedInfo": {
    "message": "This is the minimum amount you will receive. You may receive more depending on slippage."
  },
  "swapAndSend": {
    "message": "Swap & Send"
  },
  "swapAnyway": {
    "message": "Swap anyway"
  },
  "swapApproval": {
    "message": "Approve $1 for swaps",
    "description": "Used in the transaction display list to describe a transaction that is an approve call on a token that is to be swapped.. $1 is the symbol of a token that has been approved."
  },
  "swapApproveNeedMoreTokens": {
    "message": "You need $1 more $2 to complete this swap",
    "description": "Tells the user how many more of a given token they need for a specific swap. $1 is an amount of tokens and $2 is the token symbol."
  },
  "swapAreYouStillThere": {
    "message": "Are you still there?"
  },
  "swapAreYouStillThereDescription": {
    "message": "We’re ready to show you the latest quotes when you want to continue"
  },
  "swapBuildQuotePlaceHolderText": {
    "message": "No tokens available matching $1",
    "description": "Tells the user that a given search string does not match any tokens in our token lists. $1 can be any string of text"
  },
  "swapConfirmWithHwWallet": {
    "message": "Confirm with your hardware wallet"
  },
  "swapContinueSwapping": {
    "message": "Continue swapping"
  },
  "swapContractDataDisabledErrorDescription": {
    "message": "In the Ethereum app on your Ledger, go to \"Settings\" and allow contract data. Then, try your swap again."
  },
  "swapContractDataDisabledErrorTitle": {
    "message": "Contract data is not enabled on your Ledger"
  },
  "swapCustom": {
    "message": "custom"
  },
  "swapDecentralizedExchange": {
    "message": "Decentralized exchange"
  },
  "swapDirectContract": {
    "message": "Direct contract"
  },
  "swapEditLimit": {
    "message": "Edit limit"
  },
  "swapEnableDescription": {
    "message": "This is required and gives MetaMask permission to swap your $1.",
    "description": "Gives the user info about the required approval transaction for swaps. $1 will be the symbol of a token being approved for swaps."
  },
  "swapEnableTokenForSwapping": {
    "message": "This will $1 for swapping",
    "description": "$1 is for the 'enableToken' key, e.g. 'enable ETH'"
  },
  "swapEnterAmount": {
    "message": "Enter an amount"
  },
  "swapEstimatedNetworkFees": {
    "message": "Estimated network fees"
  },
  "swapEstimatedNetworkFeesInfo": {
    "message": "This is an estimate of the network fee that will be used to complete your swap. The actual amount may change according to network conditions."
  },
  "swapFailedErrorDescriptionWithSupportLink": {
    "message": "Transaction failures happen and we are here to help. If this issue persists, you can reach our customer support at $1 for further assistance.",
    "description": "This message is shown to a user if their swap fails. The $1 will be replaced by support.metamask.io"
  },
  "swapFailedErrorTitle": {
    "message": "Swap failed"
  },
  "swapFetchingQuote": {
    "message": "Fetching quote"
  },
  "swapFetchingQuoteNofN": {
    "message": "Fetching quote $1 of $2",
    "description": "A count of possible quotes shown to the user while they are waiting for quotes to be fetched. $1 is the number of quotes already loaded, and $2 is the total number of resources that we check for quotes. Keep in mind that not all resources will have a quote for a particular swap."
  },
  "swapFetchingQuotes": {
    "message": "Fetching quotes..."
  },
  "swapFetchingQuotesErrorDescription": {
    "message": "Hmmm... something went wrong. Try again, or if errors persist, contact customer support."
  },
  "swapFetchingQuotesErrorTitle": {
    "message": "Error fetching quotes"
  },
  "swapFetchingTokens": {
    "message": "Fetching tokens..."
  },
  "swapFromTo": {
    "message": "The swap of $1 to $2",
    "description": "Tells a user that they need to confirm on their hardware wallet a swap of 2 tokens. $1 is a source token and $2 is a destination token"
  },
  "swapGasFeesDetails": {
    "message": "Gas fees are estimated and will fluctuate based on network traffic and transaction complexity."
  },
  "swapGasFeesLearnMore": {
    "message": "Learn more about gas fees"
  },
  "swapGasFeesSplit": {
    "message": "Gas fees on the previous screen are split between these two transactions."
  },
  "swapGasFeesSummary": {
    "message": "Gas fees are paid to crypto miners who process transactions on the $1 network. MetaMask does not profit from gas fees.",
    "description": "$1 is the selected network, e.g. Ethereum or BSC"
  },
  "swapHighSlippage": {
    "message": "High slippage"
  },
  "swapHighSlippageWarning": {
    "message": "Slippage amount is very high."
  },
  "swapIncludesMMFee": {
    "message": "Includes a $1% MetaMask fee.",
    "description": "Provides information about the fee that metamask takes for swaps. $1 is a decimal number."
  },
  "swapIncludesMMFeeAlt": {
    "message": "Quote reflects $1% MetaMask fee",
    "description": "Provides information about the fee that metamask takes for swaps using the latest copy. $1 is a decimal number."
  },
  "swapIncludesMetaMaskFeeViewAllQuotes": {
    "message": "Includes a $1% MetaMask fee – $2",
    "description": "Provides information about the fee that metamask takes for swaps. $1 is a decimal number and $2 is a link to view all quotes."
  },
  "swapLearnMore": {
    "message": "Learn more about Swaps"
  },
  "swapLiquiditySourceInfo": {
    "message": "We search multiple liquidity sources (exchanges, aggregators and professional market makers) to compare exchange rates and network fees."
  },
  "swapLowSlippage": {
    "message": "Low slippage"
  },
  "swapLowSlippageError": {
    "message": "Transaction may fail, max slippage too low."
  },
  "swapMaxSlippage": {
    "message": "Max slippage"
  },
  "swapMetaMaskFee": {
    "message": "MetaMask fee"
  },
  "swapMetaMaskFeeDescription": {
    "message": "The fee of $1% is automatically factored into this quote. You pay it in exchange for a license to use MetaMask's liquidity provider information aggregation software.",
    "description": "Provides information about the fee that metamask takes for swaps. $1 is a decimal number."
  },
  "swapNQuotesWithDot": {
    "message": "$1 quotes.",
    "description": "$1 is the number of quotes that the user can select from when opening the list of quotes on the 'view quote' screen"
  },
  "swapNewQuoteIn": {
    "message": "New quotes in $1",
    "description": "Tells the user the amount of time until the currently displayed quotes are update. $1 is a time that is counting down from 1:00 to 0:00"
  },
  "swapNoTokensAvailable": {
    "message": "No tokens available matching $1",
    "description": "Tells the user that a given search string does not match any tokens in our token lists. $1 can be any string of text"
  },
  "swapOnceTransactionHasProcess": {
    "message": "Your $1 will be added to your account once this transaction has processed.",
    "description": "This message communicates the token that is being transferred. It is shown on the awaiting swap screen. The $1 will be a token symbol."
  },
  "swapPriceDifference": {
    "message": "You are about to swap $1 $2 (~$3) for $4 $5 (~$6).",
    "description": "This message represents the price slippage for the swap.  $1 and $4 are a number (ex: 2.89), $2 and $5 are symbols (ex: ETH), and $3 and $6 are fiat currency amounts."
  },
  "swapPriceDifferenceTitle": {
    "message": "Price difference of ~$1%",
    "description": "$1 is a number (ex: 1.23) that represents the price difference."
  },
  "swapPriceImpactTooltip": {
    "message": "Price impact is the difference between the current market price and the amount received during transaction execution. Price impact is a function of the size of your trade relative to the size of the liquidity pool."
  },
  "swapPriceUnavailableDescription": {
    "message": "Price impact could not be determined due to lack of market price data. Please confirm that you are comfortable with the amount of tokens you are about to receive before swapping."
  },
  "swapPriceUnavailableTitle": {
    "message": "Check your rate before proceeding"
  },
  "swapProcessing": {
    "message": "Processing"
  },
  "swapQuoteDetails": {
    "message": "Quote details"
  },
  "swapQuoteNofM": {
    "message": "$1 of $2",
    "description": "A count of possible quotes shown to the user while they are waiting for quotes to be fetched. $1 is the number of quotes already loaded, and $2 is the total number of resources that we check for quotes. Keep in mind that not all resources will have a quote for a particular swap."
  },
  "swapQuoteSource": {
    "message": "Quote source"
  },
  "swapQuotesExpiredErrorDescription": {
    "message": "Please request new quotes to get the latest rates."
  },
  "swapQuotesExpiredErrorTitle": {
    "message": "Quotes timeout"
  },
  "swapQuotesNotAvailableDescription": {
    "message": "Reduce the size of your trade or use a different token."
  },
  "swapQuotesNotAvailableErrorDescription": {
    "message": "Try adjusting the amount or slippage settings and try again."
  },
  "swapQuotesNotAvailableErrorTitle": {
    "message": "No quotes available"
  },
  "swapRate": {
    "message": "Rate"
  },
  "swapReceiving": {
    "message": "Receiving"
  },
  "swapReceivingInfoTooltip": {
    "message": "This is an estimate. The exact amount depends on slippage."
  },
  "swapRequestForQuotation": {
    "message": "Request for quotation"
  },
  "swapReviewSwap": {
    "message": "Review swap"
  },
  "swapSearchNameOrAddress": {
    "message": "Search name or paste address"
  },
  "swapSelect": {
    "message": "Select"
  },
  "swapSelectAQuote": {
    "message": "Select a quote"
  },
  "swapSelectAToken": {
    "message": "Select token"
  },
  "swapSelectQuotePopoverDescription": {
    "message": "Below are all the quotes gathered from multiple liquidity sources."
  },
  "swapSelectToken": {
    "message": "Select token"
  },
  "swapShowLatestQuotes": {
    "message": "Show latest quotes"
  },
  "swapSlippageHighDescription": {
    "message": "The slippage entered ($1%) is considered very high and may result in a bad rate",
    "description": "$1 is the amount of % for slippage"
  },
  "swapSlippageHighTitle": {
    "message": "High slippage"
  },
  "swapSlippageLowDescription": {
    "message": "A value this low ($1%) may result in a failed swap",
    "description": "$1 is the amount of % for slippage"
  },
  "swapSlippageLowTitle": {
    "message": "Low slippage"
  },
  "swapSlippageNegative": {
    "message": "Slippage must be greater or equal to zero"
  },
  "swapSlippageNegativeDescription": {
    "message": "Slippage must be greater or equal to zero"
  },
  "swapSlippageNegativeTitle": {
    "message": "Increase slippage to continue"
  },
  "swapSlippageOverLimitDescription": {
    "message": "Slippage tolerance must be 15% or less. Anything higher will result in a bad rate."
  },
  "swapSlippageOverLimitTitle": {
    "message": "Very high slippage"
  },
  "swapSlippagePercent": {
    "message": "$1%",
    "description": "$1 is the amount of % for slippage"
  },
  "swapSlippageTooltip": {
    "message": "If the price changes between the time your order is placed and confirmed it’s called “slippage”. Your swap will automatically cancel if slippage exceeds your “slippage tolerance” setting."
  },
  "swapSlippageZeroDescription": {
    "message": "There are fewer zero-slippage quote providers which will result in a less competitive quote."
  },
  "swapSlippageZeroTitle": {
    "message": "Sourcing zero-slippage providers"
  },
  "swapSource": {
    "message": "Liquidity source"
  },
  "swapSuggested": {
    "message": "Swap suggested"
  },
  "swapSuggestedGasSettingToolTipMessage": {
    "message": "Swaps are complex and time sensitive transactions. We recommend this gas fee for a good balance between cost and confidence of a successful Swap."
  },
  "swapSwapFrom": {
    "message": "Swap from"
  },
  "swapSwapSwitch": {
    "message": "Switch token order"
  },
  "swapSwapTo": {
    "message": "Swap to"
  },
  "swapToConfirmWithHwWallet": {
    "message": "to confirm with your hardware wallet"
  },
  "swapTokenAddedManuallyDescription": {
    "message": "Verify this token on $1 and make sure it is the token you want to trade.",
    "description": "$1 points the user to etherscan as a place they can verify information about a token. $1 is replaced with the translation for \"etherscan\""
  },
  "swapTokenAddedManuallyTitle": {
    "message": "Token added manually"
  },
  "swapTokenAvailable": {
    "message": "Your $1 has been added to your account.",
    "description": "This message is shown after a swap is successful and communicates the exact amount of tokens the user has received for a swap. The $1 is a decimal number of tokens followed by the token symbol."
  },
  "swapTokenBalanceUnavailable": {
    "message": "We were unable to retrieve your $1 balance",
    "description": "This message communicates to the user that their balance of a given token is currently unavailable. $1 will be replaced by a token symbol"
  },
  "swapTokenNotAvailable": {
    "message": "Token is not available to swap in this region"
  },
  "swapTokenToToken": {
    "message": "Swap $1 to $2",
    "description": "Used in the transaction display list to describe a swap. $1 and $2 are the symbols of tokens in involved in a swap."
  },
  "swapTokenVerificationAddedManually": {
    "message": "This token has been added manually."
  },
  "swapTokenVerificationMessage": {
    "message": "Always confirm the token address on $1.",
    "description": "Points the user to Etherscan as a place they can verify information about a token. $1 is replaced with the translation for \"Etherscan\" followed by an info icon that shows more info on hover."
  },
  "swapTokenVerificationOnlyOneSource": {
    "message": "Only verified on 1 source."
  },
  "swapTokenVerificationSources": {
    "message": "Verified on $1 sources.",
    "description": "Indicates the number of token information sources that recognize the symbol + address. $1 is a decimal number."
  },
  "swapTokenVerifiedOn1SourceDescription": {
    "message": "$1 is only verified on 1 source. Consider verifying it on $2 before proceeding.",
    "description": "$1 is a token name, $2 points the user to etherscan as a place they can verify information about a token. $1 is replaced with the translation for \"etherscan\""
  },
  "swapTokenVerifiedOn1SourceTitle": {
    "message": "Potentially inauthentic token"
  },
  "swapTooManyDecimalsError": {
    "message": "$1 allows up to $2 decimals",
    "description": "$1 is a token symbol and $2 is the max. number of decimals allowed for the token"
  },
  "swapTransactionComplete": {
    "message": "Transaction complete"
  },
  "swapTwoTransactions": {
    "message": "2 transactions"
  },
  "swapUnknown": {
    "message": "Unknown"
  },
  "swapVerifyTokenExplanation": {
    "message": "Multiple tokens can use the same name and symbol. Check $1 to verify this is the token you're looking for.",
    "description": "This appears in a tooltip next to the verifyThisTokenOn message. It gives the user more information about why they should check the token on a block explorer. $1 will be the name or url of the block explorer, which will be the translation of 'etherscan' or a block explorer url specified for a custom network."
  },
  "swapYourTokenBalance": {
    "message": "$1 $2 available to swap",
    "description": "Tells the user how much of a token they have in their balance. $1 is a decimal number amount of tokens, and $2 is a token symbol"
  },
  "swapZeroSlippage": {
    "message": "0% Slippage"
  },
  "swapsAdvancedOptions": {
    "message": "Advanced options"
  },
  "swapsExcessiveSlippageWarning": {
    "message": "Slippage amount is too high and will result in a bad rate. Please reduce your slippage tolerance to a value below 15%."
  },
  "swapsMaxSlippage": {
    "message": "Slippage tolerance"
  },
  "swapsNotEnoughForTx": {
    "message": "Not enough $1 to complete this transaction",
    "description": "Tells the user that they don't have enough of a token for a proposed swap. $1 is a token symbol"
  },
  "swapsNotEnoughToken": {
    "message": "Not enough $1",
    "description": "Tells the user that they don't have enough of a token for a proposed swap. $1 is a token symbol"
  },
  "swapsViewInActivity": {
    "message": "View in activity"
  },
  "switch": {
    "message": "Switch"
  },
  "switchEthereumChainConfirmationDescription": {
    "message": "This will switch the selected network within MetaMask to a previously added network:"
  },
  "switchEthereumChainConfirmationTitle": {
    "message": "Allow this site to switch the network?"
  },
  "switchInputCurrency": {
    "message": "Switch input currency"
  },
  "switchNetwork": {
    "message": "Switch network"
  },
  "switchNetworks": {
    "message": "Switch networks"
  },
  "switchToNetwork": {
    "message": "Switch to $1",
    "description": "$1 represents the custom network that has previously been added"
  },
  "switchToThisAccount": {
    "message": "Switch to this account"
  },
  "switchedNetworkToastDecline": {
    "message": "Don't show again"
  },
  "switchedNetworkToastMessage": {
    "message": "$1 is now active on $2",
    "description": "$1 represents the account name, $2 represents the network name"
  },
  "switchedTo": {
    "message": "You're now using"
  },
  "switchingNetworksCancelsPendingConfirmations": {
    "message": "Switching networks will cancel all pending confirmations"
  },
  "symbol": {
    "message": "Symbol"
  },
  "symbolBetweenZeroTwelve": {
    "message": "Symbol must be 11 characters or fewer."
  },
  "tenPercentIncreased": {
    "message": "10% increase"
  },
  "terms": {
    "message": "Terms of use"
  },
  "termsOfService": {
    "message": "Terms of service"
  },
  "termsOfUseAgreeText": {
    "message": " I agree to the Terms of Use, which apply to my use of MetaMask and all of its features"
  },
  "termsOfUseFooterText": {
    "message": "Please scroll to read all sections"
  },
  "termsOfUseTitle": {
    "message": "Our Terms of Use have updated"
  },
  "testNetworks": {
    "message": "Test networks"
  },
  "theme": {
    "message": "Theme"
  },
  "themeDescription": {
    "message": "Choose your preferred MetaMask theme."
  },
  "thingsToKeep": {
    "message": "Keep in mind:"
  },
  "thirdPartySoftware": {
    "message": "Third-party software notice",
    "description": "Title of a popup modal displayed when installing a snap for the first time."
  },
  "thisCollection": {
    "message": "this collection"
  },
  "threeMonthsAbbreviation": {
    "message": "3M",
    "description": "Shortened form of '3 months'"
  },
  "time": {
    "message": "Time"
  },
  "tips": {
    "message": "Tips"
  },
  "to": {
    "message": "To"
  },
  "toAddress": {
    "message": "To: $1",
    "description": "$1 is the address to include in the To label. It is typically shortened first using shortenAddress"
  },
  "toggleEthSignBannerDescription": {
    "message": "You’re at risk for phishing attacks. Protect yourself by turning off eth_sign."
  },
  "toggleEthSignDescriptionField": {
    "message": "If you enable this setting, you might get signature requests that aren’t readable. By signing a message you don't understand, you could be agreeing to give away your funds and NFTs."
  },
  "toggleEthSignField": {
    "message": "Eth_sign requests"
  },
  "toggleEthSignModalBannerBoldText": {
    "message": " you might be getting scammed"
  },
  "toggleEthSignModalBannerText": {
    "message": "If you've been asked to turn this setting on,"
  },
  "toggleEthSignModalCheckBox": {
    "message": "I understand that I can lose all of my funds and NFTs if I enable eth_sign requests. "
  },
  "toggleEthSignModalDescription": {
    "message": "Allowing eth_sign requests can make you vulnerable to phishing attacks. Always review the URL and be careful when signing  messages that contain code."
  },
  "toggleEthSignModalFormError": {
    "message": "The text is incorrect"
  },
  "toggleEthSignModalFormLabel": {
    "message": "Enter “I only sign what I understand” to continue"
  },
  "toggleEthSignModalFormValidation": {
    "message": "I only sign what I understand"
  },
  "toggleEthSignModalTitle": {
    "message": "Use at your own risk"
  },
  "toggleEthSignOff": {
    "message": "OFF (Recommended)"
  },
  "toggleEthSignOn": {
    "message": "ON (Not recommended)"
  },
  "toggleRequestQueueDescription": {
    "message": "This allows you to select a network for each site instead of a single selected network for all sites. This feature will prevent you from switching networks manually, which may break your user experience on certain sites."
  },
  "toggleRequestQueueField": {
    "message": "Select networks for each site"
  },
  "toggleRequestQueueOff": {
    "message": "Off"
  },
  "toggleRequestQueueOn": {
    "message": "On"
  },
  "token": {
    "message": "Token"
  },
  "tokenAddress": {
    "message": "Token address"
  },
  "tokenAlreadyAdded": {
    "message": "Token has already been added."
  },
  "tokenAutoDetection": {
    "message": "Token autodetection"
  },
  "tokenContractAddress": {
    "message": "Token contract address"
  },
  "tokenDecimal": {
    "message": "Token decimal"
  },
  "tokenDecimalFetchFailed": {
    "message": "Token decimal required. Find it on: $1"
  },
  "tokenDecimalTitle": {
    "message": "Token decimal:"
  },
  "tokenDetails": {
    "message": "Token details"
  },
  "tokenFoundTitle": {
    "message": "1 new token found"
  },
  "tokenId": {
    "message": "Token ID"
  },
  "tokenList": {
    "message": "Token lists"
  },
  "tokenScamSecurityRisk": {
    "message": "token scams and security risks"
  },
  "tokenShowUp": {
    "message": "Your tokens may not automatically show up in your wallet. "
  },
  "tokenSymbol": {
    "message": "Token symbol"
  },
  "tokens": {
    "message": "Tokens"
  },
  "tokensFoundTitle": {
    "message": "$1 new tokens found",
    "description": "$1 is the number of new tokens detected"
  },
  "tooltipApproveButton": {
    "message": "I understand"
  },
  "tooltipSatusConnected": {
    "message": "connected"
  },
  "tooltipSatusConnectedUpperCase": {
    "message": "Connected"
  },
  "tooltipSatusNotConnected": {
    "message": "not connected"
  },
  "total": {
    "message": "Total"
  },
  "totalVolume": {
    "message": "Total volume"
  },
  "transaction": {
    "message": "transaction"
  },
  "transactionCancelAttempted": {
    "message": "Transaction cancel attempted with estimated gas fee of $1 at $2"
  },
  "transactionCancelSuccess": {
    "message": "Transaction successfully cancelled at $2"
  },
  "transactionConfirmed": {
    "message": "Transaction confirmed at $2."
  },
  "transactionCreated": {
    "message": "Transaction created with a value of $1 at $2."
  },
  "transactionDetailDappGasMoreInfo": {
    "message": "Site suggested"
  },
  "transactionDetailDappGasTooltip": {
    "message": "Edit to use MetaMask's recommended gas fee based on the latest block."
  },
  "transactionDetailGasHeading": {
    "message": "Estimated gas fee"
  },
  "transactionDetailGasTooltipConversion": {
    "message": "Learn more about gas fees"
  },
  "transactionDetailGasTooltipExplanation": {
    "message": "Gas fees are set by the network and fluctuate based on network traffic and transaction complexity."
  },
  "transactionDetailGasTooltipIntro": {
    "message": "Gas fees are paid to crypto miners who process transactions on the $1 network. MetaMask does not profit from gas fees."
  },
  "transactionDetailGasTotalSubtitle": {
    "message": "Amount + gas fee"
  },
  "transactionDetailLayer2GasHeading": {
    "message": "Layer 2 gas fee"
  },
  "transactionDetailMultiLayerTotalSubtitle": {
    "message": "Amount + fees"
  },
  "transactionDropped": {
    "message": "Transaction dropped at $2."
  },
  "transactionError": {
    "message": "Transaction error. Exception thrown in contract code."
  },
  "transactionErrorNoContract": {
    "message": "Trying to call a function on a non-contract address."
  },
  "transactionErrored": {
    "message": "Transaction encountered an error."
  },
  "transactionFailed": {
    "message": "Transaction Failed"
  },
  "transactionFee": {
    "message": "Transaction fee"
  },
  "transactionHistoryBaseFee": {
    "message": "Base fee (GWEI)"
  },
  "transactionHistoryL1GasLabel": {
    "message": "Total L1 gas fee"
  },
  "transactionHistoryL2GasLimitLabel": {
    "message": "L2 gas limit"
  },
  "transactionHistoryL2GasPriceLabel": {
    "message": "L2 gas price"
  },
  "transactionHistoryMaxFeePerGas": {
    "message": "Max fee per gas"
  },
  "transactionHistoryPriorityFee": {
    "message": "Priority fee (GWEI)"
  },
  "transactionHistoryTotalGasFee": {
    "message": "Total gas fee"
  },
  "transactionNote": {
    "message": "Transaction note"
  },
  "transactionResubmitted": {
    "message": "Transaction resubmitted with estimated gas fee increased to $1 at $2"
  },
  "transactionSettings": {
    "message": "Transaction settings"
  },
  "transactionSubmitted": {
    "message": "Transaction submitted with estimated gas fee of $1 at $2."
  },
  "transactionUpdated": {
    "message": "Transaction updated at $2."
  },
  "transactions": {
    "message": "Transactions"
  },
  "transfer": {
    "message": "Transfer"
  },
  "transferFrom": {
    "message": "Transfer from"
  },
  "trillionAbbreviation": {
    "message": "T",
    "description": "Shortened form of 'trillion'"
  },
  "troubleConnectingToLedgerU2FOnFirefox": {
    "message": "We're having trouble connecting your Ledger. $1",
    "description": "$1 is a link to the wallet connection guide;"
  },
  "troubleConnectingToLedgerU2FOnFirefox2": {
    "message": "Review our hardware wallet connection guide and try again.",
    "description": "$1 of the ledger wallet connection guide"
  },
  "troubleConnectingToLedgerU2FOnFirefoxLedgerSolution": {
    "message": "If you're on the latest version of Firefox, you might be experiencing an issue related to Firefox dropping U2F support. Learn how to fix this issue $1.",
    "description": "It is a link to the ledger website for the workaround."
  },
  "troubleConnectingToLedgerU2FOnFirefoxLedgerSolution2": {
    "message": "here",
    "description": "Second part of the error message; It is a link to the ledger website for the workaround."
  },
  "troubleConnectingToWallet": {
    "message": "We had trouble connecting to your $1, try reviewing $2 and try again.",
    "description": "$1 is the wallet device name; $2 is a link to wallet connection guide"
  },
  "troubleStarting": {
    "message": "MetaMask had trouble starting. This error could be intermittent, so try restarting the extension."
  },
  "trustSiteApprovePermission": {
    "message": "By granting permission, you are allowing the following $1 to access your funds"
  },
  "tryAgain": {
    "message": "Try again"
  },
  "turnOff": {
    "message": "Turn off"
  },
  "turnOffMetamaskNotificationsError": {
    "message": "There was an error in disabling the notifications. Please try again later."
  },
  "turnOn": {
    "message": "Turn on"
  },
  "turnOnMetamaskNotifications": {
    "message": "Turn on notifications"
  },
  "turnOnMetamaskNotificationsButton": {
    "message": "Turn on"
  },
  "turnOnMetamaskNotificationsError": {
    "message": "There was an error in creating the notifications. Please try again later."
  },
  "turnOnMetamaskNotificationsMessageFirst": {
    "message": "Stay in the loop on what's happening in your wallet with notifications."
  },
  "turnOnMetamaskNotificationsMessagePrivacyBold": {
    "message": "Settings > Notifications."
  },
  "turnOnMetamaskNotificationsMessagePrivacyLink": {
    "message": "Learn how we protect your privacy while using this feature."
  },
  "turnOnMetamaskNotificationsMessageSecond": {
    "message": "To use wallet notifications, we use a profile to sync some settings across your devices. $1"
  },
  "turnOnMetamaskNotificationsMessageThird": {
    "message": "You can turn off notifications at any time in $1"
  },
  "turnOnTokenDetection": {
    "message": "Turn on enhanced token detection"
  },
  "tutorial": {
    "message": "Tutorial"
  },
  "twelveHrTitle": {
    "message": "12hr:"
  },
  "typeYourSRP": {
    "message": "Type your Secret Recovery Phrase"
  },
  "u2f": {
    "message": "U2F",
    "description": "A name on an API for the browser to interact with devices that support the U2F protocol. On some browsers we use it to connect MetaMask to Ledger devices."
  },
  "unapproved": {
    "message": "Unapproved"
  },
  "units": {
    "message": "units"
  },
  "unknown": {
    "message": "Unknown"
  },
  "unknownCollection": {
    "message": "Unnamed collection"
  },
  "unknownNetwork": {
    "message": "Unknown private network"
  },
  "unknownNetworkForKeyEntropy": {
    "message": "Unknown network",
    "description": "Displayed on places like Snap install warning when regular name is not available."
  },
  "unknownQrCode": {
    "message": "Error: We couldn't identify that QR code"
  },
  "unlimited": {
    "message": "Unlimited"
  },
  "unlock": {
    "message": "Unlock"
  },
  "unlockMessage": {
    "message": "The decentralized web awaits"
  },
  "unpin": {
    "message": "Unpin"
  },
  "unrecognizedChain": {
    "message": "This custom network is not recognized",
    "description": "$1 is a clickable link with text defined by the 'unrecognizedChanLinkText' key. The link will open to instructions for users to validate custom network details."
  },
  "unsendableAsset": {
    "message": "Sending NFT (ERC-721) tokens is not currently supported",
    "description": "This is an error message we show the user if they attempt to send an NFT asset type, for which currently don't support sending"
  },
  "unverifiedContractAddressMessage": {
    "message": "We cannot verify this contract. Make sure you trust this address."
  },
  "upArrow": {
    "message": "up arrow"
  },
  "update": {
    "message": "Update"
  },
  "updateRequest": {
    "message": "Update request"
  },
  "updatedWithDate": {
    "message": "Updated $1"
  },
  "urlErrorMsg": {
    "message": "URLs require the appropriate HTTP/HTTPS prefix."
  },
  "urlExistsErrorMsg": {
    "message": "This URL is currently used by the $1 network."
  },
  "use4ByteResolution": {
    "message": "Decode smart contracts"
  },
  "use4ByteResolutionDescription": {
    "message": "To improve user experience, we customize the activity tab with messages based on the smart contracts you interact with. MetaMask uses a service called 4byte.directory to decode data and show you a version of a smart contract that's easier to read. This helps reduce your chances of approving malicious smart contract actions, but can result in your IP address being shared."
  },
  "useMultiAccountBalanceChecker": {
    "message": "Batch account balance requests"
  },
  "useMultiAccountBalanceCheckerSettingDescription": {
    "message": "Get faster balance updates by batching account balance requests. This lets us fetch your account balances together, so you get quicker updates for an improved experience. When this feature is off, third parties may be less likely to associate your accounts with each other."
  },
  "useNftDetection": {
    "message": "Autodetect NFTs"
  },
  "useNftDetectionDescriptionText": {
    "message": "Let MetaMask add NFTs you own using third-party services (like OpenSea). Autodetecting NFTs exposes your IP and account address to these services. Enabling this feature could associate your IP address with your Ethereum address and display fake NFTs airdropped by scammers. You can add tokens manually to avoid this risk."
  },
  "usePhishingDetection": {
    "message": "Use phishing detection"
  },
  "usePhishingDetectionDescription": {
    "message": "Display a warning for phishing domains targeting Ethereum users"
  },
  "useSafeChainsListValidation": {
    "message": "Network details check"
  },
  "useSafeChainsListValidationDescription": {
    "message": "MetaMask uses a third-party service called $1 to show accurate and standardized network details. This reduces your chances of connecting to malicious or incorrect network. When using this feature, your IP address is exposed to chainid.network."
  },
  "useSafeChainsListValidationWebsite": {
    "message": "chainid.network",
    "description": "useSafeChainsListValidationWebsite is separated from the rest of the text so that we can bold the third party service name in the middle of them"
  },
  "useSiteSuggestion": {
    "message": "Use site suggestion"
  },
  "useTokenDetectionPrivacyDesc": {
    "message": "Automatically displaying tokens sent to your account involves communication with third party servers to fetch token’s images. Those serves will have access to your IP address."
  },
  "usedByClients": {
    "message": "Used by a variety of different clients"
  },
  "userName": {
    "message": "Username"
  },
  "userOpContractDeployError": {
    "message": "Contract deployment from a smart contract account is not supported"
  },
  "verifyContractDetails": {
    "message": "Verify third-party details"
  },
  "verifyThisTokenOn": {
    "message": "Verify this token on $1",
    "description": "Points the user to etherscan as a place they can verify information about a token. $1 is replaced with the translation for \"etherscan\""
  },
  "verifyThisUnconfirmedTokenOn": {
    "message": "Verify this token on $1 and make sure this is the token you want to trade.",
    "description": "Points the user to etherscan as a place they can verify information about a token. $1 is replaced with the translation for \"etherscan\""
  },
  "version": {
    "message": "Version"
  },
  "view": {
    "message": "View"
  },
  "viewActivity": {
    "message": "View activity"
  },
  "viewAllDetails": {
    "message": "View all details"
  },
  "viewAllQuotes": {
    "message": "view all quotes"
  },
  "viewContact": {
    "message": "View contact"
  },
  "viewDetails": {
    "message": "View details"
  },
  "viewFullTransactionDetails": {
    "message": "View full transaction details"
  },
  "viewMore": {
    "message": "View more"
  },
  "viewOnBlockExplorer": {
    "message": "View on block explorer"
  },
  "viewOnCustomBlockExplorer": {
    "message": "View $1 at $2",
    "description": "$1 is the action type. e.g (Account, Transaction, Swap) and $2 is the Custom Block Explorer URL"
  },
  "viewOnEtherscan": {
    "message": "View $1 on Etherscan",
    "description": "$1 is the action type. e.g (Account, Transaction, Swap)"
  },
  "viewOnExplorer": {
    "message": "View on explorer"
  },
  "viewOnOpensea": {
    "message": "View on Opensea"
  },
  "viewTransaction": {
    "message": "View transaction"
  },
  "viewinCustodianApp": {
    "message": "View in custodian app"
  },
  "viewinExplorer": {
    "message": "View $1 in explorer",
    "description": "$1 is the action type. e.g (Account, Transaction, Swap)"
  },
  "visitSite": {
    "message": "Visit site"
  },
  "visitWebSite": {
    "message": "Visit our website"
  },
  "wallet": {
    "message": "Wallet"
  },
  "walletConnectionGuide": {
    "message": "our hardware wallet connection guide"
  },
  "walletProtectedAndReadyToUse": {
    "message": "Your wallet is protected and ready to use. You can find your Secret Recovery Phrase in $1 ",
    "description": "$1 is the menu path to be shown with font weight bold"
  },
  "wantToAddThisNetwork": {
    "message": "Want to add this network?"
  },
  "wantsToAddThisAsset": {
    "message": "This allows the following asset to be added to your wallet."
  },
  "warning": {
    "message": "Warning"
  },
  "warningFromSnap": {
    "message": "Warning from $1",
    "description": "$1 represents the name of the snap"
  },
  "warningTooltipText": {
    "message": "$1 The third party could spend your entire token balance without further notice or consent. Protect yourself by customizing a lower spending cap.",
    "description": "$1 is a warning icon with text 'Be careful' in 'warning' colour"
  },
  "weak": {
    "message": "Weak"
  },
  "web3": {
    "message": "Web3"
  },
  "web3ShimUsageNotification": {
    "message": "We noticed that the current website tried to use the removed window.web3 API. If the site appears to be broken, please click $1 for more information.",
    "description": "$1 is a clickable link."
  },
  "webhid": {
    "message": "WebHID",
    "description": "Refers to a interface for connecting external devices to the browser. Used for connecting ledger to the browser. Read more here https://developer.mozilla.org/en-US/docs/Web/API/WebHID_API"
  },
  "websites": {
    "message": "websites",
    "description": "Used in the 'permission_rpc' message."
  },
  "welcomeBack": {
    "message": "Welcome back!"
  },
  "welcomeExploreDescription": {
    "message": "Store, send and spend crypto currencies and assets."
  },
  "welcomeExploreTitle": {
    "message": "Explore decentralized apps"
  },
  "welcomeLoginDescription": {
    "message": "Use your MetaMask to login to decentralized apps - no signup needed."
  },
  "welcomeLoginTitle": {
    "message": "Say hello to your wallet"
  },
  "welcomeToMetaMask": {
    "message": "Let's get started"
  },
  "welcomeToMetaMaskIntro": {
    "message": "Trusted by millions, MetaMask is a secure wallet making the world of web3 accessible to all."
  },
  "whatsNew": {
    "message": "What's new",
    "description": "This is the title of a popup that gives users notifications about new features and updates to MetaMask."
  },
  "whatsThis": {
    "message": "What's this?"
  },
  "xOfYPending": {
    "message": "$1 of $2 pending",
    "description": "$1 and $2 are intended to be two numbers, where $2 is a total number of pending confirmations, and $1 is a count towards that total"
  },
  "yes": {
    "message": "Yes"
  },
  "you": {
    "message": "You"
  },
  "youHaveAddedAll": {
    "message": "You've added all the popular networks. You can discover more networks $1 Or you can $2",
    "description": "$1 is a link with the text 'here' and $2 is a button with the text 'add more networks manually'"
  },
  "youNeedToAllowCameraAccess": {
    "message": "You need to allow camera access to use this feature."
  },
  "youSign": {
    "message": "You are signing"
  },
  "yourAccounts": {
    "message": "Your accounts"
  },
  "yourActivity": {
    "message": "Your activity"
  },
  "yourBalance": {
    "message": "Your balance"
  },
  "yourFundsMayBeAtRisk": {
    "message": "Your funds may be at risk"
  },
  "yourNFTmayBeAtRisk": {
    "message": "Your NFT may be at risk"
  },
  "yourPrivateSeedPhrase": {
    "message": "Your Secret Recovery Phrase"
  },
  "yourTransactionConfirmed": {
    "message": "Transaction already confirmed"
  },
  "yourTransactionJustConfirmed": {
    "message": "We weren't able to cancel your transaction before it was confirmed on the blockchain."
  },
  "yourWalletIsReady": {
    "message": "Your wallet is ready"
  },
  "zeroGasPriceOnSpeedUpError": {
    "message": "Zero gas price on speed up"
  }
}<|MERGE_RESOLUTION|>--- conflicted
+++ resolved
@@ -659,8 +659,6 @@
   "betaTerms": {
     "message": "Beta Terms of use"
   },
-<<<<<<< HEAD
-=======
   "betaWalletCreationSuccessReminder1": {
     "message": "MetaMask Beta can’t recover your Secret Recovery Phrase."
   },
@@ -671,7 +669,6 @@
     "message": "B",
     "description": "Shortened form of 'billion'"
   },
->>>>>>> 9a5aeae1
   "blockExplorerAccountAction": {
     "message": "Account",
     "description": "This is used with viewOnEtherscan and viewInExplorer e.g View Account in Explorer"
