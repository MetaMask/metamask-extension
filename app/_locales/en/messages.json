{
  "CSS_loadingTakingTooLongActionText": {
    "message": "Relaunch MetaMask if the problem persists.",
    "description": "Second line of the message that is shown when the initial loading of the MetaMask UI takes a very long time."
  },
  "CSS_loadingTakingTooLongMessageText": {
    "message": "Loading is taking longer than usual.",
    "description": "First line of the message that is shown when the initial loading of the MetaMask UI takes a very long time."
  },
  "QRHardwareInvalidTransactionTitle": {
    "message": "Error"
  },
  "QRHardwareMismatchedSignId": {
    "message": "Incongruent transaction data. Please check the transaction details."
  },
  "QRHardwarePubkeyAccountOutOfRange": {
    "message": "No more accounts. If you would like to access another account unlisted below, please reconnect your hardware wallet and select it."
  },
  "QRHardwareScanInstructions": {
    "message": "Place the QR code in front of your camera. The screen is blurred, but it will not affect the reading."
  },
  "QRHardwareSignRequestCancel": {
    "message": "Reject"
  },
  "QRHardwareSignRequestDescription": {
    "message": "After you’ve signed with your wallet, click on 'Get Signature' to receive the signature"
  },
  "QRHardwareSignRequestGetSignature": {
    "message": "Get signature"
  },
  "QRHardwareSignRequestSubtitle": {
    "message": "Scan the QR code with your wallet"
  },
  "QRHardwareSignRequestTitle": {
    "message": "Request signature"
  },
  "QRHardwareUnknownQRCodeTitle": {
    "message": "Error"
  },
  "QRHardwareUnknownWalletQRCode": {
    "message": "Invalid QR code. Please scan the sync QR code of the hardware wallet."
  },
  "QRHardwareWalletImporterTitle": {
    "message": "Scan QR code"
  },
  "QRHardwareWalletSteps1Description": {
    "message": "You can choose from a list of official QR-code supporting partners below."
  },
  "QRHardwareWalletSteps1Title": {
    "message": "Connect your QR hardware wallet"
  },
  "QRHardwareWalletSteps2Description": {
    "message": "Ngrave Zero"
  },
  "SrpListHideAccounts": {
    "message": "Hide $1 accounts",
    "description": "$1 is the number of accounts"
  },
  "SrpListHideSingleAccount": {
    "message": "Hide 1 account"
  },
  "SrpListShowAccounts": {
    "message": "Show $1 accounts",
    "description": "$1 is the number of accounts"
  },
  "SrpListShowSingleAccount": {
    "message": "Show 1 account"
  },
  "about": {
    "message": "About"
  },
  "accept": {
    "message": "Accept"
  },
  "acceptTermsOfUse": {
    "message": "I have read and agree to the $1",
    "description": "$1 is the `terms` message"
  },
  "accessingYourCamera": {
    "message": "Accessing your camera..."
  },
  "account": {
    "message": "Account"
  },
  "accountActivity": {
    "message": "Account activity"
  },
  "accountActivityText": {
    "message": "Select the accounts you want to be notified about:"
  },
  "accountAlreadyExistsLogin": {
    "message": "Log in"
  },
  "accountAlreadyExistsLoginDescription": {
    "message": "A wallet using “$1” already exists. Do you want to try logging in instead?",
    "description": "$1 is the account email"
  },
  "accountAlreadyExistsTitle": {
    "message": "Wallet already exists"
  },
  "accountDetails": {
    "message": "Account details"
  },
  "accountDetailsSrpBackUpMessage": {
    "message": "Back up",
    "description": "Text used to describe action for SRP backup. Used on multichain account details."
  },
  "accountIdenticon": {
    "message": "Account icon"
  },
  "accountIdenticonDescription": {
    "message": "Choose from three different styles of unique icons that can help you identify accounts at a glance."
  },
  "accountIsntConnectedToastText": {
    "message": "$1 isn't connected to $2"
  },
  "accountName": {
    "message": "Account name"
  },
  "accountNameAlreadyInUse": {
    "message": "This name is already in use.",
    "description": "Error help text used under the input field for renaming multichain account when user tries to use existing name."
  },
  "accountNameDuplicate": {
    "message": "This account name already exists",
    "description": "This is an error message shown when the user enters a new account name that matches an existing account name"
  },
  "accountNameReserved": {
    "message": "This account name is reserved",
    "description": "This is an error message shown when the user enters a new account name that is reserved for future use"
  },
  "accountNotFoundCreateOne": {
    "message": "Yes, create a new wallet"
  },
  "accountNotFoundDescription": {
    "message": "We couldn’t find a wallet for “$1”. Do you want to create a new one with this login?",
    "description": "$1 is the account email"
  },
  "accountNotFoundTitle": {
    "message": "Wallet not found"
  },
  "accountOptions": {
    "message": "Account options"
  },
  "accountPermissionToast": {
    "message": "Account permissions updated"
  },
  "accountSelectionRequired": {
    "message": "You need to select an account!"
  },
  "accountSmallCase": {
    "message": "account"
  },
  "accountTypeNotSupported": {
    "message": "Account type not supported"
  },
  "accounts": {
    "message": "Accounts"
  },
  "accountsConnected": {
    "message": "Accounts connected"
  },
  "accountsPermissionsTitle": {
    "message": "See your accounts and suggest transactions"
  },
  "accountsSmallCase": {
    "message": "accounts"
  },
  "active": {
    "message": "Active"
  },
  "activity": {
    "message": "Activity"
  },
  "activityEmptyDescription": {
    "message": "Nothing to see yet. Swap your first token today."
  },
  "activityLog": {
    "message": "Activity log"
  },
  "add": {
    "message": "Add"
  },
  "addACustomNetwork": {
    "message": "Add a custom network"
  },
  "addAHardwareWallet": {
    "message": "Add a hardware wallet"
  },
  "addANetwork": {
    "message": "Add a network"
  },
  "addANickname": {
    "message": "Add a nickname"
  },
  "addAUrl": {
    "message": "Add a URL"
  },
  "addAccount": {
    "message": "Add account"
  },
  "addAccountFromNetwork": {
    "message": "Add $1 account",
    "description": "$1 is the network name, e.g. Bitcoin or Solana"
  },
  "addAccountOrWallet": {
    "message": "Add account or wallet"
  },
  "addAccountToMetaMask": {
    "message": "Add account to MetaMask"
  },
  "addAcquiredTokens": {
    "message": "Add the tokens you've acquired using MetaMask"
  },
  "addAlias": {
    "message": "Add alias"
  },
  "addBitcoinAccountLabel": {
    "message": "Bitcoin account"
  },
  "addBlockExplorer": {
    "message": "Add a block explorer"
  },
  "addBlockExplorerUrl": {
    "message": "Add a block explorer URL"
  },
  "addContact": {
    "message": "Add contact"
  },
  "addCustomNetwork": {
    "message": "Add custom network"
  },
  "addEthereumChainWarningModalHeader": {
    "message": "Only add this RPC provider if you’re sure you can trust it. $1",
    "description": "$1 is addEthereumChainWarningModalHeaderPartTwo passed separately so that it can be bolded"
  },
  "addEthereumChainWarningModalHeaderPartTwo": {
    "message": "Malicious providers may lie about the state of the blockchain and record your network activity."
  },
  "addEthereumChainWarningModalListHeader": {
    "message": "It's important that your provider is reliable, as it has the power to:"
  },
  "addEthereumChainWarningModalListPointOne": {
    "message": "See your accounts and IP address, and associate them together"
  },
  "addEthereumChainWarningModalListPointThree": {
    "message": "Show account balances and other on-chain states"
  },
  "addEthereumChainWarningModalListPointTwo": {
    "message": "Broadcast your transactions"
  },
  "addEthereumChainWarningModalTitle": {
    "message": "You are adding a new RPC provider for Ethereum Mainnet"
  },
  "addEthereumWatchOnlyAccount": {
    "message": "Watch an Ethereum account (Beta)"
  },
  "addFriendsAndAddresses": {
    "message": "Add friends and addresses you trust"
  },
  "addFunds": {
    "message": "Add funds"
  },
  "addFundsModalBuyCrypto": {
    "message": "Buy crypto"
  },
  "addFundsModalReceiveTokens": {
    "message": "Receive tokens"
  },
  "addFundsModalSwapTokens": {
    "message": "Swap tokens"
  },
  "addHardwareWalletLabel": {
    "message": "Hardware wallet"
  },
  "addIPFSGateway": {
    "message": "Add your preferred IPFS gateway"
  },
  "addImportAccount": {
    "message": "Add account or hardware wallet"
  },
  "addMemo": {
    "message": "Add memo"
  },
  "addNetwork": {
    "message": "Add network"
  },
  "addNetworkConfirmationTitle": {
    "message": "Add $1",
    "description": "$1 represents network name"
  },
  "addNetworkDescription": {
    "message": "A site is suggesting additional network details."
  },
  "addNewAccount": {
    "message": "Add a new Ethereum account"
  },
  "addNewEthereumAccountLabel": {
    "message": "Ethereum account"
  },
  "addNewSolanaAccountLabel": {
    "message": "Solana account"
  },
  "addNewTronAccountLabel": {
    "message": "Tron account"
  },
  "addNft": {
    "message": "Add NFT"
  },
  "addNfts": {
    "message": "Add NFTs"
  },
  "addNonEvmAccount": {
    "message": "Add $1 account",
    "description": "$1 is the non EVM network where the account is going to be created, e.g. Bitcoin or Solana"
  },
  "addNonEvmAccountFromNetworkPicker": {
    "message": "To enable the $1 network, you need to create a $2 account.",
    "description": "$1 is the non EVM network where the account is going to be created, e.g. Solana Mainnet or Solana Devnet. $2 is the account type, e.g. Bitcoin or Solana"
  },
  "addRpcUrl": {
    "message": "Add RPC URL"
  },
  "addSnapAccountToggle": {
    "message": "Enable \"Add account Snap (Beta)\""
  },
  "addSnapAccountsDescription": {
    "message": "Turning on this feature will give you the option to add the new Beta account Snaps right from your account list. If you install an account Snap, remember that it is a third-party service."
  },
  "addSuggestedNFTs": {
    "message": "Add suggested NFTs"
  },
  "addSuggestedTokens": {
    "message": "Add suggested tokens"
  },
  "addToken": {
    "message": "Add token"
  },
  "addTokenByContractAddress": {
    "message": "Can’t find a token? You can manually add any token by pasting its address. Token contract addresses can be found on $1",
    "description": "$1 is a blockchain explorer for a specific network, e.g. Etherscan for Ethereum"
  },
  "addUrl": {
    "message": "Add URL"
  },
  "addWallet": {
    "message": "Add wallet"
  },
  "addingAccount": {
    "message": "Adding account"
  },
  "additionalNetworks": {
    "message": "Additional networks"
  },
  "address": {
    "message": "Address"
  },
  "addressCopied": {
    "message": "Address copied"
  },
  "addressLabel": {
    "message": "address",
    "description": "Label for address count (single address). Used on multichain account details page."
  },
  "addressMismatch": {
    "message": "Site address mismatch"
  },
  "addressMismatchOriginal": {
    "message": "Current URL: $1",
    "description": "$1 replaced by origin URL in confirmation request"
  },
  "addressMismatchPunycode": {
    "message": "Punycode version: $1",
    "description": "$1 replaced by punycode version of the URL in confirmation request"
  },
  "addressQrCodeModalDescription": {
    "message": "Use this address to receive tokens and collectibles on $1",
    "description": "$1 is the network name"
  },
  "addressQrCodeModalHeading": {
    "message": "$1 Address",
    "description": "$1 is the network name"
  },
  "addressQrCodeModalTitle": {
    "message": "$1 / $2",
    "description": "$1 is account name, $2 is network name"
  },
  "addresses": {
    "message": "Addresses",
    "description": "Multichain account menu item for linking to addresses page"
  },
  "addressesLabel": {
    "message": "addresses",
    "description": "Label for address count (multiple addresses). Used on multichain account details page."
  },
  "advanced": {
    "message": "Advanced"
  },
  "advancedBaseGasFeeToolTip": {
    "message": "When your transaction gets included in the block, any difference between your max base fee and the actual base fee will be refunded. Total amount is calculated as max base fee (in GWEI) * gas limit."
  },
  "advancedDetailsDataDesc": {
    "message": "Data"
  },
  "advancedDetailsHexDesc": {
    "message": "Hex"
  },
  "advancedDetailsNonceDesc": {
    "message": "Nonce"
  },
  "advancedDetailsNonceTooltip": {
    "message": "This is the transaction number of an account. Nonce for the first transaction is 0 and it increases in sequential order."
  },
  "advancedGasFeeDefaultOptIn": {
    "message": "Save these values as my default for the $1 network.",
    "description": "$1 is the current network name."
  },
  "advancedGasFeeModalTitle": {
    "message": "Advanced gas fee"
  },
  "advancedGasPriceTitle": {
    "message": "Gas price"
  },
  "advancedPriorityFeeToolTip": {
    "message": "Priority fee (aka “miner tip”) goes directly to miners and incentivizes them to prioritize your transaction."
  },
  "airDropPatternDescription": {
    "message": "The token's on-chain history reveals prior instances of suspicious airdrop activities."
  },
  "airDropPatternTitle": {
    "message": "Airdrop Pattern"
  },
  "airgapVault": {
    "message": "AirGap Vault"
  },
  "alert": {
    "message": "Alert"
  },
  "alertAccountTypeUpgradeMessage": {
    "message": "You're updating your account to a smart account. You'll keep the same account address while unlocking faster transactions and lower network fees. $1."
  },
  "alertAccountTypeUpgradeTitle": {
    "message": "Account type"
  },
  "alertActionBurnAddress": {
    "message": "Sending Assets to Burn Address"
  },
  "alertActionBuyWithNativeCurrency": {
    "message": "Buy $1"
  },
  "alertActionUpdateGas": {
    "message": "Update gas limit"
  },
  "alertActionUpdateGasFee": {
    "message": "Update fee"
  },
  "alertActionUpdateGasFeeLevel": {
    "message": "Update gas options"
  },
  "alertContentMultipleApprovals": {
    "message": "You're giving someone else permission to withdraw your tokens, even though it's not necessary for this transaction."
  },
  "alertDisableTooltip": {
    "message": "This can be changed in \"Settings > Alerts\""
  },
  "alertMessageAddressMismatchWarning": {
    "message": "Attackers sometimes mimic sites by making small changes to the site address. Make sure you're interacting with the intended site before you continue."
  },
  "alertMessageAddressTrustSignal": {
    "message": "We can't verify this address. It may be new or unverified. Only continue if you trust the source."
  },
  "alertMessageAddressTrustSignalMalicious": {
    "message": "If you confirm this request, you will probably lose your assets to a scammer."
  },
  "alertMessageBurnAddress": {
    "message": "You're sending your assets to a burn address. If you continue, you'll lose your assets."
  },
  "alertMessageChangeInSimulationResults": {
    "message": "Estimated changes for this transaction have been updated. Review them closely before proceeding."
  },
  "alertMessageFirstTimeInteraction": {
    "message": "You're interacting with this address for the first time. Make sure that it's correct before you continue."
  },
  "alertMessageGasEstimateFailed": {
    "message": "We’re unable to provide an accurate fee and this estimate might be high. We suggest you to input a custom gas limit, but there’s a risk the transaction will still fail."
  },
  "alertMessageGasFeeLow": {
    "message": "When choosing a low fee, expect slower transactions and longer wait times. For faster transactions, choose Market or Aggressive fee options."
  },
  "alertMessageGasTooLow": {
    "message": "To continue with this transaction, you’ll need to increase the gas limit to 21000 or higher."
  },
  "alertMessageInsufficientBalanceWithNativeCurrency": {
    "message": "You do not have enough $1 in your account to pay for network fees."
  },
  "alertMessageNoGasPrice": {
    "message": "We can’t move forward with this transaction until you manually update the fee."
  },
  "alertMessageOriginTrustSignalMalicious": {
    "message": "This has been identified as malicious. We recommend not interacting with this site."
  },
  "alertMessageOriginTrustSignalWarning": {
    "message": "This has been identified as suspicious. We recommend not interacting with this site."
  },
  "alertMessageSignInDomainMismatch": {
    "message": "The site making the request is not the site you’re signing into. This could be an attempt to steal your login credentials."
  },
  "alertMessageSignInWrongAccount": {
    "message": "This site is asking you to sign in using the wrong account."
  },
  "alertMessageTokenTrustSignalMalicious": {
    "message": "This token has been identified as malicious. Interacting with this token may result in a loss of funds."
  },
  "alertMessageTokenTrustSignalWarning": {
    "message": "This token shows strong signs of malicious behavior. Continuing may result in loss of funds."
  },
  "alertModalAcknowledge": {
    "message": "I have acknowledged the risk and still want to proceed"
  },
  "alertModalDetails": {
    "message": "Alert Details"
  },
  "alertModalReviewAllAlerts": {
    "message": "Review all alerts"
  },
  "alertReasonChangeInSimulationResults": {
    "message": "Results have changed"
  },
  "alertReasonFirstTimeInteraction": {
    "message": "1st interaction"
  },
  "alertReasonGasEstimateFailed": {
    "message": "Inaccurate fee"
  },
  "alertReasonGasFeeLow": {
    "message": "Slow speed"
  },
  "alertReasonGasTooLow": {
    "message": "Low gas limit"
  },
  "alertReasonInsufficientBalance": {
    "message": "Insufficient funds"
  },
  "alertReasonMultipleApprovals": {
    "message": "Unnecessary permission"
  },
  "alertReasonNoGasPrice": {
    "message": "Fee estimate unavailable"
  },
  "alertReasonOriginTrustSignalMalicious": {
    "message": "Malicious site"
  },
  "alertReasonOriginTrustSignalVerified": {
    "message": "Verified site"
  },
  "alertReasonOriginTrustSignalWarning": {
    "message": "Suspicious site"
  },
  "alertReasonPendingTransactions": {
    "message": "Pending transaction"
  },
  "alertReasonSignIn": {
    "message": "Suspicious sign-in request"
  },
  "alertReasonTokenTrustSignalMalicious": {
    "message": "Malicious token"
  },
  "alertReasonTokenTrustSignalWarning": {
    "message": "Suspicious token"
  },
  "alertReasonWrongAccount": {
    "message": "Wrong account"
  },
  "alertSelectedAccountWarning": {
    "message": "This request is for a different account than the one selected in your wallet. To use another account, connect it to the site."
  },
  "alerts": {
    "message": "Alerts"
  },
  "all": {
    "message": "All"
  },
  "allNetworks": {
    "message": "All networks"
  },
  "allPermissions": {
    "message": "All permissions"
  },
  "allPopularNetworks": {
    "message": "All popular networks"
  },
  "allTimeHigh": {
    "message": "All time high"
  },
  "allTimeLow": {
    "message": "All time low"
  },
  "allowAddRpc": {
    "message": "Add RPC"
  },
  "allowAddRpcDescription": {
    "message": "Allow the site to add a RPC URL for $1.\n\nSet your preferred RPC anytime by going to Networks in Settings",
    "description": "$1 is the chain name"
  },
  "allowNotifications": {
    "message": "Allow notifications"
  },
  "allowWithdrawAndSpend": {
    "message": "Allow $1 to withdraw and spend up to the following amount:",
    "description": "The url of the site that requested permission to 'withdraw and spend'"
  },
  "amount": {
    "message": "Amount"
  },
  "amountReceived": {
    "message": "Amount Received"
  },
  "amountSent": {
    "message": "Amount Sent"
  },
  "andForListItems": {
    "message": "$1, and $2",
    "description": "$1 is the first item, $2 is the last item in a list of items. Used in Snap Install Warning modal."
  },
  "andForTwoItems": {
    "message": "$1 and $2",
    "description": "$1 is the first item, $2 is the second item. Used in Snap Install Warning modal."
  },
  "annual": {
    "message": "Annual"
  },
  "appDescription": {
    "message": "The world's most trusted crypto wallet",
    "description": "The description of the application"
  },
  "appName": {
    "message": "MetaMask",
    "description": "The name of the application"
  },
  "appNameBeta": {
    "message": "MetaMask Beta",
    "description": "The name of the application (Beta)"
  },
  "appNameFlask": {
    "message": "MetaMask Flask",
    "description": "The name of the application (Flask)"
  },
  "apply": {
    "message": "Apply"
  },
  "approve": {
    "message": "Approve spend limit"
  },
  "approveButtonText": {
    "message": "Approve"
  },
  "approveIncreaseAllowance": {
    "message": "Increase $1 spending cap",
    "description": "The token symbol that is being approved"
  },
  "approveSpendingCap": {
    "message": "Approve $1 spending cap",
    "description": "The token symbol that is being approved"
  },
  "approved": {
    "message": "Approved"
  },
  "approvedOn": {
    "message": "Approved on $1",
    "description": "$1 is the approval date for a permission"
  },
  "approvedOnForAccounts": {
    "message": "Approved on $1 for $2",
    "description": "$1 is the approval date for a permission. $2 is the AvatarGroup component displaying account images."
  },
  "areYouSure": {
    "message": "Are you sure?"
  },
  "asset": {
    "message": "Asset"
  },
  "assetChartNoHistoricalPrices": {
    "message": "We could not fetch any historical data"
  },
  "assetMultipleNFTsBalance": {
    "message": "$1 NFTs"
  },
  "assetOptions": {
    "message": "Asset options"
  },
  "assetSingleNFTBalance": {
    "message": "$1 NFT"
  },
  "assets": {
    "message": "Assets"
  },
  "assetsDescription": {
    "message": "Autodetect tokens in your wallet, display NFTs, and get batched account balance updates"
  },
  "attemptToCancelSwapForFree": {
    "message": "Attempt to cancel swap for free"
  },
  "attributes": {
    "message": "Attributes"
  },
  "attributions": {
    "message": "Attributions"
  },
  "authorizedPermissions": {
    "message": "You have authorized the following permissions"
  },
  "autoDetectTokens": {
    "message": "Autodetect tokens"
  },
  "autoDetectTokensDescription": {
    "message": "We use third-party APIs to detect and display new tokens sent to your wallet. Turn off if you don’t want the app to automatically pull data from those services. $1",
    "description": "$1 is a link to a support article"
  },
  "autoLockTimeLimit": {
    "message": "Auto-lock timer (minutes)"
  },
  "autoLockTimeLimitDescription": {
    "message": "Set the idle time in minutes before MetaMask will become locked."
  },
  "available": {
    "message": "available"
  },
  "average": {
    "message": "Average"
  },
  "back": {
    "message": "Back"
  },
  "backup": {
    "message": "Backup"
  },
  "backupAndSync": {
    "message": "Backup and sync"
  },
  "backupAndSyncBasicFunctionalityNameMention": {
    "message": "basic functionality"
  },
  "backupAndSyncEnable": {
    "message": "Turn on backup and sync"
  },
  "backupAndSyncEnableConfirmation": {
    "message": "When you turn on backup and sync, you’re also turning on $1. Do you want to continue?",
    "description": "$1 is backupAndSyncBasicFunctionalityNameMention in bold."
  },
  "backupAndSyncEnableDescription": {
    "message": "Backup and sync lets us store encrypted data for your custom settings and features. This keeps your MetaMask experience the same across devices and restores settings and features if you ever need to reinstall MetaMask. This doesn’t back up your Secret Recovery Phrase. $1.",
    "description": "$1 is link to the backup and sync privacy policy."
  },
  "backupAndSyncEnableDescriptionUpdatePreferences": {
    "message": "You can update your preferences at any time in $1",
    "description": "$1 is a bolded text that highlights the path to the settings page."
  },
  "backupAndSyncEnableDescriptionUpdatePreferencesPath": {
    "message": "Settings > Backup and sync."
  },
  "backupAndSyncFeatureAccounts": {
    "message": "Accounts"
  },
  "backupAndSyncFeatureContacts": {
    "message": "Contacts"
  },
  "backupAndSyncManageWhatYouSync": {
    "message": "Manage what you sync"
  },
  "backupAndSyncManageWhatYouSyncDescription": {
    "message": "Turn on what’s synced between your devices."
  },
  "backupAndSyncPrivacyLink": {
    "message": "Learn how we protect your privacy"
  },
  "backupApprovalInfo": {
    "message": "This secret code is required to recover your wallet in case you lose your device, forget your password, have to re-install MetaMask, or want to access your wallet on another device."
  },
  "backupApprovalNotice": {
    "message": "Back up your Secret Recovery Phrase to keep your wallet and funds secure."
  },
  "backupKeyringSnapReminder": {
    "message": "Be sure you can access any accounts created by this Snap on your own before removing it"
  },
  "backupNow": {
    "message": "Back up now"
  },
  "balance": {
    "message": "Balance"
  },
  "balanceOutdated": {
    "message": "Balance may be outdated"
  },
  "baseFee": {
    "message": "Base fee"
  },
  "basic": {
    "message": "Basic"
  },
  "basicConfigurationDescription": {
    "message": "MetaMask offers basic features like token details and gas settings through internet services. When you use internet services, your IP address is shared, in this case with MetaMask. This is just like when you visit any website. MetaMask uses this data temporarily and never sells your data. You can use a VPN or turn off these services, but it may affect your MetaMask experience. To learn more read our $1.",
    "description": "$1 is to be replaced by the message for privacyMsg, and will link to https://consensys.io/privacy-policy"
  },
  "basicConfigurationLabel": {
    "message": "Basic functionality"
  },
  "basicConfigurationModalCheckbox": {
    "message": "I understand and want to continue"
  },
  "basicConfigurationModalDisclaimerOff": {
    "message": "This means you won't fully optimize your time on MetaMask. Basic features (like token details, optimal gas settings, and others) won't be available to you."
  },
  "basicConfigurationModalDisclaimerOffAdditionalText": {
    "message": "Turning this off also disables all features within $1, and $2.",
    "description": "$1 and $2 are bold text for basicConfigurationModalDisclaimerOffAdditionalTextFeaturesFirst and basicConfigurationModalDisclaimerOffAdditionalTextFeaturesLast respectively"
  },
  "basicConfigurationModalDisclaimerOffAdditionalTextFeaturesFirst": {
    "message": "security and privacy, backup and sync"
  },
  "basicConfigurationModalDisclaimerOffAdditionalTextFeaturesLast": {
    "message": "notifications"
  },
  "basicConfigurationModalDisclaimerOn": {
    "message": "To optimize your time on MetaMask, you’ll need to turn on this feature. Basic functions (like token details, optimal gas settings, and others) are important to the web3 experience."
  },
  "basicConfigurationModalHeadingOff": {
    "message": "Turn off basic functionality"
  },
  "basicConfigurationModalHeadingOn": {
    "message": "Turn on basic functionality"
  },
  "bestQuote": {
    "message": "Best quote"
  },
  "beta": {
    "message": "Beta"
  },
  "betaMetamaskVersion": {
    "message": "MetaMask Beta Version"
  },
  "betaTerms": {
    "message": "Beta Terms of use"
  },
  "blockExplorerAccountAction": {
    "message": "Account",
    "description": "This is used with viewOnEtherscan and viewInExplorer e.g View Account in Explorer"
  },
  "blockExplorerAssetAction": {
    "message": "Asset",
    "description": "This is used with viewOnEtherscan and viewInExplorer e.g View Asset in Explorer"
  },
  "blockExplorerSwapAction": {
    "message": "Swap",
    "description": "This is used with viewOnEtherscan e.g View Swap on Etherscan"
  },
  "blockExplorerUrl": {
    "message": "Block explorer URL"
  },
  "blockExplorerUrlDefinition": {
    "message": "The URL used as the block explorer for this network."
  },
  "blockExplorerView": {
    "message": "View account at $1",
    "description": "$1 replaced by URL for custom block explorer"
  },
  "blockaid": {
    "message": "Blockaid"
  },
  "blockaidAlertDescriptionBlur": {
    "message": "If you continue, all the assets you’ve listed on Blur could be at risk."
  },
  "blockaidAlertDescriptionMalicious": {
    "message": "You’re interacting with a malicious site. If you continue, you will lose your assets."
  },
  "blockaidAlertDescriptionOpenSea": {
    "message": "If you continue, all the assets you’ve listed on OpenSea could be at risk."
  },
  "blockaidAlertDescriptionOthers": {
    "message": "If you confirm this request, you could lose your assets. We recommend that you cancel this request."
  },
  "blockaidAlertDescriptionTokenTransfer": {
    "message": "You’re sending your assets to a scammer. If you continue, you’ll lose those assets."
  },
  "blockaidAlertDescriptionWithdraw": {
    "message": "If you confirm this request, you’re allowing a scammer to withdraw and spend your assets. You won’t get them back."
  },
  "blockaidDescriptionApproveFarming": {
    "message": "If you approve this request, a third party known for scams might take all your assets."
  },
  "blockaidDescriptionBlurFarming": {
    "message": "If you approve this request, someone can steal your assets listed on Blur."
  },
  "blockaidDescriptionErrored": {
    "message": "Because of an error, we couldn't check for security alerts. Only continue if you trust every address involved."
  },
  "blockaidDescriptionMaliciousDomain": {
    "message": "You're interacting with a malicious domain. If you approve this request, you might lose your assets."
  },
  "blockaidDescriptionMightLoseAssets": {
    "message": "If you approve this request, you might lose your assets."
  },
  "blockaidDescriptionSeaportFarming": {
    "message": "If you approve this request, someone can steal your assets listed on OpenSea."
  },
  "blockaidDescriptionTransferFarming": {
    "message": "If you approve this request, a third party known for scams will take all your assets."
  },
  "blockaidMessage": {
    "message": "Privacy preserving - no data is shared with third parties. Available on Arbitrum, Avalanche, BNB chain, Ethereum Mainnet, Linea, Optimism, Polygon, Base and Sepolia."
  },
  "blockaidTitleDeceptive": {
    "message": "This is a deceptive request"
  },
  "blockaidTitleMayNotBeSafe": {
    "message": "Be careful"
  },
  "blockaidTitleSuspicious": {
    "message": "This is a suspicious request"
  },
  "blockies": {
    "message": "Blockies"
  },
  "borrowed": {
    "message": "Borrowed"
  },
  "boughtFor": {
    "message": "Bought for"
  },
  "bridge": {
    "message": "Bridge"
  },
  "bridgeAllowSwappingOf": {
    "message": "Allow exact access to $1 $2 on $3 for bridging",
    "description": "Shows a user that they need to allow a token for swapping on their hardware wallet"
  },
  "bridgeApproval": {
    "message": "Approve $1 for bridge",
    "description": "Used in the transaction display list to describe a transaction that is an approve call on a token that is to be bridged. $1 is the symbol of a token that has been approved."
  },
  "bridgeApprovalWarning": {
    "message": "You're allowing access to $1 $2. The contract won't access any additional funds."
  },
  "bridgeApprovalWarningForHardware": {
    "message": "You'll need to allow access to $1 $2 for bridging, and then approve bridging to $3. This will require two separate confirmations."
  },
  "bridgeBlockExplorerLinkCopied": {
    "message": "Block explorer link copied!"
  },
  "bridgeCalculatingAmount": {
    "message": "Calculating..."
  },
  "bridgeConfirmTwoTransactions": {
    "message": "You'll need to confirm 2 transactions on your hardware wallet:"
  },
  "bridgeCreateSolanaAccount": {
    "message": "Create Solana account"
  },
  "bridgeCreateSolanaAccountDescription": {
    "message": "To swap to the Solana network, you need an account and receiving address."
  },
  "bridgeCreateSolanaAccountTitle": {
    "message": "You'll need a Solana account first."
  },
  "bridgeDetailsTitle": {
    "message": "Bridge details",
    "description": "Title for the modal showing details about a bridge transaction."
  },
  "bridgeEnterAmount": {
    "message": "Select amount"
  },
  "bridgeEnterAmountAndSelectAccount": {
    "message": "Enter amount and select destination account"
  },
  "bridgeExplorerLinkViewOn": {
    "message": "View on $1"
  },
  "bridgeFetchNewQuotes": {
    "message": "Fetch a new one?"
  },
  "bridgeFromTo": {
    "message": "Bridge $1 $2 to $3",
    "description": "Tells a user that they need to confirm on their hardware wallet a bridge. $1 is amount of source token, $2 is the source network, and $3 is the destination network"
  },
  "bridgeGasFeesSplit": {
    "message": "Any network fee quoted on the previous screen includes both transactions and will be split."
  },
  "bridgeNetCost": {
    "message": "Net cost"
  },
  "bridgeNoMMFee": {
    "message": "No MM fee"
  },
  "bridgePoints": {
    "message": "Est. points",
    "description": "Label for estimated points that can be earned from a bridge or swap"
  },
  "bridgePoints_couldntLoad": {
    "message": "Couldn't load",
    "description": "Text shown in rewards badge when points couldn't be loaded"
  },
  "bridgePoints_error": {
    "message": "Couldn't load points",
    "description": "Tooltip title when there's an error fetching estimated points"
  },
  "bridgePoints_error_content": {
    "message": "Don't worry, you're still earning points. They'll show up in your account soon, or you can check in the Rewards tab on MetaMask Mobile.",
    "description": "Error message when points estimation fails"
  },
  "bridgePoints_tooltip": {
    "message": "Points",
    "description": "Tooltip title for points"
  },
  "bridgePoints_tooltip_content_1": {
    "message": "Points are how you earn MetaMask Rewards for completing transactions, like when you swap, bridge, or trade perps.",
    "description": "First part of tooltip content explaining rewards points"
  },
  "bridgePoints_tooltip_content_2": {
    "message": "Keep in mind this value is an estimate and will be finalized once the transaction is complete. Points can take up to 1 hour to be confirmed in your Rewards balance.",
    "description": "Second part of tooltip content explaining how points are calculated"
  },
  "bridgePriceImpact": {
    "message": "Price impact"
  },
  "bridgePriceImpactNormalWarning": {
    "message": "Price impact reflects how your swap affects the market price. If you don't have enough for gas, some of your tokens are used to cover fees, which raises price impact. MetaMask doesn't set or control this."
  },
  "bridgePriceImpactTooltipTitle": {
    "message": "Price Impact"
  },
  "bridgePriceImpactWarningTitle": {
    "message": "Price Impact Warning"
  },
  "bridgeQuoteExpired": {
    "message": "Your quote timed out."
  },
  "bridgeSelectDestinationAccount": {
    "message": "Select destination account"
  },
  "bridgeSelectDifferentQuote": {
    "message": "Please select a different quote."
  },
  "bridgeSelectNetwork": {
    "message": "Select network"
  },
  "bridgeSelectTokenAmountAndAccount": {
    "message": "Select token, amount and destination account"
  },
  "bridgeSelectTokenAndAmount": {
    "message": "Select token and amount"
  },
  "bridgeSolanaAccountCreated": {
    "message": "Solana account created"
  },
  "bridgeStatusComplete": {
    "message": "Complete",
    "description": "Status text indicating a bridge transaction has successfully completed."
  },
  "bridgeStatusFailed": {
    "message": "Failed",
    "description": "Status text indicating a bridge transaction has failed."
  },
  "bridgeStatusInProgress": {
    "message": "In Progress",
    "description": "Status text indicating a bridge transaction is currently processing."
  },
  "bridgeStepActionBridgeComplete": {
    "message": "$1 received on $2",
    "description": "$1 is the amount of the destination asset, $2 is the name of the destination network"
  },
  "bridgeStepActionBridgePending": {
    "message": "Receiving $1 on $2",
    "description": "$1 is the amount of the destination asset, $2 is the name of the destination network"
  },
  "bridgeStepActionSwapComplete": {
    "message": "Swapped $1 for $2",
    "description": "$1 is the amount of the source asset, $2 is the amount of the destination asset"
  },
  "bridgeStepActionSwapPending": {
    "message": "Swapping $1 for $2",
    "description": "$1 is the amount of the source asset, $2 is the amount of the destination asset"
  },
  "bridgeTimingMinutes": {
    "message": "$1 min",
    "description": "$1 is the ticker symbol of a an asset the user is being prompted to purchase"
  },
  "bridgeTo": {
    "message": "Bridge to"
  },
  "bridgeTokenCannotVerifyDescription": {
    "message": "If you added this token manually, make sure you are aware of the risks to your funds before you bridge."
  },
  "bridgeTokenCannotVerifyTitle": {
    "message": "We can't verify this token."
  },
  "bridgeTransactionProgress": {
    "message": "Transaction $1 of 2"
  },
  "bridgeTxDetailsBridged": {
    "message": "Bridged"
  },
  "bridgeTxDetailsBridging": {
    "message": "Bridging"
  },
  "bridgeTxDetailsDelayedDescription": {
    "message": "Reach out to"
  },
  "bridgeTxDetailsDelayedDescriptionSupport": {
    "message": "MetaMask Support"
  },
  "bridgeTxDetailsDelayedTitle": {
    "message": "Has it been longer than 3 hours?"
  },
  "bridgeTxDetailsNonce": {
    "message": "Nonce"
  },
  "bridgeTxDetailsStatus": {
    "message": "Status"
  },
  "bridgeTxDetailsSwapped": {
    "message": "Swapped"
  },
  "bridgeTxDetailsSwapping": {
    "message": "Swapping"
  },
  "bridgeTxDetailsTimestamp": {
    "message": "Time stamp"
  },
  "bridgeTxDetailsTimestampValue": {
    "message": "$1 at $2",
    "description": "$1 is the date, $2 is the time"
  },
  "bridgeTxDetailsTokenAmountOnChain": {
    "message": "$1 $2 on",
    "description": "$1 is the amount of the token, $2 is the ticker symbol of the token"
  },
  "bridgeTxDetailsTotalGasFee": {
    "message": "Total gas fee"
  },
  "bridgeTxDetailsYouReceived": {
    "message": "You received"
  },
  "bridgeTxDetailsYouSent": {
    "message": "You sent"
  },
  "bridgeValidationInsufficientGasMessage": {
    "message": "You don't have enough $1 to pay the gas fee for this bridge. Enter a smaller amount or buy more $1."
  },
  "bridgeValidationInsufficientGasTitle": {
    "message": "More $1 needed for gas"
  },
  "bridged": {
    "message": "Bridged"
  },
  "bridgedToChain": {
    "message": "Bridged to $1"
  },
  "bridging": {
    "message": "Bridging"
  },
  "browserNotSupported": {
    "message": "Your browser is not supported..."
  },
  "buildContactList": {
    "message": "Build your contact list"
  },
  "builtAroundTheWorld": {
    "message": "MetaMask is designed and built around the world."
  },
  "busy": {
    "message": "Busy"
  },
  "buy": {
    "message": "Buy"
  },
  "buyMoreAsset": {
    "message": "Buy more $1",
    "description": "$1 is the ticker symbol of a an asset the user is being prompted to purchase"
  },
  "buyNow": {
    "message": "Buy Now"
  },
  "bytes": {
    "message": "Bytes"
  },
  "canToggleInSettings": {
    "message": "You can re-enable this notification in Settings > Alerts."
  },
  "cancel": {
    "message": "Cancel"
  },
  "cancelPopoverTitle": {
    "message": "Cancel transaction"
  },
  "cancelSpeedUpLabel": {
    "message": "This gas fee will $1 the original.",
    "description": "$1 is text 'replace' in bold"
  },
  "cancelSpeedUpTransactionTooltip": {
    "message": "To $1 a transaction the gas fee must be increased by at least 10% for it to be recognized by the network.",
    "description": "$1 is string 'cancel' or 'speed up'"
  },
  "cancelled": {
    "message": "Cancelled"
  },
  "carouselAllCaughtUp": {
    "message": "You're all caught up!",
    "description": "Message shown in carousel when all promotional slides have been dismissed"
  },
  "chainId": {
    "message": "Chain ID"
  },
  "chainIdDefinition": {
    "message": "The chain ID used to sign transactions for this network."
  },
  "chainIdExistsErrorMsg": {
    "message": "This Chain ID is currently used by the $1 network."
  },
  "chainListReturnedDifferentTickerSymbol": {
    "message": "This token symbol doesn't match the network name or chain ID entered. Many popular tokens use similar symbols, which scammers can use to trick you into sending them a more valuable token in return. Verify everything before you continue."
  },
  "changePasswordLoading": {
    "message": "Changing password..."
  },
  "changePasswordLoadingNote": {
    "message": "This shouldn't take long"
  },
  "changePasswordWarning": {
    "message": "Are you sure?"
  },
  "changePasswordWarningDescription": {
    "message": "Changing your password here will lock MetaMask on other devices you’re using. You’ll need to log in again with your new password."
  },
  "checkNetworkConnectivity": {
    "message": "Check network connectivity."
  },
  "checkNetworkConnectivityOr": {
    "message": "Check network connectivity, or $1.",
    "description": "$1 is a link to update the network."
  },
  "chooseYourNetwork": {
    "message": "Choose your network"
  },
  "chooseYourNetworkDescription": {
    "message": "When you use our default settings and configurations, we use Infura as our default remote procedure call (RPC) provider to offer the most reliable and private access to Ethereum data we can. In limited cases, we may use other RPC providers in order to provide the best experience for our users. You can choose your own RPC, but remember that any RPC will receive your IP address and Ethereum wallet to make transactions. To learn more about how Infura handles data for EVM accounts, read our $1, and for Solana accounts, $2.",
    "description": "$1 is a link to the privacy policy, $2 is a link to Solana accounts support"
  },
  "chooseYourNetworkDescriptionCallToAction": {
    "message": "click here"
  },
  "chromeRequiredForHardwareWallets": {
    "message": "You need to use MetaMask on Google Chrome in order to connect to your Hardware Wallet."
  },
  "circulatingSupply": {
    "message": "Circulating supply"
  },
  "clear": {
    "message": "Clear"
  },
  "clearActivity": {
    "message": "Clear activity and nonce data"
  },
  "clearActivityButton": {
    "message": "Clear activity tab data"
  },
  "clearActivityDescription": {
    "message": "This resets the account's nonce and erases data from the activity tab in your wallet. Only the current account and network will be affected. Your balances and incoming transactions won't change."
  },
  "clearFilters": {
    "message": "Clear filters"
  },
  "click": {
    "message": "Click"
  },
  "clickToConnectLedgerViaWebHID": {
    "message": "Click here to connect your Ledger via WebHID",
    "description": "Text that can be clicked to open a browser popup for connecting the ledger device via webhid"
  },
  "close": {
    "message": "Close"
  },
  "closeExtension": {
    "message": "Close extension"
  },
  "closeSlide": {
    "message": "Close $1",
    "description": "Aria label for close button on carousel slides. $1 is the slide title"
  },
  "closeWindowAnytime": {
    "message": "You may close this window anytime."
  },
  "coingecko": {
    "message": "CoinGecko"
  },
  "collectionName": {
    "message": "Collection name"
  },
  "comboNoOptions": {
    "message": "No options found",
    "description": "Default text shown in the combo field dropdown if no options."
  },
  "completed": {
    "message": "Completed"
  },
  "concentratedSupplyDistributionDescription": {
    "message": "The majority of the token's supply is held by the top token holders, posing a risk of centralized price manipulation"
  },
  "concentratedSupplyDistributionTitle": {
    "message": "Concentrated Supply Distribution"
  },
  "configureSnapPopupDescription": {
    "message": "You're now leaving MetaMask to configure this snap."
  },
  "configureSnapPopupInstallDescription": {
    "message": "You're now leaving MetaMask to install this snap."
  },
  "configureSnapPopupInstallTitle": {
    "message": "Install snap"
  },
  "configureSnapPopupLink": {
    "message": "Click this link to continue:"
  },
  "configureSnapPopupTitle": {
    "message": "Configure snap"
  },
  "confirm": {
    "message": "Confirm"
  },
  "confirmAccountTypeSmartContract": {
    "message": "Smart account"
  },
  "confirmAccountTypeStandard": {
    "message": "Standard account"
  },
  "confirmAlertModalAcknowledgeMultiple": {
    "message": "I have acknowledged the alerts and still want to proceed"
  },
  "confirmAlertModalAcknowledgeSingle": {
    "message": "I have acknowledged the alert and still want to proceed"
  },
  "confirmFieldAllowance": {
    "message": "Allowance"
  },
  "confirmFieldAvailablePerDay": {
    "message": "Available per day"
  },
  "confirmFieldExpiration": {
    "message": "Expiration"
  },
  "confirmFieldFrequency": {
    "message": "Frequency"
  },
  "confirmFieldInitialAllowance": {
    "message": "Initial allowance"
  },
  "confirmFieldMaxAllowance": {
    "message": "Max allowance"
  },
  "confirmFieldPaymaster": {
    "message": "Fee paid by"
  },
  "confirmFieldPeriodDurationBiWeekly": {
    "message": "Bi-Weekly"
  },
  "confirmFieldPeriodDurationDaily": {
    "message": "Daily"
  },
  "confirmFieldPeriodDurationHourly": {
    "message": "Hourly"
  },
  "confirmFieldPeriodDurationMonthly": {
    "message": "Monthly"
  },
  "confirmFieldPeriodDurationSeconds": {
    "message": "seconds",
    "description": "Unit descriptor following the numeric value, e.g. '100 seconds'"
  },
  "confirmFieldPeriodDurationWeekly": {
    "message": "Weekly"
  },
  "confirmFieldPeriodDurationYearly": {
    "message": "Yearly"
  },
  "confirmFieldStartDate": {
    "message": "Start date"
  },
  "confirmFieldStreamRate": {
    "message": "Stream rate"
  },
  "confirmFieldTooltipJustification": {
    "message": "Justification for the request provided by the website"
  },
  "confirmFieldTooltipPaymaster": {
    "message": "The fee for this transaction will be paid by the paymaster smart contract."
  },
  "confirmGasFeeTokenBalance": {
    "message": "Bal:"
  },
  "confirmGasFeeTokenInsufficientBalance": {
    "message": "Insufficient funds"
  },
  "confirmGasFeeTokenMetaMaskFee": {
    "message": "Includes $1 fee"
  },
  "confirmGasFeeTokenModalNativeToggleMetaMask": {
    "message": "MetaMask is supplementing the balance to complete this transaction."
  },
  "confirmGasFeeTokenModalNativeToggleWallet": {
    "message": "Pay for network fee using the balance in your wallet."
  },
  "confirmGasFeeTokenModalPayETH": {
    "message": "Pay with ETH"
  },
  "confirmGasFeeTokenModalPayToken": {
    "message": "Pay with other tokens"
  },
  "confirmGasFeeTokenModalTitle": {
    "message": "Select a token"
  },
  "confirmGasFeeTokenToast": {
    "message": "You're paying this network fee with $1"
  },
  "confirmGasFeeTokenTooltip": {
    "message": "This is paid to the network to process your transaction. It includes a $1 MetaMask fee for non-ETH tokens or pre-funded ETH."
  },
  "confirmInfoAccountNow": {
    "message": "Now"
  },
  "confirmInfoSwitchingTo": {
    "message": "Switching To"
  },
  "confirmNestedTransactionTitle": {
    "message": "Transaction $1"
  },
  "confirmPassword": {
    "message": "Confirm password"
  },
  "confirmRecoveryPhrase": {
    "message": "Confirm Secret Recovery Phrase"
  },
  "confirmRecoveryPhraseDetails": {
    "message": "Select the missing words in the correct order."
  },
  "confirmRecoveryPhraseTitle": {
    "message": "Confirm your Secret Recovery Phrase"
  },
  "confirmRecoveryPhraseTitleSettings": {
    "message": "Confirm Secret Recovery Phrase"
  },
  "confirmSimulationApprove": {
    "message": "You approve"
  },
  "confirmSrpErrorDescription": {
    "message": "Double-check your Secret Recovery Phrase and try again."
  },
  "confirmSrpErrorTitle": {
    "message": "Not quite right"
  },
  "confirmSrpSuccessDescription": {
    "message": "That’s right! And remember: never share this phrase with anyone, ever."
  },
  "confirmSrpSuccessTitle": {
    "message": "Perfect"
  },
  "confirmTitleAccountTypeSwitch": {
    "message": "Account update"
  },
  "confirmTitleApproveTransactionNFT": {
    "message": "Withdrawal request"
  },
  "confirmTitleDeployContract": {
    "message": "Deploy a contract"
  },
  "confirmTitleDescApproveTransaction": {
    "message": "This site wants permission to withdraw your NFTs"
  },
  "confirmTitleDescDelegationRevoke": {
    "message": "You're switching back to a standard account (EOA)."
  },
  "confirmTitleDescDelegationUpgrade": {
    "message": "You're switching to a smart account"
  },
  "confirmTitleDescDeployContract": {
    "message": "This site wants you to deploy a contract"
  },
  "confirmTitleDescERC20ApproveTransaction": {
    "message": "This site wants permission to withdraw your tokens"
  },
  "confirmTitleDescPermission": {
    "message": "This site wants permissions to spend your tokens."
  },
  "confirmTitleDescPermitSignature": {
    "message": "This site wants permission to spend your tokens."
  },
  "confirmTitleDescSIWESignature": {
    "message": "A site wants you to sign in to prove you own this account."
  },
  "confirmTitleDescSign": {
    "message": "Review request details before you confirm."
  },
  "confirmTitlePermission": {
    "message": "Permission request"
  },
  "confirmTitlePermitTokens": {
    "message": "Spending cap request"
  },
  "confirmTitleRevokeApproveTransaction": {
    "message": "Remove permission"
  },
  "confirmTitleSIWESignature": {
    "message": "Sign-in request"
  },
  "confirmTitleSetApprovalForAllRevokeTransaction": {
    "message": "Remove permission"
  },
  "confirmTitleSignature": {
    "message": "Signature request"
  },
  "confirmTitleTransaction": {
    "message": "Transaction request"
  },
  "confirmationAlertDetails": {
    "message": "To protect your assets, we suggest you reject the request."
  },
  "confirmationAlertModalTitleDescription": {
    "message": "Your assets may be at risk"
  },
  "confirmed": {
    "message": "Confirmed"
  },
  "confusableCharacterTooltip": {
    "message": "Make sure this address is correct. The letter $1 is confusable with $2."
  },
  "confusableUnicode": {
    "message": "'$1' is similar to '$2'."
  },
  "confusableZeroWidthUnicode": {
    "message": "Zero-width character found."
  },
  "confusingEnsDomain": {
    "message": "We have detected a confusable character in the ENS name. Check the ENS name to avoid a potential scam."
  },
  "connect": {
    "message": "Connect"
  },
  "connectAccount": {
    "message": "Connect account"
  },
  "connectAccountOrCreate": {
    "message": "Connect account or create new"
  },
  "connectAccounts": {
    "message": "Connect accounts"
  },
  "connectAnAccountHeader": {
    "message": "Connect an account"
  },
  "connectManually": {
    "message": "Manually connect to current site"
  },
  "connectMoreAccounts": {
    "message": "Connect more accounts"
  },
  "connectSnap": {
    "message": "Connect $1",
    "description": "$1 is the snap for which a connection is being requested."
  },
  "connectWithMetaMask": {
    "message": "Connect with MetaMask"
  },
  "connectedAccounts": {
    "message": "Connected accounts"
  },
  "connectedAccountsDescriptionPlural": {
    "message": "You have $1 accounts connected to this site.",
    "description": "$1 is the number of accounts"
  },
  "connectedAccountsDescriptionSingular": {
    "message": "You have 1 account connected to this site."
  },
  "connectedAccountsEmptyDescription": {
    "message": "MetaMask is not connected to this site. To connect to a web3 site, find and click the connect button."
  },
  "connectedAccountsListTooltip": {
    "message": "$1 can see the account balance, address, activity, and suggest transactions to approve for connected accounts.",
    "description": "$1 is the origin name"
  },
  "connectedAccountsToast": {
    "message": "Connected accounts updated"
  },
  "connectedSites": {
    "message": "Connected sites"
  },
  "connectedSitesAndSnaps": {
    "message": "Connected sites and Snaps"
  },
  "connectedSitesDescription": {
    "message": "$1 is connected to these sites. They can view your account address.",
    "description": "$1 is the account name"
  },
  "connectedSitesEmptyDescription": {
    "message": "$1 is not connected to any sites.",
    "description": "$1 is the account name"
  },
  "connectedSnapAndNoAccountDescription": {
    "message": "MetaMask is connected to this site, but no accounts are connected yet"
  },
  "connectedSnaps": {
    "message": "Connected Snaps"
  },
  "connectedWithAccount": {
    "message": "$1 accounts connected",
    "description": "$1 represents account length"
  },
  "connectedWithAccountName": {
    "message": "Connected with $1",
    "description": "$1 represents account name"
  },
  "connectedWithNetwork": {
    "message": "$1 networks connected",
    "description": "$1 represents network length"
  },
  "connectedWithNetworkName": {
    "message": "Connected with $1",
    "description": "$1 represents network name"
  },
  "connecting": {
    "message": "Connecting"
  },
  "connectingTo": {
    "message": "Connecting to $1"
  },
  "connectingToGoerli": {
    "message": "Connecting to Goerli test network"
  },
  "connectingToLineaGoerli": {
    "message": "Connecting to Linea Goerli test network"
  },
  "connectingToLineaMainnet": {
    "message": "Connecting to Linea"
  },
  "connectingToLineaSepolia": {
    "message": "Connecting to Linea Sepolia test network"
  },
  "connectingToMainnet": {
    "message": "Connecting to Ethereum Mainnet"
  },
  "connectingToSepolia": {
    "message": "Connecting to Sepolia test network"
  },
  "connectionDescription": {
    "message": "Connect this website with MetaMask"
  },
  "connectionFailed": {
    "message": "Connection failed"
  },
  "connectionFailedDescription": {
    "message": "Fetching of $1 failed, check your network and try again.",
    "description": "$1 is the name of the snap being fetched."
  },
  "connectionPopoverDescription": {
    "message": "To connect to a site, select the connect button. MetaMask can only connect to web3 sites."
  },
  "connectionRequest": {
    "message": "Connection request"
  },
  "connectionsRemovedModalDescription": {
    "message": "Some connections (like hardware wallets and snaps) were removed due to inactivity on this device. You can re-add them anytime in Settings."
  },
  "connectionsRemovedModalTitle": {
    "message": "Connections removed"
  },
  "contactUs": {
    "message": "Contact us"
  },
  "contacts": {
    "message": "Contacts"
  },
  "contentFromSnap": {
    "message": "Content from $1",
    "description": "$1 represents the name of the snap"
  },
  "continue": {
    "message": "Continue"
  },
  "contract": {
    "message": "Contract"
  },
  "contractAddress": {
    "message": "Contract address"
  },
  "contractAddressError": {
    "message": "You are sending tokens to the token's contract address. This may result in the loss of these tokens."
  },
  "contractDeployment": {
    "message": "Contract deployment"
  },
  "contractInteraction": {
    "message": "Contract interaction"
  },
  "convertTokenToNFTDescription": {
    "message": "We've detected that this asset is an NFT. MetaMask now has full native support for NFTs. Would you like to remove it from your token list and add it as an NFT?"
  },
  "convertTokenToNFTExistDescription": {
    "message": "We’ve detected that this asset has been added as an NFT. Would you like to remove it from your token list?"
  },
  "coolWallet": {
    "message": "CoolWallet"
  },
  "copiedExclamation": {
    "message": "Copied."
  },
  "copyAddress": {
    "message": "Copy address to clipboard"
  },
  "copyAddressShort": {
    "message": "Copy address"
  },
  "copyPrivateKey": {
    "message": "Copy private key"
  },
  "copyToClipboard": {
    "message": "Copy to clipboard"
  },
  "copyTransactionId": {
    "message": "Copy transaction ID"
  },
  "create": {
    "message": "Create"
  },
  "createMultichainAccountButton": {
    "message": "Add account",
    "description": "Name of a button used on multichain account related pages for triggering the account creation process."
  },
  "createMultichainAccountButtonLoading": {
    "message": "Adding account...",
    "description": "Name of a button in loading state, used on multichain account related pages for the account creation process."
  },
  "createNewAccountHeader": {
    "message": "Create a new account"
  },
  "createPassword": {
    "message": "MetaMask password"
  },
  "createPasswordCreate": {
    "message": "Create password"
  },
  "createPasswordDetails": {
    "message": "Unlocks MetaMask on this device only."
  },
  "createPasswordDetailsSocial": {
    "message": "Losing this password means losing wallet access on all devices, "
  },
  "createPasswordDetailsSocialReset": {
    "message": "MetaMask can't reset it."
  },
  "createPasswordMarketing": {
    "message": "Get product updates, tips, and news including by email. We may use your interactions to improve what we share."
  },
  "createSnapAccountDescription": {
    "message": "$1 wants to add a new account to MetaMask."
  },
  "createSnapAccountTitle": {
    "message": "Create account"
  },
  "createSolanaAccount": {
    "message": "Create Solana account"
  },
  "creatorAddress": {
    "message": "Creator address"
  },
  "crossChainSwapsLink": {
    "message": "Swap across networks with MetaMask Portfolio"
  },
  "crossChainSwapsLinkNative": {
    "message": "Swap across networks with Bridge"
  },
  "cryptoCompare": {
    "message": "CryptoCompare"
  },
  "currencyConversion": {
    "message": "Currency"
  },
  "currencyRateCheckToggle": {
    "message": "Show balance and token price checker"
  },
  "currencyRateCheckToggleDescription": {
    "message": "We use $1 and $2 APIs to display your balance and token price. $3",
    "description": "$1 represents Coingecko, $2 represents CryptoCompare and $3 represents Privacy Policy"
  },
  "currencySymbol": {
    "message": "Currency symbol"
  },
  "currencySymbolDefinition": {
    "message": "The ticker symbol displayed for this network’s currency."
  },
  "current": {
    "message": "Current"
  },
  "currentAccountNotConnected": {
    "message": "Your current account is not connected"
  },
  "currentExtension": {
    "message": "Current extension page"
  },
  "currentLanguage": {
    "message": "Current language"
  },
  "currentNetwork": {
    "message": "Current network",
    "description": "Speicifies to token network filter to filter by current Network. Will render when network nickname is not available"
  },
  "currentTitle": {
    "message": "Current:"
  },
  "currentlyUnavailable": {
    "message": "Unavailable on this network"
  },
  "curveHighGasEstimate": {
    "message": "Aggressive gas estimate graph"
  },
  "curveLowGasEstimate": {
    "message": "Low gas estimate graph"
  },
  "curveMediumGasEstimate": {
    "message": "Market gas estimate graph"
  },
  "custom": {
    "message": "Advanced"
  },
  "customGasSettingToolTipMessage": {
    "message": "Use $1 to customize the gas price. This can be confusing if you aren’t familiar. Interact at your own risk.",
    "description": "$1 is key 'advanced' (text: 'Advanced') separated here so that it can be passed in with bold font-weight"
  },
  "customNetworks": {
    "message": "Custom networks"
  },
  "customSlippage": {
    "message": "Custom"
  },
  "customSpendLimit": {
    "message": "Custom spend limit"
  },
  "customToken": {
    "message": "Custom token"
  },
  "customTokenWarningInTokenDetectionNetwork": {
    "message": "Anyone can create a token, including creating fake versions of existing tokens. Learn about $1"
  },
  "customerSupport": {
    "message": "customer support"
  },
  "customizeYourNotifications": {
    "message": "Customize your notifications"
  },
  "customizeYourNotificationsText": {
    "message": "Turn on the types of notifications you want to receive:"
  },
  "dappSuggested": {
    "message": "Site suggested"
  },
  "dappSuggestedGasSettingToolTipMessage": {
    "message": "$1 has suggested this price.",
    "description": "$1 is url for the dapp that has suggested gas settings"
  },
  "dappSuggestedHigh": {
    "message": "Site suggested"
  },
  "dappSuggestedHighShortLabel": {
    "message": "Site (high)"
  },
  "dappSuggestedShortLabel": {
    "message": "Site"
  },
  "dappSuggestedTooltip": {
    "message": "$1 has recommended this price.",
    "description": "$1 represents the Dapp's origin"
  },
  "dappSwapAdvantage": {
    "message": "Save and earn with MetaMask Swaps"
  },
  "dappSwapBenefits": {
    "message": "Network fees refunded on failed swaps"
  },
  "dappSwapQuoteDifference": {
    "message": "Save $1"
  },
  "darkTheme": {
    "message": "Dark"
  },
  "data": {
    "message": "Data"
  },
  "dataCollectionForMarketing": {
    "message": "Data collection for marketing"
  },
  "dataCollectionForMarketingDescription": {
    "message": "We’ll use this data to learn how you interact with our marketing communications. We may share relevant news (like product features)."
  },
  "dataCollectionForMarketingDescriptionSocialLogin": {
    "message": "Get product updates, tips, and news - including by email. We may use your interactions to improve what we share."
  },
  "dataCollectionWarningPopoverButton": {
    "message": "Okay"
  },
  "dataCollectionWarningPopoverDescription": {
    "message": "You turned off data collection for our marketing purposes. This only applies to this device. If you use MetaMask on other devices, make sure to opt out there as well."
  },
  "dataUnavailable": {
    "message": "data unavailable"
  },
  "dateCreated": {
    "message": "Date created"
  },
  "dcent": {
    "message": "D'Cent"
  },
  "debitCreditPurchaseOptions": {
    "message": "Debit or credit card purchase options"
  },
  "decimal": {
    "message": "Token decimal"
  },
  "decimalsMustZerotoTen": {
    "message": "Decimals must be at least 0, and not over 36."
  },
  "decrypt": {
    "message": "Decrypt"
  },
  "decryptCopy": {
    "message": "Copy encrypted message"
  },
  "decryptInlineError": {
    "message": "This message cannot be decrypted due to error: $1",
    "description": "$1 is error message"
  },
  "decryptMessageNotice": {
    "message": "$1 would like to read this message to complete your action",
    "description": "$1 is the web3 site name"
  },
  "decryptMetamask": {
    "message": "Decrypt message"
  },
  "decryptRequest": {
    "message": "Decrypt request"
  },
  "deepLink_Caution": {
    "message": "Proceed with caution"
  },
  "deepLink_Continue": {
    "message": "Continue"
  },
  "deepLink_ContinueDescription": {
    "message": "You'll open $1 if you continue.",
    "description": "$1 is the name of the page they'll be redirected to if they click the Continue button. Examples of $1: 'the home page'; 'the buy page'; 'the swaps page'; 'the notifications page'"
  },
  "deepLink_DontRemindMeAgain": {
    "message": "Don't remind me again"
  },
  "deepLink_Error404Description": {
    "message": "We can't find the page you are looking for."
  },
  "deepLink_Error404Title": {
    "message": "This page doesn't exist"
  },
  "deepLink_Error404_CTA": {
    "message": "$1 and we'll take you to the right place.",
    "description": "$1 is a link with the text found in `deepLink_Error404_CTA_LinkText`"
  },
  "deepLink_Error404_CTA_LinkText": {
    "message": "Update to the latest version of MetaMask",
    "description": "Part of `deepLink_Error404_CTA`. The text links to https://support.metamask.io/configure/wallet/how-to-update-the-version-of-metamask/"
  },
  "deepLink_ErrorMissingUrl": {
    "message": "No url to navigate to was provided."
  },
  "deepLink_ErrorOtherDescription": {
    "message": "This is a bug and should be reported to MetaMask."
  },
  "deepLink_ErrorOtherTitle": {
    "message": "An error occurred while processing the deep link"
  },
  "deepLink_GoToTheHomePageButton": {
    "message": "Go to the home page"
  },
  "deepLink_RedirectingToMetaMask": {
    "message": "Redirecting to MetaMask"
  },
  "deepLink_ThirdPartyDescription": {
    "message": "You were sent here by a third party, not MetaMask. $1",
    "description": "$1 is the message 'deepLink_ContinueDescription'"
  },
  "deepLink_theBuyPage": {
    "message": "the buy page"
  },
  "deepLink_theHomePage": {
    "message": "the home page"
  },
  "deepLink_theNotificationsPage": {
    "message": "the notifications page"
  },
  "deepLink_thePerpsPage": {
    "message": "the perps page"
  },
  "deepLink_thePredictPage": {
    "message": "the predict page"
  },
  "deepLink_theRewardsPage": {
    "message": "the MetaMask Rewards page"
  },
  "deepLink_theSwapsPage": {
    "message": "the swaps page"
  },
  "deepLink_theSwapsRampsPage": {
    "message": "the Swaps/Ramps page"
  },
  "deepLink_theTransactionShieldPage": {
    "message": "the transaction shield page"
  },
  "defaultRpcUrl": {
    "message": "Default RPC URL"
  },
  "defaultSettingsSubTitle": {
    "message": "MetaMask uses default settings to best balance safety and ease of use. Change these settings to further increase your privacy."
  },
  "defaultSettingsTitle": {
    "message": "Default privacy settings"
  },
  "defi": {
    "message": "DeFi"
  },
  "defiEmptyDescription": {
    "message": "Lend, borrow, and trade, right in your wallet."
  },
  "defiTabErrorContent": {
    "message": "Try visiting again later."
  },
  "defiTabErrorTitle": {
    "message": "We could not load this page."
  },
  "delete": {
    "message": "Delete"
  },
  "deleteContact": {
    "message": "Delete contact"
  },
  "deleteMetaMetricsData": {
    "message": "Delete MetaMetrics data"
  },
  "deleteMetaMetricsDataDescription": {
    "message": "This will delete historical MetaMetrics data associated with your use on this device. Your wallet and accounts will remain exactly as they are now after this data has been deleted. This process may take up to 30 days. View our $1.",
    "description": "$1 will have text saying Privacy Policy "
  },
  "deleteMetaMetricsDataErrorDesc": {
    "message": "This request can't be completed right now due to an analytics system server issue, please try again later"
  },
  "deleteMetaMetricsDataErrorTitle": {
    "message": "We are unable to delete this data right now"
  },
  "deleteMetaMetricsDataModalDesc": {
    "message": "We are about to remove all your MetaMetrics data. Are you sure?"
  },
  "deleteMetaMetricsDataModalTitle": {
    "message": "Delete MetaMetrics data?"
  },
  "deleteMetaMetricsDataRequestedDescription": {
    "message": "You initiated this action on $1. This process can take up to 30 days. View the $2",
    "description": "$1 will be the date on which teh deletion is requested and $2 will have text saying Privacy Policy "
  },
  "deleteNetworkIntro": {
    "message": "If you delete this network, you will need to add it again to view your assets in this network"
  },
  "deleteNetworkTitle": {
    "message": "Delete $1 network?",
    "description": "$1 represents the name of the network"
  },
  "depositCrypto": {
    "message": "Deposit crypto from another account with a wallet address or QR code."
  },
  "deprecatedNetwork": {
    "message": "This network is deprecated"
  },
  "deprecatedNetworkButtonMsg": {
    "message": "Got it"
  },
  "deprecatedNetworkDescription": {
    "message": "The network you're trying to connect to is no longer supported by Metamask. $1"
  },
  "description": {
    "message": "Description"
  },
  "descriptionFromSnap": {
    "message": "Description from $1",
    "description": "$1 represents the name of the snap"
  },
  "deselectAll": {
    "message": "Deselect all"
  },
  "destinationAccountPickerNoEligible": {
    "message": "No eligible accounts found"
  },
  "destinationAccountPickerNoMatching": {
    "message": "No matching accounts found"
  },
  "destinationAccountPickerSearchPlaceholderToMainnet": {
    "message": "Receiving address or ENS"
  },
  "destinationAccountPickerSearchPlaceholderToSolana": {
    "message": "Receiving address"
  },
  "destinationTransactionIdLabel": {
    "message": "Destination Tx ID",
    "description": "Label for the destination transaction ID field."
  },
  "details": {
    "message": "Details"
  },
  "developerOptions": {
    "message": "Developer Options"
  },
  "disabledGasOptionToolTipMessage": {
    "message": "“$1” is disabled because it does not meet the minimum of a 10% increase from the original gas fee.",
    "description": "$1 is gas estimate type which can be market or aggressive"
  },
  "disconnect": {
    "message": "Disconnect"
  },
  "disconnectAllAccounts": {
    "message": "Disconnect all accounts"
  },
  "disconnectAllAccountsConfirmationDescription": {
    "message": "Are you sure you want to disconnect? You may lose site functionality."
  },
  "disconnectAllAccountsText": {
    "message": "accounts"
  },
  "disconnectAllDescriptionText": {
    "message": "If you disconnect from this site, you’ll need to reconnect your accounts and networks to use this site again."
  },
  "disconnectAllSnapsText": {
    "message": "Snaps"
  },
  "disconnectMessage": {
    "message": "This will disconnect you from this site"
  },
  "disconnectPrompt": {
    "message": "Disconnect $1"
  },
  "disconnectThisAccount": {
    "message": "Disconnect this account"
  },
  "disconnectedAllAccountsToast": {
    "message": "All accounts disconnected from $1",
    "description": "$1 is name of the dapp`"
  },
  "disconnectedSingleAccountToast": {
    "message": "$1 disconnected from $2",
    "description": "$1 is name of the name and $2 represents the dapp name`"
  },
  "discover": {
    "message": "Discover"
  },
  "discoverSnaps": {
    "message": "Discover Snaps",
    "description": "Text that links to the Snaps website. Displayed in a banner on Snaps list page in settings."
  },
  "dismiss": {
    "message": "Dismiss"
  },
  "dismissReminderDescriptionField": {
    "message": "Turn this on to dismiss the Secret Recovery Phrase backup reminder message. We highly recommend that you back up your Secret Recovery Phrase to avoid loss of funds"
  },
  "dismissReminderField": {
    "message": "Dismiss Secret Recovery Phrase backup reminder"
  },
  "dismissSmartAccountSuggestionEnabledDescription": {
    "message": "Turn this on to no longer see the \"Switch to Smart Account\" suggestion on any account. Smart accounts unlocks faster transactions, lower network fees and more flexibility on payment for those."
  },
  "dismissSmartAccountSuggestionEnabledTitle": {
    "message": "Dismiss \"Switch to Smart Account\" suggestion"
  },
  "displayNftMedia": {
    "message": "Display NFT media"
  },
  "displayNftMediaDescription": {
    "message": "Displaying NFT media and data exposes your IP address to OpenSea or other third parties. This can allow attackers to associate your IP address with your Ethereum address. NFT autodetection relies on this setting, and won't be available when this is turned off."
  },
  "doNotShare": {
    "message": "Do not share this with anyone"
  },
  "domain": {
    "message": "Domain"
  },
  "done": {
    "message": "Done"
  },
  "dontShowThisAgain": {
    "message": "Don't show this again"
  },
  "downArrow": {
    "message": "down arrow"
  },
  "downloadAppDescription": {
    "message": "Bring MetaMask with you everywhere you go. Turn on Face ID so you always have access, even if you forget your password."
  },
  "downloadAppTitle": {
    "message": "Scan QR code and download the app"
  },
  "downloadGoogleChrome": {
    "message": "Download Google Chrome"
  },
  "downloadMetaMaskMobileDescription": {
    "message": "Face ID on our app lets you in even if you forget your password. Take MetaMask everywhere you go!"
  },
  "downloadMetaMaskMobileQrNote": {
    "message": "Scan this QR code to get started."
  },
  "downloadMetaMaskMobileTitle": {
    "message": "Get our mobile app"
  },
  "downloadNow": {
    "message": "Download Now"
  },
  "downloadStateLogs": {
    "message": "Download state logs"
  },
  "dropped": {
    "message": "Dropped"
  },
  "duplicateContactTooltip": {
    "message": "This contact name collides with an existing account or contact"
  },
  "duplicateContactWarning": {
    "message": "You have duplicate contacts"
  },
  "durationSuffixDay": {
    "message": "D",
    "description": "Shortened form of 'day'"
  },
  "durationSuffixHour": {
    "message": "H",
    "description": "Shortened form of 'hour'"
  },
  "durationSuffixMillisecond": {
    "message": "MS",
    "description": "Shortened form of 'millisecond'"
  },
  "durationSuffixMinute": {
    "message": "M",
    "description": "Shortened form of 'minute'"
  },
  "durationSuffixMonth": {
    "message": "M",
    "description": "Shortened form of 'month'"
  },
  "durationSuffixSecond": {
    "message": "S",
    "description": "Shortened form of 'second'"
  },
  "durationSuffixWeek": {
    "message": "W",
    "description": "Shortened form of 'week'"
  },
  "durationSuffixYear": {
    "message": "Y",
    "description": "Shortened form of 'year'"
  },
  "earn": {
    "message": "Earn"
  },
  "edit": {
    "message": "Edit"
  },
  "editANickname": {
    "message": "Edit nickname"
  },
  "editAccountName": {
    "message": "Edit account name"
  },
  "editAccounts": {
    "message": "Edit accounts"
  },
  "editAddressNickname": {
    "message": "Edit address nickname"
  },
  "editCancellationGasFeeModalTitle": {
    "message": "Edit cancellation gas fee"
  },
  "editContact": {
    "message": "Edit contact"
  },
  "editGasFeeModalTitle": {
    "message": "Edit gas fee"
  },
  "editGasLimitOutOfBounds": {
    "message": "Gas limit must be at least $1"
  },
  "editGasLimitOutOfBoundsV2": {
    "message": "Gas limit must be greater than $1 and less than $2",
    "description": "$1 is the minimum limit for gas and $2 is the maximum limit"
  },
  "editGasLimitTooltip": {
    "message": "Gas limit is the maximum units of gas you are willing to use. Units of gas are a multiplier to “Max priority fee” and “Max fee”."
  },
  "editGasMaxBaseFeeGWEIImbalance": {
    "message": "Max base fee cannot be lower than priority fee"
  },
  "editGasMaxBaseFeeHigh": {
    "message": "Max base fee is higher than necessary"
  },
  "editGasMaxBaseFeeLow": {
    "message": "Max base fee is low for current network conditions"
  },
  "editGasMaxFeeHigh": {
    "message": "Max fee is higher than necessary"
  },
  "editGasMaxFeeLow": {
    "message": "Max fee too low for network conditions"
  },
  "editGasMaxFeePriorityImbalance": {
    "message": "Max fee cannot be lower than max priority fee"
  },
  "editGasMaxPriorityFeeBelowMinimum": {
    "message": "Max priority fee must be greater than 0 GWEI"
  },
  "editGasMaxPriorityFeeBelowMinimumV2": {
    "message": "Priority fee must be greater than 0."
  },
  "editGasMaxPriorityFeeHigh": {
    "message": "Max priority fee is higher than necessary. You may pay more than needed."
  },
  "editGasMaxPriorityFeeHighV2": {
    "message": "Priority fee is higher than necessary. You may pay more than needed"
  },
  "editGasMaxPriorityFeeLow": {
    "message": "Max priority fee is low for current network conditions"
  },
  "editGasMaxPriorityFeeLowV2": {
    "message": "Priority fee is low for current network conditions"
  },
  "editGasPriceTooLow": {
    "message": "Gas price must be greater than 0"
  },
  "editGasPriceTooltip": {
    "message": "This network requires a “Gas price” field when submitting a transaction. Gas price is the amount you will pay pay per unit of gas."
  },
  "editGasSubTextFeeLabel": {
    "message": "Max fee:"
  },
  "editGasTitle": {
    "message": "Edit priority"
  },
  "editGasTooLow": {
    "message": "Unknown processing time"
  },
  "editInPortfolio": {
    "message": "Edit in Portfolio"
  },
  "editNetwork": {
    "message": "Edit network"
  },
  "editNetworkLink": {
    "message": "edit the original network"
  },
  "editNetworksTitle": {
    "message": "Edit networks"
  },
  "editNonceField": {
    "message": "Edit nonce"
  },
  "editNonceMessage": {
    "message": "This is an advanced feature, use cautiously."
  },
  "editPermission": {
    "message": "Edit permission"
  },
  "editPermissions": {
    "message": "Edit permissions"
  },
  "editSpeedUpEditGasFeeModalTitle": {
    "message": "Edit speed up gas fee"
  },
  "editSpendingCap": {
    "message": "Edit spending cap"
  },
  "editSpendingCapAccountBalance": {
    "message": "Account balance: $1 $2"
  },
  "editSpendingCapDesc": {
    "message": "Enter the amount that you feel comfortable being spent on your behalf."
  },
  "editSpendingCapError": {
    "message": "The spending cap can’t exceed $1 decimal digits. Remove decimal digits to continue."
  },
  "editSpendingCapSpecialCharError": {
    "message": "Enter numbers only"
  },
  "enableAutoDetect": {
    "message": " Enable autodetect"
  },
  "enableFromSettings": {
    "message": " Enable it from Settings."
  },
  "enableSmartContractAccount": {
    "message": "Use smart account"
  },
  "enableSmartContractAccountDescription": {
    "message": "Unlock faster transactions, lower network fees, and added security on supported networks."
  },
  "enableSnap": {
    "message": "Enable"
  },
  "enableToken": {
    "message": "enable $1",
    "description": "$1 is a token symbol, e.g. ETH"
  },
  "enabled": {
    "message": "Enabled"
  },
  "enabledNetworks": {
    "message": "Enabled networks"
  },
  "encryptionPublicKeyNotice": {
    "message": "$1 would like your public encryption key. By consenting, this site will be able to compose encrypted messages to you.",
    "description": "$1 is the web3 site name"
  },
  "encryptionPublicKeyRequest": {
    "message": "Request encryption public key"
  },
  "endpointReturnedDifferentChainId": {
    "message": "The RPC URL you have entered returned a different chain ID ($1).",
    "description": "$1 is the return value of eth_chainId from an RPC endpoint"
  },
  "enhancedTokenDetectionAlertMessage": {
    "message": "Enhanced token detection is currently available on $1. $2"
  },
  "ensDomainsSettingDescriptionIntroduction": {
    "message": "MetaMask lets you see ENS domains right in your browser's address bar. Here's how it works:"
  },
  "ensDomainsSettingDescriptionOutroduction": {
    "message": "Keep in mind that using this feature exposes your IP address to IPFS third-party services."
  },
  "ensDomainsSettingDescriptionPart1": {
    "message": "MetaMask checks with Ethereum's ENS contract to find the code connected to the ENS name."
  },
  "ensDomainsSettingDescriptionPart2": {
    "message": "If the code links to IPFS, you can see the content associated with it (usually a website)."
  },
  "ensDomainsSettingTitle": {
    "message": "Show ENS domains in address bar"
  },
  "ensUnknownError": {
    "message": "ENS lookup failed."
  },
  "enterANameToIdentifyTheUrl": {
    "message": "Enter a name to identify the URL"
  },
  "enterChainId": {
    "message": "Enter Chain ID"
  },
  "enterMaxSpendLimit": {
    "message": "Enter max spend limit"
  },
  "enterNetworkName": {
    "message": "Enter network name"
  },
  "enterOptionalPassword": {
    "message": "Enter optional password"
  },
  "enterPasswordContinue": {
    "message": "Enter password to continue"
  },
  "enterPasswordCurrent": {
    "message": "Enter your current password"
  },
  "enterRpcUrl": {
    "message": "Enter RPC URL"
  },
  "enterSymbol": {
    "message": "Enter symbol"
  },
  "enterTokenNameOrAddress": {
    "message": "Enter token name or paste address"
  },
  "enterYourPassword": {
    "message": "Enter your password"
  },
  "enterYourPasswordContinue": {
    "message": "Enter password to continue"
  },
  "enterYourPasswordSocialLoginFlow": {
    "message": "Enter Metamask Password"
  },
  "errorCode": {
    "message": "Code: $1",
    "description": "Displayed error code for debugging purposes. $1 is the error code"
  },
  "errorDetails": {
    "message": "Error details",
    "description": "Label for the error details field in the error screen."
  },
  "errorGettingSafeChainList": {
    "message": "Error while getting safe chain list, please continue with caution."
  },
  "errorLegalTextFirstInfo": {
    "message": "Technical diagnostic information."
  },
  "errorLegalTextNoPersonalInfo": {
    "message": "No personal information or other device information will be collected."
  },
  "errorLegalTextSecondInfo": {
    "message": "Your browser, operating system, and MetaMask versions."
  },
  "errorLegalTextSummary": {
    "message": "We will receive a single error report, containing:"
  },
  "errorMessage": {
    "message": "Message: $1",
    "description": "Displayed error message for debugging purposes. $1 is the error message"
  },
  "errorName": {
    "message": "Code: $1",
    "description": "Displayed error name for debugging purposes. $1 is the error name"
  },
  "errorPageContactSupport": {
    "message": "Contact support",
    "description": "Button for contact MM support"
  },
  "errorPageDescribeUsWhatHappened": {
    "message": "Describe what happened",
    "description": "Button for submitting report to sentry"
  },
  "errorPageInfo": {
    "message": "Your information can’t be shown. Don’t worry, your wallet and funds are safe.",
    "description": "Information banner shown in the error page"
  },
  "errorPageMessageTitle": {
    "message": "Error message",
    "description": "Title for description, which is displayed for debugging purposes"
  },
  "errorPageSentryFormTitle": {
    "message": "Describe what happened",
    "description": "In sentry feedback form, The title at the top of the feedback form."
  },
  "errorPageSentryMessagePlaceholder": {
    "message": "Sharing details like how we can reproduce the bug will help us fix the problem.",
    "description": "In sentry feedback form, The placeholder for the feedback description input field."
  },
  "errorPageSentrySuccessMessageText": {
    "message": "Thanks! We will take a look soon.",
    "description": "In sentry feedback form, The message displayed after a successful feedback submission."
  },
  "errorPageTitle": {
    "message": "MetaMask encountered an error",
    "description": "Title of generic error page"
  },
  "errorPageTryAgain": {
    "message": "Try again",
    "description": "Button for try again"
  },
  "errorStack": {
    "message": "Stack:",
    "description": "Title for error stack, which is displayed for debugging purposes"
  },
  "errorWhileConnectingToRPC": {
    "message": "Error while connecting to the custom network."
  },
  "errorWithSnap": {
    "message": "Error with $1",
    "description": "$1 represents the name of the snap"
  },
  "estimatedChanges": {
    "message": "Estimated changes"
  },
  "estimatedFee": {
    "message": "Estimated fee"
  },
  "estimatedFeeTooltip": {
    "message": "Amount paid to process the transaction on network."
  },
  "ethGasPriceFetchWarning": {
    "message": "Backup gas price is provided as the main gas estimation service is unavailable right now."
  },
  "ethereumProviderAccess": {
    "message": "Grant Ethereum provider access to $1",
    "description": "The parameter is the name of the requesting origin"
  },
  "ethereumPublicAddress": {
    "message": "Ethereum public address"
  },
  "etherscan": {
    "message": "Etherscan"
  },
  "etherscanView": {
    "message": "View account on Etherscan"
  },
  "etherscanViewOn": {
    "message": "View on Etherscan"
  },
  "existingChainId": {
    "message": "The information you have entered is associated with an existing chain ID."
  },
  "experimental": {
    "message": "Experimental"
  },
  "exploreDefi": {
    "message": "Explore DeFi"
  },
  "exploreweb3": {
    "message": "Explore web3"
  },
  "exportYourData": {
    "message": "Export your data"
  },
  "exportYourDataButton": {
    "message": "Download"
  },
  "exportYourDataDescription": {
    "message": "You can export data like your contacts and preferences."
  },
  "extendWalletWithSnaps": {
    "message": "Explore community-built Snaps to customize your web3 experience",
    "description": "Banner description displayed on Snaps list page in Settings when less than 6 Snaps is installed."
  },
  "externalAccount": {
    "message": "External Account"
  },
  "externalExtension": {
    "message": "External extension"
  },
  "externalNameSourcesSetting": {
    "message": "Proposed nicknames"
  },
  "externalNameSourcesSettingDescription": {
    "message": "We’ll fetch proposed nicknames for addresses you interact with from third-party sources like Etherscan, Infura, and Lens Protocol. These sources will be able to see those addresses and your IP address. Your account address won’t be exposed to third parties."
  },
  "failed": {
    "message": "Failed"
  },
  "failedToFetchChainId": {
    "message": "Could not fetch chain ID. Is your RPC URL correct?"
  },
  "failover": {
    "message": "Failover"
  },
  "failoverRpcUrl": {
    "message": "Failover RPC URL"
  },
  "failureMessage": {
    "message": "Something went wrong, and we were unable to complete the action"
  },
  "fast": {
    "message": "Fast"
  },
  "feeDetails": {
    "message": "Fee details"
  },
  "fileImportFail": {
    "message": "File import not working? Click here!",
    "description": "Helps user import their account from a JSON file"
  },
  "fileUploaderDescription": {
    "message": "Click to upload or drag and drop"
  },
  "fileUploaderInvalidFileTypeError": {
    "message": "Invalid file type. Please upload a supported file format."
  },
  "fileUploaderMaxFileSizeError": {
    "message": "File size exceeds $1MB. Please upload a smaller file.",
    "description": "$1 is the maximum file size in MB"
  },
  "flaskWelcomeUninstall": {
    "message": "you should uninstall this extension",
    "description": "This request is shown on the Flask Welcome screen. It is intended for non-developers, and will be bolded."
  },
  "flaskWelcomeWarning1": {
    "message": "Flask is for developers to experiment with new unstable APIs. Unless you are a developer or beta tester, $1.",
    "description": "This is a warning shown on the Flask Welcome screen, intended to encourage non-developers not to proceed any further. $1 is the bolded message 'flaskWelcomeUninstall'"
  },
  "flaskWelcomeWarning2": {
    "message": "We do not guarantee the safety or stability of this extension. The new APIs offered by Flask are not hardened against phishing attacks, meaning that any site or snap that requires Flask might be a malicious attempt to steal your assets.",
    "description": "This explains the risks of using MetaMask Flask"
  },
  "flaskWelcomeWarning3": {
    "message": "All Flask APIs are experimental. They may be changed or removed without notice, or they might stay on Flask indefinitely without ever being migrated to stable MetaMask. Use them at your own risk.",
    "description": "This message warns developers about unstable Flask APIs"
  },
  "flaskWelcomeWarning4": {
    "message": "Make sure to disable your regular MetaMask extension when using Flask.",
    "description": "This message calls to pay attention about multiple versions of MetaMask running on the same site (Flask + Prod)"
  },
  "flaskWelcomeWarningAcceptButton": {
    "message": "I accept the risks",
    "description": "this text is shown on a button, which the user presses to confirm they understand the risks of using Flask"
  },
  "floatAmountToken": {
    "message": "Token amount must be an integer"
  },
  "forbiddenIpfsGateway": {
    "message": "Forbidden IPFS Gateway: Please specify a CID gateway"
  },
  "forgetDevice": {
    "message": "Forget this device"
  },
  "forgotPassword": {
    "message": "Forgot password?"
  },
  "forgotPasswordModalButton": {
    "message": "Reset wallet"
  },
  "forgotPasswordModalDescription1": {
    "message": "MetaMask can’t recover your password for you."
  },
  "forgotPasswordModalDescription2": {
    "message": "You can reset your wallet by entering the Secret Recovery Phrase you used when you set up your wallet."
  },
  "forgotPasswordModalTitle": {
    "message": "Forgot your password?"
  },
  "forgotPasswordSocialDescription": {
    "message": "MetaMask can’t recover your password for you."
  },
  "forgotPasswordSocialStep1": {
    "message": "If you’re logged into MetaMask on a device with $1 (like Face ID), you can reset your password there.",
    "description": "$1 is bold biometrics turned on"
  },
  "forgotPasswordSocialStep1Biometrics": {
    "message": "biometrics turned on"
  },
  "forgotPasswordSocialStep2": {
    "message": "If you have your $1, you can reset your current wallet and reimport using Secret Recovery Phrase.",
    "description": "$1 is bold Secret Recovery Phrase"
  },
  "form": {
    "message": "form"
  },
  "freeTrialDays": {
    "message": "Free $1-day trial",
    "description": "The $1 is the number of days"
  },
  "from": {
    "message": "From"
  },
  "fromTokenLists": {
    "message": "From token lists: $1"
  },
  "function": {
    "message": "Function: $1"
  },
  "fundYourWallet": {
    "message": "Fund your wallet",
    "description": "Title for the balance empty state component encouraging users to add funds"
  },
  "fundingMethod": {
    "message": "Funding method"
  },
  "gas": {
    "message": "Gas"
  },
  "gasDisplayAcknowledgeDappButtonText": {
    "message": "Edit suggested gas fee"
  },
  "gasDisplayDappWarning": {
    "message": "This gas fee has been suggested by $1. Overriding this may cause a problem with your transaction. Please reach out to $1 if you have questions.",
    "description": "$1 represents the Dapp's origin"
  },
  "gasFee": {
    "message": "Gas fee"
  },
  "gasLimit": {
    "message": "Gas limit"
  },
  "gasLimitRecommended": {
    "message": "Recommended gas limit is $1. If the gas limit is less than that, it may fail."
  },
  "gasLimitTooLow": {
    "message": "Gas limit must be at least 21000"
  },
  "gasLimitV2": {
    "message": "Gas limit"
  },
  "gasOption": {
    "message": "Gas option"
  },
  "gasPriceExcessive": {
    "message": "Your gas fee is set unnecessarily high. Consider lowering the amount."
  },
  "gasPriceFetchFailed": {
    "message": "Gas price estimation failed due to network error."
  },
  "gasTimingHoursShort": {
    "message": "$1 hrs",
    "description": "$1 represents a number of hours"
  },
  "gasTimingLow": {
    "message": "Slow"
  },
  "gasTimingMinutesShort": {
    "message": "$1 min",
    "description": "$1 represents a number of minutes"
  },
  "gasTimingSecondsShort": {
    "message": "$1 sec",
    "description": "$1 represents a number of seconds"
  },
  "gasUsed": {
    "message": "Gas used"
  },
  "gatorPermissionAnnualFrequency": {
    "message": "Yearly",
    "description": "Time period for annual recurring permissions redemption"
  },
  "gatorPermissionCustomFrequency": {
    "message": "Custom",
    "description": "Time period for custom recurring permissions redemption"
  },
  "gatorPermissionDailyFrequency": {
    "message": "Daily",
    "description": "Time period for daily recurring permissions redemption"
  },
  "gatorPermissionFortnightlyFrequency": {
    "message": "Bi-Weekly",
    "description": "Time period for fortnightly recurring permissions redemption"
  },
  "gatorPermissionMonthlyFrequency": {
    "message": "Monthly",
    "description": "Time period for monthly recurring permissions redemption"
  },
  "gatorPermissionNoExpiration": {
    "message": "No expiration",
    "description": "Label for a permission with no expiration"
  },
  "gatorPermissionTokenPeriodicFrequencyLabel": {
    "message": "Transfer Window",
    "description": "Label for the transfer window of a token periodic permission"
  },
  "gatorPermissionTokenStreamFrequencyLabel": {
    "message": "Period",
    "description": "Label for the period of a token stream permission"
  },
  "gatorPermissionUnknownTokenAmount": {
    "message": "Unknown amount",
    "description": "Text for an unknown amount with no decimals"
  },
  "gatorPermissionWeeklyFrequency": {
    "message": "Weekly",
    "description": "Time period for weekly recurring permissions redemption"
  },
  "gatorPermissionsExpirationDate": {
    "message": "Expiration date",
    "description": "Label for the expiration date of a permission"
  },
  "gatorPermissionsInitialAllowance": {
    "message": "Initial allowance",
    "description": "Label for the initial allowance of a permission"
  },
  "gatorPermissionsMaxAllowance": {
    "message": "Max allowance",
    "description": "Label for the max allowance of a permission"
  },
  "gatorPermissionsRevocationPending": {
    "message": "Revocation pending",
    "description": "Label for a gator permission that is pending a revocation transaction"
  },
  "gatorPermissionsRevoke": {
    "message": "Revoke",
    "description": "Label for the revoke button of a gator permission"
  },
  "gatorPermissionsStartDate": {
    "message": "Start date",
    "description": "Label for the start date of a permission"
  },
  "gatorPermissionsStreamRate": {
    "message": "Stream rate",
    "description": "Label for the stream rate of a permission"
  },
  "gatorPermissionsStreamingAmountLabel": {
    "message": "Streaming amount",
    "description": "Label for the stream rate of a permission"
  },
  "general": {
    "message": "General"
  },
  "generalCameraError": {
    "message": "We couldn't access your camera. Please give it another try."
  },
  "generalCameraErrorTitle": {
    "message": "Something went wrong...."
  },
  "generalDescription": {
    "message": "Sync settings across devices, select network preferences, and track token data"
  },
  "genericExplorerView": {
    "message": "View account on $1"
  },
  "getTheNewestFeatures": {
    "message": "Get the newest features"
  },
  "getYourWalletReadyToUseWeb3": {
    "message": "Get your wallet ready to use web3",
    "description": "Subtitle text for the balance empty state component explaining the purpose of adding funds"
  },
  "goToSite": {
    "message": "Go to site"
  },
  "goerli": {
    "message": "Goerli test network"
  },
  "gotIt": {
    "message": "Got it"
  },
  "grantExactAccess": {
    "message": "Grant exact access"
  },
  "gwei": {
    "message": "GWEI"
  },
  "hardware": {
    "message": "Hardware"
  },
  "hardwareWalletConnected": {
    "message": "Hardware wallet connected"
  },
  "hardwareWalletLegacyDescription": {
    "message": "(legacy)",
    "description": "Text representing the MEW path"
  },
  "hardwareWalletSubmissionWarningStep1": {
    "message": "Be sure your $1 is plugged in and to select the Ethereum app."
  },
  "hardwareWalletSubmissionWarningStep2": {
    "message": "Enable \"smart contract data\" or \"blind signing\" on your $1 device."
  },
  "hardwareWalletSubmissionWarningTitle": {
    "message": "Prior to clicking Submit:"
  },
  "hardwareWalletSupportLinkConversion": {
    "message": "click here"
  },
  "hardwareWallets": {
    "message": "Connect a hardware wallet"
  },
  "hardwareWalletsInfo": {
    "message": "Hardware wallet integrations use API calls to external servers, which can see your IP address and the smart contract addresses you interact with."
  },
  "hardwareWalletsMsg": {
    "message": "Select a hardware wallet you would like to use with MetaMask."
  },
  "here": {
    "message": "here",
    "description": "as in -click here- for more information (goes with troubleTokenBalances)"
  },
  "hexData": {
    "message": "Hex data"
  },
  "hexDataPlaceholder": {
    "message": "Enter hex data (optional)"
  },
  "hidden": {
    "message": "Hidden"
  },
  "hiddenAccounts": {
    "message": "Hidden accounts"
  },
  "hide": {
    "message": "Hide"
  },
  "hideAccount": {
    "message": "Hide account"
  },
  "hideAdvancedDetails": {
    "message": "Hide advanced details"
  },
  "hideSentitiveInfo": {
    "message": "Hide sensitive information"
  },
  "hideTokenPrompt": {
    "message": "Hide token?"
  },
  "hideTokenSymbol": {
    "message": "Hide $1",
    "description": "$1 is the symbol for a token (e.g. 'DAI')"
  },
  "hideZeroBalanceTokens": {
    "message": "Hide tokens without balance"
  },
  "high": {
    "message": "Aggressive"
  },
  "highGasSettingToolTipMessage": {
    "message": "High probability, even in volatile markets. Use $1 to cover surges in network traffic due to things like popular NFT drops.",
    "description": "$1 is key 'high' (text: 'Aggressive') separated here so that it can be passed in with bold font-weight"
  },
  "highLowercase": {
    "message": "high"
  },
  "highestCurrentBid": {
    "message": "Highest current bid"
  },
  "highestFloorPrice": {
    "message": "Highest floor price"
  },
  "history": {
    "message": "History"
  },
  "holdToRevealContent1": {
    "message": "Your Secret Recovery Phrase provides $1",
    "description": "$1 is a bolded text with the message from 'holdToRevealContent2'"
  },
  "holdToRevealContent2": {
    "message": "full access to your wallet and funds.",
    "description": "Is the bolded text in 'holdToRevealContent1'"
  },
  "holdToRevealContent3": {
    "message": "Do not share this with anyone. $1 $2",
    "description": "$1 is a message from 'holdToRevealContent4' and $2 is a text link with the message from 'holdToRevealContent5'"
  },
  "holdToRevealContent4": {
    "message": "MetaMask Support will not request this,",
    "description": "Part of 'holdToRevealContent3'"
  },
  "holdToRevealContent5": {
    "message": "but phishers might.",
    "description": "The text link in 'holdToRevealContent3'"
  },
  "holdToRevealContentPrivateKey1": {
    "message": "Your Private Key provides $1",
    "description": "$1 is a bolded text with the message from 'holdToRevealContentPrivateKey2'"
  },
  "holdToRevealContentPrivateKey2": {
    "message": "full access to your wallet and funds.",
    "description": "Is the bolded text in 'holdToRevealContentPrivateKey2'"
  },
  "holdToRevealLockedLabel": {
    "message": "hold to reveal circle locked"
  },
  "holdToRevealPrivateKey": {
    "message": "Hold to reveal Private Key"
  },
  "holdToRevealPrivateKeyTitle": {
    "message": "Keep your private key safe"
  },
  "holdToRevealSRP": {
    "message": "Hold to reveal SRP"
  },
  "holdToRevealSRPTitle": {
    "message": "Keep your SRP safe"
  },
  "holdToRevealUnlockedLabel": {
    "message": "hold to reveal circle unlocked"
  },
  "honeypotDescription": {
    "message": "This token might pose a honeypot risk. It is advised to conduct due diligence before interacting to prevent any potential financial loss."
  },
  "honeypotTitle": {
    "message": "Honey Pot"
  },
  "hyperliquidReferralCheckboxLabel": {
    "message": "Allow MetaMask to add a referral code. This is permanent. The site offers discounts per their terms. MetaMask earns a fee.",
    "description": "The text for the checkbox label in the Hyperliquid referral confirmation screen"
  },
  "hyperliquidReferralSubtitle": {
    "message": "Save up to 4% on trades with a MetaMask referral code.",
    "description": "The subtitle of the Hyperliquid referral confirmation screen"
  },
  "hyperliquidReferralTitle": {
    "message": "MetaMask x Hyperliquid",
    "description": "The title of the Hyperliquid referral confirmation screen"
  },
  "id": {
    "message": "ID"
  },
  "ignoreAll": {
    "message": "Ignore all"
  },
  "ignoreTokenWarning": {
    "message": "If you hide tokens, they will not be shown in your wallet. However, you can still add them by searching for them."
  },
  "imToken": {
    "message": "imToken"
  },
  "import": {
    "message": "Import",
    "description": "Button to import an account from a selected file"
  },
  "importAWallet": {
    "message": "Import a wallet"
  },
  "importAccountError": {
    "message": "Error importing account."
  },
  "importAccountErrorIsSRP": {
    "message": "You have entered a Secret Recovery Phrase (or mnemonic). To import an account here, you have to enter a private key, which is a hexadecimal string of length 64."
  },
  "importAccountErrorNotAValidPrivateKey": {
    "message": "This is not a valid private key. You have entered a hexadecimal string, but it must be 64 characters long."
  },
  "importAccountErrorNotHexadecimal": {
    "message": "This is not a valid private key. You must enter a hexadecimal string of length 64."
  },
  "importAccountJsonLoading1": {
    "message": "Expect this JSON import to take a few minutes and freeze MetaMask."
  },
  "importAccountJsonLoading2": {
    "message": "We apologize, and we will make it faster in the future."
  },
  "importAccountMsg": {
    "message": "Imported accounts won’t be associated with your MetaMask Secret Recovery Phrase. Learn more about imported accounts"
  },
  "importAccountWithSocialMsg": {
    "message": "Imported private keys are backed up to your account and sync automatically when you sign in with the same Google or Apple login."
  },
  "importAccountWithSocialMsgLearnMore": {
    "message": "$1 about how imported keys work",
    "description": "$1 is a link to learn more about imported keys"
  },
  "importAnAccount": {
    "message": "Import an account"
  },
  "importNFT": {
    "message": "Import NFT"
  },
  "importNFTAddressToolTip": {
    "message": "On OpenSea, for example, on the NFT's page under Details, there is a blue hyperlinked value labeled 'Contract Address'. If you click on this, it will take you to the contract's address on Etherscan; at the top-left of that page, there should be an icon labeled 'Contract', and to the right, a long string of letters and numbers. This is the address of the contract that created your NFT. Click on the 'copy' icon to the right of the address, and you'll have it on your clipboard."
  },
  "importNFTPage": {
    "message": "Import NFT page"
  },
  "importNFTTokenIdToolTip": {
    "message": "An NFT's ID is a unique identifier since no two NFTs are alike. Again, on OpenSea this number is under 'Details'. Make a note of it, or copy it onto your clipboard."
  },
  "importPrivateKey": {
    "message": "Private Key"
  },
  "importSecretRecoveryPhrase": {
    "message": "Import Secret Recovery Phrase"
  },
  "importSelectedTokens": {
    "message": "Import selected tokens?"
  },
  "importSelectedTokensDescription": {
    "message": "Only the tokens you've selected will appear in your wallet. You can always import hidden tokens later by searching for them."
  },
  "importTokenQuestion": {
    "message": "Import token?"
  },
  "importTokenWarning": {
    "message": "Anyone can create a token with any name, including fake versions of existing tokens. Add and trade at your own risk!"
  },
  "importTokensCamelCase": {
    "message": "Import tokens"
  },
  "importTokensError": {
    "message": "We could not import the tokens. Please try again later."
  },
  "importWalletOrAccountHeader": {
    "message": "Import a wallet or account"
  },
  "importWalletSuccess": {
    "message": "Wallet $1 imported",
    "description": "$1 is the index of the secret recovery phrase"
  },
  "importWithCount": {
    "message": "Import $1",
    "description": "$1 will the number of detected tokens that are selected for importing, if all of them are selected then $1 will be all"
  },
  "imported": {
    "message": "Imported",
    "description": "status showing that an account has been fully loaded into the keyring"
  },
  "included": {
    "message": "included"
  },
  "includesXTransactions": {
    "message": "Includes $1 transactions"
  },
  "infuraBlockedNotification": {
    "message": "MetaMask is unable to connect to the blockchain host. Review possible reasons $1.",
    "description": "$1 is a clickable link with with text defined by the 'here' key"
  },
  "initialTransactionConfirmed": {
    "message": "Your initial transaction was confirmed by the network. Click OK to go back."
  },
  "insightsFromSnap": {
    "message": "Insights from $1",
    "description": "$1 represents the name of the snap"
  },
  "install": {
    "message": "Install"
  },
  "installOrigin": {
    "message": "Install origin"
  },
  "installRequest": {
    "message": "Add to MetaMask"
  },
  "installedOn": {
    "message": "Installed on $1",
    "description": "$1 is the date when the snap has been installed"
  },
  "insufficientBalance": {
    "message": "Insufficient balance."
  },
  "insufficientFunds": {
    "message": "Insufficient funds."
  },
  "insufficientFundsForGas": {
    "message": "Insufficient funds for gas"
  },
  "insufficientFundsSend": {
    "message": "Insufficient funds"
  },
  "insufficientLockedLiquidityDescription": {
    "message": "The lack of adequately locked or burned liquidity leaves the token vulnerable to sudden liquidity withdrawals, potentially causing market instability."
  },
  "insufficientLockedLiquidityTitle": {
    "message": "Insufficient Locked Liquidity"
  },
  "insufficientTokens": {
    "message": "Insufficient tokens."
  },
  "interactWithSmartContract": {
    "message": "Smart contract"
  },
  "interactingWith": {
    "message": "Interacting with"
  },
  "interactingWithTransactionDescription": {
    "message": "This is the contract you're interacting with. Protect yourself from scammers by verifying the details."
  },
  "interaction": {
    "message": "Interaction"
  },
  "invalidAddress": {
    "message": "Invalid address"
  },
  "invalidAddressRecipient": {
    "message": "Recipient address is invalid"
  },
  "invalidAssetType": {
    "message": "This asset is an NFT and needs to be re-added on the Import NFTs page found under the NFTs tab"
  },
  "invalidChainIdTooBig": {
    "message": "Invalid chain ID. The chain ID is too big."
  },
  "invalidCustomNetworkAlertContent1": {
    "message": "The chain ID for custom network '$1' has to be re-entered.",
    "description": "$1 is the name/identifier of the network."
  },
  "invalidCustomNetworkAlertContent2": {
    "message": "To protect you from malicious or faulty network providers, chain IDs are now required for all custom networks."
  },
  "invalidCustomNetworkAlertContent3": {
    "message": "Go to Settings > Network and enter the chain ID. You can find the chain IDs of most popular networks on $1.",
    "description": "$1 is a link to https://chainid.network"
  },
  "invalidCustomNetworkAlertTitle": {
    "message": "Invalid custom network"
  },
  "invalidHexData": {
    "message": "Invalid hex data"
  },
  "invalidHexNumber": {
    "message": "Invalid hexadecimal number."
  },
  "invalidHexNumberLeadingZeros": {
    "message": "Invalid hexadecimal number. Remove any leading zeros."
  },
  "invalidIpfsGateway": {
    "message": "Invalid IPFS Gateway: The value must be a valid URL"
  },
  "invalidNumber": {
    "message": "Invalid number. Enter a decimal or '0x'-prefixed hexadecimal number."
  },
  "invalidNumberLeadingZeros": {
    "message": "Invalid number. Remove any leading zeros."
  },
  "invalidRPC": {
    "message": "Invalid RPC URL"
  },
  "invalidSeedPhrase": {
    "message": "Invalid Secret Recovery Phrase"
  },
  "invalidSeedPhraseCaseSensitive": {
    "message": "Invalid input! Secret Recovery Phrase is case sensitive."
  },
  "invalidSeedPhraseNotFound": {
    "message": "Secret Recovery Phrase not found."
  },
  "invalidValue": {
    "message": "Invalid value"
  },
  "ipfsGateway": {
    "message": "IPFS gateway"
  },
  "ipfsGatewayDescription": {
    "message": "MetaMask uses third-party services to show images of your NFTs stored on IPFS, display information related to ENS addresses entered in your browser's address bar, and fetch icons for different tokens. Your IP address may be exposed to these services when you’re using them."
  },
  "ipfsToggleModalDescriptionOne": {
    "message": "We use third-party services to show images of your NFTs stored on IPFS, display information related to ENS addresses entered in your browser's address bar, and fetch icons for different tokens. Your IP address may be exposed to these services when you’re using them."
  },
  "ipfsToggleModalDescriptionTwo": {
    "message": "Selecting Confirm turns on IPFS resolution. You can turn it off in $1 at any time.",
    "description": "$1 is the method to turn off ipfs"
  },
  "ipfsToggleModalSettings": {
    "message": "Settings > Security and privacy"
  },
  "isSigningOrSubmitting": {
    "message": "A previous transaction is still being signed or submitted"
  },
  "jazzicons": {
    "message": "Jazzicons"
  },
  "jsonFile": {
    "message": "JSON File",
    "description": "format for importing an account"
  },
  "keyringAccountName": {
    "message": "Account name"
  },
  "keyringAccountPublicAddress": {
    "message": "Public Address"
  },
  "keyringSnapRemovalResult1": {
    "message": "$1 $2removed",
    "description": "Displays the result after removal of a keyring snap. $1 is the snap name, $2 is whether it is successful or not"
  },
  "keyringSnapRemovalResultNotSuccessful": {
    "message": "not ",
    "description": "Displays the `not` word in $2."
  },
  "keyringSnapRemoveConfirmation": {
    "message": "Type $1 to confirm you want to remove this snap:",
    "description": "Asks user to input the name nap prior to deleting the snap. $1 is the snap name"
  },
  "keystone": {
    "message": "Keystone"
  },
  "knownAddressRecipient": {
    "message": "Known contract address."
  },
  "knownTokenWarning": {
    "message": "This action will edit tokens that are already listed in your wallet, which can be used to phish you. Only approve if you are certain that you mean to change what these tokens represent. Learn more about $1"
  },
  "l1Fee": {
    "message": "L1 fee"
  },
  "l1FeeTooltip": {
    "message": "L1 gas fee"
  },
  "l2Fee": {
    "message": "L2 fee"
  },
  "l2FeeTooltip": {
    "message": "L2 gas fee"
  },
  "lastConnected": {
    "message": "Last connected"
  },
  "lastSold": {
    "message": "Last sold"
  },
  "lavaDomeCopyWarning": {
    "message": "For your safety, selecting this text is not available right now."
  },
  "layer1Fees": {
    "message": "Layer 1 fees"
  },
  "layer2Fees": {
    "message": "Layer 2 fees"
  },
  "learnHow": {
    "message": "Learn how"
  },
  "learnMore": {
    "message": "learn more"
  },
  "learnMoreAboutGas": {
    "message": "Want to $1 about gas?",
    "description": "$1 will be replaced by the learnMore translation key"
  },
  "learnMoreAboutPrivacy": {
    "message": "Learn more about privacy best practices."
  },
  "learnMoreKeystone": {
    "message": "Learn More"
  },
  "learnMoreUpperCase": {
    "message": "Learn more"
  },
  "learnMoreUpperCaseWithDot": {
    "message": "Learn more."
  },
  "learnScamRisk": {
    "message": "scams and security risks."
  },
  "leaveMetaMask": {
    "message": "Leave MetaMask?"
  },
  "leaveMetaMaskDesc": {
    "message": "You're about to visit a site outside of MetaMask. Double-check the URL before continuing."
  },
  "ledgerAccountRestriction": {
    "message": "You need to make use your last account before you can add a new one."
  },
  "ledgerConnectionInstructionCloseOtherApps": {
    "message": "Close any other software connected to your device and then click here to refresh."
  },
  "ledgerConnectionInstructionHeader": {
    "message": "Prior to clicking confirm:"
  },
  "ledgerConnectionInstructionStepFour": {
    "message": "Enable \"smart contract data\" or \"blind signing\" on your Ledger device."
  },
  "ledgerConnectionInstructionStepThree": {
    "message": "Be sure your Ledger is plugged in and to select the Ethereum app."
  },
  "ledgerDeviceOpenFailureMessage": {
    "message": "The Ledger device failed to open. Your Ledger might be connected to other software. Please close Ledger Live or other applications connected to your Ledger device, and try to connect again."
  },
  "ledgerErrorConnectionIssue": {
    "message": "Reconnect your ledger, open the ETH app and try again."
  },
  "ledgerErrorDevicedLocked": {
    "message": "Your Ledger is locked. Unlock it then try again."
  },
  "ledgerErrorEthAppNotOpen": {
    "message": "To solve the issue, open the ETH application on your device and retry."
  },
  "ledgerErrorTransactionDataNotPadded": {
    "message": "Ethereum transaction's input data isn't sufficiently padded."
  },
  "ledgerEthAppNftNotSupportedNotification": {
    "message": "Ledger Nano S can't send or manage Ethereum NFTs. See upgrade options at https://shop.ledger.com/pages/ledger-nano-s-upgrade-program"
  },
  "ledgerFirefoxNotSupportedDescription1": {
    "message": "We're having trouble connecting to Ledger. Check out our "
  },
  "ledgerFirefoxNotSupportedDescription2": {
    "message": " on how to connect a hardware wallet, then try again."
  },
  "ledgerFirefoxNotSupportedDescription3": {
    "message": " Ledger no longer supports Firefox, so you might need to use a different browser."
  },
  "ledgerFirefoxNotSupportedLink": {
    "message": "guide"
  },
  "ledgerFirefoxNotSupportedTitle": {
    "message": "Firefox Not Supported"
  },
  "ledgerLiveApp": {
    "message": "Ledger Live App"
  },
  "ledgerLocked": {
    "message": "Cannot connect to Ledger device. Please make sure your device is unlocked and Ethereum app is opened."
  },
  "ledgerMultipleDevicesUnsupportedInfoDescription": {
    "message": "To connect a new device, disconnect the previous one."
  },
  "ledgerMultipleDevicesUnsupportedInfoTitle": {
    "message": "You can only connect one Ledger at a time"
  },
  "ledgerTimeout": {
    "message": "Ledger Live is taking too long to respond or connection timeout. Make sure Ledger Live app is opened and your device is unlocked."
  },
  "ledgerWebHIDNotConnectedErrorMessage": {
    "message": "The ledger device was not connected. If you wish to connect your Ledger, please click 'Continue' again and approve HID connection",
    "description": "An error message shown to the user during the hardware connect flow."
  },
  "levelArrow": {
    "message": "level arrow"
  },
  "lightTheme": {
    "message": "Light"
  },
  "likeToImportToken": {
    "message": "Would you like to import this token?"
  },
  "likeToImportTokens": {
    "message": "Would you like to import these tokens?"
  },
  "lineaGoerli": {
    "message": "Linea Goerli test network"
  },
  "lineaMainnet": {
    "message": "Linea"
  },
  "lineaSepolia": {
    "message": "Linea Sepolia test network"
  },
  "link": {
    "message": "Link"
  },
  "linkCentralizedExchanges": {
    "message": "Link your Coinbase or Binance accounts to transfer crypto to MetaMask for free."
  },
  "links": {
    "message": "Links"
  },
  "loadMore": {
    "message": "Load more"
  },
  "loading": {
    "message": "Loading..."
  },
  "loadingScreenSnapMessage": {
    "message": "Please complete the transaction on the Snap."
  },
  "loadingTokenList": {
    "message": "Loading token list"
  },
  "localhost": {
    "message": "Localhost 8545"
  },
  "lock": {
    "message": "Lock"
  },
  "lockMetaMask": {
    "message": "Lock MetaMask"
  },
  "lockMetaMaskLoadingMessage": {
    "message": "Locking MetaMask..."
  },
  "lockTimeInvalid": {
    "message": "Lock time must be a number between 0 and 10080"
  },
  "loginErrorConnectButton": {
    "message": "Try again"
  },
  "loginErrorConnectDescription": {
    "message": "Your internet connection is unstable. Check your connection and try again."
  },
  "loginErrorConnectTitle": {
    "message": "Unable to connect"
  },
  "loginErrorGenericButton": {
    "message": "Try again"
  },
  "loginErrorGenericDescription": {
    "message": "An error occurred while logging in. Try again and if the issue continues, contact $1.",
    "description": "$1 is the key 'loginErrorGenericSupport'"
  },
  "loginErrorGenericSupport": {
    "message": "Metamask Support"
  },
  "loginErrorGenericTitle": {
    "message": "Something went wrong"
  },
  "loginErrorResetWalletDescription": {
    "message": "An issue occurred while unlocking. Re-login with $1 and your Metamask password.",
    "description": "$1 is the social login method"
  },
  "loginErrorSessionExpiredButton": {
    "message": "Log in"
  },
  "loginErrorSessionExpiredDescription": {
    "message": "Your session has expired. Please log in again to continue."
  },
  "loginErrorSessionExpiredTitle": {
    "message": "Session has expired"
  },
  "logo": {
    "message": "$1 logo",
    "description": "$1 is the name of the ticker"
  },
  "low": {
    "message": "Low"
  },
  "lowEstimatedReturnTooltipMessage": {
    "message": "You’ll pay more than $1% of your starting amount in fees. Check your receiving amount and network fees."
  },
  "lowEstimatedReturnTooltipTitle": {
    "message": "High cost"
  },
  "lowGasSettingToolTipMessage": {
    "message": "Use $1 to wait for a cheaper price. Time estimates are much less accurate as prices are somewhat unpredictable.",
    "description": "$1 is key 'low' separated here so that it can be passed in with bold font-weight"
  },
  "lowLowercase": {
    "message": "low"
  },
  "mainnet": {
    "message": "Ethereum Mainnet"
  },
  "mainnetToken": {
    "message": "This address matches a known Ethereum Mainnet token address. Recheck the contract address and network for the token you are trying to add."
  },
  "makeAnotherSwap": {
    "message": "Create a new swap"
  },
  "makeSureNoOneWatching": {
    "message": "Make sure nobody is looking",
    "description": "Warning to users to be care while creating and saving their new Secret Recovery Phrase"
  },
  "manageDefaultSettings": {
    "message": "Manage default settings"
  },
  "manageInstitutionalWallets": {
    "message": "Manage Institutional Wallets"
  },
  "manageInstitutionalWalletsDescription": {
    "message": "Turn this on to enable institutional wallets."
  },
  "manageNetworksMenuHeading": {
    "message": "Manage networks"
  },
  "managePermissions": {
    "message": "Manage permissions"
  },
  "marketCap": {
    "message": "Market cap"
  },
  "marketDetails": {
    "message": "Market details"
  },
  "maskicons": {
    "message": "Polycons"
  },
  "max": {
    "message": "Max"
  },
  "maxBaseFee": {
    "message": "Max base fee"
  },
  "maxFee": {
    "message": "Max fee"
  },
  "maxFeeTooltip": {
    "message": "A maximum fee provided to pay for the transaction."
  },
  "maxPriorityFee": {
    "message": "Max priority fee"
  },
  "medium": {
    "message": "Market"
  },
  "mediumGasSettingToolTipMessage": {
    "message": "Use $1 for fast processing at current market price.",
    "description": "$1 is key 'medium' (text: 'Market') separated here so that it can be passed in with bold font-weight"
  },
  "memo": {
    "message": "memo"
  },
  "message": {
    "message": "Message"
  },
  "metaMaskConnectStatusParagraphOne": {
    "message": "You now have more control over your account connections in MetaMask."
  },
  "metaMaskConnectStatusParagraphThree": {
    "message": "Click it to manage your connected accounts."
  },
  "metaMaskConnectStatusParagraphTwo": {
    "message": "The connection status button shows if the website you’re visiting is connected to your currently selected account."
  },
  "metaMetricsIdNotAvailableError": {
    "message": "Since you've never opted into MetaMetrics, there's no data to delete here."
  },
  "metadataModalSourceTooltip": {
    "message": "$1 is hosted on npm and $2 is this Snap’s unique identifier.",
    "description": "$1 is the snap name and $2 is the snap NPM id."
  },
  "metamaskExtension": {
    "message": "MetaMask Extension"
  },
  "metamaskNotificationsAreOff": {
    "message": "Wallet notifications are currently not active."
  },
  "metamaskRate": {
    "message": "Metamask rate"
  },
  "metamaskSwap": {
    "message": "Metamask Swap"
  },
  "metamaskSwapsOfflineDescription": {
    "message": "MetaMask Swaps is undergoing maintenance. Please check back later."
  },
  "metamaskVersion": {
    "message": "MetaMask Version"
  },
  "methodData": {
    "message": "Method"
  },
  "methodDataTransactionDesc": {
    "message": "Function executed based on decoded input data."
  },
  "methodNotSupported": {
    "message": "Not supported with this account."
  },
  "metrics": {
    "message": "Metrics"
  },
  "minimumReceivedExplanation": {
    "message": "The minimum you'll get if the price changes while your transaction processes, based on your slippage setting. The estimate comes from liquidity providers, so the final amount may differ."
  },
  "minimumReceivedExplanationTitle": {
    "message": "Minimum Amount Received"
  },
  "minimumReceivedLabel": {
    "message": "Minimum received"
  },
  "mismatchedChainLinkText": {
    "message": "verify the network details",
    "description": "Serves as link text for the 'mismatchedChain' key. This text will be embedded inside the translation for that key."
  },
  "mismatchedChainRecommendation": {
    "message": "We recommend that you $1 before proceeding.",
    "description": "$1 is a clickable link with text defined by the 'mismatchedChainLinkText' key. The link will open to instructions for users to validate custom network details."
  },
  "mismatchedNetworkName": {
    "message": "According to our record the network name may not correctly match this chain ID."
  },
  "mismatchedNetworkSymbol": {
    "message": "The submitted currency symbol does not match what we expect for this chain ID."
  },
  "mismatchedRpcChainId": {
    "message": "Chain ID returned by the custom network does not match the submitted chain ID."
  },
  "mismatchedRpcUrl": {
    "message": "According to our records the submitted RPC URL value does not match a known provider for this chain ID."
  },
  "missingSetting": {
    "message": "Can't find a setting?"
  },
  "missingSettingRequest": {
    "message": "Request here"
  },
  "month": {
    "message": "month"
  },
  "monthly": {
    "message": "Monthly"
  },
  "more": {
    "message": "more"
  },
  "moreAccounts": {
    "message": "+ $1 more accounts",
    "description": "$1 is the number of accounts"
  },
  "moreNetworks": {
    "message": "+ $1 more networks",
    "description": "$1 is the number of networks"
  },
  "moreQuotes": {
    "message": "More quotes"
  },
  "multichainAccountAddressCopied": {
    "message": "Address copied",
    "description": "Message displayed when the multichain account address is copied to clipboard"
  },
  "multichainAccountIntroLearnMore": {
    "message": "Learn more",
    "description": "Button text to learn more about multichain accounts"
  },
  "multichainAccountIntroSameAddressDescription": {
    "message": "We’ve grouped your accounts, so keep using MetaMask the same as before. Your funds are safe and unchanged.",
    "description": "Description explaining that accounts have been merged"
  },
  "multichainAccountIntroSameAddressTitle": {
    "message": "Same address, more networks",
    "description": "Title for the second section of the multichain account intro modal"
  },
  "multichainAccountIntroSettingUp": {
    "message": "Setting up your accounts...",
    "description": "Loading text shown while setting up multichain accounts"
  },
  "multichainAccountIntroViewAccounts": {
    "message": "View accounts",
    "description": "Button text to view accounts from the intro modal"
  },
  "multichainAccountIntroWhatDescription": {
    "message": "A multichain account is an account with addresses on several networks, supported by MetaMask. So now you can use Ethereum, Solana, and more without switching accounts.",
    "description": "Description explaining what multichain accounts are"
  },
  "multichainAccountIntroWhatTitle": {
    "message": "What are multichain accounts?",
    "description": "Title for the first section of the multichain account intro modal"
  },
  "multichainAccountPrivateKeyCopied": {
    "message": "Private key copied",
    "description": "Message displayed when the multichain account private key is copied to clipboard"
  },
  "multichainAccountsIntroductionModalTitle": {
    "message": "Introducing multichain accounts",
    "description": "Title for the multichain accounts introduction modal."
  },
  "multichainAddEthereumChainConfirmationDescription": {
    "message": "You're adding this network to MetaMask and giving this site permission to use it."
  },
  "multichainAddressViewAll": {
    "message": "View all"
  },
  "multichainQuoteCardRateExplanation": {
    "message": "The best rate we found from providers, including provider fees and a $1% MetaMask fee."
  },
  "multichainQuoteCardRateLabel": {
    "message": "Rate"
  },
  "multipleSnapConnectionWarning": {
    "message": "$1 wants to use $2 Snaps",
    "description": "$1 is the dapp and $2 is the number of snaps it wants to connect to."
  },
  "mustSelectOne": {
    "message": "Must select at least 1 token."
  },
  "name": {
    "message": "Name"
  },
  "nameAddressLabel": {
    "message": "Address",
    "description": "Label above address field in name component modal."
  },
  "nameAlreadyInUse": {
    "message": "Name is already in use"
  },
  "nameFooterTrustWarning": {
    "message": "Only save addresses you trust.",
    "description": "Footer warning text shown in name modal for malicious and warning addresses."
  },
  "nameInstructionsMalicious": {
    "message": "This has been identified as malicious. We recommend not interacting with this address.",
    "description": "Instruction text in name component modal when address is malicious."
  },
  "nameInstructionsNew": {
    "message": "If you know this address, give it a nickname to recognize it in the future.",
    "description": "Instruction text in name component modal when value is not recognised."
  },
  "nameInstructionsRecognized": {
    "message": "This address has a default nickname, but you can edit it or explore other suggestions.",
    "description": "Instruction text in name component modal when value is recognized but not saved."
  },
  "nameInstructionsSaved": {
    "message": "You've added a nickname for this address before. You can edit or view other suggested nicknames.",
    "description": "Instruction text in name component modal when value is saved."
  },
  "nameInstructionsWarning": {
    "message": "We can't verify this address. It may be new or unverified. Set a personal display name to identify it going forward.",
    "description": "Instruction text in name component modal when address has warning signals."
  },
  "nameLabel": {
    "message": "Nickname",
    "description": "Label above name input field in name component modal."
  },
  "nameModalMaybeProposedName": {
    "message": "Maybe: $1",
    "description": "$1 is the proposed name"
  },
  "nameModalTitleMalicious": {
    "message": "Malicious address",
    "description": "Title of the modal created by the name component when address is identified as malicious."
  },
  "nameModalTitleNew": {
    "message": "Unknown address",
    "description": "Title of the modal created by the name component when value is not recognised."
  },
  "nameModalTitleRecognized": {
    "message": "Recognized address",
    "description": "Title of the modal created by the name component when value is recognized but not saved."
  },
  "nameModalTitleSaved": {
    "message": "Saved address",
    "description": "Title of the modal created by the name component when value is saved."
  },
  "nameModalTitleVerified": {
    "message": "Verified address",
    "description": "Title of the modal created by the name component when address is verified."
  },
  "nameModalTitleWarning": {
    "message": "Address Needs Review",
    "description": "Title of the modal created by the name component when address has warning trust signals."
  },
  "nameProviderProposedBy": {
    "message": "Proposed by $1",
    "description": "$1 is the name of the provider"
  },
  "nameProvider_ens": {
    "message": "Ethereum Name Service (ENS)"
  },
  "nameProvider_etherscan": {
    "message": "Etherscan"
  },
  "nameProvider_lens": {
    "message": "Lens Protocol"
  },
  "nameProvider_token": {
    "message": "MetaMask"
  },
  "nameResolutionFailedError": {
    "message": "No address resolution found for this name."
  },
  "nameSetPlaceholder": {
    "message": "Choose a nickname...",
    "description": "Placeholder text for name input field in name component modal."
  },
  "nameSetPlaceholderSuggested": {
    "message": "Suggested: $1",
    "description": "$1 is the proposed name"
  },
  "nativeNetworkPermissionRequestDescription": {
    "message": "$1 is asking for your approval to:",
    "description": "$1 represents dapp name"
  },
  "nativeTokenScamWarningConversion": {
    "message": "Edit network details"
  },
  "nativeTokenScamWarningDescription": {
    "message": "The native token symbol does not match the expected symbol of the native token for the network with the associated chain ID. You have entered $1 while the expected token symbol is $2. Please verify you are connected to the correct chain.",
    "description": "$1 represents the currency name, $2 represents the expected currency symbol"
  },
  "nativeTokenScamWarningDescriptionExpectedTokenFallback": {
    "message": "something else",
    "description": "graceful fallback for when token symbol isn't found"
  },
  "nativeTokenScamWarningTitle": {
    "message": "Unexpected Native Token Symbol",
    "description": "Title for nativeTokenScamWarningDescription"
  },
  "needHelp": {
    "message": "Need help? Contact $1",
    "description": "$1 represents `needHelpLinkText`, the text which goes in the help link"
  },
  "needHelpFeedback": {
    "message": "Share your feedback"
  },
  "needHelpLinkText": {
    "message": "MetaMask support"
  },
  "needHelpSubmitTicket": {
    "message": "Submit a ticket"
  },
  "needImportFile": {
    "message": "You must select a file to import.",
    "description": "User is important an account and needs to add a file to continue"
  },
  "negativeETH": {
    "message": "Can not send negative amounts of ETH."
  },
  "negativeOrZeroAmountToken": {
    "message": "Cannot send negative or zero amounts of asset."
  },
  "network": {
    "message": "Network"
  },
  "networkChanged": {
    "message": "Network changed"
  },
  "networkChangedMessage": {
    "message": "You're now transacting on $1.",
    "description": "$1 is the name of the network"
  },
  "networkDetails": {
    "message": "Network details"
  },
  "networkFee": {
    "message": "Network fee"
  },
  "networkFeeExplanation": {
    "message": "Network fees depend on how busy the network is and how complex your transaction is."
  },
  "networkFeeExplanationTitle": {
    "message": "Network Fee"
  },
  "networkIsBusy": {
    "message": "Network is busy. Gas prices are high and estimates are less accurate."
  },
  "networkMenu": {
    "message": "Network Menu"
  },
  "networkMenuHeading": {
    "message": "Select a network"
  },
  "networkName": {
    "message": "Network name"
  },
  "networkNameArbitrum": {
    "message": "Arbitrum"
  },
  "networkNameAvalanche": {
    "message": "Avalanche"
  },
  "networkNameBSC": {
    "message": "BSC"
  },
  "networkNameBase": {
    "message": "Base"
  },
  "networkNameBitcoin": {
    "message": "Bitcoin"
  },
  "networkNameBitcoinSegwit": {
    "message": "Bitcoin Native SegWit"
  },
  "networkNameDefinition": {
    "message": "The name associated with this network."
  },
  "networkNameEthereum": {
    "message": "Ethereum"
  },
  "networkNameGoerli": {
    "message": "Goerli"
  },
  "networkNameLinea": {
    "message": "Linea"
  },
  "networkNameOpMainnet": {
    "message": "OP"
  },
  "networkNamePolygon": {
    "message": "Polygon"
  },
  "networkNameSolana": {
    "message": "Solana"
  },
  "networkNameTestnet": {
    "message": "Testnet"
  },
  "networkNameTron": {
    "message": "Tron"
  },
  "networkNameZkSyncEra": {
    "message": "zkSync Era"
  },
  "networkOptions": {
    "message": "Network options"
  },
  "networkPermissionToast": {
    "message": "Network permissions updated"
  },
  "networkProvider": {
    "message": "Network provider"
  },
  "networkStatus": {
    "message": "Network status"
  },
  "networkStatusBaseFeeTooltip": {
    "message": "The base fee is set by the network and changes every 13-14 seconds. Our $1 and $2 options account for sudden increases.",
    "description": "$1 and $2 are bold text for Medium and Aggressive respectively."
  },
  "networkStatusPriorityFeeTooltip": {
    "message": "Range of priority fees (aka “miner tip”). This goes to miners and incentivizes them to prioritize your transaction."
  },
  "networkStatusStabilityFeeTooltip": {
    "message": "Gas fees are $1 relative to the past 72 hours.",
    "description": "$1 is networks stability value - stable, low, high"
  },
  "networkTabCustom": {
    "message": "Custom"
  },
  "networkTabPopular": {
    "message": "Popular"
  },
  "networkURL": {
    "message": "Network URL"
  },
  "networkURLDefinition": {
    "message": "The URL used to access this network."
  },
  "networkUrlErrorWarning": {
    "message": "Attackers sometimes mimic sites by making small changes to the site address. Make sure you're interacting with the intended site before you continue. Punycode version: $1",
    "description": "$1 replaced by RPC URL for network"
  },
  "networks": {
    "message": "Networks"
  },
  "networksSmallCase": {
    "message": "networks"
  },
  "nevermind": {
    "message": "Nevermind"
  },
  "new": {
    "message": "New!"
  },
  "newAccount": {
    "message": "New account"
  },
  "newAccountIconMessage": {
    "message": "Weʼve refreshed account icons to help you tell your accounts apart more easily. You can change the style in $1 > $2 > $3.",
    "description": "$1, $2, and $3 are bold text for Settings, General, and Account icon respectively"
  },
  "newAccountIconTitle": {
    "message": "New account icon"
  },
  "newAccountNumberName": {
    "message": "Account $1",
    "description": "Default name of next account to be created on create account screen"
  },
  "newContact": {
    "message": "New contact"
  },
  "newContract": {
    "message": "New contract"
  },
  "newNFTDetectedInImportNFTsMessageStrongText": {
    "message": "Settings > Security and privacy"
  },
  "newNFTDetectedInImportNFTsMsg": {
    "message": "To use Opensea to see your NFTs, turn on 'Display NFT Media' in $1.",
    "description": "$1 is used for newNFTDetectedInImportNFTsMessageStrongText"
  },
  "newNFTDetectedInNFTsTabMessage": {
    "message": "Let MetaMask automatically detect and display NFTs in your wallet."
  },
  "newNFTsAutodetected": {
    "message": "NFT autodetection"
  },
  "newNetworkAdded": {
    "message": "“$1” was successfully added!"
  },
  "newNetworkEdited": {
    "message": "“$1” was successfully edited!"
  },
  "newNftAddedMessage": {
    "message": "NFT was successfully added!"
  },
  "newPassword": {
    "message": "New password"
  },
  "newPasswordCreate": {
    "message": "Create new password"
  },
  "newPrivacyPolicyActionButton": {
    "message": "Read more"
  },
  "newPrivacyPolicyTitle": {
    "message": "We’ve updated our privacy policy"
  },
  "newRpcUrl": {
    "message": "New RPC URL"
  },
  "newTokensImportedMessage": {
    "message": "You’ve successfully imported $1.",
    "description": "$1 is the string of symbols of all the tokens imported"
  },
  "newTokensImportedTitle": {
    "message": "Token imported"
  },
  "next": {
    "message": "Next"
  },
  "nftAddFailedMessage": {
    "message": "NFT can’t be added as the ownership details do not match. Make sure you have entered correct information."
  },
  "nftAddressError": {
    "message": "This token is an NFT. Add on the $1",
    "description": "$1 is a clickable link with text defined by the 'importNFTPage' key"
  },
  "nftAlreadyAdded": {
    "message": "NFT has already been added."
  },
  "nftAutoDetectionEnabled": {
    "message": "NFT autodetection enabled"
  },
  "nftDisclaimer": {
    "message": "Disclaimer: MetaMask pulls the media file from the source url. This url sometimes gets changed by the marketplace on which the NFT was minted."
  },
  "nftEmptyDescription": {
    "message": "There's a world of NFTs out there. Start your collection today."
  },
  "nftOptions": {
    "message": "NFT Options"
  },
  "nftTokenIdPlaceholder": {
    "message": "Enter the token id"
  },
  "nftWarningContent": {
    "message": "You're granting access to $1, including any you might own in the future. The party on the other end can transfer these NFTs from your wallet at any time without asking you until you revoke this approval. $2",
    "description": "$1 is nftWarningContentBold bold part, $2 is Learn more link"
  },
  "nftWarningContentBold": {
    "message": "all your $1 NFTs",
    "description": "$1 is name of the collection"
  },
  "nftWarningContentGrey": {
    "message": "Proceed with caution."
  },
  "nfts": {
    "message": "NFTs"
  },
  "nftsPreviouslyOwned": {
    "message": "Previously Owned"
  },
  "nickname": {
    "message": "Nickname"
  },
  "noAccountsFound": {
    "message": "No accounts found for the given search query"
  },
  "noConnectedAccountTitle": {
    "message": "MetaMask isn’t connected to this site"
  },
  "noConnectionDescription": {
    "message": "To connect to a site, find and select the \"connect\" button. Remember MetaMask can only connect to sites on web3"
  },
  "noConversionRateAvailable": {
    "message": "No conversion rate available"
  },
  "noDomainResolution": {
    "message": "No resolution for domain provided."
  },
  "noHardwareWalletOrSnapsSupport": {
    "message": "Snaps, and most hardware wallets, will not work with your current browser version."
  },
  "noMMFeeSwapping": {
    "message": "No MM fee swapping into $1."
  },
  "noNetworksAvailable": {
    "message": "No networks available"
  },
  "noNetworksFound": {
    "message": "No networks found for the given search query"
  },
  "noNetworksSelected": {
    "message": "No networks selected"
  },
  "noOptionsAvailableMessage": {
    "message": "This trade route isn't available right now. Try changing the amount, network, or token and we'll find the best option."
  },
  "noSnaps": {
    "message": "You don't have any snaps installed."
  },
  "noTokensMatchingYourFilters": {
    "message": "No tokens matching your filters"
  },
  "noWebcamFound": {
    "message": "Your computer's webcam was not found. Please try again."
  },
  "noWebcamFoundTitle": {
    "message": "Webcam not found"
  },
  "nonContractAddressAlertDesc": {
    "message": "You're sending call data to an address that isn't a contract. This could cause you to lose funds. Make sure you're using the correct address and network before continuing."
  },
  "nonContractAddressAlertTitle": {
    "message": "Potential mistake"
  },
  "nonce": {
    "message": "Nonce"
  },
  "none": {
    "message": "None"
  },
  "notBusy": {
    "message": "Not busy"
  },
  "notCurrentAccount": {
    "message": "Is this the correct account? It's different from the currently selected account in your wallet"
  },
  "notEnoughBalance": {
    "message": "Insufficient balance"
  },
  "notEnoughGas": {
    "message": "Not enough gas"
  },
  "notificationDetail": {
    "message": "Details"
  },
  "notificationDetailBaseFee": {
    "message": "Base fee (GWEI)"
  },
  "notificationDetailGasLimit": {
    "message": "Gas limit (units)"
  },
  "notificationDetailGasUsed": {
    "message": "Gas used (units)"
  },
  "notificationDetailMaxFee": {
    "message": "Max fee per gas"
  },
  "notificationDetailNetwork": {
    "message": "Network"
  },
  "notificationDetailNetworkFee": {
    "message": "Network fee"
  },
  "notificationDetailPriorityFee": {
    "message": "Priority fee (GWEI)"
  },
  "notificationItemCheckBlockExplorer": {
    "message": "Check on the Block Explorer"
  },
  "notificationItemCollection": {
    "message": "Collection"
  },
  "notificationItemConfirmed": {
    "message": "Confirmed"
  },
  "notificationItemError": {
    "message": "Unable to retrieve fees currently"
  },
  "notificationItemFrom": {
    "message": "From"
  },
  "notificationItemLidoStakeReadyToBeWithdrawn": {
    "message": "Withdrawal Ready"
  },
  "notificationItemLidoStakeReadyToBeWithdrawnMessage": {
    "message": "You can now withdraw your unstaked $1"
  },
  "notificationItemLidoWithdrawalRequestedMessage": {
    "message": "Your request to unstake $1 has been sent"
  },
  "notificationItemNFTReceivedFrom": {
    "message": "Received NFT from"
  },
  "notificationItemNFTSentTo": {
    "message": "Sent NFT to"
  },
  "notificationItemNetwork": {
    "message": "Network"
  },
  "notificationItemRate": {
    "message": "Rate (fee included)"
  },
  "notificationItemReceived": {
    "message": "Received"
  },
  "notificationItemReceivedFrom": {
    "message": "Received from"
  },
  "notificationItemSent": {
    "message": "Sent"
  },
  "notificationItemSentTo": {
    "message": "Sent to"
  },
  "notificationItemStakeCompleted": {
    "message": "Stake completed"
  },
  "notificationItemStaked": {
    "message": "Staked"
  },
  "notificationItemStakingProvider": {
    "message": "Staking Provider"
  },
  "notificationItemStatus": {
    "message": "Status"
  },
  "notificationItemSwapped": {
    "message": "Swapped"
  },
  "notificationItemSwappedFor": {
    "message": "for"
  },
  "notificationItemTo": {
    "message": "To"
  },
  "notificationItemTransactionId": {
    "message": "Transaction ID"
  },
  "notificationItemUnStakeCompleted": {
    "message": "UnStaking complete"
  },
  "notificationItemUnStaked": {
    "message": "Unstaked"
  },
  "notificationItemUnStakingRequested": {
    "message": "Unstaking requested"
  },
  "notificationTransactionFailedMessage": {
    "message": "Transaction $1 failed! $2",
    "description": "Content of the browser notification that appears when a transaction fails"
  },
  "notificationTransactionFailedTitle": {
    "message": "Failed transaction",
    "description": "Title of the browser notification that appears when a transaction fails"
  },
  "notificationTransactionSuccessMessage": {
    "message": "Transaction $1 confirmed!",
    "description": "Content of the browser notification that appears when a transaction is confirmed"
  },
  "notificationTransactionSuccessTitle": {
    "message": "Confirmed transaction",
    "description": "Title of the browser notification that appears when a transaction is confirmed"
  },
  "notificationTransactionSuccessView": {
    "message": "View on $1",
    "description": "Additional content in a notification that appears when a transaction is confirmed and has a block explorer URL."
  },
  "notifications": {
    "message": "Notifications"
  },
  "notificationsFeatureToggle": {
    "message": "Enable Wallet Notifications",
    "description": "Experimental feature title"
  },
  "notificationsFeatureToggleDescription": {
    "message": "This enables wallet notifications like send/receive funds or nfts and feature announcements.",
    "description": "Description of the experimental notifications feature"
  },
  "notificationsMarkAllAsRead": {
    "message": "Mark all as read"
  },
  "notificationsPageEmptyTitle": {
    "message": "Nothing to see here"
  },
  "notificationsPageErrorContent": {
    "message": "Please, try to visit this page again."
  },
  "notificationsPageErrorTitle": {
    "message": "There has been an error"
  },
  "notificationsPageNoNotificationsContent": {
    "message": "You have not received any notifications yet."
  },
  "notificationsSettingsBoxError": {
    "message": "Something went wrong. Please try again."
  },
  "notificationsSettingsPageAllowNotifications": {
    "message": "Stay in the loop on what’s happening in your wallet with notifications. To use notifications, we use a profile to sync some settings across your devices. $1"
  },
  "notificationsSettingsPageAllowNotificationsLink": {
    "message": "Learn how we protect your privacy while using this feature."
  },
  "numberOfNewTokensDetectedPlural": {
    "message": "$1 new tokens found in this account",
    "description": "$1 is the number of new tokens detected"
  },
  "numberOfNewTokensDetectedSingular": {
    "message": "1 new token found in this account"
  },
  "numberOfTokens": {
    "message": "Number of tokens"
  },
  "ofTextNofM": {
    "message": "of"
  },
  "off": {
    "message": "Off"
  },
  "offlineForMaintenance": {
    "message": "Offline for maintenance"
  },
  "ok": {
    "message": "Ok"
  },
  "on": {
    "message": "On"
  },
  "onboardedMetametricsAccept": {
    "message": "I agree"
  },
  "onboardedMetametricsDisagree": {
    "message": "No thanks"
  },
  "onboardedMetametricsKey1": {
    "message": "Latest developments"
  },
  "onboardedMetametricsKey2": {
    "message": "Product features"
  },
  "onboardedMetametricsKey3": {
    "message": "Other relevant promotional materials"
  },
  "onboardedMetametricsLink": {
    "message": "MetaMetrics"
  },
  "onboardedMetametricsParagraph1": {
    "message": "In addition to $1, we'd like to use data to understand how you interact with marketing communications.",
    "description": "$1 represents the 'onboardedMetametricsLink' locale string"
  },
  "onboardedMetametricsParagraph2": {
    "message": "This helps us personalize what we share with you, like:"
  },
  "onboardedMetametricsParagraph3": {
    "message": "Remember, we never sell the data you provide and you can opt out any time."
  },
  "onboardedMetametricsTitle": {
    "message": "Help us enhance your experience"
  },
  "onboardingAdvancedPrivacyIPFSDescription": {
    "message": "The IPFS gateway makes it possible to access and view data hosted by third parties. You can add a custom IPFS gateway or continue using the default."
  },
  "onboardingAdvancedPrivacyIPFSInvalid": {
    "message": "Please enter a valid URL"
  },
  "onboardingAdvancedPrivacyIPFSTitle": {
    "message": "Add custom IPFS Gateway"
  },
  "onboardingAdvancedPrivacyIPFSValid": {
    "message": "IPFS gateway URL is valid"
  },
  "onboardingAdvancedPrivacyNetworkDescription": {
    "message": "When you use our default settings and configurations, we use Infura as our default remote procedure call (RPC) provider to offer the most reliable and private access to Ethereum data we can. In limited cases, we may use other RPC providers in order to provide the best experience for our users. You can choose your own RPC, but remember that any RPC will receive your IP address and Ethereum wallet to make transactions. To learn more about how Infura handles data for EVM accounts, read our $1; for Solana accounts, $2."
  },
  "onboardingAdvancedPrivacyNetworkDescriptionCallToAction": {
    "message": "click here"
  },
  "onboardingAdvancedPrivacyNetworkTitle": {
    "message": "Choose your network"
  },
  "onboardingContinueWith": {
    "message": "Continue with $1",
    "description": "$1 is the type of login used Google, Apple, etc."
  },
  "onboardingCreateWallet": {
    "message": "Create a new wallet"
  },
  "onboardingImportWallet": {
    "message": "I have an existing wallet"
  },
  "onboardingLoginFooter": {
    "message": "By continuing, I agree to MetaMask’s $1 and $2"
  },
  "onboardingLoginFooterPrivacyNotice": {
    "message": "Privacy notice."
  },
  "onboardingLoginFooterTermsOfUse": {
    "message": "Terms of Use"
  },
  "onboardingMetametricCheckboxDescriptionOne": {
    "message": "We’ll collect basic product usage data like general location, clicks, and views. No other information will be stored."
  },
  "onboardingMetametricCheckboxDescriptionTwo": {
    "message": "We’ll use this data to learn how you interact with our marketing communications. We may share relevant news (like product features)."
  },
  "onboardingMetametricCheckboxTitleOne": {
    "message": "Gather basic usage data"
  },
  "onboardingMetametricCheckboxTitleTwo": {
    "message": "Product updates"
  },
  "onboardingMetametricsContinue": {
    "message": "Continue"
  },
  "onboardingMetametricsDescription": {
    "message": "We’d like to request these permissions. You can opt out or delete your usage data at any time."
  },
  "onboardingMetametricsTitle": {
    "message": "Help improve MetaMask"
  },
  "onboardingOptionIcon": {
    "message": "$1 icon",
    "description": "$1 is the icon name"
  },
  "onboardingPinExtensionAltLaunch": {
    "message": "Launch extension"
  },
  "onboardingPinExtensionAltPin": {
    "message": "Pin extension"
  },
  "onboardingPinExtensionDescription": {
    "message": "Pin MetaMask on your browser so it’s accessible and easy to view transaction confirmations."
  },
  "onboardingPinExtensionDescription2": {
    "message": "Access your MetaMask wallet with 1 click by clicking on the extension."
  },
  "onboardingPinExtensionDescription3": {
    "message": "Click $1 extension icon to access it instantly",
    "description": "$1 is the browser name"
  },
  "onboardingPinExtensionTitle": {
    "message": "Installation is complete!"
  },
  "onboardingSignInWith": {
    "message": "Sign in with $1",
    "description": "$1 is the type of login used Google, Apple, etc"
  },
  "onboardingSrpCreate": {
    "message": "Use Secret Recovery Phrase"
  },
  "onboardingSrpImport": {
    "message": "Import using Secret Recovery Phrase"
  },
  "onboardingSrpImportError": {
    "message": "Use only lowercase letters, check your spelling, and put the words in the original order."
  },
  "onboardingSrpInputClearAll": {
    "message": "Clear all"
  },
  "onboardingSrpInputPlaceholder": {
    "message": "Add a space between each word and make sure no one is watching."
  },
  "onekey": {
    "message": "OneKey"
  },
  "only": {
    "message": "only"
  },
  "onlyConnectTrust": {
    "message": "Only connect with sites you trust. $1",
    "description": "Text displayed above the buttons for connection confirmation. $1 is the link to the learn more web page."
  },
  "openFullScreen": {
    "message": "Open full screen"
  },
  "openFullScreenForLedgerWebHid": {
    "message": "Go to full screen to connect your Ledger.",
    "description": "Shown to the user on the confirm screen when they are viewing MetaMask in a popup window but need to connect their ledger via webhid."
  },
  "openInBlockExplorer": {
    "message": "Open in block explorer"
  },
  "openWallet": {
    "message": "Open wallet"
  },
  "optional": {
    "message": "Optional"
  },
  "options": {
    "message": "Options"
  },
  "or": {
    "message": "Or"
  },
  "origin": {
    "message": "Origin"
  },
  "originChanged": {
    "message": "Site changed"
  },
  "originChangedMessage": {
    "message": "You're now reviewing a request from $1.",
    "description": "$1 is the name of the origin"
  },
  "osTheme": {
    "message": "System"
  },
  "other": {
    "message": "other"
  },
  "otherSnaps": {
    "message": "other snaps",
    "description": "Used in the 'permission_rpc' message."
  },
  "others": {
    "message": "others"
  },
  "outdatedBrowserNotification": {
    "message": "Your browser is out of date. If you don't update your browser, you won't be able to get security patches and new features from MetaMask."
  },
  "overrideContentSecurityPolicyHeader": {
    "message": "Override Content-Security-Policy header"
  },
  "overrideContentSecurityPolicyHeaderDescription": {
    "message": "This option is a workaround for a known issue in Firefox, where a dapp's Content-Security-Policy header may prevent the extension from loading properly. Disabling this option is not recommended unless required for specific web page compatibility."
  },
  "padlock": {
    "message": "Padlock"
  },
  "paidByMetaMask": {
    "message": "Paid by MetaMask"
  },
  "participateInMetaMetrics": {
    "message": "Participate in MetaMetrics"
  },
  "participateInMetaMetricsDescription": {
    "message": "Participate in MetaMetrics to help us make MetaMask better"
  },
  "password": {
    "message": "Password"
  },
  "passwordChangedRecently": {
    "message": "Your password was changed"
  },
  "passwordChangedRecentlyDescription": {
    "message": "Enter your new password to stay logged into MetaMask."
  },
  "passwordNotLongEnough": {
    "message": "Must be at least 8 characters"
  },
  "passwordTermsWarning": {
    "message": "If I lose this password, MetaMask can’t reset it."
  },
  "passwordTermsWarningSocial": {
    "message": "If I forget this password, I’ll lose access to my wallet permanently. MetaMask can’t reset it for me."
  },
  "passwordToggleHide": {
    "message": "Hide Password"
  },
  "passwordToggleShow": {
    "message": "Show Password"
  },
  "passwordsDontMatch": {
    "message": "Passwords don't match"
  },
  "paste": {
    "message": "Paste"
  },
  "pastePrivateKey": {
    "message": "Enter your private key string here:",
    "description": "For importing an account from a private key"
  },
  "pending": {
    "message": "Pending"
  },
  "pendingConfirmationAddNetworkAlertMessage": {
    "message": "Updating network will cancel $1 pending transactions from this site.",
    "description": "Number of transactions."
  },
  "pendingConfirmationSwitchNetworkAlertMessage": {
    "message": "Switching network will cancel $1 pending transactions from this site.",
    "description": "Number of transactions."
  },
  "pendingTransactionAlertMessage": {
    "message": "This transaction won't go through until a previous transaction is complete. $1",
    "description": "$1 represents the words 'how to cancel or speed up a transaction' in a hyperlink"
  },
  "pendingTransactionAlertMessageHyperlink": {
    "message": "Learn how to cancel or speed up a transaction.",
    "description": "The text for the hyperlink in the pending transaction alert message"
  },
  "permissionDetails": {
    "message": "Permission details"
  },
  "permissionFor": {
    "message": "Permission for"
  },
  "permissionFrom": {
    "message": "Permission from"
  },
  "permissionRequested": {
    "message": "Requested now"
  },
  "permissionRequestedForAccounts": {
    "message": "Requested now for $1",
    "description": "Permission cell status for requested permission including accounts, rendered as AvatarGroup which is $1."
  },
  "permissionRevoked": {
    "message": "Revoked in this update"
  },
  "permissionRevokedForAccounts": {
    "message": "Revoked in this update for $1",
    "description": "Permission cell status for revoked permission including accounts, rendered as AvatarGroup which is $1."
  },
  "permission_accessNamedSnap": {
    "message": "Connect to $1.",
    "description": "The description for the `wallet_snap` permission. $1 is the human-readable name of the snap."
  },
  "permission_accessNetwork": {
    "message": "Access the internet.",
    "description": "The description of the `endowment:network-access` permission."
  },
  "permission_accessNetworkDescription": {
    "message": "Allow $1 to access the internet. This can be used to both send and receive data with third-party servers.",
    "description": "An extended description of the `endowment:network-access` permission. $1 is the snap name."
  },
  "permission_accessSnap": {
    "message": "Connect to the $1 snap.",
    "description": "The description for the `wallet_snap` permission. $1 is the name of the snap."
  },
  "permission_accessSnapDescription": {
    "message": "Allow the website or snap to interact with $1.",
    "description": "The description for the `wallet_snap_*` permission. $1 is the name of the Snap."
  },
  "permission_assets": {
    "message": "Display account assets in MetaMask.",
    "description": "The description for the `endowment:assets` permission."
  },
  "permission_assetsDescription": {
    "message": "Allow $1 to provide asset information to the MetaMask client. The assets can be onchain or offchain.",
    "description": "An extended description for the `endowment:assets` permission. $1 is the name of the Snap."
  },
  "permission_cronjob": {
    "message": "Schedule and execute periodic actions.",
    "description": "The description for the `snap_cronjob` permission"
  },
  "permission_cronjobDescription": {
    "message": "Allow $1 to perform actions that run periodically at fixed times, dates, or intervals. This can be used to trigger time-sensitive interactions or notifications.",
    "description": "An extended description for the `snap_cronjob` permission. $1 is the snap name."
  },
  "permission_dialog": {
    "message": "Display dialog windows in MetaMask.",
    "description": "The description for the `snap_dialog` permission"
  },
  "permission_dialogDescription": {
    "message": "Allow $1 to display MetaMask popups with custom text, input field, and buttons to approve or reject an action.\nCan be used to create e.g. alerts, confirmations, and opt-in flows for a snap.",
    "description": "An extended description for the `snap_dialog` permission. $1 is the snap name."
  },
  "permission_ethereumAccounts": {
    "message": "See address, account balance, activity and suggest transactions to approve",
    "description": "The description for the `eth_accounts` permission"
  },
  "permission_ethereumProvider": {
    "message": "Access the Ethereum provider.",
    "description": "The description for the `endowment:ethereum-provider` permission"
  },
  "permission_ethereumProviderDescription": {
    "message": "Allow $1 to communicate with MetaMask directly, in order for it to read data from the blockchain and suggest messages and transactions.",
    "description": "An extended description for the `endowment:ethereum-provider` permission. $1 is the snap name."
  },
  "permission_getEntropy": {
    "message": "Derive arbitrary keys unique to $1.",
    "description": "The description for the `snap_getEntropy` permission. $1 is the snap name."
  },
  "permission_getEntropyDescription": {
    "message": "Allow $1 to derive arbitrary keys unique to $1, without exposing them. These keys are separate from your MetaMask account(s) and not related to your private keys or Secret Recovery Phrase. Other snaps cannot access this information.",
    "description": "An extended description for the `snap_getEntropy` permission. $1 is the snap name."
  },
  "permission_getLocale": {
    "message": "View your preferred language.",
    "description": "The description for the `snap_getLocale` permission"
  },
  "permission_getLocaleDescription": {
    "message": "Let $1 access your preferred language from your MetaMask settings. This can be used to localize and display $1's content using your language.",
    "description": "An extended description for the `snap_getLocale` permission. $1 is the snap name."
  },
  "permission_getPreferences": {
    "message": "See information like your preferred language and fiat currency.",
    "description": "The description for the `snap_getPreferences` permission"
  },
  "permission_getPreferencesDescription": {
    "message": "Let $1 access information like your preferred language and fiat currency in your MetaMask settings. This helps $1 display content tailored to your preferences. ",
    "description": "An extended description for the `snap_getPreferences` permission. $1 is the snap name."
  },
  "permission_homePage": {
    "message": "Display a custom screen",
    "description": "The description for the `endowment:page-home` permission"
  },
  "permission_homePageDescription": {
    "message": "Let $1 display a custom home screen in MetaMask. This can be used for user interfaces, configuration, and dashboards.",
    "description": "An extended description for the `endowment:page-home` permission. $1 is the snap name."
  },
  "permission_keyring": {
    "message": "Allow requests for adding and controlling Ethereum accounts",
    "description": "The description for the `endowment:keyring` permission"
  },
  "permission_keyringDescription": {
    "message": "Let $1 receive requests to add or remove accounts, plus sign and transact on behalf of these accounts.",
    "description": "An extended description for the `endowment:keyring` permission. $1 is the snap name."
  },
  "permission_lifecycleHooks": {
    "message": "Use lifecycle hooks.",
    "description": "The description for the `endowment:lifecycle-hooks` permission"
  },
  "permission_lifecycleHooksDescription": {
    "message": "Allow $1 to use lifecycle hooks to run code at specific times during its lifecycle.",
    "description": "An extended description for the `endowment:lifecycle-hooks` permission. $1 is the snap name."
  },
  "permission_manageAccounts": {
    "message": "Add and control Ethereum accounts",
    "description": "The description for `snap_manageAccounts` permission"
  },
  "permission_manageAccountsDescription": {
    "message": "Allow $1 to add or remove Ethereum accounts, then transact and sign with these accounts.",
    "description": "An extended description for the `snap_manageAccounts` permission. $1 is the snap name."
  },
  "permission_manageBip32Keys": {
    "message": "Manage $1 accounts.",
    "description": "The description for the `snap_getBip32Entropy` permission. $1 is a derivation path, e.g. 'm/44'/0'/0' (secp256k1)'."
  },
  "permission_manageBip44AndBip32KeysDescription": {
    "message": "Allow $1 to manage accounts and assets on the requested network. These accounts are derived and backed up using your secret recovery phrase (without revealing it). With the power to derive keys, $1 can support a variety of blockchain protocols beyond Ethereum (EVMs).",
    "description": "An extended description for the `snap_getBip44Entropy` and `snap_getBip44Entropy` permissions. $1 is the snap name."
  },
  "permission_manageBip44Keys": {
    "message": "Manage $1 accounts.",
    "description": "The description for the `snap_getBip44Entropy` permission. $1 is the name of a protocol, e.g. 'Filecoin'."
  },
  "permission_manageState": {
    "message": "Store and manage its data on your device.",
    "description": "The description for the `snap_manageState` permission"
  },
  "permission_manageStateDescription": {
    "message": "Allow $1 to store, update, and retrieve data securely with encryption. Other snaps cannot access this information.",
    "description": "An extended description for the `snap_manageState` permission. $1 is the snap name."
  },
  "permission_nameLookup": {
    "message": "Provide domain and address lookups.",
    "description": "The description for the `endowment:name-lookup` permission."
  },
  "permission_nameLookupDescription": {
    "message": "Allow the snap to fetch and display address and domain lookups in different parts of the MetaMask UI.",
    "description": "An extended description for the `endowment:name-lookup` permission."
  },
  "permission_notifications": {
    "message": "Show notifications.",
    "description": "The description for the `snap_notify` permission"
  },
  "permission_notificationsDescription": {
    "message": "Allow $1 to display notifications within MetaMask. A short notification text can be triggered by a snap for actionable or time-sensitive information.",
    "description": "An extended description for the `snap_notify` permission. $1 is the snap name."
  },
  "permission_protocol": {
    "message": "Provide protocol data for one or more chains.",
    "description": "The description for the `endowment:protocol` permission."
  },
  "permission_protocolDescription": {
    "message": "Allow $1 to provide MetaMask with protocol data such as gas estimates or token information.",
    "description": "An extended description for the `endowment:protocol` permission. $1 is the name of the Snap."
  },
  "permission_rpc": {
    "message": "Allow $1 to communicate directly with $2.",
    "description": "The description for the `endowment:rpc` permission. $1 is 'other snaps' or 'websites', $2 is the snap name."
  },
  "permission_rpcDescription": {
    "message": "Allow $1 to send messages to $2 and receive a response from $2.",
    "description": "An extended description for the `endowment:rpc` permission. $1 is 'other snaps' or 'websites', $2 is the snap name."
  },
  "permission_rpcDescriptionOriginList": {
    "message": "$1 and $2",
    "description": "A list of allowed origins where $2 is the last origin of the list and $1 is the rest of the list separated by ','."
  },
  "permission_signatureInsight": {
    "message": "Display signature insights modal.",
    "description": "The description for the `endowment:signature-insight` permission"
  },
  "permission_signatureInsightDescription": {
    "message": "Allow $1 to display a modal with insights on any signature request before approval. This can be used for anti-phishing and security solutions.",
    "description": "An extended description for the `endowment:signature-insight` permission. $1 is the snap name."
  },
  "permission_signatureInsightOrigin": {
    "message": "See the origins of websites that initiate a signature request",
    "description": "The description for the `signatureOrigin` caveat, to be used with the `endowment:signature-insight` permission"
  },
  "permission_signatureInsightOriginDescription": {
    "message": "Allow $1 to see the origin (URI) of websites that initiate signature requests. This can be used for anti-phishing and security solutions.",
    "description": "An extended description for the `signatureOrigin` caveat, to be used with the `endowment:signature-insight` permission. $1 is the snap name."
  },
  "permission_transactionInsight": {
    "message": "Fetch and display transaction insights.",
    "description": "The description for the `endowment:transaction-insight` permission"
  },
  "permission_transactionInsightDescription": {
    "message": "Allow $1 to decode transactions and show insights within the MetaMask UI. This can be used for anti-phishing and security solutions.",
    "description": "An extended description for the `endowment:transaction-insight` permission. $1 is the snap name."
  },
  "permission_transactionInsightOrigin": {
    "message": "See the origins of websites that suggest transactions",
    "description": "The description for the `transactionOrigin` caveat, to be used with the `endowment:transaction-insight` permission"
  },
  "permission_transactionInsightOriginDescription": {
    "message": "Allow $1 to see the origin (URI) of websites that suggest transactions. This can be used for anti-phishing and security solutions.",
    "description": "An extended description for the `transactionOrigin` caveat, to be used with the `endowment:transaction-insight` permission. $1 is the snap name."
  },
  "permission_unknown": {
    "message": "Unknown permission: $1",
    "description": "$1 is the name of a requested permission that is not recognized."
  },
  "permission_viewBip32PublicKeys": {
    "message": "View your public key for $1 ($2).",
    "description": "The description for the `snap_getBip32PublicKey` permission. $1 is a derivation path, e.g. 'm/44'/0'/0''. $2 is the elliptic curve name, e.g. 'secp256k1'."
  },
  "permission_viewBip32PublicKeysDescription": {
    "message": "Allow $2 to view your public keys (and addresses) for $1. This does not grant any control of accounts or assets.",
    "description": "An extended description for the `snap_getBip32PublicKey` permission. $1 is a derivation path (name). $2 is the snap name."
  },
  "permission_viewNamedBip32PublicKeys": {
    "message": "View your public key for $1.",
    "description": "The description for the `snap_getBip32PublicKey` permission. $1 is a name for the derivation path, e.g., 'Ethereum accounts'."
  },
  "permission_walletSwitchEthereumChain": {
    "message": "Use your enabled networks",
    "description": "The label for the `wallet_switchEthereumChain` permission"
  },
  "permission_webAssembly": {
    "message": "Support for WebAssembly.",
    "description": "The description of the `endowment:webassembly` permission."
  },
  "permission_webAssemblyDescription": {
    "message": "Allow $1 to access low-level execution environments via WebAssembly.",
    "description": "An extended description of the `endowment:webassembly` permission. $1 is the snap name."
  },
  "permissions": {
    "message": "Permissions"
  },
  "permissionsPageEmptyContent": {
    "message": "Nothing to see here"
  },
  "permissionsPageEmptySubContent": {
    "message": "This is where you can see the permissions you've given to installed Snaps or connected sites."
  },
  "permitSimulationChange_approve": {
    "message": "Spending cap"
  },
  "permitSimulationChange_bidding": {
    "message": "You bid"
  },
  "permitSimulationChange_listing": {
    "message": "You list"
  },
  "permitSimulationChange_nft_listing": {
    "message": "Listing price"
  },
  "permitSimulationChange_receive": {
    "message": "You receive"
  },
  "permitSimulationChange_revoke2": {
    "message": "Revoke"
  },
  "permitSimulationChange_transfer": {
    "message": "You send"
  },
  "permitSimulationDetailInfo": {
    "message": "You're giving the spender permission to spend this many tokens from your account."
  },
  "permittedChainToastUpdate": {
    "message": "$1 has access to $2."
  },
  "personalAddressDetected": {
    "message": "Personal address detected. Input the token contract address."
  },
  "pin": {
    "message": "Pin",
    "description": "Pin label used in multichain account menu"
  },
  "pinMetaMask": {
    "message": "Pin the MetaMask extension"
  },
  "pinMetaMaskDescription": {
    "message": "Click on $1 and then $2 to pin it."
  },
  "pinToTop": {
    "message": "Pin to top"
  },
  "pinned": {
    "message": "Pinned"
  },
  "pleaseConfirm": {
    "message": "Please confirm"
  },
  "plusMore": {
    "message": "+ $1 more",
    "description": "$1 is the number of additional items"
  },
  "plusXMore": {
    "message": "+ $1 more",
    "description": "$1 is a number of additional but unshown items in a list- this message will be shown in place of those items"
  },
  "popularNetworkAddToolTip": {
    "message": "Some of these networks rely on third parties. The connections may be less reliable or enable third-parties to track activity.",
    "description": "Learn more link"
  },
  "popularNetworks": {
    "message": "Popular networks"
  },
  "preparingSwap": {
    "message": "Preparing swap..."
  },
  "prev": {
    "message": "Prev"
  },
  "price": {
    "message": "Price"
  },
  "priceUnavailable": {
    "message": "price unavailable"
  },
  "primaryType": {
    "message": "Primary type"
  },
  "priority": {
    "message": "Priority"
  },
  "priorityFee": {
    "message": "Priority fee"
  },
  "priorityFeeProperCase": {
    "message": "Priority Fee"
  },
  "privacy": {
    "message": "Privacy"
  },
  "privacyMsg": {
    "message": "Privacy policy"
  },
  "privateKey": {
    "message": "Private key",
    "description": "select this type of file to use to import an account"
  },
  "privateKeyCopyWarning": {
    "message": "Private key for $1",
    "description": "$1 represents the account name"
  },
  "privateKeyHidden": {
    "message": "The private key is hidden",
    "description": "Explains that the private key input is hidden"
  },
  "privateKeyShow": {
    "message": "Show/Hide the private key input",
    "description": "Describes a toggle that is used to show or hide the private key input"
  },
  "privateKeyShown": {
    "message": "This private key is being shown",
    "description": "Explains that the private key input is being shown"
  },
  "privateKeyWarning": {
    "message": "Warning: Never disclose this key. Anyone with your private keys can steal any assets held in your account."
  },
  "privateKeys": {
    "message": "Private keys",
    "description": "Private keys row label on multichain account details page."
  },
  "privateNetwork": {
    "message": "Private network"
  },
  "proceedWithTransaction": {
    "message": "I want to proceed anyway"
  },
  "productAnnouncements": {
    "message": "Product announcements"
  },
  "proposedApprovalLimit": {
    "message": "Proposed approval limit"
  },
  "provide": {
    "message": "Provide"
  },
  "publicAddress": {
    "message": "Public address"
  },
  "pushNotificationLimitOrderFilledDescriptionLong": {
    "message": "Your $1 long position is now open.",
    "description": "$1 is the asset symbol"
  },
  "pushNotificationLimitOrderFilledDescriptionShort": {
    "message": "Your $1 short position is now open.",
    "description": "$1 is the asset symbol"
  },
  "pushNotificationLimitOrderFilledTitle": {
    "message": "Limit order filled"
  },
  "pushNotificationPositionLiquidatedDescriptionLong": {
    "message": "Your $1 long was closed.",
    "description": "$1 is the asset symbol"
  },
  "pushNotificationPositionLiquidatedDescriptionShort": {
    "message": "Your $1 short was closed.",
    "description": "$1 is the asset symbol"
  },
  "pushNotificationPositionLiquidatedTitle": {
    "message": "Position liquidated"
  },
  "pushNotificationShieldClaimCreatedDescriptionShort": {
    "message": "Your claim has been created"
  },
  "pushNotificationShieldClaimCreatedTitle": {
    "message": "Claim created"
  },
  "pushNotificationShieldClaimStatusUpdatedDescriptionShort": {
    "message": "Your claim has been updated"
  },
  "pushNotificationShieldClaimStatusUpdatedTitle": {
    "message": "Claim updated"
  },
  "pushNotificationShieldLearnMoreCta": {
    "message": "Learn more"
  },
  "pushNotificationShieldSubscriptionCreatedDescriptionShort": {
    "message": "Your plan is now active."
  },
  "pushNotificationShieldSubscriptionPaymentFailedDescriptionShort": {
    "message": "Your plan has been paused due to payment failure."
  },
  "pushNotificationShieldSubscriptionTitle": {
    "message": "MetaMask Transaction Shield"
  },
  "pushNotificationShieldUpdatePaymentCta": {
    "message": "Update payment"
  },
  "pushNotificationStopLossTriggeredDescriptionLong": {
    "message": "Your $1 long closed at your stop loss.",
    "description": "$1 is the asset symbol"
  },
  "pushNotificationStopLossTriggeredDescriptionShort": {
    "message": "Your $1 short closed at your stop loss.",
    "description": "$1 is the asset symbol"
  },
  "pushNotificationStopLossTriggeredTitle": {
    "message": "Stop loss triggered"
  },
  "pushNotificationTakeProfitTriggeredDescriptionLong": {
    "message": "Your $1 long closed at your take profit.",
    "description": "$1 is the asset symbol"
  },
  "pushNotificationTakeProfitTriggeredDescriptionShort": {
    "message": "Your $1 short closed at your take profit.",
    "description": "$1 is the asset symbol"
  },
  "pushNotificationTakeProfitTriggeredTitle": {
    "message": "Take profit triggered"
  },
  "pushPlatformNotificationsFundsReceivedDescription": {
    "message": "You received $1 $2"
  },
  "pushPlatformNotificationsFundsReceivedDescriptionDefault": {
    "message": "You received some tokens"
  },
  "pushPlatformNotificationsFundsReceivedTitle": {
    "message": "Funds received"
  },
  "pushPlatformNotificationsFundsSentDescription": {
    "message": "You successfully sent $1 $2"
  },
  "pushPlatformNotificationsFundsSentDescriptionDefault": {
    "message": "You successfully sent some tokens"
  },
  "pushPlatformNotificationsFundsSentTitle": {
    "message": "Funds sent"
  },
  "pushPlatformNotificationsNftReceivedDescription": {
    "message": "You received new NFTs"
  },
  "pushPlatformNotificationsNftReceivedTitle": {
    "message": "NFT received"
  },
  "pushPlatformNotificationsNftSentDescription": {
    "message": "You have successfully sent an NFT"
  },
  "pushPlatformNotificationsNftSentTitle": {
    "message": "NFT sent"
  },
  "pushPlatformNotificationsStakingLidoStakeCompletedDescription": {
    "message": "Your Lido stake was successful"
  },
  "pushPlatformNotificationsStakingLidoStakeCompletedTitle": {
    "message": "Stake complete"
  },
  "pushPlatformNotificationsStakingLidoStakeReadyToBeWithdrawnDescription": {
    "message": "Your Lido stake is now ready to be withdrawn"
  },
  "pushPlatformNotificationsStakingLidoStakeReadyToBeWithdrawnTitle": {
    "message": "Stake ready for withdrawal"
  },
  "pushPlatformNotificationsStakingLidoWithdrawalCompletedDescription": {
    "message": "Your Lido withdrawal was successful"
  },
  "pushPlatformNotificationsStakingLidoWithdrawalCompletedTitle": {
    "message": "Withdrawal completed"
  },
  "pushPlatformNotificationsStakingLidoWithdrawalRequestedDescription": {
    "message": "Your Lido withdrawal request was submitted"
  },
  "pushPlatformNotificationsStakingLidoWithdrawalRequestedTitle": {
    "message": "Withdrawal requested"
  },
  "pushPlatformNotificationsStakingRocketpoolStakeCompletedDescription": {
    "message": "Your RocketPool stake was successful"
  },
  "pushPlatformNotificationsStakingRocketpoolStakeCompletedTitle": {
    "message": "Stake complete"
  },
  "pushPlatformNotificationsStakingRocketpoolUnstakeCompletedDescription": {
    "message": "Your RocketPool unstake was successful"
  },
  "pushPlatformNotificationsStakingRocketpoolUnstakeCompletedTitle": {
    "message": "Unstake complete"
  },
  "pushPlatformNotificationsSwapCompletedDescription": {
    "message": "Your MetaMask Swap was successful"
  },
  "pushPlatformNotificationsSwapCompletedTitle": {
    "message": "Swap completed"
  },
  "queued": {
    "message": "Queued"
  },
  "quoteRate": {
    "message": "Quote rate"
  },
  "quotedReceiveAmount": {
    "message": "$1 receive amount"
  },
  "quotedTotalCost": {
    "message": "$1 total cost"
  },
  "rank": {
    "message": "Rank"
  },
  "rateIncludesMMFee": {
    "message": "Includes $1% MM fee."
  },
  "reAddAccounts": {
    "message": "re-add any other accounts"
  },
  "reAdded": {
    "message": "re-added"
  },
  "readdToken": {
    "message": "You can add this token back in the future by going to “Import token” in your accounts options menu."
  },
  "receive": {
    "message": "Receive"
  },
  "receiveCrypto": {
    "message": "Receive crypto"
  },
  "received": {
    "message": "Received"
  },
  "receivingAddress": {
    "message": "Receiving address",
    "description": "Page title when viewing addresses for receiving funds"
  },
  "recipient": {
    "message": "Recipient"
  },
  "recipientAddressPlaceholderNew": {
    "message": "Enter public address (0x) or domain name"
  },
  "recipientEditAriaLabel": {
    "message": "Edit recipient"
  },
  "recipientPlaceholder": {
    "message": "Enter or paste a valid address"
  },
  "recoveryPhraseReminderBackupStart": {
    "message": "Back up now"
  },
  "recoveryPhraseReminderConfirm": {
    "message": "Remind me later"
  },
  "recoveryPhraseReminderSubText": {
    "message": "If you don’t back up your wallet, you’ll lose access to your funds if you get locked out of the app or get a new device."
  },
  "recoveryPhraseReminderTitle": {
    "message": "Protect your wallet"
  },
  "redeposit": {
    "message": "Redeposit"
  },
  "refreshList": {
    "message": "Refresh list"
  },
  "reject": {
    "message": "Reject"
  },
  "rejectAll": {
    "message": "Reject all"
  },
  "rejectRequestsDescription": {
    "message": "You are about to batch reject $1 requests."
  },
  "rejectRequestsN": {
    "message": "Reject $1 requests"
  },
  "rejectTxsDescription": {
    "message": "You are about to batch reject $1 transactions."
  },
  "rejectTxsN": {
    "message": "Reject $1 transactions"
  },
  "rejected": {
    "message": "Rejected"
  },
  "remove": {
    "message": "Remove"
  },
  "removeAccount": {
    "message": "Remove account"
  },
  "removeAccountDescription": {
    "message": "This account will be removed from your wallet. Please make sure you have the original Secret Recovery Phrase or private key for this imported account before continuing. You can import or create accounts again from the account drop-down. "
  },
  "removeAccountModalBannerDescription": {
    "message": "Make sure you have the Secret Recovery Phrase or private key for this account before removing.",
    "description": "Make sure you have the Secret Recovery Phrase or private key for this account before removing."
  },
  "removeAccountModalBannerTitle": {
    "message": "This account will be removed from MetaMask.",
    "description": "Title of a banner alert used on account remove modal."
  },
  "removeKeyringSnap": {
    "message": "Removing this Snap removes these accounts from MetaMask:"
  },
  "removeKeyringSnapToolTip": {
    "message": "The snap controls the accounts, and by removing it, the accounts will be removed from MetaMask, too, but they will remain in the blockchain."
  },
  "removeNFT": {
    "message": "Remove NFT"
  },
  "removeNftErrorMessage": {
    "message": "We could not remove this NFT."
  },
  "removeNftMessage": {
    "message": "NFT was successfully removed!"
  },
  "removeSnap": {
    "message": "Remove Snap"
  },
  "removeSnapAccountDescription": {
    "message": "If you proceed, this account will no longer be available in MetaMask."
  },
  "removeSnapAccountTitle": {
    "message": "Remove account"
  },
  "removeSnapConfirmation": {
    "message": "Are you sure you want to remove $1?",
    "description": "$1 represents the name of the snap"
  },
  "removeSnapDescription": {
    "message": "This action will delete the snap, its data and revoke your given permissions."
  },
  "rename": {
    "message": "Rename",
    "description": "Multichain account menu item for triggering account rename action modal"
  },
  "replace": {
    "message": "replace"
  },
  "reportIssue": {
    "message": "Report an issue"
  },
  "reportThisError": {
    "message": "Report this error"
  },
  "requestFrom": {
    "message": "Request from"
  },
  "requestFromInfo": {
    "message": "This is the site asking for your signature."
  },
  "requestFromInfoSnap": {
    "message": "This is the Snap asking for your signature."
  },
  "requestFromTransactionDescription": {
    "message": "This is the site asking for your confirmation."
  },
  "requestingFor": {
    "message": "Requesting for"
  },
  "requestingForAccount": {
    "message": "Requesting for $1",
    "description": "Name of Account"
  },
  "requestingForNetwork": {
    "message": "Requesting for $1",
    "description": "Name of Network"
  },
  "required": {
    "message": "Required"
  },
  "reset": {
    "message": "Reset"
  },
  "resetWallet": {
    "message": "Reset your wallet"
  },
  "resetWalletSubHeader": {
    "message": "MetaMask does not keep a copy of your password. If you’re having trouble unlocking your account, you will need to reset your wallet. You can do this by providing the Secret Recovery Phrase you used when you set up your wallet."
  },
  "resetWalletSubHeaderSocial": {
    "message": "MetaMask doesn’t keep a copy of your password. If you’re having trouble unlocking your account, you’ll need to reset your wallet. If you have a Secret Recovery Phrase, you can use it to erase your current wallet from this device, along with the list of your accounts."
  },
  "resetWalletUsingSRP": {
    "message": "This action will delete your current wallet and Secret Recovery Phrase from this device, along with the list of accounts you’ve curated. After resetting with a Secret Recovery Phrase, you’ll see a list of accounts based on the Secret Recovery Phrase you use to reset. This new list will automatically include accounts that have a balance. You’ll also be able to $1 created previously. Custom accounts that you’ve imported will need to be $2, and any custom tokens you’ve added to an account will need to be $3 as well."
  },
  "resetWalletUsingSRPSocial": {
    "message": "After resetting with a Secret Recovery Phrase, you’ll see a new list of accounts. This list will include accounts that have a balance. You can $1 you made before. But you’ll need to add back any $2 and $3 you imported. "
  },
  "resetWalletUsingSRPSocialAccounts": {
    "message": "add back any other accounts"
  },
  "resetWalletUsingSRPSocialCustomAccounts": {
    "message": "custom accounts"
  },
  "resetWalletUsingSRPSocialCustomTokens": {
    "message": "custom tokens"
  },
  "resetWalletWarning": {
    "message": "Make sure you’re using the correct Secret Recovery Phrase before proceeding. You will not be able to undo this."
  },
  "resetWalletWarningSocial": {
    "message": "Make sure you use the right Secret Recovery Phrase before you reset. This can’t be undone."
  },
  "resolutionProtocol": {
    "message": "Address resolved via $1",
    "description": "$1 is the protocol name."
  },
  "restartMetamask": {
    "message": "Restart MetaMask"
  },
  "restore": {
    "message": "Restore"
  },
  "restoreUserData": {
    "message": "Restore user data"
  },
  "resultPageError": {
    "message": "Error"
  },
  "resultPageErrorDefaultMessage": {
    "message": "The operation failed."
  },
  "resultPageSuccess": {
    "message": "Success"
  },
  "resultPageSuccessDefaultMessage": {
    "message": "The operation completed successfully."
  },
  "retryTransaction": {
    "message": "Retry transaction"
  },
  "reusedTokenNameWarning": {
    "message": "A token here reuses a symbol from another token you watch, this can be confusing or deceptive."
  },
  "revealMultichainPrivateKeysBannerDescription": {
    "message": "This key grants full control of your account for the associated chain. $1",
    "description": "Description for the banner warning users not to share their private key"
  },
  "revealMultichainPrivateKeysBannerTitle": {
    "message": "Don’t share your private key",
    "description": "Title for the banner warning users not to share their private key"
  },
  "revealSecretRecoveryPhrase": {
    "message": "Back up Secret Recovery Phrase"
  },
  "revealSeedWords": {
    "message": "Reveal Secret Recovery Phrase"
  },
  "revealSeedWordsDescription1": {
    "message": "The $1 provides $2",
    "description": "This is a sentence consisting of link using 'revealSeedWordsSRPName' as $1 and bolded text using 'revealSeedWordsDescription3' as $2."
  },
  "revealSeedWordsDescription2": {
    "message": "MetaMask is a $1. That means you're the owner of your SRP.",
    "description": "$1 is text link with the message from 'revealSeedWordsNonCustodialWallet'"
  },
  "revealSeedWordsDescription3": {
    "message": "full access to your wallet and funds.\n"
  },
  "revealSeedWordsNonCustodialWallet": {
    "message": "non-custodial wallet"
  },
  "revealSeedWordsQR": {
    "message": "QR"
  },
  "revealSeedWordsSRPName": {
    "message": "Secret Recovery Phrase (SRP)"
  },
  "revealSeedWordsText": {
    "message": "Text"
  },
  "revealSeedWordsWarning": {
    "message": "Make sure no one is looking at your screen. $1",
    "description": "$1 is bolded text using the message from 'revealSeedWordsWarning2'"
  },
  "revealSeedWordsWarning2": {
    "message": "MetaMask Support will never request this.",
    "description": "The bolded texted in the second part of 'revealSeedWordsWarning'"
  },
  "revealSensitiveContent": {
    "message": "Reveal sensitive content"
  },
  "review": {
    "message": "Review"
  },
  "reviewAlert": {
    "message": "Review alert"
  },
  "reviewAlerts": {
    "message": "Review alerts"
  },
  "reviewPendingTransactions": {
    "message": "Review pending transactions"
  },
  "reviewPermissions": {
    "message": "Review permissions"
  },
  "revokePermission": {
    "message": "Revoke permission"
  },
  "revokePermissionTitle": {
    "message": "Remove $1 permission",
    "description": "The token symbol that is being revoked"
  },
  "revokeSimulationDetailsDesc": {
    "message": "You're removing someone's permission to spend tokens from your account."
  },
  "reward": {
    "message": "Reward"
  },
  "rewardsPointsBalance": {
    "message": "$1 points",
    "description": "$1 is the formatted number of rewards points"
  },
  "rewardsPointsBalance_couldntLoad": {
    "message": "Couldn't load",
    "description": "Text shown when points balance couldn't be loaded"
  },
  "rewardsPointsIcon": {
    "message": "Rewards Points",
    "description": "Alt text for the rewards points icon"
  },
  "rpcNameOptional": {
    "message": "RPC Name (Optional)"
  },
  "rpcUrl": {
    "message": "RPC URL"
  },
  "safeTransferFrom": {
    "message": "Safe transfer from"
  },
  "save": {
    "message": "Save"
  },
  "scanInstructions": {
    "message": "Place the QR code in front of your camera"
  },
  "scanQrCode": {
    "message": "Scan QR code"
  },
  "scrollDown": {
    "message": "Scroll down"
  },
  "search": {
    "message": "Search"
  },
  "searchAccounts": {
    "message": "Search accounts"
  },
  "searchAnAcccountOrContact": {
    "message": "Search an account or contact"
  },
  "searchForAnAssetToSend": {
    "message": "Search for an asset to send"
  },
  "searchNetworks": {
    "message": "Search networks"
  },
  "searchNfts": {
    "message": "Search NFTs"
  },
  "searchTokens": {
    "message": "Search tokens"
  },
  "searchTokensByNameOrAddress": {
    "message": "Search tokens by name or address"
  },
  "searchYourAccounts": {
    "message": "Search your accounts",
    "description": "Placeholder in a searchbar. Used on multichain account list page."
  },
  "secretRecoveryPhrase": {
    "message": "Secret Recovery Phrase"
  },
  "secretRecoveryPhrasePlusNumber": {
    "message": "Secret Recovery Phrase $1",
    "description": "The $1 is the order of the Secret Recovery Phrase"
  },
  "secureWallet": {
    "message": "Secure wallet"
  },
  "secureWalletRemindLaterButton": {
    "message": "Remind me later"
  },
  "security": {
    "message": "Security"
  },
  "securityAlert": {
    "message": "Security alert from $1 and $2"
  },
  "securityAlerts": {
    "message": "Security alerts"
  },
  "securityAlertsDescription": {
    "message": "This feature alerts you to malicious or unusual activity by actively reviewing transaction and signature requests. $1",
    "description": "Link to learn more about security alerts"
  },
  "securityAndPrivacy": {
    "message": "Security & privacy"
  },
  "securityChangePassword": {
    "message": "Change password"
  },
  "securityChangePasswordDescription": {
    "message": "Choose a strong password to unlock MetaMask app on your device. If you lose this password, you will need your Secret Recovery Phrase to re-import your wallet."
  },
  "securityChangePasswordTitle": {
    "message": "Password"
  },
  "securityChangePasswordToastError": {
    "message": "Password couldn’t be changed. Please try again."
  },
  "securityChangePasswordToastSuccess": {
    "message": "New password saved"
  },
  "securityDefaultSettingsSocialLogin": {
    "message": "Security & privacy"
  },
  "securityDescription": {
    "message": "Reduce your chances of joining unsafe networks and protect your accounts"
  },
  "securityLoginWithSocial": {
    "message": "Log in with $1",
    "description": "The $1 is the text 'Google' or 'Apple'"
  },
  "securityLoginWithSrpBackedUp": {
    "message": "Secret Recovery Phrase backed up"
  },
  "securityLoginWithSrpNotBackedUp": {
    "message": "Back up Secret Recovery Phrase"
  },
  "securityMessageLinkForNetworks": {
    "message": "network scams and security risks"
  },
  "securityProviderPoweredBy": {
    "message": "Powered by $1",
    "description": "The security provider that is providing data"
  },
  "securitySocialLoginDefaultSettingsDescription": {
    "message": "Reduce your chances of joining unsafe networks and protect your accounts and data"
  },
  "securitySocialLoginEnabled": {
    "message": "Enabled"
  },
  "securitySocialLoginEnabledDescription": {
    "message": "Use your $1 login and MetaMask password to recover your account and Secret Recovery Phrases.",
    "description": "The $1 is the text 'Google' or 'Apple'"
  },
  "securitySocialLoginLabel": {
    "message": "$1 RECOVERY",
    "description": "The $1 is the text 'Google' or 'Apple'"
  },
  "securitySrpDescription": {
    "message": "Back up your Secret Recovery Phrase so you never lose access to your wallet. Be sure to store it in a safe place that only you can access and won’t forget."
  },
  "securitySrpLabel": {
    "message": "SECRET RECOVERY PHRASES"
  },
  "securitySrpWalletRecovery": {
    "message": "Manage recovery methods"
  },
  "seeAllPermissions": {
    "message": "See all permissions",
    "description": "Used for revealing more content (e.g. permission list, etc.)"
  },
  "seeDetails": {
    "message": "See details"
  },
  "seedPhraseReq": {
    "message": "Secret Recovery Phrases contain 12, 15, 18, 21, or 24 words"
  },
  "seedPhraseReviewDetails": {
    "message": "This is your $1. Write it down in the correct order and keep it safe. If someone has your Secret Recovery Phrase, they can access your wallet. Don’t share it with anyone, ever.",
    "description": "The $1 is the bolded text 'Secret Recovery Phrase'"
  },
  "seedPhraseReviewTitle": {
    "message": "Save your Secret Recovery Phrase"
  },
  "seedPhraseReviewTitleSettings": {
    "message": "Save Secret Recovery Phrase"
  },
  "select": {
    "message": "Select"
  },
  "selectAccountToConnect": {
    "message": "Select an account to connect"
  },
  "selectAccounts": {
    "message": "Select the account(s) to use on this site"
  },
  "selectAccountsForSnap": {
    "message": "Select the account(s) to use with this snap"
  },
  "selectAll": {
    "message": "Select all"
  },
  "selectAnAccount": {
    "message": "Select an account"
  },
  "selectAnAccountAlreadyConnected": {
    "message": "This account has already been connected to MetaMask"
  },
  "selectEnableDisplayMediaPrivacyPreference": {
    "message": "Turn on Display NFT Media"
  },
  "selectHdPath": {
    "message": "Select HD path"
  },
  "selectNFTPrivacyPreference": {
    "message": "Enable NFT Autodetection"
  },
  "selectNetworkToFilter": {
    "message": "Select network to filter"
  },
  "selectPathHelp": {
    "message": "If you don't see the accounts you expect, try switching the HD path or current selected network."
  },
  "selectRecipient": {
    "message": "Select recipient"
  },
  "selectRpcUrl": {
    "message": "Select RPC URL"
  },
  "selectSecretRecoveryPhrase": {
    "message": "Select Secret Recovery Phrase"
  },
  "selectType": {
    "message": "Select Type"
  },
  "selectedAccountMismatch": {
    "message": "Different account selected"
  },
  "selectingAllWillAllow": {
    "message": "Selecting all will allow this site to view all of your current accounts. Make sure you trust this site."
  },
  "send": {
    "message": "Send"
  },
  "sendBugReport": {
    "message": "Send us a bug report."
  },
  "sendNoContactsConversionText": {
    "message": "click here"
  },
  "sendNoContactsDescription": {
    "message": "Contacts allow you to safely send transactions to another account multiple times.  To create a contact, $1",
    "description": "$1 represents the action text 'click here'"
  },
  "sendNoContactsTitle": {
    "message": "You don't have any contacts yet"
  },
  "sendSelectReceiveAsset": {
    "message": "Select asset to receive"
  },
  "sendSelectSendAsset": {
    "message": "Select asset to send"
  },
  "sendSwapSubmissionWarning": {
    "message": "Clicking this button will immediately initiate your swap transaction. Please review your transaction details before proceeding."
  },
  "sendingAsset": {
    "message": "Sending $1"
  },
  "sendingDisabled": {
    "message": "Sending of ERC-1155 NFT assets is not yet supported."
  },
  "sendingNativeAsset": {
    "message": "Sending $1",
    "description": "$1 represents the native currency symbol for the current network (e.g. ETH or BNB)"
  },
  "sendingToTokenContractWarning": {
    "message": "Warning: you are about to send to a token contract which could result in a loss of funds. $1",
    "description": "$1 is a clickable link with text defined by the 'learnMoreUpperCase' key. The link will open to a support article regarding the known contract address warning"
  },
  "sent": {
    "message": "Sent"
  },
  "sentSpecifiedTokens": {
    "message": "Sent $1",
    "description": "Symbol of the specified token"
  },
  "sentTokenAsToken": {
    "message": "Sent $1 as $2",
    "description": "Used in the transaction display list to describe a swap and send. $1 and $2 are the symbols of tokens in involved in the swap."
  },
  "sepolia": {
    "message": "Sepolia test network"
  },
  "setApprovalForAll": {
    "message": "Set approval for all"
  },
  "setApprovalForAllRedesignedTitle": {
    "message": "Withdrawal request"
  },
  "setApprovalForAllTitle": {
    "message": "Approve $1 with no spend limit",
    "description": "The token symbol that is being approved"
  },
  "setUp": {
    "message": "Set up",
    "description": "Action label for Smart Accounts. Used on multichain details page."
  },
  "settingAddSnapAccount": {
    "message": "Add account Snap"
  },
  "settings": {
    "message": "Settings"
  },
  "settingsSearchMatchingNotFound": {
    "message": "No matching results found."
  },
  "settingsSubHeadingSignaturesAndTransactions": {
    "message": "Signature and transaction requests"
  },
  "shieldClaim": {
    "message": "Submit a claim"
  },
  "shieldClaimDescription": {
    "message": "Description of case"
  },
  "shieldClaimDescriptionPlaceholder": {
    "message": "Provide a brief summary of the incident"
  },
  "shieldClaimDetails": {
    "message": "You may file a single claim per incident within $1 days of the incident. View the full list of what’s covered $2.",
    "description": "The $1 is the number of days and $2 is a link to the full coverage policy"
  },
  "shieldClaimDetailsViewClaims": {
    "message": "This claim is being reviewed by our team. We will notify you when it has been approved by email. View the full coverage policy $1.",
    "description": "The $1 is a link to the full coverage policy"
  },
  "shieldClaimDuplicateClaimExists": {
    "message": "A claim has already been submitted for this transaction hash."
  },
  "shieldClaimEmail": {
    "message": "Email"
  },
  "shieldClaimEmailHelpText": {
    "message": "We'll use this email to keep you informed with updates."
  },
  "shieldClaimFileErrorCountExceeded": {
    "message": "Number of files exceeds the maximum allowed count."
  },
  "shieldClaimFileErrorInvalidType": {
    "message": "Invalid file type."
  },
  "shieldClaimFileErrorSizeExceeded": {
    "message": "Total file size exceeds the maximum allowed size."
  },
  "shieldClaimFileUploader": {
    "message": "Image Upload"
  },
  "shieldClaimFileUploaderAcceptText": {
    "message": "PDF, PNG, JPG (Max $1MB)",
    "description": "The $1 is the maximum file size in MB"
  },
  "shieldClaimFileUploaderHelpText": {
    "message": "If you have any additional evidence, please upload it here."
  },
  "shieldClaimImpactedTxHash": {
    "message": "Impacted transaction hash"
  },
  "shieldClaimImpactedTxHashHelpText": {
    "message": "Also known as TXID, hash ID, or transaction ID."
  },
  "shieldClaimImpactedTxHashHelpTextLink": {
    "message": "Need help finding it?"
  },
  "shieldClaimImpactedTxHashNotEligible": {
    "message": "This transaction is not done within MetaMask, hence it is not eligible for claims"
  },
  "shieldClaimImpactedWalletAddress": {
    "message": "Impacted wallet address"
  },
  "shieldClaimIncidentDetails": {
    "message": "Incident details"
  },
  "shieldClaimIncidentDetailsDescription": {
    "message": "Help us understand more about what happened."
  },
  "shieldClaimInvalidChainId": {
    "message": "Please enter a valid chain ID"
  },
  "shieldClaimInvalidEmail": {
    "message": "Please enter a valid email address"
  },
  "shieldClaimInvalidRequired": {
    "message": "This field is required"
  },
  "shieldClaimInvalidTxHash": {
    "message": "Please enter a valid transaction hash"
  },
  "shieldClaimInvalidWalletAddress": {
    "message": "Please enter a valid wallet address"
  },
  "shieldClaimMaxClaimsLimitExceeded": {
    "message": "You have reached the maximum limit of open claims. Please contact support if you need to submit additional claims."
  },
  "shieldClaimNetwork": {
    "message": "Select network"
  },
  "shieldClaimPersonalDetails": {
    "message": "Personal details"
  },
  "shieldClaimPersonalDetailsDescription": {
    "message": "We'll use this to communicate with you when investigating and resolving."
  },
  "shieldClaimReimbursementWalletAddress": {
    "message": "Wallet address for reimbursement"
  },
  "shieldClaimReimbursementWalletAddressHelpText": {
    "message": "Please ensure this is not a compromised wallet."
  },
  "shieldClaimSameWalletAddressesError": {
    "message": "Impacted wallet address and reimbursement wallet address must be different."
  },
  "shieldClaimSelectAccount": {
    "message": "Select an account"
  },
  "shieldClaimSelectNetwork": {
    "message": "Select a network"
  },
  "shieldClaimStatusApproved": {
    "message": "Approved"
  },
  "shieldClaimStatusCreated": {
    "message": "Created"
  },
  "shieldClaimStatusInProgress": {
    "message": "In progress"
  },
  "shieldClaimStatusRejected": {
    "message": "Rejected"
  },
  "shieldClaimStatusSubmitted": {
    "message": "Submitted"
  },
  "shieldClaimStatusWaitingForCustomer": {
    "message": "Waiting for customer"
  },
  "shieldClaimSubmissionWindowExpired": {
    "message": "Submission window expired. Claims must be filed within $1 days of the incident.",
    "description": "The $1 is the number of days"
  },
  "shieldClaimSubmit": {
    "message": "Submit a claim"
  },
  "shieldClaimSubmitError": {
    "message": "Claim submission failed"
  },
  "shieldClaimSubmitSuccess": {
    "message": "Claim submitted successfully"
  },
  "shieldClaimSubmitSuccessDescription": {
    "message": "Your claim is under review. We will notify you via email within 3-5 business days with any updates."
  },
  "shieldClaimsHistoryTitle": {
    "message": "CLAIM HISTORY"
  },
  "shieldClaimsListTitle": {
    "message": "Claim details"
  },
  "shieldClaimsNumber": {
    "message": "Claim #$1",
    "description": "The $1 is the claim number"
  },
  "shieldClaimsPendingAlertActionButtonLabel": {
    "message": "View claims"
  },
  "shieldClaimsPendingAlertDescription": {
    "message": "Your claims is being reviewed by our team. We will notify you when it has been approved by email."
  },
  "shieldClaimsPendingAlertTitle": {
    "message": "You have claims that are pending approval."
  },
  "shieldClaimsPendingTitle": {
    "message": "PENDING CLAIMS"
  },
  "shieldConfirmMembership": {
    "message": "Confirm plan"
  },
  "shieldCoverageAlertCovered": {
    "message": "You're protected up to $2 with Metamask Transaction Shield. $1."
  },
  "shieldCoverageAlertHighRiskTransaction": {
    "message": "This is a high risk transaction, so it isn't protected by Transaction Shield. $1."
  },
  "shieldCoverageAlertMessageChainNotSupported": {
    "message": "This chain is not supported, so it isn't protected by Transaction Shield. $1."
  },
  "shieldCoverageAlertMessageLearnHowCoverageWorks": {
    "message": "See What's Covered"
  },
  "shieldCoverageAlertMessagePaused": {
    "message": "There was an issue with your Transaction Shield plan payment. Please update your payment method to resume coverage."
  },
  "shieldCoverageAlertMessagePausedAcknowledgeButton": {
    "message": "Update payment method"
  },
  "shieldCoverageAlertMessagePotentialRisks": {
    "message": "This transaction has potential risks, so it isn't protected by Transaction Shield. $1."
  },
  "shieldCoverageAlertMessageSignatureNotSupported": {
    "message": "This signature isn't supported, so it isn't protected by Transaction Shield. $1."
  },
  "shieldCoverageAlertMessageTitle": {
    "message": "This transaction isn't covered"
  },
  "shieldCoverageAlertMessageTitleCovered": {
    "message": "This transaction is covered"
  },
  "shieldCoverageAlertMessageTitlePaused": {
    "message": "Transaction Shield paused"
  },
  "shieldCoverageAlertMessageTitleSignatureRequest": {
    "message": "This signature request isn't covered"
  },
  "shieldCoverageAlertMessageTitleSignatureRequestCovered": {
    "message": "This signature request is covered"
  },
  "shieldCoverageAlertMessageTokenTrustSignalWarning": {
    "message": "This token shows strong signs of malicious behavior. Continuing may result in loss of funds. $1."
  },
  "shieldCoverageAlertMessageTxTypeNotSupported": {
    "message": "This transaction type is not supported, so it isn't protected by Transaction Shield. $1."
  },
  "shieldCoverageAlertMessageUnknown": {
    "message": "This request can't be verified, so it isn't protected by Transaction Shield. $1."
  },
  "shieldCoverageEnding": {
    "message": "Shield coverage ends soon"
  },
  "shieldCoverageEndingAction": {
    "message": "Renew"
  },
  "shieldCoverageEndingDescription": {
    "message": "Plan ends on $1.",
    "description": "The $1 is the date"
  },
  "shieldCovered": {
    "message": "Covered"
  },
  "shieldEntryModalGetStarted": {
    "message": "Start 14-day free trial"
  },
  "shieldEntryModalSubtitleA": {
    "message": "Transaction Shield provides protection up to $1 and 24/7 priority support.",
    "description": "The $1 is the amount of transaction protection"
  },
  "shieldEntryModalSubtitleB": {
    "message": "Transact with added confidence with up to $1 in protection and 24/7 priority support.",
    "description": "The $1 is the amount of transaction protection"
  },
  "shieldEntryModalTitleA": {
    "message": "Transact with added confidence"
  },
  "shieldEntryModalTitleB": {
    "message": "Introducing Transaction Shield"
  },
  "shieldEstimatedChangesMonthlyTooltipText": {
    "message": "Authorize $1/month for 12 months ($2 total). You'll be billed monthly, not the full amount now."
  },
  "shieldFooterAgreement": {
    "message": "By continuing, I agree to Transaction Shield $1."
  },
  "shieldNotCovered": {
    "message": "Not covered"
  },
  "shieldPaused": {
    "message": "Paused"
  },
  "shieldPaymentDeclinedAction": {
    "message": "Add funds"
  },
  "shieldPaymentDeclinedDescription": {
    "message": "Insufficient token balance. Please try again to resume coverage."
  },
  "shieldPaymentPaused": {
    "message": "Transaction Shield paused"
  },
  "shieldPaymentPausedActionCardPayment": {
    "message": "Update"
  },
  "shieldPaymentPausedActionCryptoPayment": {
    "message": "Update"
  },
  "shieldPaymentPausedActionUnexpectedError": {
    "message": "View"
  },
  "shieldPaymentPausedDescriptionCardPayment": {
    "message": "Card payment failed."
  },
  "shieldPaymentPausedDescriptionCryptoPayment": {
    "message": "Insufficient token balance."
  },
  "shieldPaymentPausedDescriptionUnexpectedError": {
    "message": "An unexpected error occurred."
  },
  "shieldPlanAnnual": {
    "message": "Annual"
  },
  "shieldPlanAnnualPrice": {
    "message": "$1/year",
    "description": "The $1 is the price of the annual plan"
  },
  "shieldPlanBillingDate": {
    "message": "Billing date"
  },
  "shieldPlanCard": {
    "message": "Card"
  },
  "shieldPlanCryptoMonthlyNote": {
    "message": "Total monthly fees pre-approved for a year"
  },
  "shieldPlanDetails": {
    "message": "What you get"
  },
  "shieldPlanDetails1": {
    "message": "Free $1-day trial",
    "description": "The $1 is the number of days"
  },
  "shieldPlanDetails2": {
    "message": "Up to $1 in transaction protection",
    "description": "The $1 is the amount of transaction protection"
  },
  "shieldPlanDetails3": {
    "message": "24/7 access to priority live chat support"
  },
  "shieldPlanFooterNoteMonthly": {
    "message": "Billed monthly, cancel anytime"
  },
  "shieldPlanFooterNoteYearly": {
    "message": "Billed yearly, cancel anytime"
  },
  "shieldPlanMonthly": {
    "message": "Monthly"
  },
  "shieldPlanMonthlyPrice": {
    "message": "$1/month",
    "description": "The $1 is the price of the monthly plan"
  },
  "shieldPlanNoFunds": {
    "message": "Insufficient $1 or $2",
    "description": "$1 or $2 shows the supported token eg. USDC, USDT or mUSD"
  },
  "shieldPlanNoFundsOneToken": {
    "message": "Insufficient $1",
    "description": "$1 is the one token supported"
  },
  "shieldPlanPayWith": {
    "message": "Pay with"
  },
  "shieldPlanPayWithCard": {
    "message": "Pay with card"
  },
  "shieldPlanPayWithToken": {
    "message": "Pay with $1",
    "description": "The $1 is token"
  },
  "shieldPlanPaymentTitle": {
    "message": "Change payment method"
  },
  "shieldPlanSave": {
    "message": "Save 17%"
  },
  "shieldPlanSelectToken": {
    "message": "Select a token"
  },
  "shieldPlanTitle": {
    "message": "Choose your plan"
  },
  "shieldStartNowCTA": {
    "message": "Start now"
  },
  "shieldTx": {
    "message": "Transaction Shield"
  },
  "shieldTxCancelDetails": {
    "message": "If you cancel, your wallet and transactions will not be covered starting $1.",
    "description": "The $1 is the date subscription ends"
  },
  "shieldTxCancelWhenPausedDetails": {
    "message": "Your plan isn't active while paused. If you cancel, your plan will immediately end."
  },
  "shieldTxDetails1Description": {
    "message": "Secures your assets from risky transactions"
  },
  "shieldTxDetails1Title": {
    "message": "Covers $10,000 in transaction protection"
  },
  "shieldTxDetails2Description": {
    "message": "Get faster, dedicated support anytime"
  },
  "shieldTxDetails2Title": {
    "message": "Priority support"
  },
  "shieldTxMembershipActive": {
    "message": "Active plan"
  },
  "shieldTxMembershipBillingDetails": {
    "message": "Billing details"
  },
  "shieldTxMembershipBillingDetailsBillingAccount": {
    "message": "Billing account"
  },
  "shieldTxMembershipBillingDetailsCharges": {
    "message": "Charges"
  },
  "shieldTxMembershipBillingDetailsNextBilling": {
    "message": "Next billing"
  },
  "shieldTxMembershipBillingDetailsPaymentMethod": {
    "message": "Payment method"
  },
  "shieldTxMembershipBillingDetailsViewBillingHistory": {
    "message": "View billing history"
  },
  "shieldTxMembershipCancel": {
    "message": "Cancel plan"
  },
  "shieldTxMembershipCancelNotification": {
    "message": "Your plan will be cancelled on $1.",
    "description": "The $1 is the date"
  },
  "shieldTxMembershipErrorAddFunds": {
    "message": "Add funds"
  },
  "shieldTxMembershipErrorInsufficientFunds": {
    "message": "Your plan ends on $1. Renew now to continue your benefits.",
    "description": "The $1 is the date subscription ends"
  },
  "shieldTxMembershipErrorInsufficientToken": {
    "message": "Retry payment"
  },
  "shieldTxMembershipErrorPaused": {
    "message": "Plan paused due to insufficient funds. Coverage will resume after payment update."
<<<<<<< HEAD
  },
  "shieldTxMembershipErrorPausedCard": {
    "message": "Your plan has been paused due to a failed card payment."
  },
  "shieldTxMembershipErrorPausedCardAction": {
    "message": "Update card details"
=======
>>>>>>> f39e7273
  },
  "shieldTxMembershipErrorPausedCardTooltip": {
    "message": "Your payment was declined. Please update your payment method to continue your coverage."
  },
  "shieldTxMembershipErrorPausedCryptoInsufficientFunds": {
    "message": "Plan paused due to insufficient funds. Payment updates may take up to $1hours.",
    "description": "The $1 is the number of hours"
  },
  "shieldTxMembershipErrorPausedCryptoInsufficientFundsAction": {
    "message": "Add funds"
  },
  "shieldTxMembershipErrorPausedCryptoTooltip": {
    "message": "Insufficient token balance in your wallet. Click retry after funding your wallet."
  },
  "shieldTxMembershipErrorPausedUnexpected": {
    "message": "Plan paused due to an unexpected error."
  },
  "shieldTxMembershipErrorPausedUnexpectedAction": {
    "message": "Contact support"
  },
  "shieldTxMembershipErrorUpdateCard": {
    "message": "Update card details"
  },
  "shieldTxMembershipErrorUpdatePayment": {
    "message": "Update payment"
  },
  "shieldTxMembershipFreeTrial": {
    "message": "Free trial"
  },
  "shieldTxMembershipId": {
    "message": "Plan ID"
  },
  "shieldTxMembershipInactive": {
    "message": "Inactive plan"
  },
  "shieldTxMembershipPaused": {
    "message": "Paused"
  },
  "shieldTxMembershipRenew": {
    "message": "Renew plan"
  },
  "shieldTxMembershipResubscribe": {
    "message": "Restart plan"
  },
  "shieldTxMembershipSubmitCase": {
    "message": "Submit a claim"
  },
  "shieldTxMembershipViewFullBenefits": {
    "message": "View full benefits"
  },
  "show": {
    "message": "Show"
  },
  "showAccount": {
    "message": "Show account"
  },
  "showAdvancedDetails": {
    "message": "Show advanced details"
  },
  "showExtensionInFullSizeView": {
    "message": "Show extension in full-size view"
  },
  "showExtensionInFullSizeViewDescription": {
    "message": "Turn this on to make full-size view your default when you click the extension icon."
  },
  "showFiatConversionInTestnets": {
    "message": "Show conversion on test networks"
  },
  "showFiatConversionInTestnetsDescription": {
    "message": "Select this to show fiat conversion on test networks"
  },
  "showHexData": {
    "message": "Show hex data"
  },
  "showHexDataDescription": {
    "message": "Select this to show the hex data field on the send screen"
  },
  "showLess": {
    "message": "Show less"
  },
  "showMore": {
    "message": "Show more"
  },
  "showNativeTokenAsMainBalance": {
    "message": "Show native token as main balance"
  },
  "showNft": {
    "message": "Show NFT"
  },
  "showPermissions": {
    "message": "Show permissions"
  },
  "showPrivateKey": {
    "message": "Show private key"
  },
  "showSRP": {
    "message": "Show Secret Recovery Phrase"
  },
  "showTestnetNetworks": {
    "message": "Show test networks"
  },
  "showTestnetNetworksDescription": {
    "message": "Select this to show test networks in network list"
  },
  "sign": {
    "message": "Sign"
  },
  "signatureRequest": {
    "message": "Signature request"
  },
  "signature_decoding_bid_nft_tooltip": {
    "message": "The NFT will be reflected in your wallet, when the bid is accepted."
  },
  "signature_decoding_list_nft_tooltip": {
    "message": "Expect changes only if someone buys your NFTs."
  },
  "signed": {
    "message": "Signed"
  },
  "signing": {
    "message": "Signing"
  },
  "signingInWith": {
    "message": "Signing in with"
  },
  "signingWith": {
    "message": "Signing with"
  },
  "simulationApproveHeading": {
    "message": "Withdraw"
  },
  "simulationDetailsApproveDesc": {
    "message": "You're giving someone else permission to withdraw NFTs from your account."
  },
  "simulationDetailsERC20ApproveDesc": {
    "message": "You're giving someone else permission to spend this amount from your account."
  },
  "simulationDetailsFiatNotAvailable": {
    "message": "Not Available"
  },
  "simulationDetailsIncomingHeading": {
    "message": "You receive"
  },
  "simulationDetailsIncomingHeadingReceived": {
    "message": "You've received"
  },
  "simulationDetailsIncomingHeadingReceiving": {
    "message": "You're receiving"
  },
  "simulationDetailsNoChanges": {
    "message": "No changes"
  },
  "simulationDetailsOutgoingHeading": {
    "message": "You send"
  },
  "simulationDetailsOutgoingHeadingSending": {
    "message": "You're sending"
  },
  "simulationDetailsOutgoingHeadingSent": {
    "message": "You sent"
  },
  "simulationDetailsRevokeSetApprovalForAllDesc": {
    "message": "You're removing someone else's permission to withdraw NFTs from your account."
  },
  "simulationDetailsSetApprovalForAllDesc": {
    "message": "You're giving permission for someone else to withdraw NFTs from your account."
  },
  "simulationDetailsTitle": {
    "message": "Estimated changes"
  },
  "simulationDetailsTitleEnforced": {
    "message": "Balance changes"
  },
  "simulationDetailsTitleTooltip": {
    "message": "Estimated changes are what might happen if you go through with this transaction. This is just a prediction, not a guarantee."
  },
  "simulationDetailsTitleTooltipEnforced": {
    "message": "Balance changes are guaranteed. If this outcome isn't possible, the transaction will be stopped."
  },
  "simulationDetailsTotalFiat": {
    "message": "Total = $1",
    "description": "$1 is the total amount in fiat currency on one side of the transaction"
  },
  "simulationDetailsTransactionReverted": {
    "message": "This transaction is likely to fail"
  },
  "simulationDetailsUnavailable": {
    "message": "Unavailable"
  },
  "simulationErrorMessageV2": {
    "message": "We were not able to estimate gas. There might be an error in the contract and this transaction may fail."
  },
  "simulationSettingsModalEnforceSlippage": {
    "message": "Slippage tolerance"
  },
  "simulationSettingsModalEnforceSlippageDescription": {
    "message": "Set a difference you're comfortable with for balance changes. Transactions won't go through if the difference is higher."
  },
  "simulationSettingsModalEnforceToggle": {
    "message": "Enforce balance changes"
  },
  "simulationSettingsModalEnforceToggleDescription": {
    "message": "To keep your money safe, this transaction won't go through if the balance changes or the slippage tolerance isn't met."
  },
  "simulationSettingsModalTitle": {
    "message": "Transaction settings"
  },
  "simulationsSettingDescription": {
    "message": "Turn this on to estimate balance changes of transactions and signatures before you confirm them. This doesn't guarantee their final outcome. $1"
  },
  "simulationsSettingSubHeader": {
    "message": "Estimate balance changes"
  },
  "singleNetwork": {
    "message": "1 network"
  },
  "sites": {
    "message": "Sites"
  },
  "siweIssued": {
    "message": "Issued"
  },
  "siweNetwork": {
    "message": "Network"
  },
  "siweRequestId": {
    "message": "Request ID"
  },
  "siweResources": {
    "message": "Resources"
  },
  "siweURI": {
    "message": "URL"
  },
  "skipDeepLinkInterstitial": {
    "message": "Don't show interstitial screen when opening deep links"
  },
  "skipDeepLinkInterstitialDescription": {
    "message": "Enabling this option will skip the interstitial screen that is shown when opening deep links in MetaMask. A \"deep link\" is a link like https://link.metamask.io/home that will cause MetaMask to open; these links can be obfuscated by others. The interstitial screen is designed to protect you from accidentally opening pages within MetaMask that might display your accounts, tokens, history, balances, settings, or other potentially sensitive information. This setting only applies to links signed by MetaMask."
  },
  "slippage": {
    "message": "Slippage"
  },
  "slippageAuto": {
    "message": "Auto"
  },
  "slippageEditAriaLabel": {
    "message": "Edit slippage"
  },
  "slippageExplanation": {
    "message": "The % change in price you're willing to allow before your transaction is canceled."
  },
  "smartAccount": {
    "message": "Smart account"
  },
  "smartAccountAccept": {
    "message": "Use smart account"
  },
  "smartAccountBetterTransaction": {
    "message": "Faster transactions, lower fees"
  },
  "smartAccountBetterTransactionDescription": {
    "message": "Save time and money by processing transactions together."
  },
  "smartAccountFeaturesDescription": {
    "message": "Keep the same account address, and you can switch back anytime."
  },
  "smartAccountLabel": {
    "message": "Smart Account"
  },
  "smartAccountPayToken": {
    "message": "Pay with any token, any time"
  },
  "smartAccountPayTokenDescription": {
    "message": "Use the tokens you already have to cover network fees."
  },
  "smartAccountReject": {
    "message": "Don’t use smart account"
  },
  "smartAccountSameAccount": {
    "message": "Same account, smarter features."
  },
  "smartAccountSplashInfo": {
    "message": "Smart accounts"
  },
  "smartAccountSplashTitle": {
    "message": "Use smart account?"
  },
  "smartAccountUpdateSuccessMessage": {
    "message": "Your account will be updated to smart account with your next transaction."
  },
  "smartAccountUpdateSuccessTitle": {
    "message": "Successful!"
  },
  "smartAccountUpgradeBannerDescription": {
    "message": "Same address. Smarter features."
  },
  "smartAccountUpgradeBannerTitle": {
    "message": "Switch to smart account"
  },
  "smartContracts": {
    "message": "Smart contracts"
  },
  "smartSwapsErrorNotEnoughFunds": {
    "message": "Not enough funds for a smart swap."
  },
  "smartSwapsErrorUnavailable": {
    "message": "Smart Swaps are temporarily unavailable."
  },
  "smartTransactionCancelled": {
    "message": "Your transaction was canceled"
  },
  "smartTransactionCancelledDescription": {
    "message": "Your transaction couldn't be completed, so it was canceled to save you from paying unnecessary gas fees."
  },
  "smartTransactionError": {
    "message": "Your transaction failed"
  },
  "smartTransactionErrorDescription": {
    "message": "Sudden market changes can cause failures. If the problem continues, reach out to MetaMask customer support."
  },
  "smartTransactionPending": {
    "message": "Your transaction was submitted"
  },
  "smartTransactionSuccess": {
    "message": "Your transaction is complete"
  },
  "smartTransactions": {
    "message": "Smart Transactions"
  },
  "smartTransactionsEnabledDescription": {
    "message": " and MEV protection. Now on by default."
  },
  "smartTransactionsEnabledLink": {
    "message": "Higher success rates"
  },
  "smartTransactionsEnabledTitle": {
    "message": "Transactions just got smarter"
  },
  "snapAccountCreated": {
    "message": "Account created"
  },
  "snapAccountCreatedDescription": {
    "message": "Your new account is ready to use!"
  },
  "snapAccountCreationFailed": {
    "message": "Account creation failed"
  },
  "snapAccountCreationFailedDescription": {
    "message": "$1 didn't manage to create an account for you.",
    "description": "$1 is the snap name"
  },
  "snapAccountRedirectFinishSigningTitle": {
    "message": "Finish signing"
  },
  "snapAccountRedirectSiteDescription": {
    "message": "Follow the instructions from $1"
  },
  "snapAccountRemovalFailed": {
    "message": "Account removal failed"
  },
  "snapAccountRemovalFailedDescription": {
    "message": "$1 didn't manage to remove this account for you.",
    "description": "$1 is the snap name"
  },
  "snapAccountRemoved": {
    "message": "Account removed"
  },
  "snapAccountRemovedDescription": {
    "message": "This account will no longer be available to use in MetaMask."
  },
  "snapAccounts": {
    "message": "Account Snaps"
  },
  "snapAccountsDescription": {
    "message": "Accounts controlled by third-party Snaps."
  },
  "snapConnectTo": {
    "message": "Connect to $1",
    "description": "$1 is the website URL or a Snap name. Used for Snaps pre-approved connections."
  },
  "snapConnectionPermissionDescription": {
    "message": "Let $1 automatically connect to $2 without your approval.",
    "description": "Used for Snap pre-approved connections. $1 is the Snap name, $2 is a website URL."
  },
  "snapConnectionWarning": {
    "message": "$1 wants to use $2",
    "description": "$2 is the snap and $1 is the dapp requesting connection to the snap."
  },
  "snapDetailWebsite": {
    "message": "Website"
  },
  "snapHomeMenu": {
    "message": "Snap Home Menu"
  },
  "snapInstallRequest": {
    "message": "Installing $1 gives it the following permissions.",
    "description": "$1 is the snap name."
  },
  "snapInstallSuccess": {
    "message": "Installation complete"
  },
  "snapInstallWarningCheck": {
    "message": "$1 wants permission to do the following:",
    "description": "Warning message used in popup displayed on snap install. $1 is the snap name."
  },
  "snapInstallWarningHeading": {
    "message": "Proceed with caution"
  },
  "snapInstallWarningPermissionDescriptionForBip32View": {
    "message": "Allow $1 to view your public keys (and addresses). This does not grant any control of accounts or assets.",
    "description": "An extended description for the `snap_getBip32PublicKey` permission used for tooltip on Snap Install Warning screen (popup/modal). $1 is the snap name."
  },
  "snapInstallWarningPermissionDescriptionForEntropy": {
    "message": "Allow $1 Snap to manage accounts and assets on the requested network(s). These accounts are derived and backed up using your secret recovery phrase (without revealing it). With the power to derive keys, $1 can support a variety of blockchain protocols beyond Ethereum (EVMs).",
    "description": "An extended description for the `snap_getBip44Entropy` and `snap_getBip44Entropy` permissions used for tooltip on Snap Install Warning screen (popup/modal). $1 is the snap name."
  },
  "snapInstallWarningPermissionNameForEntropy": {
    "message": "Manage $1 accounts",
    "description": "Permission name used for the Permission Cell component displayed on warning popup when installing a Snap. $1 is list of account types."
  },
  "snapInstallWarningPermissionNameForViewPublicKey": {
    "message": "View your public key for $1",
    "description": "Permission name used for the Permission Cell component displayed on warning popup when installing a Snap. $1 is list of account types."
  },
  "snapInstallationErrorDescription": {
    "message": "$1 couldn’t be installed.",
    "description": "Error description used when snap installation fails. $1 is the snap name."
  },
  "snapInstallationErrorTitle": {
    "message": "Installation failed",
    "description": "Error title used when snap installation fails."
  },
  "snapResultError": {
    "message": "Error"
  },
  "snapResultSuccess": {
    "message": "Success"
  },
  "snapResultSuccessDescription": {
    "message": "$1 is ready to use"
  },
  "snapUIAccountSelectorTitle": {
    "message": "Select account"
  },
  "snapUIAssetSelectorTitle": {
    "message": "Select an asset"
  },
  "snapUpdateAlertDescription": {
    "message": "Get the latest version of $1",
    "description": "Description used in Snap update alert banner when snap update is available. $1 is the Snap name."
  },
  "snapUpdateAvailable": {
    "message": "Update available"
  },
  "snapUpdateErrorDescription": {
    "message": "$1 couldn’t be updated.",
    "description": "Error description used when snap update fails. $1 is the snap name."
  },
  "snapUpdateErrorTitle": {
    "message": "Update failed",
    "description": "Error title used when snap update fails."
  },
  "snapUpdateRequest": {
    "message": "Updating $1 gives it the following permissions.",
    "description": "$1 is the Snap name."
  },
  "snapUpdateSuccess": {
    "message": "Update complete"
  },
  "snapUrlIsBlocked": {
    "message": "This Snap wants to take you to a blocked site. $1."
  },
  "snaps": {
    "message": "Snaps"
  },
  "snapsConnected": {
    "message": "Snaps connected"
  },
  "snapsNoInsight": {
    "message": "No insight to show"
  },
  "snapsPrivacyWarningFirstMessage": {
    "message": "You acknowledge that any Snap that you install is a Third Party Service, unless otherwise identified, as defined in the Consensys $1. Your use of Third Party Services is governed by separate terms and conditions set forth by the Third Party Service provider. Consensys does not recommend the use of any Snap by any particular person for any particular reason. You access, rely upon or use the Third Party Service at your own risk. Consensys disclaims all responsibility and liability for any losses on account of your use of Third Party Services.",
    "description": "First part of a message in popup modal displayed when installing a snap for the first time. $1 is terms of use link."
  },
  "snapsPrivacyWarningSecondMessage": {
    "message": "Any information you share with Third Party Services will be collected directly by those Third Party Services in accordance with their privacy policies. Please refer to their privacy policies for more information.",
    "description": "Second part of a message in popup modal displayed when installing a snap for the first time."
  },
  "snapsPrivacyWarningThirdMessage": {
    "message": "Consensys has no access to information you share with Third Party Services.",
    "description": "Third part of a message in popup modal displayed when installing a snap for the first time."
  },
  "snapsSettings": {
    "message": "Snap settings"
  },
  "snapsTermsOfUse": {
    "message": "Terms of Use"
  },
  "snapsToggle": {
    "message": "A snap will only run if it is enabled"
  },
  "snapsUIError": {
    "message": "Contact the creators of $1 for further support.",
    "description": "This is shown when the insight snap throws an error. $1 is the snap name"
  },
  "solanaAccountRequested": {
    "message": "This site is requesting a Solana account."
  },
  "solanaAccountRequired": {
    "message": "A Solana account is required to connect to this site."
  },
  "someNetworks": {
    "message": "$1 networks"
  },
  "somethingDoesntLookRight": {
    "message": "Something doesn't look right? $1",
    "description": "A false positive message for users to contact support. $1 is a link to the support page."
  },
  "somethingIsWrong": {
    "message": "Something's gone wrong. Try reloading the page."
  },
  "somethingWentWrong": {
    "message": "We could not load this page."
  },
  "sortBy": {
    "message": "Sort by"
  },
  "sortByAlphabetically": {
    "message": "Alphabetically (A-Z)"
  },
  "sortByDecliningBalance": {
    "message": "Declining balance ($1 high-low)",
    "description": "Indicates a descending order based on token fiat balance. $1 is the preferred currency symbol"
  },
  "source": {
    "message": "Source"
  },
  "spamModalBlockedDescription": {
    "message": "This site will be blocked for 1 minute."
  },
  "spamModalBlockedTitle": {
    "message": "You've temporarily blocked this site"
  },
  "spamModalDescription": {
    "message": "If you're being spammed with multiple requests, you can temporarily block the site."
  },
  "spamModalTemporaryBlockButton": {
    "message": "Temporarily block this site"
  },
  "spamModalTitle": {
    "message": "We've noticed multiple requests"
  },
  "speed": {
    "message": "Speed"
  },
  "speedUp": {
    "message": "Speed up"
  },
  "speedUpCancellation": {
    "message": "Speed up this cancellation"
  },
  "speedUpExplanation": {
    "message": "We’ve updated the gas fee based on current network conditions and have increased it by at least 10% (required by the network)."
  },
  "speedUpPopoverTitle": {
    "message": "Speed up transaction"
  },
  "speedUpTooltipText": {
    "message": "New gas fee"
  },
  "speedUpTransaction": {
    "message": "Speed up this transaction"
  },
  "spendLimitInsufficient": {
    "message": "Spend limit insufficient"
  },
  "spendLimitInvalid": {
    "message": "Spend limit invalid; must be a positive number"
  },
  "spendLimitPermission": {
    "message": "Spend limit permission"
  },
  "spendLimitRequestedBy": {
    "message": "Spend limit requested by $1",
    "description": "Origin of the site requesting the spend limit"
  },
  "spendLimitTooLarge": {
    "message": "Spend limit too large"
  },
  "spender": {
    "message": "Spender"
  },
  "spenderTooltipDesc": {
    "message": "This is the address that will be able to withdraw your NFTs."
  },
  "spenderTooltipERC20ApproveDesc": {
    "message": "This is the address that will be able to spend your tokens on your behalf."
  },
  "spendingCap": {
    "message": "Spending cap"
  },
  "spendingCaps": {
    "message": "Spending caps"
  },
  "srpAlreadyImportedError": {
    "message": "This Secret Recovery Phrase has already been imported."
  },
  "srpDetailsDescription": {
    "message": "A Secret Recovery Phrase, also called a seed phrase or mnemonic, is a set of words that lets you access and control your crypto wallet. To move your wallet to MetaMask, you need this phrase."
  },
  "srpDetailsOwnsAccessListItemOne": {
    "message": "Take all your money"
  },
  "srpDetailsOwnsAccessListItemThree": {
    "message": "Change your login information"
  },
  "srpDetailsOwnsAccessListItemTwo": {
    "message": "Confirm transactions"
  },
  "srpDetailsOwnsAccessListTitle": {
    "message": "Anyone with your Secret Recovery Phrase can:"
  },
  "srpDetailsTitle": {
    "message": "What’s a Secret Recovery Phrase?"
  },
  "srpInputNumberOfWords": {
    "message": "I have a $1-word phrase",
    "description": "This is the text for each option in the dropdown where a user selects how many words their secret recovery phrase has during import. The $1 is the number of words (either 12, 15, 18, 21, or 24)."
  },
  "srpListName": {
    "message": "Secret Recovery Phrase $1",
    "description": "$1 is the order of the Secret Recovery Phrase"
  },
  "srpListNumberOfAccounts": {
    "message": "$1 accounts",
    "description": "$1 is the number of accounts in the list"
  },
  "srpListSelectionDescription": {
    "message": "The Secret Recovery Phrase your new account will be generated from"
  },
  "srpListSingleOrZero": {
    "message": "$1 account",
    "description": "$1 is the number of accounts in the list, it is either 1 or 0"
  },
  "srpListStateBackedUp": {
    "message": "Reveal"
  },
  "srpListStateNotBackedUp": {
    "message": "Backup"
  },
  "srpPasteFailedTooManyWords": {
    "message": "Paste failed because it contained over 24 words. A secret recovery phrase can have a maximum of 24 words.",
    "description": "Description of SRP paste error when the pasted content has too many words"
  },
  "srpPasteTip": {
    "message": "You can paste your entire Secret Recovery Phrase into any field.",
    "description": "Our secret recovery phrase input is split into one field per word. This message explains to users that they can paste their entire secrete recovery phrase into any field, and we will handle it correctly."
  },
  "srpSecurityQuizGetStarted": {
    "message": "Get started"
  },
  "srpSecurityQuizImgAlt": {
    "message": "An eye with a keyhole in the center, and three floating password fields"
  },
  "srpSecurityQuizIntroduction": {
    "message": "To reveal your Secret Recovery Phrase, you need to correctly answer two questions"
  },
  "srpSecurityQuizQuestionOneQuestion": {
    "message": "If you lose your Secret Recovery Phrase, MetaMask..."
  },
  "srpSecurityQuizQuestionOneRightAnswer": {
    "message": "Can’t help you"
  },
  "srpSecurityQuizQuestionOneRightAnswerDescription": {
    "message": "Write it down, engrave it on metal, or keep it in multiple secret spots so you never lose it. If you lose it, it’s gone forever."
  },
  "srpSecurityQuizQuestionOneRightAnswerTitle": {
    "message": "Right! No one can help get your Secret Recovery Phrase back"
  },
  "srpSecurityQuizQuestionOneWrongAnswer": {
    "message": "Can get it back for you"
  },
  "srpSecurityQuizQuestionOneWrongAnswerDescription": {
    "message": "If you lose your Secret Recovery Phrase, it’s gone forever. No one can help you get it back, no matter what they might say."
  },
  "srpSecurityQuizQuestionOneWrongAnswerTitle": {
    "message": "Wrong! No one can help get your Secret Recovery Phrase back"
  },
  "srpSecurityQuizQuestionTwoQuestion": {
    "message": "If anyone, even a support agent, asks for your Secret Recovery Phrase..."
  },
  "srpSecurityQuizQuestionTwoRightAnswer": {
    "message": "You’re being scammed"
  },
  "srpSecurityQuizQuestionTwoRightAnswerDescription": {
    "message": "Anyone claiming to need your Secret Recovery Phrase is lying to you. If you share it with them, they will steal your assets."
  },
  "srpSecurityQuizQuestionTwoRightAnswerTitle": {
    "message": "Correct! Sharing your Secret Recovery Phrase is never a good idea"
  },
  "srpSecurityQuizQuestionTwoWrongAnswer": {
    "message": "You should give it to them"
  },
  "srpSecurityQuizQuestionTwoWrongAnswerDescription": {
    "message": "Anyone claiming to need your Secret Recovery Phrase is lying to you. If you share it with them, they will steal your assets."
  },
  "srpSecurityQuizQuestionTwoWrongAnswerTitle": {
    "message": "Nope! Never share your Secret Recovery Phrase with anyone, ever"
  },
  "srpSecurityQuizTitle": {
    "message": "Security quiz"
  },
  "srpToggleShow": {
    "message": "Show/Hide this word of the secret recovery phrase",
    "description": "Describes a toggle that is used to show or hide a single word of the secret recovery phrase"
  },
  "srpWordHidden": {
    "message": "This word is hidden",
    "description": "Explains that a word in the secret recovery phrase is hidden"
  },
  "srpWordShown": {
    "message": "This word is being shown",
    "description": "Explains that a word in the secret recovery phrase is being shown"
  },
  "stable": {
    "message": "Stable"
  },
  "stableLowercase": {
    "message": "stable"
  },
  "stake": {
    "message": "Stake"
  },
  "staked": {
    "message": "Staked"
  },
  "standardAccountLabel": {
    "message": "Standard Account"
  },
  "stateCorruptionAreYouSure": {
    "message": "Are you sure you want to proceed?"
  },
  "stateCorruptionCopyAndRestoreBeforeRecovery": {
    "message": "You can try to copy and restore your state file manually before you decide to restore your vault by following $1.",
    "description": "$1 represents the `stateCorruptionTheseInstructions` localization key"
  },
  "stateCorruptionCopyAndRestoreBeforeReset": {
    "message": "You can try to copy and restore your state file manually before you decide to reset MetaMask by following $1.",
    "description": "$1 represents the `stateCorruptionTheseInstructions` localization key"
  },
  "stateCorruptionDetectedNoBackup": {
    "message": "Your vault cannot be automatically recovered."
  },
  "stateCorruptionDetectedWithBackup": {
    "message": "Your vault can be recovered from an automated backup. Automatic recovery will delete your current settings and preferences, and restore only your vault."
  },
  "stateCorruptionMetamaskDatabaseCannotBeAccessed": {
    "message": "Internal Error: Database cannot be accessed"
  },
  "stateCorruptionResetMetaMaskState": {
    "message": "Reset MetaMask State"
  },
  "stateCorruptionResettingDatabase": {
    "message": "Resetting database…"
  },
  "stateCorruptionRestoreAccountsFromBackup": {
    "message": "Restore Accounts"
  },
  "stateCorruptionRestoringDatabase": {
    "message": "Restoring database…"
  },
  "stateCorruptionTheseInstructions": {
    "message": "these instructions",
    "description": "This is a link to instructions on how to recover your Secret Recovery Phrase manually. It is used in the `stateCorruptionCopyAndRestoreBeforeRecovery` and `stateCorruptionCopyAndRestoreBeforeReset` localization keys."
  },
  "stateCorruptionTheseInstructionsLinkTitle": {
    "message": "How to recover your Secret Recovery Phrase"
  },
  "stateLogError": {
    "message": "Error in retrieving state logs."
  },
  "stateLogFileName": {
    "message": "MetaMask state logs"
  },
  "stateLogs": {
    "message": "State logs"
  },
  "stateLogsDescription": {
    "message": "State logs contain your public account addresses and sent transactions."
  },
  "status": {
    "message": "Status"
  },
  "statusNotConnected": {
    "message": "Not connected"
  },
  "step1LatticeWallet": {
    "message": "Connect your Lattice1"
  },
  "step1LatticeWalletMsg": {
    "message": "You can connect MetaMask to your Lattice1 device once it is set up and online. Unlock your device and have your Device ID ready.",
    "description": "$1 represents the `hardwareWalletSupportLinkConversion` localization key"
  },
  "step1LedgerWallet": {
    "message": "Download Ledger app"
  },
  "step1LedgerWalletMsg": {
    "message": "Download, set up, and enter your password to unlock $1.",
    "description": "$1 represents the `ledgerLiveApp` localization value"
  },
  "step1TrezorWallet": {
    "message": "Connect your Trezor"
  },
  "step1TrezorWalletMsg": {
    "message": "Plug your Trezor directly into your computer and unlock it. Make sure you use the correct passphrase.",
    "description": "$1 represents the `hardwareWalletSupportLinkConversion` localization key"
  },
  "step2LedgerWallet": {
    "message": "Connect your Ledger"
  },
  "step2LedgerWalletMsg": {
    "message": "Plug your Ledger directly into your computer, then  unlock it and open the Ethereum app.",
    "description": "$1 represents the `hardwareWalletSupportLinkConversion` localization key"
  },
  "stillConnectingTo": {
    "message": "Still connecting to $1...",
    "description": "Message shown when network connection is slow. $1 is the network name."
  },
  "stillGettingMessage": {
    "message": "Still getting this message?"
  },
  "strong": {
    "message": "Strong"
  },
  "stxCancelled": {
    "message": "Swap would have failed"
  },
  "stxCancelledDescription": {
    "message": "Your transaction would have failed and was cancelled to protect you from paying unnecessary gas fees."
  },
  "stxCancelledSubDescription": {
    "message": "Try your swap again. We’ll be here to protect you against similar risks next time."
  },
  "stxFailure": {
    "message": "Swap failed"
  },
  "stxFailureDescription": {
    "message": "Sudden market changes can cause failures. If the problem persists, please reach out to $1.",
    "description": "This message is shown to a user if their swap fails. The $1 will be replaced by support.metamask.io"
  },
  "stxOptInSupportedNetworksDescription": {
    "message": "Turn on Smart Transactions for more reliable and secure transactions on supported networks. $1"
  },
  "stxPendingPrivatelySubmittingSwap": {
    "message": "Privately submitting your Swap..."
  },
  "stxPendingPubliclySubmittingSwap": {
    "message": "Publicly submitting your Swap..."
  },
  "stxSuccess": {
    "message": "Swap complete!"
  },
  "stxSuccessDescription": {
    "message": "Your $1 is now available.",
    "description": "$1 is a token symbol, e.g. ETH"
  },
  "stxSwapCompleteIn": {
    "message": "Swap will complete in <",
    "description": "'<' means 'less than', e.g. Swap will complete in < 2:59"
  },
  "stxTryingToCancel": {
    "message": "Trying to cancel your transaction..."
  },
  "stxUnknown": {
    "message": "Status unknown"
  },
  "stxUnknownDescription": {
    "message": "A transaction has been successful but we’re unsure what it is. This may be due to submitting another transaction while this swap was processing."
  },
  "stxUserCancelled": {
    "message": "Swap cancelled"
  },
  "stxUserCancelledDescription": {
    "message": "Your transaction has been cancelled and you did not pay any unnecessary gas fees."
  },
  "submit": {
    "message": "Submit"
  },
  "submitted": {
    "message": "Submitted"
  },
  "suggestedBySnap": {
    "message": "Suggested by $1",
    "description": "$1 is the snap name"
  },
  "suggestedCurrencySymbol": {
    "message": "Suggested currency symbol:"
  },
  "suggestedTokenName": {
    "message": "Suggested name:"
  },
  "supplied": {
    "message": "Supplied"
  },
  "support": {
    "message": "Support"
  },
  "supportCenter": {
    "message": "Visit our support center"
  },
  "supportMultiRpcInformation": {
    "message": "We now support multiple RPCs for a single network. Your most recent RPC has been selected as the default one to resolve conflicting information."
  },
  "surveyConversion": {
    "message": "Take our survey"
  },
  "surveyTitle": {
    "message": "Shape the future of MetaMask"
  },
  "swap": {
    "message": "Swap"
  },
  "swapAdjustSlippage": {
    "message": "Adjust slippage"
  },
  "swapAggregator": {
    "message": "Aggregator"
  },
  "swapAllowSwappingOf": {
    "message": "Allow swapping of $1",
    "description": "Shows a user that they need to allow a token for swapping on their hardware wallet"
  },
  "swapAmountReceived": {
    "message": "Guaranteed amount"
  },
  "swapAmountReceivedInfo": {
    "message": "This is the minimum amount you will receive. You may receive more depending on slippage."
  },
  "swapAndSend": {
    "message": "Swap & Send"
  },
  "swapAnyway": {
    "message": "Swap anyway"
  },
  "swapApproval": {
    "message": "Approve $1 for swaps",
    "description": "Used in the transaction display list to describe a transaction that is an approve call on a token that is to be swapped.. $1 is the symbol of a token that has been approved."
  },
  "swapApproveNeedMoreTokens": {
    "message": "You need $1 more $2 to complete this swap",
    "description": "Tells the user how many more of a given token they need for a specific swap. $1 is an amount of tokens and $2 is the token symbol."
  },
  "swapAreYouStillThere": {
    "message": "Are you still there?"
  },
  "swapAreYouStillThereDescription": {
    "message": "We’re ready to show you the latest quotes when you want to continue"
  },
  "swapConfirmWithHwWallet": {
    "message": "Confirm with your hardware wallet"
  },
  "swapContinueSwapping": {
    "message": "Continue swapping"
  },
  "swapContractDataDisabledErrorDescription": {
    "message": "In the Ethereum app on your Ledger, go to \"Settings\" and allow contract data. Then, try your swap again."
  },
  "swapContractDataDisabledErrorTitle": {
    "message": "Contract data is not enabled on your Ledger"
  },
  "swapCustom": {
    "message": "custom"
  },
  "swapDecentralizedExchange": {
    "message": "Decentralized exchange"
  },
  "swapDetailsTitle": {
    "message": "Swap details",
    "description": "Title for the modal showing details about a swap transaction."
  },
  "swapDirectContract": {
    "message": "Direct contract"
  },
  "swapEditLimit": {
    "message": "Edit limit"
  },
  "swapEnableDescription": {
    "message": "This is required and gives MetaMask permission to swap your $1.",
    "description": "Gives the user info about the required approval transaction for swaps. $1 will be the symbol of a token being approved for swaps."
  },
  "swapEnableTokenForSwapping": {
    "message": "This will $1 for swapping",
    "description": "$1 is for the 'enableToken' key, e.g. 'enable ETH'"
  },
  "swapEnterAmount": {
    "message": "Enter an amount"
  },
  "swapEstimatedNetworkFees": {
    "message": "Estimated network fees"
  },
  "swapEstimatedNetworkFeesInfo": {
    "message": "This is an estimate of the network fee that will be used to complete your swap. The actual amount may change according to network conditions."
  },
  "swapFailedErrorDescriptionWithSupportLink": {
    "message": "Transaction failures happen and we are here to help. If this issue persists, you can reach our customer support at $1 for further assistance.",
    "description": "This message is shown to a user if their swap fails. The $1 will be replaced by support.metamask.io"
  },
  "swapFailedErrorTitle": {
    "message": "Swap failed"
  },
  "swapFetchingQuote": {
    "message": "Fetching quote"
  },
  "swapFetchingQuoteNofN": {
    "message": "Fetching quote $1 of $2",
    "description": "A count of possible quotes shown to the user while they are waiting for quotes to be fetched. $1 is the number of quotes already loaded, and $2 is the total number of resources that we check for quotes. Keep in mind that not all resources will have a quote for a particular swap."
  },
  "swapFetchingQuotes": {
    "message": "Fetching quotes..."
  },
  "swapFetchingQuotesErrorDescription": {
    "message": "Hmmm... something went wrong. Try again, or if errors persist, contact customer support."
  },
  "swapFetchingQuotesErrorTitle": {
    "message": "Error fetching quotes"
  },
  "swapFromTo": {
    "message": "The swap of $1 to $2",
    "description": "Tells a user that they need to confirm on their hardware wallet a swap of 2 tokens. $1 is a source token and $2 is a destination token"
  },
  "swapGasFeesDetails": {
    "message": "Gas fees are estimated and will fluctuate based on network traffic and transaction complexity."
  },
  "swapGasFeesExplanation": {
    "message": "MetaMask doesn't make money from gas fees. These fees are estimates and can change based on how busy the network is and how complex a transaction is. Learn more $1.",
    "description": "$1 is a link (text in link can be found at 'swapGasFeesSummaryLinkText')"
  },
  "swapGasFeesExplanationLinkText": {
    "message": "here",
    "description": "Text for link in swapGasFeesExplanation"
  },
  "swapGasFeesIncluded": {
    "message": " Included"
  },
  "swapGasFeesLearnMore": {
    "message": "Learn more about gas fees"
  },
  "swapGasFeesSplit": {
    "message": "Gas fees on the previous screen are split between these two transactions."
  },
  "swapGasFeesSummary": {
    "message": "Gas fees are paid to crypto miners who process transactions on the $1 network. MetaMask does not profit from gas fees.",
    "description": "$1 is the selected network, e.g. Ethereum or BSC"
  },
  "swapGasIncludedTooltipExplanation": {
    "message": "This quote incorporates gas fees by adjusting the token amount sent or received. You may receive ETH in a separate transaction on your activity list."
  },
  "swapGasIncludedTooltipExplanationLinkText": {
    "message": "Learn more about gas fees"
  },
  "swapHighSlippage": {
    "message": "High slippage"
  },
  "swapIncludesGasAndMetaMaskFee": {
    "message": "Includes gas and a $1% MetaMask fee",
    "description": "Provides information about the fee that metamask takes for swaps. $1 is a decimal number."
  },
  "swapIncludesMMFee": {
    "message": "Includes a $1% MetaMask fee.",
    "description": "Provides information about the fee that metamask takes for swaps. $1 is a decimal number."
  },
  "swapIncludesMMFeeAlt": {
    "message": "Quote reflects $1% MetaMask fee",
    "description": "Provides information about the fee that metamask takes for swaps using the latest copy. $1 is a decimal number."
  },
  "swapIncludesMetaMaskFeeViewAllQuotes": {
    "message": "Includes a $1% MetaMask fee – $2",
    "description": "Provides information about the fee that metamask takes for swaps. $1 is a decimal number and $2 is a link to view all quotes."
  },
  "swapLearnMore": {
    "message": "Learn more about Swaps"
  },
  "swapLiquiditySourceInfo": {
    "message": "We search multiple liquidity sources (exchanges, aggregators and professional market makers) to compare exchange rates and network fees."
  },
  "swapLowSlippage": {
    "message": "Low slippage"
  },
  "swapMaxSlippage": {
    "message": "Max slippage"
  },
  "swapMetaMaskFee": {
    "message": "MetaMask fee"
  },
  "swapMetaMaskFeeDescription": {
    "message": "The fee of $1% is automatically factored into this quote. You pay it in exchange for a license to use MetaMask's liquidity provider information aggregation software.",
    "description": "Provides information about the fee that metamask takes for swaps. $1 is a decimal number."
  },
  "swapNQuotesWithDot": {
    "message": "$1 quotes.",
    "description": "$1 is the number of quotes that the user can select from when opening the list of quotes on the 'view quote' screen"
  },
  "swapNewQuoteIn": {
    "message": "New quotes in $1",
    "description": "Tells the user the amount of time until the currently displayed quotes are update. $1 is a time that is counting down from 1:00 to 0:00"
  },
  "swapNoTokensAvailable": {
    "message": "No tokens available matching $1",
    "description": "Tells the user that a given search string does not match any tokens in our token lists. $1 can be any string of text"
  },
  "swapOnceTransactionHasProcess": {
    "message": "Your $1 will be added to your account once this transaction has processed.",
    "description": "This message communicates the token that is being transferred. It is shown on the awaiting swap screen. The $1 will be a token symbol."
  },
  "swapPriceDifference": {
    "message": "You are about to swap $1 $2 (~$3) for $4 $5 (~$6).",
    "description": "This message represents the price slippage for the swap.  $1 and $4 are a number (ex: 2.89), $2 and $5 are symbols (ex: ETH), and $3 and $6 are fiat currency amounts."
  },
  "swapPriceDifferenceTitle": {
    "message": "Price difference of ~$1%",
    "description": "$1 is a number (ex: 1.23) that represents the price difference."
  },
  "swapPriceUnavailableDescription": {
    "message": "Price impact could not be determined due to lack of market price data. Please confirm that you are comfortable with the amount of tokens you are about to receive before swapping."
  },
  "swapPriceUnavailableTitle": {
    "message": "Check your rate before proceeding"
  },
  "swapProcessing": {
    "message": "Processing"
  },
  "swapQuoteDetails": {
    "message": "Quote details"
  },
  "swapQuoteNofM": {
    "message": "$1 of $2",
    "description": "A count of possible quotes shown to the user while they are waiting for quotes to be fetched. $1 is the number of quotes already loaded, and $2 is the total number of resources that we check for quotes. Keep in mind that not all resources will have a quote for a particular swap."
  },
  "swapQuoteSource": {
    "message": "Quote source"
  },
  "swapQuotesExpiredErrorDescription": {
    "message": "Please request new quotes to get the latest rates."
  },
  "swapQuotesExpiredErrorTitle": {
    "message": "Quotes timeout"
  },
  "swapQuotesNotAvailableDescription": {
    "message": "This trade route isn't available right now. Try changing the amount, network, or token and we'll find the best option."
  },
  "swapQuotesNotAvailableErrorDescription": {
    "message": "Try adjusting the amount or slippage settings and try again."
  },
  "swapQuotesNotAvailableErrorTitle": {
    "message": "No quotes available"
  },
  "swapRate": {
    "message": "Rate"
  },
  "swapReceiving": {
    "message": "Receiving"
  },
  "swapReceivingInfoTooltip": {
    "message": "This is an estimate. The exact amount depends on slippage."
  },
  "swapRequestForQuotation": {
    "message": "Request for quotation"
  },
  "swapSelect": {
    "message": "Select"
  },
  "swapSelectAQuote": {
    "message": "Select a quote"
  },
  "swapSelectAToken": {
    "message": "Select token"
  },
  "swapSelectQuotePopoverDescription": {
    "message": "Below are all the quotes gathered from multiple liquidity sources."
  },
  "swapSelectToken": {
    "message": "Select token"
  },
  "swapShowLatestQuotes": {
    "message": "Show latest quotes"
  },
  "swapSlippageAutoDescription": {
    "message": "Auto"
  },
  "swapSlippageHighDescription": {
    "message": "The slippage entered ($1%) is considered very high and may result in a bad rate",
    "description": "$1 is the amount of % for slippage"
  },
  "swapSlippageHighTitle": {
    "message": "High slippage"
  },
  "swapSlippageLowDescription": {
    "message": "A value this low ($1%) may result in a failed swap",
    "description": "$1 is the amount of % for slippage"
  },
  "swapSlippageLowTitle": {
    "message": "Low slippage"
  },
  "swapSlippageNegativeDescription": {
    "message": "Slippage must be greater or equal to zero"
  },
  "swapSlippageNegativeTitle": {
    "message": "Increase slippage to continue"
  },
  "swapSlippageOverLimitDescription": {
    "message": "Slippage tolerance must be 15% or less. Anything higher will result in a bad rate."
  },
  "swapSlippageOverLimitTitle": {
    "message": "Very high slippage"
  },
  "swapSlippagePercent": {
    "message": "$1%",
    "description": "$1 is the amount of % for slippage"
  },
  "swapSlippageTooltip": {
    "message": "If the price changes between the time your order is placed and confirmed it’s called “slippage”. Your swap will automatically cancel if slippage exceeds your “slippage tolerance” setting."
  },
  "swapSlippageZeroDescription": {
    "message": "There are fewer zero-slippage quote providers which will result in a less competitive quote."
  },
  "swapSlippageZeroTitle": {
    "message": "Sourcing zero-slippage providers"
  },
  "swapSource": {
    "message": "Liquidity source"
  },
  "swapSuggested": {
    "message": "Swap suggested"
  },
  "swapSuggestedGasSettingToolTipMessage": {
    "message": "Swaps are complex and time sensitive transactions. We recommend this gas fee for a good balance between cost and confidence of a successful Swap."
  },
  "swapSwapFrom": {
    "message": "Swap from"
  },
  "swapSwapSwitch": {
    "message": "Switch token order"
  },
  "swapSwapTo": {
    "message": "Swap to"
  },
  "swapToConfirmWithHwWallet": {
    "message": "to confirm with your hardware wallet"
  },
  "swapTokenAddedManuallyDescription": {
    "message": "Verify this token on $1 and make sure it is the token you want to trade.",
    "description": "$1 points the user to etherscan as a place they can verify information about a token. $1 is replaced with the translation for \"etherscan\""
  },
  "swapTokenAddedManuallyTitle": {
    "message": "Token added manually"
  },
  "swapTokenAvailable": {
    "message": "Your $1 has been added to your account.",
    "description": "This message is shown after a swap is successful and communicates the exact amount of tokens the user has received for a swap. The $1 is a decimal number of tokens followed by the token symbol."
  },
  "swapTokenBalanceUnavailable": {
    "message": "We were unable to retrieve your $1 balance",
    "description": "This message communicates to the user that their balance of a given token is currently unavailable. $1 will be replaced by a token symbol"
  },
  "swapTokenNotAvailable": {
    "message": "Token is not available to swap in this region"
  },
  "swapTokenToToken": {
    "message": "Swap $1 to $2",
    "description": "Used in the transaction display list to describe a swap. $1 and $2 are the symbols of tokens in involved in a swap."
  },
  "swapTokenVerifiedOn1SourceDescription": {
    "message": "$1 is only verified on 1 source. Consider verifying it on $2 before proceeding.",
    "description": "$1 is a token name, $2 points the user to etherscan as a place they can verify information about a token. $1 is replaced with the translation for \"etherscan\""
  },
  "swapTokenVerifiedOn1SourceTitle": {
    "message": "Potentially inauthentic token"
  },
  "swapTokenVerifiedSources": {
    "message": "Confirmed by $1 sources. Verify on $2.",
    "description": "$1 the number of sources that have verified the token, $2 points the user to a block explorer as a place they can verify information about the token."
  },
  "swapTokens": {
    "message": "Swap tokens"
  },
  "swapTooManyDecimalsError": {
    "message": "$1 allows up to $2 decimals",
    "description": "$1 is a token symbol and $2 is the max. number of decimals allowed for the token"
  },
  "swapTransactionComplete": {
    "message": "Transaction complete"
  },
  "swapTwoTransactions": {
    "message": "2 transactions"
  },
  "swapUnknown": {
    "message": "Unknown"
  },
  "swapValidationInsufficientGasMessage": {
    "message": "You don't have enough $1 to pay the gas fee for this swap. Enter a smaller amount or buy more $1."
  },
  "swapZeroSlippage": {
    "message": "0% Slippage"
  },
  "swapsMaxSlippage": {
    "message": "Slippage tolerance"
  },
  "swapsNotEnoughToken": {
    "message": "Not enough $1",
    "description": "Tells the user that they don't have enough of a token for a proposed swap. $1 is a token symbol"
  },
  "swapsViewInActivity": {
    "message": "View in activity"
  },
  "switch": {
    "message": "Switch"
  },
  "switchBack": {
    "message": "Switch back"
  },
  "switchEthereumChainConfirmationDescription": {
    "message": "This will switch the selected network within MetaMask to a previously added network:"
  },
  "switchEthereumChainConfirmationTitle": {
    "message": "Allow this site to switch the network?"
  },
  "switchInputCurrency": {
    "message": "Switch input currency"
  },
  "switchNetwork": {
    "message": "Switch network"
  },
  "switchToPopup": {
    "message": "Switch to popup"
  },
  "switchToSidePanel": {
    "message": "Switch to side panel"
  },
  "switchToThisAccount": {
    "message": "Switch to this account"
  },
  "switchingNetworksCancelsPendingConfirmations": {
    "message": "Switching networks will cancel all pending confirmations"
  },
  "symbol": {
    "message": "Symbol"
  },
  "symbolBetweenZeroTwelve": {
    "message": "Symbol must be 11 characters or fewer."
  },
  "syncing": {
    "message": "Syncing..."
  },
  "tapToReveal": {
    "message": "Tap to reveal"
  },
  "tapToRevealNote": {
    "message": "Make sure no one is watching your screen."
  },
  "tenPercentIncreased": {
    "message": "10% increase"
  },
  "terms": {
    "message": "Terms of use"
  },
  "termsOfService": {
    "message": "Terms of service"
  },
  "termsOfUseAgree": {
    "message": "Agree"
  },
  "termsOfUseAgreeText": {
    "message": "I agree to the Terms of Use, which apply to my use of MetaMask and all of its features."
  },
  "termsOfUseFooterText": {
    "message": "Please scroll to read all sections"
  },
  "termsOfUseTitle": {
    "message": "Review our Terms of Use"
  },
  "testNetworks": {
    "message": "Test networks"
  },
  "testnets": {
    "message": "Testnets"
  },
  "theme": {
    "message": "Theme"
  },
  "themeDescription": {
    "message": "Choose your preferred MetaMask theme."
  },
  "thirdPartySoftware": {
    "message": "Third-party software notice",
    "description": "Title of a popup modal displayed when installing a snap for the first time."
  },
  "time": {
    "message": "Time"
  },
  "tipsForUsingAWallet": {
    "message": "Tips for using a wallet"
  },
  "tipsForUsingAWalletDescription": {
    "message": "Adding tokens unlocks more ways to use web3."
  },
  "to": {
    "message": "To"
  },
  "toggleDecodeDescription": {
    "message": "We use 4byte.directory and Sourcify services to decode and display more readable transaction data. This helps you understand the outcome of pending and past transactions, but can result in your IP address being shared."
  },
  "token": {
    "message": "Token"
  },
  "tokenAddress": {
    "message": "Token address"
  },
  "tokenAlreadyAdded": {
    "message": "Token has already been added."
  },
  "tokenAutoDetection": {
    "message": "Token autodetection"
  },
  "tokenContractAddress": {
    "message": "Token contract address"
  },
  "tokenContractError": {
    "message": "This address is a token contract address. If you send tokens to this address, you will lose them."
  },
  "tokenCount": {
    "message": "token",
    "description": "is number of tokens used for token transfers (singular form)"
  },
  "tokenDecimal": {
    "message": "Token decimal"
  },
  "tokenDecimalFetchFailed": {
    "message": "Token decimal required. Find it on: $1"
  },
  "tokenDetails": {
    "message": "Token details"
  },
  "tokenFoundTitle": {
    "message": "1 new token found"
  },
  "tokenId": {
    "message": "Token ID"
  },
  "tokenList": {
    "message": "Token lists"
  },
  "tokenMarketplace": {
    "message": "Token marketplace"
  },
  "tokenPermissionCount": {
    "message": "$1 token permission",
    "description": "$1 is the count of token permissions (singular form)"
  },
  "tokenPermissionsCount": {
    "message": "$1 token permissions",
    "description": "$1 is the count of token permissions (plural form)"
  },
  "tokenStandard": {
    "message": "Token standard"
  },
  "tokenSymbol": {
    "message": "Token symbol"
  },
  "tokenTransfer": {
    "message": "Token transfer"
  },
  "tokens": {
    "message": "Tokens"
  },
  "tokensCount": {
    "message": "tokens",
    "description": "is the count of tokens used for token transfers (plural form)"
  },
  "tokensFoundTitle": {
    "message": "$1 new tokens found",
    "description": "$1 is the number of new tokens detected"
  },
  "tokensInCollection": {
    "message": "Tokens in collection"
  },
  "tooltipApproveButton": {
    "message": "I understand"
  },
  "tooltipSatusConnected": {
    "message": "connected"
  },
  "tooltipSatusConnectedUpperCase": {
    "message": "Connected"
  },
  "tooltipSatusNotConnected": {
    "message": "not connected"
  },
  "total": {
    "message": "Total"
  },
  "totalVolume": {
    "message": "Total volume"
  },
  "transaction": {
    "message": "transaction"
  },
  "transactionCancelAttempted": {
    "message": "Transaction cancel attempted with estimated gas fee of $1 at $2"
  },
  "transactionCancelSuccess": {
    "message": "Transaction successfully cancelled at $2"
  },
  "transactionConfirmed": {
    "message": "Transaction confirmed at $2."
  },
  "transactionCreated": {
    "message": "Transaction created with a value of $1 at $2."
  },
  "transactionDataFunction": {
    "message": "Function"
  },
  "transactionDetailGasHeading": {
    "message": "Estimated gas fee"
  },
  "transactionDetailMultiLayerTotalSubtitle": {
    "message": "Amount + fees"
  },
  "transactionDropped": {
    "message": "Transaction dropped at $2."
  },
  "transactionError": {
    "message": "Transaction error. Exception thrown in contract code."
  },
  "transactionErrorNoContract": {
    "message": "Trying to call a function on a non-contract address."
  },
  "transactionErrored": {
    "message": "Transaction encountered an error."
  },
  "transactionFlowNetwork": {
    "message": "Network"
  },
  "transactionHistoryBaseFee": {
    "message": "Base fee (GWEI)"
  },
  "transactionHistoryL1GasLabel": {
    "message": "Total L1 gas fee"
  },
  "transactionHistoryL2GasLimitLabel": {
    "message": "L2 gas limit"
  },
  "transactionHistoryL2GasPriceLabel": {
    "message": "L2 gas price"
  },
  "transactionHistoryMaxFeePerGas": {
    "message": "Max fee per gas"
  },
  "transactionHistoryPriorityFee": {
    "message": "Priority fee (GWEI)"
  },
  "transactionHistoryTotalGasFee": {
    "message": "Total gas fee"
  },
  "transactionIdLabel": {
    "message": "Transaction ID",
    "description": "Label for the source transaction ID field."
  },
  "transactionIncludesTypes": {
    "message": "This transaction includes: $1."
  },
  "transactionResubmitted": {
    "message": "Transaction resubmitted with estimated gas fee increased to $1 at $2"
  },
  "transactionSettings": {
    "message": "Transaction settings"
  },
  "transactionShield": {
    "message": "Transaction Shield"
  },
  "transactionSubmitted": {
    "message": "Transaction submitted with estimated gas fee of $1 at $2."
  },
  "transactionTotalGasFee": {
    "message": "Total gas fee",
    "description": "Label for the total gas fee incurred in the transaction."
  },
  "transactionUpdated": {
    "message": "Transaction updated at $2."
  },
  "transactions": {
    "message": "Transactions"
  },
  "transfer": {
    "message": "Transfer"
  },
  "transferCrypto": {
    "message": "Transfer crypto"
  },
  "transferFrom": {
    "message": "Transfer from"
  },
  "transferRequest": {
    "message": "Transfer request"
  },
  "troubleConnectingToLedgerU2FOnFirefox": {
    "message": "We're having trouble connecting your Ledger. $1",
    "description": "$1 is a link to the wallet connection guide;"
  },
  "troubleConnectingToLedgerU2FOnFirefox2": {
    "message": "Review our hardware wallet connection guide and try again.",
    "description": "$1 of the ledger wallet connection guide"
  },
  "troubleConnectingToLedgerU2FOnFirefoxLedgerSolution": {
    "message": "If you're on the latest version of Firefox, you might be experiencing an issue related to Firefox dropping U2F support. Learn how to fix this issue $1.",
    "description": "It is a link to the ledger website for the workaround."
  },
  "troubleConnectingToLedgerU2FOnFirefoxLedgerSolution2": {
    "message": "here",
    "description": "Second part of the error message; It is a link to the ledger website for the workaround."
  },
  "troubleConnectingToWallet": {
    "message": "We had trouble connecting to your $1, try reviewing $2 and try again.",
    "description": "$1 is the wallet device name; $2 is a link to wallet connection guide"
  },
  "troubleStartingMessage": {
    "message": "This error could be intermittent, so try restarting the extension."
  },
  "troubleStartingTitle": {
    "message": "MetaMask had trouble starting."
  },
  "tryAgain": {
    "message": "Try again"
  },
  "turnOff": {
    "message": "Turn off"
  },
  "turnOffMetamaskNotificationsError": {
    "message": "There was an error in disabling the notifications. Please try again later."
  },
  "turnOn": {
    "message": "Turn on"
  },
  "turnOnMetamaskNotifications": {
    "message": "Turn on notifications"
  },
  "turnOnMetamaskNotificationsButton": {
    "message": "Turn on"
  },
  "turnOnMetamaskNotificationsError": {
    "message": "There was an error in creating the notifications. Please try again later."
  },
  "turnOnMetamaskNotificationsMessageFirst": {
    "message": "Stay in the loop on what's happening in your wallet with notifications."
  },
  "turnOnMetamaskNotificationsMessagePrivacyBold": {
    "message": "notifications settings."
  },
  "turnOnMetamaskNotificationsMessagePrivacyLink": {
    "message": "Learn how we protect your privacy while using this feature."
  },
  "turnOnMetamaskNotificationsMessageSecond": {
    "message": "To use wallet notifications, we use a profile to sync some settings across your devices. $1"
  },
  "turnOnMetamaskNotificationsMessageThird": {
    "message": "You can turn off notifications at any time in the $1"
  },
  "turnOnTokenDetection": {
    "message": "Turn on enhanced token detection"
  },
  "tutorial": {
    "message": "Tutorial"
  },
  "twelveHrTitle": {
    "message": "12hr:"
  },
  "txAlertTitle": {
    "message": "This transaction will be reverted"
  },
  "typeYourSRP": {
    "message": "Enter your Secret Recovery Phrase"
  },
  "u2f": {
    "message": "U2F",
    "description": "A name on an API for the browser to interact with devices that support the U2F protocol. On some browsers we use it to connect MetaMask to Ledger devices."
  },
  "unableToConnectTo": {
    "message": "Unable to connect to $1.",
    "description": "Message shown when network connection fails. $1 is the network name."
  },
  "unapproved": {
    "message": "Unapproved"
  },
  "unexpectedBehavior": {
    "message": "This behavior is unexpected and should be reported as a bug, even if your accounts are restored."
  },
  "unifiedSwapAllowSwappingOf": {
    "message": "Allow exact access to $1 $2 on $3 for swapping"
  },
  "unifiedSwapFromTo": {
    "message": "Swap $1 $2 to $3",
    "description": "Tells a user that they need to confirm on their hardware wallet a swap of 2 tokens. $1 is a source token and $2 is a destination token"
  },
  "units": {
    "message": "units"
  },
  "unknown": {
    "message": "Unknown"
  },
  "unknownCollection": {
    "message": "Unnamed collection"
  },
  "unknownNetworkForGatorPermissions": {
    "message": "Unknown network",
    "description": "Displayed on places like Gator permissions when regular name is not available."
  },
  "unknownNetworkForKeyEntropy": {
    "message": "Unknown network",
    "description": "Displayed on places like Snap install warning when regular name is not available."
  },
  "unknownQrCode": {
    "message": "Error: We couldn't identify that QR code"
  },
  "unlimited": {
    "message": "Unlimited"
  },
  "unlock": {
    "message": "Unlock"
  },
  "unlockPageIncorrectPassword": {
    "message": "Password is incorrect. Please try again."
  },
  "unlockPageTooManyFailedAttempts": {
    "message": "Too many attempts. Try again in "
  },
  "unlockToReveal": {
    "message": "Unlock to reveal",
    "description": "Label used for Private Keys row on multichain account details page."
  },
  "unpin": {
    "message": "Unpin"
  },
  "unrecognizedChain": {
    "message": "This custom network is not recognized",
    "description": "$1 is a clickable link with text defined by the 'unrecognizedChanLinkText' key. The link will open to instructions for users to validate custom network details."
  },
  "unsendableAsset": {
    "message": "Sending NFT (ERC-721) tokens is not currently supported",
    "description": "This is an error message we show the user if they attempt to send an NFT asset type, for which currently don't support sending"
  },
  "unstableTokenPriceDescription": {
    "message": "The price of this token in USD is highly volatile, indicating a high risk of losing significant value by interacting with it."
  },
  "unstableTokenPriceTitle": {
    "message": "Unstable Token Price"
  },
  "upArrow": {
    "message": "up arrow"
  },
  "update": {
    "message": "Update"
  },
  "updateEthereumChainConfirmationDescription": {
    "message": "This site is requesting to update your default network URL. You can edit defaults and network information any time."
  },
  "updateInformation": {
    "message": "We've made your wallet safer, smoother, and added some new features. Update now to stay protected and use our latest improvements."
  },
  "updateNetworkConfirmationTitle": {
    "message": "Update $1",
    "description": "$1 represents network name"
  },
  "updateOrEditNetworkInformations": {
    "message": "Update your information or"
  },
  "updateRequest": {
    "message": "Update request"
  },
  "updateRpc": {
    "message": "Update RPC",
    "description": "Button text to update RPC endpoint"
  },
  "updateToTheLatestVersion": {
    "message": "Update to the latest version"
  },
  "updatedRpcForNetworks": {
    "message": "Network RPCs Updated"
  },
  "uploadDropFile": {
    "message": "Drop your file here"
  },
  "uploadFile": {
    "message": "Upload file"
  },
  "urlErrorMsg": {
    "message": "URLs require the appropriate HTTP/HTTPS prefix."
  },
  "use4ByteResolution": {
    "message": "Decode smart contracts"
  },
  "useDifferentLoginMethod": {
    "message": "Use a different login method"
  },
  "useMultiAccountBalanceChecker": {
    "message": "Batch account balance requests"
  },
  "useMultiAccountBalanceCheckerSettingDescription": {
    "message": "Get faster balance updates by batching account balance requests. This lets us fetch your account balances together, so you get quicker updates for an improved experience. When this feature is off, third parties may be less likely to associate your accounts with each other."
  },
  "useNftDetection": {
    "message": "Autodetect NFTs"
  },
  "useNftDetectionDescriptionText": {
    "message": "Let MetaMask add NFTs you own using third-party services. Autodetecting NFTs exposes your IP and account address to these services. Enabling this feature could associate your IP address with your Ethereum address and display fake NFTs airdropped by scammers. You can add tokens manually to avoid this risk."
  },
  "usePhishingDetection": {
    "message": "Use phishing detection"
  },
  "usePhishingDetectionDescription": {
    "message": "Display a warning for phishing domains targeting Ethereum users"
  },
  "useSafeChainsListValidation": {
    "message": "Network details check"
  },
  "useSafeChainsListValidationDescription": {
    "message": "MetaMask uses a third-party service called $1 to show accurate and standardized network details. This reduces your chances of connecting to malicious or incorrect network. When using this feature, your IP address is exposed to chainid.network."
  },
  "useSafeChainsListValidationWebsite": {
    "message": "chainid.network",
    "description": "useSafeChainsListValidationWebsite is separated from the rest of the text so that we can bold the third party service name in the middle of them"
  },
  "useSmartAccountDescription": {
    "message": "Keep this on to automatically switch accounts created within MetaMask to smart accounts whenever relevant features are available, such as faster transactions, lower network fees and payment flexibility on payment for those."
  },
  "useSmartAccountTitle": {
    "message": "Use smart account"
  },
  "useTokenDetectionPrivacyDesc": {
    "message": "Automatically displaying tokens sent to your account involves communication with third party servers to fetch token’s images. Those serves will have access to your IP address."
  },
  "usedByClients": {
    "message": "Used by a variety of different clients"
  },
  "userName": {
    "message": "Username"
  },
  "userOpContractDeployError": {
    "message": "Contract deployment from a smart account is not supported"
  },
  "value": {
    "message": "Value"
  },
  "version": {
    "message": "Version"
  },
  "view": {
    "message": "View"
  },
  "viewActivity": {
    "message": "View activity"
  },
  "viewAddressOnExplorer": {
    "message": "View on $1",
    "description": "$1 is the block explorer name"
  },
  "viewAllQuotes": {
    "message": "view all quotes"
  },
  "viewContact": {
    "message": "View contact"
  },
  "viewDetails": {
    "message": "View details"
  },
  "viewMore": {
    "message": "View more"
  },
  "viewOnBlockExplorer": {
    "message": "View on block explorer"
  },
  "viewOnCustomBlockExplorer": {
    "message": "View $1 at $2",
    "description": "$1 is the action type. e.g (Account, Transaction, Swap) and $2 is the Custom Block Explorer URL"
  },
  "viewOnEtherscan": {
    "message": "View $1 on Etherscan",
    "description": "$1 is the action type. e.g (Account, Transaction, Swap)"
  },
  "viewOnExplorer": {
    "message": "View on explorer"
  },
  "viewOnOpensea": {
    "message": "View on Opensea"
  },
  "viewTransaction": {
    "message": "View transaction"
  },
  "viewinExplorer": {
    "message": "View $1 in explorer",
    "description": "$1 is the action type. e.g (Account, Transaction, Swap)"
  },
  "visitSite": {
    "message": "Visit site"
  },
  "visitSupportDataConsentModalAccept": {
    "message": "Confirm"
  },
  "visitSupportDataConsentModalDescription": {
    "message": "Do you want to share your MetaMask Identifier and app version with our Support Center? This can help us better solve your problem, but is optional."
  },
  "visitSupportDataConsentModalReject": {
    "message": "Don’t share"
  },
  "visitSupportDataConsentModalTitle": {
    "message": "Share device details with support"
  },
  "visitWebSite": {
    "message": "Visit our website"
  },
  "wallet": {
    "message": "Wallet"
  },
  "walletConnectionGuide": {
    "message": "our hardware wallet connection guide"
  },
  "walletDetails": {
    "message": "Wallet details"
  },
  "walletName": {
    "message": "Wallet name"
  },
  "walletNotFoundDescription": {
    "message": "The wallet with ID $1 was not found.",
    "description": "$1 is the wallet ID"
  },
  "walletNotFoundTitle": {
    "message": "Wallet not found"
  },
  "walletReadyLearn": {
    "message": "$1 you can keep this phrase safe so you never lose access to your money.",
    "description": "$1 is the link to Learn how"
  },
  "walletReadyLoseSrp": {
    "message": "If you lose your Secret Recovery Phrase, you won’t be able to use your wallet."
  },
  "walletReadyLoseSrpFromReminder": {
    "message": "This Secret Recovery Phrase can help you regain access if you ever forget your password or lose access to your login."
  },
  "wantToAddThisNetwork": {
    "message": "Want to add this network?"
  },
  "wantsToAddThisAsset": {
    "message": "This allows the following asset to be added to your wallet."
  },
  "warning": {
    "message": "Warning"
  },
  "warningFromSnap": {
    "message": "Warning from $1",
    "description": "$1 represents the name of the snap"
  },
  "watchEthereumAccountsDescription": {
    "message": "Turning this option on will give you the ability to watch Ethereum accounts via a public address or ENS name. For feedback on this Beta feature please complete this $1.",
    "description": "$1 is the link to a product feedback form"
  },
  "watchEthereumAccountsToggle": {
    "message": "Watch Ethereum Accounts (Beta)"
  },
  "watchOutMessage": {
    "message": "Beware of $1.",
    "description": "$1 is a link with text that is provided by the 'securityMessageLinkForNetworks' key"
  },
  "web3": {
    "message": "Web3"
  },
  "web3ShimUsageNotification": {
    "message": "We noticed that the current website tried to use the removed window.web3 API. If the site appears to be broken, please click $1 for more information.",
    "description": "$1 is a clickable link."
  },
  "webhid": {
    "message": "WebHID",
    "description": "Refers to a interface for connecting external devices to the browser. Used for connecting ledger to the browser. Read more here https://developer.mozilla.org/en-US/docs/Web/API/WebHID_API"
  },
  "websites": {
    "message": "websites",
    "description": "Used in the 'permission_rpc' message."
  },
  "welcomeBack": {
    "message": "Welcome back"
  },
  "whatsThis": {
    "message": "What's this?"
  },
  "willApproveAmountForBridging": {
    "message": "Approves token for bridge."
  },
  "willApproveAmountForSwapping": {
    "message": "Approves token for swap."
  },
  "withdrawing": {
    "message": "Withdrawing"
  },
  "wrongNetworkName": {
    "message": "According to our records, the network name may not correctly match this chain ID."
  },
  "wrongPassword": {
    "message": "Wrong password",
    "description": "Displayed when the user enters an incorrect password"
  },
  "year": {
    "message": "year"
  },
  "yes": {
    "message": "Yes"
  },
  "you": {
    "message": "You"
  },
  "youApprove": {
    "message": "You approve"
  },
  "youDeclinedTheTransaction": {
    "message": "You declined the transaction."
  },
  "youNeedToAllowCameraAccess": {
    "message": "You need to allow camera access to use this feature."
  },
  "youReceived": {
    "message": "You received",
    "description": "Label indicating the amount and asset the user received."
  },
  "youSent": {
    "message": "You sent",
    "description": "Label indicating the amount and asset the user sent."
  },
  "yourAccounts": {
    "message": "Your accounts"
  },
  "yourActivity": {
    "message": "Your activity"
  },
  "yourBalance": {
    "message": "Your balance"
  },
  "yourNFTmayBeAtRisk": {
    "message": "Your NFT may be at risk"
  },
  "yourNetworks": {
    "message": "Your networks"
  },
  "yourPrivateSeedPhrase": {
    "message": "Your Secret Recovery Phrase"
  },
  "yourTransactionConfirmed": {
    "message": "Transaction already confirmed"
  },
  "yourTransactionJustConfirmed": {
    "message": "We weren't able to cancel your transaction before it was confirmed on the blockchain."
  },
  "yourWalletIsReady": {
    "message": "Your wallet is ready!"
  },
  "yourWalletIsReadyFromReminder": {
    "message": "Keep your Secret Recovery Phrase safe!"
  }
}<|MERGE_RESOLUTION|>--- conflicted
+++ resolved
@@ -6287,15 +6287,12 @@
   },
   "shieldTxMembershipErrorPaused": {
     "message": "Plan paused due to insufficient funds. Coverage will resume after payment update."
-<<<<<<< HEAD
   },
   "shieldTxMembershipErrorPausedCard": {
     "message": "Your plan has been paused due to a failed card payment."
   },
   "shieldTxMembershipErrorPausedCardAction": {
     "message": "Update card details"
-=======
->>>>>>> f39e7273
   },
   "shieldTxMembershipErrorPausedCardTooltip": {
     "message": "Your payment was declined. Please update your payment method to continue your coverage."
