--- conflicted
+++ resolved
@@ -936,8 +936,6 @@
   "custodianAccount": {
     "message": "Custodian account"
   },
-<<<<<<< HEAD
-=======
   "custodyRefreshTokenModalDescription": {
     "message": "Please go to $1 and click the 'Connect to MMI' button within their user interface to connect your accounts to MMI again."
   },
@@ -953,7 +951,6 @@
   "custodyRefreshTokenModalTitle": {
     "message": "Your custodian session has expired"
   },
->>>>>>> b14b6ba0
   "custom": {
     "message": "Advanced"
   },
@@ -2925,17 +2922,6 @@
   "permission_cronjobDescription": {
     "message": "Allow the snap to perform actions that run periodically at fixed times, dates, or intervals. This can be used to trigger time-sensitive interactions or notifications.",
     "description": "An extended description for the `snap_cronjob` permission"
-<<<<<<< HEAD
-  },
-  "permission_customConfirmation": {
-    "message": "Display a confirmation in MetaMask.",
-    "description": "The description for the `snap_confirm` permission"
-=======
->>>>>>> b14b6ba0
-  },
-  "permission_customConfirmationDescription": {
-    "message": "Allow the snap to display MetaMask popups with custom text, and buttons to approve or reject an action.",
-    "description": "An extended description for the `snap_confirm` permission"
   },
   "permission_dialog": {
     "message": "Display dialog windows in MetaMask.",
