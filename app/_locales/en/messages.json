{
  "QRHardwareInvalidTransactionTitle": {
    "message": "Error"
  },
  "QRHardwareMismatchedSignId": {
    "message": "Incongruent transaction data. Please check the transaction details."
  },
  "QRHardwarePubkeyAccountOutOfRange": {
    "message": "No more accounts. If you would like to access another account unlisted below, please reconnect your hardware wallet and select it."
  },
  "QRHardwareScanInstructions": {
    "message": "Place the QR code in front of your camera. The screen is blurred, but it will not affect the reading."
  },
  "QRHardwareSignRequestCancel": {
    "message": "Reject"
  },
  "QRHardwareSignRequestDescription": {
    "message": "After you’ve signed with your wallet, click on 'Get Signature' to receive the signature"
  },
  "QRHardwareSignRequestGetSignature": {
    "message": "Get Signature"
  },
  "QRHardwareSignRequestSubtitle": {
    "message": "Scan the QR code with your wallet"
  },
  "QRHardwareSignRequestTitle": {
    "message": "Request Signature"
  },
  "QRHardwareUnknownQRCodeTitle": {
    "message": "Error"
  },
  "QRHardwareUnknownWalletQRCode": {
    "message": "Invalid QR code. Please scan the sync QR code of the hardware wallet."
  },
  "QRHardwareWalletImporterTitle": {
    "message": "Scan QR Code"
  },
  "QRHardwareWalletSteps1Description": {
    "message": "Connect an airgapped hardware wallet that communicates through QR-codes. Officially supported airgapped hardware wallets include:"
  },
  "QRHardwareWalletSteps1Title": {
    "message": "QR-based HW Wallet"
  },
  "QRHardwareWalletSteps2Description": {
    "message": "Ngrave (Coming Soon)"
  },
  "about": {
    "message": "About"
  },
  "acceleratingATransaction": {
    "message": "* Accelerating a transaction by using a higher gas price increases its chances of getting processed by the network faster, but it is not always guaranteed."
  },
  "acceptTermsOfUse": {
    "message": "I have read and agree to the $1",
    "description": "$1 is the `terms` message"
  },
  "accessAndSpendNotice": {
    "message": "$1 may access and spend up to this max amount",
    "description": "$1 is the url of the site requesting ability to spend"
  },
  "accessingYourCamera": {
    "message": "Accessing your camera..."
  },
  "account": {
    "message": "Account"
  },
  "accountDetails": {
    "message": "Account details"
  },
  "accountIdenticon": {
    "message": "Account Identicon"
  },
  "accountName": {
    "message": "Account Name"
  },
  "accountNameDuplicate": {
    "message": "This account name already exists",
    "description": "This is an error message shown when the user enters a new account name that matches an existing account name"
  },
  "accountOptions": {
    "message": "Account Options"
  },
  "accountSelectionRequired": {
    "message": "You need to select an account!"
  },
  "active": {
    "message": "Active"
  },
  "activity": {
    "message": "Activity"
  },
  "activityLog": {
    "message": "Activity log"
  },
  "add": {
    "message": "Add"
  },
  "addANetwork": {
    "message": "Add a network"
  },
  "addANickname": {
    "message": "Add a nickname"
  },
  "addAcquiredTokens": {
    "message": "Add the tokens you've acquired using MetaMask"
  },
  "addAlias": {
    "message": "Add alias"
  },
  "addContact": {
    "message": "Add contact"
  },
  "addCustomToken": {
    "message": "Add Custom Token"
  },
  "addCustomTokenByContractAddress": {
    "message": "Can’t find a token? You can manually add any token by pasting its address. Token contract addresses can be found on $1.",
    "description": "$1 is a blockchain explorer for a specific network, e.g. Etherscan for Ethereum"
  },
  "addEthereumChainConfirmationDescription": {
    "message": "This will allow this network to be used within MetaMask."
  },
  "addEthereumChainConfirmationRisks": {
    "message": "MetaMask does not verify custom networks."
  },
  "addEthereumChainConfirmationRisksLearnMore": {
    "message": "Learn about $1.",
    "description": "$1 is a link with text that is provided by the 'addEthereumChainConfirmationRisksLearnMoreLink' key"
  },
  "addEthereumChainConfirmationRisksLearnMoreLink": {
    "message": "scams and network security risks",
    "description": "Link text for the 'addEthereumChainConfirmationRisksLearnMore' translation key"
  },
  "addEthereumChainConfirmationTitle": {
    "message": "Allow this site to add a network?"
  },
  "addFriendsAndAddresses": {
    "message": "Add friends and addresses you trust"
  },
  "addMemo": {
    "message": "Add memo"
  },
  "addNetwork": {
    "message": "Add Network"
  },
  "addSuggestedTokens": {
    "message": "Add Suggested Tokens"
  },
  "addToAddressBook": {
    "message": "Add to address book"
  },
  "addToAddressBookModalPlaceholder": {
    "message": "e.g. John D."
  },
  "addToken": {
    "message": "Add Token"
  },
  "address": {
    "message": "Address"
  },
  "addressBookIcon": {
    "message": "Address book icon"
  },
  "advanced": {
    "message": "Advanced"
  },
  "advancedBaseGasFeeToolTip": {
    "message": "When your transaction gets included in the block, any difference between your max base fee and the actual base fee will be refunded. Total amount is calculated as max base fee (in GWEI) * gas limit."
  },
  "advancedGasFeeDefaultOptIn": {
    "message": "Save these $1 as my default for \"Advanced\""
  },
  "advancedGasFeeDefaultOptOut": {
    "message": "Always use these values and advanced setting as default."
  },
  "advancedGasFeeModalTitle": {
    "message": "Advanced gas fee"
  },
  "advancedGasPriceTitle": {
    "message": "Gas price"
  },
  "advancedOptions": {
    "message": "Advanced Options"
  },
  "advancedPriorityFeeToolTip": {
    "message": "Priority fee (aka “miner tip”) goes directly to miners and incentivizes them to prioritize your transaction."
  },
  "affirmAgree": {
    "message": "I Agree"
  },
  "aggregatorFeeCost": {
    "message": "Aggregator network fee"
  },
  "airgapVault": {
    "message": "AirGap Vault"
  },
  "airgapVaultTutorial": {
    "message": " (Tutorials)"
  },
  "alertDisableTooltip": {
    "message": "This can be changed in \"Settings > Alerts\""
  },
  "alertSettingsUnconnectedAccount": {
    "message": "Browsing a website with an unconnected account selected"
  },
  "alertSettingsUnconnectedAccountDescription": {
    "message": "This alert is shown in the popup when you are browsing a connected web3 site, but the currently selected account is not connected."
  },
  "alertSettingsWeb3ShimUsage": {
    "message": "When a website tries to use the removed window.web3 API"
  },
  "alertSettingsWeb3ShimUsageDescription": {
    "message": "This alert is shown in the popup when you are browsing a site that tries to use the removed window.web3 API, and may be broken as a result."
  },
  "alerts": {
    "message": "Alerts"
  },
  "allowExternalExtensionTo": {
    "message": "Allow this external extension to:"
  },
  "allowSpendToken": {
    "message": "Give permission to access your $1?",
    "description": "$1 is the symbol of the token that are requesting to spend"
  },
  "allowThisSiteTo": {
    "message": "Allow this site to:"
  },
  "allowWithdrawAndSpend": {
    "message": "Allow $1 to withdraw and spend up to the following amount:",
    "description": "The url of the site that requested permission to 'withdraw and spend'"
  },
  "amount": {
    "message": "Amount"
  },
  "appDescription": {
    "message": "An Ethereum Wallet in your Browser",
    "description": "The description of the application"
  },
  "appName": {
    "message": "MetaMask",
    "description": "The name of the application"
  },
  "appNameBeta": {
    "message": "MetaMask Beta",
    "description": "The name of the application (Beta)"
  },
  "appNameFlask": {
    "message": "MetaMask Flask",
    "description": "The name of the application (Flask)"
  },
  "approvalAndAggregatorTxFeeCost": {
    "message": "Approval and aggregator network fee"
  },
  "approvalTxGasCost": {
    "message": "Approval Tx Gas Cost"
  },
  "approve": {
    "message": "Approve spend limit"
  },
  "approveAndInstall": {
    "message": "Approve & Install"
  },
  "approveButtonText": {
    "message": "Approve"
  },
  "approveSpendLimit": {
    "message": "Approve $1 spend limit",
    "description": "The token symbol that is being approved"
  },
  "approved": {
    "message": "Approved"
  },
  "approvedAmountWithColon": {
    "message": "Approved amount:"
  },
  "areYouDeveloper": {
    "message": "Are you a developer?"
  },
  "areYouSure": {
    "message": "Are you sure?"
  },
  "asset": {
    "message": "Asset"
  },
  "assetOptions": {
    "message": "Asset options"
  },
  "assets": {
    "message": "Assets"
  },
  "attemptToCancel": {
    "message": "Attempt to Cancel?"
  },
  "attemptToCancelDescription": {
    "message": "Submitting this attempt does not guarantee your original transaction will be cancelled. If the cancellation attempt is successful, you will be charged the transaction fee above."
  },
  "attemptingConnect": {
    "message": "Attempting to connect to blockchain."
  },
  "attributions": {
    "message": "Attributions"
  },
  "authorizedPermissions": {
    "message": "You have authorized the following permissions"
  },
  "autoLockTimeLimit": {
    "message": "Auto-Lock Timer (minutes)"
  },
  "autoLockTimeLimitDescription": {
    "message": "Set the idle time in minutes before MetaMask will become locked."
  },
  "average": {
    "message": "Average"
  },
  "back": {
    "message": "Back"
  },
  "backToAll": {
    "message": "Back to All"
  },
  "backupApprovalInfo": {
    "message": "This secret code is required to recover your wallet in case you lose your device, forget your password, have to re-install MetaMask, or want to access your wallet on another device."
  },
  "backupApprovalNotice": {
    "message": "Backup your Secret Recovery Phrase to keep your wallet and funds secure."
  },
  "backupNow": {
    "message": "Backup now"
  },
  "balance": {
    "message": "Balance"
  },
  "balanceOutdated": {
    "message": "Balance may be outdated"
  },
  "baseFee": {
    "message": "Base fee"
  },
  "basic": {
    "message": "Basic"
  },
  "betaMetamaskDescription": {
    "message": "Trusted by millions, MetaMask is a secure wallet making the world of web3 accessible to all."
  },
  "betaMetamaskDescriptionExplanation": {
    "message": "Use this version to test upcoming features before they’re released. Your use and feedback helps us build the best version of MetaMask possible. Your use of MetaMask Beta is subject to our standard $1 as well as our $2. As a Beta, there may be an increased risk of bugs. By proceeding, you accept and acknowledge these risks, as well as those risks found in our Terms and Beta Terms.",
    "description": "$1 represents localization item betaMetamaskDescriptionExplanationTermsLinkText.  $2 represents localization item betaMetamaskDescriptionExplanationBetaTermsLinkText"
  },
  "betaMetamaskDescriptionExplanationBetaTermsLinkText": {
    "message": "Supplemental Beta Terms"
  },
  "betaMetamaskDescriptionExplanationTermsLinkText": {
    "message": "Terms"
  },
  "betaMetamaskVersion": {
    "message": "MetaMask Beta Version"
  },
  "betaWelcome": {
    "message": "Welcome to MetaMask Beta"
  },
  "blockExplorerAccountAction": {
    "message": "Account",
    "description": "This is used with viewOnEtherscan and viewInExplorer e.g View Account in Explorer"
  },
  "blockExplorerAssetAction": {
    "message": "Asset",
    "description": "This is used with viewOnEtherscan and viewInExplorer e.g View Asset in Explorer"
  },
  "blockExplorerSwapAction": {
    "message": "Swap",
    "description": "This is used with viewOnEtherscan e.g View Swap on Etherscan"
  },
  "blockExplorerUrl": {
    "message": "Block Explorer URL"
  },
  "blockExplorerUrlDefinition": {
    "message": "The URL used as the block explorer for this network."
  },
  "blockExplorerView": {
    "message": "View account at $1",
    "description": "$1 replaced by URL for custom block explorer"
  },
  "blockies": {
    "message": "Blockies"
  },
  "browserNotSupported": {
    "message": "Your Browser is not supported..."
  },
  "buildContactList": {
    "message": "Build your contact list"
  },
  "builtAroundTheWorld": {
    "message": "MetaMask is designed and built around the world."
  },
  "busy": {
    "message": "Busy"
  },
  "buy": {
    "message": "Buy"
  },
  "buyCryptoWithTransak": {
    "message": "Buy $1 with Transak",
    "description": "$1 represents the cypto symbol to be purchased"
  },
  "buyCryptoWithTransakDescription": {
    "message": "Transak supports debit card and bank transfers (depending on location) in 59+ countries. $1 deposits into your MetaMask account.",
    "description": "$1 represents the cypto symbol to be purchased"
  },
  "buyEth": {
    "message": "Buy ETH"
  },
  "buyOther": {
    "message": "Buy $1 or deposit from another account.",
    "description": "$1 is a token symbol"
  },
  "buyWithWyre": {
    "message": "Buy ETH with Wyre"
  },
  "buyWithWyreDescription": {
    "message": "Wyre lets you use a debit card to deposit ETH right in to your MetaMask account."
  },
  "bytes": {
    "message": "Bytes"
  },
  "canToggleInSettings": {
    "message": "You can re-enable this notification in Settings -> Alerts."
  },
  "cancel": {
    "message": "Cancel"
  },
  "cancelEdit": {
    "message": "Cancel Edit"
  },
  "cancelPopoverTitle": {
    "message": "Cancel transaction"
  },
  "cancelSpeedUp": {
    "message": "cancel or speed up a tranaction."
  },
  "cancelSpeedUpLabel": {
    "message": "This gas fee will $1 the original.",
    "description": "$1 is text 'replace' in bold"
  },
  "cancelSpeedUpTransactionTooltip": {
    "message": "To $1 a transaction the gas fee must be increased by at least 10% for it to be recognized by the network.",
    "description": "$1 is string 'cancel' or 'speed up'"
  },
  "cancelSwap": {
    "message": "Cancel swap"
  },
  "cancellationGasFee": {
    "message": "Cancellation Gas Fee"
  },
  "cancelled": {
    "message": "Cancelled"
  },
  "chainId": {
    "message": "Chain ID"
  },
  "chainIdDefinition": {
    "message": "The chain ID used to sign transactions for this network."
  },
  "chainIdExistsErrorMsg": {
    "message": "This Chain ID is currently used by the $1 network."
  },
  "chainListReturnedDifferentTickerSymbol": {
    "message": "The network with chain ID $1 may use a different currency symbol ($2) than the one you have entered. Please verify before continuing.",
    "description": "$1 is the chain id currently entered in the network form and $2 is the return value of nativeCurrency.symbol from chainlist.network"
  },
  "chromeRequiredForHardwareWallets": {
    "message": "You need to use MetaMask on Google Chrome in order to connect to your Hardware Wallet."
  },
  "clickToConnectLedgerViaWebHID": {
    "message": "Click here to connect your Ledger via WebHID",
    "description": "Text that can be clicked to open a browser popup for connecting the ledger device via webhid"
  },
  "clickToRevealSeed": {
    "message": "Click here to reveal secret words"
  },
  "close": {
    "message": "Close"
  },
  "collectibleAddressError": {
    "message": "This token is an NFT. Add on the $1",
    "description": "$1 is a clickable link with text defined by the 'importNFTPage' key"
  },
  "confirm": {
    "message": "Confirm"
  },
  "confirmPassword": {
    "message": "Confirm password"
  },
  "confirmRecoveryPhrase": {
    "message": "Confirm Secret Recovery Phrase"
  },
  "confirmSecretBackupPhrase": {
    "message": "Confirm your Secret Recovery Phrase"
  },
  "confirmed": {
    "message": "Confirmed"
  },
  "confusableUnicode": {
    "message": "'$1' is similar to '$2'."
  },
  "confusableZeroWidthUnicode": {
    "message": "Zero-width character found."
  },
  "confusingEnsDomain": {
    "message": "We have detected a confusable character in the ENS name. Check the ENS name to avoid a potential scam."
  },
  "congratulations": {
    "message": "Congratulations"
  },
  "connect": {
    "message": "Connect"
  },
  "connectAccountOrCreate": {
    "message": "Connect account or create new"
  },
  "connectHardwareWallet": {
    "message": "Connect Hardware Wallet"
  },
  "connectManually": {
    "message": "Manually connect to current site"
  },
  "connectTo": {
    "message": "Connect to $1",
    "description": "$1 is the name/origin of a web3 site/application that the user can connect to metamask"
  },
  "connectToAll": {
    "message": "Connect to all your $1",
    "description": "$1 will be replaced by the translation of connectToAllAccounts"
  },
  "connectToAllAccounts": {
    "message": "accounts",
    "description": "will replace $1 in connectToAll, completing the sentence 'connect to all of your accounts', will be text that shows list of accounts on hover"
  },
  "connectToMultiple": {
    "message": "Connect to $1",
    "description": "$1 will be replaced by the translation of connectToMultipleNumberOfAccounts"
  },
  "connectToMultipleNumberOfAccounts": {
    "message": "$1 accounts",
    "description": "$1 is the number of accounts to which the web3 site/application is asking to connect; this will substitute $1 in connectToMultiple"
  },
  "connectWithMetaMask": {
    "message": "Connect With MetaMask"
  },
  "connectedAccountsDescriptionPlural": {
    "message": "You have $1 accounts connected to this site.",
    "description": "$1 is the number of accounts"
  },
  "connectedAccountsDescriptionSingular": {
    "message": "You have 1 account connected to this site."
  },
  "connectedAccountsEmptyDescription": {
    "message": "MetaMask is not connected to this site. To connect to a web3 site, find and click the connect button."
  },
  "connectedSites": {
    "message": "Connected sites"
  },
  "connectedSitesDescription": {
    "message": "$1 is connected to these sites. They can view your account address.",
    "description": "$1 is the account name"
  },
  "connectedSitesEmptyDescription": {
    "message": "$1 is not connected to any sites.",
    "description": "$1 is the account name"
  },
  "connectedSnapSites": {
    "message": "$1 snap is connected to these sites. They have access to the permissions listed above.",
    "description": "$1 represents the name of the snap"
  },
  "connecting": {
    "message": "Connecting..."
  },
  "connectingTo": {
    "message": "Connecting to $1"
  },
  "connectingToGoerli": {
    "message": "Connecting to Goerli Test Network"
  },
  "connectingToKovan": {
    "message": "Connecting to Kovan Test Network"
  },
  "connectingToMainnet": {
    "message": "Connecting to Ethereum Mainnet"
  },
  "connectingToRinkeby": {
    "message": "Connecting to Rinkeby Test Network"
  },
  "connectingToRopsten": {
    "message": "Connecting to Ropsten Test Network"
  },
  "contactUs": {
    "message": "Contact us"
  },
  "contacts": {
    "message": "Contacts"
  },
  "continue": {
    "message": "Continue"
  },
  "continueToTransak": {
    "message": "Continue to Transak"
  },
  "continueToWyre": {
    "message": "Continue to Wyre"
  },
  "contract": {
    "message": "Contract"
  },
  "contractAddress": {
    "message": "Contract address"
  },
  "contractAddressError": {
    "message": "You are sending tokens to the token's contract address. This may result in the loss of these tokens."
  },
  "contractDeployment": {
    "message": "Contract Deployment"
  },
  "contractInteraction": {
    "message": "Contract Interaction"
  },
  "convertTokenToNFTDescription": {
    "message": "We've detected that this asset is an NFT. Metamask now has full native support for NFTs. Would you like to remove it from your token list and add it as an NFT?"
  },
  "copiedExclamation": {
    "message": "Copied!"
  },
  "copyAddress": {
    "message": "Copy address to clipboard"
  },
  "copyPrivateKey": {
    "message": "This is your private key (click to copy)"
  },
  "copyRawTransactionData": {
    "message": "Copy raw transaction data"
  },
  "copyToClipboard": {
    "message": "Copy to clipboard"
  },
  "copyTransactionId": {
    "message": "Copy Transaction ID"
  },
  "create": {
    "message": "Create"
  },
  "createAWallet": {
    "message": "Create a Wallet"
  },
  "createAccount": {
    "message": "Create Account"
  },
  "createNewWallet": {
    "message": "Create a new wallet"
  },
  "createPassword": {
    "message": "Create Password"
  },
  "currencyConversion": {
    "message": "Currency Conversion"
  },
  "currencySymbol": {
    "message": "Currency Symbol"
  },
  "currencySymbolDefinition": {
    "message": "The ticker symbol displayed for this network’s currency."
  },
  "currentAccountNotConnected": {
    "message": "Your current account is not connected"
  },
  "currentExtension": {
    "message": "Current extension page"
  },
  "currentLanguage": {
    "message": "Current Language"
  },
  "currentTitle": {
    "message": "Current:"
  },
  "currentlyUnavailable": {
    "message": "Unavailable on this network"
  },
  "curveHighGasEstimate": {
    "message": "Aggressive gas estimate graph"
  },
  "curveLowGasEstimate": {
    "message": "Low gas estimate graph"
  },
  "curveMediumGasEstimate": {
    "message": "Market gas estimate graph"
  },
  "custom": {
    "message": "Advanced"
  },
  "customGas": {
    "message": "Customize Gas"
  },
  "customGasSettingToolTipMessage": {
    "message": "Use $1 to customize the gas price. This can be confusing if you aren’t familiar. Interact at your own risk.",
    "description": "$1 is key 'advanced' (text: 'Advanced') separated here so that it can be passed in with bold fontweight"
  },
  "customGasSubTitle": {
    "message": "Increasing fee may decrease processing times, but it is not guaranteed."
  },
  "customSpendLimit": {
    "message": "Custom Spend Limit"
  },
  "customToken": {
    "message": "Custom Token"
  },
  "customerSupport": {
    "message": "customer support"
  },
  "dappSuggested": {
    "message": "Site suggested"
  },
  "dappSuggestedGasSettingToolTipMessage": {
    "message": "$1 has suggested this price.",
    "description": "$1 is url for the dapp that has suggested gas settings"
  },
  "dappSuggestedShortLabel": {
    "message": "Site"
  },
  "dappSuggestedTooltip": {
    "message": "$1 has recommended this price.",
    "description": "$1 represents the Dapp's origin"
  },
  "data": {
    "message": "Data"
  },
  "dataBackupFoundInfo": {
    "message": "Some of your account data was backed up during a previous installation of MetaMask. This could include your settings, contacts, and tokens. Would you like to restore this data now?"
  },
  "dataHex": {
    "message": "Hex"
  },
  "decimal": {
    "message": "Token Decimal"
  },
  "decimalsMustZerotoTen": {
    "message": "Decimals must be at least 0, and not over 36."
  },
  "decrypt": {
    "message": "Decrypt"
  },
  "decryptCopy": {
    "message": "Copy encrypted message"
  },
  "decryptInlineError": {
    "message": "This message cannot be decrypted due to error: $1",
    "description": "$1 is error message"
  },
  "decryptMessageNotice": {
    "message": "$1 would like to read this message to complete your action",
    "description": "$1 is the web3 site name"
  },
  "decryptMetamask": {
    "message": "Decrypt message"
  },
  "decryptRequest": {
    "message": "Decrypt request"
  },
  "delete": {
    "message": "Delete"
  },
  "deleteAccount": {
    "message": "Delete Account"
  },
  "deleteNetwork": {
    "message": "Delete Network?"
  },
  "deleteNetworkDescription": {
    "message": "Are you sure you want to delete this network?"
  },
  "depositCrypto": {
    "message": "Deposit $1",
    "description": "$1 represents the cypto symbol to be purchased"
  },
  "description": {
    "message": "Description"
  },
  "details": {
    "message": "Details"
  },
  "directDepositCrypto": {
    "message": "Directly Deposit $1"
  },
  "directDepositCryptoExplainer": {
    "message": "If you already have some $1, the quickest way to get $1 in your new wallet by direct deposit."
  },
  "disabledGasOptionToolTipMessage": {
    "message": "“$1” is disabled because it does not meet the minimum of a 10% increase from the original gas fee.",
    "description": "$1 is gas estimate type which can be market or aggressive"
  },
  "disconnect": {
    "message": "Disconnect"
  },
  "disconnectAllAccounts": {
    "message": "Disconnect all accounts"
  },
  "disconnectAllAccountsConfirmationDescription": {
    "message": "Are you sure you want to disconnect? You may lose site functionality."
  },
  "disconnectPrompt": {
    "message": "Disconnect $1"
  },
  "disconnectThisAccount": {
    "message": "Disconnect this account"
  },
  "dismiss": {
    "message": "Dismiss"
  },
  "dismissReminderDescriptionField": {
    "message": "Turn this on to dismiss the Secret Recovery Phrase backup reminder message. We highly recommend that you back up your Secret Recovery Phrase to avoid loss of funds"
  },
  "dismissReminderField": {
    "message": "Dismiss Secret Recovery Phrase backup reminder"
  },
  "domain": {
    "message": "Domain"
  },
  "done": {
    "message": "Done"
  },
  "dontShowThisAgain": {
    "message": "Don't show this again"
  },
  "downloadGoogleChrome": {
    "message": "Download Google Chrome"
  },
  "downloadSecretBackup": {
    "message": "Download this Secret Recovery Phrase and keep it stored safely on an external encrypted hard drive or storage medium."
  },
  "downloadStateLogs": {
    "message": "Download State Logs"
  },
  "dropped": {
    "message": "Dropped"
  },
  "edit": {
    "message": "Edit"
  },
  "editANickname": {
    "message": "Edit nickname"
  },
  "editAddressNickname": {
    "message": "Edit address nickname"
  },
  "editCancellationGasFeeModalTitle": {
    "message": "Edit cancellation gas fee"
  },
  "editContact": {
    "message": "Edit Contact"
  },
  "editGasEducationButtonText": {
    "message": "How should I choose?"
  },
  "editGasEducationHighExplanation": {
    "message": "This is best for time sensitive transactions (like Swaps) as it increases the likelihood of a successful transaction. If a Swap takes too long to process it may fail and result in losing some of your gas fee."
  },
  "editGasEducationLowExplanation": {
    "message": "A lower gas fee should only be used when processing time is less important. Lower fees make it hard predict when (or if) your transaction will be successful."
  },
  "editGasEducationMediumExplanation": {
    "message": "A medium gas fee is good for sending, withdrawing or other non-time sensitive transactions. This setting will most often result in a successful transaction."
  },
  "editGasEducationModalIntro": {
    "message": "Selecting the right gas fee depends on the type of transaction and how important it is to you."
  },
  "editGasEducationModalTitle": {
    "message": "How to choose?"
  },
  "editGasFeeModalTitle": {
    "message": "Edit gas fee"
  },
  "editGasHigh": {
    "message": "High"
  },
  "editGasLimitOutOfBounds": {
    "message": "Gas limit must be at least $1"
  },
  "editGasLimitOutOfBoundsV2": {
    "message": "Gas limit must be greater than $1 and less than $2",
    "description": "$1 is the minimum limit for gas and $2 is the maximum limit"
  },
  "editGasLimitTooltip": {
    "message": "Gas limit is the maximum units of gas you are willing to use. Units of gas are a multiplier to “Max priority fee” and “Max fee”."
  },
  "editGasLow": {
    "message": "Low"
  },
  "editGasMaxBaseFeeGWEIImbalance": {
    "message": "Max base fee cannot be lower than priority fee"
  },
  "editGasMaxBaseFeeHigh": {
    "message": "Max base fee is higher than necessary"
  },
  "editGasMaxBaseFeeLow": {
    "message": "Max base fee is low for current network conditions"
  },
  "editGasMaxFeeHigh": {
    "message": "Max fee is higher than necessary"
  },
  "editGasMaxFeeLow": {
    "message": "Max fee too low for network conditions"
  },
  "editGasMaxFeePriorityImbalance": {
    "message": "Max fee cannot be lower than max priority fee"
  },
  "editGasMaxFeeTooltip": {
    "message": "The max fee is the most you’ll pay (base fee + priority fee)."
  },
  "editGasMaxPriorityFeeBelowMinimum": {
    "message": "Max priority fee must be greater than 0 GWEI"
  },
  "editGasMaxPriorityFeeBelowMinimumV2": {
    "message": "Priority fee must be greater than 0."
  },
  "editGasMaxPriorityFeeHigh": {
    "message": "Max priority fee is higher than necessary. You may pay more than needed."
  },
  "editGasMaxPriorityFeeHighV2": {
    "message": "Priority fee is higher than necessary. You may pay more than needed"
  },
  "editGasMaxPriorityFeeLow": {
    "message": "Max priority fee is low for current network conditions"
  },
  "editGasMaxPriorityFeeLowV2": {
    "message": "Priority fee is low for current network conditions"
  },
  "editGasMaxPriorityFeeTooltip": {
    "message": "Max priority fee (aka “miner tip”) goes directly to miners and incentivizes them to prioritize your transaction. You’ll most often pay your max setting"
  },
  "editGasMedium": {
    "message": "Medium"
  },
  "editGasPriceTooLow": {
    "message": "Gas price must be greater than 0"
  },
  "editGasPriceTooltip": {
    "message": "This network requires a “Gas price” field when submitting a transaction. Gas price is the amount you will pay pay per unit of gas."
  },
  "editGasSubTextAmountLabel": {
    "message": "Max amount:",
    "description": "This is meant to be used as the $1 substitution editGasSubTextAmount"
  },
  "editGasSubTextFeeLabel": {
    "message": "Max fee:"
  },
  "editGasTitle": {
    "message": "Edit priority"
  },
  "editGasTooLow": {
    "message": "Unknown processing time"
  },
  "editGasTooLowTooltip": {
    "message": "Your max fee or max priority fee may be low for current market conditions. We don't know when (or if) your transaction will be processed. "
  },
  "editGasTooLowWarningTooltip": {
    "message": "This lowers your maximum fee but if network traffic increases your transaction may be delayed or fail."
  },
  "editNonceField": {
    "message": "Edit Nonce"
  },
  "editNonceMessage": {
    "message": "This is an advanced feature, use cautiously."
  },
  "editPermission": {
    "message": "Edit Permission"
  },
  "editSpeedUpEditGasFeeModalTitle": {
    "message": "Edit speed up gas fee"
  },
  "enableAutoDetect": {
    "message": " Enable Autodetect"
  },
  "enableEIP1559V2": {
    "message": "Enable Enhanced Gas Fee UI"
  },
  "enableEIP1559V2AlertMessage": {
    "message": "We've updated how gas fee estimation and customization works."
  },
  "enableEIP1559V2ButtonText": {
    "message": "Turn on Enhanced Gas Fee UI in Settings"
  },
  "enableEIP1559V2Description": {
    "message": "We've updated how gas estimation and customization works. Turn on if you'd like to use the new gas experience. $1",
    "description": "$1 here is Learn More link"
  },
  "enableEIP1559V2Header": {
    "message": "New gas experience"
  },
  "enableFromSettings": {
    "message": " Enable it from Settings."
  },
  "enableOpenSeaAPI": {
    "message": "Enable OpenSea API"
  },
  "enableOpenSeaAPIDescription": {
    "message": "Use OpenSea's API to fetch NFT data. NFT auto-detection relies on OpenSea's API, and will not be available when this is turned off."
  },
  "enableSmartTransactions": {
    "message": "Enable smart transactions"
  },
  "enableToken": {
    "message": "enable $1",
    "description": "$1 is a token symbol, e.g. ETH"
  },
  "encryptionPublicKeyNotice": {
    "message": "$1 would like your public encryption key. By consenting, this site will be able to compose encrypted messages to you.",
    "description": "$1 is the web3 site name"
  },
  "encryptionPublicKeyRequest": {
    "message": "Request encryption public key"
  },
  "endOfFlowMessage1": {
    "message": "You passed the test - keep your Secret Recovery Phrase safe, it's your responsibility!"
  },
  "endOfFlowMessage10": {
    "message": "All Done"
  },
  "endOfFlowMessage2": {
    "message": "Tips on storing it safely"
  },
  "endOfFlowMessage3": {
    "message": "Save a backup in multiple places."
  },
  "endOfFlowMessage4": {
    "message": "Never share the phrase with anyone."
  },
  "endOfFlowMessage5": {
    "message": "Be careful of phishing! MetaMask will never spontaneously ask for your Secret Recovery Phrase."
  },
  "endOfFlowMessage6": {
    "message": "If you need to back up your Secret Recovery Phrase again, you can find it in Settings -> Security."
  },
  "endOfFlowMessage7": {
    "message": "If you ever have questions or see something fishy, contact our support $1.",
    "description": "$1 is a clickable link with text defined by the 'here' key. The link will open to a form where users can file support tickets."
  },
  "endOfFlowMessage8": {
    "message": "MetaMask cannot recover your Secret Recovery Phrase."
  },
  "endOfFlowMessage9": {
    "message": "Learn more."
  },
  "endpointReturnedDifferentChainId": {
    "message": "The RPC URL you have entered returned a different chain ID ($1). Please update the Chain ID to match the RPC URL of the network you are trying to add.",
    "description": "$1 is the return value of eth_chainId from an RPC endpoint"
  },
  "ensIllegalCharacter": {
    "message": "Illegal Character for ENS."
  },
  "ensNotFoundOnCurrentNetwork": {
    "message": "ENS name not found on the current network. Try switching to Ethereum Mainnet."
  },
  "ensNotSupportedOnNetwork": {
    "message": "Network does not support ENS"
  },
  "ensRegistrationError": {
    "message": "Error in ENS name registration"
  },
  "ensUnknownError": {
    "message": "ENS Lookup failed."
  },
  "enterAnAlias": {
    "message": "Enter an alias"
  },
  "enterMaxSpendLimit": {
    "message": "Enter Max Spend Limit"
  },
  "enterPassword": {
    "message": "Enter password"
  },
  "enterPasswordContinue": {
    "message": "Enter password to continue"
  },
  "errorCode": {
    "message": "Code: $1",
    "description": "Displayed error code for debugging purposes. $1 is the error code"
  },
  "errorDetails": {
    "message": "Error Details",
    "description": "Title for collapsible section that displays error details for debugging purposes"
  },
  "errorMessage": {
    "message": "Message: $1",
    "description": "Displayed error message for debugging purposes. $1 is the error message"
  },
  "errorName": {
    "message": "Code: $1",
    "description": "Displayed error name for debugging purposes. $1 is the error name"
  },
  "errorPageMessage": {
    "message": "Try again by reloading the page, or contact support $1.",
    "description": "Message displayed on generic error page in the fullscreen or notification UI, $1 is a clickable link with text defined by the 'here' key. The link will open to a form where users can file support tickets."
  },
  "errorPagePopupMessage": {
    "message": "Try again by closing and reopening the popup, or contact support $1.",
    "description": "Message displayed on generic error page in the popup UI, $1 is a clickable link with text defined by the 'here' key. The link will open to a form where users can file support tickets."
  },
  "errorPageTitle": {
    "message": "MetaMask encountered an error",
    "description": "Title of generic error page"
  },
  "errorStack": {
    "message": "Stack:",
    "description": "Title for error stack, which is displayed for debugging purposes"
  },
  "estimatedProcessingTimes": {
    "message": "Estimated Processing Times"
  },
  "ethGasPriceFetchWarning": {
    "message": "Backup gas price is provided as the main gas estimation service is unavailable right now."
  },
<<<<<<< HEAD
  "eth_accounts": {
    "message": "See address, account balance, activity and initiate transactions",
    "description": "The description for the `eth_accounts` permission"
  },
=======
>>>>>>> d239d0fd
  "ethereumPublicAddress": {
    "message": "Ethereum Public Address"
  },
  "etherscan": {
    "message": "Etherscan"
  },
  "etherscanView": {
    "message": "View account on Etherscan"
  },
  "etherscanViewOn": {
    "message": "View on Etherscan"
  },
  "expandExperience": {
    "message": "Expand your web3 experience"
  },
  "expandView": {
    "message": "Expand view"
  },
  "experimental": {
    "message": "Experimental"
  },
  "exportPrivateKey": {
    "message": "Export Private Key"
  },
  "externalExtension": {
    "message": "External Extension"
  },
  "extraApprovalGas": {
    "message": "+$1 approval gas",
    "description": "Expresses an additional gas amount the user will have to pay, on top of some other displayed amount. $1 is a decimal amount of gas"
  },
  "failed": {
    "message": "Failed"
  },
  "failedToFetchChainId": {
    "message": "Could not fetch chain ID. Is your RPC URL correct?"
  },
  "failedToFetchTickerSymbolData": {
    "message": "Ticker symbol verification data is currently unavailable, make sure that the symbol you have entered is correct. It will impact the conversion rates that you see for this network"
  },
  "failureMessage": {
    "message": "Something went wrong, and we were unable to complete the action"
  },
  "fakeTokenWarning": {
    "message": "Anyone can create a token, including creating fake versions of existing tokens. Learn more about $1"
  },
  "fast": {
    "message": "Fast"
  },
  "fastest": {
    "message": "Fastest"
  },
  "feeAssociatedRequest": {
    "message": "A fee is associated with this request."
  },
  "fiat": {
    "message": "Fiat",
    "description": "Exchange type"
  },
  "fileImportFail": {
    "message": "File import not working? Click here!",
    "description": "Helps user import their account from a JSON file"
  },
  "flaskSnapSettingsCardButtonCta": {
    "message": "See details",
    "description": "Call to action a user can take to see more information about the Snap that is installed"
  },
  "flaskSnapSettingsCardDateAddedOn": {
    "message": "Added on",
    "description": "Start of the sentence describing when and where snap was added"
  },
  "flaskSnapSettingsCardFrom": {
    "message": "from",
    "description": "Part of the sentence describing when and where snap was added"
  },
  "flaskWelcomeUninstall": {
    "message": "you should uninstall this extension",
    "description": "This request is shown on the Flask Welcome screen. It is intended for non-developers, and will be bolded."
  },
  "flaskWelcomeWarning1": {
    "message": "Flask is for developers to experiment with new unstable APIs. Unless you are a developer or beta tester, $1.",
    "description": "This is a warning shown on the Flask Welcome screen, intended to encourage non-developers not to proceed any further. $1 is the bolded message 'flaskWelcomeUninstall'"
  },
  "flaskWelcomeWarning2": {
    "message": "We do not guarantee the safety or stability of this extension. The new APIs offered by Flask are not hardened against phishing attacks, meaning that any site or snap that requires Flask might be a malicious attempt to steal your assets.",
    "description": "This explains the risks of using MetaMask Flask"
  },
  "flaskWelcomeWarning3": {
    "message": "All Flask APIs are experimental. They may be changed or removed without notice, or they might stay on Flask indefinitely without ever being migrated to stable MetaMask. Use them at your own risk.",
    "description": "This message warns developers about unstable Flask APIs"
  },
  "flaskWelcomeWarningAcceptButton": {
    "message": "I accept the risks",
    "description": "this text is shown on a button, which the user presses to confirm they understand the risks of using Flask"
  },
  "followUsOnTwitter": {
    "message": "Follow us on Twitter"
  },
  "forbiddenIpfsGateway": {
    "message": "Forbidden IPFS Gateway: Please specify a CID gateway"
  },
  "forgetDevice": {
    "message": "Forget this device"
  },
  "forgotPassword": {
    "message": "Forgot password?"
  },
  "from": {
    "message": "From"
  },
  "fromAddress": {
    "message": "From: $1",
    "description": "$1 is the address to include in the From label. It is typically shortened first using shortenAddress"
  },
  "functionApprove": {
    "message": "Function: Approve"
  },
  "functionType": {
    "message": "Function Type"
  },
  "gas": {
    "message": "Gas"
  },
  "gasDisplayAcknowledgeDappButtonText": {
    "message": "Edit suggested gas fee"
  },
  "gasDisplayDappWarning": {
    "message": "This gas fee has been suggested by $1. Overriding this may cause a problem with your transaction. Please reach out to $1 if you have questions.",
    "description": "$1 represents the Dapp's origin"
  },
  "gasEstimatesUnavailableWarning": {
    "message": "Our low, medium and high estimates are not available."
  },
  "gasLimit": {
    "message": "Gas Limit"
  },
  "gasLimitInfoTooltipContent": {
    "message": "Gas limit is the maximum amount of units of gas you are willing to spend."
  },
  "gasLimitRecommended": {
    "message": "Recommended gas limit is $1. If the gas limit is less than that, it may fail."
  },
  "gasLimitTooLow": {
    "message": "Gas limit must be at least 21000"
  },
  "gasLimitTooLowWithDynamicFee": {
    "message": "Gas limit must be at least $1",
    "description": "$1 is the custom gas limit, in decimal."
  },
  "gasLimitV2": {
    "message": "Gas limit"
  },
  "gasOption": {
    "message": "Gas option"
  },
  "gasPrice": {
    "message": "Gas Price (GWEI)"
  },
  "gasPriceExcessive": {
    "message": "Your gas fee is set unnecessarily high. Consider lowering the amount."
  },
  "gasPriceExcessiveInput": {
    "message": "Gas Price Is Excessive"
  },
  "gasPriceExtremelyLow": {
    "message": "Gas Price Extremely Low"
  },
  "gasPriceFetchFailed": {
    "message": "Gas price estimation failed due to network error."
  },
  "gasPriceInfoTooltipContent": {
    "message": "Gas price specifies the amount of Ether you are willing to pay for each unit of gas."
  },
  "gasTimingHoursShort": {
    "message": "$1 hrs",
    "description": "$1 represents a number of hours"
  },
  "gasTimingMinutes": {
    "message": "$1 minutes",
    "description": "$1 represents a number of minutes"
  },
  "gasTimingMinutesShort": {
    "message": "$1 min",
    "description": "$1 represents a number of minutes"
  },
  "gasTimingNegative": {
    "message": "Maybe in $1",
    "description": "$1 represents an amount of time"
  },
  "gasTimingPositive": {
    "message": "Likely in < $1",
    "description": "$1 represents an amount of time"
  },
  "gasTimingSeconds": {
    "message": "$1 seconds",
    "description": "$1 represents a number of seconds"
  },
  "gasTimingSecondsShort": {
    "message": "$1 sec",
    "description": "$1 represents a number of seconds"
  },
  "gasTimingVeryPositive": {
    "message": "Very likely in < $1",
    "description": "$1 represents an amount of time"
  },
  "gasUsed": {
    "message": "Gas Used"
  },
  "gdprMessage": {
    "message": "This data is aggregated and is therefore anonymous for the purposes of General Data Protection Regulation (EU) 2016/679. For more information in relation to our privacy practices, please see our $1.",
    "description": "$1 refers to the gdprMessagePrivacyPolicy message, the translation of which is meant to be used exclusively in the context of gdprMessage"
  },
  "gdprMessagePrivacyPolicy": {
    "message": "Privacy Policy here",
    "description": "this translation is intended to be exclusively used as the replacement for the $1 in the gdprMessage translation"
  },
  "general": {
    "message": "General"
  },
  "getEther": {
    "message": "Get Ether"
  },
  "getEtherFromFaucet": {
    "message": "Get Ether from a faucet for the $1",
    "description": "Displays network name for Ether faucet"
  },
  "getStarted": {
    "message": "Get Started"
  },
  "goBack": {
    "message": "Go Back"
  },
  "goerli": {
    "message": "Goerli Test Network"
  },
  "gotIt": {
    "message": "Got it!"
  },
  "grantedToWithColon": {
    "message": "Granted to:"
  },
  "gwei": {
    "message": "GWEI"
  },
  "happyToSeeYou": {
    "message": "We’re happy to see you."
  },
  "hardware": {
    "message": "Hardware"
  },
  "hardwareWalletConnected": {
    "message": "Hardware wallet connected"
  },
  "hardwareWalletLegacyDescription": {
    "message": "(legacy)",
    "description": "Text representing the MEW path"
  },
  "hardwareWalletSupportLinkConversion": {
    "message": "click here"
  },
  "hardwareWallets": {
    "message": "Connect a hardware wallet"
  },
  "hardwareWalletsMsg": {
    "message": "Select a hardware wallet you'd like to use with MetaMask."
  },
  "here": {
    "message": "here",
    "description": "as in -click here- for more information (goes with troubleTokenBalances)"
  },
  "hexData": {
    "message": "Hex Data"
  },
  "hide": {
    "message": "Hide"
  },
  "hideToken": {
    "message": "Hide token"
  },
  "hideTokenPrompt": {
    "message": "Hide Token?"
  },
  "hideTokenSymbol": {
    "message": "Hide $1",
    "description": "$1 is the symbol for a token (e.g. 'DAI')"
  },
  "hideZeroBalanceTokens": {
    "message": "Hide Tokens Without Balance"
  },
  "high": {
    "message": "Aggressive"
  },
  "highGasSettingToolTipMessage": {
    "message": "High probability, even in volatile markets. Use $1 to cover surges in network traffic due to things like popular NFT drops.",
    "description": "$1 is key 'high' (text: 'Aggressive') separated here so that it can be passed in with bold fontweight"
  },
  "highLowercase": {
    "message": "high"
  },
  "history": {
    "message": "History"
  },
  "import": {
    "message": "Import",
    "description": "Button to import an account from a selected file"
  },
  "importAccount": {
    "message": "Import Account"
  },
  "importAccountError": {
    "message": "Error importing account."
  },
  "importAccountMsg": {
    "message": "Imported accounts will not be associated with your originally created MetaMask account Secret Recovery Phrase. Learn more about imported accounts"
  },
  "importAccountSeedPhrase": {
    "message": "Import a wallet with Secret Recovery Phrase"
  },
  "importExistingWalletDescription": {
    "message": "Enter your Secret Recovery Phrase (aka Seed Phrase) that you were given when you created your wallet. $1",
    "description": "$1 is the words 'Learn More' from key 'learnMore', separated here so that it can be added as a link"
  },
  "importExistingWalletTitle": {
    "message": "Import existing wallet with Secret Recovery Phrase"
  },
  "importMyWallet": {
    "message": "Import My Wallet"
  },
  "importNFT": {
    "message": "Import NFT"
  },
  "importNFTAddressToolTip": {
    "message": "On OpenSea, for example, on the NFT's page under Details, there is a blue hyperlinked value labeled 'Contract Address'. If you click on this, it will take you to the contract's address on Etherscan; at the top-left of that page, there should be an icon labeled 'Contract', and to the right, a long string of letters and numbers. This is the address of the contract that created your NFT. Click on the 'copy' icon to the right of the address, and you'll have it on your clipboard."
  },
  "importNFTPage": {
    "message": "Import NFT page"
  },
  "importNFTTokenIdToolTip": {
    "message": "A collectible's ID is a unique identifier since no two NFTs are alike. Again, on OpenSea this number is under 'Details'. Make a note of it, or copy it onto your clipboard."
  },
  "importNFTs": {
    "message": "Import NFTs"
  },
  "importTokenQuestion": {
    "message": "Import token?"
  },
  "importTokenWarning": {
    "message": "Anyone can create a token with any name, including fake versions of existing tokens. Add and trade at your own risk!"
  },
  "importTokens": {
    "message": "import tokens"
  },
  "importTokensCamelCase": {
    "message": "Import Tokens"
  },
  "importWallet": {
    "message": "Import wallet"
  },
  "importYourExisting": {
    "message": "Import your existing wallet using a Secret Recovery Phrase"
  },
  "imported": {
    "message": "Imported",
    "description": "status showing that an account has been fully loaded into the keyring"
  },
  "infuraBlockedNotification": {
    "message": "MetaMask is unable to connect to the blockchain host. Review possible reasons $1.",
    "description": "$1 is a clickable link with with text defined by the 'here' key"
  },
  "initialTransactionConfirmed": {
    "message": "Your initial transaction was confirmed by the network. Click OK to go back."
  },
  "insufficientBalance": {
    "message": "Insufficient balance."
  },
  "insufficientCurrency": {
    "message": "You do not have enough $1 in your account to pay for transaction fees on $2 network.",
    "description": "$1 is currency, $2 is network"
  },
  "insufficientFunds": {
    "message": "Insufficient funds."
  },
  "insufficientFundsForGas": {
    "message": "Insufficient funds for gas"
  },
  "insufficientTokens": {
    "message": "Insufficient tokens."
  },
  "invalidAddress": {
    "message": "Invalid address"
  },
  "invalidAddressRecipient": {
    "message": "Recipient address is invalid"
  },
  "invalidAddressRecipientNotEthNetwork": {
    "message": "Not ETH network, set to lowercase"
  },
  "invalidAssetType": {
    "message": "This asset is an NFT and needs to be re-added on the Import NFTs page found under the NFTs tab"
  },
  "invalidBlockExplorerURL": {
    "message": "Invalid Block Explorer URL"
  },
  "invalidChainIdTooBig": {
    "message": "Invalid chain ID. The chain ID is too big."
  },
  "invalidCustomNetworkAlertContent1": {
    "message": "The chain ID for custom network '$1' has to be re-entered.",
    "description": "$1 is the name/identifier of the network."
  },
  "invalidCustomNetworkAlertContent2": {
    "message": "To protect you from malicious or faulty network providers, chain IDs are now required for all custom networks."
  },
  "invalidCustomNetworkAlertContent3": {
    "message": "Go to Settings > Network and enter the chain ID. You can find the chain IDs of most popular networks on $1.",
    "description": "$1 is a link to https://chainid.network"
  },
  "invalidCustomNetworkAlertTitle": {
    "message": "Invalid Custom Network"
  },
  "invalidHexNumber": {
    "message": "Invalid hexadecimal number."
  },
  "invalidHexNumberLeadingZeros": {
    "message": "Invalid hexadecimal number. Remove any leading zeros."
  },
  "invalidIpfsGateway": {
    "message": "Invalid IPFS Gateway: The value must be a valid URL"
  },
  "invalidNumber": {
    "message": "Invalid number. Enter a decimal or '0x'-prefixed hexadecimal number."
  },
  "invalidNumberLeadingZeros": {
    "message": "Invalid number. Remove any leading zeros."
  },
  "invalidRPC": {
    "message": "Invalid RPC URL"
  },
  "invalidSeedPhrase": {
    "message": "Invalid Secret Recovery Phrase"
  },
  "ipfsGateway": {
    "message": "IPFS Gateway"
  },
  "ipfsGatewayDescription": {
    "message": "Enter the URL of the IPFS CID gateway to use for ENS content resolution."
  },
  "jazzAndBlockies": {
    "message": "Jazzicons and Blockies are two different styles of unique icons that help you identify an account at a glance."
  },
  "jazzicons": {
    "message": "Jazzicons"
  },
  "jsDeliver": {
    "message": "jsDeliver"
  },
  "jsonFile": {
    "message": "JSON File",
    "description": "format for importing an account"
  },
  "keystone": {
    "message": "Keystone"
  },
  "keystoneTutorial": {
    "message": " (Tutorials)"
  },
  "knownAddressRecipient": {
    "message": "Known contract address."
  },
  "knownTokenWarning": {
    "message": "This action will edit tokens that are already listed in your wallet, which can be used to phish you. Only approve if you are certain that you mean to change what these tokens represent. Learn more about $1"
  },
  "kovan": {
    "message": "Kovan Test Network"
  },
  "lastConnected": {
    "message": "Last Connected"
  },
  "layer1Fees": {
    "message": "Layer 1 fees"
  },
  "learmMoreAboutGas": {
    "message": "Want to $1 about gas?"
  },
  "learnCancelSpeeedup": {
    "message": "Learn how to $1",
    "description": "$1 is link to cancel or speed up transactions"
  },
  "learnMore": {
    "message": "learn more"
  },
  "learnMoreUpperCase": {
    "message": "Learn more"
  },
  "learnScamRisk": {
    "message": "scams and security risks."
  },
  "ledgerAccountRestriction": {
    "message": "You need to make use your last account before you can add a new one."
  },
  "ledgerConnectionInstructionCloseOtherApps": {
    "message": "Close any other software connected to your device and then click here to refresh."
  },
  "ledgerConnectionInstructionHeader": {
    "message": "Prior to clicking confirm:"
  },
  "ledgerConnectionInstructionStepFour": {
    "message": "Enable \"smart contract data\" or \"blind signing\" on your Ledger device"
  },
  "ledgerConnectionInstructionStepOne": {
    "message": "Enable Use Ledger Live under Settings > Advanced"
  },
  "ledgerConnectionInstructionStepThree": {
    "message": "Plug in your Ledger device and select the Ethereum app"
  },
  "ledgerConnectionInstructionStepTwo": {
    "message": "Open and unlock Ledger Live App"
  },
  "ledgerConnectionPreferenceDescription": {
    "message": "Customize how you connect your Ledger to MetaMask. $1 is recommended, but other options are available. Read more here: $2",
    "description": "A description that appears above a dropdown where users can select between up to three options - Ledger Live, U2F or WebHID - depending on what is supported in their browser. $1 is the recommended browser option, it will be either WebHID or U2f. $2 is a link to an article where users can learn more, but will be the translation of the learnMore message."
  },
  "ledgerDeviceOpenFailureMessage": {
    "message": "The Ledger device failed to open. Your Ledger might be connected to other software. Please close Ledger Live or other applications connected to your Ledger device, and try to connect again."
  },
  "ledgerLive": {
    "message": "Ledger Live",
    "description": "The name of a desktop app that can be used with your ledger device. We can also use it to connect a users Ledger device to MetaMask."
  },
  "ledgerLiveApp": {
    "message": "Ledger Live App"
  },
  "ledgerLocked": {
    "message": "Cannot connect to Ledger device. Please make sure your device is unlocked and Ethereum app is opened."
  },
  "ledgerTimeout": {
    "message": "Ledger Live is taking too long to respond or connection timeout. Make sure Ledger Live app is opened and your device is unlocked."
  },
  "ledgerTransportChangeWarning": {
    "message": "If your Ledger Live app is open, please disconnect any open Ledger Live connection and close the Ledger Live app."
  },
  "ledgerWebHIDNotConnectedErrorMessage": {
    "message": "The ledger device was not connected. If you wish to connect your Ledger, please click 'Continue' again and approve HID connection",
    "description": "An error message shown to the user during the hardware connect flow."
  },
  "letsGoSetUp": {
    "message": "Yes, let’s get set up!"
  },
  "likeToImportTokens": {
    "message": "Would you like to import these tokens?"
  },
  "link": {
    "message": "Link"
  },
  "links": {
    "message": "Links"
  },
  "loadMore": {
    "message": "Load More"
  },
  "loading": {
    "message": "Loading..."
  },
  "loadingNFTs": {
    "message": "Loading NFTs..."
  },
  "loadingTokens": {
    "message": "Loading Tokens..."
  },
  "localhost": {
    "message": "Localhost 8545"
  },
  "lock": {
    "message": "Lock"
  },
  "lockTimeTooGreat": {
    "message": "Lock time is too great"
  },
  "low": {
    "message": "Low"
  },
  "lowGasSettingToolTipMessage": {
    "message": "Use $1 to wait for a cheaper price. Time estimates are much less accurate as prices are somewhat unpredictable.",
    "description": "$1 is key 'low' separated here so that it can be passed in with bold fontweight"
  },
  "lowLowercase": {
    "message": "low"
  },
  "lowPriorityMessage": {
    "message": "Future transactions will queue after this one."
  },
  "mainnet": {
    "message": "Ethereum Mainnet"
  },
  "mainnetToken": {
    "message": "This address matches a known Ethereum Mainnet token address. Recheck the contract address and network for the token you are trying to add."
  },
  "makeAnotherSwap": {
    "message": "Create a new swap"
  },
  "makeSureNoOneWatching": {
    "message": "Make sure no one is watching your screen",
    "description": "Warning to users to be care while creating and saving their new Secret Recovery Phrase"
  },
  "malformedData": {
    "message": "Malformed data"
  },
  "manageSnaps": {
    "message": "Manage your installed Snaps"
  },
  "max": {
    "message": "Max"
  },
  "maxBaseFee": {
    "message": "Max base fee"
  },
  "maxFee": {
    "message": "Max fee"
  },
  "maxPriorityFee": {
    "message": "Max priority fee"
  },
  "medium": {
    "message": "Market"
  },
  "mediumGasSettingToolTipMessage": {
    "message": "Use $1 for fast processing at current market price.",
    "description": "$1 is key 'medium' (text: 'Market') separated here so that it can be passed in with bold fontweight"
  },
  "memo": {
    "message": "memo"
  },
  "memorizePhrase": {
    "message": "Memorize this phrase."
  },
  "message": {
    "message": "Message"
  },
  "metaMaskConnectStatusParagraphOne": {
    "message": "You now have more control over your account connections in MetaMask."
  },
  "metaMaskConnectStatusParagraphThree": {
    "message": "Click it to manage your connected accounts."
  },
  "metaMaskConnectStatusParagraphTwo": {
    "message": "The connection status button shows if the website you’re visiting is connected to your currently selected account."
  },
  "metamaskDescription": {
    "message": "Connecting you to Ethereum and the Decentralized Web."
  },
  "metamaskSwapsOfflineDescription": {
    "message": "MetaMask Swaps is undergoing maintenance. Please check back later."
  },
  "metamaskVersion": {
    "message": "MetaMask Version"
  },
  "metametricsCommitmentsAllowOptOut": {
    "message": "Always allow you to opt-out via Settings"
  },
  "metametricsCommitmentsAllowOptOut2": {
    "message": "Always be able to opt-out via Settings"
  },
  "metametricsCommitmentsBoldNever": {
    "message": "Never",
    "description": "This string is localized separately from some of the commitments so that we can bold it"
  },
  "metametricsCommitmentsIntro": {
    "message": "MetaMask will.."
  },
  "metametricsCommitmentsNeverCollect": {
    "message": "Never collect keys, addresses, transactions, balances, hashes, or any personal information"
  },
  "metametricsCommitmentsNeverCollectIP": {
    "message": "$1 collect your full IP address",
    "description": "The $1 is the bolded word 'Never', from 'metametricsCommitmentsBoldNever'"
  },
  "metametricsCommitmentsNeverCollectKeysEtc": {
    "message": "$1 collect keys, addresses, transactions, balances, hashes, or any personal information",
    "description": "The $1 is the bolded word 'Never', from 'metametricsCommitmentsBoldNever'"
  },
  "metametricsCommitmentsNeverIP": {
    "message": "Never collect your full IP address"
  },
  "metametricsCommitmentsNeverSell": {
    "message": "Never sell data for profit. Ever!"
  },
  "metametricsCommitmentsNeverSellDataForProfit": {
    "message": "$1 sell data for profit. Ever!",
    "description": "The $1 is the bolded word 'Never', from 'metametricsCommitmentsBoldNever'"
  },
  "metametricsCommitmentsSendAnonymizedEvents": {
    "message": "Send anonymized click & pageview events"
  },
  "metametricsHelpImproveMetaMask": {
    "message": "Help us improve MetaMask"
  },
  "metametricsOptInDescription": {
    "message": "MetaMask would like to gather usage data to better understand how our users interact with the extension. This data will be used to continually improve the usability and user experience of our product and the Ethereum ecosystem."
  },
  "metametricsOptInDescription2": {
    "message": "We would like to gather basic usage data to improve the usability of our product.  These metrics will..."
  },
  "metametricsTitle": {
    "message": "Join 6M+ users to improve MetaMask"
  },
  "mismatchedChain": {
    "message": "The network details for this chain ID do not match our records. We recommend that you $1 before proceeding.",
    "description": "$1 is a clickable link with text defined by the 'mismatchedChainLinkText' key"
  },
  "mismatchedChainLinkText": {
    "message": "verify the network details",
    "description": "Serves as link text for the 'mismatchedChain' key. This text will be embedded inside the translation for that key."
  },
  "missingNFT": {
    "message": "Don't see your NFT?"
  },
  "missingSetting": {
    "message": "Can't find a setting?"
  },
  "missingSettingRequest": {
    "message": "Request here"
  },
  "missingToken": {
    "message": "Don't see your token?"
  },
  "mobileSyncWarning": {
    "message": "The 'Sync with extension' feature is temporarily disabled. If you want to use your extension wallet on MetaMask mobile, then on your mobile app: go back to the wallet setup options and select the 'Import with Secret Recovery Phrase' option. Use your extension wallet's secret phrase to then import your wallet into mobile."
  },
  "mustSelectOne": {
    "message": "Must select at least 1 token."
  },
  "myAccounts": {
    "message": "My Accounts"
  },
  "name": {
    "message": "Name"
  },
  "needCryptoInWallet": {
    "message": "To interact with decentralized applications using MetaMask, you’ll need $1 in your wallet.",
    "description": "$1 represents the cypto symbol to be purchased"
  },
  "needHelp": {
    "message": "Need help? Contact $1",
    "description": "$1 represents `needHelpLinkText`, the text which goes in the help link"
  },
  "needHelpFeedback": {
    "message": "Share your Feedback"
  },
  "needHelpLinkText": {
    "message": "MetaMask Support"
  },
  "needHelpSubmitTicket": {
    "message": "Submit a Ticket"
  },
  "needImportFile": {
    "message": "You must select a file to import.",
    "description": "User is important an account and needs to add a file to continue"
  },
  "negativeETH": {
    "message": "Can not send negative amounts of ETH."
  },
  "network": {
    "message": "Network:"
  },
  "networkDetails": {
    "message": "Network Details"
  },
  "networkIsBusy": {
    "message": "Network is busy. Gas prices are high and estimates are less accurate."
  },
  "networkName": {
    "message": "Network Name"
  },
  "networkNameBSC": {
    "message": "BSC"
  },
  "networkNameDefinition": {
    "message": "The name associated with this network."
  },
  "networkNameEthereum": {
    "message": "Ethereum"
  },
  "networkNamePolygon": {
    "message": "Polygon"
  },
  "networkNameRinkeby": {
    "message": "Rinkeby"
  },
  "networkNameTestnet": {
    "message": "Testnet"
  },
  "networkSettingsChainIdDescription": {
    "message": "The chain ID is used for signing transactions. It must match the chain ID returned by the network. You can enter a decimal or '0x'-prefixed hexadecimal number, but we will display the number in decimal."
  },
  "networkStatus": {
    "message": "Network status"
  },
  "networkStatusBaseFeeTooltip": {
    "message": "The base fee is set by the network and changes every 13-14 seconds. Our $1 and $2 options account for sudden increases.",
    "description": "$1 and $2 are bold text for Medium and Aggressive respectively."
  },
  "networkStatusPriorityFeeTooltip": {
    "message": "Range of priority fees (aka “miner tip”). This goes to miners and incentivizes them to prioritize your transaction."
  },
  "networkStatusStabilityFeeTooltip": {
    "message": "Gas fees are $1 relative to the past 72 hours.",
    "description": "$1 is networks stability value - stable, low, high"
  },
  "networkURL": {
    "message": "Network URL"
  },
  "networkURLDefinition": {
    "message": "The URL used to access this network."
  },
  "networks": {
    "message": "Networks"
  },
  "nevermind": {
    "message": "Nevermind"
  },
  "newAccount": {
    "message": "New Account"
  },
  "newAccountDetectedDialogMessage": {
    "message": "New address detected! Click here to add to your address book."
  },
  "newAccountNumberName": {
    "message": "Account $1",
    "description": "Default name of next account to be created on create account screen"
  },
  "newCollectibleAddFailed": {
    "message": "Collectible was not added because: $1"
  },
  "newCollectibleAddedMessage": {
    "message": "Collectible was successfully added!"
  },
  "newContact": {
    "message": "New Contact"
  },
  "newContract": {
    "message": "New Contract"
  },
  "newNFTsDetected": {
    "message": "New! NFT detection"
  },
  "newNFTsDetectedInfo": {
    "message": "Allow MetaMask to automatically detect NFTs from Opensea and display in your MetaMask wallet."
  },
  "newNetworkAdded": {
    "message": "“$1” was successfully added!"
  },
  "newPassword": {
    "message": "New password (min 8 chars)"
  },
  "newToMetaMask": {
    "message": "New to MetaMask?"
  },
  "newTotal": {
    "message": "New Total"
  },
  "newTransactionFee": {
    "message": "New Transaction Fee"
  },
  "newValues": {
    "message": "new values"
  },
  "next": {
    "message": "Next"
  },
  "nextNonceWarning": {
    "message": "Nonce is higher than suggested nonce of $1",
    "description": "The next nonce according to MetaMask's internal logic"
  },
  "nftTokenIdPlaceholder": {
    "message": "Enter the Token ID"
  },
  "nfts": {
    "message": "NFTs"
  },
  "nickname": {
    "message": "Nickname"
  },
  "noAccountsFound": {
    "message": "No accounts found for the given search query"
  },
  "noAddressForName": {
    "message": "No address has been set for this name."
  },
  "noAlreadyHaveSeed": {
    "message": "No, I already have a Secret Recovery Phrase"
  },
  "noConversionDateAvailable": {
    "message": "No Currency Conversion Date Available"
  },
  "noConversionRateAvailable": {
    "message": "No Conversion Rate Available"
  },
  "noNFTs": {
    "message": "No NFTs yet"
  },
  "noSnaps": {
    "message": "No Snaps installed"
  },
  "noThanks": {
    "message": "No Thanks"
  },
  "noThanksVariant2": {
    "message": "No, thanks."
  },
  "noTransactions": {
    "message": "You have no transactions"
  },
  "noWebcamFound": {
    "message": "Your computer's webcam was not found. Please try again."
  },
  "noWebcamFoundTitle": {
    "message": "Webcam not found"
  },
  "nonce": {
    "message": "Nonce"
  },
  "nonceField": {
    "message": "Customize transaction nonce"
  },
  "nonceFieldDescription": {
    "message": "Turn this on to change the nonce (transaction number) on confirmation screens. This is an advanced feature, use cautiously."
  },
  "nonceFieldHeading": {
    "message": "Custom Nonce"
  },
  "notBusy": {
    "message": "Not busy"
  },
  "notCurrentAccount": {
    "message": "Is this the correct account? It's different from the currently selected account in your wallet"
  },
  "notEnoughGas": {
    "message": "Not Enough Gas"
  },
  "notifications1Description": {
    "message": "MetaMask Mobile users can now swap tokens inside their mobile wallet. Scan the QR code to get the mobile app and start swapping.",
    "description": "Description of a notification in the 'See What's New' popup. Describes the swapping on mobile feature."
  },
  "notifications1Title": {
    "message": "Swapping on mobile is here!",
    "description": "Title for a notification in the 'See What's New' popup. Tells users that they can now use MetaMask Swaps on Mobile."
  },
  "notifications3ActionText": {
    "message": "Read more",
    "description": "The 'call to action' on the button, or link, of the 'Stay secure' notification. Upon clicking, users will be taken to a page about security on the metamask support website."
  },
  "notifications3Description": {
    "message": "Stay up to date on MetaMask security best practices and get the latest security tips from official MetaMask support.",
    "description": "Description of a notification in the 'See What's New' popup. Describes the information they can get on security from the linked support page."
  },
  "notifications3Title": {
    "message": "Stay secure",
    "description": "Title for a notification in the 'See What's New' popup. Encourages users to consider security."
  },
  "notifications4ActionText": {
    "message": "Start swapping",
    "description": "The 'call to action' on the button, or link, of the 'Swap on Binance Smart Chain!' notification. Upon clicking, users will be taken to a page where then can swap tokens on Binance Smart Chain."
  },
  "notifications4Description": {
    "message": "Get the best prices on token swaps right inside your wallet. MetaMask now connects you to multiple decentralized exchange aggregators and professional market makers on Binance Smart Chain.",
    "description": "Description of a notification in the 'See What's New' popup."
  },
  "notifications4Title": {
    "message": "Swap on Binance Smart Chain",
    "description": "Title for a notification in the 'See What's New' popup. Encourages users to do swaps on Binance Smart Chain."
  },
  "notifications5Description": {
    "message": "Your \"Seed Phrase\" is now called your \"Secret Recovery Phrase.\"",
    "description": "Description of a notification in the 'See What's New' popup. Describes the seed phrase wording update."
  },
  "notifications6DescriptionOne": {
    "message": "As of Chrome version 91, the API that enabled our Ledger support (U2F) no longer supports hardware wallets. MetaMask has implemented a new Ledger Live support that allows you to continue to connect to your Ledger device via the Ledger Live desktop app.",
    "description": "Description of a notification in the 'See What's New' popup. Describes the Ledger support update."
  },
  "notifications6DescriptionThree": {
    "message": "When interacting with your Ledger account in MetaMask, a new tab will open and you will be asked to open the Ledger Live app.  Once the app opens, you'll be asked to allow a WebSocket connection to your MetaMask account.  That's all!",
    "description": "Description of a notification in the 'See What's New' popup. Describes the Ledger support update."
  },
  "notifications6DescriptionTwo": {
    "message": "You can enable Ledger Live support by clicking Settings > Advanced > Use Ledger Live.",
    "description": "Description of a notification in the 'See What's New' popup. Describes the Ledger support update."
  },
  "notifications6Title": {
    "message": "Ledger Support Update for Chrome Users",
    "description": "Title for a notification in the 'See What's New' popup. Lets users know about the Ledger support update"
  },
  "notifications7DescriptionOne": {
    "message": "MetaMask v10.1.0 included new support for EIP-1559 transactions when using Ledger devices.",
    "description": "Description of a notification in the 'See What's New' popup. Describes changes for ledger and EIP1559 in v10.1.0"
  },
  "notifications7DescriptionTwo": {
    "message": "To complete transactions on Ethereum Mainnet, make sure your Ledger device has the latest firmware.",
    "description": "Description of a notification in the 'See What's New' popup. Describes the need to update ledger firmware."
  },
  "notifications7Title": {
    "message": "Ledger firmware update",
    "description": "Title for a notification in the 'See What's New' popup. Notifies ledger users of the need to update firmware."
  },
  "notifications8ActionText": {
    "message": "Go to Advanced Settings",
    "description": "Description on an action button that appears in the What's New popup. Tells the user that if they click it, they will go to our Advanced Settings page."
  },
  "notifications8DescriptionOne": {
    "message": "As of MetaMask v10.4.0, you no longer need Ledger Live to connect your Ledger device to MetaMask.",
    "description": "Description of a notification in the 'See What's New' popup. Describes changes for how Ledger Live is no longer needed to connect the device."
  },
  "notifications8DescriptionTwo": {
    "message": "For an easier and more stable ledger experience, go to the Advanced tab of settings and switch the 'Preferred Ledger Connection Type' to 'WebHID'.",
    "description": "Description of a notification in the 'See What's New' popup. Describes how the user can turn off the Ledger Live setting."
  },
  "notifications8Title": {
    "message": "Ledger connection improvement",
    "description": "Title for a notification in the 'See What's New' popup. Notifies ledger users that there is an improvement in how they can connect their device."
  },
  "notifications9DescriptionOne": {
    "message": "We now provide you with more insights on the 'Data' tab when confirming smart contract transactions."
  },
  "notifications9DescriptionTwo": {
    "message": "You can now get a better understanding of your transaction’s details before confirming, and more easily add transaction addresses to your address book, helping you make safe and informed decisions."
  },
  "notifications9Title": {
    "message": "👓 We are making transactions easier to read."
  },
  "ofTextNofM": {
    "message": "of"
  },
  "off": {
    "message": "Off"
  },
  "offlineForMaintenance": {
    "message": "Offline for maintenance"
  },
  "ok": {
    "message": "Ok"
  },
  "on": {
    "message": "On"
  },
  "onboardingCreateWallet": {
    "message": "Create a new wallet"
  },
  "onboardingImportWallet": {
    "message": "Import an existing wallet"
  },
  "onboardingPinExtensionBillboardAccess": {
    "message": "Full Access"
  },
  "onboardingPinExtensionBillboardDescription": {
    "message": "These extensions can see and change information"
  },
  "onboardingPinExtensionBillboardDescription2": {
    "message": "on this site."
  },
  "onboardingPinExtensionBillboardTitle": {
    "message": "Extensions"
  },
  "onboardingPinExtensionChrome": {
    "message": "Click the browser extension icon"
  },
  "onboardingPinExtensionDescription": {
    "message": "Pin MetaMask on your browser so it's accessible and easy to view transaction confirmations."
  },
  "onboardingPinExtensionDescription2": {
    "message": "You can open MetaMask by clicking on the extension and access your wallet with 1 click."
  },
  "onboardingPinExtensionDescription3": {
    "message": "Click browser extension icon to access it instantly"
  },
  "onboardingPinExtensionLabel": {
    "message": "Pin MetaMask"
  },
  "onboardingPinExtensionStep1": {
    "message": "1"
  },
  "onboardingPinExtensionStep2": {
    "message": "2"
  },
  "onboardingPinExtensionTitle": {
    "message": "Your MetaMask install is complete!"
  },
  "onboardingReturnNotice": {
    "message": "\"$1\" will close this tab and direct back to $2",
    "description": "Return the user to the site that initiated onboarding"
  },
  "onboardingShowIncomingTransactionsDescription": {
    "message": "Showing incoming transactions in your wallet relies on communication with $1. Etherscan will have access to your Ethereum address and your IP address. View $2.",
    "description": "$1 is a clickable link with text defined by the 'etherscan' key. $2 is a clickable link with text defined by the 'privacyMsg' key."
  },
  "onboardingUsePhishingDetectionDescription": {
    "message": "Phishing detection alerts rely on communication with $1. jsDeliver will have access to your IP address. View $2.",
    "description": "The $1 is the word 'jsDeliver', from key 'jsDeliver' and $2 is the words Privacy Policy from key 'privacyMsg', both separated here so that it can be wrapped as a link"
  },
  "onlyAddTrustedNetworks": {
    "message": "A malicious network provider can lie about the state of the blockchain and record your network activity. Only add custom networks you trust."
  },
  "onlyConnectTrust": {
    "message": "Only connect with sites you trust."
  },
  "openFullScreenForLedgerWebHid": {
    "message": "Open MetaMask in full screen to connect your ledger via WebHID.",
    "description": "Shown to the user on the confirm screen when they are viewing MetaMask in a popup window but need to connect their ledger via webhid."
  },
  "openSourceCode": {
    "message": "Check the source code"
  },
  "optional": {
    "message": "Optional"
  },
  "optionalWithParanthesis": {
    "message": "(Optional)"
  },
  "or": {
    "message": "or"
  },
  "orDeposit": {
    "message": "or deposit from another account."
  },
  "origin": {
    "message": "Origin"
  },
  "parameters": {
    "message": "Parameters"
  },
  "participateInMetaMetrics": {
    "message": "Participate in MetaMetrics"
  },
  "participateInMetaMetricsDescription": {
    "message": "Participate in MetaMetrics to help us make MetaMask better"
  },
  "password": {
    "message": "Password"
  },
  "passwordNotLongEnough": {
    "message": "Password not long enough"
  },
  "passwordSetupDetails": {
    "message": "This password will unlock your MetaMask wallet only on this device. MetaMask can not recover this password."
  },
  "passwordTermsWarning": {
    "message": "I understand that MetaMask cannot recover this password for me. $1"
  },
  "passwordsDontMatch": {
    "message": "Passwords Don't Match"
  },
  "pastePrivateKey": {
    "message": "Enter your private key string here:",
    "description": "For importing an account from a private key"
  },
  "pending": {
    "message": "Pending"
  },
  "pendingTransactionInfo": {
    "message": "This transaction will not process until that one is complete."
  },
  "pendingTransactionMultiple": {
    "message": "You have ($1) pending transactions."
  },
  "pendingTransactionSingle": {
    "message": "You have (1) pending transaction.",
    "description": "$1 is count of pending transactions"
  },
  "permissionRequest": {
    "message": "Permission request"
  },
  "permissionRequestCapitalized": {
    "message": "Permission Request"
  },
  "permission_accessNetwork": {
    "message": "Access the Internet.",
    "description": "The description of the `endowment:network-access` permission."
  },
  "permission_accessSnap": {
    "message": "Connect to the $1 Snap.",
    "description": "The description for the `wallet_snap_*` permission. $1 is the name of the Snap."
  },
  "permission_customConfirmation": {
    "message": "Display a confirmation in MetaMask.",
    "description": "The description for the `snap_confirm` permission"
  },
  "permission_ethereumAccounts": {
    "message": "See address, account balance, activity and suggest transactions to approve",
    "description": "The description for the `eth_accounts` permission"
  },
  "permission_manageBip44Keys": {
    "message": "Control your \"$1\" accounts and assets.",
    "description": "The description for the `snap_getBip44Entropy_*` permission. $1 is the name of a protocol, e.g. 'Filecoin'."
  },
  "permission_manageState": {
    "message": "Store and manage its data on your device.",
    "description": "The description for the `snap_manageState` permission"
  },
  "permission_unknown": {
    "message": "Unknown permission: $1",
    "description": "$1 is the name of a requested permission that is not recognized."
  },
  "permissions": {
    "message": "Permissions"
  },
  "personalAddressDetected": {
    "message": "Personal address detected. Input the token contract address."
  },
  "plusXMore": {
    "message": "+ $1 more",
    "description": "$1 is a number of additional but unshown items in a list- this message will be shown in place of those items"
  },
  "preferredLedgerConnectionType": {
    "message": "Preferred Ledger Connection Type",
    "description": "A header for a dropdown in the advanced section of settings. Appears above the ledgerConnectionPreferenceDescription message"
  },
  "preparingSwap": {
    "message": "Preparing swap..."
  },
  "prev": {
    "message": "Prev"
  },
  "primaryCurrencySetting": {
    "message": "Primary Currency"
  },
  "primaryCurrencySettingDescription": {
    "message": "Select native to prioritize displaying values in the native currency of the chain (e.g. ETH). Select Fiat to prioritize displaying values in your selected fiat currency."
  },
  "priorityFee": {
    "message": "Priority fee"
  },
  "priorityFeeProperCase": {
    "message": "Priority Fee"
  },
  "privacyMsg": {
    "message": "Privacy Policy"
  },
  "privateKey": {
    "message": "Private Key",
    "description": "select this type of file to use to import an account"
  },
  "privateKeyWarning": {
    "message": "Warning: Never disclose this key. Anyone with your private keys can steal any assets held in your account."
  },
  "privateNetwork": {
    "message": "Private Network"
  },
  "proceedWithTransaction": {
    "message": "I want to proceed anyway"
  },
  "proposedApprovalLimit": {
    "message": "Proposed Approval Limit"
  },
  "provide": {
    "message": "Provide"
  },
  "publicAddress": {
    "message": "Public Address"
  },
  "queue": {
    "message": "Queue"
  },
  "queued": {
    "message": "Queued"
  },
  "reAddAccounts": {
    "message": "re-add any other accounts"
  },
  "reAdded": {
    "message": "re-added"
  },
  "readdToken": {
    "message": "You can add this token back in the future by going to “Import token” in your accounts options menu."
  },
  "receive": {
    "message": "Receive"
  },
  "recents": {
    "message": "Recents"
  },
  "recipientAddressPlaceholder": {
    "message": "Search, public address (0x), or ENS"
  },
  "recommendedGasLabel": {
    "message": "Recommended"
  },
  "recoveryPhraseReminderBackupStart": {
    "message": "Start here"
  },
  "recoveryPhraseReminderConfirm": {
    "message": "Got it"
  },
  "recoveryPhraseReminderHasBackedUp": {
    "message": "Always keep your Secret Recovery Phrase in a secure and secret place"
  },
  "recoveryPhraseReminderHasNotBackedUp": {
    "message": "Need to backup your Secret Recovery Phrase again?"
  },
  "recoveryPhraseReminderItemOne": {
    "message": "Never share your Secret Recovery Phrase with anyone"
  },
  "recoveryPhraseReminderItemTwo": {
    "message": "The MetaMask team will never ask for your Secret Recovery Phrase"
  },
  "recoveryPhraseReminderSubText": {
    "message": "Your Secret Recovery Phrase controls all of your accounts."
  },
  "recoveryPhraseReminderTitle": {
    "message": "Protect your funds"
  },
  "refreshList": {
    "message": "Refresh list"
  },
  "reject": {
    "message": "Reject"
  },
  "rejectAll": {
    "message": "Reject All"
  },
  "rejectTxsDescription": {
    "message": "You are about to batch reject $1 transactions."
  },
  "rejectTxsN": {
    "message": "Reject $1 transactions"
  },
  "rejected": {
    "message": "Rejected"
  },
  "remember": {
    "message": "Remember:"
  },
  "remindMeLater": {
    "message": "Remind me later"
  },
  "remove": {
    "message": "Remove"
  },
  "removeAccount": {
    "message": "Remove account"
  },
  "removeAccountDescription": {
    "message": "This account will be removed from your wallet. Please make sure you have the original Secret Recovery Phrase or private key for this imported account before continuing. You can import or create accounts again from the account drop-down. "
  },
  "removeNFT": {
    "message": "Remove NFT"
  },
  "removeSnap": {
    "message": "Remove Snap"
  },
  "removeSnapDescription": {
    "message": "This action will delete the snap, its data and revoke your given permissions."
  },
  "replace": {
    "message": "replace"
  },
  "requestsAwaitingAcknowledgement": {
    "message": "requests waiting to be acknowledged"
  },
  "required": {
    "message": "Required"
  },
  "reset": {
    "message": "Reset"
  },
  "resetAccount": {
    "message": "Reset Account"
  },
  "resetAccountDescription": {
    "message": "Resetting your account will clear your transaction history. This will not change the balances in your accounts or require you to re-enter your Secret Recovery Phrase."
  },
  "resetWallet": {
    "message": "Reset Wallet"
  },
  "resetWalletSubHeader": {
    "message": "MetaMask does not keep a copy of your password. If you’re having trouble unlocking your account, you will need to reset your wallet. You can do this by providing the Secret Recovery Phrase you used when you set up your wallet."
  },
  "resetWalletUsingSRP": {
    "message": "This action will delete your current wallet and Secret Recovery Phrase from this device, along with the list of accounts you’ve curated. After resetting with a Secret Recovery Phrase, you’ll see a list of accounts based on the Secret Recovery Phrase you use to reset. This new list will automatically include accounts that have a balance. You’ll also be able to $1 created previously. Custom accounts that you’ve imported will need to be $2, and any custom tokens you’ve added to an account will need to be $3 as well."
  },
  "resetWalletWarning": {
    "message": "Make sure you’re using the correct Secret Recovery Phrase before proceeding. You will not be able to undo this."
  },
  "restore": {
    "message": "Restore"
  },
  "restoreWalletPreferences": {
    "message": "A backup of your data from $1 has been found. Would you like to restore your wallet preferences?",
    "description": "$1 is the date at which the data was backed up"
  },
  "retryTransaction": {
    "message": "Retry Transaction"
  },
  "reusedTokenNameWarning": {
    "message": "A token here reuses a symbol from another token you watch, this can be confusing or deceptive."
  },
  "revealSeedWords": {
    "message": "Reveal Secret Recovery Phrase"
  },
  "revealSeedWordsDescription": {
    "message": "If you ever change browsers or move computers, you will need this Secret Recovery Phrase to access your accounts. Save them somewhere safe and secret."
  },
  "revealSeedWordsWarning": {
    "message": "These words can be used to steal all your accounts."
  },
  "revealSeedWordsWarningTitle": {
    "message": "DO NOT share this phrase with anyone!"
  },
  "rinkeby": {
    "message": "Rinkeby Test Network"
  },
  "ropsten": {
    "message": "Ropsten Test Network"
  },
  "rpcUrl": {
    "message": "New RPC URL"
  },
  "save": {
    "message": "Save"
  },
  "saveAsCsvFile": {
    "message": "Save as CSV File"
  },
  "scanInstructions": {
    "message": "Place the QR code in front of your camera"
  },
  "scanQrCode": {
    "message": "Scan QR Code"
  },
  "scrollDown": {
    "message": "Scroll down"
  },
  "search": {
    "message": "Search"
  },
  "searchAccounts": {
    "message": "Search Accounts"
  },
  "searchResults": {
    "message": "Search Results"
  },
  "searchSettings": {
    "message": "Search in settings"
  },
  "searchTokens": {
    "message": "Search Tokens"
  },
  "secretBackupPhraseDescription": {
    "message": "Your Secret Recovery Phrase makes it easy to back up and restore your account."
  },
  "secretBackupPhraseWarning": {
    "message": "WARNING: Never disclose your Secret Recovery Phrase. Anyone with this phrase can take your Ether forever."
  },
  "secretPhrase": {
    "message": "Only the first account on this wallet will auto load. After completing this process, to add additional accounts, click the drop down menu, then select Create Account."
  },
  "secretRecoveryPhrase": {
    "message": "Secret Recovery Phrase"
  },
  "secureWallet": {
    "message": "Secure Wallet"
  },
  "securityAndPrivacy": {
    "message": "Security & Privacy"
  },
  "seedPhraseConfirm": {
    "message": "Confirm Secret Recovery Phrase"
  },
  "seedPhraseEnterMissingWords": {
    "message": "Confirm Secret Recovery Phrase"
  },
  "seedPhraseIntroNotRecommendedButtonCopy": {
    "message": "Remind me later (not recommended)"
  },
  "seedPhraseIntroRecommendedButtonCopy": {
    "message": "Secure my wallet (recommended)"
  },
  "seedPhraseIntroSidebarBulletFour": {
    "message": "Write down and store in multiple secret places"
  },
  "seedPhraseIntroSidebarBulletOne": {
    "message": "Save in a password manager"
  },
  "seedPhraseIntroSidebarBulletThree": {
    "message": "Store in a safe deposit box"
  },
  "seedPhraseIntroSidebarBulletTwo": {
    "message": "Store in a bank vault"
  },
  "seedPhraseIntroSidebarCopyOne": {
    "message": "Your Secret Recovery Phrase is a 12-word phrase that is the “master key” to your wallet and your funds"
  },
  "seedPhraseIntroSidebarCopyThree": {
    "message": "If someone asks for your recovery phrase they are likely trying to scam you and steal your wallet funds."
  },
  "seedPhraseIntroSidebarCopyTwo": {
    "message": "Never, ever share your Secret Recovery Phrase, not even with MetaMask!"
  },
  "seedPhraseIntroSidebarTitleOne": {
    "message": "What is a Secret Recovery Phrase?"
  },
  "seedPhraseIntroSidebarTitleThree": {
    "message": "Should I share my Secret Recovery Phrase?"
  },
  "seedPhraseIntroSidebarTitleTwo": {
    "message": "How do I save my Secret Recovery Phrase?"
  },
  "seedPhraseIntroTitle": {
    "message": "Secure your wallet"
  },
  "seedPhraseIntroTitleCopy": {
    "message": "Before getting started, watch this short video to learn about your Secret Recovery Phrase and how to keep your wallet safe."
  },
  "seedPhrasePlaceholder": {
    "message": "Separate each word with a single space"
  },
  "seedPhrasePlaceholderPaste": {
    "message": "Enter your Secret Recovery Phrase"
  },
  "seedPhraseReq": {
    "message": "Secret Recovery Phrases contain 12, 15, 18, 21, or 24 words"
  },
  "seedPhraseWriteDownDetails": {
    "message": "Write down this 12-word Secret Recovery Phrase and save it in a place that you trust and only you can access."
  },
  "seedPhraseWriteDownHeader": {
    "message": "Write down your Secret Recovery Phrase"
  },
  "selectAHigherGasFee": {
    "message": "Select a higher gas fee to accelerate the processing of your transaction.*"
  },
  "selectAccounts": {
    "message": "Select the account(s) to use on this site"
  },
  "selectAll": {
    "message": "Select all"
  },
  "selectAnAccount": {
    "message": "Select an Account"
  },
  "selectAnAccountAlreadyConnected": {
    "message": "This account has already been connected to MetaMask"
  },
  "selectEachPhrase": {
    "message": "Please select each phrase in order to make sure it is correct."
  },
  "selectHdPath": {
    "message": "Select HD Path"
  },
  "selectNFTPrivacyPreference": {
    "message": "Turn on NFT detection in Settings"
  },
  "selectPathHelp": {
    "message": "If you don't see the accounts you expect, try switching the HD path."
  },
  "selectType": {
    "message": "Select Type"
  },
  "selectingAllWillAllow": {
    "message": "Selecting all will allow this site to view all of your current accounts. Make sure you trust this site."
  },
  "send": {
    "message": "Send"
  },
  "sendAmount": {
    "message": "Send Amount"
  },
  "sendSpecifiedTokens": {
    "message": "Send $1",
    "description": "Symbol of the specified token"
  },
  "sendTo": {
    "message": "Send to"
  },
  "sendTokens": {
    "message": "Send Tokens"
  },
  "sendingDisabled": {
    "message": "Sending of ERC-1155 NFT assets is not yet supported."
  },
  "sendingNativeAsset": {
    "message": "Sending $1",
    "description": "$1 represents the native currency symbol for the current network (e.g. ETH or BNB)"
  },
  "setAdvancedPrivacySettings": {
    "message": "Set advanced privacy settings"
  },
  "setAdvancedPrivacySettingsDetails": {
    "message": "MetaMask uses these trusted third-party services to enhance product usability and safety."
  },
  "settings": {
    "message": "Settings"
  },
  "settingsSearchMatchingNotFound": {
    "message": "No matching results found"
  },
  "show": {
    "message": "Show"
  },
  "showAdvancedGasInline": {
    "message": "Advanced gas controls"
  },
  "showAdvancedGasInlineDescription": {
    "message": "Select this to show gas price and limit controls directly on the send and confirm screens."
  },
  "showFiatConversionInTestnets": {
    "message": "Show Conversion on test networks"
  },
  "showFiatConversionInTestnetsDescription": {
    "message": "Select this to show fiat conversion on test networks"
  },
  "showHexData": {
    "message": "Show Hex Data"
  },
  "showHexDataDescription": {
    "message": "Select this to show the hex data field on the send screen"
  },
  "showHide": {
    "message": "Show/hide"
  },
  "showIncomingTransactions": {
    "message": "Show Incoming Transactions"
  },
  "showIncomingTransactionsDescription": {
    "message": "Select this to use Etherscan to show incoming transactions in the transactions list"
  },
  "showPermissions": {
    "message": "Show permissions"
  },
  "showPrivateKeys": {
    "message": "Show Private Keys"
  },
  "showRecommendations": {
    "message": "Show Recommendations"
  },
  "showSeedPhrase": {
    "message": "Show Secret Recovery Phrase"
  },
  "showTestnetNetworks": {
    "message": "Show test networks"
  },
  "showTestnetNetworksDescription": {
    "message": "Select this to show test networks in network list"
  },
  "sigRequest": {
    "message": "Signature Request"
  },
  "sign": {
    "message": "Sign"
  },
  "signNotice": {
    "message": "Signing this message can be dangerous. This signature could potentially perform any operation on your account's behalf, including granting complete control of your account and all of its assets to the requesting site. Only sign this message if you know what you're doing or completely trust the requesting site."
  },
  "signatureRequest": {
    "message": "Signature Request"
  },
  "signatureRequest1": {
    "message": "Message"
  },
  "signed": {
    "message": "Signed"
  },
  "simulationErrorMessage": {
    "message": "This transaction is expected to fail. Trying to execute it is expected to be expensive but fail, and is not recommended."
  },
  "simulationErrorMessageV2": {
    "message": "We were not able to estimate gas. There might be an error in the contract and this transaction may fail."
  },
  "skip": {
    "message": "Skip"
  },
  "skipAccountSecurity": {
    "message": "Skip Account Security?"
  },
  "skipAccountSecurityDetails": {
    "message": "I understand that until I back up my Secret Recovery Phrase, I may lose my accounts and all of their assets."
  },
  "slow": {
    "message": "Slow"
  },
  "smartTransaction": {
    "message": "Smart transaction"
  },
  "snapAccess": {
    "message": "$1 snap has access to:",
    "description": "$1 represents the name of the snap"
  },
  "snapError": {
    "message": "Snap Error: '$1'. Error Code: '$2'",
    "description": "This is shown when a snap encounters an error. $1 is the error message from the snap, and $2 is the error code."
  },
  "snapInstall": {
    "message": "Install Snap"
  },
  "snapInstallWarningCheck": {
    "message": "To confirm you understand, check all."
  },
  "snapInstallWarningKeyAccess": {
    "message": "You are granting key access to the snap \"$1\". This is irrevocable and grants \"$1\" control of your accounts and assets. Make sure you trust \"$1\" before proceeding.",
    "description": "The parameter is the name of the snap"
  },
  "snapRequestsPermission": {
    "message": "This snap is requesting the following permissions:"
  },
  "snaps": {
    "message": "Snaps"
  },
  "snapsSettingsDescription": {
    "message": "Manage your Snaps"
  },
  "snapsStatus": {
    "message": "Snap status is dependent on activity."
  },
  "snapsToggle": {
    "message": "A snap will only run if it is enabled"
  },
  "somethingWentWrong": {
    "message": "Oops! Something went wrong."
  },
  "source": {
    "message": "Source"
  },
  "speedUp": {
    "message": "Speed Up"
  },
  "speedUpCancellation": {
    "message": "Speed up this cancellation"
  },
  "speedUpExplanation": {
    "message": "We’ve updated the gas fee based on current network conditions and have increased it by at least 10% (required by the network)."
  },
  "speedUpPopoverTitle": {
    "message": "Speed up transaction"
  },
  "speedUpTooltipText": {
    "message": "New gas fee"
  },
  "speedUpTransaction": {
    "message": "Speed up this transaction"
  },
  "spendLimitAmount": {
    "message": "Spend limit amount"
  },
  "spendLimitInsufficient": {
    "message": "Spend limit insufficient"
  },
  "spendLimitInvalid": {
    "message": "Spend limit invalid; must be a positive number"
  },
  "spendLimitPermission": {
    "message": "Spend limit permission"
  },
  "spendLimitRequestedBy": {
    "message": "Spend limit requested by $1",
    "description": "Origin of the site requesting the spend limit"
  },
  "spendLimitTooLarge": {
    "message": "Spend limit too large"
  },
  "stable": {
    "message": "Stable"
  },
  "stableLowercase": {
    "message": "stable"
  },
  "stateLogError": {
    "message": "Error in retrieving state logs."
  },
  "stateLogFileName": {
    "message": "MetaMask State Logs"
  },
  "stateLogs": {
    "message": "State Logs"
  },
  "stateLogsDescription": {
    "message": "State logs contain your public account addresses and sent transactions."
  },
  "status": {
    "message": "Status"
  },
  "statusConnected": {
    "message": "Connected"
  },
  "statusNotConnected": {
    "message": "Not connected"
  },
  "step1LatticeWallet": {
    "message": "Make sure your Lattice1 is ready to connect"
  },
  "step1LatticeWalletMsg": {
    "message": "You can connect MetaMask to your Lattice1 device once it is set up and online. Unlock your device and have your Device ID ready. For more on using hardware wallets, $1",
    "description": "$1 represents the `hardwareWalletSupportLinkConversion` localization key"
  },
  "step1LedgerWallet": {
    "message": "Download Ledger app"
  },
  "step1LedgerWalletMsg": {
    "message": "Download, set up, and enter your password to unlock $1.",
    "description": "$1 represents the `ledgerLiveApp` localization value"
  },
  "step1TrezorWallet": {
    "message": "Plug in Trezor wallet"
  },
  "step1TrezorWalletMsg": {
    "message": "Connect your wallet directly to your computer. For more on using your hardware wallet device, $1",
    "description": "$1 represents the `hardwareWalletSupportLinkConversion` localization key"
  },
  "step2LedgerWallet": {
    "message": "Plug in Ledger wallet"
  },
  "step2LedgerWalletMsg": {
    "message": "Connect your wallet directly to your computer.  Unlock your Ledger and open the Ethereum app. For more on using your hardware wallet device, $1.",
    "description": "$1 represents the `hardwareWalletSupportLinkConversion` localization key"
  },
  "storePhrase": {
    "message": "Store this phrase in a password manager like 1Password."
  },
  "stxAreHere": {
    "message": "Smart transactions are here!"
  },
  "stxBenefit1": {
    "message": "Decrease transaction costs"
  },
  "stxBenefit2": {
    "message": "Reduce failures & minimize costs"
  },
  "stxBenefit3": {
    "message": "Protect from front-running"
  },
  "stxBenefit4": {
    "message": "Eliminate stuck transactions"
  },
  "stxCancelled": {
    "message": "Swap would have failed"
  },
  "stxCancelledDescription": {
    "message": "Your transaction would have failed and was canceled to protect you from paying unnecessary gas fees."
  },
  "stxCancelledSubDescription": {
    "message": "Try your swap again. We’ll be here to protect you against similar risks next time."
  },
  "stxDescription": {
    "message": "Smart transactions use MetaMask smart contracts to simulate transactions before submitting in order to..."
  },
  "stxFailure": {
    "message": "Swap failed"
  },
  "stxFailureDescription": {
    "message": "Sudden market changes can cause failures. If the problem persists, please reach out to $1.",
    "description": "This message is shown to a user if their swap fails. The $1 will be replaced by support.metamask.io"
  },
  "stxFallbackToNormal": {
    "message": "You can still swap using the normal method or wait for cheaper gas fees and less failures with smart transactions."
  },
  "stxPendingFinalizing": {
    "message": "Finalizing..."
  },
  "stxPendingOptimizingGas": {
    "message": "Optimizing gas..."
  },
  "stxPendingPrivatelySubmitting": {
    "message": "Privately submitting the Swap..."
  },
  "stxSubDescription": {
    "message": "Enabling allows MetaMask to simulate transactions, proactively cancel bad transactions and sign MetaMask Swaps transactions for you."
  },
  "stxSuccess": {
    "message": "Swap complete!"
  },
  "stxSuccessDescription": {
    "message": "Your $1 is now available.",
    "description": "$1 is a token symbol, e.g. ETH"
  },
  "stxTooltip": {
    "message": "Simulate transactions before submitting to decrease transaction costs and reduce failures."
  },
  "stxTryRegular": {
    "message": "Try a regular swap."
  },
  "stxUnavailable": {
    "message": "Smart transactions temporarily unavailable"
  },
  "stxUnknown": {
    "message": "Status unknown"
  },
  "stxUnknownDescription": {
    "message": "A transaction has been successful but we’re unsure what it is. This may be due to submitting another transaction while this swap was processing."
  },
  "stxUserCancelled": {
    "message": "Swap canceled"
  },
  "stxUserCancelledDescription": {
    "message": "Your transaction has been canceled and you did not pay any unnecessary gas fees."
  },
  "stxYouCanOptOut": {
    "message": "You can opt-out in advanced settings any time."
  },
  "submit": {
    "message": "Submit"
  },
  "submitted": {
    "message": "Submitted"
  },
  "support": {
    "message": "Support"
  },
  "supportCenter": {
    "message": "Visit our Support Center"
  },
  "swap": {
    "message": "Swap"
  },
  "swapAdvancedSlippageInfo": {
    "message": "If the price changes between the time your order is placed and confirmed it’s called “slippage”. Your swap will automatically cancel if slippage exceeds your “max slippage” setting."
  },
  "swapAggregator": {
    "message": "Aggregator"
  },
  "swapAllowSwappingOf": {
    "message": "Allow swapping of $1",
    "description": "Shows a user that they need to allow a token for swapping on their hardware wallet"
  },
  "swapAmountReceived": {
    "message": "Guaranteed amount"
  },
  "swapAmountReceivedInfo": {
    "message": "This is the minimum amount you will receive. You may receive more depending on slippage."
  },
  "swapApproval": {
    "message": "Approve $1 for swaps",
    "description": "Used in the transaction display list to describe a transaction that is an approve call on a token that is to be swapped.. $1 is the symbol of a token that has been approved."
  },
  "swapApproveNeedMoreTokens": {
    "message": "You need $1 more $2 to complete this swap",
    "description": "Tells the user how many more of a given token they need for a specific swap. $1 is an amount of tokens and $2 is the token symbol."
  },
  "swapApproveNeedMoreTokensSmartTransactions": {
    "message": "You need more $1 to complete this swap using smart transactions.",
    "description": "Tells the user that they need more of a certain token ($1) before they can complete the swap via smart transactions."
  },
  "swapBestOfNQuotes": {
    "message": "Best of $1 quotes.",
    "description": "$1 is the number of quotes that the user can select from when opening the list of quotes on the 'view quote' screen"
  },
  "swapBuildQuotePlaceHolderText": {
    "message": "No tokens available matching $1",
    "description": "Tells the user that a given search string does not match any tokens in our token lists. $1 can be any string of text"
  },
  "swapCompleteIn": {
    "message": "Swap complete in <",
    "description": "'<' means 'less than', e.g. Swap complete in < 2:59"
  },
  "swapConfirmWithHwWallet": {
    "message": "Confirm with your hardware wallet"
  },
  "swapContractDataDisabledErrorDescription": {
    "message": "In the Ethereum app on your Ledger, go to \"Settings\" and allow contract data. Then, try your swap again."
  },
  "swapContractDataDisabledErrorTitle": {
    "message": "Contract data is not enabled on your Ledger"
  },
  "swapCustom": {
    "message": "custom"
  },
  "swapDecentralizedExchange": {
    "message": "Decentralized exchange"
  },
  "swapDirectContract": {
    "message": "Direct contract"
  },
  "swapEditLimit": {
    "message": "Edit limit"
  },
  "swapEnableDescription": {
    "message": "This is required and gives MetaMask permission to swap your $1.",
    "description": "Gives the user info about the required approval transaction for swaps. $1 will be the symbol of a token being approved for swaps."
  },
  "swapEnableTokenForSwapping": {
    "message": "This will $1 for swapping",
    "description": "$1 is for the 'enableToken' key, e.g. 'enable ETH'"
  },
  "swapEstimatedNetworkFees": {
    "message": "Estimated network fees"
  },
  "swapEstimatedNetworkFeesInfo": {
    "message": "This is an estimate of the network fee that will be used to complete your swap. The actual amount may change according to network conditions."
  },
  "swapFailedErrorDescriptionWithSupportLink": {
    "message": "Transaction failures happen and we are here to help. If this issue persists, you can reach our customer support at $1 for further assistance.",
    "description": "This message is shown to a user if their swap fails. The $1 will be replaced by support.metamask.io"
  },
  "swapFailedErrorTitle": {
    "message": "Swap failed"
  },
  "swapFetchingQuoteNofN": {
    "message": "Fetching quote $1 of $2",
    "description": "A count of possible quotes shown to the user while they are waiting for quotes to be fetched. $1 is the number of quotes already loaded, and $2 is the total number of resources that we check for quotes. Keep in mind that not all resources will have a quote for a particular swap."
  },
  "swapFetchingQuotes": {
    "message": "Fetching quotes"
  },
  "swapFetchingQuotesErrorDescription": {
    "message": "Hmmm... something went wrong. Try again, or if errors persist, contact customer support."
  },
  "swapFetchingQuotesErrorTitle": {
    "message": "Error fetching quotes"
  },
  "swapFetchingTokens": {
    "message": "Fetching tokens..."
  },
  "swapFromTo": {
    "message": "The swap of $1 to $2",
    "description": "Tells a user that they need to confirm on their hardware wallet a swap of 2 tokens. $1 is a source token and $2 is a destination token"
  },
  "swapGasFeesDetails": {
    "message": "Gas fees are estimated and will fluctuate based on network traffic and transaction complexity."
  },
  "swapGasFeesLearnMore": {
    "message": "Learn more about gas fees"
  },
  "swapGasFeesSplit": {
    "message": "Gas fees on the previous screen are split between these two transactions."
  },
  "swapGasFeesSummary": {
    "message": "Gas fees are paid to crypto miners who process transactions on the $1 network. MetaMask does not profit from gas fees.",
    "description": "$1 is the selected network, e.g. Ethereum or BSC"
  },
  "swapHighSlippageWarning": {
    "message": "Slippage amount is very high."
  },
  "swapIncludesMMFee": {
    "message": "Includes a $1% MetaMask fee.",
    "description": "Provides information about the fee that metamask takes for swaps. $1 is a decimal number."
  },
  "swapLowSlippageError": {
    "message": "Transaction may fail, max slippage too low."
  },
  "swapMaxSlippage": {
    "message": "Max slippage"
  },
  "swapMetaMaskFee": {
    "message": "MetaMask fee"
  },
  "swapMetaMaskFeeDescription": {
    "message": "We find the best price from the top liquidity sources, every time. A fee of $1% is automatically factored into this quote.",
    "description": "Provides information about the fee that metamask takes for swaps. $1 is a decimal number."
  },
  "swapNQuotesWithDot": {
    "message": "$1 quotes.",
    "description": "$1 is the number of quotes that the user can select from when opening the list of quotes on the 'view quote' screen"
  },
  "swapNewQuoteIn": {
    "message": "New quotes in $1",
    "description": "Tells the user the amount of time until the currently displayed quotes are update. $1 is a time that is counting down from 1:00 to 0:00"
  },
  "swapOnceTransactionHasProcess": {
    "message": "Your $1 will be added to your account once this transaction has processed.",
    "description": "This message communicates the token that is being transferred. It is shown on the awaiting swap screen. The $1 will be a token symbol."
  },
  "swapPriceDifference": {
    "message": "You are about to swap $1 $2 (~$3) for $4 $5 (~$6).",
    "description": "This message represents the price slippage for the swap.  $1 and $4 are a number (ex: 2.89), $2 and $5 are symbols (ex: ETH), and $3 and $6 are fiat currency amounts."
  },
  "swapPriceDifferenceTitle": {
    "message": "Price difference of ~$1%",
    "description": "$1 is a number (ex: 1.23) that represents the price difference."
  },
  "swapPriceImpactTooltip": {
    "message": "Price impact is the difference between the current market price and the amount received during transaction execution. Price impact is a function of the size of your trade relative to the size of the liquidity pool."
  },
  "swapPriceUnavailableDescription": {
    "message": "Price impact could not be determined due to lack of market price data. Please confirm that you are comfortable with the amount of tokens you are about to receive before swapping."
  },
  "swapPriceUnavailableTitle": {
    "message": "Check your rate before proceeding"
  },
  "swapProcessing": {
    "message": "Processing"
  },
  "swapQuoteDetails": {
    "message": "Quote details"
  },
  "swapQuoteDetailsSlippageInfo": {
    "message": "If the price changes between the time your order is placed and confirmed it’s called \"slippage\". Your Swap will automatically cancel if slippage exceeds your \"slippage tolerance\" setting."
  },
  "swapQuoteSource": {
    "message": "Quote source"
  },
  "swapQuotesExpiredErrorDescription": {
    "message": "Please request new quotes to get the latest rates."
  },
  "swapQuotesExpiredErrorTitle": {
    "message": "Quotes timeout"
  },
  "swapQuotesNotAvailableErrorDescription": {
    "message": "Try adjusting the amount or slippage settings and try again."
  },
  "swapQuotesNotAvailableErrorTitle": {
    "message": "No quotes available"
  },
  "swapRate": {
    "message": "Rate"
  },
  "swapReceiving": {
    "message": "Receiving"
  },
  "swapReceivingInfoTooltip": {
    "message": "This is an estimate. The exact amount depends on slippage."
  },
  "swapRequestForQuotation": {
    "message": "Request for quotation"
  },
  "swapReviewSwap": {
    "message": "Review Swap"
  },
  "swapSearchForAToken": {
    "message": "Search for a token"
  },
  "swapSelect": {
    "message": "Select"
  },
  "swapSelectAQuote": {
    "message": "Select a quote"
  },
  "swapSelectAToken": {
    "message": "Select a token"
  },
  "swapSelectQuotePopoverDescription": {
    "message": "Below are all the quotes gathered from multiple liquidity sources."
  },
  "swapSlippageNegative": {
    "message": "Slippage must be greater or equal to zero"
  },
  "swapSource": {
    "message": "Liquidity source"
  },
  "swapSourceInfo": {
    "message": "We search multiple liquidity sources (exchanges, aggregators and professional market makers) to find the best rates and lowest network fees."
  },
  "swapSuggested": {
    "message": "Swap suggested"
  },
  "swapSuggestedGasSettingToolTipMessage": {
    "message": "Swaps are complex and time sensitive transactions. We recommend this gas fee for a good balance between cost and confidence of a successful Swap."
  },
  "swapSwapFrom": {
    "message": "Swap from"
  },
  "swapSwapSwitch": {
    "message": "Switch from and to tokens"
  },
  "swapSwapTo": {
    "message": "Swap to"
  },
  "swapToConfirmWithHwWallet": {
    "message": "to confirm with your hardware wallet"
  },
  "swapTokenAvailable": {
    "message": "Your $1 has been added to your account.",
    "description": "This message is shown after a swap is successful and communicates the exact amount of tokens the user has received for a swap. The $1 is a decimal number of tokens followed by the token symbol."
  },
  "swapTokenBalanceUnavailable": {
    "message": "We were unable to retrieve your $1 balance",
    "description": "This message communicates to the user that their balance of a given token is currently unavailable. $1 will be replaced by a token symbol"
  },
  "swapTokenToToken": {
    "message": "Swap $1 to $2",
    "description": "Used in the transaction display list to describe a swap. $1 and $2 are the symbols of tokens in involved in a swap."
  },
  "swapTokenVerificationAddedManually": {
    "message": "This token has been added manually."
  },
  "swapTokenVerificationMessage": {
    "message": "Always confirm the token address on $1.",
    "description": "Points the user to Etherscan as a place they can verify information about a token. $1 is replaced with the translation for \"Etherscan\" followed by an info icon that shows more info on hover."
  },
  "swapTokenVerificationOnlyOneSource": {
    "message": "Only verified on 1 source."
  },
  "swapTokenVerificationSources": {
    "message": "Verified on $1 sources.",
    "description": "Indicates the number of token information sources that recognize the symbol + address. $1 is a decimal number."
  },
  "swapTooManyDecimalsError": {
    "message": "$1 allows up to $2 decimals",
    "description": "$1 is a token symbol and $2 is the max. number of decimals allowed for the token"
  },
  "swapTransactionComplete": {
    "message": "Transaction complete"
  },
  "swapTwoTransactions": {
    "message": "2 transactions"
  },
  "swapUnknown": {
    "message": "Unknown"
  },
  "swapVerifyTokenExplanation": {
    "message": "Multiple tokens can use the same name and symbol. Check $1 to verify this is the token you're looking for.",
    "description": "This appears in a tooltip next to the verifyThisTokenOn message. It gives the user more information about why they should check the token on a block explorer. $1 will be the name or url of the block explorer, which will be the translation of 'etherscan' or a block explorer url specified for a custom network."
  },
  "swapYourTokenBalance": {
    "message": "$1 $2 available to swap",
    "description": "Tells the user how much of a token they have in their balance. $1 is a decimal number amount of tokens, and $2 is a token symbol"
  },
  "swapZeroSlippage": {
    "message": "0% Slippage"
  },
  "swapsAdvancedOptions": {
    "message": "Advanced Options"
  },
  "swapsExcessiveSlippageWarning": {
    "message": "Slippage amount is too high and will result in a bad rate. Please reduce your slippage tolerance to a value below 15%."
  },
  "swapsMaxSlippage": {
    "message": "Slippage Tolerance"
  },
  "swapsNotEnoughForTx": {
    "message": "Not enough $1 to complete this transaction",
    "description": "Tells the user that they don't have enough of a token for a proposed swap. $1 is a token symbol"
  },
  "swapsViewInActivity": {
    "message": "View in activity"
  },
  "switchEthereumChainConfirmationDescription": {
    "message": "This will switch the selected network within MetaMask to a previously added network:"
  },
  "switchEthereumChainConfirmationTitle": {
    "message": "Allow this site to switch the network?"
  },
  "switchNetwork": {
    "message": "Switch network"
  },
  "switchNetworks": {
    "message": "Switch Networks"
  },
  "switchToThisAccount": {
    "message": "Switch to this account"
  },
  "switchingNetworksCancelsPendingConfirmations": {
    "message": "Switching networks will cancel all pending confirmations"
  },
  "symbol": {
    "message": "Symbol"
  },
  "symbolBetweenZeroTwelve": {
    "message": "Symbol must be 11 characters or fewer."
  },
  "syncFailed": {
    "message": "Sync failed"
  },
  "syncInProgress": {
    "message": "Sync in progress"
  },
  "syncWithMobile": {
    "message": "Sync with mobile"
  },
  "syncWithMobileBeCareful": {
    "message": "Make sure nobody else is looking at your screen when you scan this code"
  },
  "syncWithMobileComplete": {
    "message": "Your data has been synced successfully. Enjoy the MetaMask mobile app!"
  },
  "syncWithMobileDesc": {
    "message": "You can sync your accounts and information with your mobile device. Open the MetaMask mobile app, go to \"Settings\" and tap on \"Sync from Browser Extension\""
  },
  "syncWithMobileDescNewUsers": {
    "message": "If you just open the MetaMask Mobile app for the first time, just follow the steps in your phone."
  },
  "syncWithMobileScanThisCode": {
    "message": "Scan this code with your MetaMask mobile app"
  },
  "syncWithMobileTitle": {
    "message": "Sync with mobile"
  },
  "syncWithThreeBox": {
    "message": "Sync data with 3Box (experimental)"
  },
  "syncWithThreeBoxDescription": {
    "message": "Turn on to have your settings backed up with 3Box. This feature is currently experimental; use at your own risk."
  },
  "syncWithThreeBoxDisabled": {
    "message": "3Box has been disabled due to an error during the initial sync"
  },
  "tenPercentIncreased": {
    "message": "10% increase"
  },
  "terms": {
    "message": "Terms of Use"
  },
  "termsOfService": {
    "message": "Terms of Service"
  },
  "testFaucet": {
    "message": "Test Faucet"
  },
  "thisWillCreate": {
    "message": "This will create a new wallet and Secret Recovery Phrase"
  },
  "time": {
    "message": "Time"
  },
  "tips": {
    "message": "Tips"
  },
  "to": {
    "message": "To"
  },
  "toAddress": {
    "message": "To: $1",
    "description": "$1 is the address to include in the To label. It is typically shortened first using shortenAddress"
  },
  "toggleTestNetworks": {
    "message": "$1 test networks",
    "description": "$1 is a clickable link with text defined by the 'showHide' key. The link will open to the advanced settings where users can enable the display of test networks in the network dropdown."
  },
  "token": {
    "message": "Token"
  },
  "tokenAlreadyAdded": {
    "message": "Token has already been added."
  },
  "tokenContractAddress": {
    "message": "Token Contract Address"
  },
  "tokenDecimalFetchFailed": {
    "message": "Token decimal required."
  },
  "tokenDecimalTitle": {
    "message": "Token Decimal:"
  },
  "tokenDetails": {
    "message": "Token details"
  },
  "tokenDetectionAnnouncement": {
    "message": "New! Improved token detection is available on Ethereum Mainnet as an experimental feature. $1"
  },
  "tokenId": {
    "message": "Token ID"
  },
  "tokenSymbol": {
    "message": "Token Symbol"
  },
  "tooltipApproveButton": {
    "message": "I understand"
  },
  "total": {
    "message": "Total"
  },
  "transaction": {
    "message": "transaction"
  },
  "transactionCancelAttempted": {
    "message": "Transaction cancel attempted with estimated gas fee of $1 at $2"
  },
  "transactionCancelSuccess": {
    "message": "Transaction successfully cancelled at $2"
  },
  "transactionConfirmed": {
    "message": "Transaction confirmed at $2."
  },
  "transactionCreated": {
    "message": "Transaction created with a value of $1 at $2."
  },
  "transactionData": {
    "message": "Transaction data"
  },
  "transactionDecodingAccreditationDecoded": {
    "message": "Decoded by Truffle"
  },
  "transactionDecodingAccreditationVerified": {
    "message": "Verified contract on $1"
  },
  "transactionDecodingUnsupportedNetworkError": {
    "message": "Transaction decoding is not available for chainId $1"
  },
  "transactionDetailDappGasMoreInfo": {
    "message": "Site suggested"
  },
  "transactionDetailDappGasTooltip": {
    "message": "Edit to use MetaMask's recommended gas fee based on the latest block."
  },
  "transactionDetailGasHeading": {
    "message": "Estimated gas fee"
  },
  "transactionDetailGasInfoV2": {
    "message": "estimated"
  },
  "transactionDetailGasTooltipConversion": {
    "message": "Learn more about gas fees"
  },
  "transactionDetailGasTooltipExplanation": {
    "message": "Gas fees are set by the network and fluctuate based on network traffic and transaction complexity."
  },
  "transactionDetailGasTooltipIntro": {
    "message": "Gas fees are paid to crypto miners who process transactions on the $1 network. MetaMask does not profit from gas fees."
  },
  "transactionDetailGasTotalSubtitle": {
    "message": "Amount + gas fee"
  },
  "transactionDetailLayer2GasHeading": {
    "message": "Layer 2 gas fee"
  },
  "transactionDetailMultiLayerTotalSubtitle": {
    "message": "Amount + fees"
  },
  "transactionDropped": {
    "message": "Transaction dropped at $2."
  },
  "transactionError": {
    "message": "Transaction Error. Exception thrown in contract code."
  },
  "transactionErrorNoContract": {
    "message": "Trying to call a function on a non-contract address."
  },
  "transactionErrored": {
    "message": "Transaction encountered an error."
  },
  "transactionFee": {
    "message": "Transaction fee"
  },
  "transactionHistoryBaseFee": {
    "message": "Base Fee (GWEI)"
  },
  "transactionHistoryL1GasLabel": {
    "message": "Total L1 Gas Fee"
  },
  "transactionHistoryL2GasLimitLabel": {
    "message": "L2 Gas Limit"
  },
  "transactionHistoryL2GasPriceLabel": {
    "message": "L2 Gas Price"
  },
  "transactionHistoryMaxFeePerGas": {
    "message": "Max Fee Per Gas"
  },
  "transactionHistoryPriorityFee": {
    "message": "Priority Fee (GWEI)"
  },
  "transactionHistoryTotalGasFee": {
    "message": "Total Gas Fee"
  },
  "transactionResubmitted": {
    "message": "Transaction resubmitted with estimated gas fee increased to $1 at $2"
  },
  "transactionSubmitted": {
    "message": "Transaction submitted with estimated gas fee of $1 at $2."
  },
  "transactionUpdated": {
    "message": "Transaction updated at $2."
  },
  "transfer": {
    "message": "Transfer"
  },
  "transferBetweenAccounts": {
    "message": "Transfer between my accounts"
  },
  "transferFrom": {
    "message": "Transfer From"
  },
  "troubleConnectingToWallet": {
    "message": "We had trouble connecting to your $1, try reviewing $2 and try again.",
    "description": "$1 is the wallet device name; $2 is a link to wallet connection guide"
  },
  "troubleTokenBalances": {
    "message": "We had trouble loading your token balances. You can view them ",
    "description": "Followed by a link (here) to view token balances"
  },
  "trustSiteApprovePermission": {
    "message": "By granting permission, you are allowing the following $1 to access your funds"
  },
  "tryAgain": {
    "message": "Try again"
  },
  "tryAnywayOption": {
    "message": "I will try anyway"
  },
  "turnOnTokenDetection": {
    "message": "Turn on enhanced token detection"
  },
  "twelveHrTitle": {
    "message": "12hr:"
  },
  "txInsightsNotSupported": {
    "message": "Transaction insights not supported for this contract at this time."
  },
  "typePassword": {
    "message": "Type your MetaMask password"
  },
  "u2f": {
    "message": "U2F",
    "description": "A name on an API for the browser to interact with devices that support the U2F protocol. On some browsers we use it to connect MetaMask to Ledger devices."
  },
  "unapproved": {
    "message": "Unapproved"
  },
  "units": {
    "message": "units"
  },
  "unknown": {
    "message": "Unknown"
  },
  "unknownCameraError": {
    "message": "There was an error while trying to access your camera. Please try again..."
  },
  "unknownCameraErrorTitle": {
    "message": "Ooops! Something went wrong...."
  },
  "unknownNetwork": {
    "message": "Unknown Private Network"
  },
  "unknownQrCode": {
    "message": "Error: We couldn't identify that QR code"
  },
  "unlimited": {
    "message": "Unlimited"
  },
  "unlock": {
    "message": "Unlock"
  },
  "unlockMessage": {
    "message": "The decentralized web awaits"
  },
  "unrecognizedChain": {
    "message": "This custom network is not recognized. We recommend that you $1 before proceeding",
    "description": "$1 is a clickable link with text defined by the 'unrecognizedChanLinkText' key. The link will open to instructions for users to validate custom network details."
  },
  "unrecognizedChainLinkText": {
    "message": "verify the network details",
    "description": "Serves as link text for the 'unrecognizedChain' key. This text will be embedded inside the translation for that key."
  },
  "unsendableAsset": {
    "message": "Sending collectible (ERC-721) tokens is not currently supported",
    "description": "This is an error message we show the user if they attempt to send a collectible asset type, for which currently don't support sending"
  },
  "updatedWithDate": {
    "message": "Updated $1"
  },
  "urlErrorMsg": {
    "message": "URLs require the appropriate HTTP/HTTPS prefix."
  },
  "urlExistsErrorMsg": {
    "message": "This URL is currently used by the $1 network."
  },
  "useCollectibleDetection": {
    "message": "Autodetect NFTs"
  },
  "useCollectibleDetectionDescription": {
    "message": "Displaying NFTs media & data may expose your IP address to centralized servers. Third-party APIs (like OpenSea) are used to detect NFTs in your wallet. This exposes your account address with those services. Leave this disabled if you don’t want the app to pull data from those those services."
  },
  "usePhishingDetection": {
    "message": "Use Phishing Detection"
  },
  "usePhishingDetectionDescription": {
    "message": "Display a warning for phishing domains targeting Ethereum users"
  },
  "useTokenDetection": {
    "message": "Use Token Detection"
  },
  "useTokenDetectionDescription": {
    "message": "We use third-party APIs to detect and display new tokens sent to your wallet. Turn off if you don’t want MetaMask to pull data from those services."
  },
  "usedByClients": {
    "message": "Used by a variety of different clients"
  },
  "userName": {
    "message": "Username"
  },
  "verifyThisTokenDecimalOn": {
    "message": "Token decimal can be found on $1",
    "description": "Points the user to etherscan as a place they can verify information about a token. $1 is replaced with the translation for \"etherscan\""
  },
  "verifyThisTokenOn": {
    "message": "Verify this token on $1",
    "description": "Points the user to etherscan as a place they can verify information about a token. $1 is replaced with the translation for \"etherscan\""
  },
  "verifyThisUnconfirmedTokenOn": {
    "message": "Verify this token on $1 and make sure this is the token you want to trade.",
    "description": "Points the user to etherscan as a place they can verify information about a token. $1 is replaced with the translation for \"etherscan\""
  },
  "viewAccount": {
    "message": "View Account"
  },
  "viewAllDetails": {
    "message": "View all details"
  },
  "viewContact": {
    "message": "View Contact"
  },
  "viewFullTransactionDetails": {
    "message": "View full transaction details"
  },
  "viewMore": {
    "message": "View More"
  },
  "viewOnBlockExplorer": {
    "message": "View on block explorer"
  },
  "viewOnCustomBlockExplorer": {
    "message": "View $1 at $2",
    "description": "$1 is the action type. e.g (Account, Transaction, Swap) and $2 is the Custom Block Exporer URL"
  },
  "viewOnEtherscan": {
    "message": "View $1 on Etherscan",
    "description": "$1 is the action type. e.g (Account, Transaction, Swap)"
  },
  "viewOnOpensea": {
    "message": "View on Opensea"
  },
  "viewinExplorer": {
    "message": "View $1 in Explorer",
    "description": "$1 is the action type. e.g (Account, Transaction, Swap)"
  },
  "visitWebSite": {
    "message": "Visit our web site"
  },
  "walletConnectionGuide": {
    "message": "our hardware wallet connection guide"
  },
  "walletCreationSuccessDetail": {
    "message": "You’ve successfully protected your wallet. Keep your Secret Recovery Phrase safe and secret -- it’s your responsibility!"
  },
  "walletCreationSuccessReminder1": {
    "message": "MetaMask can’t recover your Secret Recovery Phrase."
  },
  "walletCreationSuccessReminder2": {
    "message": "MetaMask will never ask you for your Secret Recovery Phrase."
  },
  "walletCreationSuccessReminder3": {
    "message": "$1 with anyone or risk your funds being stolen",
    "description": "$1 is separated as walletCreationSuccessReminder3BoldSection so that we can bold it"
  },
  "walletCreationSuccessReminder3BoldSection": {
    "message": "Never share your Secret Recovery Phrase",
    "description": "This string is localized separately from walletCreationSuccessReminder3 so that we can bold it"
  },
  "walletCreationSuccessTitle": {
    "message": "Wallet creation successful"
  },
  "web3ShimUsageNotification": {
    "message": "We noticed that the current website tried to use the removed window.web3 API. If the site appears to be broken, please click $1 for more information.",
    "description": "$1 is a clickable link."
  },
  "webhid": {
    "message": "WebHID",
    "description": "Refers to a interface for connecting external devices to the browser. Used for connecting ledger to the browser. Read more here https://developer.mozilla.org/en-US/docs/Web/API/WebHID_API"
  },
  "welcome": {
    "message": "Welcome to MetaMask"
  },
  "welcomeBack": {
    "message": "Welcome Back!"
  },
  "welcomeExploreDescription": {
    "message": "Store, send and spend crypto currencies and assets."
  },
  "welcomeExploreTitle": {
    "message": "Explore decentralized apps"
  },
  "welcomeLoginDescription": {
    "message": "Use your MetaMask to login to decentralized apps - no signup needed."
  },
  "welcomeLoginTitle": {
    "message": "Say hello to your wallet"
  },
  "welcomeToMetaMask": {
    "message": "Let's get started"
  },
  "welcomeToMetaMaskIntro": {
    "message": "Trusted by millions, MetaMask is a secure wallet making the world of web3 accessible to all."
  },
  "whatsNew": {
    "message": "What's new",
    "description": "This is the title of a popup that gives users notifications about new features and updates to MetaMask."
  },
  "whatsThis": {
    "message": "What's this?"
  },
  "writePhrase": {
    "message": "Write this phrase on a piece of paper and store in a secure location. If you want even more security, write it down on multiple pieces of paper and store each in 2 - 3 different locations."
  },
  "xOfY": {
    "message": "$1 of $2",
    "description": "$1 and $2 are intended to be two numbers, where $2 is a total, and $1 is a count towards that total"
  },
  "xOfYPending": {
    "message": "$1 of $2 pending",
    "description": "$1 and $2 are intended to be two numbers, where $2 is a total number of pending confirmations, and $1 is a count towards that total"
  },
  "yes": {
    "message": "Yes"
  },
  "yesLetsTry": {
    "message": "Yes, let's try"
  },
  "youNeedToAllowCameraAccess": {
    "message": "You need to allow camera access to use this feature."
  },
  "youSign": {
    "message": "You are signing"
  },
  "yourPrivateSeedPhrase": {
    "message": "Your private Secret Recovery Phrase"
  },
  "zeroGasPriceOnSpeedUpError": {
    "message": "Zero gas price on speed up"
  }
}<|MERGE_RESOLUTION|>--- conflicted
+++ resolved
@@ -1115,13 +1115,6 @@
   "ethGasPriceFetchWarning": {
     "message": "Backup gas price is provided as the main gas estimation service is unavailable right now."
   },
-<<<<<<< HEAD
-  "eth_accounts": {
-    "message": "See address, account balance, activity and initiate transactions",
-    "description": "The description for the `eth_accounts` permission"
-  },
-=======
->>>>>>> d239d0fd
   "ethereumPublicAddress": {
     "message": "Ethereum Public Address"
   },
