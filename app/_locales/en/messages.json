{
  "QRHardwareInvalidTransactionTitle": {
    "message": "Error"
  },
  "QRHardwareMismatchedSignId": {
    "message": "Incongruent transaction data. Please check the transaction details."
  },
  "QRHardwarePubkeyAccountOutOfRange": {
    "message": "No more accounts. If you would like to access another account unlisted below, please reconnect your hardware wallet and select it."
  },
  "QRHardwareScanInstructions": {
    "message": "Place the QR code in front of your camera. The screen is blurred, but it will not affect the reading."
  },
  "QRHardwareSignRequestCancel": {
    "message": "Reject"
  },
  "QRHardwareSignRequestDescription": {
    "message": "After you’ve signed with your wallet, click on 'Get Signature' to receive the signature"
  },
  "QRHardwareSignRequestGetSignature": {
    "message": "Get signature"
  },
  "QRHardwareSignRequestSubtitle": {
    "message": "Scan the QR code with your wallet"
  },
  "QRHardwareSignRequestTitle": {
    "message": "Request signature"
  },
  "QRHardwareUnknownQRCodeTitle": {
    "message": "Error"
  },
  "QRHardwareUnknownWalletQRCode": {
    "message": "Invalid QR code. Please scan the sync QR code of the hardware wallet."
  },
  "QRHardwareWalletImporterTitle": {
    "message": "Scan QR code"
  },
  "QRHardwareWalletSteps1Description": {
    "message": "You can choose from a list of official QR-code supporting partners below."
  },
  "QRHardwareWalletSteps1Title": {
    "message": "Connect your QR hardware wallet"
  },
  "QRHardwareWalletSteps2Description": {
    "message": "Ngrave (coming soon)"
  },
  "SIWEAddressInvalid": {
    "message": "The address in the sign-in request does not match the address of the account you are using to sign in."
  },
  "SIWEDomainInvalidText": {
    "message": "The site you're attempting to sign into doesn't match the domain in the request. Proceed with caution."
  },
  "SIWEDomainInvalidTitle": {
    "message": "Deceptive site request."
  },
  "SIWEDomainWarningBody": {
    "message": "The website ($1) is asking you to sign in to the wrong domain. This may be a phishing attack.",
    "description": "$1 represents the website domain"
  },
  "SIWEDomainWarningLabel": {
    "message": "Unsafe"
  },
  "SIWELabelChainID": {
    "message": "Chain ID:"
  },
  "SIWELabelExpirationTime": {
    "message": "Expires At:"
  },
  "SIWELabelIssuedAt": {
    "message": "Issued At:"
  },
  "SIWELabelMessage": {
    "message": "Message:"
  },
  "SIWELabelNonce": {
    "message": "Nonce:"
  },
  "SIWELabelNotBefore": {
    "message": "Not Before:"
  },
  "SIWELabelRequestID": {
    "message": "Request ID:"
  },
  "SIWELabelResources": {
    "message": "Resources: $1",
    "description": "$1 represents the number of resources"
  },
  "SIWELabelURI": {
    "message": "URI:"
  },
  "SIWELabelVersion": {
    "message": "Version:"
  },
  "SIWESiteRequestSubtitle": {
    "message": "This site is requesting to sign in with"
  },
  "SIWESiteRequestTitle": {
    "message": "Sign-in request"
  },
  "SIWEWarningSubtitle": {
    "message": "To confirm you understand, check:"
  },
  "SIWEWarningTitle": {
    "message": "Are you sure?"
  },
  "about": {
    "message": "About"
  },
  "accept": {
    "message": "Accept"
  },
  "acceptTermsOfUse": {
    "message": "I have read and agree to the $1",
    "description": "$1 is the `terms` message"
  },
  "accessAndSpendNoticeNFT": {
    "message": "$1 may access and spend this asset",
    "description": "$1 is the url of the site requesting ability to spend"
  },
  "accessYourWalletWithSRP": {
    "message": "Access your wallet with your Secret Recovery Phrase"
  },
  "accessYourWalletWithSRPDescription": {
    "message": "MetaMask cannot recover your password. We will use your Secret Recovery Phrase to validate your ownership, restore your wallet and set up a new password. First, enter the Secret Recovery Phrase that you were given when you created your wallet. $1",
    "description": "$1 is the words 'Learn More' from key 'learnMore', separated here so that it can be added as a link"
  },
  "accessingYourCamera": {
    "message": "Accessing your camera..."
  },
  "account": {
    "message": "Account"
  },
  "accountActivity": {
    "message": "Account activity"
  },
  "accountActivityText": {
    "message": "Select the accounts you want to be notified about:"
  },
  "accountDetails": {
    "message": "Account details"
  },
  "accountIdenticon": {
    "message": "Account identicon"
  },
  "accountIsntConnectedToastText": {
    "message": "$1 isn't connected to $2"
  },
  "accountName": {
    "message": "Account name"
  },
  "accountNameDuplicate": {
    "message": "This account name already exists",
    "description": "This is an error message shown when the user enters a new account name that matches an existing account name"
  },
  "accountNameReserved": {
    "message": "This account name is reserved",
    "description": "This is an error message shown when the user enters a new account name that is reserved for future use"
  },
  "accountOptions": {
    "message": "Account options"
  },
  "accountSelectionRequired": {
    "message": "You need to select an account!"
  },
  "accountTypeNotSupported": {
    "message": "Account type not supported"
  },
  "accounts": {
    "message": "Accounts"
  },
  "accountsConnected": {
    "message": "Accounts connected"
  },
  "active": {
    "message": "Active"
  },
  "activity": {
    "message": "Activity"
  },
  "activityLog": {
    "message": "Activity log"
  },
  "add": {
    "message": "Add"
  },
  "addANetwork": {
    "message": "Add a network"
  },
  "addANetworkManually": {
    "message": "Add a network manually"
  },
  "addANickname": {
    "message": "Add a nickname"
  },
  "addAccount": {
    "message": "Add account"
  },
  "addAccountToMetaMask": {
    "message": "Add account to MetaMask"
  },
  "addAcquiredTokens": {
    "message": "Add the tokens you've acquired using MetaMask"
  },
  "addAlias": {
    "message": "Add alias"
  },
  "addBlockExplorer": {
    "message": "Add a block explorer"
  },
  "addContact": {
    "message": "Add contact"
  },
  "addCustomNetwork": {
    "message": "Add custom network"
  },
  "addEthereumChainConfirmationDescription": {
    "message": "This will allow this network to be used within MetaMask."
  },
  "addEthereumChainConfirmationRisks": {
    "message": "MetaMask does not verify custom networks."
  },
  "addEthereumChainConfirmationRisksLearnMore": {
    "message": "Learn about $1.",
    "description": "$1 is a link with text that is provided by the 'addEthereumChainConfirmationRisksLearnMoreLink' key"
  },
  "addEthereumChainConfirmationRisksLearnMoreLink": {
    "message": "scams and network security risks",
    "description": "Link text for the 'addEthereumChainConfirmationRisksLearnMore' translation key"
  },
  "addEthereumChainConfirmationTitle": {
    "message": "Allow this site to add a network?"
  },
  "addEthereumChainWarningModalHeader": {
    "message": "Only add this RPC provider if you’re sure you can trust it. $1",
    "description": "$1 is addEthereumChainWarningModalHeaderPartTwo passed separately so that it can be bolded"
  },
  "addEthereumChainWarningModalHeaderPartTwo": {
    "message": "Malicious providers may lie about the state of the blockchain and record your network activity."
  },
  "addEthereumChainWarningModalListHeader": {
    "message": "It's important that your provider is reliable, as it has the power to:"
  },
  "addEthereumChainWarningModalListPointOne": {
    "message": "See your accounts and IP address, and associate them together"
  },
  "addEthereumChainWarningModalListPointThree": {
    "message": "Show account balances and other on-chain states"
  },
  "addEthereumChainWarningModalListPointTwo": {
    "message": "Broadcast your transactions"
  },
  "addEthereumChainWarningModalTitle": {
    "message": "You are adding a new RPC provider for Ethereum Mainnet"
  },
  "addFriendsAndAddresses": {
    "message": "Add friends and addresses you trust"
  },
  "addFromAListOfPopularNetworks": {
    "message": "Add from a list of popular networks or add a network manually. Only interact with the entities you trust."
  },
  "addHardwareWallet": {
    "message": "Add hardware wallet"
  },
  "addIPFSGateway": {
    "message": "Add your preferred IPFS gateway"
  },
  "addImportAccount": {
    "message": "Add account or hardware wallet"
  },
  "addMemo": {
    "message": "Add memo"
  },
  "addMoreNetworks": {
    "message": "add more networks manually"
  },
  "addNetwork": {
    "message": "Add network"
  },
  "addNetworkTooltipWarning": {
    "message": "This network connection relies on third parties. This connection may be less reliable or enable third-parties to track activity. $1",
    "description": "$1 is Learn more link"
  },
  "addNewAccount": {
    "message": "Add a new account"
  },
  "addNewToken": {
    "message": "Add new token"
  },
  "addNft": {
    "message": "Add NFT"
  },
  "addNfts": {
    "message": "Add NFTs"
  },
  "addRpcUrl": {
    "message": "Add RPC URL"
  },
  "addSnapAccountToggle": {
    "message": "Enable \"Add account Snap (Beta)\""
  },
  "addSnapAccountsDescription": {
    "message": "Turning on this feature will give you the option to add the new Beta account Snaps right from your account list. If you install an account Snap, remember that it is a third-party service."
  },
  "addSuggestedNFTs": {
    "message": "Add suggested NFTs"
  },
  "addSuggestedTokens": {
    "message": "Add suggested tokens"
  },
  "addToken": {
    "message": "Add token"
  },
  "addTokenByContractAddress": {
    "message": "Can’t find a token? You can manually add any token by pasting its address. Token contract addresses can be found on $1",
    "description": "$1 is a blockchain explorer for a specific network, e.g. Etherscan for Ethereum"
  },
<<<<<<< HEAD
  "addingAccount": {
    "message": "Adding account"
=======
  "addUrl": {
    "message": "Add URL"
>>>>>>> 209d566a
  },
  "addingCustomNetwork": {
    "message": "Adding Network"
  },
  "addingTokens": {
    "message": "Adding tokens"
  },
  "additionalNetworks": {
    "message": "Additional networks"
  },
  "additionalRpcUrl": {
    "message": "Additional RPC URL"
  },
  "address": {
    "message": "Address"
  },
  "addressCopied": {
    "message": "Address copied!"
  },
  "advanced": {
    "message": "Advanced"
  },
  "advancedBaseGasFeeToolTip": {
    "message": "When your transaction gets included in the block, any difference between your max base fee and the actual base fee will be refunded. Total amount is calculated as max base fee (in GWEI) * gas limit."
  },
  "advancedConfiguration": {
    "message": "Advanced configuration"
  },
  "advancedDetailsDataDesc": {
    "message": "Data"
  },
  "advancedDetailsHexDesc": {
    "message": "Hex"
  },
  "advancedDetailsNonceDesc": {
    "message": "Nonce"
  },
  "advancedDetailsNonceTooltip": {
    "message": "This is the transaction number of an account. Nonce for the first transaction is 0 and it increases in sequential order."
  },
  "advancedGasFeeDefaultOptIn": {
    "message": "Save these values as my default for the $1 network.",
    "description": "$1 is the current network name."
  },
  "advancedGasFeeModalTitle": {
    "message": "Advanced gas fee"
  },
  "advancedGasPriceTitle": {
    "message": "Gas price"
  },
  "advancedPriorityFeeToolTip": {
    "message": "Priority fee (aka “miner tip”) goes directly to miners and incentivizes them to prioritize your transaction."
  },
  "agreeTermsOfUse": {
    "message": "I agree to MetaMask's $1",
    "description": "$1 is the `terms` link"
  },
  "airgapVault": {
    "message": "AirGap Vault"
  },
  "alert": {
    "message": "Alert"
  },
  "alertActionBuy": {
    "message": "Buy ETH"
  },
  "alertActionUpdateGas": {
    "message": "Update gas limit"
  },
  "alertActionUpdateGasFee": {
    "message": "Update fee"
  },
  "alertActionUpdateGasFeeLevel": {
    "message": "Update gas options"
  },
  "alertBannerMultipleAlertsDescription": {
    "message": "If you approve this request, a third party known for scams might take all your assets."
  },
  "alertBannerMultipleAlertsTitle": {
    "message": "Multiple alerts!"
  },
  "alertDisableTooltip": {
    "message": "This can be changed in \"Settings > Alerts\""
  },
  "alertMessageGasEstimateFailed": {
    "message": "We’re unable to provide an accurate fee and this estimate might be high. We suggest you to input a custom gas limit, but there’s a risk the transaction will still fail."
  },
  "alertMessageGasFeeLow": {
    "message": "When choosing a low fee, expect slower transactions and longer wait times. For faster transactions, choose Market or Aggressive fee options."
  },
  "alertMessageGasTooLow": {
    "message": "To continue with this transaction, you’ll need to increase the gas limit to 21000 or higher."
  },
  "alertMessageInsufficientBalance": {
    "message": "You do not have enough ETH in your account to pay for transaction fees."
  },
  "alertMessageNetworkBusy": {
    "message": "Gas prices are high and estimates are less accurate."
  },
  "alertMessageNoGasPrice": {
    "message": "We can’t move forward with this transaction until you manually update the fee."
  },
  "alertMessagePendingTransactions": {
    "message": "This transaction won’t go through until a previous transaction is complete. Learn how to cancel or speed up a transaction."
  },
  "alertMessageSignInDomainMismatch": {
    "message": "The site making the request is not the site you’re signing into. This could be an attempt to steal your login credentials."
  },
  "alertMessageSignInWrongAccount": {
    "message": "This site is asking you to sign in using the wrong account."
  },
  "alertMessageSigningOrSubmitting": {
    "message": "This transaction will only go through once your previous transaction is complete."
  },
  "alertModalAcknowledge": {
    "message": "I have acknowledged the risk and still want to proceed"
  },
  "alertModalDetails": {
    "message": "Alert Details"
  },
  "alertModalReviewAllAlerts": {
    "message": "Review all alerts"
  },
  "alertReasonGasEstimateFailed": {
    "message": "Inaccurate fee"
  },
  "alertReasonGasFeeLow": {
    "message": "Slow speed"
  },
  "alertReasonGasTooLow": {
    "message": "Low gas limit"
  },
  "alertReasonInsufficientBalance": {
    "message": "Insufficient funds"
  },
  "alertReasonNetworkBusy": {
    "message": "Network is busy"
  },
  "alertReasonNoGasPrice": {
    "message": "Fee estimate unavailable"
  },
  "alertReasonPendingTransactions": {
    "message": "Pending transaction"
  },
  "alertReasonSignIn": {
    "message": "Suspicious sign-in request"
  },
  "alertReasonWrongAccount": {
    "message": "Wrong account"
  },
  "alertSettingsUnconnectedAccount": {
    "message": "Browsing a website with an unconnected account selected"
  },
  "alertSettingsUnconnectedAccountDescription": {
    "message": "This alert is shown in the popup when you are browsing a connected web3 site, but the currently selected account is not connected."
  },
  "alertSettingsWeb3ShimUsage": {
    "message": "When a website tries to use the removed window.web3 API"
  },
  "alertSettingsWeb3ShimUsageDescription": {
    "message": "This alert is shown in the popup when you are browsing a site that tries to use the removed window.web3 API, and may be broken as a result."
  },
  "alerts": {
    "message": "Alerts"
  },
  "all": {
    "message": "All"
  },
  "allCustodianAccountsConnectedSubtitle": {
    "message": "You have either already connected all your custodian accounts or don’t have any account to connect to MetaMask Institutional."
  },
  "allCustodianAccountsConnectedTitle": {
    "message": "No accounts available to connect"
  },
  "allOfYour": {
    "message": "All of your $1",
    "description": "$1 is the symbol or name of the token that the user is approving spending"
  },
  "allPermissions": {
    "message": "All Permissions"
  },
  "allTimeHigh": {
    "message": "All time high"
  },
  "allTimeLow": {
    "message": "All time low"
  },
  "allYourNFTsOf": {
    "message": "All of your NFTs from $1",
    "description": "$1 is a link to contract on the block explorer when we're not able to retrieve a erc721 or erc1155 name"
  },
  "allow": {
    "message": "Allow"
  },
  "allowMetaMaskToDetectNFTs": {
    "message": "Allow MetaMask to detect and display your NFTs with autodetection. You’ll be able to:"
  },
  "allowMetaMaskToDetectTokens": {
    "message": "Allow MetaMask to detect and display your tokens with autodetection. You’ll be able to:"
  },
  "allowMmiToConnectToCustodian": {
    "message": "This will allow MMI to connect to $1 to import your accounts."
  },
  "allowNotifications": {
    "message": "Allow notifications"
  },
  "allowSpendToken": {
    "message": "Give permission to access your $1?",
    "description": "$1 is the symbol of the token that are requesting to spend"
  },
  "allowWithdrawAndSpend": {
    "message": "Allow $1 to withdraw and spend up to the following amount:",
    "description": "The url of the site that requested permission to 'withdraw and spend'"
  },
  "amount": {
    "message": "Amount"
  },
  "amountReceived": {
    "message": "Amount Received"
  },
  "amountSent": {
    "message": "Amount Sent"
  },
  "andForListItems": {
    "message": "$1, and $2",
    "description": "$1 is the first item, $2 is the last item in a list of items. Used in Snap Install Warning modal."
  },
  "andForTwoItems": {
    "message": "$1 and $2",
    "description": "$1 is the first item, $2 is the second item. Used in Snap Install Warning modal."
  },
  "announcements": {
    "message": "Announcements"
  },
  "appDescription": {
    "message": "An Ethereum Wallet in your Browser",
    "description": "The description of the application"
  },
  "appName": {
    "message": "MetaMask",
    "description": "The name of the application"
  },
  "appNameBeta": {
    "message": "MetaMask Beta",
    "description": "The name of the application (Beta)"
  },
  "appNameFlask": {
    "message": "MetaMask Flask",
    "description": "The name of the application (Flask)"
  },
  "appNameMmi": {
    "message": "MetaMask Institutional",
    "description": "The name of the application (MMI)"
  },
  "approve": {
    "message": "Approve spend limit"
  },
  "approveAllTokensTitle": {
    "message": "Allow access to and transfer of all your $1?",
    "description": "$1 is the symbol of the token for which the user is granting approval"
  },
  "approveAllTokensTitleWithoutSymbol": {
    "message": "Allow access to and transfer all of your NFTs from $1?",
    "description": "$1 a link to contract on the block explorer when we're not able to retrieve a erc721 or erc1155 name"
  },
  "approveButtonText": {
    "message": "Approve"
  },
  "approveIncreaseAllowance": {
    "message": "Increase $1 spending cap",
    "description": "The token symbol that is being approved"
  },
  "approveSpendingCap": {
    "message": "Approve $1 spending cap",
    "description": "The token symbol that is being approved"
  },
  "approveTokenDescription": {
    "message": "This allows a third party to access and transfer the following NFTs without further notice until you revoke its access."
  },
  "approveTokenDescriptionWithoutSymbol": {
    "message": "This allows a third party to access and transfer all of your NFTs from $1 without further notice until you revoke its access.",
    "description": "$1 is a link to contract on the block explorer when we're not able to retrieve a erc721 or erc1155 name"
  },
  "approveTokenTitle": {
    "message": "Allow access to and transfer of your $1?",
    "description": "$1 is the symbol of the token for which the user is granting approval"
  },
  "approved": {
    "message": "Approved"
  },
  "approvedAsset": {
    "message": "Approved asset"
  },
  "approvedOn": {
    "message": "Approved on $1",
    "description": "$1 is the approval date for a permission"
  },
  "approvedOnForAccounts": {
    "message": "Approved on $1 for $2",
    "description": "$1 is the approval date for a permission. $2 is the AvatarGroup component displaying account images."
  },
  "areYouSure": {
    "message": "Are you sure?"
  },
  "asset": {
    "message": "Asset"
  },
  "assetOptions": {
    "message": "Asset options"
  },
  "attemptSendingAssets": {
    "message": "You may lose your assets if you try to send them from another network. Transfer funds safely between networks by using a bridge."
  },
  "attemptSendingAssetsWithPortfolio": {
    "message": "You may lose your assets if you try to send them from another network. Transfer funds safely between networks by using a bridge, like $1"
  },
  "attemptToCancelSwapForFree": {
    "message": "Attempt to cancel swap for free"
  },
  "attributions": {
    "message": "Attributions"
  },
  "auroraRpcDeprecationMessage": {
    "message": "The Infura RPC URL is no longer supporting Aurora."
  },
  "authorizedPermissions": {
    "message": "You have authorized the following permissions"
  },
  "autoDetectTokens": {
    "message": "Autodetect tokens"
  },
  "autoDetectTokensDescription": {
    "message": "We use third-party APIs to detect and display new tokens sent to your wallet. Turn off if you don’t want the app to automatically pull data from those services. $1",
    "description": "$1 is a link to a support article"
  },
  "autoLockTimeLimit": {
    "message": "Auto-lock timer (minutes)"
  },
  "autoLockTimeLimitDescription": {
    "message": "Set the idle time in minutes before MetaMask will become locked."
  },
  "average": {
    "message": "Average"
  },
  "awaitingApproval": {
    "message": "Awaiting approval..."
  },
  "back": {
    "message": "Back"
  },
  "backup": {
    "message": "Back up"
  },
  "backupApprovalInfo": {
    "message": "This secret code is required to recover your wallet in case you lose your device, forget your password, have to re-install MetaMask, or want to access your wallet on another device."
  },
  "backupApprovalNotice": {
    "message": "Back up your Secret Recovery Phrase to keep your wallet and funds secure."
  },
  "backupKeyringSnapReminder": {
    "message": "Be sure you can access any accounts created by this Snap on your own before removing it"
  },
  "backupNow": {
    "message": "Back up now"
  },
  "backupUserData": {
    "message": "Back up your data"
  },
  "backupUserDataDescription": {
    "message": "You can back up data like your contacts and preferences."
  },
  "balance": {
    "message": "Balance"
  },
  "balanceOutdated": {
    "message": "Balance may be outdated"
  },
  "baseFee": {
    "message": "Base fee"
  },
  "basic": {
    "message": "Basic"
  },
  "basicConfigurationBannerCTA": {
    "message": "Turn on basic functionality"
  },
  "basicConfigurationBannerTitle": {
    "message": "Basic functionality is off"
  },
  "basicConfigurationDescription": {
    "message": "MetaMask offers basic features like token details and gas settings through internet services. When you use internet services, your IP address is shared, in this case with MetaMask. This is just like when you visit any website. MetaMask uses this data temporarily and never sells your data. You can use a VPN or turn off these services, but it may affect your MetaMask experience. To learn more read our $1.",
    "description": "$1 is to be replaced by the message for privacyMsg, and will link to https://consensys.io/privacy-policy"
  },
  "basicConfigurationLabel": {
    "message": "Basic functionality"
  },
  "basicConfigurationModalCheckbox": {
    "message": "I understand and want to continue"
  },
  "basicConfigurationModalDisclaimerOff": {
    "message": "This means you won't fully optimize your time on MetaMask. Basic features (like token details, optimal gas settings, and others) won't be available to you."
  },
  "basicConfigurationModalDisclaimerOn": {
    "message": "To optimize your time on MetaMask, you’ll need to turn on this feature. Basic functions (like token details, optimal gas settings, and others) are important to the web3 experience."
  },
  "basicConfigurationModalHeadingOff": {
    "message": "Turn off basic functionality"
  },
  "basicConfigurationModalHeadingOn": {
    "message": "Turn on basic functionality"
  },
  "beCareful": {
    "message": "Be careful"
  },
  "beta": {
    "message": "Beta"
  },
  "betaHeaderText": {
    "message": "This is a beta version. Please report bugs $1",
    "description": "$1 represents the word 'here' in a hyperlink"
  },
  "betaMetamaskInstitutionalVersion": {
    "message": "MetaMask Institutional Beta Version"
  },
  "betaMetamaskVersion": {
    "message": "MetaMask Beta Version"
  },
  "betaTerms": {
    "message": "Beta Terms of use"
  },
  "betaWalletCreationSuccessReminder1": {
    "message": "MetaMask Beta can’t recover your Secret Recovery Phrase."
  },
  "betaWalletCreationSuccessReminder2": {
    "message": "MetaMask Beta will never ask you for your Secret Recovery Phrase."
  },
  "billionAbbreviation": {
    "message": "B",
    "description": "Shortened form of 'billion'"
  },
  "bitcoinActivityNotSupported": {
    "message": "Bitcoin activity is not supported"
  },
  "blockExplorerAccountAction": {
    "message": "Account",
    "description": "This is used with viewOnEtherscan and viewInExplorer e.g View Account in Explorer"
  },
  "blockExplorerAssetAction": {
    "message": "Asset",
    "description": "This is used with viewOnEtherscan and viewInExplorer e.g View Asset in Explorer"
  },
  "blockExplorerSwapAction": {
    "message": "Swap",
    "description": "This is used with viewOnEtherscan e.g View Swap on Etherscan"
  },
  "blockExplorerUrl": {
    "message": "Block explorer URL"
  },
  "blockExplorerUrlDefinition": {
    "message": "The URL used as the block explorer for this network."
  },
  "blockExplorerView": {
    "message": "View account at $1",
    "description": "$1 replaced by URL for custom block explorer"
  },
  "blockaid": {
    "message": "Blockaid"
  },
  "blockaidAlertInfo": {
    "message": "We don't recommend proceeding with this request."
  },
  "blockaidDescriptionApproveFarming": {
    "message": "If you approve this request, a third party known for scams might take all your assets."
  },
  "blockaidDescriptionBlurFarming": {
    "message": "If you approve this request, someone can steal your assets listed on Blur."
  },
  "blockaidDescriptionErrored": {
    "message": "Because of an error, we couldn't check for security alerts. Only continue if you trust every address involved."
  },
  "blockaidDescriptionMaliciousDomain": {
    "message": "You're interacting with a malicious domain. If you approve this request, you might lose your assets."
  },
  "blockaidDescriptionMightLoseAssets": {
    "message": "If you approve this request, you might lose your assets."
  },
  "blockaidDescriptionSeaportFarming": {
    "message": "If you approve this request, someone can steal your assets listed on OpenSea."
  },
  "blockaidDescriptionTransferFarming": {
    "message": "If you approve this request, a third party known for scams will take all your assets."
  },
  "blockaidDescriptionWarning": {
    "message": "This could be a deceptive request. Only continue if you trust every address involved."
  },
  "blockaidMessage": {
    "message": "Privacy preserving - no data is shared with third parties. Available on Arbitrum, Avalanche, BNB chain, Ethereum Mainnet, Linea, Optimism, Polygon, Base and Sepolia."
  },
  "blockaidTitleDeceptive": {
    "message": "This is a deceptive request"
  },
  "blockaidTitleMayNotBeSafe": {
    "message": "Be careful"
  },
  "blockaidTitleSuspicious": {
    "message": "This is a suspicious request"
  },
  "blockies": {
    "message": "Blockies"
  },
  "bridge": {
    "message": "Bridge"
  },
  "bridgeDontSend": {
    "message": "Bridge, don't send"
  },
  "browserNotSupported": {
    "message": "Your browser is not supported..."
  },
  "buildContactList": {
    "message": "Build your contact list"
  },
  "builtAroundTheWorld": {
    "message": "MetaMask is designed and built around the world."
  },
  "busy": {
    "message": "Busy"
  },
  "buyAndSell": {
    "message": "Buy & Sell"
  },
  "buyAsset": {
    "message": "Buy $1",
    "description": "$1 is the ticker symbol of a an asset the user is being prompted to purchase"
  },
  "buyMoreAsset": {
    "message": "Buy more $1",
    "description": "$1 is the ticker symbol of a an asset the user is being prompted to purchase"
  },
  "buyNow": {
    "message": "Buy Now"
  },
  "buyToken": {
    "message": "Buy $1",
    "description": "$1 is the token symbol"
  },
  "bytes": {
    "message": "Bytes"
  },
  "canToggleInSettings": {
    "message": "You can re-enable this notification in Settings > Alerts."
  },
  "cancel": {
    "message": "Cancel"
  },
  "cancelPopoverTitle": {
    "message": "Cancel transaction"
  },
  "cancelSpeedUp": {
    "message": "cancel or speed up a transaction."
  },
  "cancelSpeedUpLabel": {
    "message": "This gas fee will $1 the original.",
    "description": "$1 is text 'replace' in bold"
  },
  "cancelSpeedUpTransactionTooltip": {
    "message": "To $1 a transaction the gas fee must be increased by at least 10% for it to be recognized by the network.",
    "description": "$1 is string 'cancel' or 'speed up'"
  },
  "cancelled": {
    "message": "Cancelled"
  },
  "chainId": {
    "message": "Chain ID"
  },
  "chainIdDefinition": {
    "message": "The chain ID used to sign transactions for this network."
  },
  "chainIdExistsErrorMsg": {
    "message": "This Chain ID is currently used by the $1 network."
  },
  "chainListReturnedDifferentTickerSymbol": {
    "message": "This token symbol doesn't match the network name or chain ID entered. Many popular tokens use similar symbols, which scammers can use to trick you into sending them a more valuable token in return. Verify everything before you continue."
  },
  "chooseYourNetwork": {
    "message": "Choose your network"
  },
  "chooseYourNetworkDescription": {
    "message": "We use Infura as our remote procedure call (RPC) provider to offer the most reliable and private access to Ethereum data we can. You can choose your own RPC, but remember that any RPC will receive your IP address and Ethereum wallet to make transactions. Read our $1 to learn more about how Infura handles data.",
    "description": "$1 is a link to the privacy policy"
  },
  "chromeRequiredForHardwareWallets": {
    "message": "You need to use MetaMask on Google Chrome in order to connect to your Hardware Wallet."
  },
  "circulatingSupply": {
    "message": "Circulating supply"
  },
  "clear": {
    "message": "Clear"
  },
  "clearActivity": {
    "message": "Clear activity and nonce data"
  },
  "clearActivityButton": {
    "message": "Clear activity tab data"
  },
  "clearActivityDescription": {
    "message": "This resets the account's nonce and erases data from the activity tab in your wallet. Only the current account and network will be affected. Your balances and incoming transactions won't change."
  },
  "click": {
    "message": "Click"
  },
  "clickToConnectLedgerViaWebHID": {
    "message": "Click here to connect your Ledger via WebHID",
    "description": "Text that can be clicked to open a browser popup for connecting the ledger device via webhid"
  },
  "clickToManuallyAdd": {
    "message": "You can always add tokens manually."
  },
  "close": {
    "message": "Close"
  },
  "closeExtension": {
    "message": "Close extension"
  },
  "closeWindowAnytime": {
    "message": "You may close this window anytime."
  },
  "coingecko": {
    "message": "CoinGecko"
  },
  "comboNoOptions": {
    "message": "No options found",
    "description": "Default text shown in the combo field dropdown if no options."
  },
  "configureSnapPopupDescription": {
    "message": "You're now leaving MetaMask to configure this snap."
  },
  "configureSnapPopupInstallDescription": {
    "message": "You're now leaving MetaMask to install this snap."
  },
  "configureSnapPopupInstallTitle": {
    "message": "Install snap"
  },
  "configureSnapPopupLink": {
    "message": "Click this link to continue:"
  },
  "configureSnapPopupTitle": {
    "message": "Configure snap"
  },
  "confirm": {
    "message": "Confirm"
  },
  "confirmAlertModalAcknowledgeMultiple": {
    "message": "I have acknowledged the alerts and still want to proceed"
  },
  "confirmAlertModalAcknowledgeSingle": {
    "message": "I have acknowledged the alert and still want to proceed"
  },
  "confirmAlertModalDetails": {
    "message": "If you sign in, a third party known for scams might take all your assets. Please review the alerts before you proceed."
  },
  "confirmAlertModalTitle": {
    "message": "Your assets may be at risk"
  },
  "confirmConnectCustodianRedirect": {
    "message": "We will redirect you to $1 upon clicking continue."
  },
  "confirmConnectCustodianText": {
    "message": "To connect your accounts log into your $1 account and click on the 'connect to MMI' button."
  },
  "confirmConnectionTitle": {
    "message": "Confirm connection to $1"
  },
  "confirmDeletion": {
    "message": "Confirm deletion"
  },
  "confirmFieldPaymaster": {
    "message": "Fee paid by"
  },
  "confirmFieldTooltipPaymaster": {
    "message": "The fee for this transaction will be paid by the paymaster smart contract."
  },
  "confirmPassword": {
    "message": "Confirm password"
  },
  "confirmRecoveryPhrase": {
    "message": "Confirm Secret Recovery Phrase"
  },
  "confirmRpcUrlDeletionMessage": {
    "message": "Are you sure you want to delete the RPC URL? Your information will not be saved for this network."
  },
  "confirmTitleDescContractInteractionTransaction": {
    "message": "Only confirm this transaction if you fully understand the content and trust the requesting site."
  },
  "confirmTitleDescPermitSignature": {
    "message": "This site wants permission to spend your tokens."
  },
  "confirmTitleDescSIWESignature": {
    "message": "A site wants you to sign in to prove you own this account."
  },
  "confirmTitleDescSignature": {
    "message": "Only confirm this message if you approve the content and trust the requesting site."
  },
  "confirmTitlePermitSignature": {
    "message": "Spending cap request"
  },
  "confirmTitleSIWESignature": {
    "message": "Sign-in request"
  },
  "confirmTitleSignature": {
    "message": "Signature request"
  },
  "confirmTitleTransaction": {
    "message": "Transaction request"
  },
  "confirmed": {
    "message": "Confirmed"
  },
  "confusableUnicode": {
    "message": "'$1' is similar to '$2'."
  },
  "confusableZeroWidthUnicode": {
    "message": "Zero-width character found."
  },
  "confusingEnsDomain": {
    "message": "We have detected a confusable character in the ENS name. Check the ENS name to avoid a potential scam."
  },
  "connect": {
    "message": "Connect"
  },
  "connectAccount": {
    "message": "Connect account"
  },
  "connectAccountOrCreate": {
    "message": "Connect account or create new"
  },
  "connectAccounts": {
    "message": "Connect accounts"
  },
  "connectCustodialAccountMenu": {
    "message": "Connect Custodial Account"
  },
  "connectCustodialAccountMsg": {
    "message": "Please choose the custodian you want to connect in order to add or refresh a token."
  },
  "connectCustodialAccountTitle": {
    "message": "Custodial Accounts"
  },
  "connectCustodianAccounts": {
    "message": "Connect $1 accounts"
  },
  "connectManually": {
    "message": "Manually connect to current site"
  },
  "connectMoreAccounts": {
    "message": "Connect more accounts"
  },
  "connectSnap": {
    "message": "Connect $1",
    "description": "$1 is the snap for which a connection is being requested."
  },
  "connectWithMetaMask": {
    "message": "Connect with MetaMask"
  },
  "connectedAccounts": {
    "message": "Connected accounts"
  },
  "connectedAccountsDescriptionPlural": {
    "message": "You have $1 accounts connected to this site.",
    "description": "$1 is the number of accounts"
  },
  "connectedAccountsDescriptionSingular": {
    "message": "You have 1 account connected to this site."
  },
  "connectedAccountsEmptyDescription": {
    "message": "MetaMask is not connected to this site. To connect to a web3 site, find and click the connect button."
  },
  "connectedAccountsListTooltip": {
    "message": "$1 can see the account balance, address, activity, and suggest transactions to approve for connected accounts.",
    "description": "$1 is the origin name"
  },
  "connectedAccountsToast": {
    "message": "Connected accounts updated"
  },
  "connectedSites": {
    "message": "Connected sites"
  },
  "connectedSitesDescription": {
    "message": "$1 is connected to these sites. They can view your account address.",
    "description": "$1 is the account name"
  },
  "connectedSitesEmptyDescription": {
    "message": "$1 is not connected to any sites.",
    "description": "$1 is the account name"
  },
  "connectedSnapAndNoAccountDescription": {
    "message": "MetaMask is connected to this site, but no accounts are connected yet"
  },
  "connectedWith": {
    "message": "Connected with"
  },
  "connecting": {
    "message": "Connecting"
  },
  "connectingTo": {
    "message": "Connecting to $1"
  },
  "connectingToDeprecatedNetwork": {
    "message": "'$1' is being phased out and may not work. Try another network."
  },
  "connectingToGoerli": {
    "message": "Connecting to Goerli test network"
  },
  "connectingToLineaGoerli": {
    "message": "Connecting to Linea Goerli test network"
  },
  "connectingToLineaMainnet": {
    "message": "Connecting to Linea Mainnet"
  },
  "connectingToLineaSepolia": {
    "message": "Connecting to Linea Sepolia test network"
  },
  "connectingToMainnet": {
    "message": "Connecting to Ethereum Mainnet"
  },
  "connectingToSepolia": {
    "message": "Connecting to Sepolia test network"
  },
  "connectionFailed": {
    "message": "Connection failed"
  },
  "connectionFailedDescription": {
    "message": "Fetching of $1 failed, check your network and try again.",
    "description": "$1 is the name of the snap being fetched."
  },
  "connectionRequest": {
    "message": "Connection request"
  },
  "contactUs": {
    "message": "Contact us"
  },
  "contacts": {
    "message": "Contacts"
  },
  "contentFromSnap": {
    "message": "Content from $1",
    "description": "$1 represents the name of the snap"
  },
  "continue": {
    "message": "Continue"
  },
  "continueMmiOnboarding": {
    "message": "Continue MetaMask Institutional onboarding"
  },
  "continueToWallet": {
    "message": "Continue to wallet"
  },
  "contract": {
    "message": "Contract"
  },
  "contractAddress": {
    "message": "Contract address"
  },
  "contractAddressError": {
    "message": "You are sending tokens to the token's contract address. This may result in the loss of these tokens."
  },
  "contractDeployment": {
    "message": "Contract deployment"
  },
  "contractDescription": {
    "message": "To protect yourself against scammers, take a moment to verify third-party details."
  },
  "contractInteraction": {
    "message": "Contract interaction"
  },
  "contractNFT": {
    "message": "NFT contract"
  },
  "contractRequestingAccess": {
    "message": "Third party requesting access"
  },
  "contractRequestingSignature": {
    "message": "Third party requesting signature"
  },
  "contractRequestingSpendingCap": {
    "message": "Third party requesting spending cap"
  },
  "contractTitle": {
    "message": "Third-party details"
  },
  "contractToken": {
    "message": "Token contract"
  },
  "convertTokenToNFTDescription": {
    "message": "We've detected that this asset is an NFT. MetaMask now has full native support for NFTs. Would you like to remove it from your token list and add it as an NFT?"
  },
  "convertTokenToNFTExistDescription": {
    "message": "We’ve detected that this asset has been added as an NFT. Would you like to remove it from your token list?"
  },
  "coolWallet": {
    "message": "CoolWallet"
  },
  "copiedExclamation": {
    "message": "Copied."
  },
  "copyAddress": {
    "message": "Copy address to clipboard"
  },
  "copyPrivateKey": {
    "message": "Copy private key"
  },
  "copyRawTransactionData": {
    "message": "Copy raw transaction data"
  },
  "copyToClipboard": {
    "message": "Copy to clipboard"
  },
  "copyTransactionId": {
    "message": "Copy transaction ID"
  },
  "create": {
    "message": "Create"
  },
  "createNewWallet": {
    "message": "Create a new wallet"
  },
  "createPassword": {
    "message": "Create password"
  },
  "createSnapAccountDescription": {
    "message": "$1 wants to add a new account to MetaMask."
  },
  "createSnapAccountTitle": {
    "message": "Create account"
  },
  "crossChainSwapsLink": {
    "message": "Swap across networks with MetaMask Portfolio"
  },
  "cryptoCompare": {
    "message": "CryptoCompare"
  },
  "currencyConversion": {
    "message": "Currency conversion"
  },
  "currencyRateCheckToggle": {
    "message": "Show balance and token price checker"
  },
  "currencyRateCheckToggleDescription": {
    "message": "We use $1 and $2 APIs to display your balance and token price. $3",
    "description": "$1 represents Coingecko, $2 represents CryptoCompare and $3 represents Privacy Policy"
  },
  "currencySymbol": {
    "message": "Currency symbol"
  },
  "currencySymbolDefinition": {
    "message": "The ticker symbol displayed for this network’s currency."
  },
  "currentAccountNotConnected": {
    "message": "Your current account is not connected"
  },
  "currentExtension": {
    "message": "Current extension page"
  },
  "currentLanguage": {
    "message": "Current language"
  },
  "currentRpcUrlDeprecated": {
    "message": "The current rpc url for this network has been deprecated."
  },
  "currentTitle": {
    "message": "Current:"
  },
  "currentlyUnavailable": {
    "message": "Unavailable on this network"
  },
  "curveHighGasEstimate": {
    "message": "Aggressive gas estimate graph"
  },
  "curveLowGasEstimate": {
    "message": "Low gas estimate graph"
  },
  "curveMediumGasEstimate": {
    "message": "Market gas estimate graph"
  },
  "custodian": {
    "message": "Custodian"
  },
  "custodianAccountAddedDesc": {
    "message": "You can now use your accounts in MetaMask Institutional."
  },
  "custodianAccountAddedTitle": {
    "message": "Selected $1 accounts have been added."
  },
  "custodianQRCodeScan": {
    "message": "Scan QR code with your $1 mobile app"
  },
  "custodianQRCodeScanDescription": {
    "message": "Or log into your $1 account and click on the 'Connect to MMI' button"
  },
  "custodianReplaceRefreshTokenChangedFailed": {
    "message": "Please go to $1 and click the 'Connect to MMI' button within their user interface to connect your accounts to MMI again."
  },
  "custodianReplaceRefreshTokenChangedSubtitle": {
    "message": "You can now use your custodian accounts in MetaMask Institutional."
  },
  "custodianReplaceRefreshTokenChangedTitle": {
    "message": "Your custodian token has been refreshed"
  },
  "custodianReplaceRefreshTokenSubtitle": {
    "message": "This is will replace the custodian token for the following address:"
  },
  "custodianReplaceRefreshTokenTitle": {
    "message": "Replace custodian token"
  },
  "custodyDeeplinkDescription": {
    "message": "Approve the transaction in the $1 app. Once all required custody approvals have been performed the transaction will complete. Check your $1 app for status."
  },
  "custodyRefreshTokenModalDescription": {
    "message": "Please go to $1 and click the 'Connect to MMI' button within their user interface to connect your accounts to MMI again."
  },
  "custodyRefreshTokenModalDescription1": {
    "message": "Your custodian issues a token that authenticates the MetaMask Institutional extension, allowing you to connect your accounts."
  },
  "custodyRefreshTokenModalDescription2": {
    "message": "This token expires after a certain period for security reasons. This requires you to reconnect to MMI."
  },
  "custodyRefreshTokenModalSubtitle": {
    "message": "Why am I seeing this?"
  },
  "custodyRefreshTokenModalTitle": {
    "message": "Your custodian session has expired"
  },
  "custodySessionExpired": {
    "message": "Custodian session expired."
  },
  "custodyWrongChain": {
    "message": "This account is not set up for use with $1"
  },
  "custom": {
    "message": "Advanced"
  },
  "customContentSearch": {
    "message": "Search for a previously added network"
  },
  "customGasSettingToolTipMessage": {
    "message": "Use $1 to customize the gas price. This can be confusing if you aren’t familiar. Interact at your own risk.",
    "description": "$1 is key 'advanced' (text: 'Advanced') separated here so that it can be passed in with bold font-weight"
  },
  "customSpendLimit": {
    "message": "Custom spend limit"
  },
  "customSpendingCap": {
    "message": "Custom spending cap"
  },
  "customToken": {
    "message": "Custom token"
  },
  "customTokenWarningInNonTokenDetectionNetwork": {
    "message": "Token detection is not available on this network yet. Please import token manually and make sure you trust it. Learn about $1"
  },
  "customTokenWarningInTokenDetectionNetwork": {
    "message": "Anyone can create a token, including creating fake versions of existing tokens. Learn about $1"
  },
  "customTokenWarningInTokenDetectionNetworkWithTDOFF": {
    "message": "Make sure you trust a token before you import it. Learn how to avoid $1. You can also enable token detection $2."
  },
  "customerSupport": {
    "message": "customer support"
  },
  "customizeYourNotifications": {
    "message": "Customize your notifications"
  },
  "customizeYourNotificationsText": {
    "message": "Turn on the types of notifications you want to receive:"
  },
  "dappRequestedSpendingCap": {
    "message": "Site requested spending cap"
  },
  "dappSuggested": {
    "message": "Site suggested"
  },
  "dappSuggestedGasSettingToolTipMessage": {
    "message": "$1 has suggested this price.",
    "description": "$1 is url for the dapp that has suggested gas settings"
  },
  "dappSuggestedHigh": {
    "message": "Site suggested"
  },
  "dappSuggestedHighShortLabel": {
    "message": "Site (high)"
  },
  "dappSuggestedShortLabel": {
    "message": "Site"
  },
  "dappSuggestedTooltip": {
    "message": "$1 has recommended this price.",
    "description": "$1 represents the Dapp's origin"
  },
  "darkTheme": {
    "message": "Dark"
  },
  "data": {
    "message": "Data"
  },
  "dataBackupSeemsCorrupt": {
    "message": "Can not restore your data. The file appears to be corrupt."
  },
  "dataCollectionForMarketing": {
    "message": "Data collection for marketing"
  },
  "dataCollectionForMarketingDescription": {
    "message": "We'll use MetaMetrics to learn how you interact with our marketing communications. We may share relevant news (like product features and other materials)."
  },
  "dataCollectionWarningPopoverButton": {
    "message": "Okay"
  },
  "dataCollectionWarningPopoverDescription": {
    "message": "You turned off data collection for our marketing purposes. This only applies to this device. If you use MetaMask on other devices, make sure to opt out there as well."
  },
  "dataHex": {
    "message": "Hex"
  },
  "dcent": {
    "message": "D'Cent"
  },
  "decimal": {
    "message": "Token decimal"
  },
  "decimalsMustZerotoTen": {
    "message": "Decimals must be at least 0, and not over 36."
  },
  "decrypt": {
    "message": "Decrypt"
  },
  "decryptCopy": {
    "message": "Copy encrypted message"
  },
  "decryptInlineError": {
    "message": "This message cannot be decrypted due to error: $1",
    "description": "$1 is error message"
  },
  "decryptMessageNotice": {
    "message": "$1 would like to read this message to complete your action",
    "description": "$1 is the web3 site name"
  },
  "decryptMetamask": {
    "message": "Decrypt message"
  },
  "decryptRequest": {
    "message": "Decrypt request"
  },
  "defaultRpcUrl": {
    "message": "Default RPC URL"
  },
  "delete": {
    "message": "Delete"
  },
  "deleteContact": {
    "message": "Delete contact"
  },
  "deleteNetwork": {
    "message": "Delete network?"
  },
  "deleteNetworkIntro": {
    "message": "If you delete this network, you will need to add it again to view your assets in this network"
  },
  "deleteNetworkTitle": {
    "message": "Delete $1 network?",
    "description": "$1 represents the name of the network"
  },
  "deleteRpcUrl": {
    "message": "Delete RPC URL"
  },
  "deposit": {
    "message": "Deposit"
  },
  "deprecatedGoerliNtwrkMsg": {
    "message": "Because of updates to the Ethereum system, the Goerli test network will be phased out soon."
  },
  "deprecatedNetwork": {
    "message": "This network is deprecated"
  },
  "deprecatedNetworkButtonMsg": {
    "message": "Got it"
  },
  "deprecatedNetworkDescription": {
    "message": "The network you're trying to connect to is no longer supported by Metamask. $1"
  },
  "description": {
    "message": "Description"
  },
  "descriptionFromSnap": {
    "message": "Description from $1",
    "description": "$1 represents the name of the snap"
  },
  "details": {
    "message": "Details"
  },
  "developerOptions": {
    "message": "Developer Options"
  },
  "developerOptionsNetworkMenuRedesignDescription": {
    "message": "Toggles the new design of the Networks menu"
  },
  "developerOptionsNetworkMenuRedesignTitle": {
    "message": "Network Menu Redesign"
  },
  "developerOptionsResetStatesAnnouncementsDescription": {
    "message": "Resets isShown boolean to false for all announcements. Announcements are the notifications shown in the What's New popup modal."
  },
  "developerOptionsResetStatesOnboarding": {
    "message": "Resets various states related to onboarding and redirects to the \"Secure Your Wallet\" onboarding page."
  },
  "developerOptionsServiceWorkerKeepAlive": {
    "message": "Results in a timestamp being continuously saved to session.storage"
  },
  "disabledGasOptionToolTipMessage": {
    "message": "“$1” is disabled because it does not meet the minimum of a 10% increase from the original gas fee.",
    "description": "$1 is gas estimate type which can be market or aggressive"
  },
  "disconnect": {
    "message": "Disconnect"
  },
  "disconnectAllAccounts": {
    "message": "Disconnect all accounts"
  },
  "disconnectAllAccountsConfirmationDescription": {
    "message": "Are you sure you want to disconnect? You may lose site functionality."
  },
  "disconnectAllAccountsText": {
    "message": "accounts"
  },
  "disconnectAllSnapsText": {
    "message": "Snaps"
  },
  "disconnectAllText": {
    "message": "If you disconnect your $1 from $2, you'll need to reconnect to use them again.",
    "description": "$1 will map to `disconnectAllAccountsText` or `disconnectAllSnapsText`, $2 represents the website hostname"
  },
  "disconnectAllTitle": {
    "message": "Disconnect all $1",
    "description": "$1 will map to `disconnectAllAccountsText` or `disconnectAllSnapsText`"
  },
  "disconnectPrompt": {
    "message": "Disconnect $1"
  },
  "disconnectThisAccount": {
    "message": "Disconnect this account"
  },
  "disconnectedAllAccountsToast": {
    "message": "All accounts disconnected from $1",
    "description": "$1 is name of the dapp`"
  },
  "disconnectedSingleAccountToast": {
    "message": "$1 disconnected from $2",
    "description": "$1 is name of the name and $2 represents the dapp name`"
  },
  "discoverSnaps": {
    "message": "Discover Snaps",
    "description": "Text that links to the Snaps website. Displayed in a banner on Snaps list page in settings."
  },
  "dismiss": {
    "message": "Dismiss"
  },
  "dismissReminderDescriptionField": {
    "message": "Turn this on to dismiss the Secret Recovery Phrase backup reminder message. We highly recommend that you back up your Secret Recovery Phrase to avoid loss of funds"
  },
  "dismissReminderField": {
    "message": "Dismiss Secret Recovery Phrase backup reminder"
  },
  "displayNftMedia": {
    "message": "Display NFT media"
  },
  "displayNftMediaDescription": {
    "message": "Displaying NFT media and data exposes your IP address to OpenSea or other third parties. This can allow attackers to associate your IP address with your Ethereum address. NFT autodetection relies on this setting, and won't be available when this is turned off."
  },
  "diveStraightIntoUsingYourNFTs": {
    "message": "Dive straight into using your NFTs"
  },
  "diveStraightIntoUsingYourTokens": {
    "message": "Dive straight into using your tokens"
  },
  "doNotShare": {
    "message": "Do not share this with anyone"
  },
  "domain": {
    "message": "Domain"
  },
  "domainNotSupportedOnNetwork": {
    "message": "Network does not support domain lookup"
  },
  "done": {
    "message": "Done"
  },
  "dontShowThisAgain": {
    "message": "Don't show this again"
  },
  "downArrow": {
    "message": "down arrow"
  },
  "downloadGoogleChrome": {
    "message": "Download Google Chrome"
  },
  "downloadNow": {
    "message": "Download Now"
  },
  "downloadStateLogs": {
    "message": "Download state logs"
  },
  "dragAndDropBanner": {
    "message": "You can drag networks to reorder them. "
  },
  "dropped": {
    "message": "Dropped"
  },
  "edit": {
    "message": "Edit"
  },
  "editANickname": {
    "message": "Edit nickname"
  },
  "editAddressNickname": {
    "message": "Edit address nickname"
  },
  "editCancellationGasFeeModalTitle": {
    "message": "Edit cancellation gas fee"
  },
  "editContact": {
    "message": "Edit contact"
  },
  "editGasFeeModalTitle": {
    "message": "Edit gas fee"
  },
  "editGasLimitOutOfBounds": {
    "message": "Gas limit must be at least $1"
  },
  "editGasLimitOutOfBoundsV2": {
    "message": "Gas limit must be greater than $1 and less than $2",
    "description": "$1 is the minimum limit for gas and $2 is the maximum limit"
  },
  "editGasLimitTooltip": {
    "message": "Gas limit is the maximum units of gas you are willing to use. Units of gas are a multiplier to “Max priority fee” and “Max fee”."
  },
  "editGasMaxBaseFeeGWEIImbalance": {
    "message": "Max base fee cannot be lower than priority fee"
  },
  "editGasMaxBaseFeeHigh": {
    "message": "Max base fee is higher than necessary"
  },
  "editGasMaxBaseFeeLow": {
    "message": "Max base fee is low for current network conditions"
  },
  "editGasMaxFeeHigh": {
    "message": "Max fee is higher than necessary"
  },
  "editGasMaxFeeLow": {
    "message": "Max fee too low for network conditions"
  },
  "editGasMaxFeePriorityImbalance": {
    "message": "Max fee cannot be lower than max priority fee"
  },
  "editGasMaxPriorityFeeBelowMinimum": {
    "message": "Max priority fee must be greater than 0 GWEI"
  },
  "editGasMaxPriorityFeeBelowMinimumV2": {
    "message": "Priority fee must be greater than 0."
  },
  "editGasMaxPriorityFeeHigh": {
    "message": "Max priority fee is higher than necessary. You may pay more than needed."
  },
  "editGasMaxPriorityFeeHighV2": {
    "message": "Priority fee is higher than necessary. You may pay more than needed"
  },
  "editGasMaxPriorityFeeLow": {
    "message": "Max priority fee is low for current network conditions"
  },
  "editGasMaxPriorityFeeLowV2": {
    "message": "Priority fee is low for current network conditions"
  },
  "editGasPriceTooLow": {
    "message": "Gas price must be greater than 0"
  },
  "editGasPriceTooltip": {
    "message": "This network requires a “Gas price” field when submitting a transaction. Gas price is the amount you will pay pay per unit of gas."
  },
  "editGasSubTextAmountLabel": {
    "message": "Max amount:",
    "description": "This is meant to be used as the $1 substitution editGasSubTextAmount"
  },
  "editGasSubTextFeeLabel": {
    "message": "Max fee:"
  },
  "editGasTitle": {
    "message": "Edit priority"
  },
  "editGasTooLow": {
    "message": "Unknown processing time"
  },
  "editNonceField": {
    "message": "Edit nonce"
  },
  "editNonceMessage": {
    "message": "This is an advanced feature, use cautiously."
  },
  "editPermission": {
    "message": "Edit permission"
  },
  "editSpeedUpEditGasFeeModalTitle": {
    "message": "Edit speed up gas fee"
  },
  "effortlesslyNavigateYourDigitalAssets": {
    "message": "Effortlessly navigate your digital assets"
  },
  "enable": {
    "message": "Enable"
  },
  "enableAutoDetect": {
    "message": " Enable autodetect"
  },
  "enableFromSettings": {
    "message": " Enable it from Settings."
  },
  "enableNftAutoDetection": {
    "message": "Enable NFT autodetection"
  },
  "enableSnap": {
    "message": "Enable"
  },
  "enableToken": {
    "message": "enable $1",
    "description": "$1 is a token symbol, e.g. ETH"
  },
  "enableTokenAutoDetection": {
    "message": "Enable token autodetection"
  },
  "enabled": {
    "message": "Enabled"
  },
  "enabledNetworks": {
    "message": "Enabled networks"
  },
  "encryptionPublicKeyNotice": {
    "message": "$1 would like your public encryption key. By consenting, this site will be able to compose encrypted messages to you.",
    "description": "$1 is the web3 site name"
  },
  "encryptionPublicKeyRequest": {
    "message": "Request encryption public key"
  },
  "endpointReturnedDifferentChainId": {
    "message": "The RPC URL you have entered returned a different chain ID ($1). Please update the Chain ID to match the RPC URL of the network you are trying to add.",
    "description": "$1 is the return value of eth_chainId from an RPC endpoint"
  },
  "enhancedTokenDetectionAlertMessage": {
    "message": "Enhanced token detection is currently available on $1. $2"
  },
  "ensDomainsSettingDescriptionIntroduction": {
    "message": "MetaMask lets you see ENS domains right in your browser's address bar. Here's how it works:"
  },
  "ensDomainsSettingDescriptionOutroduction": {
    "message": "Keep in mind that using this feature exposes your IP address to IPFS third-party services."
  },
  "ensDomainsSettingDescriptionPart1": {
    "message": "MetaMask checks with Ethereum's ENS contract to find the code connected to the ENS name."
  },
  "ensDomainsSettingDescriptionPart2": {
    "message": "If the code links to IPFS, you can see the content associated with it (usually a website)."
  },
  "ensDomainsSettingTitle": {
    "message": "Show ENS domains in address bar"
  },
  "ensIllegalCharacter": {
    "message": "Illegal character for ENS."
  },
  "ensRegistrationError": {
    "message": "Error in ENS name registration"
  },
  "ensUnknownError": {
    "message": "ENS lookup failed."
  },
  "enterANumber": {
    "message": "Enter a number"
  },
  "enterCustodianToken": {
    "message": "Enter your $1 token or add a new token"
  },
  "enterMaxSpendLimit": {
    "message": "Enter max spend limit"
  },
  "enterOptionalPassword": {
    "message": "Enter optional password"
  },
  "enterPasswordContinue": {
    "message": "Enter password to continue"
  },
  "enterTokenNameOrAddress": {
    "message": "Enter token name or paste address"
  },
  "enterYourPassword": {
    "message": "Enter your password"
  },
  "errorCode": {
    "message": "Code: $1",
    "description": "Displayed error code for debugging purposes. $1 is the error code"
  },
  "errorDetails": {
    "message": "Error details",
    "description": "Title for collapsible section that displays error details for debugging purposes"
  },
  "errorGettingSafeChainList": {
    "message": "Error while getting safe chain list, please continue with caution."
  },
  "errorMessage": {
    "message": "Message: $1",
    "description": "Displayed error message for debugging purposes. $1 is the error message"
  },
  "errorName": {
    "message": "Code: $1",
    "description": "Displayed error name for debugging purposes. $1 is the error name"
  },
  "errorPageMessage": {
    "message": "Try again by reloading the page, or contact support $1.",
    "description": "Message displayed on generic error page in the fullscreen or notification UI, $1 is a clickable link with text defined by the 'here' key. The link will open to a form where users can file support tickets."
  },
  "errorPagePopupMessage": {
    "message": "Try again by closing and reopening the popup, or contact support $1.",
    "description": "Message displayed on generic error page in the popup UI, $1 is a clickable link with text defined by the 'here' key. The link will open to a form where users can file support tickets."
  },
  "errorPageTitle": {
    "message": "MetaMask encountered an error",
    "description": "Title of generic error page"
  },
  "errorStack": {
    "message": "Stack:",
    "description": "Title for error stack, which is displayed for debugging purposes"
  },
  "errorWhileConnectingToRPC": {
    "message": "Error while connecting to the custom network."
  },
  "errorWithSnap": {
    "message": "Error with $1",
    "description": "$1 represents the name of the snap"
  },
  "estimatedFee": {
    "message": "Estimated fee"
  },
  "estimatedFeeTooltip": {
    "message": "Amount paid to process the transaction on network."
  },
  "ethGasPriceFetchWarning": {
    "message": "Backup gas price is provided as the main gas estimation service is unavailable right now."
  },
  "ethereumProviderAccess": {
    "message": "Grant Ethereum provider access to $1",
    "description": "The parameter is the name of the requesting origin"
  },
  "ethereumPublicAddress": {
    "message": "Ethereum public address"
  },
  "etherscan": {
    "message": "Etherscan"
  },
  "etherscanView": {
    "message": "View account on Etherscan"
  },
  "etherscanViewOn": {
    "message": "View on Etherscan"
  },
  "expandView": {
    "message": "Expand view"
  },
  "experimental": {
    "message": "Experimental"
  },
  "extendWalletWithSnaps": {
    "message": "Explore community-built Snaps to customize your web3 experience",
    "description": "Banner description displayed on Snaps list page in Settings when less than 6 Snaps is installed."
  },
  "extensionInsallCompleteDescription": {
    "message": "Return to the MetaMask Institutional product onboarding to connect your custodial or self-custodial accounts."
  },
  "extensionInsallCompleteTitle": {
    "message": "Extension install complete"
  },
  "externalExtension": {
    "message": "External extension"
  },
  "externalNameSourcesSetting": {
    "message": "Proposed nicknames"
  },
  "externalNameSourcesSettingDescription": {
    "message": "We’ll fetch proposed nicknames for addresses you interact with from third-party sources like Etherscan, Infura, and Lens Protocol. These sources will be able to see those addresses and your IP address. Your account address won’t be exposed to third parties."
  },
  "failed": {
    "message": "Failed"
  },
  "failedToFetchChainId": {
    "message": "Could not fetch chain ID. Is your RPC URL correct?"
  },
  "failedToFetchTickerSymbolData": {
    "message": "Ticker symbol verification data is currently unavailable, make sure that the symbol you have entered is correct. It will impact the conversion rates that you see for this network"
  },
  "failureMessage": {
    "message": "Something went wrong, and we were unable to complete the action"
  },
  "fast": {
    "message": "Fast"
  },
  "feeAssociatedRequest": {
    "message": "A fee is associated with this request."
  },
  "feeDetails": {
    "message": "Fee details"
  },
  "fiat": {
    "message": "Fiat",
    "description": "Exchange type"
  },
  "fileImportFail": {
    "message": "File import not working? Click here!",
    "description": "Helps user import their account from a JSON file"
  },
  "flaskWelcomeUninstall": {
    "message": "you should uninstall this extension",
    "description": "This request is shown on the Flask Welcome screen. It is intended for non-developers, and will be bolded."
  },
  "flaskWelcomeWarning1": {
    "message": "Flask is for developers to experiment with new unstable APIs. Unless you are a developer or beta tester, $1.",
    "description": "This is a warning shown on the Flask Welcome screen, intended to encourage non-developers not to proceed any further. $1 is the bolded message 'flaskWelcomeUninstall'"
  },
  "flaskWelcomeWarning2": {
    "message": "We do not guarantee the safety or stability of this extension. The new APIs offered by Flask are not hardened against phishing attacks, meaning that any site or snap that requires Flask might be a malicious attempt to steal your assets.",
    "description": "This explains the risks of using MetaMask Flask"
  },
  "flaskWelcomeWarning3": {
    "message": "All Flask APIs are experimental. They may be changed or removed without notice, or they might stay on Flask indefinitely without ever being migrated to stable MetaMask. Use them at your own risk.",
    "description": "This message warns developers about unstable Flask APIs"
  },
  "flaskWelcomeWarning4": {
    "message": "Make sure to disable your regular MetaMask extension when using Flask.",
    "description": "This message calls to pay attention about multiple versions of MetaMask running on the same site (Flask + Prod)"
  },
  "flaskWelcomeWarningAcceptButton": {
    "message": "I accept the risks",
    "description": "this text is shown on a button, which the user presses to confirm they understand the risks of using Flask"
  },
  "floatAmountToken": {
    "message": "Token amount must be an integer"
  },
  "followUsOnTwitter": {
    "message": "Follow us on Twitter"
  },
  "forbiddenIpfsGateway": {
    "message": "Forbidden IPFS Gateway: Please specify a CID gateway"
  },
  "forgetDevice": {
    "message": "Forget this device"
  },
  "forgotPassword": {
    "message": "Forgot password?"
  },
  "from": {
    "message": "From"
  },
  "fromAddress": {
    "message": "From: $1",
    "description": "$1 is the address to include in the From label. It is typically shortened first using shortenAddress"
  },
  "fromTokenLists": {
    "message": "From token lists: $1"
  },
  "function": {
    "message": "Function: $1"
  },
  "functionApprove": {
    "message": "Function: Approve"
  },
  "functionSetApprovalForAll": {
    "message": "Function: SetApprovalForAll"
  },
  "functionType": {
    "message": "Function type"
  },
  "fundYourWallet": {
    "message": "Fund your wallet"
  },
  "fundYourWalletDescription": {
    "message": "Get started by adding some $1 to your wallet.",
    "description": "$1 is the token symbol"
  },
  "gas": {
    "message": "Gas"
  },
  "gasDisplayAcknowledgeDappButtonText": {
    "message": "Edit suggested gas fee"
  },
  "gasDisplayDappWarning": {
    "message": "This gas fee has been suggested by $1. Overriding this may cause a problem with your transaction. Please reach out to $1 if you have questions.",
    "description": "$1 represents the Dapp's origin"
  },
  "gasIsETH": {
    "message": "Gas is $1 "
  },
  "gasLimit": {
    "message": "Gas limit"
  },
  "gasLimitInfoTooltipContent": {
    "message": "Gas limit is the maximum amount of units of gas you are willing to spend."
  },
  "gasLimitRecommended": {
    "message": "Recommended gas limit is $1. If the gas limit is less than that, it may fail."
  },
  "gasLimitTooLow": {
    "message": "Gas limit must be at least 21000"
  },
  "gasLimitTooLowWithDynamicFee": {
    "message": "Gas limit must be at least $1",
    "description": "$1 is the custom gas limit, in decimal."
  },
  "gasLimitV2": {
    "message": "Gas limit"
  },
  "gasOption": {
    "message": "Gas option"
  },
  "gasPrice": {
    "message": "Gas price (GWEI)"
  },
  "gasPriceExcessive": {
    "message": "Your gas fee is set unnecessarily high. Consider lowering the amount."
  },
  "gasPriceExcessiveInput": {
    "message": "Gas price is excessive"
  },
  "gasPriceExtremelyLow": {
    "message": "Gas price extremely low"
  },
  "gasPriceFetchFailed": {
    "message": "Gas price estimation failed due to network error."
  },
  "gasPriceInfoTooltipContent": {
    "message": "Gas price specifies the amount of Ether you are willing to pay for each unit of gas."
  },
  "gasTimingHoursShort": {
    "message": "$1 hrs",
    "description": "$1 represents a number of hours"
  },
  "gasTimingLow": {
    "message": "Slow"
  },
  "gasTimingMinutesShort": {
    "message": "$1 min",
    "description": "$1 represents a number of minutes"
  },
  "gasTimingSecondsShort": {
    "message": "$1 sec",
    "description": "$1 represents a number of seconds"
  },
  "gasUsed": {
    "message": "Gas used"
  },
  "general": {
    "message": "General"
  },
  "generalCameraError": {
    "message": "We couldn't access your camera. Please give it another try."
  },
  "generalCameraErrorTitle": {
    "message": "Something went wrong...."
  },
  "genericExplorerView": {
    "message": "View account on $1"
  },
  "getStartedWithNFTs": {
    "message": "Get $1 to buy NFTs",
    "description": "$1 is the token symbol"
  },
  "getStartedWithNFTsDescription": {
    "message": "Get started with NFTs by adding some $1 to your wallet.",
    "description": "$1 is the token symbol"
  },
  "goBack": {
    "message": "Go back"
  },
  "goToSite": {
    "message": "Go to site"
  },
  "goerli": {
    "message": "Goerli test network"
  },
  "gotIt": {
    "message": "Got it"
  },
  "grantedToWithColon": {
    "message": "Granted to:"
  },
  "gwei": {
    "message": "GWEI"
  },
  "hardware": {
    "message": "Hardware"
  },
  "hardwareWalletConnected": {
    "message": "Hardware wallet connected"
  },
  "hardwareWalletLegacyDescription": {
    "message": "(legacy)",
    "description": "Text representing the MEW path"
  },
  "hardwareWalletSupportLinkConversion": {
    "message": "click here"
  },
  "hardwareWallets": {
    "message": "Connect a hardware wallet"
  },
  "hardwareWalletsInfo": {
    "message": "Hardware wallet integrations use API calls to external servers, which can see your IP address and the smart contract addresses you interact with."
  },
  "hardwareWalletsMsg": {
    "message": "Select a hardware wallet you would like to use with MetaMask."
  },
  "here": {
    "message": "here",
    "description": "as in -click here- for more information (goes with troubleTokenBalances)"
  },
  "hexData": {
    "message": "Hex data"
  },
  "hiddenAccounts": {
    "message": "Hidden accounts"
  },
  "hide": {
    "message": "Hide"
  },
  "hideAccount": {
    "message": "Hide account"
  },
  "hideFullTransactionDetails": {
    "message": "Hide full transaction details"
  },
  "hideSeedPhrase": {
    "message": "Hide seed phrase"
  },
  "hideSentitiveInfo": {
    "message": "Hide sensitive information"
  },
  "hideToken": {
    "message": "Hide token"
  },
  "hideTokenPrompt": {
    "message": "Hide token?"
  },
  "hideTokenSymbol": {
    "message": "Hide $1",
    "description": "$1 is the symbol for a token (e.g. 'DAI')"
  },
  "hideZeroBalanceTokens": {
    "message": "Hide tokens without balance"
  },
  "high": {
    "message": "Aggressive"
  },
  "highGasSettingToolTipMessage": {
    "message": "High probability, even in volatile markets. Use $1 to cover surges in network traffic due to things like popular NFT drops.",
    "description": "$1 is key 'high' (text: 'Aggressive') separated here so that it can be passed in with bold font-weight"
  },
  "highLowercase": {
    "message": "high"
  },
  "history": {
    "message": "History"
  },
  "holdToRevealContent1": {
    "message": "Your Secret Recovery Phrase provides $1",
    "description": "$1 is a bolded text with the message from 'holdToRevealContent2'"
  },
  "holdToRevealContent2": {
    "message": "full access to your wallet and funds.",
    "description": "Is the bolded text in 'holdToRevealContent1'"
  },
  "holdToRevealContent3": {
    "message": "Do not share this with anyone. $1 $2",
    "description": "$1 is a message from 'holdToRevealContent4' and $2 is a text link with the message from 'holdToRevealContent5'"
  },
  "holdToRevealContent4": {
    "message": "MetaMask Support will not request this,",
    "description": "Part of 'holdToRevealContent3'"
  },
  "holdToRevealContent5": {
    "message": "but phishers might.",
    "description": "The text link in 'holdToRevealContent3'"
  },
  "holdToRevealContentPrivateKey1": {
    "message": "Your Private Key provides $1",
    "description": "$1 is a bolded text with the message from 'holdToRevealContentPrivateKey2'"
  },
  "holdToRevealContentPrivateKey2": {
    "message": "full access to your wallet and funds.",
    "description": "Is the bolded text in 'holdToRevealContentPrivateKey2'"
  },
  "holdToRevealLockedLabel": {
    "message": "hold to reveal circle locked"
  },
  "holdToRevealPrivateKey": {
    "message": "Hold to reveal Private Key"
  },
  "holdToRevealPrivateKeyTitle": {
    "message": "Keep your private key safe"
  },
  "holdToRevealSRP": {
    "message": "Hold to reveal SRP"
  },
  "holdToRevealSRPTitle": {
    "message": "Keep your SRP safe"
  },
  "holdToRevealUnlockedLabel": {
    "message": "hold to reveal circle unlocked"
  },
  "id": {
    "message": "ID"
  },
  "ignoreAll": {
    "message": "Ignore all"
  },
  "ignoreTokenWarning": {
    "message": "If you hide tokens, they will not be shown in your wallet. However, you can still add them by searching for them."
  },
  "imToken": {
    "message": "imToken"
  },
  "immediateAccessToYourNFTs": {
    "message": "Immediately access your NFTs"
  },
  "immediateAccessToYourTokens": {
    "message": "Immediate access to your tokens"
  },
  "import": {
    "message": "Import",
    "description": "Button to import an account from a selected file"
  },
  "importAccount": {
    "message": "Import account"
  },
  "importAccountError": {
    "message": "Error importing account."
  },
  "importAccountErrorIsSRP": {
    "message": "You have entered a Secret Recovery Phrase (or mnemonic). To import an account here, you have to enter a private key, which is a hexadecimal string of length 64."
  },
  "importAccountErrorNotAValidPrivateKey": {
    "message": "This is not a valid private key. You have entered a hexadecimal string, but it must be 64 characters long."
  },
  "importAccountErrorNotHexadecimal": {
    "message": "This is not a valid private key. You must enter a hexadecimal string of length 64."
  },
  "importAccountJsonLoading1": {
    "message": "Expect this JSON import to take a few minutes and freeze MetaMask."
  },
  "importAccountJsonLoading2": {
    "message": "We apologize, and we will make it faster in the future."
  },
  "importAccountMsg": {
    "message": "Imported accounts won’t be associated with your MetaMask Secret Recovery Phrase. Learn more about imported accounts"
  },
  "importMyWallet": {
    "message": "Import my wallet"
  },
  "importNFT": {
    "message": "Import NFT"
  },
  "importNFTAddressToolTip": {
    "message": "On OpenSea, for example, on the NFT's page under Details, there is a blue hyperlinked value labeled 'Contract Address'. If you click on this, it will take you to the contract's address on Etherscan; at the top-left of that page, there should be an icon labeled 'Contract', and to the right, a long string of letters and numbers. This is the address of the contract that created your NFT. Click on the 'copy' icon to the right of the address, and you'll have it on your clipboard."
  },
  "importNFTPage": {
    "message": "Import NFT page"
  },
  "importNFTTokenIdToolTip": {
    "message": "An NFT's ID is a unique identifier since no two NFTs are alike. Again, on OpenSea this number is under 'Details'. Make a note of it, or copy it onto your clipboard."
  },
  "importSelectedTokens": {
    "message": "Import selected tokens?"
  },
  "importSelectedTokensDescription": {
    "message": "Only the tokens you've selected will appear in your wallet. You can always import hidden tokens later by searching for them."
  },
  "importTokenQuestion": {
    "message": "Import token?"
  },
  "importTokenWarning": {
    "message": "Anyone can create a token with any name, including fake versions of existing tokens. Add and trade at your own risk!"
  },
  "importTokensCamelCase": {
    "message": "Import tokens"
  },
  "importTokensError": {
    "message": "We could not import the tokens. Please try again later."
  },
  "importWithCount": {
    "message": "Import $1",
    "description": "$1 will the number of detected tokens that are selected for importing, if all of them are selected then $1 will be all"
  },
  "imported": {
    "message": "Imported",
    "description": "status showing that an account has been fully loaded into the keyring"
  },
  "inYourSettings": {
    "message": "in your Settings"
  },
  "infuraBlockedNotification": {
    "message": "MetaMask is unable to connect to the blockchain host. Review possible reasons $1.",
    "description": "$1 is a clickable link with with text defined by the 'here' key"
  },
  "initialTransactionConfirmed": {
    "message": "Your initial transaction was confirmed by the network. Click OK to go back."
  },
  "inputLogicEmptyState": {
    "message": "Only enter a number that you're comfortable with the third party spending now or in the future. You can always increase the spending cap later."
  },
  "inputLogicEqualOrSmallerNumber": {
    "message": "This allows the third party to spend $1 from your current balance.",
    "description": "$1 is the current token balance in the account and the name of the current token"
  },
  "inputLogicHigherNumber": {
    "message": "This allows the third party to spend all your token balance until it reaches the cap or you revoke the spending cap. If this is not intended, consider setting a lower spending cap."
  },
  "insightWarning": {
    "message": "warning"
  },
  "insightWarningCheckboxMessage": {
    "message": "$1 the request by $2",
    "description": "$1 is the action i.e. sign, confirm. $2 is the origin making the request."
  },
  "insightWarningContentPlural": {
    "message": "Review $1 before $2. Once made, the $3 is irreversible.",
    "description": "$1 the 'insightWarnings' message (2 warnings) representing warnings, $2 is the action (i.e. signing) and $3 is the result (i.e. signature, transaction)"
  },
  "insightWarningContentSingular": {
    "message": "Review $1 before $2. Once made, the $3 is irreversible.",
    "description": "$1 is the 'insightWarning' message (1 warning), $2 is the action (i.e. signing) and $3 is the result (i.e. signature, transaction)"
  },
  "insightWarningHeader": {
    "message": "This request may be risky"
  },
  "insightWarnings": {
    "message": "warnings"
  },
  "insightsFromSnap": {
    "message": "Insights from $1",
    "description": "$1 represents the name of the snap"
  },
  "install": {
    "message": "Install"
  },
  "installExtension": {
    "message": "Install extension"
  },
  "installExtensionDescription": {
    "message": "The institution-compliant version of the world's leading web3 wallet, MetaMask."
  },
  "installOrigin": {
    "message": "Install origin"
  },
  "installRequest": {
    "message": "Add to MetaMask"
  },
  "installedOn": {
    "message": "Installed on $1",
    "description": "$1 is the date when the snap has been installed"
  },
  "insufficientBalance": {
    "message": "Insufficient balance."
  },
  "insufficientCurrencyBuyOrDeposit": {
    "message": "You do not have enough $1 in your account to pay for transaction fees on $2 network. $3 or deposit from another account.",
    "description": "$1 is the native currency of the network, $2 is the name of the current network, $3 is the key 'buy' + the ticker symbol of the native currency of the chain wrapped in a button"
  },
  "insufficientCurrencyBuyOrReceive": {
    "message": "You do not have enough $1 in your account to pay for transaction fees on $2 network. $3 or $4 from another account.",
    "description": "$1 is the native currency of the network, $2 is the name of the current network, $3 is the key 'buy' + the ticker symbol of the native currency of the chain wrapped in a button, $4 is the key 'deposit' button"
  },
  "insufficientCurrencyDeposit": {
    "message": "You do not have enough $1 in your account to pay for transaction fees on $2 network. Deposit $1 from another account.",
    "description": "$1 is the native currency of the network, $2 is the name of the current network"
  },
  "insufficientFunds": {
    "message": "Insufficient funds."
  },
  "insufficientFundsForGas": {
    "message": "Insufficient funds for gas"
  },
  "insufficientTokens": {
    "message": "Insufficient tokens."
  },
  "interactingWith": {
    "message": "Interacting with"
  },
  "interactingWithTransactionDescription": {
    "message": "This is the contract you're interacting with. Protect yourself from scammers by verifying the details."
  },
  "invalidAddress": {
    "message": "Invalid address"
  },
  "invalidAddressRecipient": {
    "message": "Recipient address is invalid"
  },
  "invalidAddressRecipientNotEthNetwork": {
    "message": "Not ETH network, set to lowercase"
  },
  "invalidAssetType": {
    "message": "This asset is an NFT and needs to be re-added on the Import NFTs page found under the NFTs tab"
  },
  "invalidBlockExplorerURL": {
    "message": "Invalid block explorer URL"
  },
  "invalidChainIdTooBig": {
    "message": "Invalid chain ID. The chain ID is too big."
  },
  "invalidCustomNetworkAlertContent1": {
    "message": "The chain ID for custom network '$1' has to be re-entered.",
    "description": "$1 is the name/identifier of the network."
  },
  "invalidCustomNetworkAlertContent2": {
    "message": "To protect you from malicious or faulty network providers, chain IDs are now required for all custom networks."
  },
  "invalidCustomNetworkAlertContent3": {
    "message": "Go to Settings > Network and enter the chain ID. You can find the chain IDs of most popular networks on $1.",
    "description": "$1 is a link to https://chainid.network"
  },
  "invalidCustomNetworkAlertTitle": {
    "message": "Invalid custom network"
  },
  "invalidHexNumber": {
    "message": "Invalid hexadecimal number."
  },
  "invalidHexNumberLeadingZeros": {
    "message": "Invalid hexadecimal number. Remove any leading zeros."
  },
  "invalidIpfsGateway": {
    "message": "Invalid IPFS Gateway: The value must be a valid URL"
  },
  "invalidNumber": {
    "message": "Invalid number. Enter a decimal or '0x'-prefixed hexadecimal number."
  },
  "invalidNumberLeadingZeros": {
    "message": "Invalid number. Remove any leading zeros."
  },
  "invalidRPC": {
    "message": "Invalid RPC URL"
  },
  "invalidSeedPhrase": {
    "message": "Invalid Secret Recovery Phrase"
  },
  "invalidSeedPhraseCaseSensitive": {
    "message": "Invalid input! Secret Recovery Phrase is case sensitive."
  },
  "ipfsGateway": {
    "message": "IPFS gateway"
  },
  "ipfsGatewayDescription": {
    "message": "MetaMask uses third-party services to show images of your NFTs stored on IPFS, display information related to ENS addresses entered in your browser's address bar, and fetch icons for different tokens. Your IP address may be exposed to these services when you’re using them."
  },
  "ipfsToggleModalDescriptionOne": {
    "message": "We use third-party services to show images of your NFTs stored on IPFS, display information related to ENS addresses entered in your browser's address bar, and fetch icons for different tokens. Your IP address may be exposed to these services when you’re using them."
  },
  "ipfsToggleModalDescriptionTwo": {
    "message": "Selecting Confirm turns on IPFS resolution. You can turn it off in $1 at any time.",
    "description": "$1 is the method to turn off ipfs"
  },
  "ipfsToggleModalSettings": {
    "message": "Settings > Security and privacy"
  },
  "isSigningOrSubmitting": {
    "message": "A previous transaction is still being signed or submitted"
  },
  "jazzAndBlockies": {
    "message": "Jazzicons and Blockies are two different styles of unique icons that help you identify an account at a glance."
  },
  "jazzicons": {
    "message": "Jazzicons"
  },
  "jsDeliver": {
    "message": "jsDeliver"
  },
  "jsonFile": {
    "message": "JSON File",
    "description": "format for importing an account"
  },
  "keyringAccountName": {
    "message": "Account name"
  },
  "keyringAccountPublicAddress": {
    "message": "Public Address"
  },
  "keyringSnapRemovalResult1": {
    "message": "$1 $2removed",
    "description": "Displays the result after removal of a keyring snap. $1 is the snap name, $2 is whether it is successful or not"
  },
  "keyringSnapRemovalResultNotSuccessful": {
    "message": "not ",
    "description": "Displays the `not` word in $2."
  },
  "keyringSnapRemoveConfirmation": {
    "message": "Type $1 to confirm you want to remove this snap:",
    "description": "Asks user to input the name nap prior to deleting the snap. $1 is the snap name"
  },
  "keystone": {
    "message": "Keystone"
  },
  "knownAddressRecipient": {
    "message": "Known contract address."
  },
  "knownTokenWarning": {
    "message": "This action will edit tokens that are already listed in your wallet, which can be used to phish you. Only approve if you are certain that you mean to change what these tokens represent. Learn more about $1"
  },
  "l1Fee": {
    "message": "L1 fee"
  },
  "l1FeeTooltip": {
    "message": "L1 gas fee"
  },
  "l2Fee": {
    "message": "L2 fee"
  },
  "l2FeeTooltip": {
    "message": "L2 gas fee"
  },
  "lastConnected": {
    "message": "Last connected"
  },
  "lastPriceSold": {
    "message": "Last price sold"
  },
  "lastSold": {
    "message": "Last sold"
  },
  "lavaDomeCopyWarning": {
    "message": "For your safety, selecting this text is not available right now."
  },
  "layer1Fees": {
    "message": "Layer 1 fees"
  },
  "layer2Fees": {
    "message": "Layer 2 fees"
  },
  "learnCancelSpeeedup": {
    "message": "Learn how to $1",
    "description": "$1 is link to cancel or speed up transactions"
  },
  "learnMore": {
    "message": "learn more"
  },
  "learnMoreAboutGas": {
    "message": "Want to $1 about gas?",
    "description": "$1 will be replaced by the learnMore translation key"
  },
  "learnMoreKeystone": {
    "message": "Learn More"
  },
  "learnMoreUpperCase": {
    "message": "Learn more"
  },
  "learnMoreUpperCaseWithDot": {
    "message": "Learn more."
  },
  "learnScamRisk": {
    "message": "scams and security risks."
  },
  "learnToBridge": {
    "message": "Learn to bridge"
  },
  "leaveMetaMask": {
    "message": "Leave MetaMask?"
  },
  "leaveMetaMaskDesc": {
    "message": "You're about to visit a site outside of MetaMask. Double-check the URL before continuing."
  },
  "ledgerAccountRestriction": {
    "message": "You need to make use your last account before you can add a new one."
  },
  "ledgerConnectionInstructionCloseOtherApps": {
    "message": "Close any other software connected to your device and then click here to refresh."
  },
  "ledgerConnectionInstructionHeader": {
    "message": "Prior to clicking confirm:"
  },
  "ledgerConnectionInstructionStepFour": {
    "message": "Enable \"smart contract data\" or \"blind signing\" on your Ledger device."
  },
  "ledgerConnectionInstructionStepThree": {
    "message": "Be sure your Ledger is plugged in and to select the Ethereum app."
  },
  "ledgerDeviceOpenFailureMessage": {
    "message": "The Ledger device failed to open. Your Ledger might be connected to other software. Please close Ledger Live or other applications connected to your Ledger device, and try to connect again."
  },
  "ledgerErrorConnectionIssue": {
    "message": "Reconnect your ledger, open the ETH app and try again."
  },
  "ledgerErrorDevicedLocked": {
    "message": "Your Ledger is locked. Unlock it then try again."
  },
  "ledgerErrorEthAppNotOpen": {
    "message": "To solve the issue, open the ETH application on your device and retry."
  },
  "ledgerErrorTransactionDataNotPadded": {
    "message": "Ethereum transaction's input data isn't sufficiently padded."
  },
  "ledgerLiveApp": {
    "message": "Ledger Live App"
  },
  "ledgerLocked": {
    "message": "Cannot connect to Ledger device. Please make sure your device is unlocked and Ethereum app is opened."
  },
  "ledgerTimeout": {
    "message": "Ledger Live is taking too long to respond or connection timeout. Make sure Ledger Live app is opened and your device is unlocked."
  },
  "ledgerWebHIDNotConnectedErrorMessage": {
    "message": "The ledger device was not connected. If you wish to connect your Ledger, please click 'Continue' again and approve HID connection",
    "description": "An error message shown to the user during the hardware connect flow."
  },
  "levelArrow": {
    "message": "level arrow"
  },
  "lightTheme": {
    "message": "Light"
  },
  "likeToImportToken": {
    "message": "Would you like to import this token?"
  },
  "likeToImportTokens": {
    "message": "Would you like to import these tokens?"
  },
  "lineaGoerli": {
    "message": "Linea Goerli test network"
  },
  "lineaMainnet": {
    "message": "Linea Mainnet"
  },
  "lineaSepolia": {
    "message": "Linea Sepolia test network"
  },
  "link": {
    "message": "Link"
  },
  "links": {
    "message": "Links"
  },
  "loadMore": {
    "message": "Load more"
  },
  "loading": {
    "message": "Loading..."
  },
  "loadingScreenHardwareWalletMessage": {
    "message": "Please complete the transaction on the hardware wallet."
  },
  "loadingScreenSnapMessage": {
    "message": "Please complete the transaction on the Snap."
  },
  "loadingTokens": {
    "message": "Loading tokens..."
  },
  "localhost": {
    "message": "Localhost 8545"
  },
  "lock": {
    "message": "Lock"
  },
  "lockMetaMask": {
    "message": "Lock MetaMask"
  },
  "lockTimeInvalid": {
    "message": "Lock time must be a number between 0 and 10080"
  },
  "logo": {
    "message": "$1 logo",
    "description": "$1 is the name of the ticker"
  },
  "low": {
    "message": "Low"
  },
  "lowGasSettingToolTipMessage": {
    "message": "Use $1 to wait for a cheaper price. Time estimates are much less accurate as prices are somewhat unpredictable.",
    "description": "$1 is key 'low' separated here so that it can be passed in with bold font-weight"
  },
  "lowLowercase": {
    "message": "low"
  },
  "lowPriorityMessage": {
    "message": "Future transactions will queue after this one."
  },
  "mainnet": {
    "message": "Ethereum Mainnet"
  },
  "mainnetToken": {
    "message": "This address matches a known Ethereum Mainnet token address. Recheck the contract address and network for the token you are trying to add."
  },
  "makeAnotherSwap": {
    "message": "Create a new swap"
  },
  "makeSureNoOneWatching": {
    "message": "Make sure nobody is looking",
    "description": "Warning to users to be care while creating and saving their new Secret Recovery Phrase"
  },
  "manageInSettings": {
    "message": "Manage in settings"
  },
  "marketCap": {
    "message": "Market cap"
  },
  "marketDetails": {
    "message": "Market details"
  },
  "max": {
    "message": "Max"
  },
  "maxBaseFee": {
    "message": "Max base fee"
  },
  "maxFee": {
    "message": "Max fee"
  },
  "maxFeeTooltip": {
    "message": "A maximum fee provided to pay for the transaction."
  },
  "maxPriorityFee": {
    "message": "Max priority fee"
  },
  "medium": {
    "message": "Market"
  },
  "mediumGasSettingToolTipMessage": {
    "message": "Use $1 for fast processing at current market price.",
    "description": "$1 is key 'medium' (text: 'Market') separated here so that it can be passed in with bold font-weight"
  },
  "memo": {
    "message": "memo"
  },
  "message": {
    "message": "Message"
  },
  "metaMaskConnectStatusParagraphOne": {
    "message": "You now have more control over your account connections in MetaMask."
  },
  "metaMaskConnectStatusParagraphThree": {
    "message": "Click it to manage your connected accounts."
  },
  "metaMaskConnectStatusParagraphTwo": {
    "message": "The connection status button shows if the website you’re visiting is connected to your currently selected account."
  },
  "metadataModalSourceTooltip": {
    "message": "$1 is hosted on npm and $2 is this Snap’s unique identifier.",
    "description": "$1 is the snap name and $2 is the snap NPM id."
  },
  "metamaskInstitutionalVersion": {
    "message": "MetaMask Institutional Version"
  },
  "metamaskNotificationsAreOff": {
    "message": "Wallet notifications are currently not active."
  },
  "metamaskPortfolio": {
    "message": "MetaMask Portfolio."
  },
  "metamaskSwapsOfflineDescription": {
    "message": "MetaMask Swaps is undergoing maintenance. Please check back later."
  },
  "metamaskVersion": {
    "message": "MetaMask Version"
  },
  "methodData": {
    "message": "Method"
  },
  "methodDataTransactionDesc": {
    "message": "Function executed based on decoded input data."
  },
  "methodNotSupported": {
    "message": "Not supported with this account."
  },
  "metrics": {
    "message": "Metrics"
  },
  "millionAbbreviation": {
    "message": "M",
    "description": "Shortened form of 'million'"
  },
  "mismatchAccount": {
    "message": "Your selected account ($1) is different than the account trying to sign ($2)"
  },
  "mismatchedChainLinkText": {
    "message": "verify the network details",
    "description": "Serves as link text for the 'mismatchedChain' key. This text will be embedded inside the translation for that key."
  },
  "mismatchedChainRecommendation": {
    "message": "We recommend that you $1 before proceeding.",
    "description": "$1 is a clickable link with text defined by the 'mismatchedChainLinkText' key. The link will open to instructions for users to validate custom network details."
  },
  "mismatchedNetworkName": {
    "message": "According to our record the network name may not correctly match this chain ID."
  },
  "mismatchedNetworkSymbol": {
    "message": "The submitted currency symbol does not match what we expect for this chain ID."
  },
  "mismatchedRpcChainId": {
    "message": "Chain ID returned by the custom network does not match the submitted chain ID."
  },
  "mismatchedRpcUrl": {
    "message": "According to our records the submitted RPC URL value does not match a known provider for this chain ID."
  },
  "missingSetting": {
    "message": "Can't find a setting?"
  },
  "missingSettingRequest": {
    "message": "Request here"
  },
  "mmiBuiltAroundTheWorld": {
    "message": "MetaMask Institutional is designed and built around the world."
  },
  "mmiNewNFTDetectedInNFTsTabMessage": {
    "message": "Let MetaMask Institutional automatically detect and display NFTs in your wallet."
  },
  "mmiPasswordSetupDetails": {
    "message": "This password will unlock your MetaMask Institutional extension only."
  },
  "more": {
    "message": "more"
  },
  "multipleSnapConnectionWarning": {
    "message": "$1 wants to use $2 Snaps",
    "description": "$1 is the dapp and $2 is the number of snaps it wants to connect to."
  },
  "mustSelectOne": {
    "message": "Must select at least 1 token."
  },
  "name": {
    "message": "Name"
  },
  "nameAddressLabel": {
    "message": "Address",
    "description": "Label above address field in name component modal."
  },
  "nameInstructionsNew": {
    "message": "If you know this address, give it a nickname to recognize it in the future.",
    "description": "Instruction text in name component modal when value is not recognised."
  },
  "nameInstructionsRecognized": {
    "message": "This address has a default nickname, but you can edit it or explore other suggestions.",
    "description": "Instruction text in name component modal when value is recognized but not saved."
  },
  "nameInstructionsSaved": {
    "message": "You've added a nickname for this address before. You can edit or view other suggested nicknames.",
    "description": "Instruction text in name component modal when value is saved."
  },
  "nameLabel": {
    "message": "Nickname",
    "description": "Label above name input field in name component modal."
  },
  "nameModalMaybeProposedName": {
    "message": "Maybe: $1",
    "description": "$1 is the proposed name"
  },
  "nameModalTitleNew": {
    "message": "Unknown address",
    "description": "Title of the modal created by the name component when value is not recognised."
  },
  "nameModalTitleRecognized": {
    "message": "Recognized address",
    "description": "Title of the modal created by the name component when value is recognized but not saved."
  },
  "nameModalTitleSaved": {
    "message": "Saved address",
    "description": "Title of the modal created by the name component when value is saved."
  },
  "nameProviderProposedBy": {
    "message": "Proposed by $1",
    "description": "$1 is the name of the provider"
  },
  "nameProvider_ens": {
    "message": "Ethereum Name Service (ENS)"
  },
  "nameProvider_etherscan": {
    "message": "Etherscan"
  },
  "nameProvider_lens": {
    "message": "Lens Protocol"
  },
  "nameProvider_token": {
    "message": "MetaMask"
  },
  "nameSetPlaceholder": {
    "message": "Choose a nickname...",
    "description": "Placeholder text for name input field in name component modal."
  },
  "nativePermissionRequestDescription": {
    "message": "Do you want this site to do the following?",
    "description": "Description below header used on Permission Connect screen for native permissions."
  },
  "nativeToken": {
    "message": "The native token on this network is $1. It is the token used for gas fees. ",
    "description": "$1 represents the name of the native token on the current network"
  },
  "nativeTokenScamWarningConversion": {
    "message": "Edit network details"
  },
  "nativeTokenScamWarningDescription": {
    "message": "This network doesn't match its associated chain ID or name. Many popular tokens use the name $1, making it a target for scams. Scammers may trick you into sending them more valuable currency in return. Verify everything before you continue.",
    "description": "$1 represents the currency name"
  },
  "nativeTokenScamWarningTitle": {
    "message": "This is a potential scam"
  },
  "needHelp": {
    "message": "Need help? Contact $1",
    "description": "$1 represents `needHelpLinkText`, the text which goes in the help link"
  },
  "needHelpFeedback": {
    "message": "Share your feedback"
  },
  "needHelpLinkText": {
    "message": "MetaMask support"
  },
  "needHelpSubmitTicket": {
    "message": "Submit a ticket"
  },
  "needImportFile": {
    "message": "You must select a file to import.",
    "description": "User is important an account and needs to add a file to continue"
  },
  "negativeETH": {
    "message": "Can not send negative amounts of ETH."
  },
  "negativeOrZeroAmountToken": {
    "message": "Cannot send negative or zero amounts of asset."
  },
  "network": {
    "message": "Network:"
  },
  "networkAddedSuccessfully": {
    "message": "Network added successfully!"
  },
  "networkDetails": {
    "message": "Network details"
  },
  "networkIsBusy": {
    "message": "Network is busy. Gas prices are high and estimates are less accurate."
  },
  "networkMenu": {
    "message": "Network Menu"
  },
  "networkMenuHeading": {
    "message": "Select a network"
  },
  "networkName": {
    "message": "Network name"
  },
  "networkNameArbitrum": {
    "message": "Arbitrum"
  },
  "networkNameAvalanche": {
    "message": "Avalanche"
  },
  "networkNameBSC": {
    "message": "BSC"
  },
  "networkNameBase": {
    "message": "Base"
  },
  "networkNameBitcoin": {
    "message": "Bitcoin"
  },
  "networkNameDefinition": {
    "message": "The name associated with this network."
  },
  "networkNameEthereum": {
    "message": "Ethereum"
  },
  "networkNameGoerli": {
    "message": "Goerli"
  },
  "networkNameLinea": {
    "message": "Linea"
  },
  "networkNameOpMainnet": {
    "message": "OP Mainnet"
  },
  "networkNamePolygon": {
    "message": "Polygon"
  },
  "networkNameTestnet": {
    "message": "Testnet"
  },
  "networkNameZkSyncEra": {
    "message": "zkSync Era"
  },
  "networkOptions": {
    "message": "Network options"
  },
  "networkProvider": {
    "message": "Network provider"
  },
  "networkSettingsChainIdDescription": {
    "message": "The chain ID is used for signing transactions. It must match the chain ID returned by the network. You can enter a decimal or '0x'-prefixed hexadecimal number, but we will display the number in decimal."
  },
  "networkStatus": {
    "message": "Network status"
  },
  "networkStatusBaseFeeTooltip": {
    "message": "The base fee is set by the network and changes every 13-14 seconds. Our $1 and $2 options account for sudden increases.",
    "description": "$1 and $2 are bold text for Medium and Aggressive respectively."
  },
  "networkStatusPriorityFeeTooltip": {
    "message": "Range of priority fees (aka “miner tip”). This goes to miners and incentivizes them to prioritize your transaction."
  },
  "networkStatusStabilityFeeTooltip": {
    "message": "Gas fees are $1 relative to the past 72 hours.",
    "description": "$1 is networks stability value - stable, low, high"
  },
  "networkSwitchConnectionError": {
    "message": "We can't connect to $1",
    "description": "$1 represents the network name"
  },
  "networkURL": {
    "message": "Network URL"
  },
  "networkURLDefinition": {
    "message": "The URL used to access this network."
  },
  "networks": {
    "message": "Networks"
  },
  "nevermind": {
    "message": "Nevermind"
  },
  "new": {
    "message": "New!"
  },
  "newAccount": {
    "message": "New account"
  },
  "newAccountNumberName": {
    "message": "Account $1",
    "description": "Default name of next account to be created on create account screen"
  },
  "newContact": {
    "message": "New contact"
  },
  "newContract": {
    "message": "New contract"
  },
  "newNFTDetectedInImportNFTsMessageStrongText": {
    "message": "Settings > Security and privacy"
  },
  "newNFTDetectedInImportNFTsMsg": {
    "message": "To use Opensea to see your NFTs, turn on 'Display NFT Media' in $1.",
    "description": "$1 is used for newNFTDetectedInImportNFTsMessageStrongText"
  },
  "newNFTDetectedInNFTsTabMessage": {
    "message": "Let MetaMask automatically detect and display NFTs in your wallet."
  },
  "newNFTsAutodetected": {
    "message": "NFT autodetection"
  },
  "newNetworkAdded": {
    "message": "“$1” was successfully added!"
  },
  "newNetworkEdited": {
    "message": "“$1” was successfully edited!"
  },
  "newNftAddedMessage": {
    "message": "NFT was successfully added!"
  },
  "newPassword": {
    "message": "New password (8 characters min)"
  },
  "newPrivacyPolicyActionButton": {
    "message": "Read more"
  },
  "newPrivacyPolicyTitle": {
    "message": "We’ve updated our privacy policy"
  },
  "newTokensImportedMessage": {
    "message": "You’ve successfully imported $1.",
    "description": "$1 is the string of symbols of all the tokens imported"
  },
  "newTokensImportedTitle": {
    "message": "Token imported"
  },
  "next": {
    "message": "Next"
  },
  "nextNonceWarning": {
    "message": "Nonce is higher than suggested nonce of $1",
    "description": "The next nonce according to MetaMask's internal logic"
  },
  "nftAddFailedMessage": {
    "message": "NFT can’t be added as the ownership details do not match. Make sure you have entered correct information."
  },
  "nftAddressError": {
    "message": "This token is an NFT. Add on the $1",
    "description": "$1 is a clickable link with text defined by the 'importNFTPage' key"
  },
  "nftAlreadyAdded": {
    "message": "NFT has already been added."
  },
  "nftAutoDetectionEnabled": {
    "message": "NFT autodetection enabled"
  },
  "nftDisclaimer": {
    "message": "Disclaimer: MetaMask pulls the media file from the source url. This url sometimes gets changed by the marketplace on which the NFT was minted."
  },
  "nftOptions": {
    "message": "NFT Options"
  },
  "nftTokenIdPlaceholder": {
    "message": "Enter the token id"
  },
  "nftWarningContent": {
    "message": "You're granting access to $1, including any you might own in the future. The party on the other end can transfer these NFTs from your wallet at any time without asking you until you revoke this approval. $2",
    "description": "$1 is nftWarningContentBold bold part, $2 is Learn more link"
  },
  "nftWarningContentBold": {
    "message": "all your $1 NFTs",
    "description": "$1 is name of the collection"
  },
  "nftWarningContentGrey": {
    "message": "Proceed with caution."
  },
  "nfts": {
    "message": "NFTs"
  },
  "nftsPreviouslyOwned": {
    "message": "Previously Owned"
  },
  "nickname": {
    "message": "Nickname"
  },
  "noAccountsFound": {
    "message": "No accounts found for the given search query"
  },
  "noAddressForName": {
    "message": "No address has been set for this name."
  },
  "noConnectedAccountDescription": {
    "message": "Select an account you want to use on this site to continue."
  },
  "noConnectedAccountTitle": {
    "message": "MetaMask isn’t connected to this site"
  },
  "noConversionDateAvailable": {
    "message": "No currency conversion date available"
  },
  "noConversionRateAvailable": {
    "message": "No conversion rate available"
  },
  "noDomainResolution": {
    "message": "No resolution for domain provided."
  },
  "noHardwareWalletOrSnapsSupport": {
    "message": "Snaps, and most hardware wallets, will not work with your current browser version."
  },
  "noNFTs": {
    "message": "No NFTs yet"
  },
  "noNetworksFound": {
    "message": "No networks found for the given search query"
  },
  "noSnaps": {
    "message": "You don't have any snaps installed."
  },
  "noTransactions": {
    "message": "You have no transactions"
  },
  "noWebcamFound": {
    "message": "Your computer's webcam was not found. Please try again."
  },
  "noWebcamFoundTitle": {
    "message": "Webcam not found"
  },
  "nonCustodialAccounts": {
    "message": "MetaMask Institutional allows you to use non-custodial accounts, if you plan to use these accounts backup the Secret Recovery Phrase."
  },
  "nonce": {
    "message": "Nonce"
  },
  "nonceField": {
    "message": "Customize transaction nonce"
  },
  "nonceFieldDescription": {
    "message": "Turn this on to change the nonce (transaction number) on confirmation screens. This is an advanced feature, use cautiously."
  },
  "nonceFieldHeading": {
    "message": "Custom nonce"
  },
  "notBusy": {
    "message": "Not busy"
  },
  "notCurrentAccount": {
    "message": "Is this the correct account? It's different from the currently selected account in your wallet"
  },
  "notEnoughBalance": {
    "message": "Insufficient balance"
  },
  "notEnoughGas": {
    "message": "Not enough gas"
  },
  "notRightNow": {
    "message": "Not right now"
  },
  "note": {
    "message": "Note"
  },
  "notePlaceholder": {
    "message": "The approver will see this note when approving the transaction at the custodian."
  },
  "notificationDetail": {
    "message": "Details"
  },
  "notificationDetailBaseFee": {
    "message": "Base fee (GWEI)"
  },
  "notificationDetailGasLimit": {
    "message": "Gas limit (units)"
  },
  "notificationDetailGasUsed": {
    "message": "Gas used (units)"
  },
  "notificationDetailMaxFee": {
    "message": "Max fee per gas"
  },
  "notificationDetailNetwork": {
    "message": "Network"
  },
  "notificationDetailNetworkFee": {
    "message": "Network fee"
  },
  "notificationDetailPriorityFee": {
    "message": "Priority fee (GWEI)"
  },
  "notificationItemCheckBlockExplorer": {
    "message": "Check on the Block Explorer"
  },
  "notificationItemCollection": {
    "message": "Collection"
  },
  "notificationItemConfirmed": {
    "message": "Confirmed"
  },
  "notificationItemError": {
    "message": "Unable to retrieve fees currently"
  },
  "notificationItemFrom": {
    "message": "From"
  },
  "notificationItemLidoStakeReadyToBeWithdrawn": {
    "message": "Withdrawal Ready"
  },
  "notificationItemLidoStakeReadyToBeWithdrawnMessage": {
    "message": "You can now withdraw your unstaked $1"
  },
  "notificationItemLidoWithdrawalRequestedMessage": {
    "message": "Your request to unstake $1 has been sent"
  },
  "notificationItemNFTReceivedFrom": {
    "message": "Received NFT from"
  },
  "notificationItemNFTSentTo": {
    "message": "Sent NFT to"
  },
  "notificationItemNetwork": {
    "message": "Network"
  },
  "notificationItemRate": {
    "message": "Rate (fee included)"
  },
  "notificationItemReceived": {
    "message": "Received"
  },
  "notificationItemReceivedFrom": {
    "message": "Received from"
  },
  "notificationItemSent": {
    "message": "Sent"
  },
  "notificationItemSentTo": {
    "message": "Sent to"
  },
  "notificationItemStakeCompleted": {
    "message": "Stake completed"
  },
  "notificationItemStaked": {
    "message": "Staked"
  },
  "notificationItemStakingProvider": {
    "message": "Staking Provider"
  },
  "notificationItemStatus": {
    "message": "Status"
  },
  "notificationItemSwapped": {
    "message": "Swapped"
  },
  "notificationItemSwappedFor": {
    "message": "for"
  },
  "notificationItemTo": {
    "message": "To"
  },
  "notificationItemTransactionId": {
    "message": "Transaction ID"
  },
  "notificationItemUnStakeCompleted": {
    "message": "UnStaking complete"
  },
  "notificationItemUnStaked": {
    "message": "Unstaked"
  },
  "notificationItemUnStakingRequested": {
    "message": "Unstaking requested"
  },
  "notificationTransactionFailedMessage": {
    "message": "Transaction $1 failed! $2",
    "description": "Content of the browser notification that appears when a transaction fails"
  },
  "notificationTransactionFailedMessageMMI": {
    "message": "Transaction failed! $1",
    "description": "Content of the browser notification that appears when a transaction fails in MMI"
  },
  "notificationTransactionFailedTitle": {
    "message": "Failed transaction",
    "description": "Title of the browser notification that appears when a transaction fails"
  },
  "notificationTransactionSuccessMessage": {
    "message": "Transaction $1 confirmed!",
    "description": "Content of the browser notification that appears when a transaction is confirmed"
  },
  "notificationTransactionSuccessTitle": {
    "message": "Confirmed transaction",
    "description": "Title of the browser notification that appears when a transaction is confirmed"
  },
  "notificationTransactionSuccessView": {
    "message": "View on $1",
    "description": "Additional content in browser notification that appears when a transaction is confirmed and has a block explorer URL"
  },
  "notifications": {
    "message": "Notifications"
  },
  "notificationsDropLedgerFirefoxDescription": {
    "message": "Firefox no longer supports U2F, so Ledger won't work with MetaMask on Firefox. Try MetaMask on Google Chrome instead.",
    "description": "Description of a notification in the 'See What's New' popup. Describes that ledger will not longer be supported for firefox users and they should use MetaMask on chrome for ledger support instead."
  },
  "notificationsDropLedgerFirefoxTitle": {
    "message": "Dropping Ledger Support for Firefox",
    "description": "Title for a notification in the 'See What's New' popup. Tells firefox users that ledger support is being dropped."
  },
  "notificationsFeatureToggle": {
    "message": "Enable Wallet Notifications",
    "description": "Experimental feature title"
  },
  "notificationsFeatureToggleDescription": {
    "message": "This enables wallet notifications like send/receive funds or nfts and feature announcements.",
    "description": "Description of the experimental notifications feature"
  },
  "notificationsMarkAllAsRead": {
    "message": "Mark all as read"
  },
  "notificationsPageEmptyTitle": {
    "message": "Nothing to see here"
  },
  "notificationsPageErrorContent": {
    "message": "Please, try to visit this page again."
  },
  "notificationsPageErrorTitle": {
    "message": "There has been an error"
  },
  "notificationsPageNoNotificationsContent": {
    "message": "You have not received any notifications yet."
  },
  "notificationsSettingsBoxError": {
    "message": "Something went wrong. Please try again."
  },
  "notificationsSettingsPageAllowNotifications": {
    "message": "Stay in the loop on what’s happening in your wallet with notifications. To use notifications, we use a profile to sync some settings across your devices. $1"
  },
  "notificationsSettingsPageAllowNotificationsLink": {
    "message": "Learn how we protect your privacy while using this feature."
  },
  "numberOfNewTokensDetectedPlural": {
    "message": "$1 new tokens found in this account",
    "description": "$1 is the number of new tokens detected"
  },
  "numberOfNewTokensDetectedSingular": {
    "message": "1 new token found in this account"
  },
  "ofTextNofM": {
    "message": "of"
  },
  "off": {
    "message": "Off"
  },
  "offlineForMaintenance": {
    "message": "Offline for maintenance"
  },
  "ok": {
    "message": "Ok"
  },
  "on": {
    "message": "On"
  },
  "onboardedMetametricsAccept": {
    "message": "I agree"
  },
  "onboardedMetametricsDisagree": {
    "message": "No thanks"
  },
  "onboardedMetametricsKey1": {
    "message": "Latest developments"
  },
  "onboardedMetametricsKey2": {
    "message": "Product features"
  },
  "onboardedMetametricsKey3": {
    "message": "Other relevant promotional materials"
  },
  "onboardedMetametricsLink": {
    "message": "MetaMetrics"
  },
  "onboardedMetametricsParagraph1": {
    "message": "In addition to $1, we'd like to use data to understand how you interact with marketing communications.",
    "description": "$1 represents the 'onboardedMetametricsLink' locale string"
  },
  "onboardedMetametricsParagraph2": {
    "message": "This helps us personalize what we share with you, like:"
  },
  "onboardedMetametricsParagraph3": {
    "message": "Remember, we never sell the data you provide and you can opt out any time."
  },
  "onboardedMetametricsTitle": {
    "message": "Help us enhance your experience"
  },
  "onboarding": {
    "message": "Onboarding"
  },
  "onboardingAdvancedPrivacyIPFSDescription": {
    "message": "The IPFS gateway makes it possible to access and view data hosted by third parties. You can add a custom IPFS gateway or continue using the default."
  },
  "onboardingAdvancedPrivacyIPFSInvalid": {
    "message": "Please enter a valid URL"
  },
  "onboardingAdvancedPrivacyIPFSTitle": {
    "message": "Add custom IPFS Gateway"
  },
  "onboardingAdvancedPrivacyIPFSValid": {
    "message": "IPFS gateway URL is valid"
  },
  "onboardingAdvancedPrivacyNetworkButton": {
    "message": "Add custom network"
  },
  "onboardingAdvancedPrivacyNetworkDescription": {
    "message": "We use Infura as our remote procedure call (RPC) provider to offer the most reliable and private access to Ethereum data we can. You can choose your own RPC, but remember that any RPC will receive your IP address and Ethereum wallet to make transactions. Read our $1 to learn more about how Infura handles data."
  },
  "onboardingAdvancedPrivacyNetworkTitle": {
    "message": "Choose your network"
  },
  "onboardingCreateWallet": {
    "message": "Create a new wallet"
  },
  "onboardingImportWallet": {
    "message": "Import an existing wallet"
  },
  "onboardingMetametricsAgree": {
    "message": "I agree"
  },
  "onboardingMetametricsDescription": {
    "message": "We’d like to gather basic usage and diagnostics data to improve MetaMask. Know that we never sell the data you provide here."
  },
  "onboardingMetametricsDescription2": {
    "message": "When we gather metrics, it will always be..."
  },
  "onboardingMetametricsDisagree": {
    "message": "No thanks"
  },
  "onboardingMetametricsInfuraTerms": {
    "message": "We’ll let you know if we decide to use this data for other purposes. You can review our $1 for more information. Remember, you can go to settings and opt out at any time.",
    "description": "$1 represents `onboardingMetametricsInfuraTermsPolicy`"
  },
  "onboardingMetametricsInfuraTermsPolicy": {
    "message": "Privacy Policy"
  },
  "onboardingMetametricsModalTitle": {
    "message": "Add custom network"
  },
  "onboardingMetametricsNeverCollect": {
    "message": "$1 clicks and views on the app are stored, but other details (like your public address) are not.",
    "description": "$1 represents `onboardingMetametricsNeverCollectEmphasis`"
  },
  "onboardingMetametricsNeverCollectEmphasis": {
    "message": "Private:"
  },
  "onboardingMetametricsNeverCollectIP": {
    "message": "$1 we temporarily use your IP address to detect a general location (like your country or region), but it's never stored.",
    "description": "$1 represents `onboardingMetametricsNeverCollectIPEmphasis`"
  },
  "onboardingMetametricsNeverCollectIPEmphasis": {
    "message": "General:"
  },
  "onboardingMetametricsNeverSellData": {
    "message": "$1 you decide if you want to share or delete your usage data via settings any time.",
    "description": "$1 represents `onboardingMetametricsNeverSellDataEmphasis`"
  },
  "onboardingMetametricsNeverSellDataEmphasis": {
    "message": "Optional:"
  },
  "onboardingMetametricsTitle": {
    "message": "Help us improve MetaMask"
  },
  "onboardingMetametricsUseDataCheckbox": {
    "message": "We’ll use this data to learn how you interact with our marketing communications. We may share relevant news (like product features)."
  },
  "onboardingPinExtensionBillboardAccess": {
    "message": "Full access"
  },
  "onboardingPinExtensionBillboardDescription": {
    "message": "These extensions can see and change information"
  },
  "onboardingPinExtensionBillboardDescription2": {
    "message": "on this site."
  },
  "onboardingPinExtensionBillboardTitle": {
    "message": "Extensions"
  },
  "onboardingPinExtensionChrome": {
    "message": "Click the browser extension icon"
  },
  "onboardingPinExtensionDescription": {
    "message": "Pin MetaMask on your browser so it's accessible and easy to view transaction confirmations."
  },
  "onboardingPinExtensionDescription2": {
    "message": "You can open MetaMask by clicking on the extension and access your wallet with 1 click."
  },
  "onboardingPinExtensionDescription3": {
    "message": "Click browser extension icon to access it instantly"
  },
  "onboardingPinExtensionLabel": {
    "message": "Pin MetaMask"
  },
  "onboardingPinExtensionStep1": {
    "message": "1"
  },
  "onboardingPinExtensionStep2": {
    "message": "2"
  },
  "onboardingPinExtensionTitle": {
    "message": "Your MetaMask install is complete!"
  },
  "onboardingPinMmiExtensionLabel": {
    "message": "Pin MetaMask Institutional"
  },
  "onboardingUsePhishingDetectionDescription": {
    "message": "Phishing detection alerts rely on communication with $1. jsDeliver will have access to your IP address. View $2.",
    "description": "The $1 is the word 'jsDeliver', from key 'jsDeliver' and $2 is the words Privacy Policy from key 'privacyMsg', both separated here so that it can be wrapped as a link"
  },
  "oneDayAbbreviation": {
    "message": "1D",
    "description": "Shortened form of '1 day'"
  },
  "oneMonthAbbreviation": {
    "message": "1M",
    "description": "Shortened form of '1 month'"
  },
  "oneWeekAbbreviation": {
    "message": "1W",
    "description": "Shortened form of '1 week'"
  },
  "oneYearAbbreviation": {
    "message": "1Y",
    "description": "Shortened form of '1 year'"
  },
  "onekey": {
    "message": "OneKey"
  },
  "onlyAddTrustedNetworks": {
    "message": "A malicious network provider can lie about the state of the blockchain and record your network activity. Only add custom networks you trust."
  },
  "onlyConnectTrust": {
    "message": "Only connect with sites you trust. $1",
    "description": "Text displayed above the buttons for connection confirmation. $1 is the link to the learn more web page."
  },
  "openCustodianApp": {
    "message": "Open $1 app",
    "description": "The $1 is the name of the Custodian that will be open"
  },
  "openFullScreenForLedgerWebHid": {
    "message": "Go to full screen to connect your Ledger.",
    "description": "Shown to the user on the confirm screen when they are viewing MetaMask in a popup window but need to connect their ledger via webhid."
  },
  "openInBlockExplorer": {
    "message": "Open in block explorer"
  },
  "openSeaNew": {
    "message": "OpenSea"
  },
  "operationFailed": {
    "message": "Operation Failed"
  },
  "optional": {
    "message": "Optional"
  },
  "optionalWithParanthesis": {
    "message": "(Optional)"
  },
  "options": {
    "message": "Options"
  },
  "or": {
    "message": "or"
  },
  "origin": {
    "message": "Origin"
  },
  "osTheme": {
    "message": "System"
  },
  "otherSnaps": {
    "message": "other snaps",
    "description": "Used in the 'permission_rpc' message."
  },
  "outdatedBrowserNotification": {
    "message": "Your browser is out of date. If you don't update your browser, you won't be able to get security patches and new features from MetaMask."
  },
  "padlock": {
    "message": "Padlock"
  },
  "parameters": {
    "message": "Parameters"
  },
  "participateInMetaMetrics": {
    "message": "Participate in MetaMetrics"
  },
  "participateInMetaMetricsDescription": {
    "message": "Participate in MetaMetrics to help us make MetaMask better"
  },
  "password": {
    "message": "Password"
  },
  "passwordMmiTermsWarning": {
    "message": "I understand that MetaMask Institutional cannot recover this password for me. $1"
  },
  "passwordNotLongEnough": {
    "message": "Password not long enough"
  },
  "passwordSetupDetails": {
    "message": "This password will unlock your MetaMask wallet only on this device. MetaMask can not recover this password."
  },
  "passwordStrength": {
    "message": "Password strength: $1",
    "description": "Return password strength to the user when user wants to create password."
  },
  "passwordStrengthDescription": {
    "message": "A strong password can improve the security of your wallet should your device be stolen or compromised."
  },
  "passwordTermsWarning": {
    "message": "I understand that MetaMask cannot recover this password for me. $1"
  },
  "passwordsDontMatch": {
    "message": "Passwords don't match"
  },
  "pasteJWTToken": {
    "message": "Paste or drop your token here:"
  },
  "pastePrivateKey": {
    "message": "Enter your private key string here:",
    "description": "For importing an account from a private key"
  },
  "paymasterInUse": {
    "message": "The gas for this transaction will be paid by a paymaster.",
    "description": "Alert shown in transaction confirmation if paymaster in use."
  },
  "pending": {
    "message": "Pending"
  },
  "pendingTransactionInfo": {
    "message": "This transaction will not process until that one is complete."
  },
  "pendingTransactionMultiple": {
    "message": "You have ($1) pending transactions."
  },
  "pendingTransactionSingle": {
    "message": "You have (1) pending transaction.",
    "description": "$1 is count of pending transactions"
  },
  "permissionDetails": {
    "message": "Permission details"
  },
  "permissionRequest": {
    "message": "Permission request"
  },
  "permissionRequested": {
    "message": "Requested now"
  },
  "permissionRequestedForAccounts": {
    "message": "Requested now for $1",
    "description": "Permission cell status for requested permission including accounts, rendered as AvatarGroup which is $1."
  },
  "permissionRevoked": {
    "message": "Revoked in this update"
  },
  "permissionRevokedForAccounts": {
    "message": "Revoked in this update for $1",
    "description": "Permission cell status for revoked permission including accounts, rendered as AvatarGroup which is $1."
  },
  "permission_accessNamedSnap": {
    "message": "Connect to $1.",
    "description": "The description for the `wallet_snap` permission. $1 is the human-readable name of the snap."
  },
  "permission_accessNetwork": {
    "message": "Access the internet.",
    "description": "The description of the `endowment:network-access` permission."
  },
  "permission_accessNetworkDescription": {
    "message": "Allow $1 to access the internet. This can be used to both send and receive data with third-party servers.",
    "description": "An extended description of the `endowment:network-access` permission. $1 is the snap name."
  },
  "permission_accessSnap": {
    "message": "Connect to the $1 snap.",
    "description": "The description for the `wallet_snap` permission. $1 is the name of the snap."
  },
  "permission_accessSnapDescription": {
    "message": "Allow the website or snap to interact with $1.",
    "description": "The description for the `wallet_snap_*` permission. $1 is the name of the Snap."
  },
  "permission_cronjob": {
    "message": "Schedule and execute periodic actions.",
    "description": "The description for the `snap_cronjob` permission"
  },
  "permission_cronjobDescription": {
    "message": "Allow $1 to perform actions that run periodically at fixed times, dates, or intervals. This can be used to trigger time-sensitive interactions or notifications.",
    "description": "An extended description for the `snap_cronjob` permission. $1 is the snap name."
  },
  "permission_dialog": {
    "message": "Display dialog windows in MetaMask.",
    "description": "The description for the `snap_dialog` permission"
  },
  "permission_dialogDescription": {
    "message": "Allow $1 to display MetaMask popups with custom text, input field, and buttons to approve or reject an action.\nCan be used to create e.g. alerts, confirmations, and opt-in flows for a snap.",
    "description": "An extended description for the `snap_dialog` permission. $1 is the snap name."
  },
  "permission_ethereumAccounts": {
    "message": "See address, account balance, activity and suggest transactions to approve",
    "description": "The description for the `eth_accounts` permission"
  },
  "permission_ethereumProvider": {
    "message": "Access the Ethereum provider.",
    "description": "The description for the `endowment:ethereum-provider` permission"
  },
  "permission_ethereumProviderDescription": {
    "message": "Allow $1 to communicate with MetaMask directly, in order for it to read data from the blockchain and suggest messages and transactions.",
    "description": "An extended description for the `endowment:ethereum-provider` permission. $1 is the snap name."
  },
  "permission_getEntropy": {
    "message": "Derive arbitrary keys unique to $1.",
    "description": "The description for the `snap_getEntropy` permission. $1 is the snap name."
  },
  "permission_getEntropyDescription": {
    "message": "Allow $1 to derive arbitrary keys unique to $1, without exposing them. These keys are separate from your MetaMask account(s) and not related to your private keys or Secret Recovery Phrase. Other snaps cannot access this information.",
    "description": "An extended description for the `snap_getEntropy` permission. $1 is the snap name."
  },
  "permission_getLocale": {
    "message": "View your preferred language.",
    "description": "The description for the `snap_getLocale` permission"
  },
  "permission_getLocaleDescription": {
    "message": "Let $1 access your preferred language from your MetaMask settings. This can be used to localize and display $1's content using your language.",
    "description": "An extended description for the `snap_getLocale` permission. $1 is the snap name."
  },
  "permission_homePage": {
    "message": "Display a custom screen",
    "description": "The description for the `endowment:page-home` permission"
  },
  "permission_homePageDescription": {
    "message": "Let $1 display a custom home screen in MetaMask. This can be used for user interfaces, configuration, and dashboards.",
    "description": "An extended description for the `endowment:page-home` permission. $1 is the snap name."
  },
  "permission_keyring": {
    "message": "Allow requests for adding and controlling Ethereum accounts",
    "description": "The description for the `endowment:keyring` permission"
  },
  "permission_keyringDescription": {
    "message": "Let $1 receive requests to add or remove accounts, plus sign and transact on behalf of these accounts.",
    "description": "An extended description for the `endowment:keyring` permission. $1 is the snap name."
  },
  "permission_lifecycleHooks": {
    "message": "Use lifecycle hooks.",
    "description": "The description for the `endowment:lifecycle-hooks` permission"
  },
  "permission_lifecycleHooksDescription": {
    "message": "Allow $1 to use lifecycle hooks to run code at specific times during its lifecycle.",
    "description": "An extended description for the `endowment:lifecycle-hooks` permission. $1 is the snap name."
  },
  "permission_manageAccounts": {
    "message": "Add and control Ethereum accounts",
    "description": "The description for `snap_manageAccounts` permission"
  },
  "permission_manageAccountsDescription": {
    "message": "Allow $1 to add or remove Ethereum accounts, then transact and sign with these accounts.",
    "description": "An extended description for the `snap_manageAccounts` permission. $1 is the snap name."
  },
  "permission_manageBip32Keys": {
    "message": "Manage $1 accounts.",
    "description": "The description for the `snap_getBip32Entropy` permission. $1 is a derivation path, e.g. 'm/44'/0'/0' (secp256k1)'."
  },
  "permission_manageBip44AndBip32KeysDescription": {
    "message": "Allow $1 to manage accounts and assets on the requested network. These accounts are derived and backed up using your secret recovery phrase (without revealing it). With the power to derive keys, $1 can support a variety of blockchain protocols beyond Ethereum (EVMs).",
    "description": "An extended description for the `snap_getBip44Entropy` and `snap_getBip44Entropy` permissions. $1 is the snap name."
  },
  "permission_manageBip44Keys": {
    "message": "Manage $1 accounts.",
    "description": "The description for the `snap_getBip44Entropy` permission. $1 is the name of a protocol, e.g. 'Filecoin'."
  },
  "permission_manageState": {
    "message": "Store and manage its data on your device.",
    "description": "The description for the `snap_manageState` permission"
  },
  "permission_manageStateDescription": {
    "message": "Allow $1 to store, update, and retrieve data securely with encryption. Other snaps cannot access this information.",
    "description": "An extended description for the `snap_manageState` permission. $1 is the snap name."
  },
  "permission_nameLookup": {
    "message": "Provide domain and address lookups.",
    "description": "The description for the `endowment:name-lookup` permission."
  },
  "permission_nameLookupDescription": {
    "message": "Allow the snap to fetch and display address and domain lookups in different parts of the MetaMask UI.",
    "description": "An extended description for the `endowment:name-lookup` permission."
  },
  "permission_notifications": {
    "message": "Show notifications.",
    "description": "The description for the `snap_notify` permission"
  },
  "permission_notificationsDescription": {
    "message": "Allow $1 to display notifications within MetaMask. A short notification text can be triggered by a snap for actionable or time-sensitive information.",
    "description": "An extended description for the `snap_notify` permission. $1 is the snap name."
  },
  "permission_rpc": {
    "message": "Allow $1 to communicate directly with $2.",
    "description": "The description for the `endowment:rpc` permission. $1 is 'other snaps' or 'websites', $2 is the snap name."
  },
  "permission_rpcDescription": {
    "message": "Allow $1 to send messages to $2 and receive a response from $2.",
    "description": "An extended description for the `endowment:rpc` permission. $1 is 'other snaps' or 'websites', $2 is the snap name."
  },
  "permission_rpcDescriptionOriginList": {
    "message": "$1 and $2",
    "description": "A list of allowed origins where $2 is the last origin of the list and $1 is the rest of the list separated by ','."
  },
  "permission_signatureInsight": {
    "message": "Display signature insights modal.",
    "description": "The description for the `endowment:signature-insight` permission"
  },
  "permission_signatureInsightDescription": {
    "message": "Allow $1 to display a modal with insights on any signature request before approval. This can be used for anti-phishing and security solutions.",
    "description": "An extended description for the `endowment:signature-insight` permission. $1 is the snap name."
  },
  "permission_signatureInsightOrigin": {
    "message": "See the origins of websites that initiate a signature request",
    "description": "The description for the `signatureOrigin` caveat, to be used with the `endowment:signature-insight` permission"
  },
  "permission_signatureInsightOriginDescription": {
    "message": "Allow $1 to see the origin (URI) of websites that initiate signature requests. This can be used for anti-phishing and security solutions.",
    "description": "An extended description for the `signatureOrigin` caveat, to be used with the `endowment:signature-insight` permission. $1 is the snap name."
  },
  "permission_transactionInsight": {
    "message": "Fetch and display transaction insights.",
    "description": "The description for the `endowment:transaction-insight` permission"
  },
  "permission_transactionInsightDescription": {
    "message": "Allow $1 to decode transactions and show insights within the MetaMask UI. This can be used for anti-phishing and security solutions.",
    "description": "An extended description for the `endowment:transaction-insight` permission. $1 is the snap name."
  },
  "permission_transactionInsightOrigin": {
    "message": "See the origins of websites that suggest transactions",
    "description": "The description for the `transactionOrigin` caveat, to be used with the `endowment:transaction-insight` permission"
  },
  "permission_transactionInsightOriginDescription": {
    "message": "Allow $1 to see the origin (URI) of websites that suggest transactions. This can be used for anti-phishing and security solutions.",
    "description": "An extended description for the `transactionOrigin` caveat, to be used with the `endowment:transaction-insight` permission. $1 is the snap name."
  },
  "permission_unknown": {
    "message": "Unknown permission: $1",
    "description": "$1 is the name of a requested permission that is not recognized."
  },
  "permission_viewBip32PublicKeys": {
    "message": "View your public key for $1 ($2).",
    "description": "The description for the `snap_getBip32PublicKey` permission. $1 is a derivation path, e.g. 'm/44'/0'/0''. $2 is the elliptic curve name, e.g. 'secp256k1'."
  },
  "permission_viewBip32PublicKeysDescription": {
    "message": "Allow $2 to view your public keys (and addresses) for $1. This does not grant any control of accounts or assets.",
    "description": "An extended description for the `snap_getBip32PublicKey` permission. $1 is a derivation path (name). $2 is the snap name."
  },
  "permission_viewNamedBip32PublicKeys": {
    "message": "View your public key for $1.",
    "description": "The description for the `snap_getBip32PublicKey` permission. $1 is a name for the derivation path, e.g., 'Ethereum accounts'."
  },
  "permission_walletSwitchEthereumChain": {
    "message": "Switch to and use the following network",
    "description": "The label for the `wallet_switchEthereumChain` permission"
  },
  "permission_webAssembly": {
    "message": "Support for WebAssembly.",
    "description": "The description of the `endowment:webassembly` permission."
  },
  "permission_webAssemblyDescription": {
    "message": "Allow $1 to access low-level execution environments via WebAssembly.",
    "description": "An extended description of the `endowment:webassembly` permission. $1 is the snap name."
  },
  "permissions": {
    "message": "Permissions"
  },
  "permissionsPageEmptyContent": {
    "message": "Nothing to see here"
  },
  "permissionsPageEmptySubContent": {
    "message": "This is where you can see the permissions you've given to installed Snaps or connected sites."
  },
  "permissionsPageTourDescription": {
    "message": "This is your control panel for managing permissions given to connected sites and installed Snaps."
  },
  "permissionsPageTourTitle": {
    "message": "Connected sites are now permissions"
  },
  "permitSimulationDetailInfo": {
    "message": "You're giving the spender permission to spend this many tokens from your account."
  },
  "personalAddressDetected": {
    "message": "Personal address detected. Input the token contract address."
  },
  "petnamesEnabledToggle": {
    "message": "Allow nicknames"
  },
  "petnamesEnabledToggleDescription": {
    "message": "This lets you assign a nickname to any address. We’ll suggest names for addresses that you interact with when possible."
  },
  "pinExtensionDescription": {
    "message": "Navigate to the extension menu and pin MetaMask Institutional for seamless access."
  },
  "pinExtensionTitle": {
    "message": "Pin extension"
  },
  "pinToTop": {
    "message": "Pin to top"
  },
  "pleaseConfirm": {
    "message": "Please confirm"
  },
  "plusMore": {
    "message": "+ $1 more",
    "description": "$1 is the number of additional items"
  },
  "plusXMore": {
    "message": "+ $1 more",
    "description": "$1 is a number of additional but unshown items in a list- this message will be shown in place of those items"
  },
  "popularCustomNetworks": {
    "message": "Popular custom networks"
  },
  "popularNetworkAddToolTip": {
    "message": "Some of these networks rely on third parties. The connections may be less reliable or enable third-parties to track activity. $1",
    "description": "$1 is Learn more link"
  },
  "portfolio": {
    "message": "Portfolio"
  },
  "portfolioDashboard": {
    "message": "Portfolio Dashboard"
  },
  "preparingSwap": {
    "message": "Preparing swap..."
  },
  "prev": {
    "message": "Prev"
  },
  "primaryCurrencySetting": {
    "message": "Primary currency"
  },
  "primaryCurrencySettingDescription": {
    "message": "Select native to prioritize displaying values in the native currency of the chain (e.g. ETH). Select Fiat to prioritize displaying values in your selected fiat currency."
  },
  "primaryType": {
    "message": "Primary type"
  },
  "priorityFee": {
    "message": "Priority fee"
  },
  "priorityFeeProperCase": {
    "message": "Priority Fee"
  },
  "privacy": {
    "message": "Privacy"
  },
  "privacyMsg": {
    "message": "Privacy policy"
  },
  "privateKey": {
    "message": "Private Key",
    "description": "select this type of file to use to import an account"
  },
  "privateKeyCopyWarning": {
    "message": "Private key for $1",
    "description": "$1 represents the account name"
  },
  "privateKeyHidden": {
    "message": "The private key is hidden",
    "description": "Explains that the private key input is hidden"
  },
  "privateKeyShow": {
    "message": "Show/Hide the private key input",
    "description": "Describes a toggle that is used to show or hide the private key input"
  },
  "privateKeyShown": {
    "message": "This private key is being shown",
    "description": "Explains that the private key input is being shown"
  },
  "privateKeyWarning": {
    "message": "Warning: Never disclose this key. Anyone with your private keys can steal any assets held in your account."
  },
  "privateNetwork": {
    "message": "Private network"
  },
  "proceedWithTransaction": {
    "message": "I want to proceed anyway"
  },
  "productAnnouncements": {
    "message": "Product announcements"
  },
  "profileSync": {
    "message": "Profile Sync"
  },
  "profileSyncConfirmation": {
    "message": "If you turn off profile sync, you won’t be able to receive notifications."
  },
  "profileSyncDescription": {
    "message": "Creates a profile that MetaMask uses to sync some settings among your devices. This is required to get notifications. $1."
  },
  "profileSyncPrivacyLink": {
    "message": "Learn how we protect your privacy"
  },
  "proposedApprovalLimit": {
    "message": "Proposed approval limit"
  },
  "provide": {
    "message": "Provide"
  },
  "publicAddress": {
    "message": "Public address"
  },
  "pushPlatformNotificationsFundsReceivedDescription": {
    "message": "You received $1 $2"
  },
  "pushPlatformNotificationsFundsReceivedDescriptionDefault": {
    "message": "You received some tokens"
  },
  "pushPlatformNotificationsFundsReceivedTitle": {
    "message": "Funds received"
  },
  "pushPlatformNotificationsFundsSentDescription": {
    "message": "You successfully sent $1 $2"
  },
  "pushPlatformNotificationsFundsSentDescriptionDefault": {
    "message": "You successfully sent some tokens"
  },
  "pushPlatformNotificationsFundsSentTitle": {
    "message": "Funds sent"
  },
  "pushPlatformNotificationsNftReceivedDescription": {
    "message": "You received new NFTs"
  },
  "pushPlatformNotificationsNftReceivedTitle": {
    "message": "NFT received"
  },
  "pushPlatformNotificationsNftSentDescription": {
    "message": "You have successfully sent an NFT"
  },
  "pushPlatformNotificationsNftSentTitle": {
    "message": "NFT sent"
  },
  "pushPlatformNotificationsStakingLidoStakeCompletedDescription": {
    "message": "Your Lido stake was successful"
  },
  "pushPlatformNotificationsStakingLidoStakeCompletedTitle": {
    "message": "Stake complete"
  },
  "pushPlatformNotificationsStakingLidoStakeReadyToBeWithdrawnDescription": {
    "message": "Your Lido stake is now ready to be withdrawn"
  },
  "pushPlatformNotificationsStakingLidoStakeReadyToBeWithdrawnTitle": {
    "message": "Stake ready for withdrawal"
  },
  "pushPlatformNotificationsStakingLidoWithdrawalCompletedDescription": {
    "message": "Your Lido withdrawal was successful"
  },
  "pushPlatformNotificationsStakingLidoWithdrawalCompletedTitle": {
    "message": "Withdrawal completed"
  },
  "pushPlatformNotificationsStakingLidoWithdrawalRequestedDescription": {
    "message": "Your Lido withdrawal request was submitted"
  },
  "pushPlatformNotificationsStakingLidoWithdrawalRequestedTitle": {
    "message": "Withdrawal requested"
  },
  "pushPlatformNotificationsStakingRocketpoolStakeCompletedDescription": {
    "message": "Your RocketPool stake was successful"
  },
  "pushPlatformNotificationsStakingRocketpoolStakeCompletedTitle": {
    "message": "Stake complete"
  },
  "pushPlatformNotificationsStakingRocketpoolUnstakeCompletedDescription": {
    "message": "Your RocketPool unstake was successful"
  },
  "pushPlatformNotificationsStakingRocketpoolUnstakeCompletedTitle": {
    "message": "Unstake complete"
  },
  "pushPlatformNotificationsSwapCompletedDescription": {
    "message": "Your MetaMask Swap was successful"
  },
  "pushPlatformNotificationsSwapCompletedTitle": {
    "message": "Swap completed"
  },
  "queued": {
    "message": "Queued"
  },
  "quoteRate": {
    "message": "Quote rate"
  },
  "reAddAccounts": {
    "message": "re-add any other accounts"
  },
  "reAdded": {
    "message": "re-added"
  },
  "readdToken": {
    "message": "You can add this token back in the future by going to “Import token” in your accounts options menu."
  },
  "receive": {
    "message": "Receive"
  },
  "receiveTokensCamelCase": {
    "message": "Receive tokens"
  },
  "recipientAddressPlaceholder": {
    "message": "Enter public address (0x) or ENS name"
  },
  "recipientAddressPlaceholderFlask": {
    "message": "Enter public address (0x) or domain name"
  },
  "recommendedGasLabel": {
    "message": "Recommended"
  },
  "recoveryPhraseReminderBackupStart": {
    "message": "Start here"
  },
  "recoveryPhraseReminderConfirm": {
    "message": "Got it"
  },
  "recoveryPhraseReminderHasBackedUp": {
    "message": "Always keep your Secret Recovery Phrase in a secure and secret place"
  },
  "recoveryPhraseReminderHasNotBackedUp": {
    "message": "Need to backup your Secret Recovery Phrase again?"
  },
  "recoveryPhraseReminderItemOne": {
    "message": "Never share your Secret Recovery Phrase with anyone"
  },
  "recoveryPhraseReminderItemTwo": {
    "message": "The MetaMask team will never ask for your Secret Recovery Phrase"
  },
  "recoveryPhraseReminderSubText": {
    "message": "Your Secret Recovery Phrase controls all of your accounts."
  },
  "recoveryPhraseReminderTitle": {
    "message": "Protect your funds"
  },
  "redesignedConfirmationsEnabledToggle": {
    "message": "Improved signature requests"
  },
  "redesignedConfirmationsToggleDescription": {
    "message": "Turn this on to see signature requests in an enhanced format."
  },
  "refreshList": {
    "message": "Refresh list"
  },
  "reject": {
    "message": "Reject"
  },
  "rejectAll": {
    "message": "Reject all"
  },
  "rejectRequestsDescription": {
    "message": "You are about to batch reject $1 requests."
  },
  "rejectRequestsN": {
    "message": "Reject $1 requests"
  },
  "rejectTxsDescription": {
    "message": "You are about to batch reject $1 transactions."
  },
  "rejectTxsN": {
    "message": "Reject $1 transactions"
  },
  "rejected": {
    "message": "Rejected"
  },
  "remember": {
    "message": "Remember:"
  },
  "remove": {
    "message": "Remove"
  },
  "removeAccount": {
    "message": "Remove account"
  },
  "removeAccountDescription": {
    "message": "This account will be removed from your wallet. Please make sure you have the original Secret Recovery Phrase or private key for this imported account before continuing. You can import or create accounts again from the account drop-down. "
  },
  "removeJWT": {
    "message": "Remove custodian token"
  },
  "removeJWTDescription": {
    "message": "Are you sure you want to remove this token? All accounts assigned to this token will be removed from extension as well: "
  },
  "removeKeyringSnap": {
    "message": "Removing this Snap removes these accounts from MetaMask:"
  },
  "removeKeyringSnapToolTip": {
    "message": "The snap controls the accounts, and by removing it, the accounts will be removed from MetaMask, too, but they will remain in the blockchain."
  },
  "removeNFT": {
    "message": "Remove NFT"
  },
  "removeNftErrorMessage": {
    "message": "We could not remove this NFT."
  },
  "removeNftMessage": {
    "message": "NFT was successfully removed!"
  },
  "removeSnap": {
    "message": "Remove Snap"
  },
  "removeSnapAccountDescription": {
    "message": "If you proceed, this account will no longer be available in MetaMask."
  },
  "removeSnapAccountTitle": {
    "message": "Remove account"
  },
  "removeSnapConfirmation": {
    "message": "Are you sure you want to remove $1?",
    "description": "$1 represents the name of the snap"
  },
  "removeSnapDescription": {
    "message": "This action will delete the snap, its data and revoke your given permissions."
  },
  "replace": {
    "message": "replace"
  },
  "reportIssue": {
    "message": "Report an issue"
  },
  "requestFlaggedAsMaliciousFallbackCopyReason": {
    "message": "The security provider has not shared additional details"
  },
  "requestFlaggedAsMaliciousFallbackCopyReasonTitle": {
    "message": "Request flagged as malicious"
  },
  "requestFrom": {
    "message": "Request from"
  },
  "requestFromInfo": {
    "message": "This is the site asking for your signature."
  },
  "requestFromTransactionDescription": {
    "message": "This is the site asking for your confirmation."
  },
  "requestMayNotBeSafe": {
    "message": "Request may not be safe"
  },
  "requestMayNotBeSafeError": {
    "message": "The security provider didn't detect any known malicious activity, but it still may not be safe to continue."
  },
  "requestNotVerified": {
    "message": "Request not verified"
  },
  "requestNotVerifiedError": {
    "message": "Because of an error, this request was not verified by the security provider. Proceed with caution."
  },
  "requestsAwaitingAcknowledgement": {
    "message": "requests waiting to be acknowledged"
  },
  "required": {
    "message": "Required"
  },
  "reset": {
    "message": "Reset"
  },
  "resetStates": {
    "message": "Reset States"
  },
  "resetWallet": {
    "message": "Reset wallet"
  },
  "resetWalletSubHeader": {
    "message": "MetaMask does not keep a copy of your password. If you’re having trouble unlocking your account, you will need to reset your wallet. You can do this by providing the Secret Recovery Phrase you used when you set up your wallet."
  },
  "resetWalletUsingSRP": {
    "message": "This action will delete your current wallet and Secret Recovery Phrase from this device, along with the list of accounts you’ve curated. After resetting with a Secret Recovery Phrase, you’ll see a list of accounts based on the Secret Recovery Phrase you use to reset. This new list will automatically include accounts that have a balance. You’ll also be able to $1 created previously. Custom accounts that you’ve imported will need to be $2, and any custom tokens you’ve added to an account will need to be $3 as well."
  },
  "resetWalletWarning": {
    "message": "Make sure you’re using the correct Secret Recovery Phrase before proceeding. You will not be able to undo this."
  },
  "restartMetamask": {
    "message": "Restart MetaMask"
  },
  "restore": {
    "message": "Restore"
  },
  "restoreFailed": {
    "message": "Can not restore your data from the file provided"
  },
  "restoreSuccessful": {
    "message": "Your data has been restored successfully"
  },
  "restoreUserData": {
    "message": "Restore user data"
  },
  "restoreUserDataDescription": {
    "message": "You can restore data like contacts and preferences from a backup file."
  },
  "resultPageError": {
    "message": "Error"
  },
  "resultPageErrorDefaultMessage": {
    "message": "The operation failed."
  },
  "resultPageSuccess": {
    "message": "Success"
  },
  "resultPageSuccessDefaultMessage": {
    "message": "The operation completed successfully."
  },
  "retryTransaction": {
    "message": "Retry transaction"
  },
  "reusedTokenNameWarning": {
    "message": "A token here reuses a symbol from another token you watch, this can be confusing or deceptive."
  },
  "revealSeedWords": {
    "message": "Reveal Secret Recovery Phrase"
  },
  "revealSeedWordsDescription1": {
    "message": "The $1 provides $2",
    "description": "This is a sentence consisting of link using 'revealSeedWordsSRPName' as $1 and bolded text using 'revealSeedWordsDescription3' as $2."
  },
  "revealSeedWordsDescription2": {
    "message": "MetaMask is a $1. That means you're the owner of your SRP.",
    "description": "$1 is text link with the message from 'revealSeedWordsNonCustodialWallet'"
  },
  "revealSeedWordsDescription3": {
    "message": "full access to your wallet and funds.\n"
  },
  "revealSeedWordsNonCustodialWallet": {
    "message": "non-custodial wallet"
  },
  "revealSeedWordsQR": {
    "message": "QR"
  },
  "revealSeedWordsSRPName": {
    "message": "Secret Recovery Phrase (SRP)"
  },
  "revealSeedWordsText": {
    "message": "Text"
  },
  "revealSeedWordsWarning": {
    "message": "Make sure no one is looking at your screen. $1",
    "description": "$1 is bolded text using the message from 'revealSeedWordsWarning2'"
  },
  "revealSeedWordsWarning2": {
    "message": "MetaMask Support will never request this.",
    "description": "The bolded texted in the second part of 'revealSeedWordsWarning'"
  },
  "revealSensitiveContent": {
    "message": "Reveal sensitive content"
  },
  "revealTheSeedPhrase": {
    "message": "Reveal seed phrase"
  },
  "reviewAlerts": {
    "message": "Review alerts"
  },
  "revokeAllTokensTitle": {
    "message": "Revoke permission to access and transfer all of your $1?",
    "description": "$1 is the symbol of the token for which the user is revoking approval"
  },
  "revokeAllTokensTitleWithoutSymbol": {
    "message": "Revoke permission to access and transfer all of your NFTs from $1?",
    "description": "$1 is a link to contract on the block explorer when we're not able to retrieve a erc721 or erc1155 name"
  },
  "revokeApproveForAllDescription": {
    "message": "This revokes the permission for a third party to access and transfer all of your $1 without further notice.",
    "description": "$1 is either a string or link of a given token symbol or name"
  },
  "revokeApproveForAllDescriptionWithoutSymbol": {
    "message": "This revokes the permission for a third party to access and transfer all of your NFTs from $1 without further notice.",
    "description": "$1 is a link to contract on the block explorer when we're not able to retrieve a erc721 or erc1155 name"
  },
  "revokePermission": {
    "message": "Revoke permission"
  },
  "revokeSpendingCap": {
    "message": "Revoke spending cap for your $1",
    "description": "$1 is a token symbol"
  },
  "revokeSpendingCapTooltipText": {
    "message": "This third party will be unable to spend any more of your current or future tokens."
  },
  "rpcUrl": {
    "message": "New RPC URL"
  },
  "safeTransferFrom": {
    "message": "Safe transfer from"
  },
  "save": {
    "message": "Save"
  },
  "scanInstructions": {
    "message": "Place the QR code in front of your camera"
  },
  "scanQrCode": {
    "message": "Scan QR code"
  },
  "scrollDown": {
    "message": "Scroll down"
  },
  "search": {
    "message": "Search"
  },
  "searchAccounts": {
    "message": "Search accounts"
  },
  "searchNfts": {
    "message": "Search NFTs"
  },
  "searchTokens": {
    "message": "Search tokens"
  },
  "secretRecoveryPhrase": {
    "message": "Secret Recovery Phrase"
  },
  "secureWallet": {
    "message": "Secure wallet"
  },
  "security": {
    "message": "Security"
  },
  "securityAlert": {
    "message": "Security alert from $1 and $2"
  },
  "securityAlerts": {
    "message": "Security alerts"
  },
  "securityAlertsDescription": {
    "message": "This feature alerts you to malicious activity by actively reviewing transaction and signature requests. $1",
    "description": "Link to learn more about security alerts"
  },
  "securityAndPrivacy": {
    "message": "Security & privacy"
  },
  "securityProviderPoweredBy": {
    "message": "Powered by $1",
    "description": "The security provider that is providing data"
  },
  "seeDetails": {
    "message": "See details"
  },
  "seedPhraseConfirm": {
    "message": "Confirm Secret Recovery Phrase"
  },
  "seedPhraseEnterMissingWords": {
    "message": "Confirm Secret Recovery Phrase"
  },
  "seedPhraseIntroNotRecommendedButtonCopy": {
    "message": "Remind me later (not recommended)"
  },
  "seedPhraseIntroRecommendedButtonCopy": {
    "message": "Secure my wallet (recommended)"
  },
  "seedPhraseIntroSidebarBulletFour": {
    "message": "Write down and store in multiple secret places"
  },
  "seedPhraseIntroSidebarBulletOne": {
    "message": "Save in a password manager"
  },
  "seedPhraseIntroSidebarBulletThree": {
    "message": "Store in a safe deposit box"
  },
  "seedPhraseIntroSidebarCopyOne": {
    "message": "Your Secret Recovery Phrase is a 12-word phrase that is the “master key” to your wallet and your funds"
  },
  "seedPhraseIntroSidebarCopyThree": {
    "message": "If someone asks for your recovery phrase they are likely trying to scam you and steal your wallet funds."
  },
  "seedPhraseIntroSidebarCopyTwo": {
    "message": "Never, ever share your Secret Recovery Phrase, not even with MetaMask!"
  },
  "seedPhraseIntroSidebarTitleOne": {
    "message": "What is a Secret Recovery Phrase?"
  },
  "seedPhraseIntroSidebarTitleThree": {
    "message": "Should I share my Secret Recovery Phrase?"
  },
  "seedPhraseIntroSidebarTitleTwo": {
    "message": "How do I save my Secret Recovery Phrase?"
  },
  "seedPhraseIntroTitle": {
    "message": "Secure your wallet"
  },
  "seedPhraseIntroTitleCopy": {
    "message": "Before getting started, watch this short video to learn about your Secret Recovery Phrase and how to keep your wallet safe."
  },
  "seedPhraseReq": {
    "message": "Secret Recovery Phrases contain 12, 15, 18, 21, or 24 words"
  },
  "seedPhraseWriteDownDetails": {
    "message": "Write down this 12-word Secret Recovery Phrase and save it in a place that you trust and only you can access."
  },
  "seedPhraseWriteDownHeader": {
    "message": "Write down your Secret Recovery Phrase"
  },
  "select": {
    "message": "Select"
  },
  "selectAccounts": {
    "message": "Select the account(s) to use on this site"
  },
  "selectAccountsForSnap": {
    "message": "Select the account(s) to use with this snap"
  },
  "selectAll": {
    "message": "Select all"
  },
  "selectAllAccounts": {
    "message": "Select all accounts"
  },
  "selectAnAccount": {
    "message": "Select an account"
  },
  "selectAnAccountAlreadyConnected": {
    "message": "This account has already been connected to MetaMask"
  },
  "selectAnAccountHelp": {
    "message": "Select the custodian accounts to use in MetaMask Institutional."
  },
  "selectEnableDisplayMediaPrivacyPreference": {
    "message": "Turn on Display NFT Media"
  },
  "selectHdPath": {
    "message": "Select HD path"
  },
  "selectJWT": {
    "message": "Select token"
  },
  "selectNFTPrivacyPreference": {
    "message": "Enable NFT Autodetection"
  },
  "selectPathHelp": {
    "message": "If you don't see the accounts you expect, try switching the HD path or current selected network."
  },
  "selectType": {
    "message": "Select Type"
  },
  "selectingAllWillAllow": {
    "message": "Selecting all will allow this site to view all of your current accounts. Make sure you trust this site."
  },
  "send": {
    "message": "Send"
  },
  "sendAToken": {
    "message": "Send a token"
  },
  "sendBugReport": {
    "message": "Send us a bug report."
  },
  "sendNoContactsConversionText": {
    "message": "click here"
  },
  "sendNoContactsDescription": {
    "message": "Contacts allow you to safely send transactions to another account multiple times.  To create a contact, $1",
    "description": "$1 represents the action text 'click here'"
  },
  "sendNoContactsTitle": {
    "message": "You don't have any contacts yet"
  },
  "sendSelectReceiveAsset": {
    "message": "Select asset to receive"
  },
  "sendSelectSendAsset": {
    "message": "Select asset to send"
  },
  "sendSpecifiedTokens": {
    "message": "Send $1",
    "description": "Symbol of the specified token"
  },
  "sendSwapSubmissionWarning": {
    "message": "Clicking this button will immediately initiate your swap transaction. Please review your transaction details before proceeding."
  },
  "sendTokenAsToken": {
    "message": "Send $1 as $2",
    "description": "Used in the transaction display list to describe a swap and send. $1 and $2 are the symbols of tokens in involved in the swap."
  },
  "sendingAsset": {
    "message": "Sending $1"
  },
  "sendingDisabled": {
    "message": "Sending of ERC-1155 NFT assets is not yet supported."
  },
  "sendingNativeAsset": {
    "message": "Sending $1",
    "description": "$1 represents the native currency symbol for the current network (e.g. ETH or BNB)"
  },
  "sendingToTokenContractWarning": {
    "message": "Warning: you are about to send to a token contract which could result in a loss of funds. $1",
    "description": "$1 is a clickable link with text defined by the 'learnMoreUpperCase' key. The link will open to a support article regarding the known contract address warning"
  },
  "sendingZeroAmount": {
    "message": "You are sending 0 $1."
  },
  "sepolia": {
    "message": "Sepolia test network"
  },
  "serviceWorkerKeepAlive": {
    "message": "Service Worker Keep Alive"
  },
  "setAdvancedPrivacySettingsDetails": {
    "message": "MetaMask uses these trusted third-party services to enhance product usability and safety."
  },
  "setApprovalForAll": {
    "message": "Set approval for all"
  },
  "setApprovalForAllTitle": {
    "message": "Approve $1 with no spend limit",
    "description": "The token symbol that is being approved"
  },
  "settingAddSnapAccount": {
    "message": "Add account Snap"
  },
  "settings": {
    "message": "Settings"
  },
  "settingsSearchMatchingNotFound": {
    "message": "No matching results found."
  },
  "settingsSubHeadingSignaturesAndTransactions": {
    "message": "Signature and transaction requests"
  },
  "show": {
    "message": "Show"
  },
  "showAccount": {
    "message": "Show account"
  },
  "showExtensionInFullSizeView": {
    "message": "Show extension in full-size view"
  },
  "showExtensionInFullSizeViewDescription": {
    "message": "Turn this on to make full-size view your default when you click the extension icon."
  },
  "showFiatConversionInTestnets": {
    "message": "Show conversion on test networks"
  },
  "showFiatConversionInTestnetsDescription": {
    "message": "Select this to show fiat conversion on test networks"
  },
  "showHexData": {
    "message": "Show hex data"
  },
  "showHexDataDescription": {
    "message": "Select this to show the hex data field on the send screen"
  },
  "showIncomingTransactions": {
    "message": "Show incoming transactions"
  },
  "showIncomingTransactionsDescription": {
    "message": "This relies on $1 which will have access to your Ethereum address and your IP address. $2",
    "description": "$1 is the link to etherscan url and $2 is the link to the privacy policy of consensys APIs"
  },
  "showIncomingTransactionsExplainer": {
    "message": "This relies on different third-party APIs for each network, which expose your Ethereum address and your IP address."
  },
  "showMore": {
    "message": "Show more"
  },
  "showNft": {
    "message": "Show NFT"
  },
  "showPermissions": {
    "message": "Show permissions"
  },
  "showPrivateKey": {
    "message": "Show private key"
  },
  "showTestnetNetworks": {
    "message": "Show test networks"
  },
  "showTestnetNetworksDescription": {
    "message": "Select this to show test networks in network list"
  },
  "sigRequest": {
    "message": "Signature request"
  },
  "sign": {
    "message": "Sign"
  },
  "signatureRequest": {
    "message": "Signature request"
  },
  "signatureRequestGuidance": {
    "message": "Only sign this message if you fully understand the content and trust the requesting site."
  },
  "signatureRequestWarning": {
    "message": "Signing this message could be dangerous. You may be giving total control of your account and assets to the party on the other end of this message. That means they could drain your account at any time. Proceed with caution. $1."
  },
  "signed": {
    "message": "Signed"
  },
  "signin": {
    "message": "Sign-In"
  },
  "signing": {
    "message": "Signing"
  },
  "signingInWith": {
    "message": "Signing in with"
  },
  "simulationDetailsFailed": {
    "message": "There was an error loading your estimation."
  },
  "simulationDetailsFiatNotAvailable": {
    "message": "Not Available"
  },
  "simulationDetailsIncomingHeading": {
    "message": "You receive"
  },
  "simulationDetailsNoBalanceChanges": {
    "message": "No changes predicted for your wallet"
  },
  "simulationDetailsOutgoingHeading": {
    "message": "You send"
  },
  "simulationDetailsTitle": {
    "message": "Estimated changes"
  },
  "simulationDetailsTitleTooltip": {
    "message": "Estimated changes are what might happen if you go through with this transaction. This is just a prediction, not a guarantee."
  },
  "simulationDetailsTotalFiat": {
    "message": "Total = $1",
    "description": "$1 is the total amount in fiat currency on one side of the transaction"
  },
  "simulationDetailsTransactionReverted": {
    "message": "This transaction is likely to fail"
  },
  "simulationErrorMessageV2": {
    "message": "We were not able to estimate gas. There might be an error in the contract and this transaction may fail."
  },
  "simulationsSettingDescription": {
    "message": "Turn this on to estimate balance changes of transactions before you confirm them. This doesn't guarantee the final outcome of your transactions. $1"
  },
  "simulationsSettingSubHeader": {
    "message": "Estimate balance changes"
  },
  "siweIssued": {
    "message": "Issued"
  },
  "siweNetwork": {
    "message": "Network"
  },
  "siweRequestId": {
    "message": "Request ID"
  },
  "siweResources": {
    "message": "Resources"
  },
  "siweSignatureSimulationDetailInfo": {
    "message": "You’re signing into a site and there are no predicted changes to your account."
  },
  "siweURI": {
    "message": "URL"
  },
  "skip": {
    "message": "Skip"
  },
  "skipAccountSecurity": {
    "message": "Skip account security?"
  },
  "skipAccountSecurityDetails": {
    "message": "I understand that until I back up my Secret Recovery Phrase, I may lose my accounts and all of their assets."
  },
  "smartContracts": {
    "message": "Smart contracts"
  },
  "smartSwapsErrorNotEnoughFunds": {
    "message": "Not enough funds for a smart swap."
  },
  "smartSwapsErrorUnavailable": {
    "message": "Smart Swaps are temporarily unavailable."
  },
  "smartTransactionCancelled": {
    "message": "Your transaction was canceled"
  },
  "smartTransactionCancelledDescription": {
    "message": "Your transaction couldn't be completed, so it was canceled to save you from paying unnecessary gas fees."
  },
  "smartTransactionError": {
    "message": "Your transaction failed"
  },
  "smartTransactionErrorDescription": {
    "message": "Sudden market changes can cause failures. If the problem continues, reach out to MetaMask customer support."
  },
  "smartTransactionPending": {
    "message": "Submitting your transaction"
  },
  "smartTransactionSuccess": {
    "message": "Your transaction is complete"
  },
  "smartTransactionTakingTooLong": {
    "message": "Sorry for the wait"
  },
  "smartTransactionTakingTooLongDescription": {
    "message": "If your transaction is not finalized within $1, it will be canceled and you will not be charged for gas.",
    "description": "$1 is remaining time in seconds"
  },
  "smartTransactions": {
    "message": "Smart Transactions"
  },
  "smartTransactionsBenefit1": {
    "message": "99.5% success rate"
  },
  "smartTransactionsBenefit2": {
    "message": "Saves you money"
  },
  "smartTransactionsBenefit3": {
    "message": "Real-time updates"
  },
  "smartTransactionsDescription": {
    "message": "Unlock higher success rates, frontrunning protection, and better visibility with Smart Transactions."
  },
  "smartTransactionsDescription2": {
    "message": "Only available on Ethereum. Enable or disable any time in settings. $1",
    "description": "$1 is an external link to learn more about Smart Transactions"
  },
  "smartTransactionsOptItModalTitle": {
    "message": "Enhanced Transaction Protection"
  },
  "snapAccountCreated": {
    "message": "Account created"
  },
  "snapAccountCreatedDescription": {
    "message": "Your new account is ready to use!"
  },
  "snapAccountCreationFailed": {
    "message": "Account creation failed"
  },
  "snapAccountCreationFailedDescription": {
    "message": "$1 didn't manage to create an account for you.",
    "description": "$1 is the snap name"
  },
  "snapAccountNamingFailed": {
    "message": "Account naming failed"
  },
  "snapAccountNamingFailedDescription": {
    "message": "$1 didn't manage to name this account for you.",
    "description": "$1 is the snap name"
  },
  "snapAccountRedirectFinishSigningTitle": {
    "message": "Finish signing"
  },
  "snapAccountRedirectSiteDescription": {
    "message": "Follow the instructions from $1"
  },
  "snapAccountRemovalFailed": {
    "message": "Account removal failed"
  },
  "snapAccountRemovalFailedDescription": {
    "message": "$1 didn't manage to remove this account for you.",
    "description": "$1 is the snap name"
  },
  "snapAccountRemoved": {
    "message": "Account removed"
  },
  "snapAccountRemovedDescription": {
    "message": "This account will no longer be available to use in MetaMask."
  },
  "snapAccounts": {
    "message": "Account Snaps"
  },
  "snapAccountsDescription": {
    "message": "Accounts controlled by third-party Snaps."
  },
  "snapConnectTo": {
    "message": "Connect to $1",
    "description": "$1 is the website URL or a Snap name. Used for Snaps pre-approved connections."
  },
  "snapConnectionPermissionDescription": {
    "message": "Let $1 automatically connect to $2 without your approval.",
    "description": "Used for Snap pre-approved connections. $1 is the Snap name, $2 is a website URL."
  },
  "snapConnectionWarning": {
    "message": "$1 wants to use $2",
    "description": "$2 is the snap and $1 is the dapp requesting connection to the snap."
  },
  "snapContent": {
    "message": "This content is coming from $1",
    "description": "This is shown when a snap shows transaction insight information in the confirmation UI. $1 is a link to the snap's settings page with the link text being the name of the snap."
  },
  "snapDetailWebsite": {
    "message": "Website"
  },
  "snapInstallRequest": {
    "message": "Installing $1 gives it the following permissions.",
    "description": "$1 is the snap name."
  },
  "snapInstallSuccess": {
    "message": "Installation complete"
  },
  "snapInstallWarningCheck": {
    "message": "$1 wants permission to do the following:",
    "description": "Warning message used in popup displayed on snap install. $1 is the snap name."
  },
  "snapInstallWarningHeading": {
    "message": "Proceed with caution"
  },
  "snapInstallWarningPermissionDescriptionForBip32View": {
    "message": "Allow $1 to view your public keys (and addresses). This does not grant any control of accounts or assets.",
    "description": "An extended description for the `snap_getBip32PublicKey` permission used for tooltip on Snap Install Warning screen (popup/modal). $1 is the snap name."
  },
  "snapInstallWarningPermissionDescriptionForEntropy": {
    "message": "Allow $1 Snap to manage accounts and assets on the requested network(s). These accounts are derived and backed up using your secret recovery phrase (without revealing it). With the power to derive keys, $1 can support a variety of blockchain protocols beyond Ethereum (EVMs).",
    "description": "An extended description for the `snap_getBip44Entropy` and `snap_getBip44Entropy` permissions used for tooltip on Snap Install Warning screen (popup/modal). $1 is the snap name."
  },
  "snapInstallWarningPermissionNameForEntropy": {
    "message": "Manage $1 accounts",
    "description": "Permission name used for the Permission Cell component displayed on warning popup when installing a Snap. $1 is list of account types."
  },
  "snapInstallWarningPermissionNameForViewPublicKey": {
    "message": "View your public key for $1",
    "description": "Permission name used for the Permission Cell component displayed on warning popup when installing a Snap. $1 is list of account types."
  },
  "snapInstallationErrorDescription": {
    "message": "$1 couldn’t be installed.",
    "description": "Error description used when snap installation fails. $1 is the snap name."
  },
  "snapInstallationErrorTitle": {
    "message": "Installation failed",
    "description": "Error title used when snap installation fails."
  },
  "snapResultError": {
    "message": "Error"
  },
  "snapResultSuccess": {
    "message": "Success"
  },
  "snapResultSuccessDescription": {
    "message": "$1 is ready to use"
  },
  "snapUpdateAlertDescription": {
    "message": "Get the latest version of $1",
    "description": "Description used in Snap update alert banner when snap update is available. $1 is the Snap name."
  },
  "snapUpdateAvailable": {
    "message": "Update available"
  },
  "snapUpdateErrorDescription": {
    "message": "$1 couldn’t be updated.",
    "description": "Error description used when snap update fails. $1 is the snap name."
  },
  "snapUpdateErrorTitle": {
    "message": "Update failed",
    "description": "Error title used when snap update fails."
  },
  "snapUpdateRequest": {
    "message": "Updating $1 gives it the following permissions.",
    "description": "$1 is the Snap name."
  },
  "snapUpdateSuccess": {
    "message": "Update complete"
  },
  "snapUrlIsBlocked": {
    "message": "This Snap wants to take you to a blocked site. $1."
  },
  "snaps": {
    "message": "Snaps"
  },
  "snapsConnected": {
    "message": "Snaps connected"
  },
  "snapsNoInsight": {
    "message": "The snap didn't return any insight"
  },
  "snapsPrivacyWarningFirstMessage": {
    "message": "You acknowledge that any Snap that you install is a Third Party Service, unless otherwise identified, as defined in the Consensys $1. Your use of Third Party Services is governed by separate terms and conditions set forth by the Third Party Service provider. Consensys does not recommend the use of any Snap by any particular person for any particular reason. You access, rely upon or use the Third Party Service at your own risk. Consensys disclaims all responsibility and liability for any losses on account of your use of Third Party Services.",
    "description": "First part of a message in popup modal displayed when installing a snap for the first time. $1 is terms of use link."
  },
  "snapsPrivacyWarningSecondMessage": {
    "message": "Any information you share with Third Party Services will be collected directly by those Third Party Services in accordance with their privacy policies. Please refer to their privacy policies for more information.",
    "description": "Second part of a message in popup modal displayed when installing a snap for the first time."
  },
  "snapsPrivacyWarningThirdMessage": {
    "message": "Consensys has no access to information you share with Third Party Services.",
    "description": "Third part of a message in popup modal displayed when installing a snap for the first time."
  },
  "snapsSettings": {
    "message": "Snap settings"
  },
  "snapsTermsOfUse": {
    "message": "Terms of Use"
  },
  "snapsToggle": {
    "message": "A snap will only run if it is enabled"
  },
  "snapsUIError": {
    "message": "Contact the creators of $1 for further support.",
    "description": "This is shown when the insight snap throws an error. $1 is the snap name"
  },
  "someNetworksMayPoseSecurity": {
    "message": "Some networks may pose security and/or privacy risks. Understand the risks before adding & using a network."
  },
  "somethingDoesntLookRight": {
    "message": "Something doesn't look right? $1",
    "description": "A false positive message for users to contact support. $1 is a link to the support page."
  },
  "somethingIsWrong": {
    "message": "Something's gone wrong. Try reloading the page."
  },
  "somethingWentWrong": {
    "message": "Oops! Something went wrong."
  },
  "source": {
    "message": "Source"
  },
  "speed": {
    "message": "Speed"
  },
  "speedUp": {
    "message": "Speed up"
  },
  "speedUpCancellation": {
    "message": "Speed up this cancellation"
  },
  "speedUpExplanation": {
    "message": "We’ve updated the gas fee based on current network conditions and have increased it by at least 10% (required by the network)."
  },
  "speedUpPopoverTitle": {
    "message": "Speed up transaction"
  },
  "speedUpTooltipText": {
    "message": "New gas fee"
  },
  "speedUpTransaction": {
    "message": "Speed up this transaction"
  },
  "spendLimitInsufficient": {
    "message": "Spend limit insufficient"
  },
  "spendLimitInvalid": {
    "message": "Spend limit invalid; must be a positive number"
  },
  "spendLimitPermission": {
    "message": "Spend limit permission"
  },
  "spendLimitRequestedBy": {
    "message": "Spend limit requested by $1",
    "description": "Origin of the site requesting the spend limit"
  },
  "spendLimitTooLarge": {
    "message": "Spend limit too large"
  },
  "spender": {
    "message": "Spender"
  },
  "spendingCap": {
    "message": "Spending cap"
  },
  "spendingCapError": {
    "message": "Error: Enter numbers only"
  },
  "spendingCapErrorDescription": {
    "message": "Only enter a number that you're comfortable with $1 accessing now or in the future. You can always increase the token limit later.",
    "description": "$1 is origin of the site requesting the token limit"
  },
  "spendingCapRequest": {
    "message": "Spending cap request for your $1"
  },
  "srpInputNumberOfWords": {
    "message": "I have a $1-word phrase",
    "description": "This is the text for each option in the dropdown where a user selects how many words their secret recovery phrase has during import. The $1 is the number of words (either 12, 15, 18, 21, or 24)."
  },
  "srpPasteFailedTooManyWords": {
    "message": "Paste failed because it contained over 24 words. A secret recovery phrase can have a maximum of 24 words.",
    "description": "Description of SRP paste error when the pasted content has too many words"
  },
  "srpPasteTip": {
    "message": "You can paste your entire secret recovery phrase into any field",
    "description": "Our secret recovery phrase input is split into one field per word. This message explains to users that they can paste their entire secrete recovery phrase into any field, and we will handle it correctly."
  },
  "srpSecurityQuizGetStarted": {
    "message": "Get started"
  },
  "srpSecurityQuizImgAlt": {
    "message": "An eye with a keyhole in the center, and three floating password fields"
  },
  "srpSecurityQuizIntroduction": {
    "message": "To reveal your Secret Recovery Phrase, you need to correctly answer two questions"
  },
  "srpSecurityQuizQuestionOneQuestion": {
    "message": "If you lose your Secret Recovery Phrase, MetaMask..."
  },
  "srpSecurityQuizQuestionOneRightAnswer": {
    "message": "Can’t help you"
  },
  "srpSecurityQuizQuestionOneRightAnswerDescription": {
    "message": "Write it down, engrave it on metal, or keep it in multiple secret spots so you never lose it. If you lose it, it’s gone forever."
  },
  "srpSecurityQuizQuestionOneRightAnswerTitle": {
    "message": "Right! No one can help get your Secret Recovery Phrase back"
  },
  "srpSecurityQuizQuestionOneWrongAnswer": {
    "message": "Can get it back for you"
  },
  "srpSecurityQuizQuestionOneWrongAnswerDescription": {
    "message": "If you lose your Secret Recovery Phrase, it’s gone forever. No one can help you get it back, no matter what they might say."
  },
  "srpSecurityQuizQuestionOneWrongAnswerTitle": {
    "message": "Wrong! No one can help get your Secret Recovery Phrase back"
  },
  "srpSecurityQuizQuestionTwoQuestion": {
    "message": "If anyone, even a support agent, asks for your Secret Recovery Phrase..."
  },
  "srpSecurityQuizQuestionTwoRightAnswer": {
    "message": "You’re being scammed"
  },
  "srpSecurityQuizQuestionTwoRightAnswerDescription": {
    "message": "Anyone claiming to need your Secret Recovery Phrase is lying to you. If you share it with them, they will steal your assets."
  },
  "srpSecurityQuizQuestionTwoRightAnswerTitle": {
    "message": "Correct! Sharing your Secret Recovery Phrase is never a good idea"
  },
  "srpSecurityQuizQuestionTwoWrongAnswer": {
    "message": "You should give it to them"
  },
  "srpSecurityQuizQuestionTwoWrongAnswerDescription": {
    "message": "Anyone claiming to need your Secret Recovery Phrase is lying to you. If you share it with them, they will steal your assets."
  },
  "srpSecurityQuizQuestionTwoWrongAnswerTitle": {
    "message": "Nope! Never share your Secret Recovery Phrase with anyone, ever"
  },
  "srpSecurityQuizTitle": {
    "message": "Security quiz"
  },
  "srpToggleShow": {
    "message": "Show/Hide this word of the secret recovery phrase",
    "description": "Describes a toggle that is used to show or hide a single word of the secret recovery phrase"
  },
  "srpWordHidden": {
    "message": "This word is hidden",
    "description": "Explains that a word in the secret recovery phrase is hidden"
  },
  "srpWordShown": {
    "message": "This word is being shown",
    "description": "Explains that a word in the secret recovery phrase is being shown"
  },
  "stable": {
    "message": "Stable"
  },
  "stableLowercase": {
    "message": "stable"
  },
  "stake": {
    "message": "Stake"
  },
  "startYourJourney": {
    "message": "Start your journey with $1",
    "description": "$1 is the token symbol"
  },
  "startYourJourneyDescription": {
    "message": "Get started with web3 by adding some $1 to your wallet.",
    "description": "$1 is the token symbol"
  },
  "stateLogError": {
    "message": "Error in retrieving state logs."
  },
  "stateLogFileName": {
    "message": "MetaMask state logs"
  },
  "stateLogs": {
    "message": "State logs"
  },
  "stateLogsDescription": {
    "message": "State logs contain your public account addresses and sent transactions."
  },
  "states": {
    "message": "States"
  },
  "status": {
    "message": "Status"
  },
  "statusNotConnected": {
    "message": "Not connected"
  },
  "statusNotConnectedAccount": {
    "message": "No accounts connected"
  },
  "step1LatticeWallet": {
    "message": "Connect your Lattice1"
  },
  "step1LatticeWalletMsg": {
    "message": "You can connect MetaMask to your Lattice1 device once it is set up and online. Unlock your device and have your Device ID ready.",
    "description": "$1 represents the `hardwareWalletSupportLinkConversion` localization key"
  },
  "step1LedgerWallet": {
    "message": "Download Ledger app"
  },
  "step1LedgerWalletMsg": {
    "message": "Download, set up, and enter your password to unlock $1.",
    "description": "$1 represents the `ledgerLiveApp` localization value"
  },
  "step1TrezorWallet": {
    "message": "Connect your Trezor"
  },
  "step1TrezorWalletMsg": {
    "message": "Plug your Trezor directly into your computer and unlock it. Make sure you use the correct passphrase.",
    "description": "$1 represents the `hardwareWalletSupportLinkConversion` localization key"
  },
  "step2LedgerWallet": {
    "message": "Connect your Ledger"
  },
  "step2LedgerWalletMsg": {
    "message": "Plug your Ledger directly into your computer, then  unlock it and open the Ethereum app.",
    "description": "$1 represents the `hardwareWalletSupportLinkConversion` localization key"
  },
  "stillGettingMessage": {
    "message": "Still getting this message?"
  },
  "strong": {
    "message": "Strong"
  },
  "stxCancelled": {
    "message": "Swap would have failed"
  },
  "stxCancelledDescription": {
    "message": "Your transaction would have failed and was cancelled to protect you from paying unnecessary gas fees."
  },
  "stxCancelledSubDescription": {
    "message": "Try your swap again. We’ll be here to protect you against similar risks next time."
  },
  "stxEstimatedCompletion": {
    "message": "Estimated completion in < $1",
    "description": "$1 is remeaning time in minutes and seconds, e.g. 0:10"
  },
  "stxFailure": {
    "message": "Swap failed"
  },
  "stxFailureDescription": {
    "message": "Sudden market changes can cause failures. If the problem persists, please reach out to $1.",
    "description": "This message is shown to a user if their swap fails. The $1 will be replaced by support.metamask.io"
  },
  "stxOptInDescription": {
    "message": "Turn on Smart Transactions for more reliable and secure transactions on Ethereum Mainnet. $1"
  },
  "stxPendingPrivatelySubmittingSwap": {
    "message": "Privately submitting your Swap..."
  },
  "stxPendingPubliclySubmittingSwap": {
    "message": "Publicly submitting your Swap..."
  },
  "stxSuccess": {
    "message": "Swap complete!"
  },
  "stxSuccessDescription": {
    "message": "Your $1 is now available.",
    "description": "$1 is a token symbol, e.g. ETH"
  },
  "stxSwapCompleteIn": {
    "message": "Swap will complete in <",
    "description": "'<' means 'less than', e.g. Swap will complete in < 2:59"
  },
  "stxTryingToCancel": {
    "message": "Trying to cancel your transaction..."
  },
  "stxUnknown": {
    "message": "Status unknown"
  },
  "stxUnknownDescription": {
    "message": "A transaction has been successful but we’re unsure what it is. This may be due to submitting another transaction while this swap was processing."
  },
  "stxUserCancelled": {
    "message": "Swap cancelled"
  },
  "stxUserCancelledDescription": {
    "message": "Your transaction has been cancelled and you did not pay any unnecessary gas fees."
  },
  "submit": {
    "message": "Submit"
  },
  "submitted": {
    "message": "Submitted"
  },
  "suggestedBySnap": {
    "message": "Suggested by $1",
    "description": "$1 is the snap name"
  },
  "suggestedTokenName": {
    "message": "Suggested name:"
  },
  "suggestedTokenSymbol": {
    "message": "Suggested ticker symbol:"
  },
  "support": {
    "message": "Support"
  },
  "supportCenter": {
    "message": "Visit our support center"
  },
  "surveyConversion": {
    "message": "Take our survey"
  },
  "surveyTitle": {
    "message": "Shape the future of MetaMask"
  },
  "swap": {
    "message": "Swap"
  },
  "swapAdjustSlippage": {
    "message": "Adjust slippage"
  },
  "swapAggregator": {
    "message": "Aggregator"
  },
  "swapAllowSwappingOf": {
    "message": "Allow swapping of $1",
    "description": "Shows a user that they need to allow a token for swapping on their hardware wallet"
  },
  "swapAmountReceived": {
    "message": "Guaranteed amount"
  },
  "swapAmountReceivedInfo": {
    "message": "This is the minimum amount you will receive. You may receive more depending on slippage."
  },
  "swapAndSend": {
    "message": "Swap & Send"
  },
  "swapAnyway": {
    "message": "Swap anyway"
  },
  "swapApproval": {
    "message": "Approve $1 for swaps",
    "description": "Used in the transaction display list to describe a transaction that is an approve call on a token that is to be swapped.. $1 is the symbol of a token that has been approved."
  },
  "swapApproveNeedMoreTokens": {
    "message": "You need $1 more $2 to complete this swap",
    "description": "Tells the user how many more of a given token they need for a specific swap. $1 is an amount of tokens and $2 is the token symbol."
  },
  "swapAreYouStillThere": {
    "message": "Are you still there?"
  },
  "swapAreYouStillThereDescription": {
    "message": "We’re ready to show you the latest quotes when you want to continue"
  },
  "swapBuildQuotePlaceHolderText": {
    "message": "No tokens available matching $1",
    "description": "Tells the user that a given search string does not match any tokens in our token lists. $1 can be any string of text"
  },
  "swapConfirmWithHwWallet": {
    "message": "Confirm with your hardware wallet"
  },
  "swapContinueSwapping": {
    "message": "Continue swapping"
  },
  "swapContractDataDisabledErrorDescription": {
    "message": "In the Ethereum app on your Ledger, go to \"Settings\" and allow contract data. Then, try your swap again."
  },
  "swapContractDataDisabledErrorTitle": {
    "message": "Contract data is not enabled on your Ledger"
  },
  "swapCustom": {
    "message": "custom"
  },
  "swapDecentralizedExchange": {
    "message": "Decentralized exchange"
  },
  "swapDirectContract": {
    "message": "Direct contract"
  },
  "swapEditLimit": {
    "message": "Edit limit"
  },
  "swapEnableDescription": {
    "message": "This is required and gives MetaMask permission to swap your $1.",
    "description": "Gives the user info about the required approval transaction for swaps. $1 will be the symbol of a token being approved for swaps."
  },
  "swapEnableTokenForSwapping": {
    "message": "This will $1 for swapping",
    "description": "$1 is for the 'enableToken' key, e.g. 'enable ETH'"
  },
  "swapEnterAmount": {
    "message": "Enter an amount"
  },
  "swapEstimatedNetworkFees": {
    "message": "Estimated network fees"
  },
  "swapEstimatedNetworkFeesInfo": {
    "message": "This is an estimate of the network fee that will be used to complete your swap. The actual amount may change according to network conditions."
  },
  "swapFailedErrorDescriptionWithSupportLink": {
    "message": "Transaction failures happen and we are here to help. If this issue persists, you can reach our customer support at $1 for further assistance.",
    "description": "This message is shown to a user if their swap fails. The $1 will be replaced by support.metamask.io"
  },
  "swapFailedErrorTitle": {
    "message": "Swap failed"
  },
  "swapFetchingQuote": {
    "message": "Fetching quote"
  },
  "swapFetchingQuoteNofN": {
    "message": "Fetching quote $1 of $2",
    "description": "A count of possible quotes shown to the user while they are waiting for quotes to be fetched. $1 is the number of quotes already loaded, and $2 is the total number of resources that we check for quotes. Keep in mind that not all resources will have a quote for a particular swap."
  },
  "swapFetchingQuotes": {
    "message": "Fetching quotes..."
  },
  "swapFetchingQuotesErrorDescription": {
    "message": "Hmmm... something went wrong. Try again, or if errors persist, contact customer support."
  },
  "swapFetchingQuotesErrorTitle": {
    "message": "Error fetching quotes"
  },
  "swapFetchingTokens": {
    "message": "Fetching tokens..."
  },
  "swapFromTo": {
    "message": "The swap of $1 to $2",
    "description": "Tells a user that they need to confirm on their hardware wallet a swap of 2 tokens. $1 is a source token and $2 is a destination token"
  },
  "swapGasFeesDetails": {
    "message": "Gas fees are estimated and will fluctuate based on network traffic and transaction complexity."
  },
  "swapGasFeesLearnMore": {
    "message": "Learn more about gas fees"
  },
  "swapGasFeesSplit": {
    "message": "Gas fees on the previous screen are split between these two transactions."
  },
  "swapGasFeesSummary": {
    "message": "Gas fees are paid to crypto miners who process transactions on the $1 network. MetaMask does not profit from gas fees.",
    "description": "$1 is the selected network, e.g. Ethereum or BSC"
  },
  "swapHighSlippage": {
    "message": "High slippage"
  },
  "swapHighSlippageWarning": {
    "message": "Slippage amount is very high."
  },
  "swapIncludesMMFee": {
    "message": "Includes a $1% MetaMask fee.",
    "description": "Provides information about the fee that metamask takes for swaps. $1 is a decimal number."
  },
  "swapIncludesMMFeeAlt": {
    "message": "Quote reflects $1% MetaMask fee",
    "description": "Provides information about the fee that metamask takes for swaps using the latest copy. $1 is a decimal number."
  },
  "swapIncludesMetaMaskFeeViewAllQuotes": {
    "message": "Includes a $1% MetaMask fee – $2",
    "description": "Provides information about the fee that metamask takes for swaps. $1 is a decimal number and $2 is a link to view all quotes."
  },
  "swapLearnMore": {
    "message": "Learn more about Swaps"
  },
  "swapLiquiditySourceInfo": {
    "message": "We search multiple liquidity sources (exchanges, aggregators and professional market makers) to compare exchange rates and network fees."
  },
  "swapLowSlippage": {
    "message": "Low slippage"
  },
  "swapLowSlippageError": {
    "message": "Transaction may fail, max slippage too low."
  },
  "swapMaxSlippage": {
    "message": "Max slippage"
  },
  "swapMetaMaskFee": {
    "message": "MetaMask fee"
  },
  "swapMetaMaskFeeDescription": {
    "message": "The fee of $1% is automatically factored into this quote. You pay it in exchange for a license to use MetaMask's liquidity provider information aggregation software.",
    "description": "Provides information about the fee that metamask takes for swaps. $1 is a decimal number."
  },
  "swapNQuotesWithDot": {
    "message": "$1 quotes.",
    "description": "$1 is the number of quotes that the user can select from when opening the list of quotes on the 'view quote' screen"
  },
  "swapNewQuoteIn": {
    "message": "New quotes in $1",
    "description": "Tells the user the amount of time until the currently displayed quotes are update. $1 is a time that is counting down from 1:00 to 0:00"
  },
  "swapNoTokensAvailable": {
    "message": "No tokens available matching $1",
    "description": "Tells the user that a given search string does not match any tokens in our token lists. $1 can be any string of text"
  },
  "swapOnceTransactionHasProcess": {
    "message": "Your $1 will be added to your account once this transaction has processed.",
    "description": "This message communicates the token that is being transferred. It is shown on the awaiting swap screen. The $1 will be a token symbol."
  },
  "swapPriceDifference": {
    "message": "You are about to swap $1 $2 (~$3) for $4 $5 (~$6).",
    "description": "This message represents the price slippage for the swap.  $1 and $4 are a number (ex: 2.89), $2 and $5 are symbols (ex: ETH), and $3 and $6 are fiat currency amounts."
  },
  "swapPriceDifferenceTitle": {
    "message": "Price difference of ~$1%",
    "description": "$1 is a number (ex: 1.23) that represents the price difference."
  },
  "swapPriceImpactTooltip": {
    "message": "Price impact is the difference between the current market price and the amount received during transaction execution. Price impact is a function of the size of your trade relative to the size of the liquidity pool."
  },
  "swapPriceUnavailableDescription": {
    "message": "Price impact could not be determined due to lack of market price data. Please confirm that you are comfortable with the amount of tokens you are about to receive before swapping."
  },
  "swapPriceUnavailableTitle": {
    "message": "Check your rate before proceeding"
  },
  "swapProcessing": {
    "message": "Processing"
  },
  "swapQuoteDetails": {
    "message": "Quote details"
  },
  "swapQuoteNofM": {
    "message": "$1 of $2",
    "description": "A count of possible quotes shown to the user while they are waiting for quotes to be fetched. $1 is the number of quotes already loaded, and $2 is the total number of resources that we check for quotes. Keep in mind that not all resources will have a quote for a particular swap."
  },
  "swapQuoteSource": {
    "message": "Quote source"
  },
  "swapQuotesExpiredErrorDescription": {
    "message": "Please request new quotes to get the latest rates."
  },
  "swapQuotesExpiredErrorTitle": {
    "message": "Quotes timeout"
  },
  "swapQuotesNotAvailableDescription": {
    "message": "Reduce the size of your trade or use a different token."
  },
  "swapQuotesNotAvailableErrorDescription": {
    "message": "Try adjusting the amount or slippage settings and try again."
  },
  "swapQuotesNotAvailableErrorTitle": {
    "message": "No quotes available"
  },
  "swapRate": {
    "message": "Rate"
  },
  "swapReceiving": {
    "message": "Receiving"
  },
  "swapReceivingInfoTooltip": {
    "message": "This is an estimate. The exact amount depends on slippage."
  },
  "swapRequestForQuotation": {
    "message": "Request for quotation"
  },
  "swapReviewSwap": {
    "message": "Review swap"
  },
  "swapSearchNameOrAddress": {
    "message": "Search name or paste address"
  },
  "swapSelect": {
    "message": "Select"
  },
  "swapSelectAQuote": {
    "message": "Select a quote"
  },
  "swapSelectAToken": {
    "message": "Select token"
  },
  "swapSelectQuotePopoverDescription": {
    "message": "Below are all the quotes gathered from multiple liquidity sources."
  },
  "swapSelectToken": {
    "message": "Select token"
  },
  "swapShowLatestQuotes": {
    "message": "Show latest quotes"
  },
  "swapSlippageHighDescription": {
    "message": "The slippage entered ($1%) is considered very high and may result in a bad rate",
    "description": "$1 is the amount of % for slippage"
  },
  "swapSlippageHighTitle": {
    "message": "High slippage"
  },
  "swapSlippageLowDescription": {
    "message": "A value this low ($1%) may result in a failed swap",
    "description": "$1 is the amount of % for slippage"
  },
  "swapSlippageLowTitle": {
    "message": "Low slippage"
  },
  "swapSlippageNegative": {
    "message": "Slippage must be greater or equal to zero"
  },
  "swapSlippageNegativeDescription": {
    "message": "Slippage must be greater or equal to zero"
  },
  "swapSlippageNegativeTitle": {
    "message": "Increase slippage to continue"
  },
  "swapSlippageOverLimitDescription": {
    "message": "Slippage tolerance must be 15% or less. Anything higher will result in a bad rate."
  },
  "swapSlippageOverLimitTitle": {
    "message": "Very high slippage"
  },
  "swapSlippagePercent": {
    "message": "$1%",
    "description": "$1 is the amount of % for slippage"
  },
  "swapSlippageTooltip": {
    "message": "If the price changes between the time your order is placed and confirmed it’s called “slippage”. Your swap will automatically cancel if slippage exceeds your “slippage tolerance” setting."
  },
  "swapSlippageZeroDescription": {
    "message": "There are fewer zero-slippage quote providers which will result in a less competitive quote."
  },
  "swapSlippageZeroTitle": {
    "message": "Sourcing zero-slippage providers"
  },
  "swapSource": {
    "message": "Liquidity source"
  },
  "swapSuggested": {
    "message": "Swap suggested"
  },
  "swapSuggestedGasSettingToolTipMessage": {
    "message": "Swaps are complex and time sensitive transactions. We recommend this gas fee for a good balance between cost and confidence of a successful Swap."
  },
  "swapSwapFrom": {
    "message": "Swap from"
  },
  "swapSwapSwitch": {
    "message": "Switch token order"
  },
  "swapSwapTo": {
    "message": "Swap to"
  },
  "swapToConfirmWithHwWallet": {
    "message": "to confirm with your hardware wallet"
  },
  "swapTokenAddedManuallyDescription": {
    "message": "Verify this token on $1 and make sure it is the token you want to trade.",
    "description": "$1 points the user to etherscan as a place they can verify information about a token. $1 is replaced with the translation for \"etherscan\""
  },
  "swapTokenAddedManuallyTitle": {
    "message": "Token added manually"
  },
  "swapTokenAvailable": {
    "message": "Your $1 has been added to your account.",
    "description": "This message is shown after a swap is successful and communicates the exact amount of tokens the user has received for a swap. The $1 is a decimal number of tokens followed by the token symbol."
  },
  "swapTokenBalanceUnavailable": {
    "message": "We were unable to retrieve your $1 balance",
    "description": "This message communicates to the user that their balance of a given token is currently unavailable. $1 will be replaced by a token symbol"
  },
  "swapTokenNotAvailable": {
    "message": "Token is not available to swap in this region"
  },
  "swapTokenToToken": {
    "message": "Swap $1 to $2",
    "description": "Used in the transaction display list to describe a swap. $1 and $2 are the symbols of tokens in involved in a swap."
  },
  "swapTokenVerificationAddedManually": {
    "message": "This token has been added manually."
  },
  "swapTokenVerificationMessage": {
    "message": "Always confirm the token address on $1.",
    "description": "Points the user to Etherscan as a place they can verify information about a token. $1 is replaced with the translation for \"Etherscan\" followed by an info icon that shows more info on hover."
  },
  "swapTokenVerificationOnlyOneSource": {
    "message": "Only verified on 1 source."
  },
  "swapTokenVerificationSources": {
    "message": "Verified on $1 sources.",
    "description": "Indicates the number of token information sources that recognize the symbol + address. $1 is a decimal number."
  },
  "swapTokenVerifiedOn1SourceDescription": {
    "message": "$1 is only verified on 1 source. Consider verifying it on $2 before proceeding.",
    "description": "$1 is a token name, $2 points the user to etherscan as a place they can verify information about a token. $1 is replaced with the translation for \"etherscan\""
  },
  "swapTokenVerifiedOn1SourceTitle": {
    "message": "Potentially inauthentic token"
  },
  "swapTooManyDecimalsError": {
    "message": "$1 allows up to $2 decimals",
    "description": "$1 is a token symbol and $2 is the max. number of decimals allowed for the token"
  },
  "swapTransactionComplete": {
    "message": "Transaction complete"
  },
  "swapTwoTransactions": {
    "message": "2 transactions"
  },
  "swapUnknown": {
    "message": "Unknown"
  },
  "swapVerifyTokenExplanation": {
    "message": "Multiple tokens can use the same name and symbol. Check $1 to verify this is the token you're looking for.",
    "description": "This appears in a tooltip next to the verifyThisTokenOn message. It gives the user more information about why they should check the token on a block explorer. $1 will be the name or url of the block explorer, which will be the translation of 'etherscan' or a block explorer url specified for a custom network."
  },
  "swapYourTokenBalance": {
    "message": "$1 $2 available to swap",
    "description": "Tells the user how much of a token they have in their balance. $1 is a decimal number amount of tokens, and $2 is a token symbol"
  },
  "swapZeroSlippage": {
    "message": "0% Slippage"
  },
  "swapsAdvancedOptions": {
    "message": "Advanced options"
  },
  "swapsExcessiveSlippageWarning": {
    "message": "Slippage amount is too high and will result in a bad rate. Please reduce your slippage tolerance to a value below 15%."
  },
  "swapsMaxSlippage": {
    "message": "Slippage tolerance"
  },
  "swapsNotEnoughForTx": {
    "message": "Not enough $1 to complete this transaction",
    "description": "Tells the user that they don't have enough of a token for a proposed swap. $1 is a token symbol"
  },
  "swapsNotEnoughToken": {
    "message": "Not enough $1",
    "description": "Tells the user that they don't have enough of a token for a proposed swap. $1 is a token symbol"
  },
  "swapsViewInActivity": {
    "message": "View in activity"
  },
  "switch": {
    "message": "Switch"
  },
  "switchEthereumChainConfirmationDescription": {
    "message": "This will switch the selected network within MetaMask to a previously added network:"
  },
  "switchEthereumChainConfirmationTitle": {
    "message": "Allow this site to switch the network?"
  },
  "switchInputCurrency": {
    "message": "Switch input currency"
  },
  "switchNetwork": {
    "message": "Switch network"
  },
  "switchNetworks": {
    "message": "Switch networks"
  },
  "switchToNetwork": {
    "message": "Switch to $1",
    "description": "$1 represents the custom network that has previously been added"
  },
  "switchToThisAccount": {
    "message": "Switch to this account"
  },
  "switchedNetworkToastDecline": {
    "message": "Don't show again"
  },
  "switchedNetworkToastMessage": {
    "message": "$1 is now active on $2",
    "description": "$1 represents the account name, $2 represents the network name"
  },
  "switchedTo": {
    "message": "You're now using"
  },
  "switchingNetworksCancelsPendingConfirmations": {
    "message": "Switching networks will cancel all pending confirmations"
  },
  "symbol": {
    "message": "Symbol"
  },
  "symbolBetweenZeroTwelve": {
    "message": "Symbol must be 11 characters or fewer."
  },
  "tenPercentIncreased": {
    "message": "10% increase"
  },
  "terms": {
    "message": "Terms of use"
  },
  "termsOfService": {
    "message": "Terms of service"
  },
  "termsOfUseAgreeText": {
    "message": " I agree to the Terms of Use, which apply to my use of MetaMask and all of its features"
  },
  "termsOfUseFooterText": {
    "message": "Please scroll to read all sections"
  },
  "termsOfUseTitle": {
    "message": "Our Terms of Use have updated"
  },
  "testNetworks": {
    "message": "Test networks"
  },
  "theme": {
    "message": "Theme"
  },
  "themeDescription": {
    "message": "Choose your preferred MetaMask theme."
  },
  "thingsToKeep": {
    "message": "Keep in mind:"
  },
  "thirdPartySoftware": {
    "message": "Third-party software notice",
    "description": "Title of a popup modal displayed when installing a snap for the first time."
  },
  "thisCollection": {
    "message": "this collection"
  },
  "threeMonthsAbbreviation": {
    "message": "3M",
    "description": "Shortened form of '3 months'"
  },
  "time": {
    "message": "Time"
  },
  "tips": {
    "message": "Tips"
  },
  "to": {
    "message": "To"
  },
  "toAddress": {
    "message": "To: $1",
    "description": "$1 is the address to include in the To label. It is typically shortened first using shortenAddress"
  },
  "toggleEthSignBannerDescription": {
    "message": "You’re at risk for phishing attacks. Protect yourself by turning off eth_sign."
  },
  "toggleEthSignDescriptionField": {
    "message": "If you enable this setting, you might get signature requests that aren’t readable. By signing a message you don't understand, you could be agreeing to give away your funds and NFTs."
  },
  "toggleEthSignField": {
    "message": "Eth_sign requests"
  },
  "toggleEthSignModalBannerBoldText": {
    "message": " you might be getting scammed"
  },
  "toggleEthSignModalBannerText": {
    "message": "If you've been asked to turn this setting on,"
  },
  "toggleEthSignModalCheckBox": {
    "message": "I understand that I can lose all of my funds and NFTs if I enable eth_sign requests. "
  },
  "toggleEthSignModalDescription": {
    "message": "Allowing eth_sign requests can make you vulnerable to phishing attacks. Always review the URL and be careful when signing  messages that contain code."
  },
  "toggleEthSignModalFormError": {
    "message": "The text is incorrect"
  },
  "toggleEthSignModalFormLabel": {
    "message": "Enter “I only sign what I understand” to continue"
  },
  "toggleEthSignModalFormValidation": {
    "message": "I only sign what I understand"
  },
  "toggleEthSignModalTitle": {
    "message": "Use at your own risk"
  },
  "toggleEthSignOff": {
    "message": "OFF (Recommended)"
  },
  "toggleEthSignOn": {
    "message": "ON (Not recommended)"
  },
  "toggleRequestQueueDescription": {
    "message": "This allows you to select a network for each site instead of a single selected network for all sites. This feature will prevent you from switching networks manually, which may break your user experience on certain sites."
  },
  "toggleRequestQueueField": {
    "message": "Select networks for each site"
  },
  "toggleRequestQueueOff": {
    "message": "Off"
  },
  "toggleRequestQueueOn": {
    "message": "On"
  },
  "token": {
    "message": "Token"
  },
  "tokenAddress": {
    "message": "Token address"
  },
  "tokenAlreadyAdded": {
    "message": "Token has already been added."
  },
  "tokenAutoDetection": {
    "message": "Token autodetection"
  },
  "tokenContractAddress": {
    "message": "Token contract address"
  },
  "tokenDecimal": {
    "message": "Token decimal"
  },
  "tokenDecimalFetchFailed": {
    "message": "Token decimal required. Find it on: $1"
  },
  "tokenDecimalTitle": {
    "message": "Token decimal:"
  },
  "tokenDetails": {
    "message": "Token details"
  },
  "tokenFoundTitle": {
    "message": "1 new token found"
  },
  "tokenId": {
    "message": "Token ID"
  },
  "tokenList": {
    "message": "Token lists"
  },
  "tokenScamSecurityRisk": {
    "message": "token scams and security risks"
  },
  "tokenShowUp": {
    "message": "Your tokens may not automatically show up in your wallet. "
  },
  "tokenSymbol": {
    "message": "Token symbol"
  },
  "tokens": {
    "message": "Tokens"
  },
  "tokensFoundTitle": {
    "message": "$1 new tokens found",
    "description": "$1 is the number of new tokens detected"
  },
  "tooltipApproveButton": {
    "message": "I understand"
  },
  "tooltipSatusConnected": {
    "message": "connected"
  },
  "tooltipSatusConnectedUpperCase": {
    "message": "Connected"
  },
  "tooltipSatusNotConnected": {
    "message": "not connected"
  },
  "total": {
    "message": "Total"
  },
  "totalVolume": {
    "message": "Total volume"
  },
  "transaction": {
    "message": "transaction"
  },
  "transactionCancelAttempted": {
    "message": "Transaction cancel attempted with estimated gas fee of $1 at $2"
  },
  "transactionCancelSuccess": {
    "message": "Transaction successfully cancelled at $2"
  },
  "transactionConfirmed": {
    "message": "Transaction confirmed at $2."
  },
  "transactionCreated": {
    "message": "Transaction created with a value of $1 at $2."
  },
  "transactionDetailDappGasMoreInfo": {
    "message": "Site suggested"
  },
  "transactionDetailDappGasTooltip": {
    "message": "Edit to use MetaMask's recommended gas fee based on the latest block."
  },
  "transactionDetailGasHeading": {
    "message": "Estimated gas fee"
  },
  "transactionDetailGasTooltipConversion": {
    "message": "Learn more about gas fees"
  },
  "transactionDetailGasTooltipExplanation": {
    "message": "Gas fees are set by the network and fluctuate based on network traffic and transaction complexity."
  },
  "transactionDetailGasTooltipIntro": {
    "message": "Gas fees are paid to crypto miners who process transactions on the $1 network. MetaMask does not profit from gas fees."
  },
  "transactionDetailGasTotalSubtitle": {
    "message": "Amount + gas fee"
  },
  "transactionDetailLayer2GasHeading": {
    "message": "Layer 2 gas fee"
  },
  "transactionDetailMultiLayerTotalSubtitle": {
    "message": "Amount + fees"
  },
  "transactionDropped": {
    "message": "Transaction dropped at $2."
  },
  "transactionError": {
    "message": "Transaction error. Exception thrown in contract code."
  },
  "transactionErrorNoContract": {
    "message": "Trying to call a function on a non-contract address."
  },
  "transactionErrored": {
    "message": "Transaction encountered an error."
  },
  "transactionFailed": {
    "message": "Transaction Failed"
  },
  "transactionFee": {
    "message": "Transaction fee"
  },
  "transactionHistoryBaseFee": {
    "message": "Base fee (GWEI)"
  },
  "transactionHistoryL1GasLabel": {
    "message": "Total L1 gas fee"
  },
  "transactionHistoryL2GasLimitLabel": {
    "message": "L2 gas limit"
  },
  "transactionHistoryL2GasPriceLabel": {
    "message": "L2 gas price"
  },
  "transactionHistoryMaxFeePerGas": {
    "message": "Max fee per gas"
  },
  "transactionHistoryPriorityFee": {
    "message": "Priority fee (GWEI)"
  },
  "transactionHistoryTotalGasFee": {
    "message": "Total gas fee"
  },
  "transactionNote": {
    "message": "Transaction note"
  },
  "transactionResubmitted": {
    "message": "Transaction resubmitted with estimated gas fee increased to $1 at $2"
  },
  "transactionSettings": {
    "message": "Transaction settings"
  },
  "transactionSubmitted": {
    "message": "Transaction submitted with estimated gas fee of $1 at $2."
  },
  "transactionUpdated": {
    "message": "Transaction updated at $2."
  },
  "transactions": {
    "message": "Transactions"
  },
  "transfer": {
    "message": "Transfer"
  },
  "transferFrom": {
    "message": "Transfer from"
  },
  "trillionAbbreviation": {
    "message": "T",
    "description": "Shortened form of 'trillion'"
  },
  "troubleConnectingToLedgerU2FOnFirefox": {
    "message": "We're having trouble connecting your Ledger. $1",
    "description": "$1 is a link to the wallet connection guide;"
  },
  "troubleConnectingToLedgerU2FOnFirefox2": {
    "message": "Review our hardware wallet connection guide and try again.",
    "description": "$1 of the ledger wallet connection guide"
  },
  "troubleConnectingToLedgerU2FOnFirefoxLedgerSolution": {
    "message": "If you're on the latest version of Firefox, you might be experiencing an issue related to Firefox dropping U2F support. Learn how to fix this issue $1.",
    "description": "It is a link to the ledger website for the workaround."
  },
  "troubleConnectingToLedgerU2FOnFirefoxLedgerSolution2": {
    "message": "here",
    "description": "Second part of the error message; It is a link to the ledger website for the workaround."
  },
  "troubleConnectingToWallet": {
    "message": "We had trouble connecting to your $1, try reviewing $2 and try again.",
    "description": "$1 is the wallet device name; $2 is a link to wallet connection guide"
  },
  "troubleStarting": {
    "message": "MetaMask had trouble starting. This error could be intermittent, so try restarting the extension."
  },
  "trustSiteApprovePermission": {
    "message": "By granting permission, you are allowing the following $1 to access your funds"
  },
  "tryAgain": {
    "message": "Try again"
  },
  "turnOff": {
    "message": "Turn off"
  },
  "turnOffMetamaskNotificationsError": {
    "message": "There was an error in disabling the notifications. Please try again later."
  },
  "turnOn": {
    "message": "Turn on"
  },
  "turnOnMetamaskNotifications": {
    "message": "Turn on notifications"
  },
  "turnOnMetamaskNotificationsButton": {
    "message": "Turn on"
  },
  "turnOnMetamaskNotificationsError": {
    "message": "There was an error in creating the notifications. Please try again later."
  },
  "turnOnMetamaskNotificationsMessageFirst": {
    "message": "Stay in the loop on what's happening in your wallet with notifications."
  },
  "turnOnMetamaskNotificationsMessagePrivacyBold": {
    "message": "Settings > Notifications."
  },
  "turnOnMetamaskNotificationsMessagePrivacyLink": {
    "message": "Learn how we protect your privacy while using this feature."
  },
  "turnOnMetamaskNotificationsMessageSecond": {
    "message": "To use wallet notifications, we use a profile to sync some settings across your devices. $1"
  },
  "turnOnMetamaskNotificationsMessageThird": {
    "message": "You can turn off notifications at any time in $1"
  },
  "turnOnTokenDetection": {
    "message": "Turn on enhanced token detection"
  },
  "tutorial": {
    "message": "Tutorial"
  },
  "twelveHrTitle": {
    "message": "12hr:"
  },
  "typeYourSRP": {
    "message": "Type your Secret Recovery Phrase"
  },
  "u2f": {
    "message": "U2F",
    "description": "A name on an API for the browser to interact with devices that support the U2F protocol. On some browsers we use it to connect MetaMask to Ledger devices."
  },
  "unapproved": {
    "message": "Unapproved"
  },
  "units": {
    "message": "units"
  },
  "unknown": {
    "message": "Unknown"
  },
  "unknownCollection": {
    "message": "Unnamed collection"
  },
  "unknownNetwork": {
    "message": "Unknown private network"
  },
  "unknownNetworkForKeyEntropy": {
    "message": "Unknown network",
    "description": "Displayed on places like Snap install warning when regular name is not available."
  },
  "unknownQrCode": {
    "message": "Error: We couldn't identify that QR code"
  },
  "unlimited": {
    "message": "Unlimited"
  },
  "unlock": {
    "message": "Unlock"
  },
  "unlockMessage": {
    "message": "The decentralized web awaits"
  },
  "unpin": {
    "message": "Unpin"
  },
  "unrecognizedChain": {
    "message": "This custom network is not recognized",
    "description": "$1 is a clickable link with text defined by the 'unrecognizedChanLinkText' key. The link will open to instructions for users to validate custom network details."
  },
  "unsendableAsset": {
    "message": "Sending NFT (ERC-721) tokens is not currently supported",
    "description": "This is an error message we show the user if they attempt to send an NFT asset type, for which currently don't support sending"
  },
  "unverifiedContractAddressMessage": {
    "message": "We cannot verify this contract. Make sure you trust this address."
  },
  "upArrow": {
    "message": "up arrow"
  },
  "update": {
    "message": "Update"
  },
  "updateRequest": {
    "message": "Update request"
  },
  "updatedWithDate": {
    "message": "Updated $1"
  },
  "uploadDropFile": {
    "message": "Drop your file here"
  },
  "uploadFile": {
    "message": "Upload file"
  },
  "urlErrorMsg": {
    "message": "URLs require the appropriate HTTP/HTTPS prefix."
  },
  "urlExistsErrorMsg": {
    "message": "This URL is currently used by the $1 network."
  },
  "use4ByteResolution": {
    "message": "Decode smart contracts"
  },
  "use4ByteResolutionDescription": {
    "message": "To improve user experience, we customize the activity tab with messages based on the smart contracts you interact with. MetaMask uses a service called 4byte.directory to decode data and show you a version of a smart contract that's easier to read. This helps reduce your chances of approving malicious smart contract actions, but can result in your IP address being shared."
  },
  "useMultiAccountBalanceChecker": {
    "message": "Batch account balance requests"
  },
  "useMultiAccountBalanceCheckerSettingDescription": {
    "message": "Get faster balance updates by batching account balance requests. This lets us fetch your account balances together, so you get quicker updates for an improved experience. When this feature is off, third parties may be less likely to associate your accounts with each other."
  },
  "useNftDetection": {
    "message": "Autodetect NFTs"
  },
  "useNftDetectionDescriptionText": {
    "message": "Let MetaMask add NFTs you own using third-party services (like OpenSea). Autodetecting NFTs exposes your IP and account address to these services. Enabling this feature could associate your IP address with your Ethereum address and display fake NFTs airdropped by scammers. You can add tokens manually to avoid this risk."
  },
  "usePhishingDetection": {
    "message": "Use phishing detection"
  },
  "usePhishingDetectionDescription": {
    "message": "Display a warning for phishing domains targeting Ethereum users"
  },
  "useSafeChainsListValidation": {
    "message": "Network details check"
  },
  "useSafeChainsListValidationDescription": {
    "message": "MetaMask uses a third-party service called $1 to show accurate and standardized network details. This reduces your chances of connecting to malicious or incorrect network. When using this feature, your IP address is exposed to chainid.network."
  },
  "useSafeChainsListValidationWebsite": {
    "message": "chainid.network",
    "description": "useSafeChainsListValidationWebsite is separated from the rest of the text so that we can bold the third party service name in the middle of them"
  },
  "useSiteSuggestion": {
    "message": "Use site suggestion"
  },
  "useTokenDetectionPrivacyDesc": {
    "message": "Automatically displaying tokens sent to your account involves communication with third party servers to fetch token’s images. Those serves will have access to your IP address."
  },
  "usedByClients": {
    "message": "Used by a variety of different clients"
  },
  "userName": {
    "message": "Username"
  },
  "userOpContractDeployError": {
    "message": "Contract deployment from a smart contract account is not supported"
  },
  "verifyContractDetails": {
    "message": "Verify third-party details"
  },
  "verifyThisTokenOn": {
    "message": "Verify this token on $1",
    "description": "Points the user to etherscan as a place they can verify information about a token. $1 is replaced with the translation for \"etherscan\""
  },
  "verifyThisUnconfirmedTokenOn": {
    "message": "Verify this token on $1 and make sure this is the token you want to trade.",
    "description": "Points the user to etherscan as a place they can verify information about a token. $1 is replaced with the translation for \"etherscan\""
  },
  "version": {
    "message": "Version"
  },
  "view": {
    "message": "View"
  },
  "viewActivity": {
    "message": "View activity"
  },
  "viewAllDetails": {
    "message": "View all details"
  },
  "viewAllQuotes": {
    "message": "view all quotes"
  },
  "viewContact": {
    "message": "View contact"
  },
  "viewDetails": {
    "message": "View details"
  },
  "viewFullTransactionDetails": {
    "message": "View full transaction details"
  },
  "viewMore": {
    "message": "View more"
  },
  "viewOnBlockExplorer": {
    "message": "View on block explorer"
  },
  "viewOnCustomBlockExplorer": {
    "message": "View $1 at $2",
    "description": "$1 is the action type. e.g (Account, Transaction, Swap) and $2 is the Custom Block Explorer URL"
  },
  "viewOnEtherscan": {
    "message": "View $1 on Etherscan",
    "description": "$1 is the action type. e.g (Account, Transaction, Swap)"
  },
  "viewOnExplorer": {
    "message": "View on explorer"
  },
  "viewOnOpensea": {
    "message": "View on Opensea"
  },
  "viewTransaction": {
    "message": "View transaction"
  },
  "viewinCustodianApp": {
    "message": "View in custodian app"
  },
  "viewinExplorer": {
    "message": "View $1 in explorer",
    "description": "$1 is the action type. e.g (Account, Transaction, Swap)"
  },
  "visitSite": {
    "message": "Visit site"
  },
  "visitWebSite": {
    "message": "Visit our website"
  },
  "wallet": {
    "message": "Wallet"
  },
  "walletConnectionGuide": {
    "message": "our hardware wallet connection guide"
  },
  "walletCreationSuccessDetail": {
    "message": "You’ve successfully protected your wallet. Keep your Secret Recovery Phrase safe and secret -- it’s your responsibility!"
  },
  "walletCreationSuccessReminder1": {
    "message": "MetaMask can’t recover your Secret Recovery Phrase."
  },
  "walletCreationSuccessReminder2": {
    "message": "MetaMask will never ask you for your Secret Recovery Phrase."
  },
  "walletCreationSuccessReminder3": {
    "message": "$1 with anyone or risk your funds being stolen",
    "description": "$1 is separated as walletCreationSuccessReminder3BoldSection so that we can bold it"
  },
  "walletCreationSuccessReminder3BoldSection": {
    "message": "Never share your Secret Recovery Phrase",
    "description": "This string is localized separately from walletCreationSuccessReminder3 so that we can bold it"
  },
  "walletCreationSuccessTitle": {
    "message": "Wallet creation successful"
  },
  "wantToAddThisNetwork": {
    "message": "Want to add this network?"
  },
  "wantsToAddThisAsset": {
    "message": "This allows the following asset to be added to your wallet."
  },
  "warning": {
    "message": "Warning"
  },
  "warningFromSnap": {
    "message": "Warning from $1",
    "description": "$1 represents the name of the snap"
  },
  "warningTooltipText": {
    "message": "$1 The third party could spend your entire token balance without further notice or consent. Protect yourself by customizing a lower spending cap.",
    "description": "$1 is a warning icon with text 'Be careful' in 'warning' colour"
  },
  "weak": {
    "message": "Weak"
  },
  "web3": {
    "message": "Web3"
  },
  "web3ShimUsageNotification": {
    "message": "We noticed that the current website tried to use the removed window.web3 API. If the site appears to be broken, please click $1 for more information.",
    "description": "$1 is a clickable link."
  },
  "webhid": {
    "message": "WebHID",
    "description": "Refers to a interface for connecting external devices to the browser. Used for connecting ledger to the browser. Read more here https://developer.mozilla.org/en-US/docs/Web/API/WebHID_API"
  },
  "websites": {
    "message": "websites",
    "description": "Used in the 'permission_rpc' message."
  },
  "welcomeBack": {
    "message": "Welcome back!"
  },
  "welcomeExploreDescription": {
    "message": "Store, send and spend crypto currencies and assets."
  },
  "welcomeExploreTitle": {
    "message": "Explore decentralized apps"
  },
  "welcomeLoginDescription": {
    "message": "Use your MetaMask to login to decentralized apps - no signup needed."
  },
  "welcomeLoginTitle": {
    "message": "Say hello to your wallet"
  },
  "welcomeToMetaMask": {
    "message": "Let's get started"
  },
  "welcomeToMetaMaskIntro": {
    "message": "Trusted by millions, MetaMask is a secure wallet making the world of web3 accessible to all."
  },
  "whatsNew": {
    "message": "What's new",
    "description": "This is the title of a popup that gives users notifications about new features and updates to MetaMask."
  },
  "whatsThis": {
    "message": "What's this?"
  },
  "wrongNetworkName": {
    "message": "According to our records, the network name may not correctly match this chain ID."
  },
  "xOfYPending": {
    "message": "$1 of $2 pending",
    "description": "$1 and $2 are intended to be two numbers, where $2 is a total number of pending confirmations, and $1 is a count towards that total"
  },
  "yes": {
    "message": "Yes"
  },
  "you": {
    "message": "You"
  },
  "youHaveAddedAll": {
    "message": "You've added all the popular networks. You can discover more networks $1 Or you can $2",
    "description": "$1 is a link with the text 'here' and $2 is a button with the text 'add more networks manually'"
  },
  "youNeedToAllowCameraAccess": {
    "message": "You need to allow camera access to use this feature."
  },
  "youSign": {
    "message": "You are signing"
  },
  "yourAccounts": {
    "message": "Your accounts"
  },
  "yourActivity": {
    "message": "Your activity"
  },
  "yourBalance": {
    "message": "Your balance"
  },
  "yourFundsMayBeAtRisk": {
    "message": "Your funds may be at risk"
  },
  "yourNFTmayBeAtRisk": {
    "message": "Your NFT may be at risk"
  },
  "yourPrivateSeedPhrase": {
    "message": "Your Secret Recovery Phrase"
  },
  "yourTransactionConfirmed": {
    "message": "Transaction already confirmed"
  },
  "yourTransactionJustConfirmed": {
    "message": "We weren't able to cancel your transaction before it was confirmed on the blockchain."
  },
  "zeroGasPriceOnSpeedUpError": {
    "message": "Zero gas price on speed up"
  }
}<|MERGE_RESOLUTION|>--- conflicted
+++ resolved
@@ -195,9 +195,6 @@
   "addAccount": {
     "message": "Add account"
   },
-  "addAccountToMetaMask": {
-    "message": "Add account to MetaMask"
-  },
   "addAcquiredTokens": {
     "message": "Add the tokens you've acquired using MetaMask"
   },
@@ -314,13 +311,8 @@
     "message": "Can’t find a token? You can manually add any token by pasting its address. Token contract addresses can be found on $1",
     "description": "$1 is a blockchain explorer for a specific network, e.g. Etherscan for Ethereum"
   },
-<<<<<<< HEAD
-  "addingAccount": {
-    "message": "Adding account"
-=======
   "addUrl": {
     "message": "Add URL"
->>>>>>> 209d566a
   },
   "addingCustomNetwork": {
     "message": "Adding Network"
@@ -4889,13 +4881,6 @@
   },
   "snapAccountCreationFailedDescription": {
     "message": "$1 didn't manage to create an account for you.",
-    "description": "$1 is the snap name"
-  },
-  "snapAccountNamingFailed": {
-    "message": "Account naming failed"
-  },
-  "snapAccountNamingFailedDescription": {
-    "message": "$1 didn't manage to name this account for you.",
     "description": "$1 is the snap name"
   },
   "snapAccountRedirectFinishSigningTitle": {
