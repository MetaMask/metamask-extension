--- conflicted
+++ resolved
@@ -1362,14 +1362,10 @@
   "lockTimeTooGreat": {
     "message": "Lock time is too great"
   },
-<<<<<<< HEAD
   "low": {
     "message": "Low"
   },
-  "lowGasWarning": {
-=======
   "lowPriorityMessage": {
->>>>>>> f73f36da
     "message": "Future transactions will queue after this one. This price was last seen was some time ago."
   },
   "mainnet": {
