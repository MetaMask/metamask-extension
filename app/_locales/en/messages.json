--- conflicted
+++ resolved
@@ -6656,15 +6656,12 @@
   "unlock": {
     "message": "Unlock"
   },
-<<<<<<< HEAD
   "unlockMessage": {
     "message": "The decentralized web awaits"
   },
   "unlockPageIncorrectPassword": {
     "message": "Password is incorrect. Please try again."
   },
-=======
->>>>>>> b9ad914f
   "unpin": {
     "message": "Unpin"
   },
