{
  "migrateSai": {
    "message": "A message from Maker: The new Multi-Collateral Dai token has been released. Your old tokens are now called Sai. Please upgrade your Sai tokens to the new Dai."
  },
  "migrateSaiInfo": {
    "message": "To dismiss this notification you can migrate your tokens or hide SAI from the token list."
  },
  "migrate": {
    "message": "Migrate"
  },
  "showIncomingTransactions": {
    "message": "Show Incoming Transactions"
  },
  "showIncomingTransactionsDescription": {
    "message": "Select this to use Etherscan to show incoming transactions in the transactions list"
  },
  "chartOnlyAvailableEth": {
    "message": "Chart only available on Ethereum networks."
  },
  "confirmClear": {
    "message": "Are you sure you want to clear approved websites?"
  },
  "connections": {
    "message": "Connections"
  },
  "connectionsSettingsDescription": {
    "message": "Sites allowed to read your accounts"
  },
  "addSite": {
    "message": "Add Site"
  },
  "addSiteDescription": {
    "message": "Manually add a site to allow it access to your accounts, useful for older dapps"
  },
  "connected": {
    "message": "Connected"
  },
  "connectedDescription": {
    "message": "The list of sites allowed access to your addresses"
  },
  "privacyModeDefault": {
    "message": "Privacy Mode is now enabled by default"
  },
  "contractInteraction": {
    "message": "Contract Interaction"
  },
  "clearApprovalData": {
    "message": "Remove all sites"
  },
  "reject": {
    "message": "Reject"
  },
  "providerRequest": {
    "message": "$1 would like to connect to your account"
  },
  "providerRequestInfo": {
    "message": "This site is requesting access to view your current account address. Always make sure you trust the sites you interact with."
  },
  "about": {
    "message": "About"
  },
  "aboutSettingsDescription": {
    "message": "Version, support center, and contact info."
  },
  "acceleratingATransaction": {
    "message": "* Accelerating a transaction by using a higher gas price increases its chances of getting processed by the network faster, but it is not always guaranteed."
  },
  "accessAndSpendNotice": {
    "message": "$1 may access and spend up to this max amount",
    "description": "$1 is the url of the site requesting ability to spend"
  },
  "accessingYourCamera": {
    "message": "Accessing your camera..."
  },
  "account": {
    "message": "Account"
  },
  "accountDetails": {
    "message": "Account Details"
  },
  "accountName": {
    "message": "Account Name"
  },
  "accountOptions": {
    "message": "Account Options"
  },
  "accountSelectionRequired": {
    "message": "You need to select an account!"
  },
  "activityLog": {
    "message": "activity log"
  },
  "addNetwork": {
    "message": "Add Network"
  },
  "addRecipient": {
    "message": "Add Recipient"
  },
  "advanced": {
    "message": "Advanced"
  },
  "advancedSettingsDescription": {
    "message": "Access developer features, download State Logs, Reset Account, setup testnets and custom RPC."
  },
  "advancedOptions": {
    "message": "Advanced Options"
  },
  "addToAddressBook": {
    "message": "Add to address book"
  },
  "addToAddressBookModalPlaceholder": {
    "message": "e.g. John D."
  },
  "addAlias": {
    "message": "Add alias"
  },
  "addToken": {
    "message": "Add Token"
  },
  "addTokens": {
    "message": "Add Tokens"
  },
  "addSuggestedTokens": {
    "message": "Add Suggested Tokens"
  },
  "addAcquiredTokens": {
    "message": "Add the tokens you've acquired using MetaMask"
  },
  "allowOriginSpendToken": {
    "message": "Allow $1 to spend your $2?",
    "description": "$1 is the url of the site and $2 is the symbol of the token they are requesting to spend"
  },
  "allowWithdrawAndSpend": {
    "message": "Allow $1 to withdraw and spend up to the following amount:",
    "description": "The url of the site that requested permission to 'withdraw and spend'"
  },
  "amount": {
    "message": "Amount"
  },
  "amountWithColon": {
    "message": "Amount:"
  },
  "appDescription": {
    "message": "An Ethereum Wallet in your Browser",
    "description": "The description of the application"
  },
  "appName": {
    "message": "MetaMask",
    "description": "The name of the application"
  },
  "approve": {
    "message": "Approve"
  },
  "approved": {
    "message": "Approved"
  },
  "asset": {
    "message": "Asset"
  },
  "attemptingConnect": {
    "message": "Attempting to connect to blockchain."
  },
  "attemptToCancel": {
    "message": "Attempt to Cancel?"
  },
  "attemptToCancelDescription": {
    "message": "Submitting this attempt does not guarantee your original transaction will be cancelled. If the cancellation attempt is successful, you will be charged the transaction fee above."
  },
  "attributions": {
    "message": "Attributions"
  },
  "autoLogoutTimeLimit": {
    "message": "Auto-Logout Timer (minutes)"
  },
  "autoLogoutTimeLimitDescription": {
    "message": "Set the idle time in minutes before MetaMask will automatically log out"
  },
  "average": {
    "message": "Average"
  },
  "back": {
    "message": "Back"
  },
  "backToAll": {
    "message": "Back to All"
  },
  "backupApprovalNotice": {
    "message": "Backup your Secret Recovery code to keep your wallet and funds secure."
  },
  "backupApprovalInfo": {
    "message": "This secret code is required to recover your wallet in case you lose your device, forget your password, have to re-install MetaMask, or want to access your wallet on another device."
  },
  "backupNow": {
    "message": "Backup now"
  },
  "balance": {
    "message": "Balance"
  },
  "balanceOutdated": {
    "message": "Balance may be outdated"
  },
  "balanceIsInsufficientGas": {
    "message": "Insufficient balance for current gas total"
  },
  "basic": {
    "message": "Basic"
  },
  "betweenMinAndMax": {
    "message": "must be greater than or equal to $1 and less than or equal to $2.",
    "description": "helper for inputting hex as decimal input"
  },
  "blockExplorerUrl": {
    "message": "Block Explorer"
  },
  "blockExplorerView": {
    "message": "View account at $1",
    "description": "$1 replaced by URL for custom block explorer"
  },
  "blockiesIdenticon": {
    "message": "Use Blockies Identicon"
  },
  "nonceField": {
    "message": "Customize transaction nonce"
  },
  "nonceFieldHeading": {
    "message": "Custom Nonce"
  },
  "nonceFieldDescription": {
    "message": "Turn this on to change the nonce (transaction number) on confirmation screens. This is an advanced feature, use cautiously."
  },
  "browserNotSupported": {
    "message": "Your Browser is not supported..."
  },
  "builtInCalifornia": {
    "message": "MetaMask is designed and built in California."
  },
  "buyWithWyre": {
    "message": "Buy ETH with Wyre"
  },
  "buyWithWyreDescription": {
    "message": "Wyre lets you use a debit card to deposit ETH right in to your MetaMask account."
  },
  "buyCoinSwitch": {
    "message": "Buy on CoinSwitch"
  },
  "buyCoinSwitchExplainer": {
    "message": "CoinSwitch is the one-stop destination to exchange more than 300 cryptocurrencies at the best rate."
  },
  "bytes": {
    "message": "Bytes"
  },
  "off": {
    "message": "Off"
  },
  "ok": {
    "message": "Ok"
  },
  "on": {
    "message": "On"
  },
  "optionalBlockExplorerUrl": {
    "message": "Block Explorer URL (optional)"
  },
  "cancel": {
    "message": "Cancel"
  },
  "cancelAttempt": {
    "message": "Cancel Attempt"
  },
  "cancellationGasFee": {
    "message": "Cancellation Gas Fee"
  },
  "cancelled": {
    "message": "Cancelled"
  },
  "chainId": {
    "message": "Chain ID"
  },
  "clickToAdd": {
    "message": "Click on $1 to add them to your account"
  },
  "clickToRevealSeed": {
    "message": "Click here to reveal secret words"
  },
  "close": {
    "message": "Close"
  },
  "chromeRequiredForHardwareWallets": {
    "message": "You need to use MetaMask on Google Chrome in order to connect to your Hardware Wallet."
  },
  "confirm": {
    "message": "Confirm"
  },
  "confirmed": {
    "message": "Confirmed"
  },
  "confirmPassword": {
    "message": "Confirm Password"
  },
  "confirmSecretBackupPhrase": {
    "message": "Confirm your Secret Backup Phrase"
  },
  "congratulations": {
    "message": "Congratulations"
  },
  "connectHardwareWallet": {
    "message": "Connect Hardware Wallet"
  },
  "connect": {
    "message": "Connect"
  },
  "connectRequest": {
    "message": "Connect Request"
  },
  "connectingTo": {
    "message": "Connecting to $1"
  },
  "connectingToKovan": {
    "message": "Connecting to Kovan Test Network"
  },
  "connectingToMainnet": {
    "message": "Connecting to Main Ethereum Network"
  },
  "connectingToRopsten": {
    "message": "Connecting to Ropsten Test Network"
  },
  "connectingToRinkeby": {
    "message": "Connecting to Rinkeby Test Network"
  },
  "connectingToLocalhost": {
    "message": "Connecting to Localhost 8545"
  },
  "connectingToGoerli": {
    "message": "Connecting to Goerli Test Network"
  },
  "contacts": {
    "message": "Contacts"
  },
  "contactsSettingsDescription": {
    "message": "Add, edit, remove, and manage your contacts"
  },
  "continueToWyre": {
    "message": "Continue to Wyre"
  },
  "continueToCoinSwitch": {
    "message": "Continue to CoinSwitch"
  },
  "contractDeployment": {
    "message": "Contract Deployment"
  },
  "conversionProgress": {
    "message": "Conversion in progress"
  },
  "copiedButton": {
    "message": "Copied"
  },
  "copiedExclamation": {
    "message": "Copied!"
  },
  "copy": {
    "message": "Copy"
  },
  "copyAddress": {
    "message": "Copy address to clipboard"
  },
  "copyTransactionId": {
    "message": "Copy Transaction ID"
  },
  "copiedTransactionId": {
    "message": "Copied Transaction ID"
  },
  "copyToClipboard": {
    "message": "Copy to clipboard"
  },
  "copyButton": {
    "message": " Copy "
  },
  "copyPrivateKey": {
    "message": "This is your private key (click to copy)"
  },
  "create": {
    "message": "Create"
  },
  "createAccount": {
    "message": "Create Account"
  },
  "createAWallet": {
    "message": "Create a Wallet"
  },
  "createPassword": {
    "message": "Create Password"
  },
  "currencyConversion": {
    "message": "Currency Conversion"
  },
  "currentLanguage": {
    "message": "Current Language"
  },
  "customGas": {
    "message": "Customize Gas"
  },
  "customGasSubTitle": {
    "message": "Increasing fee may decrease processing times, but it is not guaranteed."
  },
  "customToken": {
    "message": "Custom Token"
  },
  "customRPC": {
    "message": "Custom RPC"
  },
  "customSpendLimit": {
    "message": "Custom Spend Limit"
  },
  "dataBackupFoundInfo": {
    "message": "Some of your account data was backed up during a previous installation of MetaMask. This could include your settings, contacts and tokens. Would you like to restore this data now?"
  },
  "decimalsMustZerotoTen": {
    "message": "Decimals must be at least 0, and not over 36."
  },
  "decimal": {
    "message": "Decimals of Precision"
  },
  "defaultNetwork": {
    "message": "The default network for Ether transactions is Main Net."
  },
  "delete": {
    "message": "Delete"
  },
  "deleteAccount": {
    "message": "Delete Account"
  },
  "deposit": {
    "message": "Deposit"
  },
  "depositEther": {
    "message": "Deposit Ether"
  },
  "details": {
    "message": "Details"
  },
  "directDepositEther": {
    "message": "Directly Deposit Ether"
  },
  "directDepositEtherExplainer": {
    "message": "If you already have some Ether, the quickest way to get Ether in your new wallet by direct deposit."
  },
  "dismiss": {
    "message": "Dismiss"
  },
  "done": {
    "message": "Done"
  },
  "downloadGoogleChrome": {
    "message": "Download Google Chrome"
  },
  "downloadSecretBackup": {
    "message": "Download this Secret Backup Phrase and keep it stored safely on an external encrypted hard drive or storage medium."
  },
  "downloadStateLogs": {
    "message": "Download State Logs"
  },
  "dontHaveAHardwareWallet": {
    "message": "Don’t have a hardware wallet?"
  },
  "dropped": {
    "message": "Dropped"
  },
  "edit": {
    "message": "Edit"
  },
  "editContact": {
    "message": "Edit Contact"
  },
  "editPermission": {
    "message": "Edit Permission"
  },
  "emailUs": {
    "message": "Email us!"
  },
  "endOfFlowMessage1": {
    "message": "You passed the test - keep your seedphrase safe, it's your responsibility!"
  },
  "endOfFlowMessage2": {
    "message": "Tips on storing it safely"
  },
  "endOfFlowMessage3": {
    "message": "Save a backup in multiple places."
  },
  "endOfFlowMessage4": {
    "message": "Never share the phrase with anyone."
  },
  "endOfFlowMessage5": {
    "message": "Be careful of phishing! MetaMask will never spontaneously ask for your seed phrase."
  },
  "endOfFlowMessage6": {
    "message": "If you need to back up your seed phrase again, you can find it in Settings -> Security."
  },
  "endOfFlowMessage7": {
    "message": "If you ever have questions or see something fishy, email support@metamask.io."
  },
  "endOfFlowMessage8": {
    "message": "MetaMask cannot recover your seedphrase."
  },
  "endOfFlowMessage9": {
    "message": "Learn more."
  },
  "endOfFlowMessage10": {
    "message": "All Done"
  },
  "ensRegistrationError": {
    "message": "Error in ENS name registration"
  },
  "ensNotFoundOnCurrentNetwork": {
    "message": "ENS name not found on the current network. Try switching to Main Ethereum Network."
  },
  "enterAnAlias": {
    "message": "Enter an alias"
  },
  "enterMaxSpendLimit": {
    "message": "Enter Max Spend Limit"
  },
  "enterPassword": {
    "message": "Enter password"
  },
  "enterPasswordContinue": {
    "message": "Enter password to continue"
  },
  "ethereumPublicAddress": {
    "message": "Ethereum Public Address"
  },
  "etherscanView": {
    "message": "View account on Etherscan"
  },
  "estimatedProcessingTimes": {
    "message": "Estimated Processing Times"
  },
  "expandView": {
    "message": "Expand View"
  },
  "exportPrivateKey": {
    "message": "Export Private Key"
  },
  "failed": {
    "message": "Failed"
  },
  "fast": {
    "message": "Fast"
  },
  "faster": {
    "message": "Faster"
  },
  "feeAssociatedRequest": {
    "message": "A fee is associated with this request."
  },
  "fiat": {
    "message": "Fiat",
    "description": "Exchange type"
  },
  "fileImportFail": {
    "message": "File import not working? Click here!",
    "description": "Helps user import their account from a JSON file"
  },
  "forgetDevice": {
    "message": "Forget this device"
  },
  "from": {
    "message": "From"
  },
  "fromShapeShift": {
    "message": "From ShapeShift"
  },
  "functionApprove": {
    "message": "Function: Approve"
  },
  "functionType": {
    "message": "Function Type"
  },
  "gasLimit": {
    "message": "Gas Limit"
  },
  "gasLimitCalculation": {
    "message": "We calculate the suggested gas limit based on network success rates."
  },
  "gasLimitInfoModalContent": {
    "message": "Gas limit is the maximum amount of units of gas you are willing to spend."
  },
  "gasLimitTooLow": {
    "message": "Gas limit must be at least 21000"
  },
  "gasUsed": {
    "message": "Gas Used"
  },
  "gasPrice": {
    "message": "Gas Price (GWEI)"
  },
  "gasPriceExtremelyLow": {
    "message": "Gas Price Extremely Low"
  },
  "gasPriceInfoModalContent": {
    "message": "Gas price specifies the amount of Ether you are willing to pay for each unit of gas."
  },
  "gasPriceNoDenom": {
    "message": "Gas Price"
  },
  "gasPriceCalculation": {
    "message": "We calculate the suggested gas prices based on network success rates."
  },
  "general": {
    "message": "General"
  },
  "generalSettingsDescription": {
    "message": "Currency conversion, primary currency, language, blockies identicon"
  },
  "getEther": {
    "message": "Get Ether"
  },
  "getEtherFromFaucet": {
    "message": "Get Ether from a faucet for the $1",
    "description": "Displays network name for Ether faucet"
  },
  "getHelp": {
    "message": "Get Help."
  },
  "getStarted": {
    "message": "Get Started"
  },
  "greaterThanMin": {
    "message": "must be greater than or equal to $1.",
    "description": "helper for inputting hex as decimal input"
  },
  "happyToSeeYou": {
    "message": "We’re happy to see you."
  },
  "hardware": {
    "message": "hardware"
  },
  "hardwareWalletConnected": {
    "message": "Hardware wallet connected"
  },
  "hardwareWallets": {
    "message": "Connect a hardware wallet"
  },
  "hardwareWalletsMsg": {
    "message": "Select a hardware wallet you'd like to use with MetaMask"
  },
  "havingTroubleConnecting": {
    "message": "Having trouble connecting?"
  },
  "here": {
    "message": "here",
    "description": "as in -click here- for more information (goes with troubleTokenBalances)"
  },
  "hexData": {
    "message": "Hex Data"
  },
  "hide": {
    "message": "Hide"
  },
  "hideToken": {
    "message": "Hide Token"
  },
  "hideTokenPrompt": {
    "message": "Hide Token?"
  },
  "history": {
    "message": "History"
  },
  "import": {
    "message": "Import",
    "description": "Button to import an account from a selected file"
  },
  "importAccount": {
    "message": "Import Account"
  },
  "importAccountMsg": {
    "message": " Imported accounts will not be associated with your originally created MetaMask account seedphrase. Learn more about imported accounts "
  },
  "importAccountSeedPhrase": {
    "message": "Import an Account with Seed Phrase"
  },
  "importWallet": {
    "message": "Import Wallet"
  },
  "importYourExisting": {
    "message": "Import your existing wallet using a 12 word seed phrase"
  },
  "imported": {
    "message": "Imported",
    "description": "status showing that an account has been fully loaded into the keyring"
  },
  "importUsingSeed": {
    "message": "Import using account seed phrase"
  },
  "infoHelp": {
    "message": "Info & Help"
  },
  "initialTransactionConfirmed": {
    "message": "Your initial transaction was confirmed by the network. Click OK to go back."
  },
  "insufficientBalance": {
    "message": "Insufficient balance."
  },
  "insufficientFunds": {
    "message": "Insufficient funds."
  },
  "insufficientTokens": {
    "message": "Insufficient tokens."
  },
  "invalidAddress": {
    "message": "Invalid address"
  },
  "invalidAddressRecipient": {
    "message": "Recipient address is invalid"
  },
  "knownAddressRecipient": {
    "message": "Known contract address."
  },
  "invalidAddressRecipientNotEthNetwork": {
    "message": "Not ETH network, set to lowercase"
  },
  "invalidInput": {
    "message": "Invalid input."
  },
  "invalidRPC": {
    "message": "Invalid RPC URL"
  },
  "invalidBlockExplorerURL": {
    "message": "Invalid Block Explorer URL"
  },
  "invalidSeedPhrase": {
    "message": "Invalid seed phrase"
  },
  "ipfsGateway": {
    "message": "IPFS Gateway"
  },
  "ipfsGatewayDescription": {
    "message": "Enter the URL of the IPFS CID gateway to use for ENS content resolution."
  },
  "invalidIpfsGateway": {
    "message": "Invalid IPFS Gateway: The value must be a valid URL"
  },
  "forbiddenIpfsGateway": {
    "message": "Forbidden IPFS Gateway: Please specify a CID gateway"
  },
  "jsonFile": {
    "message": "JSON File",
    "description": "format for importing an account"
  },
  "kovan": {
    "message": "Kovan Test Network"
  },
  "max": {
    "message": "Max"
  },
  "learnMore": {
    "message": "Learn more"
  },
  "ledgerAccountRestriction": {
    "message": "You need to make use your last account before you can add a new one."
  },
  "lessThanMax": {
    "message": "must be less than or equal to $1.",
    "description": "helper for inputting hex as decimal input"
  },
  "letsGoSetUp": {
    "message": "Yes, let’s get set up!"
  },
  "likeToAddTokens": {
    "message": "Would you like to add these tokens?"
  },
  "links": {
    "message": "Links"
  },
  "liveGasPricePredictions": {
    "message": "Live Gas Price Predictions"
  },
  "loading": {
    "message": "Loading..."
  },
  "loadingTokens": {
    "message": "Loading Tokens..."
  },
  "loadMore": {
    "message": "Load More"
  },
  "localhost": {
    "message": "Localhost 8545"
  },
  "login": {
    "message": "Log In"
  },
  "logout": {
    "message": "Log out"
  },
  "logoutTimeTooGreat": {
    "message": "Logout time is too great"
  },
  "mainnet": {
    "message": "Main Ethereum Network"
  },
  "memorizePhrase": {
    "message": "Memorize this phrase."
  },
  "memo": {
    "message": "memo"
  },
  "menu": {
    "message": "Menu"
  },
  "message": {
    "message": "Message"
  },
  "metamaskDescription": {
    "message": "Connecting you to Ethereum and the Decentralized Web."
  },
  "metamaskSeedWords": {
    "message": "MetaMask Seed Words"
  },
  "metamaskVersion": {
    "message": "MetaMask Version"
  },
  "missingYourTokens": {
    "message": "Don't see your tokens?"
  },
  "mobileSyncText": {
    "message": "Please enter your password to confirm it's you!"
  },
  "myAccounts": {
    "message": "My Accounts"
  },
  "myWalletAccounts": {
    "message": "My Wallet Accounts"
  },
  "myWalletAccountsDescription": {
    "message": "All of your MetaMask created accounts will automatically be added to this section."
  },
  "mustSelectOne": {
    "message": "Must select at least 1 token."
  },
  "needEtherInWallet": {
    "message": "To interact with decentralized applications using MetaMask, you’ll need Ether in your wallet."
  },
  "needImportFile": {
    "message": "You must select a file to import.",
    "description": "User is important an account and needs to add a file to continue"
  },
  "negativeETH": {
    "message": "Can not send negative amounts of ETH."
  },
  "networkName": {
    "message": "Network Name"
  },
  "networks": {
    "message": "Networks"
  },
  "networkSettingsDescription": {
    "message": "Add and edit custom RPC networks"
  },
  "nevermind": {
    "message": "Nevermind"
  },
  "newAccount": {
    "message": "New Account"
  },
  "newAccountDetectedDialogMessage": {
    "message": "New address detected! Click here to add to your address book."
  },
  "newAccountNumberName": {
    "message": "Account $1",
    "description": "Default name of next account to be created on create account screen"
  },
  "newContact": {
    "message": "New Contact"
  },
  "newContract": {
    "message": "New Contract"
  },
  "newPassword": {
    "message": "New Password (min 8 chars)"
  },
  "newNetwork": {
    "message": "New Network"
  },
  "newToMetaMask": {
    "message": "New to MetaMask?"
  },
  "noAlreadyHaveSeed": {
    "message": "No, I already have a seed phrase"
  },
  "protectYourKeys": {
    "message": "Protect Your Keys!"
  },
  "protectYourKeysMessage1": {
    "message": "Be careful with your seed phrase — there have been reports of websites that attempt to imitate MetaMask. MetaMask will never ask for your seed phrase!"
  },
  "protectYourKeysMessage2": {
    "message": "Keep your phrase safe. If you see something fishy, or you’re uncertain about a website, email support@metamask.io"
  },
  "rpcUrl": {
    "message": "New RPC URL"
  },
  "optionalChainId": {
    "message": "ChainID (optional)"
  },
  "optionalSymbol": {
    "message": "Symbol (optional)"
  },
  "newTotal": {
    "message": "New Total"
  },
  "newTransactionFee": {
    "message": "New Transaction Fee"
  },
  "next": {
    "message": "Next"
  },
  "nextNonceWarning": {
    "message": "Nonce is higher than suggested nonce of $1",
    "description": "The next nonce according to MetaMask's internal logic"
  },
  "noAddressForName": {
    "message": "No address has been set for this name."
  },
  "noDeposits": {
    "message": "No deposits received"
  },
  "noConversionRateAvailable": {
    "message": "No Conversion Rate Available"
  },
  "noTransactions": {
    "message": "You have no transactions"
  },
  "noThanks": {
    "message": "No Thanks"
  },
  "notEnoughGas": {
    "message": "Not Enough Gas"
  },
  "noWebcamFoundTitle": {
    "message": "Webcam not found"
  },
  "noWebcamFound": {
    "message": "Your computer's webcam was not found. Please try again."
  },
  "ofTextNofM": {
    "message": "of"
  },
  "orderOneHere": {
    "message": "Order a Trezor or Ledger and keep your funds in cold storage"
  },
  "origin": {
    "message": "Origin"
  },
  "parameters": {
    "message": "Parameters"
  },
  "participateInMetaMetrics": {
    "message": "Participate in MetaMetrics"
  },
  "participateInMetaMetricsDescription": {
    "message": "Participate in MetaMetrics to help us make MetaMask better"
  },
  "password": {
    "message": "Password"
  },
  "passwordsDontMatch": {
    "message": "Passwords Don't Match"
  },
  "passwordNotLongEnough": {
    "message": "Password not long enough"
  },
  "pastePrivateKey": {
    "message": "Paste your private key string here:",
    "description": "For importing an account from a private key"
  },
  "pasteSeed": {
    "message": "Paste your seed phrase here!"
  },
  "pending": {
    "message": "pending"
  },
  "personalAddressDetected": {
    "message": "Personal address detected. Input the token contract address."
  },
  "prev": {
    "message": "Prev"
  },
  "primaryCurrencySetting": {
    "message": "Primary Currency"
  },
  "primaryCurrencySettingDescription": {
    "message": "Select native to prioritize displaying values in the native currency of the chain (e.g. ETH). Select Fiat to prioritize displaying values in your selected fiat currency."
  },
  "privacyMsg": {
    "message": "Privacy Policy"
  },
  "privateKey": {
    "message": "Private Key",
    "description": "select this type of file to use to import an account"
  },
  "privateKeyWarning": {
    "message": "Warning: Never disclose this key. Anyone with your private keys can steal any assets held in your account."
  },
  "privateNetwork": {
    "message": "Private Network"
  },
  "proposedApprovalLimit": {
    "message": "Proposed Approval Limit"
  },
  "qrCode": {
    "message": "Show QR Code"
  },
  "queue": {
    "message": "Queue"
  },
  "readdToken": {
    "message": "You can add this token back in the future by going to “Add token” in your accounts options menu."
  },
  "recents": {
    "message": "Recents"
  },
  "recipientAddress": {
    "message": "Recipient Address"
  },
  "recipientAddressPlaceholder": {
    "message": "Search, public address (0x), or ENS"
  },
  "rejectAll": {
    "message": "Reject All"
  },
  "rejectTxsN": {
    "message": "Reject $1 transactions"
  },
  "rejectTxsDescription": {
    "message": "You are about to batch reject $1 transactions."
  },
  "rejected": {
    "message": "Rejected"
  },
  "reset": {
    "message": "Reset"
  },
  "resetAccount": {
    "message": "Reset Account"
  },
  "resetAccountDescription": {
    "message": "Resetting your account will clear your transaction history. This will not change the balances in your accounts or require you to re-enter your seed phrase."
  },
  "deleteNetwork": {
    "message": "Delete Network?"
  },
  "deleteNetworkDescription": {
    "message": "Are you sure you want to delete this network?"
  },
  "remindMeLater": {
    "message": "Remind me later"
  },
  "restoreFromSeed": {
    "message": "Restore account?"
  },
  "restoreAccountWithSeed": {
    "message": "Restore your Account with Seed Phrase"
  },
  "restoreWalletPreferences": {
    "message": "A backup of your data from $1 has been found. Would you like to restore your wallet preferences?",
    "description": "$1 is the date at which the data was backed up"
  },
  "requestsAwaitingAcknowledgement": {
    "message": "requests waiting to be acknowledged"
  },
  "required": {
    "message": "Required"
  },
  "restore": {
    "message": "Restore"
  },
  "revealSeedWords": {
    "message": "Reveal Seed Words"
  },
  "revealSeedWordsTitle": {
    "message": "Seed Phrase"
  },
  "revealSeedWordsDescription": {
    "message": "If you ever change browsers or move computers, you will need this seed phrase to access your accounts. Save them somewhere safe and secret."
  },
  "revealSeedWordsWarningTitle": {
    "message": "DO NOT share this phrase with anyone!"
  },
  "revealSeedWordsWarning": {
    "message": "These words can be used to steal all your accounts."
  },
  "revert": {
    "message": "Revert"
  },
  "remove": {
    "message": "Remove"
  },
  "removeAccount": {
    "message": "Remove account"
  },
  "removeAccountDescription": {
    "message": "This account will be removed from your wallet. Please make sure you have the original seed phrase or private key for this imported account before continuing. You can import or create accounts again from the account drop-down. "
  },
  "readyToConnect": {
    "message": "Ready to Connect?"
  },
  "rinkeby": {
    "message": "Rinkeby Test Network"
  },
  "ropsten": {
    "message": "Ropsten Test Network"
  },
  "goerli": {
    "message": "Goerli Test Network"
  },
  "save": {
    "message": "Save"
  },
  "slow": {
    "message": "Slow"
  },
  "slower": {
    "message": "Slower"
  },
  "saveAsCsvFile": {
    "message": "Save as CSV File"
  },
  "scanInstructions": {
    "message": "Place the QR code in front of your camera"
  },
  "scanQrCode": {
    "message": "Scan QR Code"
  },
  "search": {
    "message": "Search"
  },
  "searchResults": {
    "message": "Search Results"
  },
  "secretBackupPhrase": {
    "message": "Secret Backup Phrase"
  },
  "secretBackupPhraseDescription": {
    "message": "Your secret backup phrase makes it easy to back up and restore your account."
  },
  "secretBackupPhraseWarning": {
    "message": "WARNING: Never disclose your backup phrase. Anyone with this phrase can take your Ether forever."
  },
  "secretPhrase": {
    "message": "Enter your secret twelve word phrase here to restore your vault."
  },
  "securityAndPrivacy": {
    "message": "Security & Privacy"
  },
  "securitySettingsDescription": {
    "message": "Privacy settings and wallet seed phrase"
  },
  "seedPhrasePlaceholder": {
    "message": "Separate each word with a single space"
  },
  "seedPhraseReq": {
    "message": "Seed phrases are 12 words long"
  },
  "selectCurrency": {
    "message": "Select Currency"
  },
  "selectEachPhrase": {
    "message": "Please select each phrase in order to make sure it is correct."
  },
  "selectLocale": {
    "message": "Select Locale"
  },
  "selectType": {
    "message": "Select Type"
  },
  "send": {
    "message": "Send"
  },
  "sendAmount": {
    "message": "Send Amount"
  },
  "sendETH": {
    "message": "Send ETH"
  },
  "sendTokens": {
    "message": "Send Tokens"
  },
  "sentEther": {
    "message": "sent ether"
  },
  "sentTokens": {
    "message": "sent tokens"
  },
  "separateEachWord": {
    "message": "Separate each word with a single space"
  },
  "searchTokens": {
    "message": "Search Tokens"
  },
  "searchAccounts": {
    "message": "Search Accounts"
  },
  "noAccountsFound": {
    "message": "No accounts found for the given search query"
  },
  "selectAnAccount": {
    "message": "Select an Account"
  },
  "selectAnAccountHelp": {
    "message": "Select the account to view in MetaMask"
  },
  "selectAHigherGasFee": {
    "message": "Select a higher gas fee to accelerate the processing of your transaction.*"
  },
  "selectHdPath": {
    "message": "Select HD Path"
  },
  "selectPathHelp": {
    "message": "If you don't see your existing Ledger accounts below, try switching paths to \"Legacy (MEW / MyCrypto)\""
  },
  "settings": {
    "message": "Settings"
  },
  "showAdvancedGasInline": {
    "message": "Advanced gas controls"
  },
  "showAdvancedGasInlineDescription": {
    "message": "Select this to show gas price and limit controls directly on the send and confirm screens."
  },
  "showFiatConversionInTestnets": {
    "message": "Show Conversion on Testnets"
  },
  "showFiatConversionInTestnetsDescription": {
    "message": "Select this to show fiat conversion on Testnets"
  },
  "showPrivateKeys": {
    "message": "Show Private Keys"
  },
  "showHexData": {
    "message": "Show Hex Data"
  },
  "showHexDataDescription": {
    "message": "Select this to show the hex data field on the send screen"
  },
  "sign": {
    "message": "Sign"
  },
  "signatureRequest": {
    "message": "Signature Request"
  },
  "signatureRequest1": {
    "message": "Message"
  },
  "signed": {
    "message": "Signed"
  },
  "signNotice": {
    "message": "Signing this message can have \ndangerous side effects. Only sign messages from \nsites you fully trust with your entire account.\n This dangerous method will be removed in a future version. "
  },
  "sigRequest": {
    "message": "Signature Request"
  },
  "somethingWentWrong": {
    "message": "Oops! Something went wrong."
  },
  "speedUp": {
    "message": "Speed Up"
  },
  "speedUpCancellation": {
    "message": "Speed up this cancellation"
  },
  "speedUpTransaction": {
    "message": "Speed up this transaction"
  },
  "spendLimitPermission": {
    "message": "Spend limit permission"
  },
  "spendLimitRequestedBy": {
    "message": "Spend limit requested by $1",
    "description": "Origin of the site requesting the spend limit"
  },
  "switchNetworks": {
    "message": "Switch Networks"
  },
  "stateLogFileName": {
    "message": "MetaMask State Logs"
  },
  "stateLogs": {
    "message": "State Logs"
  },
  "stateLogsDescription": {
    "message": "State logs contain your public account addresses and sent transactions."
  },
  "stateLogError": {
    "message": "Error in retrieving state logs."
  },
  "step1HardwareWallet": {
    "message": "1. Connect Hardware Wallet"
  },
  "step1HardwareWalletMsg": {
    "message": "Connect your hardware wallet directly to your computer."
  },
  "step2HardwareWallet": {
    "message": "2. Select an Account"
  },
  "step2HardwareWalletMsg": {
    "message": "Select the account you want to view. You can only choose one at a time."
  },
  "step3HardwareWallet": {
    "message": "3. Start using dApps and more!"
  },
  "step3HardwareWalletMsg": {
    "message": "Use your hardware account like you would with any Ethereum account. Log in to dApps, send Eth, buy and store ERC20 tokens and Non-Fungible tokens like CryptoKitties."
  },
  "storePhrase": {
    "message": "Store this phrase in a password manager like 1Password."
  },
  "submit": {
    "message": "Submit"
  },
  "submitted": {
    "message": "Submitted"
  },
  "supportCenter": {
    "message": "Visit our Support Center"
  },
  "symbol": {
    "message": "Symbol"
  },
  "symbolBetweenZeroTwelve": {
    "message": "Symbol must be 11 characters or fewer."
  },
  "syncWithThreeBox": {
    "message": "Sync data with 3Box (experimental)"
  },
  "syncWithThreeBoxDescription": {
    "message": "Turn on to have your settings backed up with 3Box. This feature is currently experimental; use at your own risk."
  },
  "syncWithThreeBoxDisabled": {
    "message": "3Box has been disabled due to an error during the initial sync"
  },
  "syncWithMobile": {
    "message": "Sync with mobile"
  },
  "syncWithMobileTitle": {
    "message": "Sync with mobile"
  },
  "syncWithMobileDesc": {
    "message": "You can sync your accounts and information with your mobile device. Open the MetaMask mobile app, go to \"Settings\" and tap on \"Sync from Browser Extension\""
  },
  "syncWithMobileDescNewUsers": {
    "message": "If you just open the MetaMask Mobile app for the first time, just follow the steps in your phone."
  },
  "syncWithMobileScanThisCode": {
    "message": "Scan this code with your MetaMask mobile app"
  },
  "syncWithMobileBeCareful": {
    "message": "Make sure nobody else is looking at your screen when you scan this code"
  },
  "syncWithMobileComplete": {
    "message": "Your data has been synced successfully. Enjoy the MetaMask mobile app!"
  },
  "terms": {
    "message": "Terms of Use"
  },
  "testFaucet": {
    "message": "Test Faucet"
  },
<<<<<<< HEAD
=======
  "thisWillAllow": {
    "message": "This will allow $1 to:",
    "description": "$1 is the name or domain of a site/dapp that is requesting permissions"
  },
  "thisWillAllowExternalExtension": {
    "message": "This will allow an external extension with id $1 to:",
    "description": "$1 is a string of random letters that are the id of another extension connecting to MetaMask"
  },
>>>>>>> cdaac779
  "thisWillCreate": {
    "message": "This will create a new wallet and seed phrase"
  },
  "tips": {
    "message": "Tips"
  },
  "to": {
    "message": "To"
  },
  "toWithColon": {
    "message": "To:"
  },
  "toETHviaShapeShift": {
    "message": "$1 to ETH via ShapeShift",
    "description": "system will fill in deposit type in start of message"
  },
  "token": {
    "message": "Token"
  },
  "tokenAlreadyAdded": {
    "message": "Token has already been added."
  },
  "tokenContractAddress": {
    "message": "Token Contract Address"
  },
  "tokenSymbol": {
    "message": "Token Symbol"
  },
  "total": {
    "message": "Total"
  },
  "transaction": {
    "message": "transaction"
  },
  "transactionConfirmed": {
    "message": "Transaction confirmed at $2."
  },
  "transactionCreated": {
    "message": "Transaction created with a value of $1 at $2."
  },
  "transactionDropped": {
    "message": "Transaction dropped at $2."
  },
  "transactionSubmitted": {
    "message": "Transaction submitted with gas fee of $1 at $2."
  },
  "transactionResubmitted": {
    "message": "Transaction resubmitted with gas fee increased to $1 at $2"
  },
  "transactionUpdated": {
    "message": "Transaction updated at $2."
  },
  "transactionErrored": {
    "message": "Transaction encountered an error."
  },
  "transactionCancelAttempted": {
    "message": "Transaction cancel attempted with gas fee of $1 at $2"
  },
  "transactionCancelSuccess": {
    "message": "Transaction successfully cancelled at $2"
  },
  "transactionError": {
    "message": "Transaction Error. Exception thrown in contract code."
  },
  "transactionErrorNoContract": {
    "message": "Trying to call a function on a non-contract address."
  },
  "transactionFee": {
    "message": "Transaction Fee"
  },
  "transactionTime": {
    "message": "Transaction Time"
  },
  "transfer": {
    "message": "Transfer"
  },
  "transferBetweenAccounts": {
    "message": "Transfer between my accounts"
  },
  "transferFrom": {
    "message": "Transfer From"
  },
  "troubleTokenBalances": {
    "message": "We had trouble loading your token balances. You can view them ",
    "description": "Followed by a link (here) to view token balances"
  },
  "trustSiteApprovePermission": {
    "message": "Do you trust this site? By granting this permission, you’re allowing $1 to withdraw your $2 and automate transactions for you.",
    "description": "$1 is the url requesting permission and $2 is the symbol of the currency that the request is for"
  },
  "tryAgain": {
    "message": "Try again"
  },
  "typePassword": {
    "message": "Type your MetaMask password"
  },
  "unapproved": {
    "message": "Unapproved"
  },
  "units": {
    "message": "units"
  },
  "unknown": {
    "message": "Unknown"
  },
  "unknownNetwork": {
    "message": "Unknown Private Network"
  },
  "unknownQrCode": {
    "message": "Error: We couldn't identify that QR code"
  },
  "unknownCameraErrorTitle": {
    "message": "Ooops! Something went wrong...."
  },
  "unknownCameraError": {
    "message": "There was an error while trying to access your camera. Please try again..."
  },
  "unlimited": {
    "message": "Unlimited"
  },
  "unlock": {
    "message": "Unlock"
  },
  "unlockMessage": {
    "message": "The decentralized web awaits"
  },
  "updatedWithDate": {
    "message": "Updated $1"
  },
  "urlErrorMsg": {
    "message": "URLs require the appropriate HTTP/HTTPS prefix."
  },
  "urlExistsErrorMsg": {
    "message": "URL is already present in existing list of networks"
  },
  "usedByClients": {
    "message": "Used by a variety of different clients"
  },
  "userName": {
    "message": "Username"
  },
  "validFileImport": {
    "message": "You must select a valid file to import."
  },
  "viewAccount": {
    "message": "View Account"
  },
  "viewinExplorer": {
    "message": "View in Explorer"
  },
  "viewContact": {
    "message": "View Contact"
  },
  "viewOnCustomBlockExplorer": {
    "message": "View at $1"
  },
  "viewOnEtherscan": {
    "message": "View on Etherscan"
  },
  "retryTransaction": {
    "message": "Retry Transaction"
  },
  "visitWebSite": {
    "message": "Visit our web site"
  },
  "walletSeed": {
    "message": "Wallet Seed"
  },
  "welcomeBack": {
    "message": "Welcome Back!"
  },
  "welcome": {
    "message": "Welcome to MetaMask"
  },
  "writePhrase": {
    "message": "Write this phrase on a piece of paper and store in a secure location. If you want even more security, write it down on multiple pieces of paper and store each in 2 - 3 different locations."
  },
  "yesLetsTry": {
    "message": "Yes, let's try"
  },
  "youNeedToAllowCameraAccess": {
    "message": "You need to allow camera access to use this feature."
  },
  "yourSigRequested": {
    "message": "Your signature is being requested"
  },
  "youSign": {
    "message": "You are signing"
  },
  "yourPrivateSeedPhrase": {
    "message": "Your private seed phrase"
  },
  "zeroGasPriceOnSpeedUpError": {
    "message": "Zero gas price on speed up"
  }
}<|MERGE_RESOLUTION|>--- conflicted
+++ resolved
@@ -14,53 +14,39 @@
   "showIncomingTransactionsDescription": {
     "message": "Select this to use Etherscan to show incoming transactions in the transactions list"
   },
+  "cancelledConnectionWithMetaMask": {
+    "message": "Cancelled Connection With MetaMask"
+  },
   "chartOnlyAvailableEth": {
     "message": "Chart only available on Ethereum networks."
   },
-  "confirmClear": {
-    "message": "Are you sure you want to clear approved websites?"
-  },
-  "connections": {
-    "message": "Connections"
-  },
-  "connectionsSettingsDescription": {
-    "message": "Sites allowed to read your accounts"
-  },
-  "addSite": {
-    "message": "Add Site"
-  },
-  "addSiteDescription": {
-    "message": "Manually add a site to allow it access to your accounts, useful for older dapps"
-  },
-  "connected": {
-    "message": "Connected"
-  },
-  "connectedDescription": {
-    "message": "The list of sites allowed access to your addresses"
-  },
-  "privacyModeDefault": {
-    "message": "Privacy Mode is now enabled by default"
+  "connectedSites": {
+    "message": "Connected Sites"
+  },
+  "connectingWithMetaMask": {
+    "message": "Connecting With MetaMask..."
+  },
+  "connectTo": {
+    "message": "Connect to $1",
+    "description": "$1 is the name/origin of a site/dapp that the user can connect to metamask"
+  },
+  "chooseAnAcount": {
+    "message": "Choose an account"
   },
   "contractInteraction": {
     "message": "Contract Interaction"
   },
-  "clearApprovalData": {
-    "message": "Remove all sites"
-  },
   "reject": {
     "message": "Reject"
   },
-  "providerRequest": {
-    "message": "$1 would like to connect to your account"
-  },
-  "providerRequestInfo": {
-    "message": "This site is requesting access to view your current account address. Always make sure you trust the sites you interact with."
+  "redirectingBackToDapp": {
+    "message": "Redirecting back to dapp..."
   },
   "about": {
     "message": "About"
   },
   "aboutSettingsDescription": {
-    "message": "Version, support center, and contact info."
+    "message": "Version, support center, and contact info"
   },
   "acceleratingATransaction": {
     "message": "* Accelerating a transaction by using a higher gas price increases its chances of getting processed by the network faster, but it is not always guaranteed."
@@ -100,7 +86,7 @@
     "message": "Advanced"
   },
   "advancedSettingsDescription": {
-    "message": "Access developer features, download State Logs, Reset Account, setup testnets and custom RPC."
+    "message": "Access developer features, download State Logs, Reset Account, setup testnets and custom RPC"
   },
   "advancedOptions": {
     "message": "Advanced Options"
@@ -205,10 +191,6 @@
   "basic": {
     "message": "Basic"
   },
-  "betweenMinAndMax": {
-    "message": "must be greater than or equal to $1 and less than or equal to $2.",
-    "description": "helper for inputting hex as decimal input"
-  },
   "blockExplorerUrl": {
     "message": "Block Explorer"
   },
@@ -309,9 +291,6 @@
   "connect": {
     "message": "Connect"
   },
-  "connectRequest": {
-    "message": "Connect Request"
-  },
   "connectingTo": {
     "message": "Connecting to $1"
   },
@@ -357,9 +336,6 @@
   "copiedExclamation": {
     "message": "Copied!"
   },
-  "copy": {
-    "message": "Copy"
-  },
   "copyAddress": {
     "message": "Copy address to clipboard"
   },
@@ -438,14 +414,36 @@
   "details": {
     "message": "Details"
   },
+  "disconnectAccount": {
+    "message": "Disconnect account"
+  },
+  "disconnectAll": {
+    "message": "Disconnect All"
+  },
+  "disconnectAllModalDescription": {
+    "message": "Are you sure? You will be disconnected from all sites on all accounts."
+  },
+  "disconnectAccountModalDescription": {
+    "message": "Are you sure? Your account (\"$1\") will be disconnected from this site."
+  },
+  "disconnectAccountQuestion": {
+    "message": "Disconnect account?"
+  },
+  "disconnectFromThisAccount": {
+    "message": "Disconnect from this account?"
+  },
+  "disconnectAllAccountsQuestion": {
+    "message": "Disconnect all accounts?"
+  },
   "directDepositEther": {
     "message": "Directly Deposit Ether"
   },
   "directDepositEtherExplainer": {
     "message": "If you already have some Ether, the quickest way to get Ether in your new wallet by direct deposit."
   },
-  "dismiss": {
-    "message": "Dismiss"
+  "domainLastConnect": {
+    "message": "Last Connected: $1",
+    "description": "$1 is the date at which the user was last connected to a given domain"
   },
   "done": {
     "message": "Done"
@@ -506,6 +504,17 @@
   },
   "endOfFlowMessage10": {
     "message": "All Done"
+  },
+  "extensionId": {
+    "message": "Extension ID: $1",
+    "description": "$1 is a string of random letters that are the id of another extension connecting to MetaMask"
+  },
+  "externalExtension": {
+    "message": "External Extension"
+  },
+  "onboardingReturnNotice": {
+    "message": "\"$1\" will close this tab and direct back to $2",
+    "description": "Return the user to the site that initiated onboarding"
   },
   "ensRegistrationError": {
     "message": "Error in ENS name registration"
@@ -624,10 +633,6 @@
   "getStarted": {
     "message": "Get Started"
   },
-  "greaterThanMin": {
-    "message": "must be greater than or equal to $1.",
-    "description": "helper for inputting hex as decimal input"
-  },
   "happyToSeeYou": {
     "message": "We’re happy to see you."
   },
@@ -752,21 +757,27 @@
   "max": {
     "message": "Max"
   },
+  "lastConnected": {
+    "message": "Last Connected"
+  },
   "learnMore": {
     "message": "Learn more"
   },
+  "learnAboutRisks": {
+    "message": "Learn about the risks here."
+  },
   "ledgerAccountRestriction": {
     "message": "You need to make use your last account before you can add a new one."
   },
-  "lessThanMax": {
-    "message": "must be less than or equal to $1.",
-    "description": "helper for inputting hex as decimal input"
-  },
   "letsGoSetUp": {
     "message": "Yes, let’s get set up!"
   },
   "likeToAddTokens": {
     "message": "Would you like to add these tokens?"
+  },
+  "likeToConnect": {
+    "message": "$1 would like to connect to your MetaMask account",
+    "description": "$1 is the name/url of a site/dapp asking to connect to MetaMask"
   },
   "links": {
     "message": "Links"
@@ -899,6 +910,9 @@
   "rpcUrl": {
     "message": "New RPC URL"
   },
+  "onlyConnectTrust": {
+    "message": "Only connect with sites you trust."
+  },
   "optionalChainId": {
     "message": "ChainID (optional)"
   },
@@ -973,9 +987,6 @@
     "message": "Paste your private key string here:",
     "description": "For importing an account from a private key"
   },
-  "pasteSeed": {
-    "message": "Paste your seed phrase here!"
-  },
   "pending": {
     "message": "pending"
   },
@@ -1104,6 +1115,9 @@
   "readyToConnect": {
     "message": "Ready to Connect?"
   },
+  "revokeInPermissions": {
+    "message": "* You can view and revoke permissions in MetaMask settings."
+  },
   "rinkeby": {
     "message": "Rinkeby Test Network"
   },
@@ -1366,8 +1380,6 @@
   "testFaucet": {
     "message": "Test Faucet"
   },
-<<<<<<< HEAD
-=======
   "thisWillAllow": {
     "message": "This will allow $1 to:",
     "description": "$1 is the name or domain of a site/dapp that is requesting permissions"
@@ -1376,7 +1388,6 @@
     "message": "This will allow an external extension with id $1 to:",
     "description": "$1 is a string of random letters that are the id of another extension connecting to MetaMask"
   },
->>>>>>> cdaac779
   "thisWillCreate": {
     "message": "This will create a new wallet and seed phrase"
   },
@@ -1388,6 +1399,10 @@
   },
   "toWithColon": {
     "message": "To:"
+  },
+  "toConnectWith": {
+    "message": "To connect with $1",
+    "description": "$1 is the name or domain of a site/dapp that asking to connect with MetaMask"
   },
   "toETHviaShapeShift": {
     "message": "$1 to ETH via ShapeShift",
@@ -1517,9 +1532,6 @@
   },
   "userName": {
     "message": "Username"
-  },
-  "validFileImport": {
-    "message": "You must select a valid file to import."
   },
   "viewAccount": {
     "message": "View Account"
