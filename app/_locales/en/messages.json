--- conflicted
+++ resolved
@@ -777,8 +777,6 @@
   "bitcoinActivityNotSupported": {
     "message": "Bitcoin activity is not supported"
   },
-<<<<<<< HEAD
-=======
   "bitcoinSupportSectionTitle": {
     "message": "Bitcoin"
   },
@@ -794,7 +792,6 @@
   "bitcoinTestnetSupportToggleTitle": {
     "message": "Enable \"Add a new Bitcoin account (Testnet)\""
   },
->>>>>>> 09196476
   "blockExplorerAccountAction": {
     "message": "Account",
     "description": "This is used with viewOnEtherscan and viewInExplorer e.g View Account in Explorer"
