--- conflicted
+++ resolved
@@ -2793,15 +2793,9 @@
     "message": "Make sure nobody is looking",
     "description": "Warning to users to be care while creating and saving their new Secret Recovery Phrase"
   },
-<<<<<<< HEAD
   "manageDefaultSettings": {
     "message": "Manage default settings"
   },
-  "manageInSettings": {
-    "message": "Manage in settings"
-  },
-=======
->>>>>>> 989a5785
   "marketCap": {
     "message": "Market cap"
   },
