--- conflicted
+++ resolved
@@ -842,7 +842,9 @@
   "bridgeSelectTokenAndAmount": {
     "message": "Select token and amount"
   },
-<<<<<<< HEAD
+  "bridgeSolanaAccountCreated": {
+    "message": "Solana account created"
+  },
   "bridgeStatusComplete": {
     "message": "Complete",
     "description": "Status text indicating a bridge transaction has successfully completed."
@@ -854,10 +856,6 @@
   "bridgeStatusInProgress": {
     "message": "In Progress",
     "description": "Status text indicating a bridge transaction is currently processing."
-=======
-  "bridgeSolanaAccountCreated": {
-    "message": "Solana account created"
->>>>>>> a4179bca
   },
   "bridgeStepActionBridgeComplete": {
     "message": "$1 received on $2",
@@ -888,16 +886,14 @@
   "bridgeToChain": {
     "message": "Bridge to $1"
   },
-<<<<<<< HEAD
+  "bridgeTokenCannotVerifyDescription": {
+    "message": "If you added this token manually, make sure you are aware of the risks to your funds before you bridge."
+  },
+  "bridgeTokenCannotVerifyTitle": {
+    "message": "We can't verify this token."
+  },
   "bridgeTransactionProgress": {
     "message": "Transaction $1 of 2"
-=======
-  "bridgeTokenCannotVerifyDescription": {
-    "message": "If you added this token manually, make sure you are aware of the risks to your funds before you bridge."
-  },
-  "bridgeTokenCannotVerifyTitle": {
-    "message": "We can't verify this token."
->>>>>>> a4179bca
   },
   "bridgeTxDetailsBridging": {
     "message": "Bridging"
