--- conflicted
+++ resolved
@@ -388,8 +388,6 @@
   "alert": {
     "message": "Alert"
   },
-<<<<<<< HEAD
-=======
   "alertActionBuy": {
     "message": "Buy ETH"
   },
@@ -402,7 +400,6 @@
   "alertActionUpdateGasFeeLevel": {
     "message": "Update gas options"
   },
->>>>>>> 717376e8
   "alertBannerMultipleAlertsDescription": {
     "message": "If you approve this request, a third party known for scams might take all your assets."
   },
@@ -412,8 +409,6 @@
   "alertDisableTooltip": {
     "message": "This can be changed in \"Settings > Alerts\""
   },
-<<<<<<< HEAD
-=======
   "alertMessageGasEstimateFailed": {
     "message": "We’re unable to provide an accurate fee and this estimate might be high. We suggest you to input a custom gas limit, but there’s a risk the transaction will still fail."
   },
@@ -444,7 +439,6 @@
   "alertMessageSigningOrSubmitting": {
     "message": "This transaction will only go through once your previous transaction is complete."
   },
->>>>>>> 717376e8
   "alertModalAcknowledge": {
     "message": "I have acknowledged the risk and still want to proceed"
   },
@@ -454,8 +448,6 @@
   "alertModalReviewAllAlerts": {
     "message": "Review all alerts"
   },
-<<<<<<< HEAD
-=======
   "alertReasonGasEstimateFailed": {
     "message": "Inaccurate fee"
   },
@@ -483,7 +475,6 @@
   "alertReasonWrongAccount": {
     "message": "Wrong account"
   },
->>>>>>> 717376e8
   "alertSettingsUnconnectedAccount": {
     "message": "Browsing a website with an unconnected account selected"
   },
@@ -528,12 +519,9 @@
   "allow": {
     "message": "Allow"
   },
-<<<<<<< HEAD
-=======
   "allowMetaMaskToDetectNFTs": {
     "message": "Allow MetaMask to detect and display your NFTs with autodetection. You’ll be able to:"
   },
->>>>>>> 717376e8
   "allowMetaMaskToDetectTokens": {
     "message": "Allow MetaMask to detect and display your tokens with autodetection. You’ll be able to:"
   },
@@ -656,12 +644,9 @@
   "attemptToCancelSwapForFree": {
     "message": "Attempt to cancel swap for free"
   },
-<<<<<<< HEAD
-=======
   "attributes": {
     "message": "Attributes"
   },
->>>>>>> 717376e8
   "attributions": {
     "message": "Attributions"
   },
@@ -1018,17 +1003,10 @@
   "confirm": {
     "message": "Confirm"
   },
-<<<<<<< HEAD
-  "confirmAlertModalAcknowledge": {
-    "message": "I have acknowledged the alerts and still want to proceed"
-  },
-  "confirmAlertModalAcknowledgeBlockaid": {
-=======
   "confirmAlertModalAcknowledgeMultiple": {
     "message": "I have acknowledged the alerts and still want to proceed"
   },
   "confirmAlertModalAcknowledgeSingle": {
->>>>>>> 717376e8
     "message": "I have acknowledged the alert and still want to proceed"
   },
   "confirmAlertModalDetails": {
@@ -1061,34 +1039,26 @@
   "confirmRecoveryPhrase": {
     "message": "Confirm Secret Recovery Phrase"
   },
-<<<<<<< HEAD
+  "confirmRpcUrlDeletionMessage": {
+    "message": "Are you sure you want to delete the RPC URL? Your information will not be saved for this network."
+  },
   "confirmTitleDescContractInteractionTransaction": {
     "message": "Only confirm this transaction if you fully understand the content and trust the requesting site."
   },
+  "confirmTitleDescPermitSignature": {
+    "message": "This site wants permission to spend your tokens."
+  },
+  "confirmTitleDescSIWESignature": {
+    "message": "A site wants you to sign in to prove you own this account."
+  },
   "confirmTitleDescSignature": {
     "message": "Only confirm this message if you approve the content and trust the requesting site."
-=======
-  "confirmRpcUrlDeletionMessage": {
-    "message": "Are you sure you want to delete the RPC URL? Your information will not be saved for this network."
-  },
-  "confirmTitleDescContractInteractionTransaction": {
-    "message": "Only confirm this transaction if you fully understand the content and trust the requesting site."
-  },
-  "confirmTitleDescPermitSignature": {
-    "message": "This site wants permission to spend your tokens."
-  },
-  "confirmTitleDescSIWESignature": {
-    "message": "A site wants you to sign in to prove you own this account."
-  },
-  "confirmTitleDescSignature": {
-    "message": "Only confirm this message if you approve the content and trust the requesting site."
   },
   "confirmTitlePermitSignature": {
     "message": "Spending cap request"
   },
   "confirmTitleSIWESignature": {
     "message": "Sign-in request"
->>>>>>> 717376e8
   },
   "confirmTitleSignature": {
     "message": "Signature request"
@@ -1687,12 +1657,9 @@
   "displayNftMediaDescription": {
     "message": "Displaying NFT media and data exposes your IP address to OpenSea or other third parties. This can allow attackers to associate your IP address with your Ethereum address. NFT autodetection relies on this setting, and won't be available when this is turned off."
   },
-<<<<<<< HEAD
-=======
   "diveStraightIntoUsingYourNFTs": {
     "message": "Dive straight into using your NFTs"
   },
->>>>>>> 717376e8
   "diveStraightIntoUsingYourTokens": {
     "message": "Dive straight into using your tokens"
   },
@@ -1852,12 +1819,9 @@
   "enableTokenAutoDetection": {
     "message": "Enable token autodetection"
   },
-<<<<<<< HEAD
-=======
   "enable_auto_detection_toggle_automatically": {
     "message": "Users with the Basic Functionality toggle on will have this automatically turned on in the Metamask Extension v12.3.0"
   },
->>>>>>> 717376e8
   "enabled": {
     "message": "Enabled"
   },
@@ -2373,12 +2337,9 @@
   "imToken": {
     "message": "imToken"
   },
-<<<<<<< HEAD
-=======
   "immediateAccessToYourNFTs": {
     "message": "Immediately access your NFTs"
   },
->>>>>>> 717376e8
   "immediateAccessToYourTokens": {
     "message": "Immediate access to your tokens"
   },
@@ -2543,11 +2504,7 @@
     "message": "Interacting with"
   },
   "interactingWithTransactionDescription": {
-<<<<<<< HEAD
-    "message": "This is the contract you're interacting with. Protect yourself from scammers by  verifying the details."
-=======
     "message": "This is the contract you're interacting with. Protect yourself from scammers by verifying the details."
->>>>>>> 717376e8
   },
   "invalidAddress": {
     "message": "Invalid address"
@@ -2850,15 +2807,12 @@
     "message": "Make sure nobody is looking",
     "description": "Warning to users to be care while creating and saving their new Secret Recovery Phrase"
   },
-<<<<<<< HEAD
-=======
   "marketCap": {
     "message": "Market cap"
   },
   "marketDetails": {
     "message": "Market details"
   },
->>>>>>> 717376e8
   "max": {
     "message": "Max"
   },
@@ -2918,13 +2872,8 @@
   "methodData": {
     "message": "Method"
   },
-<<<<<<< HEAD
-  "methodDataTransactionDescription": {
-    "message": "This is the specific action that will be taken. This data can be faked, so be sure you trust the site on the other end."
-=======
   "methodDataTransactionDesc": {
     "message": "Function executed based on decoded input data."
->>>>>>> 717376e8
   },
   "methodNotSupported": {
     "message": "Not supported with this account."
@@ -3642,15 +3591,6 @@
   "onboardingMetametricsDescription2": {
     "message": "When we gather metrics, it will always be..."
   },
-<<<<<<< HEAD
-  "onboardingMetametricsDescription2Legacy": {
-    "message": "MetaMask will..."
-  },
-  "onboardingMetametricsDescriptionLegacy": {
-    "message": "MetaMask would like to gather usage data to better understand how our users interact with MetaMask. This data will be used to provide the service, which includes improving the service based on your use."
-  },
-=======
->>>>>>> 717376e8
   "onboardingMetametricsInfuraTerms": {
     "message": "We’ll let you know if we decide to use this data for other purposes. You can review our $1 for more information. Remember, you can go to settings and opt out at any time.",
     "description": "$1 represents `onboardingMetametricsInfuraTermsPolicy`"
@@ -3682,20 +3622,8 @@
   "onboardingMetametricsNeverSellDataEmphasis": {
     "message": "Optional:"
   },
-<<<<<<< HEAD
-  "onboardingMetametricsNeverSellDataLegacy": {
-    "message": "$1 sell data.  Ever!",
-    "description": "$1 represents `onboardingMetametricsNeverEmphasis`"
-  },
   "onboardingMetametricsPrivacyDescription": {
     "message": "Learn how we protect your privacy while collecting usage data for your profile."
-  },
-  "onboardingMetametricsSendAnonymizeLegacy": {
-    "message": "Send anonymized click and pageview events"
-=======
-  "onboardingMetametricsPrivacyDescription": {
-    "message": "Learn how we protect your privacy while collecting usage data for your profile."
->>>>>>> 717376e8
   },
   "onboardingMetametricsTitle": {
     "message": "Help us improve MetaMask"
@@ -3746,8 +3674,6 @@
     "message": "Phishing detection alerts rely on communication with $1. jsDeliver will have access to your IP address. View $2.",
     "description": "The $1 is the word 'jsDeliver', from key 'jsDeliver' and $2 is the words Privacy Policy from key 'privacyMsg', both separated here so that it can be wrapped as a link"
   },
-<<<<<<< HEAD
-=======
   "oneDayAbbreviation": {
     "message": "1D",
     "description": "Shortened form of '1 day'"
@@ -3764,7 +3690,6 @@
     "message": "1Y",
     "description": "Shortened form of '1 year'"
   },
->>>>>>> 717376e8
   "onekey": {
     "message": "OneKey"
   },
@@ -4091,11 +4016,7 @@
     "description": "The description for the `snap_getBip32PublicKey` permission. $1 is a name for the derivation path, e.g., 'Ethereum accounts'."
   },
   "permission_walletSwitchEthereumChain": {
-<<<<<<< HEAD
-    "message": "Switch to and use the following network",
-=======
     "message": "Use your enabled networks",
->>>>>>> 717376e8
     "description": "The label for the `wallet_switchEthereumChain` permission"
   },
   "permission_webAssembly": {
@@ -4386,15 +4307,12 @@
   },
   "redesignedConfirmationsToggleDescription": {
     "message": "Turn this on to see signature requests in an enhanced format."
-<<<<<<< HEAD
-=======
   },
   "redesignedTransactionsEnabledToggle": {
     "message": "Improved transaction requests"
   },
   "redesignedTransactionsToggleDescription": {
     "message": "Turn this on to see transactions requests in an enhanced format."
->>>>>>> 717376e8
   },
   "refreshList": {
     "message": "Refresh list"
@@ -4599,12 +4517,9 @@
   "reviewAlerts": {
     "message": "Review alerts"
   },
-<<<<<<< HEAD
-=======
   "reviewPermissions": {
     "message": "Review permissions"
   },
->>>>>>> 717376e8
   "revokeAllTokensTitle": {
     "message": "Revoke permission to access and transfer all of your $1?",
     "description": "$1 is the symbol of the token for which the user is revoking approval"
@@ -4980,10 +4895,6 @@
   "simulationsSettingSubHeader": {
     "message": "Estimate balance changes"
   },
-<<<<<<< HEAD
-  "siweSignatureSimulationDetailInfo": {
-    "message": "This type of signature is not able to move your assets and is used for signing in."
-=======
   "siweIssued": {
     "message": "Issued"
   },
@@ -5001,7 +4912,6 @@
   },
   "siweURI": {
     "message": "URL"
->>>>>>> 717376e8
   },
   "skip": {
     "message": "Skip"
@@ -5517,8 +5427,6 @@
   "submitted": {
     "message": "Submitted"
   },
-<<<<<<< HEAD
-=======
   "suggestedBySnap": {
     "message": "Suggested by $1",
     "description": "$1 is the snap name"
@@ -5526,7 +5434,6 @@
   "suggestedTokenName": {
     "message": "Suggested name:"
   },
->>>>>>> 717376e8
   "suggestedTokenSymbol": {
     "message": "Suggested ticker symbol:"
   },
