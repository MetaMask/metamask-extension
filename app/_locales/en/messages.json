--- conflicted
+++ resolved
@@ -6342,12 +6342,9 @@
   "updateRequest": {
     "message": "Update request"
   },
-<<<<<<< HEAD
-=======
   "updatedRpcForNetworks": {
     "message": "Network RPCs Updated"
   },
->>>>>>> 18992e29
   "uploadDropFile": {
     "message": "Drop your file here"
   },
