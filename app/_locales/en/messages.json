{
  "QRHardwareInvalidTransactionTitle": {
    "message": "Error"
  },
  "QRHardwareMismatchedSignId": {
    "message": "Incongruent transaction data. Please check the transaction details."
  },
  "QRHardwarePubkeyAccountOutOfRange": {
    "message": "No more accounts. If you would like to access another account unlisted below, please reconnect your hardware wallet and select it."
  },
  "QRHardwareScanInstructions": {
    "message": "Place the QR code in front of your camera. The screen is blurred, but it will not affect the reading."
  },
  "QRHardwareSignRequestCancel": {
    "message": "Reject"
  },
  "QRHardwareSignRequestDescription": {
    "message": "After you’ve signed with your wallet, click on 'Get Signature' to receive the signature"
  },
  "QRHardwareSignRequestGetSignature": {
    "message": "Get signature"
  },
  "QRHardwareSignRequestSubtitle": {
    "message": "Scan the QR code with your wallet"
  },
  "QRHardwareSignRequestTitle": {
    "message": "Request signature"
  },
  "QRHardwareUnknownQRCodeTitle": {
    "message": "Error"
  },
  "QRHardwareUnknownWalletQRCode": {
    "message": "Invalid QR code. Please scan the sync QR code of the hardware wallet."
  },
  "QRHardwareWalletImporterTitle": {
    "message": "Scan QR code"
  },
  "QRHardwareWalletSteps1Description": {
    "message": "You can choose from a list of official QR-code supporting partners below."
  },
  "QRHardwareWalletSteps1Title": {
    "message": "Connect your QR hardware wallet"
  },
  "QRHardwareWalletSteps2Description": {
    "message": "Ngrave (coming soon)"
  },
  "SIWEAddressInvalid": {
    "message": "The address in the sign-in request does not match the address of the account you are using to sign in."
  },
  "SIWEDomainInvalidText": {
    "message": "The site you're attempting to sign into doesn't match the domain in the request. Proceed with caution."
  },
  "SIWEDomainInvalidTitle": {
    "message": "Deceptive site request."
  },
  "SIWEDomainWarningBody": {
    "message": "The website ($1) is asking you to sign in to the wrong domain. This may be a phishing attack.",
    "description": "$1 represents the website domain"
  },
  "SIWEDomainWarningLabel": {
    "message": "Unsafe"
  },
  "SIWELabelChainID": {
    "message": "Chain ID:"
  },
  "SIWELabelExpirationTime": {
    "message": "Expires At:"
  },
  "SIWELabelIssuedAt": {
    "message": "Issued At:"
  },
  "SIWELabelMessage": {
    "message": "Message:"
  },
  "SIWELabelNonce": {
    "message": "Nonce:"
  },
  "SIWELabelNotBefore": {
    "message": "Not Before:"
  },
  "SIWELabelRequestID": {
    "message": "Request ID:"
  },
  "SIWELabelResources": {
    "message": "Resources: $1",
    "description": "$1 represents the number of resources"
  },
  "SIWELabelURI": {
    "message": "URI:"
  },
  "SIWELabelVersion": {
    "message": "Version:"
  },
  "SIWESiteRequestSubtitle": {
    "message": "This site is requesting to sign in with"
  },
  "SIWESiteRequestTitle": {
    "message": "Sign-in request"
  },
  "SIWEWarningSubtitle": {
    "message": "To confirm you understand, check:"
  },
  "SIWEWarningTitle": {
    "message": "Are you sure?"
  },
  "about": {
    "message": "About"
  },
  "accept": {
    "message": "Accept"
  },
  "acceptTermsOfUse": {
    "message": "I have read and agree to the $1",
    "description": "$1 is the `terms` message"
  },
  "accessAndSpendNoticeNFT": {
    "message": "$1 may access and spend this asset",
    "description": "$1 is the url of the site requesting ability to spend"
  },
  "accessYourWalletWithSRP": {
    "message": "Access your wallet with your Secret Recovery Phrase"
  },
  "accessYourWalletWithSRPDescription": {
    "message": "MetaMask cannot recover your password. We will use your Secret Recovery Phrase to validate your ownership, restore your wallet and set up a new password. First, enter the Secret Recovery Phrase that you were given when you created your wallet. $1",
    "description": "$1 is the words 'Learn More' from key 'learnMore', separated here so that it can be added as a link"
  },
  "accessingYourCamera": {
    "message": "Accessing your camera..."
  },
  "account": {
    "message": "Account"
  },
  "accountDetails": {
    "message": "Account details"
  },
  "accountIdenticon": {
    "message": "Account identicon"
  },
  "accountIsntConnectedToastText": {
    "message": "$1 isn't connected to $2"
  },
  "accountName": {
    "message": "Account name"
  },
  "accountNameDuplicate": {
    "message": "This account name already exists",
    "description": "This is an error message shown when the user enters a new account name that matches an existing account name"
  },
  "accountNameReserved": {
    "message": "This account name is reserved",
    "description": "This is an error message shown when the user enters a new account name that is reserved for future use"
  },
  "accountOptions": {
    "message": "Account options"
  },
  "accountSelectionRequired": {
    "message": "You need to select an account!"
  },
  "accounts": {
    "message": "Accounts"
  },
  "accountsConnected": {
    "message": "Accounts connected"
  },
  "active": {
    "message": "Active"
  },
  "activity": {
    "message": "Activity"
  },
  "activityLog": {
    "message": "Activity log"
  },
  "add": {
    "message": "Add"
  },
  "addANetwork": {
    "message": "Add a network"
  },
  "addANetworkManually": {
    "message": "Add a network manually"
  },
  "addANickname": {
    "message": "Add a nickname"
  },
  "addAccount": {
    "message": "Add account"
  },
  "addAcquiredTokens": {
    "message": "Add the tokens you've acquired using MetaMask"
  },
  "addAlias": {
    "message": "Add alias"
  },
  "addBlockExplorer": {
    "message": "Add a block explorer"
  },
  "addContact": {
    "message": "Add contact"
  },
  "addCustomNetwork": {
    "message": "Add custom network"
  },
  "addEthereumChainConfirmationDescription": {
    "message": "This will allow this network to be used within MetaMask."
  },
  "addEthereumChainConfirmationRisks": {
    "message": "MetaMask does not verify custom networks."
  },
  "addEthereumChainConfirmationRisksLearnMore": {
    "message": "Learn about $1.",
    "description": "$1 is a link with text that is provided by the 'addEthereumChainConfirmationRisksLearnMoreLink' key"
  },
  "addEthereumChainConfirmationRisksLearnMoreLink": {
    "message": "scams and network security risks",
    "description": "Link text for the 'addEthereumChainConfirmationRisksLearnMore' translation key"
  },
  "addEthereumChainConfirmationTitle": {
    "message": "Allow this site to add a network?"
  },
  "addEthereumChainWarningModalHeader": {
    "message": "Only add this RPC provider if you’re sure you can trust it. $1",
    "description": "$1 is addEthereumChainWarningModalHeaderPartTwo passed separately so that it can be bolded"
  },
  "addEthereumChainWarningModalHeaderPartTwo": {
    "message": "Malicious providers may lie about the state of the blockchain and record your network activity."
  },
  "addEthereumChainWarningModalListHeader": {
    "message": "It's important that your provider is reliable, as it has the power to:"
  },
  "addEthereumChainWarningModalListPointOne": {
    "message": "See your accounts and IP address, and associate them together"
  },
  "addEthereumChainWarningModalListPointThree": {
    "message": "Show account balances and other on-chain states"
  },
  "addEthereumChainWarningModalListPointTwo": {
    "message": "Broadcast your transactions"
  },
  "addEthereumChainWarningModalTitle": {
    "message": "You are adding a new RPC provider for Ethereum Mainnet"
  },
  "addFriendsAndAddresses": {
    "message": "Add friends and addresses you trust"
  },
  "addFromAListOfPopularNetworks": {
    "message": "Add from a list of popular networks or add a network manually. Only interact with the entities you trust."
  },
  "addHardwareWallet": {
    "message": "Add hardware wallet"
  },
  "addIPFSGateway": {
    "message": "Add your preferred IPFS gateway"
  },
  "addImportAccount": {
    "message": "Add account or hardware wallet"
  },
  "addMemo": {
    "message": "Add memo"
  },
  "addMoreNetworks": {
    "message": "add more networks manually"
  },
  "addNetwork": {
    "message": "Add network"
  },
  "addNetworkTooltipWarning": {
    "message": "This network connection relies on third parties. This connection may be less reliable or enable third-parties to track activity. $1",
    "description": "$1 is Learn more link"
  },
  "addNewAccount": {
    "message": "Add a new account"
  },
  "addNewToken": {
    "message": "Add new token"
  },
  "addNft": {
    "message": "Add NFT"
  },
  "addNfts": {
    "message": "Add NFTs"
  },
  "addSnapAccountToggle": {
    "message": "Enable \"Add account Snap (Beta)\""
  },
  "addSnapAccountsDescription": {
    "message": "Turning on this feature will give you the option to add the new Beta account Snaps right from your account list. If you install an account Snap, remember that it is a third-party service."
  },
  "addSuggestedNFTs": {
    "message": "Add suggested NFTs"
  },
  "addSuggestedTokens": {
    "message": "Add suggested tokens"
  },
  "addToken": {
    "message": "Add token"
  },
  "addTokenByContractAddress": {
    "message": "Can’t find a token? You can manually add any token by pasting its address. Token contract addresses can be found on $1",
    "description": "$1 is a blockchain explorer for a specific network, e.g. Etherscan for Ethereum"
  },
  "addingCustomNetwork": {
    "message": "Adding Network"
  },
  "addingTokens": {
    "message": "Adding tokens"
  },
  "address": {
    "message": "Address"
  },
  "addressCopied": {
    "message": "Address copied!"
  },
  "advanced": {
    "message": "Advanced"
  },
  "advancedBaseGasFeeToolTip": {
    "message": "When your transaction gets included in the block, any difference between your max base fee and the actual base fee will be refunded. Total amount is calculated as max base fee (in GWEI) * gas limit."
  },
  "advancedConfiguration": {
    "message": "Advanced configuration"
  },
  "advancedGasFeeDefaultOptIn": {
    "message": "Save these values as my default for the $1 network.",
    "description": "$1 is the current network name."
  },
  "advancedGasFeeModalTitle": {
    "message": "Advanced gas fee"
  },
  "advancedGasPriceTitle": {
    "message": "Gas price"
  },
  "advancedPriorityFeeToolTip": {
    "message": "Priority fee (aka “miner tip”) goes directly to miners and incentivizes them to prioritize your transaction."
  },
  "agreeTermsOfUse": {
    "message": "I agree to MetaMask's $1",
    "description": "$1 is the `terms` link"
  },
  "airgapVault": {
    "message": "AirGap Vault"
  },
  "alert": {
    "message": "Alert"
  },
  "alertDisableTooltip": {
    "message": "This can be changed in \"Settings > Alerts\""
  },
  "alertModalAcknowledge": {
    "message": "I have acknowledged the risk and still want to proceed"
  },
  "alertModalDetails": {
    "message": "Alert Details"
  },
  "alertSettingsUnconnectedAccount": {
    "message": "Browsing a website with an unconnected account selected"
  },
  "alertSettingsUnconnectedAccountDescription": {
    "message": "This alert is shown in the popup when you are browsing a connected web3 site, but the currently selected account is not connected."
  },
  "alertSettingsWeb3ShimUsage": {
    "message": "When a website tries to use the removed window.web3 API"
  },
  "alertSettingsWeb3ShimUsageDescription": {
    "message": "This alert is shown in the popup when you are browsing a site that tries to use the removed window.web3 API, and may be broken as a result."
  },
  "alerts": {
    "message": "Alerts"
  },
  "allCustodianAccountsConnectedSubtitle": {
    "message": "You have either already connected all your custodian accounts or don’t have any account to connect to MetaMask Institutional."
  },
  "allCustodianAccountsConnectedTitle": {
    "message": "No accounts available to connect"
  },
  "allOfYour": {
    "message": "All of your $1",
    "description": "$1 is the symbol or name of the token that the user is approving spending"
  },
  "allPermissions": {
    "message": "All Permissions"
  },
  "allYourNFTsOf": {
    "message": "All of your NFTs from $1",
    "description": "$1 is a link to contract on the block explorer when we're not able to retrieve a erc721 or erc1155 name"
  },
  "allow": {
    "message": "Allow"
  },
  "allowMmiToConnectToCustodian": {
    "message": "This will allow MMI to connect to $1 to import your accounts."
  },
  "allowSpendToken": {
    "message": "Give permission to access your $1?",
    "description": "$1 is the symbol of the token that are requesting to spend"
  },
  "allowWithdrawAndSpend": {
    "message": "Allow $1 to withdraw and spend up to the following amount:",
    "description": "The url of the site that requested permission to 'withdraw and spend'"
  },
  "amount": {
    "message": "Amount"
  },
  "andForListItems": {
    "message": "$1, and $2",
    "description": "$1 is the first item, $2 is the last item in a list of items. Used in Snap Install Warning modal."
  },
  "andForTwoItems": {
    "message": "$1 and $2",
    "description": "$1 is the first item, $2 is the second item. Used in Snap Install Warning modal."
  },
  "announcements": {
    "message": "Announcements"
  },
  "appDescription": {
    "message": "An Ethereum Wallet in your Browser",
    "description": "The description of the application"
  },
  "appName": {
    "message": "MetaMask",
    "description": "The name of the application"
  },
  "appNameBeta": {
    "message": "MetaMask Beta",
    "description": "The name of the application (Beta)"
  },
  "appNameFlask": {
    "message": "MetaMask Flask",
    "description": "The name of the application (Flask)"
  },
  "appNameMmi": {
    "message": "MetaMask Institutional",
    "description": "The name of the application (MMI)"
  },
  "approve": {
    "message": "Approve spend limit"
  },
  "approveAllTokensTitle": {
    "message": "Allow access to and transfer of all your $1?",
    "description": "$1 is the symbol of the token for which the user is granting approval"
  },
  "approveAllTokensTitleWithoutSymbol": {
    "message": "Allow access to and transfer all of your NFTs from $1?",
    "description": "$1 a link to contract on the block explorer when we're not able to retrieve a erc721 or erc1155 name"
  },
  "approveButtonText": {
    "message": "Approve"
  },
  "approveIncreaseAllowance": {
    "message": "Increase $1 spending cap",
    "description": "The token symbol that is being approved"
  },
  "approveSpendingCap": {
    "message": "Approve $1 spending cap",
    "description": "The token symbol that is being approved"
  },
  "approveTokenDescription": {
    "message": "This allows a third party to access and transfer the following NFTs without further notice until you revoke its access."
  },
  "approveTokenDescriptionWithoutSymbol": {
    "message": "This allows a third party to access and transfer all of your NFTs from $1 without further notice until you revoke its access.",
    "description": "$1 is a link to contract on the block explorer when we're not able to retrieve a erc721 or erc1155 name"
  },
  "approveTokenTitle": {
    "message": "Allow access to and transfer of your $1?",
    "description": "$1 is the symbol of the token for which the user is granting approval"
  },
  "approved": {
    "message": "Approved"
  },
  "approvedAsset": {
    "message": "Approved asset"
  },
  "approvedOn": {
    "message": "Approved on $1",
    "description": "$1 is the approval date for a permission"
  },
  "approvedOnForAccounts": {
    "message": "Approved on $1 for $2",
    "description": "$1 is the approval date for a permission. $2 is the AvatarGroup component displaying account images."
  },
  "areYouSure": {
    "message": "Are you sure?"
  },
  "asset": {
    "message": "Asset"
  },
  "assetOptions": {
    "message": "Asset options"
  },
  "attemptSendingAssets": {
    "message": "You may lose your assets if you try to send them from another network. Transfer funds safely between networks by using a bridge."
  },
  "attemptSendingAssetsWithPortfolio": {
    "message": "You may lose your assets if you try to send them from another network. Transfer funds safely between networks by using a bridge, like $1"
  },
  "attemptToCancelSwapForFree": {
    "message": "Attempt to cancel swap for free"
  },
  "attemptingConnect": {
    "message": "Attempting to connect to blockchain."
  },
  "attributions": {
    "message": "Attributions"
  },
  "auroraDeprecationWarning": {
    "message": "MetaMask will be deprecating support for $1 network",
    "description": "$1 is name of deprecated network"
  },
  "authorizedPermissions": {
    "message": "You have authorized the following permissions"
  },
  "autoDetectTokens": {
    "message": "Autodetect tokens"
  },
  "autoDetectTokensDescription": {
    "message": "We use third-party APIs to detect and display new tokens sent to your wallet. Turn off if you don’t want the app to automatically pull data from those services. $1",
    "description": "$1 is a link to a support article"
  },
  "autoLockTimeLimit": {
    "message": "Auto-lock timer (minutes)"
  },
  "autoLockTimeLimitDescription": {
    "message": "Set the idle time in minutes before MetaMask will become locked."
  },
  "average": {
    "message": "Average"
  },
  "awaitingApproval": {
    "message": "Awaiting approval..."
  },
  "back": {
    "message": "Back"
  },
  "backup": {
    "message": "Back up"
  },
  "backupApprovalInfo": {
    "message": "This secret code is required to recover your wallet in case you lose your device, forget your password, have to re-install MetaMask, or want to access your wallet on another device."
  },
  "backupApprovalNotice": {
    "message": "Back up your Secret Recovery Phrase to keep your wallet and funds secure."
  },
  "backupKeyringSnapReminder": {
    "message": "Be sure you can access any accounts created by this Snap on your own before removing it"
  },
  "backupNow": {
    "message": "Back up now"
  },
  "backupUserData": {
    "message": "Back up your data"
  },
  "backupUserDataDescription": {
    "message": "You can back up data like your contacts and preferences."
  },
  "balance": {
    "message": "Balance"
  },
  "balanceOutdated": {
    "message": "Balance may be outdated"
  },
  "baseFee": {
    "message": "Base fee"
  },
  "basic": {
    "message": "Basic"
  },
  "beCareful": {
    "message": "Be careful"
  },
  "beta": {
    "message": "Beta"
  },
  "betaHeaderText": {
    "message": "This is a beta version. Please report bugs $1",
    "description": "$1 represents the word 'here' in a hyperlink"
  },
  "betaMetamaskInstitutionalVersion": {
    "message": "MetaMask Institutional Beta Version"
  },
  "betaMetamaskVersion": {
    "message": "MetaMask Beta Version"
  },
  "betaTerms": {
    "message": "Beta Terms of use"
  },
  "betaWalletCreationSuccessReminder1": {
    "message": "MetaMask Beta can’t recover your Secret Recovery Phrase."
  },
  "betaWalletCreationSuccessReminder2": {
    "message": "MetaMask Beta will never ask you for your Secret Recovery Phrase."
  },
  "blockExplorerAccountAction": {
    "message": "Account",
    "description": "This is used with viewOnEtherscan and viewInExplorer e.g View Account in Explorer"
  },
  "blockExplorerAssetAction": {
    "message": "Asset",
    "description": "This is used with viewOnEtherscan and viewInExplorer e.g View Asset in Explorer"
  },
  "blockExplorerSwapAction": {
    "message": "Swap",
    "description": "This is used with viewOnEtherscan e.g View Swap on Etherscan"
  },
  "blockExplorerUrl": {
    "message": "Block explorer URL"
  },
  "blockExplorerUrlDefinition": {
    "message": "The URL used as the block explorer for this network."
  },
  "blockExplorerView": {
    "message": "View account at $1",
    "description": "$1 replaced by URL for custom block explorer"
  },
  "blockaid": {
    "message": "Blockaid"
  },
  "blockaidDescriptionApproveFarming": {
    "message": "If you approve this request, a third party known for scams might take all your assets."
  },
  "blockaidDescriptionBlurFarming": {
    "message": "If you approve this request, someone can steal your assets listed on Blur."
  },
  "blockaidDescriptionErrored": {
    "message": "Because of an error, we couldn't check for security alerts. Only continue if you trust every address involved."
  },
  "blockaidDescriptionMaliciousDomain": {
    "message": "You're interacting with a malicious domain. If you approve this request, you might lose your assets."
  },
  "blockaidDescriptionMightLoseAssets": {
    "message": "If you approve this request, you might lose your assets."
  },
  "blockaidDescriptionSeaportFarming": {
    "message": "If you approve this request, someone can steal your assets listed on OpenSea."
  },
  "blockaidDescriptionTransferFarming": {
    "message": "If you approve this request, a third party known for scams will take all your assets."
  },
  "blockaidMessage": {
    "message": "Privacy preserving - no data is shared with third parties. Available on Arbitrum, Avalanche, BNB chain, Ethereum Mainnet, Linea, Optimism, Polygon, Base and Sepolia."
  },
  "blockaidTitleDeceptive": {
    "message": "This is a deceptive request"
  },
  "blockaidTitleMayNotBeSafe": {
    "message": "Be careful"
  },
  "blockaidTitleSuspicious": {
    "message": "This is a suspicious request"
  },
  "blockies": {
    "message": "Blockies"
  },
  "bridge": {
    "message": "Bridge"
  },
  "bridgeDontSend": {
    "message": "Bridge, don't send"
  },
  "browserNotSupported": {
    "message": "Your browser is not supported..."
  },
  "buildContactList": {
    "message": "Build your contact list"
  },
  "builtAroundTheWorld": {
    "message": "MetaMask is designed and built around the world."
  },
  "busy": {
    "message": "Busy"
  },
  "buy": {
    "message": "Buy"
  },
  "buyAndSell": {
    "message": "Buy & Sell"
  },
  "buyAsset": {
    "message": "Buy $1",
    "description": "$1 is the ticker symbol of a an asset the user is being prompted to purchase"
  },
  "buyMoreAsset": {
    "message": "Buy more $1",
    "description": "$1 is the ticker symbol of a an asset the user is being prompted to purchase"
  },
  "buyNow": {
    "message": "Buy Now"
  },
  "bytes": {
    "message": "Bytes"
  },
  "canToggleInSettings": {
    "message": "You can re-enable this notification in Settings > Alerts."
  },
  "cancel": {
    "message": "Cancel"
  },
  "cancelEdit": {
    "message": "Cancel edit"
  },
  "cancelPopoverTitle": {
    "message": "Cancel transaction"
  },
  "cancelSpeedUp": {
    "message": "cancel or speed up a transaction."
  },
  "cancelSpeedUpLabel": {
    "message": "This gas fee will $1 the original.",
    "description": "$1 is text 'replace' in bold"
  },
  "cancelSpeedUpTransactionTooltip": {
    "message": "To $1 a transaction the gas fee must be increased by at least 10% for it to be recognized by the network.",
    "description": "$1 is string 'cancel' or 'speed up'"
  },
  "cancelled": {
    "message": "Cancelled"
  },
  "chainId": {
    "message": "Chain ID"
  },
  "chainIdDefinition": {
    "message": "The chain ID used to sign transactions for this network."
  },
  "chainIdExistsErrorMsg": {
    "message": "This Chain ID is currently used by the $1 network."
  },
  "chainListReturnedDifferentTickerSymbol": {
    "message": "This token symbol doesn't match the network name or chain ID entered. Many popular tokens use similar symbols, which scammers can use to trick you into sending them a more valuable token in return. Verify everything before you continue."
  },
  "chooseYourNetwork": {
    "message": "Choose your network"
  },
  "chooseYourNetworkDescription": {
    "message": "We use Infura as our remote procedure call (RPC) provider to offer the most reliable and private access to Ethereum data we can. You can choose your own RPC, but remember that any RPC will receive your IP address and Ethereum wallet to make transactions. Read our $1 to learn more about how Infura handles data.",
    "description": "$1 is a link to the privacy policy"
  },
  "chromeRequiredForHardwareWallets": {
    "message": "You need to use MetaMask on Google Chrome in order to connect to your Hardware Wallet."
  },
  "clear": {
    "message": "Clear"
  },
  "clearActivity": {
    "message": "Clear activity and nonce data"
  },
  "clearActivityButton": {
    "message": "Clear activity tab data"
  },
  "clearActivityDescription": {
    "message": "This resets the account's nonce and erases data from the activity tab in your wallet. Only the current account and network will be affected. Your balances and incoming transactions won't change."
  },
  "click": {
    "message": "Click"
  },
  "clickToConnectLedgerViaWebHID": {
    "message": "Click here to connect your Ledger via WebHID",
    "description": "Text that can be clicked to open a browser popup for connecting the ledger device via webhid"
  },
  "clickToManuallyAdd": {
    "message": "You can always add tokens manually."
  },
  "close": {
    "message": "Close"
  },
  "coingecko": {
    "message": "CoinGecko"
  },
  "comboNoOptions": {
    "message": "No options found",
    "description": "Default text shown in the combo field dropdown if no options."
  },
  "configureSnapPopupDescription": {
    "message": "You're now leaving MetaMask to configure this snap."
  },
  "configureSnapPopupInstallDescription": {
    "message": "You're now leaving MetaMask to install this snap."
  },
  "configureSnapPopupInstallTitle": {
    "message": "Install snap"
  },
  "configureSnapPopupLink": {
    "message": "Click this link to continue:"
  },
  "configureSnapPopupTitle": {
    "message": "Configure snap"
  },
  "confirm": {
    "message": "Confirm"
  },
  "confirmConnectCustodianRedirect": {
    "message": "We will redirect you to $1 upon clicking continue."
  },
  "confirmConnectCustodianText": {
    "message": "To connect your accounts log into your $1 account and click on the 'connect to MMI' button."
  },
  "confirmConnectionTitle": {
    "message": "Confirm connection to $1"
  },
  "confirmPassword": {
    "message": "Confirm password"
  },
  "confirmRecoveryPhrase": {
    "message": "Confirm Secret Recovery Phrase"
  },
  "confirmTitleDescContractInteractionTransaction": {
    "message": "Only confirm this transaction if you fully understand the content and trust the requesting site."
  },
  "confirmTitleDescPersonalSignature": {
    "message": "Only sign this message if you fully understand the content and trust the requesting site"
  },
  "confirmTitleDescTypedDataSignature": {
    "message": "Review everything below before continuing. Once done, this transaction can’t be undone"
  },
  "confirmTitleSignature": {
    "message": "Signature request"
  },

  "confirmTitleTransaction": {
    "message": "Transaction request"
  },
  "confirmed": {
    "message": "Confirmed"
  },
  "confusableUnicode": {
    "message": "'$1' is similar to '$2'."
  },
  "confusableZeroWidthUnicode": {
    "message": "Zero-width character found."
  },
  "confusingEnsDomain": {
    "message": "We have detected a confusable character in the ENS name. Check the ENS name to avoid a potential scam."
  },
  "connect": {
    "message": "Connect"
  },
  "connectAccount": {
    "message": "Connect account"
  },
  "connectAccountOrCreate": {
    "message": "Connect account or create new"
  },
  "connectAccounts": {
    "message": "Connect accounts"
  },
  "connectCustodialAccountMenu": {
    "message": "Connect Custodial Account"
  },
  "connectCustodialAccountMsg": {
    "message": "Please choose the custodian you want to connect in order to add or refresh a token."
  },
  "connectCustodialAccountTitle": {
    "message": "Custodial Accounts"
  },
  "connectCustodianAccounts": {
    "message": "Connect $1 accounts"
  },
  "connectManually": {
    "message": "Manually connect to current site"
  },
  "connectMoreAccounts": {
    "message": "Connect more accounts"
  },
  "connectSnap": {
    "message": "Connect $1",
    "description": "$1 is the snap for which a connection is being requested."
  },
  "connectWithMetaMask": {
    "message": "Connect with MetaMask"
  },
  "connectedAccounts": {
    "message": "Connected accounts"
  },
  "connectedAccountsDescriptionPlural": {
    "message": "You have $1 accounts connected to this site.",
    "description": "$1 is the number of accounts"
  },
  "connectedAccountsDescriptionSingular": {
    "message": "You have 1 account connected to this site."
  },
  "connectedAccountsEmptyDescription": {
    "message": "MetaMask is not connected to this site. To connect to a web3 site, find and click the connect button."
  },
  "connectedAccountsListTooltip": {
    "message": "$1 can see the account balance, address, activity, and suggest transactions to approve for connected accounts.",
    "description": "$1 is the origin name"
  },
  "connectedSites": {
    "message": "Connected sites"
  },
  "connectedSitesDescription": {
    "message": "$1 is connected to these sites. They can view your account address.",
    "description": "$1 is the account name"
  },
  "connectedSitesEmptyDescription": {
    "message": "$1 is not connected to any sites.",
    "description": "$1 is the account name"
  },
  "connectedSnapAndNoAccountDescription": {
    "message": "MetaMask is connected to this site, but no accounts are connected yet"
  },
  "connectedWith": {
    "message": "Connected with"
  },
  "connectedaccountsTabKey": {
    "message": "Connected accounts"
  },
  "connecting": {
    "message": "Connecting"
  },
  "connectingTo": {
    "message": "Connecting to $1"
  },
  "connectingToDeprecatedNetwork": {
    "message": "'$1' is being phased out and may not work. Try another network."
  },
  "connectingToGoerli": {
    "message": "Connecting to Goerli test network"
  },
  "connectingToLineaGoerli": {
    "message": "Connecting to Linea Goerli test network"
  },
  "connectingToLineaMainnet": {
    "message": "Connecting to Linea Mainnet"
  },
  "connectingToLineaSepolia": {
    "message": "Connecting to Linea Sepolia test network"
  },
  "connectingToMainnet": {
    "message": "Connecting to Ethereum Mainnet"
  },
  "connectingToSepolia": {
    "message": "Connecting to Sepolia test network"
  },
  "connectionFailed": {
    "message": "Connection failed"
  },
  "connectionFailedDescription": {
    "message": "Fetching of $1 failed, check your network and try again.",
    "description": "$1 is the name of the snap being fetched."
  },
  "connectionRequest": {
    "message": "Connection request"
  },
  "contactUs": {
    "message": "Contact us"
  },
  "contacts": {
    "message": "Contacts"
  },
  "contentFromSnap": {
    "message": "Content from $1",
    "description": "$1 represents the name of the snap"
  },
  "continue": {
    "message": "Continue"
  },
  "continueMmiOnboarding": {
    "message": "Continue MetaMask Institutional onboarding"
  },
  "continueToWallet": {
    "message": "Continue to wallet"
  },
  "contract": {
    "message": "Contract"
  },
  "contractAddress": {
    "message": "Contract address"
  },
  "contractAddressError": {
    "message": "You are sending tokens to the token's contract address. This may result in the loss of these tokens."
  },
  "contractDeployment": {
    "message": "Contract deployment"
  },
  "contractDescription": {
    "message": "To protect yourself against scammers, take a moment to verify third-party details."
  },
  "contractInteraction": {
    "message": "Contract interaction"
  },
  "contractNFT": {
    "message": "NFT contract"
  },
  "contractRequestingAccess": {
    "message": "Third party requesting access"
  },
  "contractRequestingSignature": {
    "message": "Third party requesting signature"
  },
  "contractRequestingSpendingCap": {
    "message": "Third party requesting spending cap"
  },
  "contractTitle": {
    "message": "Third-party details"
  },
  "contractToken": {
    "message": "Token contract"
  },
  "convertTokenToNFTDescription": {
    "message": "We've detected that this asset is an NFT. MetaMask now has full native support for NFTs. Would you like to remove it from your token list and add it as an NFT?"
  },
  "convertTokenToNFTExistDescription": {
    "message": "We’ve detected that this asset has been added as an NFT. Would you like to remove it from your token list?"
  },
  "coolWallet": {
    "message": "CoolWallet"
  },
  "copiedExclamation": {
    "message": "Copied."
  },
  "copyAddress": {
    "message": "Copy address to clipboard"
  },
  "copyPrivateKey": {
    "message": "Copy private key"
  },
  "copyRawTransactionData": {
    "message": "Copy raw transaction data"
  },
  "copyToClipboard": {
    "message": "Copy to clipboard"
  },
  "copyTransactionId": {
    "message": "Copy transaction ID"
  },
  "create": {
    "message": "Create"
  },
  "createNewWallet": {
    "message": "Create a new wallet"
  },
  "createPassword": {
    "message": "Create password"
  },
  "createSnapAccountDescription": {
    "message": "$1 wants to add a new account to MetaMask."
  },
  "createSnapAccountTitle": {
    "message": "Create account"
  },
  "crossChainSwapsLink": {
    "message": "Swap across networks with MetaMask Portfolio"
  },
  "cryptoCompare": {
    "message": "CryptoCompare"
  },
  "currencyConversion": {
    "message": "Currency conversion"
  },
  "currencyRateCheckToggle": {
    "message": "Show balance and token price checker"
  },
  "currencyRateCheckToggleDescription": {
    "message": "We use $1 and $2 APIs to display your balance and token price. $3",
    "description": "$1 represents Coingecko, $2 represents CryptoCompare and $3 represents Privacy Policy"
  },
  "currencySymbol": {
    "message": "Currency symbol"
  },
  "currencySymbolDefinition": {
    "message": "The ticker symbol displayed for this network’s currency."
  },
  "currentAccountNotConnected": {
    "message": "Your current account is not connected"
  },
  "currentExtension": {
    "message": "Current extension page"
  },
  "currentLanguage": {
    "message": "Current language"
  },
  "currentRpcUrlDeprecated": {
    "message": "The current rpc url for this network has been deprecated."
  },
  "currentTitle": {
    "message": "Current:"
  },
  "currentlyUnavailable": {
    "message": "Unavailable on this network"
  },
  "curveHighGasEstimate": {
    "message": "Aggressive gas estimate graph"
  },
  "curveLowGasEstimate": {
    "message": "Low gas estimate graph"
  },
  "curveMediumGasEstimate": {
    "message": "Market gas estimate graph"
  },
  "custodian": {
    "message": "Custodian"
  },
  "custodianAccountAddedDesc": {
    "message": "You can now use your accounts in MetaMask Institutional."
  },
  "custodianAccountAddedTitle": {
    "message": "Selected $1 accounts have been added."
  },
  "custodianReplaceRefreshTokenChangedFailed": {
    "message": "Please go to $1 and click the 'Connect to MMI' button within their user interface to connect your accounts to MMI again."
  },
  "custodianReplaceRefreshTokenChangedSubtitle": {
    "message": "You can now use your custodian accounts in MetaMask Institutional."
  },
  "custodianReplaceRefreshTokenChangedTitle": {
    "message": "Your custodian token has been refreshed"
  },
  "custodianReplaceRefreshTokenSubtitle": {
    "message": "This is will replace the custodian token for the following address:"
  },
  "custodianReplaceRefreshTokenTitle": {
    "message": "Replace custodian token"
  },
  "custodyDeeplinkDescription": {
    "message": "Approve the transaction in the $1 app. Once all required custody approvals have been performed the transaction will complete. Check your $1 app for status."
  },
  "custodyRefreshTokenModalDescription": {
    "message": "Please go to $1 and click the 'Connect to MMI' button within their user interface to connect your accounts to MMI again."
  },
  "custodyRefreshTokenModalDescription1": {
    "message": "Your custodian issues a token that authenticates the MetaMask Institutional extension, allowing you to connect your accounts."
  },
  "custodyRefreshTokenModalDescription2": {
    "message": "This token expires after a certain period for security reasons. This requires you to reconnect to MMI."
  },
  "custodyRefreshTokenModalSubtitle": {
    "message": "Why am I seeing this?"
  },
  "custodyRefreshTokenModalTitle": {
    "message": "Your custodian session has expired"
  },
  "custodySessionExpired": {
    "message": "Custodian session expired."
  },
  "custodyWrongChain": {
    "message": "This account is not set up for use with $1"
  },
  "custom": {
    "message": "Advanced"
  },
  "customContentSearch": {
    "message": "Search for a previously added network"
  },
  "customGasSettingToolTipMessage": {
    "message": "Use $1 to customize the gas price. This can be confusing if you aren’t familiar. Interact at your own risk.",
    "description": "$1 is key 'advanced' (text: 'Advanced') separated here so that it can be passed in with bold font-weight"
  },
  "customSpendLimit": {
    "message": "Custom spend limit"
  },
  "customSpendingCap": {
    "message": "Custom spending cap"
  },
  "customToken": {
    "message": "Custom token"
  },
  "customTokenWarningInNonTokenDetectionNetwork": {
    "message": "Token detection is not available on this network yet. Please import token manually and make sure you trust it. Learn about $1"
  },
  "customTokenWarningInTokenDetectionNetwork": {
    "message": "Anyone can create a token, including creating fake versions of existing tokens. Learn about $1"
  },
  "customTokenWarningInTokenDetectionNetworkWithTDOFF": {
    "message": "Make sure you trust a token before you import it. Learn how to avoid $1. You can also enable token detection $2."
  },
  "customerSupport": {
    "message": "customer support"
  },
  "dappRequestedSpendingCap": {
    "message": "Site requested spending cap"
  },
  "dappSuggested": {
    "message": "Site suggested"
  },
  "dappSuggestedGasSettingToolTipMessage": {
    "message": "$1 has suggested this price.",
    "description": "$1 is url for the dapp that has suggested gas settings"
  },
  "dappSuggestedHigh": {
    "message": "Site suggested"
  },
  "dappSuggestedHighShortLabel": {
    "message": "Site (high)"
  },
  "dappSuggestedShortLabel": {
    "message": "Site"
  },
  "dappSuggestedTooltip": {
    "message": "$1 has recommended this price.",
    "description": "$1 represents the Dapp's origin"
  },
  "darkTheme": {
    "message": "Dark"
  },
  "data": {
    "message": "Data"
  },
  "dataBackupSeemsCorrupt": {
    "message": "Can not restore your data. The file appears to be corrupt."
  },
  "dataHex": {
    "message": "Hex"
  },
  "dcent": {
    "message": "D'Cent"
  },
  "decimal": {
    "message": "Token decimal"
  },
  "decimalsMustZerotoTen": {
    "message": "Decimals must be at least 0, and not over 36."
  },
  "decrypt": {
    "message": "Decrypt"
  },
  "decryptCopy": {
    "message": "Copy encrypted message"
  },
  "decryptInlineError": {
    "message": "This message cannot be decrypted due to error: $1",
    "description": "$1 is error message"
  },
  "decryptMessageNotice": {
    "message": "$1 would like to read this message to complete your action",
    "description": "$1 is the web3 site name"
  },
  "decryptMetamask": {
    "message": "Decrypt message"
  },
  "decryptRequest": {
    "message": "Decrypt request"
  },
  "delete": {
    "message": "Delete"
  },
  "deleteContact": {
    "message": "Delete contact"
  },
  "deleteNetwork": {
    "message": "Delete network?"
  },
  "deleteNetworkIntro": {
    "message": "If you delete this network, you will need to add it again to view your assets in this network"
  },
  "deleteNetworkTitle": {
    "message": "Delete $1 network?",
    "description": "$1 represents the name of the network"
  },
  "deposit": {
    "message": "Deposit"
  },
  "deprecatedAuroraNetworkMsg": {
    "message": "MetaMask will be deprecating support for Aurora network. Please add it as a custom network if you want to continue to use it"
  },
  "deprecatedGoerliNtwrkMsg": {
    "message": "Because of updates to the Ethereum system, the Goerli test network will be phased out soon."
  },
  "deprecatedNetwork": {
    "message": "This network is deprecated"
  },
  "deprecatedNetworkButtonMsg": {
    "message": "Got it"
  },
  "deprecatedNetworkDescription": {
    "message": "The network you're trying to connect to is no longer supported by Metamask. $1"
  },
  "description": {
    "message": "Description"
  },
  "descriptionFromSnap": {
    "message": "Description from $1",
    "description": "$1 represents the name of the snap"
  },
  "desktopApp": {
    "message": "Desktop App"
  },
  "desktopConnectionCriticalErrorDescription": {
    "message": "This error could be intermittent, so try restarting the extension or disable MetaMask Desktop."
  },
  "desktopConnectionCriticalErrorTitle": {
    "message": "MetaMask had trouble starting"
  },
  "desktopConnectionLostErrorDescription": {
    "message": "Please make sure you have the desktop app up and running or disable MetaMask Desktop."
  },
  "desktopConnectionLostErrorTitle": {
    "message": "MetaMask Desktop connection was lost"
  },
  "desktopDisableButton": {
    "message": "Disable Desktop App"
  },
  "desktopDisableErrorCTA": {
    "message": "Disable MetaMask Desktop"
  },
  "desktopEnableButton": {
    "message": "Enable Desktop App"
  },
  "desktopEnableButtonDescription": {
    "message": "Click to run all background processes in the desktop app."
  },
  "desktopErrorNavigateSettingsCTA": {
    "message": "Return to Settings Page"
  },
  "desktopErrorRestartMMCTA": {
    "message": "Restart MetaMask"
  },
  "desktopNotFoundErrorCTA": {
    "message": "Download MetaMask Desktop"
  },
  "desktopNotFoundErrorDescription1": {
    "message": "Please make sure you have the desktop app up and running."
  },
  "desktopNotFoundErrorDescription2": {
    "message": "If you have no desktop app installed, please download it on the MetaMask website."
  },
  "desktopNotFoundErrorTitle": {
    "message": "MetaMask Desktop was not found"
  },
  "desktopOpenOrDownloadCTA": {
    "message": "Open MetaMask Desktop"
  },
  "desktopOutdatedErrorCTA": {
    "message": "Update MetaMask Desktop"
  },
  "desktopOutdatedErrorDescription": {
    "message": "Your MetaMask desktop app needs to be upgraded."
  },
  "desktopOutdatedErrorTitle": {
    "message": "MetaMask Desktop is outdated"
  },
  "desktopOutdatedExtensionErrorCTA": {
    "message": "Update MetaMask Extension"
  },
  "desktopOutdatedExtensionErrorDescription": {
    "message": "Your MetaMask extension needs to be upgraded."
  },
  "desktopOutdatedExtensionErrorTitle": {
    "message": "MetaMask Extension is outdated"
  },
  "desktopPageDescription": {
    "message": "If the pairing is successful, extension will restart and you'll have to re-enter your password."
  },
  "desktopPageSubTitle": {
    "message": "Open your MetaMask Desktop and type this code"
  },
  "desktopPageTitle": {
    "message": "Pair with Desktop"
  },
  "desktopPairedWarningDeepLink": {
    "message": "Go to Settings in MetaMask Desktop"
  },
  "desktopPairedWarningDescription": {
    "message": "If you want to start a new pairing, please remove the current connection."
  },
  "desktopPairedWarningTitle": {
    "message": "MM Desktop is already paired"
  },
  "desktopPairingExpireMessage": {
    "message": "Code expires in $1 seconds"
  },
  "desktopRouteNotFoundErrorDescription": {
    "message": "desktopRouteNotFoundErrorDescription"
  },
  "desktopRouteNotFoundErrorTitle": {
    "message": "desktopRouteNotFoundErrorTitle"
  },
  "desktopUnexpectedErrorCTA": {
    "message": "Return MetaMask Home"
  },
  "desktopUnexpectedErrorDescription": {
    "message": "Check your MetaMask Desktop to restore connection"
  },
  "desktopUnexpectedErrorTitle": {
    "message": "Something went wrong..."
  },
  "details": {
    "message": "Details"
  },
  "developerOptions": {
    "message": "Developer Options"
  },
  "developerOptionsResetStatesAnnouncementsDescription": {
    "message": "Resets isShown boolean to false for all announcements. Announcements are the notifications shown in the What's New popup modal."
  },
  "developerOptionsResetStatesOnboarding": {
    "message": "Resets various states related to onboarding and redirects to the \"Secure Your Wallet\" onboarding page."
  },
  "disabledGasOptionToolTipMessage": {
    "message": "“$1” is disabled because it does not meet the minimum of a 10% increase from the original gas fee.",
    "description": "$1 is gas estimate type which can be market or aggressive"
  },
  "disconnect": {
    "message": "Disconnect"
  },
  "disconnectAllAccounts": {
    "message": "Disconnect all accounts"
  },
  "disconnectAllAccountsConfirmationDescription": {
    "message": "Are you sure you want to disconnect? You may lose site functionality."
  },
  "disconnectAllAccountsText": {
    "message": "accounts"
  },
  "disconnectAllSnapsText": {
    "message": "Snaps"
  },
  "disconnectAllText": {
    "message": "If you disconnect your $1 from $2, you'll need to reconnect to use them again.",
    "description": "$1 will map to `disconnectAllAccountsText` or `disconnectAllSnapsText`, $2 represents the website hostname"
  },
  "disconnectAllTitle": {
    "message": "Disconnect all $1",
    "description": "$1 will map to `disconnectAllAccountsText` or `disconnectAllSnapsText`"
  },
  "disconnectPrompt": {
    "message": "Disconnect $1"
  },
  "disconnectThisAccount": {
    "message": "Disconnect this account"
  },
  "discoverSnaps": {
    "message": "Discover Snaps",
    "description": "Text that links to the Snaps website. Displayed in a banner on Snaps list page in settings."
  },
  "dismiss": {
    "message": "Dismiss"
  },
  "dismissReminderDescriptionField": {
    "message": "Turn this on to dismiss the Secret Recovery Phrase backup reminder message. We highly recommend that you back up your Secret Recovery Phrase to avoid loss of funds"
  },
  "dismissReminderField": {
    "message": "Dismiss Secret Recovery Phrase backup reminder"
  },
  "displayNftMedia": {
    "message": "Display NFT media"
  },
  "displayNftMediaDescription": {
    "message": "Displaying NFT media and data exposes your IP address to OpenSea or other third parties. This can allow attackers to associate your IP address with your Ethereum address. NFT autodetection relies on this setting, and won't be available when this is turned off."
  },
  "doNotShare": {
    "message": "Do not share this with anyone"
  },
  "domain": {
    "message": "Domain"
  },
  "domainNotSupportedOnNetwork": {
    "message": "Network does not support domain lookup"
  },
  "done": {
    "message": "Done"
  },
  "dontShowThisAgain": {
    "message": "Don't show this again"
  },
  "downArrow": {
    "message": "down arrow"
  },
  "downloadGoogleChrome": {
    "message": "Download Google Chrome"
  },
  "downloadNow": {
    "message": "Download Now"
  },
  "downloadStateLogs": {
    "message": "Download state logs"
  },
  "dragAndDropBanner": {
    "message": "You can drag networks to reorder them. "
  },
  "dropped": {
    "message": "Dropped"
  },
  "edit": {
    "message": "Edit"
  },
  "editANickname": {
    "message": "Edit nickname"
  },
  "editAddressNickname": {
    "message": "Edit address nickname"
  },
  "editCancellationGasFeeModalTitle": {
    "message": "Edit cancellation gas fee"
  },
  "editContact": {
    "message": "Edit contact"
  },
  "editGasFeeModalTitle": {
    "message": "Edit gas fee"
  },
  "editGasLimitOutOfBounds": {
    "message": "Gas limit must be at least $1"
  },
  "editGasLimitOutOfBoundsV2": {
    "message": "Gas limit must be greater than $1 and less than $2",
    "description": "$1 is the minimum limit for gas and $2 is the maximum limit"
  },
  "editGasLimitTooltip": {
    "message": "Gas limit is the maximum units of gas you are willing to use. Units of gas are a multiplier to “Max priority fee” and “Max fee”."
  },
  "editGasMaxBaseFeeGWEIImbalance": {
    "message": "Max base fee cannot be lower than priority fee"
  },
  "editGasMaxBaseFeeHigh": {
    "message": "Max base fee is higher than necessary"
  },
  "editGasMaxBaseFeeLow": {
    "message": "Max base fee is low for current network conditions"
  },
  "editGasMaxFeeHigh": {
    "message": "Max fee is higher than necessary"
  },
  "editGasMaxFeeLow": {
    "message": "Max fee too low for network conditions"
  },
  "editGasMaxFeePriorityImbalance": {
    "message": "Max fee cannot be lower than max priority fee"
  },
  "editGasMaxPriorityFeeBelowMinimum": {
    "message": "Max priority fee must be greater than 0 GWEI"
  },
  "editGasMaxPriorityFeeBelowMinimumV2": {
    "message": "Priority fee must be greater than 0."
  },
  "editGasMaxPriorityFeeHigh": {
    "message": "Max priority fee is higher than necessary. You may pay more than needed."
  },
  "editGasMaxPriorityFeeHighV2": {
    "message": "Priority fee is higher than necessary. You may pay more than needed"
  },
  "editGasMaxPriorityFeeLow": {
    "message": "Max priority fee is low for current network conditions"
  },
  "editGasMaxPriorityFeeLowV2": {
    "message": "Priority fee is low for current network conditions"
  },
  "editGasPriceTooLow": {
    "message": "Gas price must be greater than 0"
  },
  "editGasPriceTooltip": {
    "message": "This network requires a “Gas price” field when submitting a transaction. Gas price is the amount you will pay pay per unit of gas."
  },
  "editGasSubTextAmountLabel": {
    "message": "Max amount:",
    "description": "This is meant to be used as the $1 substitution editGasSubTextAmount"
  },
  "editGasSubTextFeeLabel": {
    "message": "Max fee:"
  },
  "editGasTitle": {
    "message": "Edit priority"
  },
  "editGasTooLow": {
    "message": "Unknown processing time"
  },
  "editNonceField": {
    "message": "Edit nonce"
  },
  "editNonceMessage": {
    "message": "This is an advanced feature, use cautiously."
  },
  "editPermission": {
    "message": "Edit permission"
  },
  "editSpeedUpEditGasFeeModalTitle": {
    "message": "Edit speed up gas fee"
  },
  "enableAutoDetect": {
    "message": " Enable autodetect"
  },
  "enableFromSettings": {
    "message": " Enable it from Settings."
  },
  "enableSmartSwaps": {
    "message": "Enable Smart Swaps"
  },
  "enableSnap": {
    "message": "Enable"
  },
  "enableToken": {
    "message": "enable $1",
    "description": "$1 is a token symbol, e.g. ETH"
  },
  "enabled": {
    "message": "Enabled"
  },
  "encryptionPublicKeyNotice": {
    "message": "$1 would like your public encryption key. By consenting, this site will be able to compose encrypted messages to you.",
    "description": "$1 is the web3 site name"
  },
  "encryptionPublicKeyRequest": {
    "message": "Request encryption public key"
  },
  "endpointReturnedDifferentChainId": {
    "message": "The RPC URL you have entered returned a different chain ID ($1). Please update the Chain ID to match the RPC URL of the network you are trying to add.",
    "description": "$1 is the return value of eth_chainId from an RPC endpoint"
  },
  "enhancedTokenDetectionAlertMessage": {
    "message": "Enhanced token detection is currently available on $1. $2"
  },
  "ensDomainsSettingDescriptionIntroduction": {
    "message": "MetaMask lets you see ENS domains right in your browser's address bar. Here's how it works:"
  },
  "ensDomainsSettingDescriptionOutroduction": {
    "message": "Keep in mind that using this feature exposes your IP address to IPFS third-party services."
  },
  "ensDomainsSettingDescriptionPart1": {
    "message": "MetaMask checks with Ethereum's ENS contract to find the code connected to the ENS name."
  },
  "ensDomainsSettingDescriptionPart2": {
    "message": "If the code links to IPFS, you can see the content associated with it (usually a website)."
  },
  "ensDomainsSettingTitle": {
    "message": "Show ENS domains in address bar"
  },
  "ensIllegalCharacter": {
    "message": "Illegal character for ENS."
  },
  "ensRegistrationError": {
    "message": "Error in ENS name registration"
  },
  "ensUnknownError": {
    "message": "ENS lookup failed."
  },
  "enterANumber": {
    "message": "Enter a number"
  },
  "enterCustodianToken": {
    "message": "Enter your $1 token or add a new token"
  },
  "enterMaxSpendLimit": {
    "message": "Enter max spend limit"
  },
  "enterOptionalPassword": {
    "message": "Enter optional password"
  },
  "enterPasswordContinue": {
    "message": "Enter password to continue"
  },
  "enterTokenNameOrAddress": {
    "message": "Enter token name or paste address"
  },
  "enterYourPassword": {
    "message": "Enter your password"
  },
  "errorCode": {
    "message": "Code: $1",
    "description": "Displayed error code for debugging purposes. $1 is the error code"
  },
  "errorDetails": {
    "message": "Error details",
    "description": "Title for collapsible section that displays error details for debugging purposes"
  },
  "errorGettingSafeChainList": {
    "message": "Error while getting safe chain list, please continue with caution."
  },
  "errorMessage": {
    "message": "Message: $1",
    "description": "Displayed error message for debugging purposes. $1 is the error message"
  },
  "errorName": {
    "message": "Code: $1",
    "description": "Displayed error name for debugging purposes. $1 is the error name"
  },
  "errorPageMessage": {
    "message": "Try again by reloading the page, or contact support $1.",
    "description": "Message displayed on generic error page in the fullscreen or notification UI, $1 is a clickable link with text defined by the 'here' key. The link will open to a form where users can file support tickets."
  },
  "errorPagePopupMessage": {
    "message": "Try again by closing and reopening the popup, or contact support $1.",
    "description": "Message displayed on generic error page in the popup UI, $1 is a clickable link with text defined by the 'here' key. The link will open to a form where users can file support tickets."
  },
  "errorPageTitle": {
    "message": "MetaMask encountered an error",
    "description": "Title of generic error page"
  },
  "errorStack": {
    "message": "Stack:",
    "description": "Title for error stack, which is displayed for debugging purposes"
  },
  "errorWhileConnectingToRPC": {
    "message": "Error while connecting to the custom network."
  },
  "errorWithSnap": {
    "message": "Error with $1",
    "description": "$1 represents the name of the snap"
  },
  "estimatedFee": {
    "message": "Estimated fee"
  },
  "ethGasPriceFetchWarning": {
    "message": "Backup gas price is provided as the main gas estimation service is unavailable right now."
  },
  "ethereumProviderAccess": {
    "message": "Grant Ethereum provider access to $1",
    "description": "The parameter is the name of the requesting origin"
  },
  "ethereumPublicAddress": {
    "message": "Ethereum public address"
  },
  "etherscan": {
    "message": "Etherscan"
  },
  "etherscanView": {
    "message": "View account on Etherscan"
  },
  "etherscanViewOn": {
    "message": "View on Etherscan"
  },
  "expandView": {
    "message": "Expand view"
  },
  "experimental": {
    "message": "Experimental"
  },
  "extendWalletWithSnaps": {
    "message": "Explore community-built Snaps to customize your web3 experience",
    "description": "Banner description displayed on Snaps list page in Settings when less than 6 Snaps is installed."
  },
  "extensionInsallCompleteDescription": {
    "message": "Return to the MetaMask Institutional product onboarding to connect your custodial or self-custodial accounts."
  },
  "extensionInsallCompleteTitle": {
    "message": "Extension install complete"
  },
  "externalExtension": {
    "message": "External extension"
  },
  "externalNameSourcesSetting": {
    "message": "Proposed nicknames"
  },
  "externalNameSourcesSettingDescription": {
    "message": "We’ll fetch proposed nicknames for addresses you interact with from third-party sources like Etherscan, Infura, and Lens Protocol. These sources will be able to see the those addresses and your IP address. Your account address won’t be exposed to third parties."
  },
  "failed": {
    "message": "Failed"
  },
  "failedToFetchChainId": {
    "message": "Could not fetch chain ID. Is your RPC URL correct?"
  },
  "failedToFetchTickerSymbolData": {
    "message": "Ticker symbol verification data is currently unavailable, make sure that the symbol you have entered is correct. It will impact the conversion rates that you see for this network"
  },
  "failureMessage": {
    "message": "Something went wrong, and we were unable to complete the action"
  },
  "faqAndRiskDisclosures": {
    "message": "FAQ and Risk Disclosures"
  },
  "fast": {
    "message": "Fast"
  },
  "feeAssociatedRequest": {
    "message": "A fee is associated with this request."
  },
  "feeDetails": {
    "message": "Fee details"
  },
  "fiat": {
    "message": "Fiat",
    "description": "Exchange type"
  },
  "fileImportFail": {
    "message": "File import not working? Click here!",
    "description": "Helps user import their account from a JSON file"
  },
  "flaskWelcomeUninstall": {
    "message": "you should uninstall this extension",
    "description": "This request is shown on the Flask Welcome screen. It is intended for non-developers, and will be bolded."
  },
  "flaskWelcomeWarning1": {
    "message": "Flask is for developers to experiment with new unstable APIs. Unless you are a developer or beta tester, $1.",
    "description": "This is a warning shown on the Flask Welcome screen, intended to encourage non-developers not to proceed any further. $1 is the bolded message 'flaskWelcomeUninstall'"
  },
  "flaskWelcomeWarning2": {
    "message": "We do not guarantee the safety or stability of this extension. The new APIs offered by Flask are not hardened against phishing attacks, meaning that any site or snap that requires Flask might be a malicious attempt to steal your assets.",
    "description": "This explains the risks of using MetaMask Flask"
  },
  "flaskWelcomeWarning3": {
    "message": "All Flask APIs are experimental. They may be changed or removed without notice, or they might stay on Flask indefinitely without ever being migrated to stable MetaMask. Use them at your own risk.",
    "description": "This message warns developers about unstable Flask APIs"
  },
  "flaskWelcomeWarning4": {
    "message": "Make sure to disable your regular MetaMask extension when using Flask.",
    "description": "This message calls to pay attention about multiple versions of MetaMask running on the same site (Flask + Prod)"
  },
  "flaskWelcomeWarningAcceptButton": {
    "message": "I accept the risks",
    "description": "this text is shown on a button, which the user presses to confirm they understand the risks of using Flask"
  },
  "floatAmountToken": {
    "message": "Token amount must be an integer"
  },
  "followUsOnTwitter": {
    "message": "Follow us on Twitter"
  },
  "forbiddenIpfsGateway": {
    "message": "Forbidden IPFS Gateway: Please specify a CID gateway"
  },
  "forgetDevice": {
    "message": "Forget this device"
  },
  "forgotPassword": {
    "message": "Forgot password?"
  },
  "from": {
    "message": "From"
  },
  "fromAddress": {
    "message": "From: $1",
    "description": "$1 is the address to include in the From label. It is typically shortened first using shortenAddress"
  },
  "fromTokenLists": {
    "message": "From token lists: $1"
  },
  "function": {
    "message": "Function: $1"
  },
  "functionApprove": {
    "message": "Function: Approve"
  },
  "functionSetApprovalForAll": {
    "message": "Function: SetApprovalForAll"
  },
  "functionType": {
    "message": "Function type"
  },
  "gas": {
    "message": "Gas"
  },
  "gasDisplayAcknowledgeDappButtonText": {
    "message": "Edit suggested gas fee"
  },
  "gasDisplayDappWarning": {
    "message": "This gas fee has been suggested by $1. Overriding this may cause a problem with your transaction. Please reach out to $1 if you have questions.",
    "description": "$1 represents the Dapp's origin"
  },
  "gasIsETH": {
    "message": "Gas is $1 "
  },
  "gasLimit": {
    "message": "Gas limit"
  },
  "gasLimitInfoTooltipContent": {
    "message": "Gas limit is the maximum amount of units of gas you are willing to spend."
  },
  "gasLimitRecommended": {
    "message": "Recommended gas limit is $1. If the gas limit is less than that, it may fail."
  },
  "gasLimitTooLow": {
    "message": "Gas limit must be at least 21000"
  },
  "gasLimitTooLowWithDynamicFee": {
    "message": "Gas limit must be at least $1",
    "description": "$1 is the custom gas limit, in decimal."
  },
  "gasLimitV2": {
    "message": "Gas limit"
  },
  "gasOption": {
    "message": "Gas option"
  },
  "gasPrice": {
    "message": "Gas price (GWEI)"
  },
  "gasPriceExcessive": {
    "message": "Your gas fee is set unnecessarily high. Consider lowering the amount."
  },
  "gasPriceExcessiveInput": {
    "message": "Gas price is excessive"
  },
  "gasPriceExtremelyLow": {
    "message": "Gas price extremely low"
  },
  "gasPriceFetchFailed": {
    "message": "Gas price estimation failed due to network error."
  },
  "gasPriceInfoTooltipContent": {
    "message": "Gas price specifies the amount of Ether you are willing to pay for each unit of gas."
  },
  "gasTimingHoursShort": {
    "message": "$1 hrs",
    "description": "$1 represents a number of hours"
  },
  "gasTimingLow": {
    "message": "Slow"
  },
  "gasTimingMinutesShort": {
    "message": "$1 min",
    "description": "$1 represents a number of minutes"
  },
  "gasTimingSecondsShort": {
    "message": "$1 sec",
    "description": "$1 represents a number of seconds"
  },
  "gasUsed": {
    "message": "Gas used"
  },
  "general": {
    "message": "General"
  },
  "generalCameraError": {
    "message": "We couldn't access your camera. Please give it another try."
  },
  "generalCameraErrorTitle": {
    "message": "Something went wrong...."
  },
  "genericExplorerView": {
    "message": "View account on $1"
  },
<<<<<<< HEAD
  "globalTitle": {
    "message": "Global menu"
  },
  "globalTourDescription": {
    "message": "See your portfolio, connected sites, settings, and more"
=======
  "getStartedWithNFTs": {
    "message": "Get $1 to buy NFTs",
    "description": "$1 is the token symbol"
  },
  "getStartedWithNFTsDescription": {
    "message": "Get started with NFTs by adding some $1 to your wallet.",
    "description": "$1 is the token symbol"
>>>>>>> 2c457705
  },
  "goBack": {
    "message": "Go back"
  },
  "goToSite": {
    "message": "Go to site"
  },
  "goerli": {
    "message": "Goerli test network"
  },
  "gotIt": {
    "message": "Got it"
  },
  "grantedToWithColon": {
    "message": "Granted to:"
  },
  "gwei": {
    "message": "GWEI"
  },
  "hardware": {
    "message": "Hardware"
  },
  "hardwareWalletConnected": {
    "message": "Hardware wallet connected"
  },
  "hardwareWalletLegacyDescription": {
    "message": "(legacy)",
    "description": "Text representing the MEW path"
  },
  "hardwareWalletSupportLinkConversion": {
    "message": "click here"
  },
  "hardwareWallets": {
    "message": "Connect a hardware wallet"
  },
  "hardwareWalletsInfo": {
    "message": "Hardware wallet integrations use API calls to external servers, which can see your IP address and the smart contract addresses you interact with."
  },
  "hardwareWalletsMsg": {
    "message": "Select a hardware wallet you would like to use with MetaMask."
  },
  "here": {
    "message": "here",
    "description": "as in -click here- for more information (goes with troubleTokenBalances)"
  },
  "hexData": {
    "message": "Hex data"
  },
  "hiddenAccounts": {
    "message": "Hidden accounts"
  },
  "hide": {
    "message": "Hide"
  },
  "hideAccount": {
    "message": "Hide account"
  },
  "hideFullTransactionDetails": {
    "message": "Hide full transaction details"
  },
  "hideSeedPhrase": {
    "message": "Hide seed phrase"
  },
  "hideSentitiveInfo": {
    "message": "Hide sensitive information"
  },
  "hideToken": {
    "message": "Hide token"
  },
  "hideTokenPrompt": {
    "message": "Hide token?"
  },
  "hideTokenSymbol": {
    "message": "Hide $1",
    "description": "$1 is the symbol for a token (e.g. 'DAI')"
  },
  "hideZeroBalanceTokens": {
    "message": "Hide tokens without balance"
  },
  "high": {
    "message": "Aggressive"
  },
  "highGasSettingToolTipMessage": {
    "message": "High probability, even in volatile markets. Use $1 to cover surges in network traffic due to things like popular NFT drops.",
    "description": "$1 is key 'high' (text: 'Aggressive') separated here so that it can be passed in with bold font-weight"
  },
  "highLowercase": {
    "message": "high"
  },
  "history": {
    "message": "History"
  },
  "holdToRevealContent1": {
    "message": "Your Secret Recovery Phrase provides $1",
    "description": "$1 is a bolded text with the message from 'holdToRevealContent2'"
  },
  "holdToRevealContent2": {
    "message": "full access to your wallet and funds.",
    "description": "Is the bolded text in 'holdToRevealContent1'"
  },
  "holdToRevealContent3": {
    "message": "Do not share this with anyone. $1 $2",
    "description": "$1 is a message from 'holdToRevealContent4' and $2 is a text link with the message from 'holdToRevealContent5'"
  },
  "holdToRevealContent4": {
    "message": "MetaMask Support will not request this,",
    "description": "Part of 'holdToRevealContent3'"
  },
  "holdToRevealContent5": {
    "message": "but phishers might.",
    "description": "The text link in 'holdToRevealContent3'"
  },
  "holdToRevealContentPrivateKey1": {
    "message": "Your Private Key provides $1",
    "description": "$1 is a bolded text with the message from 'holdToRevealContentPrivateKey2'"
  },
  "holdToRevealContentPrivateKey2": {
    "message": "full access to your wallet and funds.",
    "description": "Is the bolded text in 'holdToRevealContentPrivateKey2'"
  },
  "holdToRevealLockedLabel": {
    "message": "hold to reveal circle locked"
  },
  "holdToRevealPrivateKey": {
    "message": "Hold to reveal Private Key"
  },
  "holdToRevealPrivateKeyTitle": {
    "message": "Keep your private key safe"
  },
  "holdToRevealSRP": {
    "message": "Hold to reveal SRP"
  },
  "holdToRevealSRPTitle": {
    "message": "Keep your SRP safe"
  },
  "holdToRevealUnlockedLabel": {
    "message": "hold to reveal circle unlocked"
  },
  "id": {
    "message": "ID"
  },
  "ignoreAll": {
    "message": "Ignore all"
  },
  "ignoreTokenWarning": {
    "message": "If you hide tokens, they will not be shown in your wallet. However, you can still add them by searching for them."
  },
  "imToken": {
    "message": "imToken"
  },
  "import": {
    "message": "Import",
    "description": "Button to import an account from a selected file"
  },
  "importAccount": {
    "message": "Import account"
  },
  "importAccountError": {
    "message": "Error importing account."
  },
  "importAccountErrorIsSRP": {
    "message": "You have entered a Secret Recovery Phrase (or mnemonic). To import an account here, you have to enter a private key, which is a hexadecimal string of length 64."
  },
  "importAccountErrorNotAValidPrivateKey": {
    "message": "This is not a valid private key. You have entered a hexadecimal string, but it must be 64 characters long."
  },
  "importAccountErrorNotHexadecimal": {
    "message": "This is not a valid private key. You must enter a hexadecimal string of length 64."
  },
  "importAccountJsonLoading1": {
    "message": "Expect this JSON import to take a few minutes and freeze MetaMask."
  },
  "importAccountJsonLoading2": {
    "message": "We apologize, and we will make it faster in the future."
  },
  "importAccountMsg": {
    "message": "Imported accounts won’t be associated with your MetaMask Secret Recovery Phrase. Learn more about imported accounts"
  },
  "importMyWallet": {
    "message": "Import my wallet"
  },
  "importNFT": {
    "message": "Import NFT"
  },
  "importNFTAddressToolTip": {
    "message": "On OpenSea, for example, on the NFT's page under Details, there is a blue hyperlinked value labeled 'Contract Address'. If you click on this, it will take you to the contract's address on Etherscan; at the top-left of that page, there should be an icon labeled 'Contract', and to the right, a long string of letters and numbers. This is the address of the contract that created your NFT. Click on the 'copy' icon to the right of the address, and you'll have it on your clipboard."
  },
  "importNFTPage": {
    "message": "Import NFT page"
  },
  "importNFTTokenIdToolTip": {
    "message": "An NFT's ID is a unique identifier since no two NFTs are alike. Again, on OpenSea this number is under 'Details'. Make a note of it, or copy it onto your clipboard."
  },
  "importSelectedTokens": {
    "message": "Import selected tokens?"
  },
  "importSelectedTokensDescription": {
    "message": "Only the tokens you've selected will appear in your wallet. You can always import hidden tokens later by searching for them."
  },
  "importTokenQuestion": {
    "message": "Import token?"
  },
  "importTokenWarning": {
    "message": "Anyone can create a token with any name, including fake versions of existing tokens. Add and trade at your own risk!"
  },
  "importTokensCamelCase": {
    "message": "Import tokens"
  },
  "importTokensError": {
    "message": "We could not import the tokens. Please try again later."
  },
  "importWithCount": {
    "message": "Import $1",
    "description": "$1 will the number of detected tokens that are selected for importing, if all of them are selected then $1 will be all"
  },
  "imported": {
    "message": "Imported",
    "description": "status showing that an account has been fully loaded into the keyring"
  },
  "inYourSettings": {
    "message": "in your Settings"
  },
  "infuraBlockedNotification": {
    "message": "MetaMask is unable to connect to the blockchain host. Review possible reasons $1.",
    "description": "$1 is a clickable link with with text defined by the 'here' key"
  },
  "initialTransactionConfirmed": {
    "message": "Your initial transaction was confirmed by the network. Click OK to go back."
  },
  "inlineAlert": {
    "message": "Alert"
  },
  "inputLogicEmptyState": {
    "message": "Only enter a number that you're comfortable with the third party spending now or in the future. You can always increase the spending cap later."
  },
  "inputLogicEqualOrSmallerNumber": {
    "message": "This allows the third party to spend $1 from your current balance.",
    "description": "$1 is the current token balance in the account and the name of the current token"
  },
  "inputLogicHigherNumber": {
    "message": "This allows the third party to spend all your token balance until it reaches the cap or you revoke the spending cap. If this is not intended, consider setting a lower spending cap."
  },
  "insightWarning": {
    "message": "warning"
  },
  "insightWarningCheckboxMessage": {
    "message": "$1 the request by $2",
    "description": "$1 is the action i.e. sign, confirm. $2 is the origin making the request."
  },
  "insightWarningContentPlural": {
    "message": "Review $1 before $2. Once made, the $3 is irreversible.",
    "description": "$1 the 'insightWarnings' message (2 warnings) representing warnings, $2 is the action (i.e. signing) and $3 is the result (i.e. signature, transaction)"
  },
  "insightWarningContentSingular": {
    "message": "Review $1 before $2. Once made, the $3 is irreversible.",
    "description": "$1 is the 'insightWarning' message (1 warning), $2 is the action (i.e. signing) and $3 is the result (i.e. signature, transaction)"
  },
  "insightWarningHeader": {
    "message": "This request may be risky"
  },
  "insightWarnings": {
    "message": "warnings"
  },
  "insightsFromSnap": {
    "message": "Insights from $1",
    "description": "$1 represents the name of the snap"
  },
  "install": {
    "message": "Install"
  },
  "installExtension": {
    "message": "Install extension"
  },
  "installExtensionDescription": {
    "message": "The institution-compliant version of the world's leading web3 wallet, MetaMask."
  },
  "installOrigin": {
    "message": "Install origin"
  },
  "installRequest": {
    "message": "Add to MetaMask"
  },
  "installedOn": {
    "message": "Installed on $1",
    "description": "$1 is the date when the snap has been installed"
  },
  "insufficientBalance": {
    "message": "Insufficient balance."
  },
  "insufficientCurrencyBuyOrDeposit": {
    "message": "You do not have enough $1 in your account to pay for transaction fees on $2 network. $3 or deposit from another account.",
    "description": "$1 is the native currency of the network, $2 is the name of the current network, $3 is the key 'buy' + the ticker symbol of the native currency of the chain wrapped in a button"
  },
  "insufficientCurrencyBuyOrReceive": {
    "message": "You do not have enough $1 in your account to pay for transaction fees on $2 network. $3 or $4 from another account.",
    "description": "$1 is the native currency of the network, $2 is the name of the current network, $3 is the key 'buy' + the ticker symbol of the native currency of the chain wrapped in a button, $4 is the key 'deposit' button"
  },
  "insufficientCurrencyDeposit": {
    "message": "You do not have enough $1 in your account to pay for transaction fees on $2 network. Deposit $1 from another account.",
    "description": "$1 is the native currency of the network, $2 is the name of the current network"
  },
  "insufficientFunds": {
    "message": "Insufficient funds."
  },
  "insufficientFundsForGas": {
    "message": "Insufficient funds for gas"
  },
  "insufficientTokens": {
    "message": "Insufficient tokens."
  },
  "interactingWith": {
    "message": "Interacting with"
  },
  "invalidAddress": {
    "message": "Invalid address"
  },
  "invalidAddressRecipient": {
    "message": "Recipient address is invalid"
  },
  "invalidAddressRecipientNotEthNetwork": {
    "message": "Not ETH network, set to lowercase"
  },
  "invalidAssetType": {
    "message": "This asset is an NFT and needs to be re-added on the Import NFTs page found under the NFTs tab"
  },
  "invalidBlockExplorerURL": {
    "message": "Invalid block explorer URL"
  },
  "invalidChainIdTooBig": {
    "message": "Invalid chain ID. The chain ID is too big."
  },
  "invalidCustomNetworkAlertContent1": {
    "message": "The chain ID for custom network '$1' has to be re-entered.",
    "description": "$1 is the name/identifier of the network."
  },
  "invalidCustomNetworkAlertContent2": {
    "message": "To protect you from malicious or faulty network providers, chain IDs are now required for all custom networks."
  },
  "invalidCustomNetworkAlertContent3": {
    "message": "Go to Settings > Network and enter the chain ID. You can find the chain IDs of most popular networks on $1.",
    "description": "$1 is a link to https://chainid.network"
  },
  "invalidCustomNetworkAlertTitle": {
    "message": "Invalid custom network"
  },
  "invalidHexNumber": {
    "message": "Invalid hexadecimal number."
  },
  "invalidHexNumberLeadingZeros": {
    "message": "Invalid hexadecimal number. Remove any leading zeros."
  },
  "invalidIpfsGateway": {
    "message": "Invalid IPFS Gateway: The value must be a valid URL"
  },
  "invalidNumber": {
    "message": "Invalid number. Enter a decimal or '0x'-prefixed hexadecimal number."
  },
  "invalidNumberLeadingZeros": {
    "message": "Invalid number. Remove any leading zeros."
  },
  "invalidRPC": {
    "message": "Invalid RPC URL"
  },
  "invalidSeedPhrase": {
    "message": "Invalid Secret Recovery Phrase"
  },
  "invalidSeedPhraseCaseSensitive": {
    "message": "Invalid input! Secret Recovery Phrase is case sensitive."
  },
  "ipfsGateway": {
    "message": "IPFS gateway"
  },
  "ipfsGatewayDescription": {
    "message": "MetaMask uses third-party services to show images of your NFTs stored on IPFS, display information related to ENS addresses entered in your browser's address bar, and fetch icons for different tokens. Your IP address may be exposed to these services when you’re using them."
  },
  "ipfsToggleModalDescriptionOne": {
    "message": "We use third-party services to show images of your NFTs stored on IPFS, display information related to ENS addresses entered in your browser's address bar, and fetch icons for different tokens. Your IP address may be exposed to these services when you’re using them."
  },
  "ipfsToggleModalDescriptionTwo": {
    "message": "Selecting Confirm turns on IPFS resolution. You can turn it off in $1 at any time.",
    "description": "$1 is the method to turn off ipfs"
  },
  "ipfsToggleModalSettings": {
    "message": "Settings > Security and privacy"
  },
  "isSigningOrSubmitting": {
    "message": "A previous transaction is still being signed or submitted"
  },
  "jazzAndBlockies": {
    "message": "Jazzicons and Blockies are two different styles of unique icons that help you identify an account at a glance."
  },
  "jazzicons": {
    "message": "Jazzicons"
  },
  "jsDeliver": {
    "message": "jsDeliver"
  },
  "jsonFile": {
    "message": "JSON File",
    "description": "format for importing an account"
  },
  "keyringAccountName": {
    "message": "Account name"
  },
  "keyringAccountPublicAddress": {
    "message": "Public Address"
  },
  "keyringSnapRemovalResult1": {
    "message": "$1 $2removed",
    "description": "Displays the result after removal of a keyring snap. $1 is the snap name, $2 is whether it is successful or not"
  },
  "keyringSnapRemovalResultNotSuccessful": {
    "message": "not ",
    "description": "Displays the `not` word in $2."
  },
  "keyringSnapRemoveConfirmation": {
    "message": "Type $1 to confirm you want to remove this snap:",
    "description": "Asks user to input the name nap prior to deleting the snap. $1 is the snap name"
  },
  "keystone": {
    "message": "Keystone"
  },
  "knownAddressRecipient": {
    "message": "Known contract address."
  },
  "knownTokenWarning": {
    "message": "This action will edit tokens that are already listed in your wallet, which can be used to phish you. Only approve if you are certain that you mean to change what these tokens represent. Learn more about $1"
  },
  "lastConnected": {
    "message": "Last connected"
  },
  "lastPriceSold": {
    "message": "Last price sold"
  },
  "lastSold": {
    "message": "Last sold"
  },
  "lavaDomeCopyWarning": {
    "message": "For your safety, selecting this text is not available right now."
  },
  "layer1Fees": {
    "message": "Layer 1 fees"
  },
  "layer2Fees": {
    "message": "Layer 2 fees"
  },
  "learnCancelSpeeedup": {
    "message": "Learn how to $1",
    "description": "$1 is link to cancel or speed up transactions"
  },
  "learnMore": {
    "message": "learn more"
  },
  "learnMoreAboutGas": {
    "message": "Want to $1 about gas?",
    "description": "$1 will be replaced by the learnMore translation key"
  },
  "learnMoreKeystone": {
    "message": "Learn More"
  },
  "learnMoreUpperCase": {
    "message": "Learn more"
  },
  "learnScamRisk": {
    "message": "scams and security risks."
  },
  "learnToBridge": {
    "message": "Learn to bridge"
  },
  "leaveMetaMask": {
    "message": "Leave MetaMask?"
  },
  "leaveMetaMaskDesc": {
    "message": "You're about to visit a site outside of MetaMask. Double-check the URL before continuing."
  },
  "ledgerAccountRestriction": {
    "message": "You need to make use your last account before you can add a new one."
  },
  "ledgerConnectionInstructionCloseOtherApps": {
    "message": "Close any other software connected to your device and then click here to refresh."
  },
  "ledgerConnectionInstructionHeader": {
    "message": "Prior to clicking confirm:"
  },
  "ledgerConnectionInstructionStepFour": {
    "message": "Enable \"smart contract data\" or \"blind signing\" on your Ledger device."
  },
  "ledgerConnectionInstructionStepThree": {
    "message": "Be sure your Ledger is plugged in and to select the Ethereum app."
  },
  "ledgerDeviceOpenFailureMessage": {
    "message": "The Ledger device failed to open. Your Ledger might be connected to other software. Please close Ledger Live or other applications connected to your Ledger device, and try to connect again."
  },
  "ledgerErrorConnectionIssue": {
    "message": "Reconnect your ledger, open the ETH app and try again."
  },
  "ledgerErrorDevicedLocked": {
    "message": "Your Ledger is locked. Unlock it then try again."
  },
  "ledgerErrorEthAppNotOpen": {
    "message": "To solve the issue, open the ETH application on your device and retry."
  },
  "ledgerErrorTransactionDataNotPadded": {
    "message": "Ethereum transaction's input data isn't sufficiently padded."
  },
  "ledgerLiveApp": {
    "message": "Ledger Live App"
  },
  "ledgerLocked": {
    "message": "Cannot connect to Ledger device. Please make sure your device is unlocked and Ethereum app is opened."
  },
  "ledgerTimeout": {
    "message": "Ledger Live is taking too long to respond or connection timeout. Make sure Ledger Live app is opened and your device is unlocked."
  },
  "ledgerWebHIDNotConnectedErrorMessage": {
    "message": "The ledger device was not connected. If you wish to connect your Ledger, please click 'Continue' again and approve HID connection",
    "description": "An error message shown to the user during the hardware connect flow."
  },
  "levelArrow": {
    "message": "level arrow"
  },
  "lightTheme": {
    "message": "Light"
  },
  "likeToImportToken": {
    "message": "Would you like to import this token?"
  },
  "likeToImportTokens": {
    "message": "Would you like to import these tokens?"
  },
  "lineaGoerli": {
    "message": "Linea Goerli test network"
  },
  "lineaMainnet": {
    "message": "Linea Mainnet"
  },
  "lineaSepolia": {
    "message": "Linea Sepolia test network"
  },
  "link": {
    "message": "Link"
  },
  "links": {
    "message": "Links"
  },
  "loadMore": {
    "message": "Load more"
  },
  "loading": {
    "message": "Loading..."
  },
  "loadingNFTs": {
    "message": "Loading NFTs..."
  },
  "loadingScreenHardwareWalletMessage": {
    "message": "Please complete the transaction on the hardware wallet."
  },
  "loadingScreenSnapMessage": {
    "message": "Please complete the transaction on the Snap."
  },
  "loadingTokens": {
    "message": "Loading tokens..."
  },
  "localhost": {
    "message": "Localhost 8545"
  },
  "lock": {
    "message": "Lock"
  },
  "lockMetaMask": {
    "message": "Lock MetaMask"
  },
  "lockTimeInvalid": {
    "message": "Lock time must be a number between 0 and 10080"
  },
  "logo": {
    "message": "$1 logo",
    "description": "$1 is the name of the ticker"
  },
  "low": {
    "message": "Low"
  },
  "lowGasSettingToolTipMessage": {
    "message": "Use $1 to wait for a cheaper price. Time estimates are much less accurate as prices are somewhat unpredictable.",
    "description": "$1 is key 'low' separated here so that it can be passed in with bold font-weight"
  },
  "lowLowercase": {
    "message": "low"
  },
  "lowPriorityMessage": {
    "message": "Future transactions will queue after this one."
  },
  "mainnet": {
    "message": "Ethereum Mainnet"
  },
  "mainnetToken": {
    "message": "This address matches a known Ethereum Mainnet token address. Recheck the contract address and network for the token you are trying to add."
  },
  "makeAnotherSwap": {
    "message": "Create a new swap"
  },
  "makeSureNoOneWatching": {
    "message": "Make sure nobody is looking",
    "description": "Warning to users to be care while creating and saving their new Secret Recovery Phrase"
  },
  "manageInSettings": {
    "message": "Manage in settings"
  },
  "max": {
    "message": "Max"
  },
  "maxBaseFee": {
    "message": "Max base fee"
  },
  "maxFee": {
    "message": "Max fee"
  },
  "maxPriorityFee": {
    "message": "Max priority fee"
  },
  "medium": {
    "message": "Market"
  },
  "mediumGasSettingToolTipMessage": {
    "message": "Use $1 for fast processing at current market price.",
    "description": "$1 is key 'medium' (text: 'Market') separated here so that it can be passed in with bold font-weight"
  },
  "memo": {
    "message": "memo"
  },
  "message": {
    "message": "Message"
  },
  "metaMaskConnectStatusParagraphOne": {
    "message": "You now have more control over your account connections in MetaMask."
  },
  "metaMaskConnectStatusParagraphThree": {
    "message": "Click it to manage your connected accounts."
  },
  "metaMaskConnectStatusParagraphTwo": {
    "message": "The connection status button shows if the website you’re visiting is connected to your currently selected account."
  },
  "metadataModalSourceTooltip": {
    "message": "$1 is hosted on npm and $2 is this Snap’s unique identifier.",
    "description": "$1 is the snap name and $2 is the snap NPM id."
  },
  "metamaskInstitutionalVersion": {
    "message": "MetaMask Institutional Version"
  },
  "metamaskPortfolio": {
    "message": "MetaMask Portfolio."
  },
  "metamaskSwapsOfflineDescription": {
    "message": "MetaMask Swaps is undergoing maintenance. Please check back later."
  },
  "metamaskVersion": {
    "message": "MetaMask Version"
  },
  "methodNotSupported": {
    "message": "Not supported with this account."
  },
  "metrics": {
    "message": "Metrics"
  },
  "mismatchAccount": {
    "message": "Your selected account ($1) is different than the account trying to sign ($2)"
  },
  "mismatchedChainLinkText": {
    "message": "verify the network details",
    "description": "Serves as link text for the 'mismatchedChain' key. This text will be embedded inside the translation for that key."
  },
  "mismatchedChainRecommendation": {
    "message": "We recommend that you $1 before proceeding.",
    "description": "$1 is a clickable link with text defined by the 'mismatchedChainLinkText' key. The link will open to instructions for users to validate custom network details."
  },
  "mismatchedNetworkName": {
    "message": "According to our record the network name may not correctly match this chain ID."
  },
  "mismatchedNetworkSymbol": {
    "message": "The submitted currency symbol does not match what we expect for this chain ID."
  },
  "mismatchedRpcChainId": {
    "message": "Chain ID returned by the custom network does not match the submitted chain ID."
  },
  "mismatchedRpcUrl": {
    "message": "According to our records the submitted RPC URL value does not match a known provider for this chain ID."
  },
  "missingSetting": {
    "message": "Can't find a setting?"
  },
  "missingSettingRequest": {
    "message": "Request here"
  },
  "mmiBuiltAroundTheWorld": {
    "message": "MetaMask Institutional is designed and built around the world."
  },
  "mmiNewNFTDetectedInNFTsTabMessage": {
    "message": "Let MetaMask Institutional automatically detect and display NFTs in your wallet."
  },
  "mmiPasswordSetupDetails": {
    "message": "This password will unlock your MetaMask Institutional extension only."
  },
  "more": {
    "message": "more"
  },
  "multipleSnapConnectionWarning": {
    "message": "$1 wants to use $2 Snaps",
    "description": "$1 is the dapp and $2 is the number of snaps it wants to connect to."
  },
  "mustSelectOne": {
    "message": "Must select at least 1 token."
  },
  "name": {
    "message": "Name"
  },
  "nameAddressLabel": {
    "message": "Address",
    "description": "Label above address field in name component modal."
  },
  "nameInstructionsNew": {
    "message": "If you know this address, give it a nickname to recognize it in the future.",
    "description": "Instruction text in name component modal when value is not recognised."
  },
  "nameInstructionsRecognized": {
    "message": "This address has a default nickname, but you can edit it or explore other suggestions.",
    "description": "Instruction text in name component modal when value is recognized but not saved."
  },
  "nameInstructionsSaved": {
    "message": "You've added a nickname for this address before. You can edit or view other suggested nicknames.",
    "description": "Instruction text in name component modal when value is saved."
  },
  "nameLabel": {
    "message": "Nickname",
    "description": "Label above name input field in name component modal."
  },
  "nameModalMaybeProposedName": {
    "message": "Maybe: $1",
    "description": "$1 is the proposed name"
  },
  "nameModalTitleNew": {
    "message": "Unknown address",
    "description": "Title of the modal created by the name component when value is not recognised."
  },
  "nameModalTitleRecognized": {
    "message": "Recognized address",
    "description": "Title of the modal created by the name component when value is recognized but not saved."
  },
  "nameModalTitleSaved": {
    "message": "Saved address",
    "description": "Title of the modal created by the name component when value is saved."
  },
  "nameProviderProposedBy": {
    "message": "Proposed by $1",
    "description": "$1 is the name of the provider"
  },
  "nameProvider_ens": {
    "message": "Ethereum Name Service (ENS)"
  },
  "nameProvider_etherscan": {
    "message": "Etherscan"
  },
  "nameProvider_lens": {
    "message": "Lens Protocol"
  },
  "nameProvider_token": {
    "message": "MetaMask"
  },
  "nameSetPlaceholder": {
    "message": "Choose a nickname...",
    "description": "Placeholder text for name input field in name component modal."
  },
  "nativePermissionRequestDescription": {
    "message": "Do you want this site to do the following?",
    "description": "Description below header used on Permission Connect screen for native permissions."
  },
  "nativeToken": {
    "message": "The native token on this network is $1. It is the token used for gas fees. ",
    "description": "$1 represents the name of the native token on the current network"
  },
  "nativeTokenScamWarningConversion": {
    "message": "Edit network details"
  },
  "nativeTokenScamWarningDescription": {
    "message": "This network doesn't match its associated chain ID or name. Many popular tokens use the name $1, making it a target for scams. Scammers may trick you into sending them more valuable currency in return. Verify everything before you continue.",
    "description": "$1 represents the currency name"
  },
  "nativeTokenScamWarningTitle": {
    "message": "This is a potential scam"
  },
  "needHelp": {
    "message": "Need help? Contact $1",
    "description": "$1 represents `needHelpLinkText`, the text which goes in the help link"
  },
  "needHelpFeedback": {
    "message": "Share your feedback"
  },
  "needHelpLinkText": {
    "message": "MetaMask support"
  },
  "needHelpSubmitTicket": {
    "message": "Submit a ticket"
  },
  "needImportFile": {
    "message": "You must select a file to import.",
    "description": "User is important an account and needs to add a file to continue"
  },
  "negativeETH": {
    "message": "Can not send negative amounts of ETH."
  },
  "negativeOrZeroAmountToken": {
    "message": "Cannot send negative or zero amounts of Tokens"
  },
  "network": {
    "message": "Network:"
  },
  "networkAddedSuccessfully": {
    "message": "Network added successfully!"
  },
  "networkDetails": {
    "message": "Network details"
  },
  "networkIsBusy": {
    "message": "Network is busy. Gas prices are high and estimates are less accurate."
  },
  "networkMenu": {
    "message": "Network Menu"
  },
  "networkMenuHeading": {
    "message": "Select a network"
  },
  "networkName": {
    "message": "Network name"
  },
  "networkNameArbitrum": {
    "message": "Arbitrum"
  },
  "networkNameAvalanche": {
    "message": "Avalanche"
  },
  "networkNameBSC": {
    "message": "BSC"
  },
  "networkNameBase": {
    "message": "Base"
  },
  "networkNameDefinition": {
    "message": "The name associated with this network."
  },
  "networkNameEthereum": {
    "message": "Ethereum"
  },
  "networkNameGoerli": {
    "message": "Goerli"
  },
  "networkNameLinea": {
    "message": "Linea"
  },
  "networkNameOpMainnet": {
    "message": "OP Mainnet"
  },
  "networkNamePolygon": {
    "message": "Polygon"
  },
  "networkNameTestnet": {
    "message": "Testnet"
  },
  "networkNameZkSyncEra": {
    "message": "zkSync Era"
  },
  "networkProvider": {
    "message": "Network provider"
  },
  "networkSettingsChainIdDescription": {
    "message": "The chain ID is used for signing transactions. It must match the chain ID returned by the network. You can enter a decimal or '0x'-prefixed hexadecimal number, but we will display the number in decimal."
  },
  "networkStatus": {
    "message": "Network status"
  },
  "networkStatusBaseFeeTooltip": {
    "message": "The base fee is set by the network and changes every 13-14 seconds. Our $1 and $2 options account for sudden increases.",
    "description": "$1 and $2 are bold text for Medium and Aggressive respectively."
  },
  "networkStatusPriorityFeeTooltip": {
    "message": "Range of priority fees (aka “miner tip”). This goes to miners and incentivizes them to prioritize your transaction."
  },
  "networkStatusStabilityFeeTooltip": {
    "message": "Gas fees are $1 relative to the past 72 hours.",
    "description": "$1 is networks stability value - stable, low, high"
  },
  "networkSwitchConnectionError": {
    "message": "We can't connect to $1",
    "description": "$1 represents the network name"
  },
  "networkURL": {
    "message": "Network URL"
  },
  "networkURLDefinition": {
    "message": "The URL used to access this network."
  },
  "networks": {
    "message": "Networks"
  },
  "nevermind": {
    "message": "Nevermind"
  },
  "new": {
    "message": "New!"
  },
  "newAccount": {
    "message": "New account"
  },
  "newAccountNumberName": {
    "message": "Account $1",
    "description": "Default name of next account to be created on create account screen"
  },
  "newContact": {
    "message": "New contact"
  },
  "newContract": {
    "message": "New contract"
  },
  "newNFTDetectedInImportNFTsMessageStrongText": {
    "message": "Settings > Security and privacy"
  },
  "newNFTDetectedInImportNFTsMsg": {
    "message": "To use Opensea to see your NFTs, turn on 'Display NFT Media' in $1.",
    "description": "$1 is used for newNFTDetectedInImportNFTsMessageStrongText"
  },
  "newNFTDetectedInNFTsTabMessage": {
    "message": "Let MetaMask automatically detect and display NFTs in your wallet."
  },
  "newNFTsAutodetected": {
    "message": "NFT autodetection"
  },
  "newNetworkAdded": {
    "message": "“$1” was successfully added!"
  },
  "newNftAddedMessage": {
    "message": "NFT was successfully added!"
  },
  "newPassword": {
    "message": "New password (8 characters min)"
  },
  "newTokensImportedMessage": {
    "message": "You’ve successfully imported $1.",
    "description": "$1 is the string of symbols of all the tokens imported"
  },
  "newTokensImportedTitle": {
    "message": "Token imported"
  },
  "next": {
    "message": "Next"
  },
  "nextNonceWarning": {
    "message": "Nonce is higher than suggested nonce of $1",
    "description": "The next nonce according to MetaMask's internal logic"
  },
  "nftAddFailedMessage": {
    "message": "NFT can’t be added as the ownership details do not match. Make sure you have entered correct information."
  },
  "nftAddressError": {
    "message": "This token is an NFT. Add on the $1",
    "description": "$1 is a clickable link with text defined by the 'importNFTPage' key"
  },
  "nftAlreadyAdded": {
    "message": "NFT has already been added."
  },
  "nftDisclaimer": {
    "message": "Disclaimer: MetaMask pulls the media file from the source url. This url sometimes gets changed by the marketplace on which the NFT was minted."
  },
  "nftLearnMore": {
    "message": "Learn more about NFTs"
  },
  "nftOptions": {
    "message": "NFT Options"
  },
  "nftTokenIdPlaceholder": {
    "message": "Enter the token id"
  },
  "nftWarningContent": {
    "message": "You're granting access to $1, including any you might own in the future. The party on the other end can transfer these NFTs from your wallet at any time without asking you until you revoke this approval. $2",
    "description": "$1 is nftWarningContentBold bold part, $2 is Learn more link"
  },
  "nftWarningContentBold": {
    "message": "all your $1 NFTs",
    "description": "$1 is name of the collection"
  },
  "nftWarningContentGrey": {
    "message": "Proceed with caution."
  },
  "nfts": {
    "message": "NFTs"
  },
  "nftsPreviouslyOwned": {
    "message": "Previously Owned"
  },
  "nickname": {
    "message": "Nickname"
  },
  "noAccountsFound": {
    "message": "No accounts found for the given search query"
  },
  "noAddressForName": {
    "message": "No address has been set for this name."
  },
  "noConnectedAccountDescription": {
    "message": "Select an account you want to use on this site to continue."
  },
  "noConnectedAccountTitle": {
    "message": "MetaMask isn’t connected to this site"
  },
  "noConversionDateAvailable": {
    "message": "No currency conversion date available"
  },
  "noConversionRateAvailable": {
    "message": "No conversion rate available"
  },
  "noDomainResolution": {
    "message": "No resolution for domain provided."
  },
  "noNFTs": {
    "message": "No NFTs yet"
  },
  "noNetworksFound": {
    "message": "No networks found for the given search query"
  },
  "noSnaps": {
    "message": "You don't have any snaps installed."
  },
  "noTransactions": {
    "message": "You have no transactions"
  },
  "noWebcamFound": {
    "message": "Your computer's webcam was not found. Please try again."
  },
  "noWebcamFoundTitle": {
    "message": "Webcam not found"
  },
  "nonCustodialAccounts": {
    "message": "MetaMask Institutional allows you to use non-custodial accounts, if you plan to use these accounts backup the Secret Recovery Phrase."
  },
  "nonce": {
    "message": "Nonce"
  },
  "nonceField": {
    "message": "Customize transaction nonce"
  },
  "nonceFieldDescription": {
    "message": "Turn this on to change the nonce (transaction number) on confirmation screens. This is an advanced feature, use cautiously."
  },
  "nonceFieldHeading": {
    "message": "Custom nonce"
  },
  "notBusy": {
    "message": "Not busy"
  },
  "notCurrentAccount": {
    "message": "Is this the correct account? It's different from the currently selected account in your wallet"
  },
  "notEnoughBalance": {
    "message": "Insufficient balance"
  },
  "notEnoughGas": {
    "message": "Not enough gas"
  },
  "note": {
    "message": "Note"
  },
  "notePlaceholder": {
    "message": "The approver will see this note when approving the transaction at the custodian."
  },
  "notificationTransactionFailedMessage": {
    "message": "Transaction $1 failed! $2",
    "description": "Content of the browser notification that appears when a transaction fails"
  },
  "notificationTransactionFailedMessageMMI": {
    "message": "Transaction failed! $1",
    "description": "Content of the browser notification that appears when a transaction fails in MMI"
  },
  "notificationTransactionFailedTitle": {
    "message": "Failed transaction",
    "description": "Title of the browser notification that appears when a transaction fails"
  },
  "notificationTransactionSuccessMessage": {
    "message": "Transaction $1 confirmed!",
    "description": "Content of the browser notification that appears when a transaction is confirmed"
  },
  "notificationTransactionSuccessTitle": {
    "message": "Confirmed transaction",
    "description": "Title of the browser notification that appears when a transaction is confirmed"
  },
  "notificationTransactionSuccessView": {
    "message": "View on $1",
    "description": "Additional content in browser notification that appears when a transaction is confirmed and has a block explorer URL"
  },
  "notifications": {
    "message": "Notifications"
  },
  "notifications20ActionText": {
    "message": "Learn more",
    "description": "The 'call to action' on the button, or link, of the 'Stay secure' notification. Upon clicking, users will be taken to a ledger page to resolve the U2F connection issue."
  },
  "notifications20Description": {
    "message": "If you're on the latest version of Firefox, you might be experiencing an issue related to Firefox dropping U2F support.",
    "description": "Description of a notification in the 'See What's New' popup. Describes the U2F support being dropped by firefox and that it affects ledger users."
  },
  "notifications20Title": {
    "message": "Ledger and Firefox Users Experiencing Connection Issues",
    "description": "Title for a notification in the 'See What's New' popup. Tells users that latest firefox users using U2F may experience connection issues."
  },
  "notifications24ActionText": {
    "message": "Got it"
  },
  "notifications24Description": {
    "message": "Advanced gas fee settings are now remembered based on the network you're using. This means you can set specific advanced gas fees for each network and avoid overpaying for gas or stuck transactions."
  },
  "notifications24Title": {
    "message": "Advanced gas fees by network"
  },
  "notifications8ActionText": {
    "message": "Go to Settings > Advanced",
    "description": "Description on an action button that appears in the What's New popup. Tells the user that if they click it, they will go to our Advanced settings page."
  },
  "notifications8DescriptionOne": {
    "message": "As of MetaMask v10.4.0, you no longer need Ledger Live to connect your Ledger device to MetaMask.",
    "description": "Description of a notification in the 'See What's New' popup. Describes changes for how Ledger Live is no longer needed to connect the device."
  },
  "notifications8DescriptionTwo": {
    "message": "For an easier and more stable ledger experience, go to Settings > Advanced and switch the 'Preferred Ledger Connection Type' to 'WebHID'.",
    "description": "Description of a notification in the 'See What's New' popup. Describes how the user can turn off the Ledger Live setting."
  },
  "notifications8Title": {
    "message": "Ledger connection improvement",
    "description": "Title for a notification in the 'See What's New' popup. Notifies ledger users that there is an improvement in how they can connect their device."
  },
  "notificationsBlockaidDefaultDescriptionActionText": {
    "message": "Got it"
  },
  "notificationsBlockaidDefaultDescriptionOne": {
    "message": "Steer clear of known scams while still preserving your privacy with security alerts powered by Blockaid. This feature is available on Arbitrum, Avalanche, BNB chain, Ethereum Mainnet, Linea, Optimism, Polygon, Base and Sepolia."
  },
  "notificationsBlockaidDefaultDescriptionTwo": {
    "message": "Always do your own due diligence before approving requests."
  },
  "notificationsBlockaidDefaultTitle": {
    "message": "Stay safe with security alerts"
  },
  "notificationsDropLedgerFirefoxDescription": {
    "message": "Firefox no longer supports U2F, so Ledger won't work with MetaMask on Firefox. Try MetaMask on Google Chrome instead.",
    "description": "Description of a notification in the 'See What's New' popup. Describes that ledger will not longer be supported for firefox users and they should use MetaMask on chrome for ledger support instead."
  },
  "notificationsDropLedgerFirefoxTitle": {
    "message": "Dropping Ledger Support for Firefox",
    "description": "Title for a notification in the 'See What's New' popup. Tells firefox users that ledger support is being dropped."
  },
  "notificationsEmptyText": {
    "message": "This is where you can find notifications from your installed snaps."
  },
  "notificationsHeader": {
    "message": "Notifications"
  },
  "notificationsInfos": {
    "message": "$1 from $2",
    "description": "$1 is the date at which the notification has been dispatched and $2 is the link to the snap that dispatched the notification."
  },
  "notificationsMarkAllAsRead": {
    "message": "Mark all as read"
  },
  "notificationsPetnamesActionText": {
    "message": "Got it"
  },
  "notificationsPetnamesDescriptionOne": {
    "message": "When you click on an address during a transaction, you can see suggested nicknames from third-party sources such as ENS, Lens, and Etherscan."
  },
  "notificationsPetnamesDescriptionTwo": {
    "message": "This will make it easier for you to recognize addresses in the future, so be sure to give a nickname to addresses you trust."
  },
  "notificationsPetnamesTitle": {
    "message": "Suggested nicknames are here!"
  },
  "notificationsPortfolioV2ActionText": {
    "message": "See Portfolio"
  },
  "notificationsPortfolioV2DescriptionOne": {
    "message": "Still missing out on MetaMask Portfolio?"
  },
  "notificationsPortfolioV2DescriptionThree": {
    "message": "Your Portfolio is waiting."
  },
  "notificationsPortfolioV2DescriptionTwo": {
    "message": "Manage your web3 assets across different networks and accounts in one powerful dashboard. Swap, Buy, Sell, Bridge, and Stake in a secure, convenient, and easy to use dapp. Stay up to speed with the pulse of the cryptoverse, see your DeFi positions, manage your NFT collection, and more. All in one place."
  },
  "notificationsPortfolioV2Title": {
    "message": "MetaMask Portfolio - join millions"
  },
  "notificationsSimulationsDescriptionOne": {
    "message": "Now you can see the potential outcome of your transactions before you make them!"
  },
  "notificationsSimulationsDescriptionTwo": {
    "message": "This is just a simulation, so we can’t guarantee the final outcome. You can turn this off anytime in \nSettings > Security & Privacy. "
  },
  "notificationsStakingPortfolioActionText": {
    "message": "Got it",
    "description": "Action text for a notification in the 'See What's New' popup. Tells users that staking is now available in the portfolio app."
  },
  "notificationsStakingPortfolioDescription": {
    "message": "Now you can stake ETH and manage your rewards all in one place.",
    "description": "Description for a notification in the 'See What's New' popup. Tells users that staking is now available in the portfolio app."
  },
  "notificationsStakingPortfolioTitle": {
    "message": "Stake smarter in Portfolio",
    "description": "Title for a notification in the 'See What's New' popup. Tells users that staking is now available in the portfolio app."
  },
  "notificationsU2FLedgerLiveDescription": {
    "message": "U2F and Ledger Live are no longer available on Chrome. You can still connect Ledger devices on Chrome using Webhid.",
    "description": "Description of a notification in the 'See What's New' popup. Describes the U2F and Ledger Live connection modes are now deprecated"
  },
  "notificationsU2FLedgerLiveTitle": {
    "message": "U2F and Ledger Live deprecation",
    "description": "Title for a notification in the 'See What's New' popup. Tells ledger and chrome users that U2F and Ledger Live options are now deprecated."
  },
  "numberOfNewTokensDetectedPlural": {
    "message": "$1 new tokens found in this account",
    "description": "$1 is the number of new tokens detected"
  },
  "numberOfNewTokensDetectedSingular": {
    "message": "1 new token found in this account"
  },
  "ofTextNofM": {
    "message": "of"
  },
  "off": {
    "message": "Off"
  },
  "offlineForMaintenance": {
    "message": "Offline for maintenance"
  },
  "ok": {
    "message": "Ok"
  },
  "on": {
    "message": "On"
  },
  "onboarding": {
    "message": "Onboarding"
  },
  "onboardingAdvancedPrivacyIPFSDescription": {
    "message": "The IPFS gateway makes it possible to access and view data hosted by third parties. You can add a custom IPFS gateway or continue using the default."
  },
  "onboardingAdvancedPrivacyIPFSInvalid": {
    "message": "Please enter a valid URL"
  },
  "onboardingAdvancedPrivacyIPFSTitle": {
    "message": "Add custom IPFS Gateway"
  },
  "onboardingAdvancedPrivacyIPFSValid": {
    "message": "IPFS gateway URL is valid"
  },
  "onboardingAdvancedPrivacyNetworkButton": {
    "message": "Add custom network"
  },
  "onboardingAdvancedPrivacyNetworkDescription": {
    "message": "We use Infura as our remote procedure call (RPC) provider to offer the most reliable and private access to Ethereum data we can. You can choose your own RPC, but remember that any RPC will receive your IP address and Ethereum wallet to make transactions. Read our $1 to learn more about how Infura handles data."
  },
  "onboardingAdvancedPrivacyNetworkTitle": {
    "message": "Choose your network"
  },
  "onboardingCreateWallet": {
    "message": "Create a new wallet"
  },
  "onboardingImportWallet": {
    "message": "Import an existing wallet"
  },
  "onboardingMetametricsAgree": {
    "message": "I agree"
  },
  "onboardingMetametricsAllowOptOut": {
    "message": "Always allow you to opt-out via Settings"
  },
  "onboardingMetametricsDataTerms": {
    "message": "This data is aggregated and is therefore anonymous for the purposes of General Data Protection Regulation (EU) 2016/679."
  },
  "onboardingMetametricsDescription": {
    "message": "MetaMask would like to gather usage data to better understand how our users interact with MetaMask. This data will be used to provide the service, which includes improving the service based on your use."
  },
  "onboardingMetametricsDescription2": {
    "message": "MetaMask will..."
  },
  "onboardingMetametricsDisagree": {
    "message": "No thanks"
  },
  "onboardingMetametricsInfuraTerms": {
    "message": "* When you use Infura as your default RPC provider in MetaMask, Infura will collect your IP address and your Ethereum wallet address when you send a transaction. We don’t store this information in a way that allows our systems to associate those two pieces of data. For more information on how MetaMask and Infura interact from a data collection perspective, see our update $1. For more information on our privacy practices in general, see our $2.",
    "description": "$1 represents `onboardingMetametricsInfuraTermsPolicyLink`, $2 represents `onboardingMetametricsInfuraTermsPolicy`"
  },
  "onboardingMetametricsInfuraTermsPolicy": {
    "message": "Privacy Policy here"
  },
  "onboardingMetametricsInfuraTermsPolicyLink": {
    "message": "here"
  },
  "onboardingMetametricsModalTitle": {
    "message": "Add custom network"
  },
  "onboardingMetametricsNeverCollect": {
    "message": "$1 collect information we don’t need to provide the service (such as keys, addresses, transaction hashes, or balances)",
    "description": "$1 represents `onboardingMetametricsNeverEmphasis`"
  },
  "onboardingMetametricsNeverCollectIP": {
    "message": "$1 collect your full IP address*",
    "description": "$1 represents `onboardingMetametricsNeverEmphasis`"
  },
  "onboardingMetametricsNeverEmphasis": {
    "message": "Never"
  },
  "onboardingMetametricsNeverSellData": {
    "message": "$1 sell data.  Ever!",
    "description": "$1 represents `onboardingMetametricsNeverEmphasis`"
  },
  "onboardingMetametricsSendAnonymize": {
    "message": "Send anonymized click and pageview events"
  },
  "onboardingMetametricsTitle": {
    "message": "Help us improve MetaMask"
  },
  "onboardingPinExtensionBillboardAccess": {
    "message": "Full access"
  },
  "onboardingPinExtensionBillboardDescription": {
    "message": "These extensions can see and change information"
  },
  "onboardingPinExtensionBillboardDescription2": {
    "message": "on this site."
  },
  "onboardingPinExtensionBillboardTitle": {
    "message": "Extensions"
  },
  "onboardingPinExtensionChrome": {
    "message": "Click the browser extension icon"
  },
  "onboardingPinExtensionDescription": {
    "message": "Pin MetaMask on your browser so it's accessible and easy to view transaction confirmations."
  },
  "onboardingPinExtensionDescription2": {
    "message": "You can open MetaMask by clicking on the extension and access your wallet with 1 click."
  },
  "onboardingPinExtensionDescription3": {
    "message": "Click browser extension icon to access it instantly"
  },
  "onboardingPinExtensionLabel": {
    "message": "Pin MetaMask"
  },
  "onboardingPinExtensionStep1": {
    "message": "1"
  },
  "onboardingPinExtensionStep2": {
    "message": "2"
  },
  "onboardingPinExtensionTitle": {
    "message": "Your MetaMask install is complete!"
  },
  "onboardingPinMmiExtensionLabel": {
    "message": "Pin MetaMask Institutional"
  },
  "onboardingUsePhishingDetectionDescription": {
    "message": "Phishing detection alerts rely on communication with $1. jsDeliver will have access to your IP address. View $2.",
    "description": "The $1 is the word 'jsDeliver', from key 'jsDeliver' and $2 is the words Privacy Policy from key 'privacyMsg', both separated here so that it can be wrapped as a link"
  },
  "onlyAddTrustedNetworks": {
    "message": "A malicious network provider can lie about the state of the blockchain and record your network activity. Only add custom networks you trust."
  },
  "onlyConnectTrust": {
    "message": "Only connect with sites you trust. $1",
    "description": "Text displayed above the buttons for connection confirmation. $1 is the link to the learn more web page."
  },
  "openCustodianApp": {
    "message": "Open $1 app",
    "description": "The $1 is the name of the Custodian that will be open"
  },
  "openFullScreenForLedgerWebHid": {
    "message": "Go to full screen to connect your Ledger.",
    "description": "Shown to the user on the confirm screen when they are viewing MetaMask in a popup window but need to connect their ledger via webhid."
  },
  "openInBlockExplorer": {
    "message": "Open in block explorer"
  },
  "openSeaNew": {
    "message": "OpenSea"
  },
  "openSeaToBlockaidBtnLabel": {
    "message": "Explore Snaps"
  },
  "openSeaToBlockaidDescription": {
    "message": "Security alerts are no longer available on this network. Installing a Snap may improve your security."
  },
  "openSeaToBlockaidTitle": {
    "message": "Heads up!"
  },
  "operationFailed": {
    "message": "Operation Failed"
  },
  "optional": {
    "message": "Optional"
  },
  "optionalWithParanthesis": {
    "message": "(Optional)"
  },
  "options": {
    "message": "Options"
  },
  "or": {
    "message": "or"
  },
  "origin": {
    "message": "Origin"
  },
  "osTheme": {
    "message": "System"
  },
  "otherSnaps": {
    "message": "other snaps",
    "description": "Used in the 'permission_rpc' message."
  },
  "outdatedBrowserNotification": {
    "message": "Your browser is out of date. If you don't update your browser, you won't be able to get security patches and new features from MetaMask."
  },
  "padlock": {
    "message": "Padlock"
  },
  "parameters": {
    "message": "Parameters"
  },
  "participateInMetaMetrics": {
    "message": "Participate in MetaMetrics"
  },
  "participateInMetaMetricsDescription": {
    "message": "Participate in MetaMetrics to help us make MetaMask better"
  },
  "password": {
    "message": "Password"
  },
  "passwordMmiTermsWarning": {
    "message": "I understand that MetaMask Institutional cannot recover this password for me. $1"
  },
  "passwordNotLongEnough": {
    "message": "Password not long enough"
  },
  "passwordSetupDetails": {
    "message": "This password will unlock your MetaMask wallet only on this device. MetaMask can not recover this password."
  },
  "passwordStrength": {
    "message": "Password strength: $1",
    "description": "Return password strength to the user when user wants to create password."
  },
  "passwordStrengthDescription": {
    "message": "A strong password can improve the security of your wallet should your device be stolen or compromised."
  },
  "passwordTermsWarning": {
    "message": "I understand that MetaMask cannot recover this password for me. $1"
  },
  "passwordsDontMatch": {
    "message": "Passwords don't match"
  },
  "pasteJWTToken": {
    "message": "Paste or drop your token here:"
  },
  "pastePrivateKey": {
    "message": "Enter your private key string here:",
    "description": "For importing an account from a private key"
  },
  "paymasterInUse": {
    "message": "The gas for this transaction will be paid by a paymaster.",
    "description": "Alert shown in transaction confirmation if paymaster in use."
  },
  "pending": {
    "message": "Pending"
  },
  "pendingTransactionInfo": {
    "message": "This transaction will not process until that one is complete."
  },
  "pendingTransactionMultiple": {
    "message": "You have ($1) pending transactions."
  },
  "pendingTransactionSingle": {
    "message": "You have (1) pending transaction.",
    "description": "$1 is count of pending transactions"
  },
  "permissionDetails": {
    "message": "Permission details"
  },
  "permissionRequest": {
    "message": "Permission request"
  },
  "permissionRequested": {
    "message": "Requested now"
  },
  "permissionRequestedForAccounts": {
    "message": "Requested now for $1",
    "description": "Permission cell status for requested permission including accounts, rendered as AvatarGroup which is $1."
  },
  "permissionRevoked": {
    "message": "Revoked in this update"
  },
  "permissionRevokedForAccounts": {
    "message": "Revoked in this update for $1",
    "description": "Permission cell status for revoked permission including accounts, rendered as AvatarGroup which is $1."
  },
  "permission_accessNamedSnap": {
    "message": "Connect to $1.",
    "description": "The description for the `wallet_snap` permission. $1 is the human-readable name of the snap."
  },
  "permission_accessNetwork": {
    "message": "Access the internet.",
    "description": "The description of the `endowment:network-access` permission."
  },
  "permission_accessNetworkDescription": {
    "message": "Allow $1 to access the internet. This can be used to both send and receive data with third-party servers.",
    "description": "An extended description of the `endowment:network-access` permission. $1 is the snap name."
  },
  "permission_accessSnap": {
    "message": "Connect to the $1 snap.",
    "description": "The description for the `wallet_snap` permission. $1 is the name of the snap."
  },
  "permission_accessSnapDescription": {
    "message": "Allow the website or snap to interact with $1.",
    "description": "The description for the `wallet_snap_*` permission. $1 is the name of the Snap."
  },
  "permission_cronjob": {
    "message": "Schedule and execute periodic actions.",
    "description": "The description for the `snap_cronjob` permission"
  },
  "permission_cronjobDescription": {
    "message": "Allow $1 to perform actions that run periodically at fixed times, dates, or intervals. This can be used to trigger time-sensitive interactions or notifications.",
    "description": "An extended description for the `snap_cronjob` permission. $1 is the snap name."
  },
  "permission_dialog": {
    "message": "Display dialog windows in MetaMask.",
    "description": "The description for the `snap_dialog` permission"
  },
  "permission_dialogDescription": {
    "message": "Allow $1 to display MetaMask popups with custom text, input field, and buttons to approve or reject an action.\nCan be used to create e.g. alerts, confirmations, and opt-in flows for a snap.",
    "description": "An extended description for the `snap_dialog` permission. $1 is the snap name."
  },
  "permission_ethereumAccounts": {
    "message": "See address, account balance, activity and suggest transactions to approve",
    "description": "The description for the `eth_accounts` permission"
  },
  "permission_ethereumProvider": {
    "message": "Access the Ethereum provider.",
    "description": "The description for the `endowment:ethereum-provider` permission"
  },
  "permission_ethereumProviderDescription": {
    "message": "Allow $1 to communicate with MetaMask directly, in order for it to read data from the blockchain and suggest messages and transactions.",
    "description": "An extended description for the `endowment:ethereum-provider` permission. $1 is the snap name."
  },
  "permission_getEntropy": {
    "message": "Derive arbitrary keys unique to $1.",
    "description": "The description for the `snap_getEntropy` permission. $1 is the snap name."
  },
  "permission_getEntropyDescription": {
    "message": "Allow $1 to derive arbitrary keys unique to $1, without exposing them. These keys are separate from your MetaMask account(s) and not related to your private keys or Secret Recovery Phrase. Other snaps cannot access this information.",
    "description": "An extended description for the `snap_getEntropy` permission. $1 is the snap name."
  },
  "permission_getLocale": {
    "message": "View your preferred language.",
    "description": "The description for the `snap_getLocale` permission"
  },
  "permission_getLocaleDescription": {
    "message": "Let $1 access your preferred language from your MetaMask settings. This can be used to localize and display $1's content using your language.",
    "description": "An extended description for the `snap_getLocale` permission. $1 is the snap name."
  },
  "permission_homePage": {
    "message": "Display a custom screen",
    "description": "The description for the `endowment:page-home` permission"
  },
  "permission_homePageDescription": {
    "message": "Let $1 display a custom home screen in MetaMask. This can be used for user interfaces, configuration, and dashboards.",
    "description": "An extended description for the `endowment:page-home` permission. $1 is the snap name."
  },
  "permission_keyring": {
    "message": "Allow requests for adding and controlling Ethereum accounts",
    "description": "The description for the `endowment:keyring` permission"
  },
  "permission_keyringDescription": {
    "message": "Let $1 receive requests to add or remove accounts, plus sign and transact on behalf of these accounts.",
    "description": "An extended description for the `endowment:keyring` permission. $1 is the snap name."
  },
  "permission_lifecycleHooks": {
    "message": "Use lifecycle hooks.",
    "description": "The description for the `endowment:lifecycle-hooks` permission"
  },
  "permission_lifecycleHooksDescription": {
    "message": "Allow $1 to use lifecycle hooks to run code at specific times during its lifecycle.",
    "description": "An extended description for the `endowment:lifecycle-hooks` permission. $1 is the snap name."
  },
  "permission_manageAccounts": {
    "message": "Add and control Ethereum accounts",
    "description": "The description for `snap_manageAccounts` permission"
  },
  "permission_manageAccountsDescription": {
    "message": "Allow $1 to add or remove Ethereum accounts, then transact and sign with these accounts.",
    "description": "An extended description for the `snap_manageAccounts` permission. $1 is the snap name."
  },
  "permission_manageBip32Keys": {
    "message": "Manage $1 accounts.",
    "description": "The description for the `snap_getBip32Entropy` permission. $1 is a derivation path, e.g. 'm/44'/0'/0' (secp256k1)'."
  },
  "permission_manageBip44AndBip32KeysDescription": {
    "message": "Allow $1 to manage accounts and assets on the requested network. These accounts are derived and backed up using your secret recovery phrase (without revealing it). With the power to derive keys, $1 can support a variety of blockchain protocols beyond Ethereum (EVMs).",
    "description": "An extended description for the `snap_getBip44Entropy` and `snap_getBip44Entropy` permissions. $1 is the snap name."
  },
  "permission_manageBip44Keys": {
    "message": "Manage $1 accounts.",
    "description": "The description for the `snap_getBip44Entropy` permission. $1 is the name of a protocol, e.g. 'Filecoin'."
  },
  "permission_manageState": {
    "message": "Store and manage its data on your device.",
    "description": "The description for the `snap_manageState` permission"
  },
  "permission_manageStateDescription": {
    "message": "Allow $1 to store, update, and retrieve data securely with encryption. Other snaps cannot access this information.",
    "description": "An extended description for the `snap_manageState` permission. $1 is the snap name."
  },
  "permission_nameLookup": {
    "message": "Provide domain and address lookups.",
    "description": "The description for the `endowment:name-lookup` permission."
  },
  "permission_nameLookupDescription": {
    "message": "Allow the snap to fetch and display address and domain lookups in different parts of the MetaMask UI.",
    "description": "An extended description for the `endowment:name-lookup` permission."
  },
  "permission_notifications": {
    "message": "Show notifications.",
    "description": "The description for the `snap_notify` permission"
  },
  "permission_notificationsDescription": {
    "message": "Allow $1 to display notifications within MetaMask. A short notification text can be triggered by a snap for actionable or time-sensitive information.",
    "description": "An extended description for the `snap_notify` permission. $1 is the snap name."
  },
  "permission_rpc": {
    "message": "Allow $1 to communicate directly with $2.",
    "description": "The description for the `endowment:rpc` permission. $1 is 'other snaps' or 'websites', $2 is the snap name."
  },
  "permission_rpcDescription": {
    "message": "Allow $1 to send messages to $2 and receive a response from $2.",
    "description": "An extended description for the `endowment:rpc` permission. $1 is 'other snaps' or 'websites', $2 is the snap name."
  },
  "permission_rpcDescriptionOriginList": {
    "message": "$1 and $2",
    "description": "A list of allowed origins where $2 is the last origin of the list and $1 is the rest of the list separated by ','."
  },
  "permission_signatureInsight": {
    "message": "Display signature insights modal.",
    "description": "The description for the `endowment:signature-insight` permission"
  },
  "permission_signatureInsightDescription": {
    "message": "Allow $1 to display a modal with insights on any signature request before approval. This can be used for anti-phishing and security solutions.",
    "description": "An extended description for the `endowment:signature-insight` permission. $1 is the snap name."
  },
  "permission_signatureInsightOrigin": {
    "message": "See the origins of websites that initiate a signature request",
    "description": "The description for the `signatureOrigin` caveat, to be used with the `endowment:signature-insight` permission"
  },
  "permission_signatureInsightOriginDescription": {
    "message": "Allow $1 to see the origin (URI) of websites that initiate signature requests. This can be used for anti-phishing and security solutions.",
    "description": "An extended description for the `signatureOrigin` caveat, to be used with the `endowment:signature-insight` permission. $1 is the snap name."
  },
  "permission_transactionInsight": {
    "message": "Fetch and display transaction insights.",
    "description": "The description for the `endowment:transaction-insight` permission"
  },
  "permission_transactionInsightDescription": {
    "message": "Allow $1 to decode transactions and show insights within the MetaMask UI. This can be used for anti-phishing and security solutions.",
    "description": "An extended description for the `endowment:transaction-insight` permission. $1 is the snap name."
  },
  "permission_transactionInsightOrigin": {
    "message": "See the origins of websites that suggest transactions",
    "description": "The description for the `transactionOrigin` caveat, to be used with the `endowment:transaction-insight` permission"
  },
  "permission_transactionInsightOriginDescription": {
    "message": "Allow $1 to see the origin (URI) of websites that suggest transactions. This can be used for anti-phishing and security solutions.",
    "description": "An extended description for the `transactionOrigin` caveat, to be used with the `endowment:transaction-insight` permission. $1 is the snap name."
  },
  "permission_unknown": {
    "message": "Unknown permission: $1",
    "description": "$1 is the name of a requested permission that is not recognized."
  },
  "permission_viewBip32PublicKeys": {
    "message": "View your public key for $1 ($2).",
    "description": "The description for the `snap_getBip32PublicKey` permission. $1 is a derivation path, e.g. 'm/44'/0'/0''. $2 is the elliptic curve name, e.g. 'secp256k1'."
  },
  "permission_viewBip32PublicKeysDescription": {
    "message": "Allow $2 to view your public keys (and addresses) for $1. This does not grant any control of accounts or assets.",
    "description": "An extended description for the `snap_getBip32PublicKey` permission. $1 is a derivation path (name). $2 is the snap name."
  },
  "permission_viewNamedBip32PublicKeys": {
    "message": "View your public key for $1.",
    "description": "The description for the `snap_getBip32PublicKey` permission. $1 is a name for the derivation path, e.g., 'Ethereum accounts'."
  },
  "permission_webAssembly": {
    "message": "Support for WebAssembly.",
    "description": "The description of the `endowment:webassembly` permission."
  },
  "permission_webAssemblyDescription": {
    "message": "Allow $1 to access low-level execution environments via WebAssembly.",
    "description": "An extended description of the `endowment:webassembly` permission. $1 is the snap name."
  },
  "permissions": {
    "message": "Permissions"
  },
  "permissionsPageEmptyContent": {
    "message": "Nothing to see here"
  },
  "permissionsPageEmptySubContent": {
    "message": "This is where you can see the permissions you've given to installed Snaps or connected sites."
  },
  "permissionsPageTourDescription": {
    "message": "This is your control panel for managing permissions given to connected sites and installed Snaps."
  },
  "permissionsPageTourTitle": {
    "message": "Connected sites are now permissions"
  },
  "personalAddressDetected": {
    "message": "Personal address detected. Input the token contract address."
  },
  "petnamesEnabledToggle": {
    "message": "Allow nicknames"
  },
  "petnamesEnabledToggleDescription": {
    "message": "This lets you assign a nickname to any address. We’ll suggest names for addresses that you interact with when possible."
  },
  "pinExtensionDescription": {
    "message": "Navigate to the extension menu and pin MetaMask Institutional for seamless access."
  },
  "pinExtensionTitle": {
    "message": "Pin extension"
  },
  "pinToTop": {
    "message": "Pin to top"
  },
  "pleaseConfirm": {
    "message": "Please confirm"
  },
  "plusMore": {
    "message": "+ $1 more",
    "description": "$1 is the number of additional items"
  },
  "plusXMore": {
    "message": "+ $1 more",
    "description": "$1 is a number of additional but unshown items in a list- this message will be shown in place of those items"
  },
  "popularCustomNetworks": {
    "message": "Popular custom networks"
  },
  "portfolio": {
    "message": "Portfolio"
  },
  "portfolioDashboard": {
    "message": "Portfolio Dashboard"
  },
  "preparingSwap": {
    "message": "Preparing swap..."
  },
  "prev": {
    "message": "Prev"
  },
  "primaryCurrencySetting": {
    "message": "Primary currency"
  },
  "primaryCurrencySettingDescription": {
    "message": "Select native to prioritize displaying values in the native currency of the chain (e.g. ETH). Select Fiat to prioritize displaying values in your selected fiat currency."
  },
  "primaryType": {
    "message": "Primary type"
  },
  "priorityFee": {
    "message": "Priority fee"
  },
  "priorityFeeProperCase": {
    "message": "Priority Fee"
  },
  "privacy": {
    "message": "Privacy"
  },
  "privacyMsg": {
    "message": "Privacy policy"
  },
  "privateKey": {
    "message": "Private Key",
    "description": "select this type of file to use to import an account"
  },
  "privateKeyCopyWarning": {
    "message": "Private key for $1",
    "description": "$1 represents the account name"
  },
  "privateKeyHidden": {
    "message": "The private key is hidden",
    "description": "Explains that the private key input is hidden"
  },
  "privateKeyShow": {
    "message": "Show/Hide the private key input",
    "description": "Describes a toggle that is used to show or hide the private key input"
  },
  "privateKeyShown": {
    "message": "This private key is being shown",
    "description": "Explains that the private key input is being shown"
  },
  "privateKeyWarning": {
    "message": "Warning: Never disclose this key. Anyone with your private keys can steal any assets held in your account."
  },
  "privateNetwork": {
    "message": "Private network"
  },
  "proceedWithTransaction": {
    "message": "I want to proceed anyway"
  },
  "proposedApprovalLimit": {
    "message": "Proposed approval limit"
  },
  "provide": {
    "message": "Provide"
  },
  "publicAddress": {
    "message": "Public address"
  },
  "pushPlatformNotificationsFundsReceivedDescription": {
    "message": "You received $1 $2"
  },
  "pushPlatformNotificationsFundsReceivedDescriptionDefault": {
    "message": "You received some tokens"
  },
  "pushPlatformNotificationsFundsReceivedTitle": {
    "message": "Funds received"
  },
  "pushPlatformNotificationsFundsSentDescription": {
    "message": "You successfully sent $1 $2"
  },
  "pushPlatformNotificationsFundsSentDescriptionDefault": {
    "message": "You successfully sent some tokens"
  },
  "pushPlatformNotificationsFundsSentTitle": {
    "message": "Funds sent"
  },
  "pushPlatformNotificationsNftReceivedDescription": {
    "message": "You received new NFTs"
  },
  "pushPlatformNotificationsNftReceivedTitle": {
    "message": "NFT received"
  },
  "pushPlatformNotificationsNftSentDescription": {
    "message": "You have successfully sent an NFT"
  },
  "pushPlatformNotificationsNftSentTitle": {
    "message": "NFT sent"
  },
  "pushPlatformNotificationsStakingLidoStakeCompletedDescription": {
    "message": "Your Lido stake was successful"
  },
  "pushPlatformNotificationsStakingLidoStakeCompletedTitle": {
    "message": "Stake complete"
  },
  "pushPlatformNotificationsStakingLidoStakeReadyToBeWithdrawnDescription": {
    "message": "Your Lido stake is now ready to be withdrawn"
  },
  "pushPlatformNotificationsStakingLidoStakeReadyToBeWithdrawnTitle": {
    "message": "Stake ready for withdrawal"
  },
  "pushPlatformNotificationsStakingLidoWithdrawalCompletedDescription": {
    "message": "Your Lido withdrawal was successful"
  },
  "pushPlatformNotificationsStakingLidoWithdrawalCompletedTitle": {
    "message": "Withdrawal completed"
  },
  "pushPlatformNotificationsStakingLidoWithdrawalRequestedDescription": {
    "message": "Your Lido withdrawal request was submitted"
  },
  "pushPlatformNotificationsStakingLidoWithdrawalRequestedTitle": {
    "message": "Withdrawal requested"
  },
  "pushPlatformNotificationsStakingRocketpoolStakeCompletedDescription": {
    "message": "Your RocketPool stake was successful"
  },
  "pushPlatformNotificationsStakingRocketpoolStakeCompletedTitle": {
    "message": "Stake complete"
  },
  "pushPlatformNotificationsStakingRocketpoolUnstakeCompletedDescription": {
    "message": "Your RocketPool unstake was successful"
  },
  "pushPlatformNotificationsStakingRocketpoolUnstakeCompletedTitle": {
    "message": "Unstake complete"
  },
  "pushPlatformNotificationsSwapCompletedDescription": {
    "message": "Your MetaMask Swap was successful"
  },
  "pushPlatformNotificationsSwapCompletedTitle": {
    "message": "Swap completed"
  },
  "queued": {
    "message": "Queued"
  },
  "quoteRate": {
    "message": "Quote rate"
  },
  "reAddAccounts": {
    "message": "re-add any other accounts"
  },
  "reAdded": {
    "message": "re-added"
  },
  "readdToken": {
    "message": "You can add this token back in the future by going to “Import token” in your accounts options menu."
  },
  "receive": {
    "message": "Receive"
  },
  "recipientAddressPlaceholder": {
    "message": "Enter public address (0x) or ENS name"
  },
  "recipientAddressPlaceholderFlask": {
    "message": "Enter public address (0x) or domain name"
  },
  "recommendedGasLabel": {
    "message": "Recommended"
  },
  "recoveryPhraseReminderBackupStart": {
    "message": "Start here"
  },
  "recoveryPhraseReminderConfirm": {
    "message": "Got it"
  },
  "recoveryPhraseReminderHasBackedUp": {
    "message": "Always keep your Secret Recovery Phrase in a secure and secret place"
  },
  "recoveryPhraseReminderHasNotBackedUp": {
    "message": "Need to backup your Secret Recovery Phrase again?"
  },
  "recoveryPhraseReminderItemOne": {
    "message": "Never share your Secret Recovery Phrase with anyone"
  },
  "recoveryPhraseReminderItemTwo": {
    "message": "The MetaMask team will never ask for your Secret Recovery Phrase"
  },
  "recoveryPhraseReminderSubText": {
    "message": "Your Secret Recovery Phrase controls all of your accounts."
  },
  "recoveryPhraseReminderTitle": {
    "message": "Protect your funds"
  },
  "redesignedConfirmationsEnabledToggle": {
    "message": "Redesigned confirmations"
  },
  "redesignedConfirmationsToggleDescription": {
    "message": "Turn this on to see re-designed confirmations whenever you receive signature requests."
  },
  "refreshList": {
    "message": "Refresh list"
  },
  "reject": {
    "message": "Reject"
  },
  "rejectAll": {
    "message": "Reject all"
  },
  "rejectRequestsDescription": {
    "message": "You are about to batch reject $1 requests."
  },
  "rejectRequestsN": {
    "message": "Reject $1 requests"
  },
  "rejectTxsDescription": {
    "message": "You are about to batch reject $1 transactions."
  },
  "rejectTxsN": {
    "message": "Reject $1 transactions"
  },
  "rejected": {
    "message": "Rejected"
  },
  "remember": {
    "message": "Remember:"
  },
  "remove": {
    "message": "Remove"
  },
  "removeAccount": {
    "message": "Remove account"
  },
  "removeAccountDescription": {
    "message": "This account will be removed from your wallet. Please make sure you have the original Secret Recovery Phrase or private key for this imported account before continuing. You can import or create accounts again from the account drop-down. "
  },
  "removeJWT": {
    "message": "Remove custodian token"
  },
  "removeJWTDescription": {
    "message": "Are you sure you want to remove this token? All accounts assigned to this token will be removed from extension as well: "
  },
  "removeKeyringSnap": {
    "message": "Removing this Snap removes these accounts from MetaMask:"
  },
  "removeKeyringSnapToolTip": {
    "message": "The snap controls the accounts, and by removing it, the accounts will be removed from MetaMask, too, but they will remain in the blockchain."
  },
  "removeNFT": {
    "message": "Remove NFT"
  },
  "removeNftMessage": {
    "message": "NFT was successfully removed!"
  },
  "removeSnap": {
    "message": "Remove Snap"
  },
  "removeSnapAccountDescription": {
    "message": "If you proceed, this account will no longer be available in MetaMask."
  },
  "removeSnapAccountTitle": {
    "message": "Remove account"
  },
  "removeSnapConfirmation": {
    "message": "Are you sure you want to remove $1?",
    "description": "$1 represents the name of the snap"
  },
  "removeSnapDescription": {
    "message": "This action will delete the snap, its data and revoke your given permissions."
  },
  "replace": {
    "message": "replace"
  },
  "reportIssue": {
    "message": "Report an issue"
  },
  "requestFlaggedAsMaliciousFallbackCopyReason": {
    "message": "The security provider has not shared additional details"
  },
  "requestFlaggedAsMaliciousFallbackCopyReasonTitle": {
    "message": "Request flagged as malicious"
  },
  "requestFrom": {
    "message": "Request from"
  },
  "requestFromInfo": {
    "message": "This is the site asking for your signature."
  },
  "requestMayNotBeSafe": {
    "message": "Request may not be safe"
  },
  "requestMayNotBeSafeError": {
    "message": "The security provider didn't detect any known malicious activity, but it still may not be safe to continue."
  },
  "requestNotVerified": {
    "message": "Request not verified"
  },
  "requestNotVerifiedError": {
    "message": "Because of an error, this request was not verified by the security provider. Proceed with caution."
  },
  "requestsAwaitingAcknowledgement": {
    "message": "requests waiting to be acknowledged"
  },
  "required": {
    "message": "Required"
  },
  "reset": {
    "message": "Reset"
  },
  "resetStates": {
    "message": "Reset States"
  },
  "resetWallet": {
    "message": "Reset wallet"
  },
  "resetWalletSubHeader": {
    "message": "MetaMask does not keep a copy of your password. If you’re having trouble unlocking your account, you will need to reset your wallet. You can do this by providing the Secret Recovery Phrase you used when you set up your wallet."
  },
  "resetWalletUsingSRP": {
    "message": "This action will delete your current wallet and Secret Recovery Phrase from this device, along with the list of accounts you’ve curated. After resetting with a Secret Recovery Phrase, you’ll see a list of accounts based on the Secret Recovery Phrase you use to reset. This new list will automatically include accounts that have a balance. You’ll also be able to $1 created previously. Custom accounts that you’ve imported will need to be $2, and any custom tokens you’ve added to an account will need to be $3 as well."
  },
  "resetWalletWarning": {
    "message": "Make sure you’re using the correct Secret Recovery Phrase before proceeding. You will not be able to undo this."
  },
  "restartMetamask": {
    "message": "Restart MetaMask"
  },
  "restore": {
    "message": "Restore"
  },
  "restoreFailed": {
    "message": "Can not restore your data from the file provided"
  },
  "restoreSuccessful": {
    "message": "Your data has been restored successfully"
  },
  "restoreUserData": {
    "message": "Restore user data"
  },
  "restoreUserDataDescription": {
    "message": "You can restore data like contacts and preferences from a backup file."
  },
  "resultPageError": {
    "message": "Error"
  },
  "resultPageErrorDefaultMessage": {
    "message": "The operation failed."
  },
  "resultPageSuccess": {
    "message": "Success"
  },
  "resultPageSuccessDefaultMessage": {
    "message": "The operation completed successfully."
  },
  "retryTransaction": {
    "message": "Retry transaction"
  },
  "reusedTokenNameWarning": {
    "message": "A token here reuses a symbol from another token you watch, this can be confusing or deceptive."
  },
  "revealSeedWords": {
    "message": "Reveal Secret Recovery Phrase"
  },
  "revealSeedWordsDescription1": {
    "message": "The $1 provides $2",
    "description": "This is a sentence consisting of link using 'revealSeedWordsSRPName' as $1 and bolded text using 'revealSeedWordsDescription3' as $2."
  },
  "revealSeedWordsDescription2": {
    "message": "MetaMask is a $1. That means you're the owner of your SRP.",
    "description": "$1 is text link with the message from 'revealSeedWordsNonCustodialWallet'"
  },
  "revealSeedWordsDescription3": {
    "message": "full access to your wallet and funds.\n"
  },
  "revealSeedWordsNonCustodialWallet": {
    "message": "non-custodial wallet"
  },
  "revealSeedWordsQR": {
    "message": "QR"
  },
  "revealSeedWordsSRPName": {
    "message": "Secret Recovery Phrase (SRP)"
  },
  "revealSeedWordsText": {
    "message": "Text"
  },
  "revealSeedWordsWarning": {
    "message": "Make sure no one is looking at your screen. $1",
    "description": "$1 is bolded text using the message from 'revealSeedWordsWarning2'"
  },
  "revealSeedWordsWarning2": {
    "message": "MetaMask Support will never request this.",
    "description": "The bolded texted in the second part of 'revealSeedWordsWarning'"
  },
  "revealSensitiveContent": {
    "message": "Reveal sensitive content"
  },
  "revealTheSeedPhrase": {
    "message": "Reveal seed phrase"
  },
  "revokeAllTokensTitle": {
    "message": "Revoke permission to access and transfer all of your $1?",
    "description": "$1 is the symbol of the token for which the user is revoking approval"
  },
  "revokeAllTokensTitleWithoutSymbol": {
    "message": "Revoke permission to access and transfer all of your NFTs from $1?",
    "description": "$1 is a link to contract on the block explorer when we're not able to retrieve a erc721 or erc1155 name"
  },
  "revokeApproveForAllDescription": {
    "message": "This revokes the permission for a third party to access and transfer all of your $1 without further notice.",
    "description": "$1 is either a string or link of a given token symbol or name"
  },
  "revokeApproveForAllDescriptionWithoutSymbol": {
    "message": "This revokes the permission for a third party to access and transfer all of your NFTs from $1 without further notice.",
    "description": "$1 is a link to contract on the block explorer when we're not able to retrieve a erc721 or erc1155 name"
  },
  "revokePermission": {
    "message": "Revoke permission"
  },
  "revokeSpendingCap": {
    "message": "Revoke spending cap for your $1",
    "description": "$1 is a token symbol"
  },
  "revokeSpendingCapTooltipText": {
    "message": "This third party will be unable to spend any more of your current or future tokens."
  },
  "rpcUrl": {
    "message": "New RPC URL"
  },
  "safeTransferFrom": {
    "message": "Safe transfer from"
  },
  "save": {
    "message": "Save"
  },
  "scanInstructions": {
    "message": "Place the QR code in front of your camera"
  },
  "scanQrCode": {
    "message": "Scan QR code"
  },
  "scrollDown": {
    "message": "Scroll down"
  },
  "search": {
    "message": "Search"
  },
  "searchAccounts": {
    "message": "Search accounts"
  },
  "searchTokenOrNFT": {
    "message": "Search token or NFT"
  },
  "searchTokens": {
    "message": "Search tokens"
  },
  "secretRecoveryPhrase": {
    "message": "Secret Recovery Phrase"
  },
  "secureWallet": {
    "message": "Secure wallet"
  },
  "security": {
    "message": "Security"
  },
  "securityAlert": {
    "message": "Security alert from $1 and $2"
  },
  "securityAlerts": {
    "message": "Security alerts"
  },
  "securityAlertsDescription": {
    "message": "This feature alerts you to malicious activity by actively reviewing transaction and signature requests. $1",
    "description": "Link to learn more about security alerts"
  },
  "securityAndPrivacy": {
    "message": "Security & privacy"
  },
  "securityProviderPoweredBy": {
    "message": "Powered by $1",
    "description": "The security provider that is providing data"
  },
  "seeDetails": {
    "message": "See details"
  },
  "seedPhraseConfirm": {
    "message": "Confirm Secret Recovery Phrase"
  },
  "seedPhraseEnterMissingWords": {
    "message": "Confirm Secret Recovery Phrase"
  },
  "seedPhraseIntroNotRecommendedButtonCopy": {
    "message": "Remind me later (not recommended)"
  },
  "seedPhraseIntroRecommendedButtonCopy": {
    "message": "Secure my wallet (recommended)"
  },
  "seedPhraseIntroSidebarBulletFour": {
    "message": "Write down and store in multiple secret places"
  },
  "seedPhraseIntroSidebarBulletOne": {
    "message": "Save in a password manager"
  },
  "seedPhraseIntroSidebarBulletThree": {
    "message": "Store in a safe deposit box"
  },
  "seedPhraseIntroSidebarCopyOne": {
    "message": "Your Secret Recovery Phrase is a 12-word phrase that is the “master key” to your wallet and your funds"
  },
  "seedPhraseIntroSidebarCopyThree": {
    "message": "If someone asks for your recovery phrase they are likely trying to scam you and steal your wallet funds."
  },
  "seedPhraseIntroSidebarCopyTwo": {
    "message": "Never, ever share your Secret Recovery Phrase, not even with MetaMask!"
  },
  "seedPhraseIntroSidebarTitleOne": {
    "message": "What is a Secret Recovery Phrase?"
  },
  "seedPhraseIntroSidebarTitleThree": {
    "message": "Should I share my Secret Recovery Phrase?"
  },
  "seedPhraseIntroSidebarTitleTwo": {
    "message": "How do I save my Secret Recovery Phrase?"
  },
  "seedPhraseIntroTitle": {
    "message": "Secure your wallet"
  },
  "seedPhraseIntroTitleCopy": {
    "message": "Before getting started, watch this short video to learn about your Secret Recovery Phrase and how to keep your wallet safe."
  },
  "seedPhraseReq": {
    "message": "Secret Recovery Phrases contain 12, 15, 18, 21, or 24 words"
  },
  "seedPhraseWriteDownDetails": {
    "message": "Write down this 12-word Secret Recovery Phrase and save it in a place that you trust and only you can access."
  },
  "seedPhraseWriteDownHeader": {
    "message": "Write down your Secret Recovery Phrase"
  },
  "select": {
    "message": "Select"
  },
  "selectAToken": {
    "message": "Select a token"
  },
  "selectAccounts": {
    "message": "Select the account(s) to use on this site"
  },
  "selectAccountsForSnap": {
    "message": "Select the account(s) to use with this snap"
  },
  "selectAll": {
    "message": "Select all"
  },
  "selectAllAccounts": {
    "message": "Select all accounts"
  },
  "selectAnAccount": {
    "message": "Select an account"
  },
  "selectAnAccountAlreadyConnected": {
    "message": "This account has already been connected to MetaMask"
  },
  "selectAnAccountHelp": {
    "message": "Select the custodian accounts to use in MetaMask Institutional."
  },
  "selectEnableDisplayMediaPrivacyPreference": {
    "message": "Turn on Display NFT Media"
  },
  "selectHdPath": {
    "message": "Select HD path"
  },
  "selectJWT": {
    "message": "Select token"
  },
  "selectNFTPrivacyPreference": {
    "message": "Turn on NFT detection in Settings"
  },
  "selectPathHelp": {
    "message": "If you don't see the accounts you expect, try switching the HD path or current selected network."
  },
  "selectType": {
    "message": "Select Type"
  },
  "selectingAllWillAllow": {
    "message": "Selecting all will allow this site to view all of your current accounts. Make sure you trust this site."
  },
  "send": {
    "message": "Send"
  },
  "sendAToken": {
    "message": "Send a token"
  },
  "sendBugReport": {
    "message": "Send us a bug report."
  },
  "sendNoContactsConversionText": {
    "message": "click here"
  },
  "sendNoContactsDescription": {
    "message": "Contacts allow you to safely send transactions to another account multiple times.  To create a contact, $1",
    "description": "$1 represents the action text 'click here'"
  },
  "sendNoContactsTitle": {
    "message": "You don't have any contacts yet"
  },
  "sendSpecifiedTokens": {
    "message": "Send $1",
    "description": "Symbol of the specified token"
  },
  "sendTo": {
    "message": "Send to"
  },
  "sendTokens": {
    "message": "Send tokens"
  },
  "sendingDisabled": {
    "message": "Sending of ERC-1155 NFT assets is not yet supported."
  },
  "sendingNativeAsset": {
    "message": "Sending $1",
    "description": "$1 represents the native currency symbol for the current network (e.g. ETH or BNB)"
  },
  "sendingToTokenContractWarning": {
    "message": "Warning: you are about to send to a token contract which could result in a loss of funds. $1",
    "description": "$1 is a clickable link with text defined by the 'learnMoreUpperCase' key. The link will open to a support article regarding the known contract address warning"
  },
  "sendingZeroAmount": {
    "message": "You are sending 0 $1."
  },
  "sepolia": {
    "message": "Sepolia test network"
  },
  "setAdvancedPrivacySettingsDetails": {
    "message": "MetaMask uses these trusted third-party services to enhance product usability and safety."
  },
  "setApprovalForAll": {
    "message": "Set approval for all"
  },
  "setApprovalForAllTitle": {
    "message": "Approve $1 with no spend limit",
    "description": "The token symbol that is being approved"
  },
  "settingAddSnapAccount": {
    "message": "Add account Snap"
  },
  "settings": {
    "message": "Settings"
  },
  "settingsSearchMatchingNotFound": {
    "message": "No matching results found."
  },
  "settingsSubHeadingSignaturesAndTransactions": {
    "message": "Signature and transaction requests"
  },
  "show": {
    "message": "Show"
  },
  "showAccount": {
    "message": "Show account"
  },
  "showExtensionInFullSizeView": {
    "message": "Show extension in full-size view"
  },
  "showExtensionInFullSizeViewDescription": {
    "message": "Turn this on to make full-size view your default when you click the extension icon."
  },
  "showFiatConversionInTestnets": {
    "message": "Show conversion on test networks"
  },
  "showFiatConversionInTestnetsDescription": {
    "message": "Select this to show fiat conversion on test networks"
  },
  "showHexData": {
    "message": "Show hex data"
  },
  "showHexDataDescription": {
    "message": "Select this to show the hex data field on the send screen"
  },
  "showIncomingTransactions": {
    "message": "Show incoming transactions"
  },
  "showIncomingTransactionsDescription": {
    "message": "This relies on $1 which will have access to your Ethereum address and your IP address. $2",
    "description": "$1 is the link to etherscan url and $2 is the link to the privacy policy of consensys APIs"
  },
  "showIncomingTransactionsExplainer": {
    "message": "This relies on different third-party APIs for each network, which expose your Ethereum address and your IP address."
  },
  "showMore": {
    "message": "Show more"
  },
  "showNft": {
    "message": "Show NFT"
  },
  "showPermissions": {
    "message": "Show permissions"
  },
  "showPrivateKey": {
    "message": "Show private key"
  },
  "showTestnetNetworks": {
    "message": "Show test networks"
  },
  "showTestnetNetworksDescription": {
    "message": "Select this to show test networks in network list"
  },
  "sigRequest": {
    "message": "Signature request"
  },
  "sign": {
    "message": "Sign"
  },
  "signatureRequest": {
    "message": "Signature request"
  },
  "signatureRequestGuidance": {
    "message": "Only sign this message if you fully understand the content and trust the requesting site."
  },
  "signatureRequestWarning": {
    "message": "Signing this message could be dangerous. You may be giving total control of your account and assets to the party on the other end of this message. That means they could drain your account at any time. Proceed with caution. $1."
  },
  "signed": {
    "message": "Signed"
  },
  "signin": {
    "message": "Sign-In"
  },
  "signing": {
    "message": "Signing"
  },
  "simulationDetailsFailed": {
    "message": "There was an error loading your estimation."
  },
  "simulationDetailsFiatNotAvailable": {
    "message": "Not Available"
  },
  "simulationDetailsIncomingHeading": {
    "message": "You receive"
  },
  "simulationDetailsNoBalanceChanges": {
    "message": "No changes predicted for your wallet"
  },
  "simulationDetailsOutgoingHeading": {
    "message": "You send"
  },
  "simulationDetailsTitle": {
    "message": "Estimated changes"
  },
  "simulationDetailsTitleTooltip": {
    "message": "Estimated changes are what might happen if you go through with this transaction. This is just a prediction, not a guarantee."
  },
  "simulationDetailsTotalFiat": {
    "message": "Total = $1",
    "description": "$1 is the total amount in fiat currency on one side of the transaction"
  },
  "simulationDetailsTransactionReverted": {
    "message": "This transaction is likely to fail"
  },
  "simulationErrorMessageV2": {
    "message": "We were not able to estimate gas. There might be an error in the contract and this transaction may fail."
  },
  "simulationsSettingDescription": {
    "message": "Turn this on to estimate balance changes of transactions before you confirm them. This doesn't guarantee the final outcome of your transactions. $1"
  },
  "simulationsSettingSubHeader": {
    "message": "Estimate balance changes"
  },
  "skip": {
    "message": "Skip"
  },
  "skipAccountSecurity": {
    "message": "Skip account security?"
  },
  "skipAccountSecurityDetails": {
    "message": "I understand that until I back up my Secret Recovery Phrase, I may lose my accounts and all of their assets."
  },
  "smartContracts": {
    "message": "Smart contracts"
  },
  "smartSwaps": {
    "message": "Smart Swaps"
  },
  "smartSwapsAreHere": {
    "message": "Smart Swaps are here!"
  },
  "smartSwapsDescription": {
    "message": "MetaMask Swaps just got a whole lot smarter! Enabling Smart Swaps will allow MetaMask to programmatically optimize your Swap to help:"
  },
  "smartSwapsDescription2": {
    "message": "*Smart Swaps will submit your transaction privately. You can opt-out in advanced settings at any time. To learn more about Smart Swaps, read our $1.",
    "description": "$1 is an external link to FAQ and Risk Disclosures"
  },
<<<<<<< HEAD
  "smartSwapsErrorNotEnoughFunds": {
    "message": "Not enough funds for a smart swap."
  },
  "smartSwapsErrorUnavailable": {
    "message": "Smart Swaps are temporarily unavailable."
=======
  "smartTransactions": {
    "message": "Smart Transactions"
  },
  "smartTransactionsBenefit1": {
    "message": "82% fewer failed transactions"
  },
  "smartTransactionsBenefit2": {
    "message": "Transaction protection"
  },
  "smartTransactionsBenefit3": {
    "message": "Real-time updates"
  },
  "smartTransactionsDescription": {
    "message": "Unlock the safest, most reliable, and easiest transaction experience - a smarter way to navigate web3."
  },
  "smartTransactionsDescription2": {
    "message": "Millions of dollars are lost every month due to failed transactions & frontrunning. Smart Transactions fixes this."
>>>>>>> 2c457705
  },
  "smartSwapsTooltip": {
    "message": "Simulate transactions before submitting to decrease transaction costs and reduce failures. To learn more, read our $1",
    "description": "$1 is an external link to FAQ and Risk Disclosures"
  },
  "snapAccountCreated": {
    "message": "Account created"
  },
  "snapAccountCreatedDescription": {
    "message": "Your new account is ready to use!"
  },
  "snapAccountCreationFailed": {
    "message": "Account creation failed"
  },
  "snapAccountCreationFailedDescription": {
    "message": "$1 didn't manage to create an account for you.",
    "description": "$1 is the snap name"
  },
  "snapAccountRedirectFinishSigningTitle": {
    "message": "Finish signing"
  },
  "snapAccountRedirectSiteDescription": {
    "message": "Follow the instructions from $1"
  },
  "snapAccountRemovalFailed": {
    "message": "Account removal failed"
  },
  "snapAccountRemovalFailedDescription": {
    "message": "$1 didn't manage to remove this account for you.",
    "description": "$1 is the snap name"
  },
  "snapAccountRemoved": {
    "message": "Account removed"
  },
  "snapAccountRemovedDescription": {
    "message": "This account will no longer be available to use in MetaMask."
  },
  "snapAccounts": {
    "message": "Account Snaps"
  },
  "snapAccountsDescription": {
    "message": "Accounts controlled by third-party Snaps."
  },
  "snapConnectionWarning": {
    "message": "$1 wants to use $2",
    "description": "$2 is the snap and $1 is the dapp requesting connection to the snap."
  },
  "snapContent": {
    "message": "This content is coming from $1",
    "description": "This is shown when a snap shows transaction insight information in the confirmation UI. $1 is a link to the snap's settings page with the link text being the name of the snap."
  },
  "snapDetailWebsite": {
    "message": "Website"
  },
  "snapInstallRequest": {
    "message": "Installing $1 gives it the following permissions.",
    "description": "$1 is the snap name."
  },
  "snapInstallSuccess": {
    "message": "Installation complete"
  },
  "snapInstallWarningCheck": {
    "message": "$1 wants permission to do the following:",
    "description": "Warning message used in popup displayed on snap install. $1 is the snap name."
  },
  "snapInstallWarningHeading": {
    "message": "Proceed with caution"
  },
  "snapInstallWarningPermissionDescriptionForBip32View": {
    "message": "Allow $1 to view your public keys (and addresses). This does not grant any control of accounts or assets.",
    "description": "An extended description for the `snap_getBip32PublicKey` permission used for tooltip on Snap Install Warning screen (popup/modal). $1 is the snap name."
  },
  "snapInstallWarningPermissionDescriptionForEntropy": {
    "message": "Allow $1 Snap to manage accounts and assets on the requested network(s). These accounts are derived and backed up using your secret recovery phrase (without revealing it). With the power to derive keys, $1 can support a variety of blockchain protocols beyond Ethereum (EVMs).",
    "description": "An extended description for the `snap_getBip44Entropy` and `snap_getBip44Entropy` permissions used for tooltip on Snap Install Warning screen (popup/modal). $1 is the snap name."
  },
  "snapInstallWarningPermissionNameForEntropy": {
    "message": "Manage $1 accounts",
    "description": "Permission name used for the Permission Cell component displayed on warning popup when installing a Snap. $1 is list of account types."
  },
  "snapInstallWarningPermissionNameForViewPublicKey": {
    "message": "View your public key for $1",
    "description": "Permission name used for the Permission Cell component displayed on warning popup when installing a Snap. $1 is list of account types."
  },
  "snapInstallationErrorDescription": {
    "message": "$1 couldn’t be installed.",
    "description": "Error description used when snap installation fails. $1 is the snap name."
  },
  "snapInstallationErrorTitle": {
    "message": "Installation failed",
    "description": "Error title used when snap installation fails."
  },
  "snapResultError": {
    "message": "Error"
  },
  "snapResultSuccess": {
    "message": "Success"
  },
  "snapResultSuccessDescription": {
    "message": "$1 is ready to use"
  },
  "snapUpdateAlertDescription": {
    "message": "Get the latest version of $1",
    "description": "Description used in Snap update alert banner when snap update is available. $1 is the Snap name."
  },
  "snapUpdateAvailable": {
    "message": "Update available"
  },
  "snapUpdateErrorDescription": {
    "message": "$1 couldn’t be updated.",
    "description": "Error description used when snap update fails. $1 is the snap name."
  },
  "snapUpdateErrorTitle": {
    "message": "Update failed",
    "description": "Error title used when snap update fails."
  },
  "snapUpdateRequest": {
    "message": "Updating $1 gives it the following permissions.",
    "description": "$1 is the Snap name."
  },
  "snapUpdateSuccess": {
    "message": "Update complete"
  },
  "snapUrlIsBlocked": {
    "message": "This Snap wants to take you to a blocked site. $1."
  },
  "snaps": {
    "message": "Snaps"
  },
  "snapsConnected": {
    "message": "Snaps connected"
  },
  "snapsInvalidUIError": {
    "message": "The UI specified by the snap is invalid."
  },
  "snapsNoInsight": {
    "message": "The snap didn't return any insight"
  },
  "snapsPrivacyWarningFirstMessage": {
    "message": "You acknowledge that any Snap that you install is a Third Party Service, unless otherwise identified, as defined in the Consensys $1. Your use of Third Party Services is governed by separate terms and conditions set forth by the Third Party Service provider. Consensys does not recommend the use of any Snap by any particular person for any particular reason. You access, rely upon or use the Third Party Service at your own risk. Consensys disclaims all responsibility and liability for any losses on account of your use of Third Party Services.",
    "description": "First part of a message in popup modal displayed when installing a snap for the first time. $1 is terms of use link."
  },
  "snapsPrivacyWarningSecondMessage": {
    "message": "Any information you share with Third Party Services will be collected directly by those Third Party Services in accordance with their privacy policies. Please refer to their privacy policies for more information.",
    "description": "Second part of a message in popup modal displayed when installing a snap for the first time."
  },
  "snapsPrivacyWarningThirdMessage": {
    "message": "Consensys has no access to information you share with Third Party Services.",
    "description": "Third part of a message in popup modal displayed when installing a snap for the first time."
  },
  "snapsSettings": {
    "message": "Snap settings"
  },
  "snapsTermsOfUse": {
    "message": "Terms of Use"
  },
  "snapsToggle": {
    "message": "A snap will only run if it is enabled"
  },
  "snapsUIError": {
    "message": "Contact the creators of $1 for further support.",
    "description": "This is shown when the insight snap throws an error. $1 is the snap name"
  },
  "someNetworksMayPoseSecurity": {
    "message": "Some networks may pose security and/or privacy risks. Understand the risks before adding & using a network."
  },
  "somethingDoesntLookRight": {
    "message": "Something doesn't look right? $1",
    "description": "A false positive message for users to contact support. $1 is a link to the support page."
  },
  "somethingIsWrong": {
    "message": "Something's gone wrong. Try reloading the page."
  },
  "somethingWentWrong": {
    "message": "Oops! Something went wrong."
  },
  "source": {
    "message": "Source"
  },
  "speedUp": {
    "message": "Speed up"
  },
  "speedUpCancellation": {
    "message": "Speed up this cancellation"
  },
  "speedUpExplanation": {
    "message": "We’ve updated the gas fee based on current network conditions and have increased it by at least 10% (required by the network)."
  },
  "speedUpPopoverTitle": {
    "message": "Speed up transaction"
  },
  "speedUpTooltipText": {
    "message": "New gas fee"
  },
  "speedUpTransaction": {
    "message": "Speed up this transaction"
  },
  "spendLimitInsufficient": {
    "message": "Spend limit insufficient"
  },
  "spendLimitInvalid": {
    "message": "Spend limit invalid; must be a positive number"
  },
  "spendLimitPermission": {
    "message": "Spend limit permission"
  },
  "spendLimitRequestedBy": {
    "message": "Spend limit requested by $1",
    "description": "Origin of the site requesting the spend limit"
  },
  "spendLimitTooLarge": {
    "message": "Spend limit too large"
  },
  "spendingCap": {
    "message": "Spending cap"
  },
  "spendingCapError": {
    "message": "Error: Enter numbers only"
  },
  "spendingCapErrorDescription": {
    "message": "Only enter a number that you're comfortable with $1 accessing now or in the future. You can always increase the token limit later.",
    "description": "$1 is origin of the site requesting the token limit"
  },
  "spendingCapRequest": {
    "message": "Spending cap request for your $1"
  },
  "srpInputNumberOfWords": {
    "message": "I have a $1-word phrase",
    "description": "This is the text for each option in the dropdown where a user selects how many words their secret recovery phrase has during import. The $1 is the number of words (either 12, 15, 18, 21, or 24)."
  },
  "srpPasteFailedTooManyWords": {
    "message": "Paste failed because it contained over 24 words. A secret recovery phrase can have a maximum of 24 words.",
    "description": "Description of SRP paste error when the pasted content has too many words"
  },
  "srpPasteTip": {
    "message": "You can paste your entire secret recovery phrase into any field",
    "description": "Our secret recovery phrase input is split into one field per word. This message explains to users that they can paste their entire secrete recovery phrase into any field, and we will handle it correctly."
  },
  "srpSecurityQuizGetStarted": {
    "message": "Get started"
  },
  "srpSecurityQuizImgAlt": {
    "message": "An eye with a keyhole in the center, and three floating password fields"
  },
  "srpSecurityQuizIntroduction": {
    "message": "To reveal your Secret Recovery Phrase, you need to correctly answer two questions"
  },
  "srpSecurityQuizQuestionOneQuestion": {
    "message": "If you lose your Secret Recovery Phrase, MetaMask..."
  },
  "srpSecurityQuizQuestionOneRightAnswer": {
    "message": "Can’t help you"
  },
  "srpSecurityQuizQuestionOneRightAnswerDescription": {
    "message": "Write it down, engrave it on metal, or keep it in multiple secret spots so you never lose it. If you lose it, it’s gone forever."
  },
  "srpSecurityQuizQuestionOneRightAnswerTitle": {
    "message": "Right! No one can help get your Secret Recovery Phrase back"
  },
  "srpSecurityQuizQuestionOneWrongAnswer": {
    "message": "Can get it back for you"
  },
  "srpSecurityQuizQuestionOneWrongAnswerDescription": {
    "message": "If you lose your Secret Recovery Phrase, it’s gone forever. No one can help you get it back, no matter what they might say."
  },
  "srpSecurityQuizQuestionOneWrongAnswerTitle": {
    "message": "Wrong! No one can help get your Secret Recovery Phrase back"
  },
  "srpSecurityQuizQuestionTwoQuestion": {
    "message": "If anyone, even a support agent, asks for your Secret Recovery Phrase..."
  },
  "srpSecurityQuizQuestionTwoRightAnswer": {
    "message": "You’re being scammed"
  },
  "srpSecurityQuizQuestionTwoRightAnswerDescription": {
    "message": "Anyone claiming to need your Secret Recovery Phrase is lying to you. If you share it with them, they will steal your assets."
  },
  "srpSecurityQuizQuestionTwoRightAnswerTitle": {
    "message": "Correct! Sharing your Secret Recovery Phrase is never a good idea"
  },
  "srpSecurityQuizQuestionTwoWrongAnswer": {
    "message": "You should give it to them"
  },
  "srpSecurityQuizQuestionTwoWrongAnswerDescription": {
    "message": "Anyone claiming to need your Secret Recovery Phrase is lying to you. If you share it with them, they will steal your assets."
  },
  "srpSecurityQuizQuestionTwoWrongAnswerTitle": {
    "message": "Nope! Never share your Secret Recovery Phrase with anyone, ever"
  },
  "srpSecurityQuizTitle": {
    "message": "Security quiz"
  },
  "srpToggleShow": {
    "message": "Show/Hide this word of the secret recovery phrase",
    "description": "Describes a toggle that is used to show or hide a single word of the secret recovery phrase"
  },
  "srpWordHidden": {
    "message": "This word is hidden",
    "description": "Explains that a word in the secret recovery phrase is hidden"
  },
  "srpWordShown": {
    "message": "This word is being shown",
    "description": "Explains that a word in the secret recovery phrase is being shown"
  },
  "stable": {
    "message": "Stable"
  },
  "stableLowercase": {
    "message": "stable"
  },
  "stake": {
    "message": "Stake"
  },
  "stateLogError": {
    "message": "Error in retrieving state logs."
  },
  "stateLogFileName": {
    "message": "MetaMask state logs"
  },
  "stateLogs": {
    "message": "State logs"
  },
  "stateLogsDescription": {
    "message": "State logs contain your public account addresses and sent transactions."
  },
  "states": {
    "message": "States"
  },
  "status": {
    "message": "Status"
  },
  "statusNotConnected": {
    "message": "Not connected"
  },
  "statusNotConnectedAccount": {
    "message": "No accounts connected"
  },
  "step1LatticeWallet": {
    "message": "Connect your Lattice1"
  },
  "step1LatticeWalletMsg": {
    "message": "You can connect MetaMask to your Lattice1 device once it is set up and online. Unlock your device and have your Device ID ready.",
    "description": "$1 represents the `hardwareWalletSupportLinkConversion` localization key"
  },
  "step1LedgerWallet": {
    "message": "Download Ledger app"
  },
  "step1LedgerWalletMsg": {
    "message": "Download, set up, and enter your password to unlock $1.",
    "description": "$1 represents the `ledgerLiveApp` localization value"
  },
  "step1TrezorWallet": {
    "message": "Connect your Trezor"
  },
  "step1TrezorWalletMsg": {
    "message": "Plug your Trezor directly into your computer and unlock it. Make sure you use the correct passphrase.",
    "description": "$1 represents the `hardwareWalletSupportLinkConversion` localization key"
  },
  "step2LedgerWallet": {
    "message": "Connect your Ledger"
  },
  "step2LedgerWalletMsg": {
    "message": "Plug your Ledger directly into your computer, then  unlock it and open the Ethereum app.",
    "description": "$1 represents the `hardwareWalletSupportLinkConversion` localization key"
  },
  "stillGettingMessage": {
    "message": "Still getting this message?"
  },
  "strong": {
    "message": "Strong"
  },
  "stxBenefit1": {
    "message": "Minimize transaction costs"
  },
  "stxBenefit2": {
    "message": "Reduce transaction failures"
  },
  "stxBenefit3": {
    "message": "Eliminate stuck transactions"
  },
  "stxBenefit4": {
    "message": "Prevent front-running"
  },
  "stxCancelled": {
    "message": "Swap would have failed"
  },
  "stxCancelledDescription": {
    "message": "Your transaction would have failed and was cancelled to protect you from paying unnecessary gas fees."
  },
  "stxCancelledSubDescription": {
    "message": "Try your swap again. We’ll be here to protect you against similar risks next time."
  },
  "stxFailure": {
    "message": "Swap failed"
  },
  "stxFailureDescription": {
    "message": "Sudden market changes can cause failures. If the problem persists, please reach out to $1.",
    "description": "This message is shown to a user if their swap fails. The $1 will be replaced by support.metamask.io"
  },
<<<<<<< HEAD
=======
  "stxOptInDescription": {
    "message": "Turn on Smart Transactions for more reliable and secure transactions, and adjustable fees on ETH Mainnet. $1"
  },
>>>>>>> 2c457705
  "stxPendingPrivatelySubmittingSwap": {
    "message": "Privately submitting your Swap..."
  },
  "stxPendingPubliclySubmittingSwap": {
    "message": "Publicly submitting your Swap..."
  },
  "stxSuccess": {
    "message": "Swap complete!"
  },
  "stxSuccessDescription": {
    "message": "Your $1 is now available.",
    "description": "$1 is a token symbol, e.g. ETH"
  },
  "stxSwapCompleteIn": {
    "message": "Swap will complete in <",
    "description": "'<' means 'less than', e.g. Swap will complete in < 2:59"
  },
  "stxTryingToCancel": {
    "message": "Trying to cancel your transaction..."
  },
  "stxUnknown": {
    "message": "Status unknown"
  },
  "stxUnknownDescription": {
    "message": "A transaction has been successful but we’re unsure what it is. This may be due to submitting another transaction while this swap was processing."
  },
  "stxUserCancelled": {
    "message": "Swap cancelled"
  },
  "stxUserCancelledDescription": {
    "message": "Your transaction has been cancelled and you did not pay any unnecessary gas fees."
  },
  "submit": {
    "message": "Submit"
  },
  "submitted": {
    "message": "Submitted"
  },
  "suggestedBy": {
    "message": "Suggested by"
  },
  "suggestedTokenSymbol": {
    "message": "Suggested ticker symbol:"
  },
  "support": {
    "message": "Support"
  },
  "supportCenter": {
    "message": "Visit our support center"
  },
  "surveyConversion": {
    "message": "Take our survey"
  },
  "surveyTitle": {
    "message": "Shape the future of MetaMask"
  },
  "swap": {
    "message": "Swap"
  },
  "swapAdjustSlippage": {
    "message": "Adjust slippage"
  },
  "swapAggregator": {
    "message": "Aggregator"
  },
  "swapAllowSwappingOf": {
    "message": "Allow swapping of $1",
    "description": "Shows a user that they need to allow a token for swapping on their hardware wallet"
  },
  "swapAmountReceived": {
    "message": "Guaranteed amount"
  },
  "swapAmountReceivedInfo": {
    "message": "This is the minimum amount you will receive. You may receive more depending on slippage."
  },
  "swapAnyway": {
    "message": "Swap anyway"
  },
  "swapApproval": {
    "message": "Approve $1 for swaps",
    "description": "Used in the transaction display list to describe a transaction that is an approve call on a token that is to be swapped.. $1 is the symbol of a token that has been approved."
  },
  "swapApproveNeedMoreTokens": {
    "message": "You need $1 more $2 to complete this swap",
    "description": "Tells the user how many more of a given token they need for a specific swap. $1 is an amount of tokens and $2 is the token symbol."
  },
  "swapAreYouStillThere": {
    "message": "Are you still there?"
  },
  "swapAreYouStillThereDescription": {
    "message": "We’re ready to show you the latest quotes when you want to continue"
  },
  "swapBuildQuotePlaceHolderText": {
    "message": "No tokens available matching $1",
    "description": "Tells the user that a given search string does not match any tokens in our token lists. $1 can be any string of text"
  },
  "swapConfirmWithHwWallet": {
    "message": "Confirm with your hardware wallet"
  },
  "swapContinueSwapping": {
    "message": "Continue swapping"
  },
  "swapContractDataDisabledErrorDescription": {
    "message": "In the Ethereum app on your Ledger, go to \"Settings\" and allow contract data. Then, try your swap again."
  },
  "swapContractDataDisabledErrorTitle": {
    "message": "Contract data is not enabled on your Ledger"
  },
  "swapCustom": {
    "message": "custom"
  },
  "swapDecentralizedExchange": {
    "message": "Decentralized exchange"
  },
  "swapDirectContract": {
    "message": "Direct contract"
  },
  "swapEditLimit": {
    "message": "Edit limit"
  },
  "swapEnableDescription": {
    "message": "This is required and gives MetaMask permission to swap your $1.",
    "description": "Gives the user info about the required approval transaction for swaps. $1 will be the symbol of a token being approved for swaps."
  },
  "swapEnableTokenForSwapping": {
    "message": "This will $1 for swapping",
    "description": "$1 is for the 'enableToken' key, e.g. 'enable ETH'"
  },
  "swapEnterAmount": {
    "message": "Enter an amount"
  },
  "swapEstimatedNetworkFees": {
    "message": "Estimated network fees"
  },
  "swapEstimatedNetworkFeesInfo": {
    "message": "This is an estimate of the network fee that will be used to complete your swap. The actual amount may change according to network conditions."
  },
  "swapFailedErrorDescriptionWithSupportLink": {
    "message": "Transaction failures happen and we are here to help. If this issue persists, you can reach our customer support at $1 for further assistance.",
    "description": "This message is shown to a user if their swap fails. The $1 will be replaced by support.metamask.io"
  },
  "swapFailedErrorTitle": {
    "message": "Swap failed"
  },
  "swapFetchingQuote": {
    "message": "Fetching quote"
  },
  "swapFetchingQuoteNofN": {
    "message": "Fetching quote $1 of $2",
    "description": "A count of possible quotes shown to the user while they are waiting for quotes to be fetched. $1 is the number of quotes already loaded, and $2 is the total number of resources that we check for quotes. Keep in mind that not all resources will have a quote for a particular swap."
  },
  "swapFetchingQuotes": {
    "message": "Fetching quotes"
  },
  "swapFetchingQuotesErrorDescription": {
    "message": "Hmmm... something went wrong. Try again, or if errors persist, contact customer support."
  },
  "swapFetchingQuotesErrorTitle": {
    "message": "Error fetching quotes"
  },
  "swapFetchingTokens": {
    "message": "Fetching tokens..."
  },
  "swapFromTo": {
    "message": "The swap of $1 to $2",
    "description": "Tells a user that they need to confirm on their hardware wallet a swap of 2 tokens. $1 is a source token and $2 is a destination token"
  },
  "swapGasFeesDetails": {
    "message": "Gas fees are estimated and will fluctuate based on network traffic and transaction complexity."
  },
  "swapGasFeesLearnMore": {
    "message": "Learn more about gas fees"
  },
  "swapGasFeesSplit": {
    "message": "Gas fees on the previous screen are split between these two transactions."
  },
  "swapGasFeesSummary": {
    "message": "Gas fees are paid to crypto miners who process transactions on the $1 network. MetaMask does not profit from gas fees.",
    "description": "$1 is the selected network, e.g. Ethereum or BSC"
  },
  "swapHighSlippage": {
    "message": "High slippage"
  },
  "swapHighSlippageWarning": {
    "message": "Slippage amount is very high."
  },
  "swapIncludesMMFee": {
    "message": "Includes a $1% MetaMask fee.",
    "description": "Provides information about the fee that metamask takes for swaps. $1 is a decimal number."
  },
  "swapIncludesMetaMaskFeeViewAllQuotes": {
    "message": "Includes a $1% MetaMask fee – $2",
    "description": "Provides information about the fee that metamask takes for swaps. $1 is a decimal number and $2 is a link to view all quotes."
  },
  "swapLearnMore": {
    "message": "Learn more about Swaps"
  },
  "swapLiquiditySourceInfo": {
    "message": "We search multiple liquidity sources (exchanges, aggregators and professional market makers) to compare exchange rates and network fees."
  },
  "swapLowSlippage": {
    "message": "Low slippage"
  },
  "swapLowSlippageError": {
    "message": "Transaction may fail, max slippage too low."
  },
  "swapMaxSlippage": {
    "message": "Max slippage"
  },
  "swapMetaMaskFee": {
    "message": "MetaMask fee"
  },
  "swapMetaMaskFeeDescription": {
    "message": "The fee of $1% is automatically factored into this quote. You pay it in exchange for a license to use MetaMask's liquidity provider information aggregation software.",
    "description": "Provides information about the fee that metamask takes for swaps. $1 is a decimal number."
  },
  "swapNQuotesWithDot": {
    "message": "$1 quotes.",
    "description": "$1 is the number of quotes that the user can select from when opening the list of quotes on the 'view quote' screen"
  },
  "swapNewQuoteIn": {
    "message": "New quotes in $1",
    "description": "Tells the user the amount of time until the currently displayed quotes are update. $1 is a time that is counting down from 1:00 to 0:00"
  },
  "swapNoTokensAvailable": {
    "message": "No tokens available matching $1",
    "description": "Tells the user that a given search string does not match any tokens in our token lists. $1 can be any string of text"
  },
  "swapOnceTransactionHasProcess": {
    "message": "Your $1 will be added to your account once this transaction has processed.",
    "description": "This message communicates the token that is being transferred. It is shown on the awaiting swap screen. The $1 will be a token symbol."
  },
  "swapPriceDifference": {
    "message": "You are about to swap $1 $2 (~$3) for $4 $5 (~$6).",
    "description": "This message represents the price slippage for the swap.  $1 and $4 are a number (ex: 2.89), $2 and $5 are symbols (ex: ETH), and $3 and $6 are fiat currency amounts."
  },
  "swapPriceDifferenceTitle": {
    "message": "Price difference of ~$1%",
    "description": "$1 is a number (ex: 1.23) that represents the price difference."
  },
  "swapPriceImpactTooltip": {
    "message": "Price impact is the difference between the current market price and the amount received during transaction execution. Price impact is a function of the size of your trade relative to the size of the liquidity pool."
  },
  "swapPriceUnavailableDescription": {
    "message": "Price impact could not be determined due to lack of market price data. Please confirm that you are comfortable with the amount of tokens you are about to receive before swapping."
  },
  "swapPriceUnavailableTitle": {
    "message": "Check your rate before proceeding"
  },
  "swapProcessing": {
    "message": "Processing"
  },
  "swapQuoteDetails": {
    "message": "Quote details"
  },
  "swapQuoteNofM": {
    "message": "$1 of $2",
    "description": "A count of possible quotes shown to the user while they are waiting for quotes to be fetched. $1 is the number of quotes already loaded, and $2 is the total number of resources that we check for quotes. Keep in mind that not all resources will have a quote for a particular swap."
  },
  "swapQuoteSource": {
    "message": "Quote source"
  },
  "swapQuotesExpiredErrorDescription": {
    "message": "Please request new quotes to get the latest rates."
  },
  "swapQuotesExpiredErrorTitle": {
    "message": "Quotes timeout"
  },
  "swapQuotesNotAvailableDescription": {
    "message": "Reduce the size of your trade or use a different token."
  },
  "swapQuotesNotAvailableErrorDescription": {
    "message": "Try adjusting the amount or slippage settings and try again."
  },
  "swapQuotesNotAvailableErrorTitle": {
    "message": "No quotes available"
  },
  "swapRate": {
    "message": "Rate"
  },
  "swapReceiving": {
    "message": "Receiving"
  },
  "swapReceivingInfoTooltip": {
    "message": "This is an estimate. The exact amount depends on slippage."
  },
  "swapRequestForQuotation": {
    "message": "Request for quotation"
  },
  "swapReviewSwap": {
    "message": "Review swap"
  },
  "swapSearchNameOrAddress": {
    "message": "Search name or paste address"
  },
  "swapSelect": {
    "message": "Select"
  },
  "swapSelectAQuote": {
    "message": "Select a quote"
  },
  "swapSelectAToken": {
    "message": "Select token"
  },
  "swapSelectQuotePopoverDescription": {
    "message": "Below are all the quotes gathered from multiple liquidity sources."
  },
  "swapSelectToken": {
    "message": "Select token"
  },
  "swapShowLatestQuotes": {
    "message": "Show latest quotes"
  },
  "swapSlippageHighDescription": {
    "message": "The slippage entered ($1%) is considered very high and may result in a bad rate",
    "description": "$1 is the amount of % for slippage"
  },
  "swapSlippageHighTitle": {
    "message": "High slippage"
  },
  "swapSlippageLowDescription": {
    "message": "A value this low ($1%) may result in a failed swap",
    "description": "$1 is the amount of % for slippage"
  },
  "swapSlippageLowTitle": {
    "message": "Low slippage"
  },
  "swapSlippageNegative": {
    "message": "Slippage must be greater or equal to zero"
  },
  "swapSlippageNegativeDescription": {
    "message": "Slippage must be greater or equal to zero"
  },
  "swapSlippageNegativeTitle": {
    "message": "Increase slippage to continue"
  },
  "swapSlippageOverLimitDescription": {
    "message": "Slippage tolerance must be 15% or less. Anything higher will result in a bad rate."
  },
  "swapSlippageOverLimitTitle": {
    "message": "Very high slippage"
  },
  "swapSlippagePercent": {
    "message": "$1%",
    "description": "$1 is the amount of % for slippage"
  },
  "swapSlippageTooltip": {
    "message": "If the price changes between the time your order is placed and confirmed it’s called “slippage”. Your swap will automatically cancel if slippage exceeds your “slippage tolerance” setting."
  },
  "swapSlippageZeroDescription": {
    "message": "There are fewer zero-slippage quote providers which will result in a less competitive quote."
  },
  "swapSlippageZeroTitle": {
    "message": "Sourcing zero-slippage providers"
  },
  "swapSource": {
    "message": "Liquidity source"
  },
  "swapSuggested": {
    "message": "Swap suggested"
  },
  "swapSuggestedGasSettingToolTipMessage": {
    "message": "Swaps are complex and time sensitive transactions. We recommend this gas fee for a good balance between cost and confidence of a successful Swap."
  },
  "swapSwapFrom": {
    "message": "Swap from"
  },
  "swapSwapSwitch": {
    "message": "Switch token order"
  },
  "swapSwapTo": {
    "message": "Swap to"
  },
  "swapToConfirmWithHwWallet": {
    "message": "to confirm with your hardware wallet"
  },
  "swapTokenAddedManuallyDescription": {
    "message": "Verify this token on $1 and make sure it is the token you want to trade.",
    "description": "$1 points the user to etherscan as a place they can verify information about a token. $1 is replaced with the translation for \"etherscan\""
  },
  "swapTokenAddedManuallyTitle": {
    "message": "Token added manually"
  },
  "swapTokenAvailable": {
    "message": "Your $1 has been added to your account.",
    "description": "This message is shown after a swap is successful and communicates the exact amount of tokens the user has received for a swap. The $1 is a decimal number of tokens followed by the token symbol."
  },
  "swapTokenBalanceUnavailable": {
    "message": "We were unable to retrieve your $1 balance",
    "description": "This message communicates to the user that their balance of a given token is currently unavailable. $1 will be replaced by a token symbol"
  },
  "swapTokenNotAvailable": {
    "message": "Token is not available to swap in this region"
  },
  "swapTokenToToken": {
    "message": "Swap $1 to $2",
    "description": "Used in the transaction display list to describe a swap. $1 and $2 are the symbols of tokens in involved in a swap."
  },
  "swapTokenVerificationAddedManually": {
    "message": "This token has been added manually."
  },
  "swapTokenVerificationMessage": {
    "message": "Always confirm the token address on $1.",
    "description": "Points the user to Etherscan as a place they can verify information about a token. $1 is replaced with the translation for \"Etherscan\" followed by an info icon that shows more info on hover."
  },
  "swapTokenVerificationOnlyOneSource": {
    "message": "Only verified on 1 source."
  },
  "swapTokenVerificationSources": {
    "message": "Verified on $1 sources.",
    "description": "Indicates the number of token information sources that recognize the symbol + address. $1 is a decimal number."
  },
  "swapTokenVerifiedOn1SourceDescription": {
    "message": "$1 is only verified on 1 source. Consider verifying it on $2 before proceeding.",
    "description": "$1 is a token name, $2 points the user to etherscan as a place they can verify information about a token. $1 is replaced with the translation for \"etherscan\""
  },
  "swapTokenVerifiedOn1SourceTitle": {
    "message": "Potentially inauthentic token"
  },
  "swapTooManyDecimalsError": {
    "message": "$1 allows up to $2 decimals",
    "description": "$1 is a token symbol and $2 is the max. number of decimals allowed for the token"
  },
  "swapTransactionComplete": {
    "message": "Transaction complete"
  },
  "swapTwoTransactions": {
    "message": "2 transactions"
  },
  "swapUnknown": {
    "message": "Unknown"
  },
  "swapVerifyTokenExplanation": {
    "message": "Multiple tokens can use the same name and symbol. Check $1 to verify this is the token you're looking for.",
    "description": "This appears in a tooltip next to the verifyThisTokenOn message. It gives the user more information about why they should check the token on a block explorer. $1 will be the name or url of the block explorer, which will be the translation of 'etherscan' or a block explorer url specified for a custom network."
  },
  "swapYourTokenBalance": {
    "message": "$1 $2 available to swap",
    "description": "Tells the user how much of a token they have in their balance. $1 is a decimal number amount of tokens, and $2 is a token symbol"
  },
  "swapZeroSlippage": {
    "message": "0% Slippage"
  },
  "swapsAdvancedOptions": {
    "message": "Advanced options"
  },
  "swapsExcessiveSlippageWarning": {
    "message": "Slippage amount is too high and will result in a bad rate. Please reduce your slippage tolerance to a value below 15%."
  },
  "swapsMaxSlippage": {
    "message": "Slippage tolerance"
  },
  "swapsNotEnoughForTx": {
    "message": "Not enough $1 to complete this transaction",
    "description": "Tells the user that they don't have enough of a token for a proposed swap. $1 is a token symbol"
  },
  "swapsNotEnoughToken": {
    "message": "Not enough $1",
    "description": "Tells the user that they don't have enough of a token for a proposed swap. $1 is a token symbol"
  },
  "swapsViewInActivity": {
    "message": "View in activity"
  },
  "switch": {
    "message": "Switch"
  },
  "switchEthereumChainConfirmationDescription": {
    "message": "This will switch the selected network within MetaMask to a previously added network:"
  },
  "switchEthereumChainConfirmationTitle": {
    "message": "Allow this site to switch the network?"
  },
  "switchInputCurrency": {
    "message": "Switch input currency"
  },
  "switchNetwork": {
    "message": "Switch network"
  },
  "switchNetworks": {
    "message": "Switch networks"
  },
  "switchToNetwork": {
    "message": "Switch to $1",
    "description": "$1 represents the custom network that has previously been added"
  },
  "switchToThisAccount": {
    "message": "Switch to this account"
  },
  "switchedTo": {
    "message": "You're now using"
  },
  "switchingNetworksCancelsPendingConfirmations": {
    "message": "Switching networks will cancel all pending confirmations"
  },
  "symbol": {
    "message": "Symbol"
  },
  "symbolBetweenZeroTwelve": {
    "message": "Symbol must be 11 characters or fewer."
  },
  "tenPercentIncreased": {
    "message": "10% increase"
  },
  "terms": {
    "message": "Terms of use"
  },
  "termsOfService": {
    "message": "Terms of service"
  },
  "termsOfUseAgreeText": {
    "message": " I agree to the Terms of Use, which apply to my use of MetaMask and all of its features"
  },
  "termsOfUseFooterText": {
    "message": "Please scroll to read all sections"
  },
  "termsOfUseTitle": {
    "message": "Our Terms of Use have updated"
  },
  "testNetworks": {
    "message": "Test networks"
  },
  "theme": {
    "message": "Theme"
  },
  "themeDescription": {
    "message": "Choose your preferred MetaMask theme."
  },
  "thingsToKeep": {
    "message": "Keep in mind:"
  },
  "thirdPartySoftware": {
    "message": "Third-party software notice",
    "description": "Title of a popup modal displayed when installing a snap for the first time."
  },
  "thisCollection": {
    "message": "this collection"
  },
  "time": {
    "message": "Time"
  },
  "tips": {
    "message": "Tips"
  },
  "to": {
    "message": "To"
  },
  "toAddress": {
    "message": "To: $1",
    "description": "$1 is the address to include in the To label. It is typically shortened first using shortenAddress"
  },
  "toggleEthSignBannerDescription": {
    "message": "You’re at risk for phishing attacks. Protect yourself by turning off eth_sign."
  },
  "toggleEthSignDescriptionField": {
    "message": "If you enable this setting, you might get signature requests that aren’t readable. By signing a message you don't understand, you could be agreeing to give away your funds and NFTs."
  },
  "toggleEthSignField": {
    "message": "Eth_sign requests"
  },
  "toggleEthSignModalBannerBoldText": {
    "message": " you might be getting scammed"
  },
  "toggleEthSignModalBannerText": {
    "message": "If you've been asked to turn this setting on,"
  },
  "toggleEthSignModalCheckBox": {
    "message": "I understand that I can lose all of my funds and NFTs if I enable eth_sign requests. "
  },
  "toggleEthSignModalDescription": {
    "message": "Allowing eth_sign requests can make you vulnerable to phishing attacks. Always review the URL and be careful when signing  messages that contain code."
  },
  "toggleEthSignModalFormError": {
    "message": "The text is incorrect"
  },
  "toggleEthSignModalFormLabel": {
    "message": "Enter “I only sign what I understand” to continue"
  },
  "toggleEthSignModalFormValidation": {
    "message": "I only sign what I understand"
  },
  "toggleEthSignModalTitle": {
    "message": "Use at your own risk"
  },
  "toggleEthSignOff": {
    "message": "OFF (Recommended)"
  },
  "toggleEthSignOn": {
    "message": "ON (Not recommended)"
  },
  "toggleRequestQueueDescription": {
    "message": "This allows you to select a network for each site instead of a single selected network for all sites. This feature will prevent you from switching networks manually, which may break your user experience on certain sites."
  },
  "toggleRequestQueueField": {
    "message": "Select networks for each site"
  },
  "toggleRequestQueueOff": {
    "message": "Off"
  },
  "toggleRequestQueueOn": {
    "message": "On"
  },
  "token": {
    "message": "Token"
  },
  "tokenAddress": {
    "message": "Token address"
  },
  "tokenAlreadyAdded": {
    "message": "Token has already been added."
  },
  "tokenAutoDetection": {
    "message": "Token autodetection"
  },
  "tokenContractAddress": {
    "message": "Token contract address"
  },
  "tokenDecimalFetchFailed": {
    "message": "Token decimal required. Find it on: $1"
  },
  "tokenDecimalTitle": {
    "message": "Token decimal:"
  },
  "tokenDetails": {
    "message": "Token details"
  },
  "tokenFoundTitle": {
    "message": "1 new token found"
  },
  "tokenId": {
    "message": "Token ID"
  },
  "tokenList": {
    "message": "Token lists:"
  },
  "tokenScamSecurityRisk": {
    "message": "token scams and security risks"
  },
  "tokenShowUp": {
    "message": "Your tokens may not automatically show up in your wallet. "
  },
  "tokenSymbol": {
    "message": "Token symbol"
  },
  "tokens": {
    "message": "Tokens"
  },
  "tokensFoundTitle": {
    "message": "$1 new tokens found",
    "description": "$1 is the number of new tokens detected"
  },
  "tooltipApproveButton": {
    "message": "I understand"
  },
  "tooltipSatusConnected": {
    "message": "connected"
  },
  "tooltipSatusConnectedUpperCase": {
    "message": "Connected"
  },
  "tooltipSatusNotConnected": {
    "message": "not connected"
  },
  "total": {
    "message": "Total"
  },
  "transaction": {
    "message": "transaction"
  },
  "transactionCancelAttempted": {
    "message": "Transaction cancel attempted with estimated gas fee of $1 at $2"
  },
  "transactionCancelSuccess": {
    "message": "Transaction successfully cancelled at $2"
  },
  "transactionConfirmed": {
    "message": "Transaction confirmed at $2."
  },
  "transactionCreated": {
    "message": "Transaction created with a value of $1 at $2."
  },
  "transactionDetailDappGasMoreInfo": {
    "message": "Site suggested"
  },
  "transactionDetailDappGasTooltip": {
    "message": "Edit to use MetaMask's recommended gas fee based on the latest block."
  },
  "transactionDetailGasHeading": {
    "message": "Estimated gas fee"
  },
  "transactionDetailGasTooltipConversion": {
    "message": "Learn more about gas fees"
  },
  "transactionDetailGasTooltipExplanation": {
    "message": "Gas fees are set by the network and fluctuate based on network traffic and transaction complexity."
  },
  "transactionDetailGasTooltipIntro": {
    "message": "Gas fees are paid to crypto miners who process transactions on the $1 network. MetaMask does not profit from gas fees."
  },
  "transactionDetailGasTotalSubtitle": {
    "message": "Amount + gas fee"
  },
  "transactionDetailLayer2GasHeading": {
    "message": "Layer 2 gas fee"
  },
  "transactionDetailMultiLayerTotalSubtitle": {
    "message": "Amount + fees"
  },
  "transactionDropped": {
    "message": "Transaction dropped at $2."
  },
  "transactionError": {
    "message": "Transaction error. Exception thrown in contract code."
  },
  "transactionErrorNoContract": {
    "message": "Trying to call a function on a non-contract address."
  },
  "transactionErrored": {
    "message": "Transaction encountered an error."
  },
  "transactionFailed": {
    "message": "Transaction Failed"
  },
  "transactionFee": {
    "message": "Transaction fee"
  },
  "transactionHistoryBaseFee": {
    "message": "Base fee (GWEI)"
  },
  "transactionHistoryL1GasLabel": {
    "message": "Total L1 gas fee"
  },
  "transactionHistoryL2GasLimitLabel": {
    "message": "L2 gas limit"
  },
  "transactionHistoryL2GasPriceLabel": {
    "message": "L2 gas price"
  },
  "transactionHistoryMaxFeePerGas": {
    "message": "Max fee per gas"
  },
  "transactionHistoryPriorityFee": {
    "message": "Priority fee (GWEI)"
  },
  "transactionHistoryTotalGasFee": {
    "message": "Total gas fee"
  },
  "transactionNote": {
    "message": "Transaction note"
  },
  "transactionResubmitted": {
    "message": "Transaction resubmitted with estimated gas fee increased to $1 at $2"
  },
  "transactionSettings": {
    "message": "Transaction settings"
  },
  "transactionSubmitted": {
    "message": "Transaction submitted with estimated gas fee of $1 at $2."
  },
  "transactionUpdated": {
    "message": "Transaction updated at $2."
  },
  "transactions": {
    "message": "Transactions"
  },
  "transfer": {
    "message": "Transfer"
  },
  "transferFrom": {
    "message": "Transfer from"
  },
  "troubleConnectingToLedgerU2FOnFirefox": {
    "message": "We're having trouble connecting your Ledger. $1",
    "description": "$1 is a link to the wallet connection guide;"
  },
  "troubleConnectingToLedgerU2FOnFirefox2": {
    "message": "Review our hardware wallet connection guide and try again.",
    "description": "$1 of the ledger wallet connection guide"
  },
  "troubleConnectingToLedgerU2FOnFirefoxLedgerSolution": {
    "message": "If you're on the latest version of Firefox, you might be experiencing an issue related to Firefox dropping U2F support. Learn how to fix this issue $1.",
    "description": "It is a link to the ledger website for the workaround."
  },
  "troubleConnectingToLedgerU2FOnFirefoxLedgerSolution2": {
    "message": "here",
    "description": "Second part of the error message; It is a link to the ledger website for the workaround."
  },
  "troubleConnectingToWallet": {
    "message": "We had trouble connecting to your $1, try reviewing $2 and try again.",
    "description": "$1 is the wallet device name; $2 is a link to wallet connection guide"
  },
  "troubleStarting": {
    "message": "MetaMask had trouble starting. This error could be intermittent, so try restarting the extension."
  },
  "trustSiteApprovePermission": {
    "message": "By granting permission, you are allowing the following $1 to access your funds"
  },
  "tryAgain": {
    "message": "Try again"
  },
  "turnOnTokenDetection": {
    "message": "Turn on enhanced token detection"
  },
  "tutorial": {
    "message": "Tutorial"
  },
  "twelveHrTitle": {
    "message": "12hr:"
  },
  "typeYourSRP": {
    "message": "Type your Secret Recovery Phrase"
  },
  "u2f": {
    "message": "U2F",
    "description": "A name on an API for the browser to interact with devices that support the U2F protocol. On some browsers we use it to connect MetaMask to Ledger devices."
  },
  "unapproved": {
    "message": "Unapproved"
  },
  "units": {
    "message": "units"
  },
  "unknown": {
    "message": "Unknown"
  },
  "unknownCollection": {
    "message": "Unnamed collection"
  },
  "unknownNetwork": {
    "message": "Unknown private network"
  },
  "unknownNetworkForKeyEntropy": {
    "message": "Unknown network",
    "description": "Displayed on places like Snap install warning when regular name is not available."
  },
  "unknownQrCode": {
    "message": "Error: We couldn't identify that QR code"
  },
  "unlimited": {
    "message": "Unlimited"
  },
  "unlock": {
    "message": "Unlock"
  },
  "unlockMessage": {
    "message": "The decentralized web awaits"
  },
  "unpin": {
    "message": "Unpin"
  },
  "unrecognizedChain": {
    "message": "This custom network is not recognized",
    "description": "$1 is a clickable link with text defined by the 'unrecognizedChanLinkText' key. The link will open to instructions for users to validate custom network details."
  },
  "unsendableAsset": {
    "message": "Sending NFT (ERC-721) tokens is not currently supported",
    "description": "This is an error message we show the user if they attempt to send an NFT asset type, for which currently don't support sending"
  },
  "unverifiedContractAddressMessage": {
    "message": "We cannot verify this contract. Make sure you trust this address."
  },
  "upArrow": {
    "message": "up arrow"
  },
  "update": {
    "message": "Update"
  },
  "updateRequest": {
    "message": "Update request"
  },
  "updatedWithDate": {
    "message": "Updated $1"
  },
  "urlErrorMsg": {
    "message": "URLs require the appropriate HTTP/HTTPS prefix."
  },
  "urlExistsErrorMsg": {
    "message": "This URL is currently used by the $1 network."
  },
  "use4ByteResolution": {
    "message": "Decode smart contracts"
  },
  "use4ByteResolutionDescription": {
    "message": "To improve user experience, we customize the activity tab with messages based on the smart contracts you interact with. MetaMask uses a service called 4byte.directory to decode data and show you a version of a smart contract that's easier to read. This helps reduce your chances of approving malicious smart contract actions, but can result in your IP address being shared."
  },
  "useMultiAccountBalanceChecker": {
    "message": "Batch account balance requests"
  },
  "useMultiAccountBalanceCheckerSettingDescription": {
    "message": "Get faster balance updates by batching account balance requests. This lets us fetch your account balances together, so you get quicker updates for an improved experience. When this feature is off, third parties may be less likely to associate your accounts with each other."
  },
  "useNftDetection": {
    "message": "Autodetect NFTs"
  },
  "useNftDetectionDescriptionText": {
    "message": "Let MetaMask add NFTs you own using third-party services (like OpenSea). Autodetecting NFTs exposes your IP and account address to these services. Enabling this feature could associate your IP address with your Ethereum address and display fake NFTs airdropped by scammers. You can add tokens manually to avoid this risk."
  },
  "usePhishingDetection": {
    "message": "Use phishing detection"
  },
  "usePhishingDetectionDescription": {
    "message": "Display a warning for phishing domains targeting Ethereum users"
  },
  "useSafeChainsListValidation": {
    "message": "Network details check"
  },
  "useSafeChainsListValidationDescription": {
    "message": "MetaMask uses a third-party service called $1 to show accurate and standardized network details. This reduces your chances of connecting to malicious or incorrect network. When using this feature, your IP address is exposed to chainid.network."
  },
  "useSafeChainsListValidationWebsite": {
    "message": "chainid.network",
    "description": "useSafeChainsListValidationWebsite is separated from the rest of the text so that we can bold the third party service name in the middle of them"
  },
  "useSiteSuggestion": {
    "message": "Use site suggestion"
  },
  "useTokenDetectionPrivacyDesc": {
    "message": "Automatically displaying tokens sent to your account involves communication with third party servers to fetch token’s images. Those serves will have access to your IP address."
  },
  "usedByClients": {
    "message": "Used by a variety of different clients"
  },
  "userName": {
    "message": "Username"
  },
  "userOpContractDeployError": {
    "message": "Contract deployment from a smart contract account is not supported"
  },
  "verifyContractDetails": {
    "message": "Verify third-party details"
  },
  "verifyThisTokenOn": {
    "message": "Verify this token on $1",
    "description": "Points the user to etherscan as a place they can verify information about a token. $1 is replaced with the translation for \"etherscan\""
  },
  "verifyThisUnconfirmedTokenOn": {
    "message": "Verify this token on $1 and make sure this is the token you want to trade.",
    "description": "Points the user to etherscan as a place they can verify information about a token. $1 is replaced with the translation for \"etherscan\""
  },
  "version": {
    "message": "Version"
  },
  "view": {
    "message": "View"
  },
  "viewAllDetails": {
    "message": "View all details"
  },
  "viewAllQuotes": {
    "message": "view all quotes"
  },
  "viewContact": {
    "message": "View contact"
  },
  "viewDetails": {
    "message": "View details"
  },
  "viewFullTransactionDetails": {
    "message": "View full transaction details"
  },
  "viewMore": {
    "message": "View more"
  },
  "viewOnBlockExplorer": {
    "message": "View on block explorer"
  },
  "viewOnCustomBlockExplorer": {
    "message": "View $1 at $2",
    "description": "$1 is the action type. e.g (Account, Transaction, Swap) and $2 is the Custom Block Exporer URL"
  },
  "viewOnEtherscan": {
    "message": "View $1 on Etherscan",
    "description": "$1 is the action type. e.g (Account, Transaction, Swap)"
  },
  "viewOnExplorer": {
    "message": "View on explorer"
  },
  "viewOnOpensea": {
    "message": "View on Opensea"
  },
  "viewinCustodianApp": {
    "message": "View in custodian app"
  },
  "viewinExplorer": {
    "message": "View $1 in explorer",
    "description": "$1 is the action type. e.g (Account, Transaction, Swap)"
  },
  "visitSite": {
    "message": "Visit site"
  },
  "visitWebSite": {
    "message": "Visit our website"
  },
  "wallet": {
    "message": "Wallet"
  },
  "walletConnectionGuide": {
    "message": "our hardware wallet connection guide"
  },
  "walletCreationSuccessDetail": {
    "message": "You’ve successfully protected your wallet. Keep your Secret Recovery Phrase safe and secret -- it’s your responsibility!"
  },
  "walletCreationSuccessReminder1": {
    "message": "MetaMask can’t recover your Secret Recovery Phrase."
  },
  "walletCreationSuccessReminder2": {
    "message": "MetaMask will never ask you for your Secret Recovery Phrase."
  },
  "walletCreationSuccessReminder3": {
    "message": "$1 with anyone or risk your funds being stolen",
    "description": "$1 is separated as walletCreationSuccessReminder3BoldSection so that we can bold it"
  },
  "walletCreationSuccessReminder3BoldSection": {
    "message": "Never share your Secret Recovery Phrase",
    "description": "This string is localized separately from walletCreationSuccessReminder3 so that we can bold it"
  },
  "walletCreationSuccessTitle": {
    "message": "Wallet creation successful"
  },
  "wantToAddThisNetwork": {
    "message": "Want to add this network?"
  },
  "wantsToAddThisAsset": {
    "message": "This allows the following asset to be added to your wallet."
  },
  "warning": {
    "message": "Warning"
  },
  "warningFromSnap": {
    "message": "Warning from $1",
    "description": "$1 represents the name of the snap"
  },
  "warningTooltipText": {
    "message": "$1 The third party could spend your entire token balance without further notice or consent. Protect yourself by customizing a lower spending cap.",
    "description": "$1 is a warning icon with text 'Be careful' in 'warning' colour"
  },
  "weak": {
    "message": "Weak"
  },
  "web3ShimUsageNotification": {
    "message": "We noticed that the current website tried to use the removed window.web3 API. If the site appears to be broken, please click $1 for more information.",
    "description": "$1 is a clickable link."
  },
  "webhid": {
    "message": "WebHID",
    "description": "Refers to a interface for connecting external devices to the browser. Used for connecting ledger to the browser. Read more here https://developer.mozilla.org/en-US/docs/Web/API/WebHID_API"
  },
  "websites": {
    "message": "websites",
    "description": "Used in the 'permission_rpc' message."
  },
  "welcomeBack": {
    "message": "Welcome back!"
  },
  "welcomeExploreDescription": {
    "message": "Store, send and spend crypto currencies and assets."
  },
  "welcomeExploreTitle": {
    "message": "Explore decentralized apps"
  },
  "welcomeLoginDescription": {
    "message": "Use your MetaMask to login to decentralized apps - no signup needed."
  },
  "welcomeLoginTitle": {
    "message": "Say hello to your wallet"
  },
  "welcomeToMetaMask": {
    "message": "Let's get started"
  },
  "welcomeToMetaMaskIntro": {
    "message": "Trusted by millions, MetaMask is a secure wallet making the world of web3 accessible to all."
  },
  "whatsNew": {
    "message": "What's new",
    "description": "This is the title of a popup that gives users notifications about new features and updates to MetaMask."
  },
  "whatsThis": {
    "message": "What's this?"
  },
  "xOfYPending": {
    "message": "$1 of $2 pending",
    "description": "$1 and $2 are intended to be two numbers, where $2 is a total number of pending confirmations, and $1 is a count towards that total"
  },
  "yes": {
    "message": "Yes"
  },
  "youHaveAddedAll": {
    "message": "You've added all the popular networks. You can discover more networks $1 Or you can $2",
    "description": "$1 is a link with the text 'here' and $2 is a button with the text 'add more networks manually'"
  },
  "youNeedToAllowCameraAccess": {
    "message": "You need to allow camera access to use this feature."
  },
  "youSign": {
    "message": "You are signing"
  },
  "yourAccounts": {
    "message": "Your accounts"
  },
  "yourFundsMayBeAtRisk": {
    "message": "Your funds may be at risk"
  },
  "yourNFTmayBeAtRisk": {
    "message": "Your NFT may be at risk"
  },
  "yourPrivateSeedPhrase": {
    "message": "Your Secret Recovery Phrase"
  },
  "yourTransactionConfirmed": {
    "message": "Transaction already confirmed"
  },
  "yourTransactionJustConfirmed": {
    "message": "We weren't able to cancel your transaction before it was confirmed on the blockchain."
  },
  "zeroGasPriceOnSpeedUpError": {
    "message": "Zero gas price on speed up"
  }
}<|MERGE_RESOLUTION|>--- conflicted
+++ resolved
@@ -669,9 +669,6 @@
   "busy": {
     "message": "Busy"
   },
-  "buy": {
-    "message": "Buy"
-  },
   "buyAndSell": {
     "message": "Buy & Sell"
   },
@@ -686,6 +683,10 @@
   "buyNow": {
     "message": "Buy Now"
   },
+  "buyToken": {
+    "message": "Buy $1",
+    "description": "$1 is the token symbol"
+  },
   "bytes": {
     "message": "Bytes"
   },
@@ -762,6 +763,9 @@
   "close": {
     "message": "Close"
   },
+  "closeExtension": {
+    "message": "Close extension"
+  },
   "coingecko": {
     "message": "CoinGecko"
   },
@@ -884,6 +888,9 @@
     "message": "$1 can see the account balance, address, activity, and suggest transactions to approve for connected accounts.",
     "description": "$1 is the origin name"
   },
+  "connectedAccountsToast": {
+    "message": "Connected accounts updated"
+  },
   "connectedSites": {
     "message": "Connected sites"
   },
@@ -901,9 +908,6 @@
   "connectedWith": {
     "message": "Connected with"
   },
-  "connectedaccountsTabKey": {
-    "message": "Connected accounts"
-  },
   "connecting": {
     "message": "Connecting"
   },
@@ -1418,6 +1422,14 @@
   "disconnectThisAccount": {
     "message": "Disconnect this account"
   },
+  "disconnectedAllAccountsToast": {
+    "message": "All accounts disconnected from $1",
+    "description": "$1 is name of the dapp`"
+  },
+  "disconnectedSingleAccountToast": {
+    "message": "$1 disconnected from $2",
+    "description": "$1 is name of the name and $2 represents the dapp name`"
+  },
   "discoverSnaps": {
     "message": "Discover Snaps",
     "description": "Text that links to the Snaps website. Displayed in a banner on Snaps list page in settings."
@@ -1565,14 +1577,17 @@
   "editSpeedUpEditGasFeeModalTitle": {
     "message": "Edit speed up gas fee"
   },
+  "enable": {
+    "message": "Enable"
+  },
   "enableAutoDetect": {
     "message": " Enable autodetect"
   },
   "enableFromSettings": {
     "message": " Enable it from Settings."
   },
-  "enableSmartSwaps": {
-    "message": "Enable Smart Swaps"
+  "enableSmartTransactions": {
+    "message": "Enable Smart Transactions"
   },
   "enableSnap": {
     "message": "Enable"
@@ -1744,9 +1759,6 @@
   "failureMessage": {
     "message": "Something went wrong, and we were unable to complete the action"
   },
-  "faqAndRiskDisclosures": {
-    "message": "FAQ and Risk Disclosures"
-  },
   "fast": {
     "message": "Fast"
   },
@@ -1825,6 +1837,13 @@
   "functionType": {
     "message": "Function type"
   },
+  "fundYourWallet": {
+    "message": "Fund your wallet"
+  },
+  "fundYourWalletDescription": {
+    "message": "Get started by adding some $1 to your wallet.",
+    "description": "$1 is the token symbol"
+  },
   "gas": {
     "message": "Gas"
   },
@@ -1908,13 +1927,6 @@
   "genericExplorerView": {
     "message": "View account on $1"
   },
-<<<<<<< HEAD
-  "globalTitle": {
-    "message": "Global menu"
-  },
-  "globalTourDescription": {
-    "message": "See your portfolio, connected sites, settings, and more"
-=======
   "getStartedWithNFTs": {
     "message": "Get $1 to buy NFTs",
     "description": "$1 is the token symbol"
@@ -1922,7 +1934,6 @@
   "getStartedWithNFTsDescription": {
     "message": "Get started with NFTs by adding some $1 to your wallet.",
     "description": "$1 is the token symbol"
->>>>>>> 2c457705
   },
   "goBack": {
     "message": "Go back"
@@ -2236,6 +2247,9 @@
   "interactingWith": {
     "message": "Interacting with"
   },
+  "introducingSmartTransactions": {
+    "message": "Introducing Smart Transactions"
+  },
   "invalidAddress": {
     "message": "Invalid address"
   },
@@ -2386,6 +2400,9 @@
   "learnMoreUpperCase": {
     "message": "Learn more"
   },
+  "learnMoreUpperCaseWithDot": {
+    "message": "Learn more."
+  },
   "learnScamRisk": {
     "message": "scams and security risks."
   },
@@ -2528,9 +2545,6 @@
     "message": "Make sure nobody is looking",
     "description": "Warning to users to be care while creating and saving their new Secret Recovery Phrase"
   },
-  "manageInSettings": {
-    "message": "Manage in settings"
-  },
   "max": {
     "message": "Max"
   },
@@ -2893,9 +2907,6 @@
   "nftDisclaimer": {
     "message": "Disclaimer: MetaMask pulls the media file from the source url. This url sometimes gets changed by the marketplace on which the NFT was minted."
   },
-  "nftLearnMore": {
-    "message": "Learn more about NFTs"
-  },
   "nftOptions": {
     "message": "NFT Options"
   },
@@ -2988,6 +2999,9 @@
   "notEnoughGas": {
     "message": "Not enough gas"
   },
+  "notRightNow": {
+    "message": "Not right now"
+  },
   "note": {
     "message": "Note"
   },
@@ -3081,6 +3095,14 @@
   "notificationsEmptyText": {
     "message": "This is where you can find notifications from your installed snaps."
   },
+  "notificationsFeatureToggle": {
+    "message": "Enable Wallet Notifications",
+    "description": "Experimental feature title"
+  },
+  "notificationsFeatureToggleDescription": {
+    "message": "This enables wallet notifications like send/receive funds or nfts and feature announcements.",
+    "description": "Description of the experimental notifications feature"
+  },
   "notificationsHeader": {
     "message": "Notifications"
   },
@@ -3838,6 +3860,9 @@
   "receive": {
     "message": "Receive"
   },
+  "receiveTokensCamelCase": {
+    "message": "Receive tokens"
+  },
   "recipientAddressPlaceholder": {
     "message": "Enter public address (0x) or ENS name"
   },
@@ -3927,6 +3952,9 @@
   },
   "removeNFT": {
     "message": "Remove NFT"
+  },
+  "removeNftErrorMessage": {
+    "message": "We could not remove this NFT."
   },
   "removeNftMessage": {
     "message": "NFT was successfully removed!"
@@ -4457,26 +4485,37 @@
   "smartContracts": {
     "message": "Smart contracts"
   },
-  "smartSwaps": {
-    "message": "Smart Swaps"
-  },
-  "smartSwapsAreHere": {
-    "message": "Smart Swaps are here!"
-  },
-  "smartSwapsDescription": {
-    "message": "MetaMask Swaps just got a whole lot smarter! Enabling Smart Swaps will allow MetaMask to programmatically optimize your Swap to help:"
-  },
-  "smartSwapsDescription2": {
-    "message": "*Smart Swaps will submit your transaction privately. You can opt-out in advanced settings at any time. To learn more about Smart Swaps, read our $1.",
-    "description": "$1 is an external link to FAQ and Risk Disclosures"
-  },
-<<<<<<< HEAD
   "smartSwapsErrorNotEnoughFunds": {
     "message": "Not enough funds for a smart swap."
   },
   "smartSwapsErrorUnavailable": {
     "message": "Smart Swaps are temporarily unavailable."
-=======
+  },
+  "smartTransactionCancelled": {
+    "message": "Your transaction was canceled"
+  },
+  "smartTransactionCancelledDescription": {
+    "message": "Your transaction couldn't be completed, so it was canceled to save you from paying unnecessary gas fees."
+  },
+  "smartTransactionError": {
+    "message": "Your transaction failed"
+  },
+  "smartTransactionErrorDescription": {
+    "message": "Sudden market changes can cause failures. If the problem continues, reach out to MetaMask customer support."
+  },
+  "smartTransactionPending": {
+    "message": "Submitting your transaction"
+  },
+  "smartTransactionSuccess": {
+    "message": "Your transaction is complete"
+  },
+  "smartTransactionTakingTooLong": {
+    "message": "Sorry for the wait"
+  },
+  "smartTransactionTakingTooLongDescription": {
+    "message": "If your transaction is not finalized within $1, it will be canceled and you will not be charged for gas.",
+    "description": "$1 is remaining time in seconds"
+  },
   "smartTransactions": {
     "message": "Smart Transactions"
   },
@@ -4494,11 +4533,10 @@
   },
   "smartTransactionsDescription2": {
     "message": "Millions of dollars are lost every month due to failed transactions & frontrunning. Smart Transactions fixes this."
->>>>>>> 2c457705
-  },
-  "smartSwapsTooltip": {
-    "message": "Simulate transactions before submitting to decrease transaction costs and reduce failures. To learn more, read our $1",
-    "description": "$1 is an external link to FAQ and Risk Disclosures"
+  },
+  "smartTransactionsDescription3": {
+    "message": "Right now, Smart Transactions are only available on ETH Mainnet. You can turn them off at any time in settings. $1",
+    "description": "$1 is an external link to learn more about Smart Transactions"
   },
   "snapAccountCreated": {
     "message": "Account created"
@@ -4808,6 +4846,14 @@
   "stake": {
     "message": "Stake"
   },
+  "startYourJourney": {
+    "message": "Start your journey with $1",
+    "description": "$1 is the token symbol"
+  },
+  "startYourJourneyDescription": {
+    "message": "Get started with web3 by adding some $1 to your wallet.",
+    "description": "$1 is the token symbol"
+  },
   "stateLogError": {
     "message": "Error in retrieving state logs."
   },
@@ -4866,18 +4912,6 @@
   "strong": {
     "message": "Strong"
   },
-  "stxBenefit1": {
-    "message": "Minimize transaction costs"
-  },
-  "stxBenefit2": {
-    "message": "Reduce transaction failures"
-  },
-  "stxBenefit3": {
-    "message": "Eliminate stuck transactions"
-  },
-  "stxBenefit4": {
-    "message": "Prevent front-running"
-  },
   "stxCancelled": {
     "message": "Swap would have failed"
   },
@@ -4886,6 +4920,10 @@
   },
   "stxCancelledSubDescription": {
     "message": "Try your swap again. We’ll be here to protect you against similar risks next time."
+  },
+  "stxEstimatedCompletion": {
+    "message": "Estimated completion in < $1",
+    "description": "$1 is remeaning time in minutes and seconds, e.g. 0:10"
   },
   "stxFailure": {
     "message": "Swap failed"
@@ -4894,12 +4932,9 @@
     "message": "Sudden market changes can cause failures. If the problem persists, please reach out to $1.",
     "description": "This message is shown to a user if their swap fails. The $1 will be replaced by support.metamask.io"
   },
-<<<<<<< HEAD
-=======
   "stxOptInDescription": {
     "message": "Turn on Smart Transactions for more reliable and secure transactions, and adjustable fees on ETH Mainnet. $1"
   },
->>>>>>> 2c457705
   "stxPendingPrivatelySubmittingSwap": {
     "message": "Privately submitting your Swap..."
   },
@@ -5388,6 +5423,13 @@
   "switchToThisAccount": {
     "message": "Switch to this account"
   },
+  "switchedNetworkToastDecline": {
+    "message": "Don't show again"
+  },
+  "switchedNetworkToastMessage": {
+    "message": "$1 is now active on $2",
+    "description": "$1 represents the account name, $2 represents the network name"
+  },
   "switchedTo": {
     "message": "You're now using"
   },
@@ -5844,6 +5886,9 @@
   "view": {
     "message": "View"
   },
+  "viewActivity": {
+    "message": "View activity"
+  },
   "viewAllDetails": {
     "message": "View all details"
   },
@@ -5867,7 +5912,7 @@
   },
   "viewOnCustomBlockExplorer": {
     "message": "View $1 at $2",
-    "description": "$1 is the action type. e.g (Account, Transaction, Swap) and $2 is the Custom Block Exporer URL"
+    "description": "$1 is the action type. e.g (Account, Transaction, Swap) and $2 is the Custom Block Explorer URL"
   },
   "viewOnEtherscan": {
     "message": "View $1 on Etherscan",
@@ -5878,6 +5923,9 @@
   },
   "viewOnOpensea": {
     "message": "View on Opensea"
+  },
+  "viewTransaction": {
+    "message": "View  transaction"
   },
   "viewinCustodianApp": {
     "message": "View in custodian app"
