--- conflicted
+++ resolved
@@ -4958,20 +4958,11 @@
   "securityAndPrivacy": {
     "message": "Security & privacy"
   },
-<<<<<<< HEAD
-  "securityChangePasswordHint": {
-    "message": "Password hint"
-  },
-=======
->>>>>>> 57e3692a
   "securityChangePasswordChange": {
     "message": "Change password"
   },
   "securityChangePasswordDescription": {
     "message": "Choose a strong password to unlock MetaMask app on your device. If you lose this password, you will need your Secret Recovery Phrase to re-import your wallet."
-  },
-  "securityChangePasswordTitle": {
-    "message": "Password"
   },
   "securityChangePasswordTitle": {
     "message": "Password"
