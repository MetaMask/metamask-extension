--- conflicted
+++ resolved
@@ -332,11 +332,6 @@
   "advancedBaseGasFeeToolTip": {
     "message": "When your transaction gets included in the block, any difference between your max base fee and the actual base fee will be refunded. Total amount is calculated as max base fee (in GWEI) * gas limit."
   },
-<<<<<<< HEAD
-=======
-  "advancedConfiguration": {
-    "message": "Advanced configuration"
-  },
   "advancedDetailsDataDesc": {
     "message": "Data"
   },
@@ -349,7 +344,6 @@
   "advancedDetailsNonceTooltip": {
     "message": "This is the transaction number of an account. Nonce for the first transaction is 0 and it increases in sequential order."
   },
->>>>>>> 8e48beec
   "advancedGasFeeDefaultOptIn": {
     "message": "Save these values as my default for the $1 network.",
     "description": "$1 is the current network name."
