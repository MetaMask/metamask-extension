--- conflicted
+++ resolved
@@ -5408,13 +5408,8 @@
     "message": "Sudden market changes can cause failures. If the problem persists, please reach out to $1.",
     "description": "This message is shown to a user if their swap fails. The $1 will be replaced by support.metamask.io"
   },
-<<<<<<< HEAD
-  "stxOptInEthereumBnbDescription": {
-    "message": "Turn on Smart Transactions for more reliable and secure transactions on Ethereum Mainnet and BNB Smart Chain. $1"
-=======
   "stxOptInSupportedNetworksDescription": {
     "message": "Turn on Smart Transactions for more reliable and secure transactions on supported networks. $1"
->>>>>>> b7a496ae
   },
   "stxPendingPrivatelySubmittingSwap": {
     "message": "Privately submitting your Swap..."
