--- conflicted
+++ resolved
@@ -2449,6 +2449,9 @@
     "message": "$1 wants to connect with $2 snaps. Only proceed if you trust this website.",
     "description": "$1 is the dapp and $2 is the number of snaps it wants to connect to."
   },
+  "moreDetails": {
+    "message": "More details"
+  },
   "mustSelectOne": {
     "message": "Must select at least 1 token."
   },
@@ -2471,17 +2474,9 @@
     "message": "Display name",
     "description": "Label above name input field in name component modal."
   },
-<<<<<<< HEAD
   "nameModalTitleNew": {
     "message": "Unknown address",
     "description": "Title of the modal created by the name component when value is not recognised."
-=======
-  "moreDetails": {
-    "message": "More details"
-  },
-  "mustSelectOne": {
-    "message": "Must select at least 1 token."
->>>>>>> 848a9729
   },
   "nameModalTitleSaved": {
     "message": "Saved address",
