--- conflicted
+++ resolved
@@ -5083,19 +5083,17 @@
   "slideRemoteModeTitle": {
     "message": "Remote mode is here!"
   },
-<<<<<<< HEAD
   "slideSmartAccountUpgradeDescription": {
     "message": "Same address, smarter features"
   },
   "slideSmartAccountUpgradeTitle": {
     "message": "Start using smart accounts"
-=======
+  },
   "slideSolanaDescription": {
     "message": "Create a Solana account to get started"
   },
   "slideSolanaTitle": {
     "message": "Solana is now supported"
->>>>>>> dfc7eda4
   },
   "slideSweepStakeDescription": {
     "message": "Mint an NFT now for a chance to win"
