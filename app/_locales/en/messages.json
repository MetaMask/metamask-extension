--- conflicted
+++ resolved
@@ -865,15 +865,9 @@
   "bridgeCalculatingAmount": {
     "message": "Calculating..."
   },
-<<<<<<< HEAD
   "bridgeConfirmTwoTransactions": {
     "message": "You'll need to confirm 2 transactions on your hardware wallet:"
   },
-  "bridgeDestination": {
-    "message": "Destination"
-  },
-=======
->>>>>>> 4b48ee62
   "bridgeDontSend": {
     "message": "Bridge, don't send"
   },
