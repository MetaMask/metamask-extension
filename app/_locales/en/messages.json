{
  "QRHardwareInvalidTransactionTitle": {
    "message": "Error"
  },
  "QRHardwareMismatchedSignId": {
    "message": "Incongruent transaction data. Please check the transaction details."
  },
  "QRHardwarePubkeyAccountOutOfRange": {
    "message": "No more accounts. If you would like to access another account unlisted below, please reconnect your hardware wallet and select it."
  },
  "QRHardwareScanInstructions": {
    "message": "Place the QR code in front of your camera. The screen is blurred, but it will not affect the reading."
  },
  "QRHardwareSignRequestCancel": {
    "message": "Reject"
  },
  "QRHardwareSignRequestDescription": {
    "message": "After you’ve signed with your wallet, click on 'Get Signature' to receive the signature"
  },
  "QRHardwareSignRequestGetSignature": {
    "message": "Get signature"
  },
  "QRHardwareSignRequestSubtitle": {
    "message": "Scan the QR code with your wallet"
  },
  "QRHardwareSignRequestTitle": {
    "message": "Request signature"
  },
  "QRHardwareUnknownQRCodeTitle": {
    "message": "Error"
  },
  "QRHardwareUnknownWalletQRCode": {
    "message": "Invalid QR code. Please scan the sync QR code of the hardware wallet."
  },
  "QRHardwareWalletImporterTitle": {
    "message": "Scan QR code"
  },
  "QRHardwareWalletSteps1Description": {
    "message": "You can choose from a list of official QR-code supporting partners below."
  },
  "QRHardwareWalletSteps1Title": {
    "message": "Connect your QR hardware wallet"
  },
  "QRHardwareWalletSteps2Description": {
    "message": "Ngrave Zero"
  },
  "SrpListHideAccounts": {
    "message": "Hide $1 accounts",
    "description": "$1 is the number of accounts"
  },
  "SrpListHideSingleAccount": {
    "message": "Hide 1 account"
  },
  "SrpListShowAccounts": {
    "message": "Show $1 accounts",
    "description": "$1 is the number of accounts"
  },
  "SrpListShowSingleAccount": {
    "message": "Show 1 account"
  },
  "about": {
    "message": "About"
  },
  "accept": {
    "message": "Accept"
  },
  "acceptTermsOfUse": {
    "message": "I have read and agree to the $1",
    "description": "$1 is the `terms` message"
  },
  "accessYourWalletWithSRP": {
    "message": "Access your wallet with your Secret Recovery Phrase"
  },
  "accessYourWalletWithSRPDescription": {
    "message": "MetaMask cannot recover your password. We will use your Secret Recovery Phrase to validate your ownership, restore your wallet and set up a new password. First, enter the Secret Recovery Phrase that you were given when you created your wallet. $1",
    "description": "$1 is the words 'Learn More' from key 'learnMore', separated here so that it can be added as a link"
  },
  "accessingYourCamera": {
    "message": "Accessing your camera..."
  },
  "account": {
    "message": "Account"
  },
  "accountActivity": {
    "message": "Account activity"
  },
  "accountActivityText": {
    "message": "Select the accounts you want to be notified about:"
  },
  "accountDetails": {
    "message": "Account details"
  },
  "accountDetailsRevokeDelegationButton": {
    "message": " Switch back to regular account"
  },
  "accountIdenticon": {
    "message": "Account identicon"
  },
  "accountIsntConnectedToastText": {
    "message": "$1 isn't connected to $2"
  },
  "accountName": {
    "message": "Account name"
  },
  "accountNameDuplicate": {
    "message": "This account name already exists",
    "description": "This is an error message shown when the user enters a new account name that matches an existing account name"
  },
  "accountNameReserved": {
    "message": "This account name is reserved",
    "description": "This is an error message shown when the user enters a new account name that is reserved for future use"
  },
  "accountOptions": {
    "message": "Account options"
  },
  "accountPermissionToast": {
    "message": "Account permissions updated"
  },
  "accountSelectionRequired": {
    "message": "You need to select an account!"
  },
  "accountTypeNotSupported": {
    "message": "Account type not supported"
  },
  "accounts": {
    "message": "Accounts"
  },
  "accountsConnected": {
    "message": "Accounts connected"
  },
  "accountsPermissionsTitle": {
    "message": "See your accounts and suggest transactions"
  },
  "accountsSmallCase": {
    "message": "accounts"
  },
  "active": {
    "message": "Active"
  },
  "activity": {
    "message": "Activity"
  },
  "activityLog": {
    "message": "Activity log"
  },
  "add": {
    "message": "Add"
  },
  "addACustomNetwork": {
    "message": "Add a custom network"
  },
  "addANetwork": {
    "message": "Add a network"
  },
  "addANickname": {
    "message": "Add a nickname"
  },
  "addAUrl": {
    "message": "Add a URL"
  },
  "addAccount": {
    "message": "Add account"
  },
  "addAccountToMetaMask": {
    "message": "Add account to MetaMask"
  },
  "addAcquiredTokens": {
    "message": "Add the tokens you've acquired using MetaMask"
  },
  "addAlias": {
    "message": "Add alias"
  },
  "addBitcoinAccountLabel": {
    "message": "Bitcoin account (Beta)"
  },
  "addBitcoinTestnetAccountLabel": {
    "message": "Bitcoin account (Testnet)"
  },
  "addBlockExplorer": {
    "message": "Add a block explorer"
  },
  "addBlockExplorerUrl": {
    "message": "Add a block explorer URL"
  },
  "addContact": {
    "message": "Add contact"
  },
  "addCustomNetwork": {
    "message": "Add custom network"
  },
  "addEthereumChainWarningModalHeader": {
    "message": "Only add this RPC provider if you’re sure you can trust it. $1",
    "description": "$1 is addEthereumChainWarningModalHeaderPartTwo passed separately so that it can be bolded"
  },
  "addEthereumChainWarningModalHeaderPartTwo": {
    "message": "Malicious providers may lie about the state of the blockchain and record your network activity."
  },
  "addEthereumChainWarningModalListHeader": {
    "message": "It's important that your provider is reliable, as it has the power to:"
  },
  "addEthereumChainWarningModalListPointOne": {
    "message": "See your accounts and IP address, and associate them together"
  },
  "addEthereumChainWarningModalListPointThree": {
    "message": "Show account balances and other on-chain states"
  },
  "addEthereumChainWarningModalListPointTwo": {
    "message": "Broadcast your transactions"
  },
  "addEthereumChainWarningModalTitle": {
    "message": "You are adding a new RPC provider for Ethereum Mainnet"
  },
  "addEthereumWatchOnlyAccount": {
    "message": "Watch an Ethereum account (Beta)"
  },
  "addFriendsAndAddresses": {
    "message": "Add friends and addresses you trust"
  },
  "addHardwareWalletLabel": {
    "message": "Hardware wallet"
  },
  "addIPFSGateway": {
    "message": "Add your preferred IPFS gateway"
  },
  "addImportAccount": {
    "message": "Add account or hardware wallet"
  },
  "addMemo": {
    "message": "Add memo"
  },
  "addNetwork": {
    "message": "Add network"
  },
  "addNetworkConfirmationTitle": {
    "message": "Add $1",
    "description": "$1 represents network name"
  },
  "addNewAccount": {
    "message": "Add a new Ethereum account"
  },
  "addNewEthereumAccountLabel": {
    "message": "Ethereum account"
  },
  "addNewSolanaAccountLabel": {
    "message": "Solana account"
  },
  "addNft": {
    "message": "Add NFT"
  },
  "addNfts": {
    "message": "Add NFTs"
  },
  "addNonEvmAccount": {
    "message": "Add $1 account",
    "description": "$1 is the non EVM network where the account is going to be created, e.g. Bitcoin or Solana"
  },
  "addNonEvmAccountFromNetworkPicker": {
    "message": "To enable the $1 network, you need to create a $1 account.",
    "description": "$1 is the non EVM network where the account is going to be created, e.g. Bitcoin or Solana"
  },
  "addRpcUrl": {
    "message": "Add RPC URL"
  },
  "addSnapAccountToggle": {
    "message": "Enable \"Add account Snap (Beta)\""
  },
  "addSnapAccountsDescription": {
    "message": "Turning on this feature will give you the option to add the new Beta account Snaps right from your account list. If you install an account Snap, remember that it is a third-party service."
  },
  "addSuggestedNFTs": {
    "message": "Add suggested NFTs"
  },
  "addSuggestedTokens": {
    "message": "Add suggested tokens"
  },
  "addToken": {
    "message": "Add token"
  },
  "addTokenByContractAddress": {
    "message": "Can’t find a token? You can manually add any token by pasting its address. Token contract addresses can be found on $1",
    "description": "$1 is a blockchain explorer for a specific network, e.g. Etherscan for Ethereum"
  },
  "addUrl": {
    "message": "Add URL"
  },
  "addingAccount": {
    "message": "Adding account"
  },
  "addingCustomNetwork": {
    "message": "Adding Network"
  },
  "additionalNetworks": {
    "message": "Additional networks"
  },
  "address": {
    "message": "Address"
  },
  "addressCopied": {
    "message": "Address copied!"
  },
  "addressMismatch": {
    "message": "Site address mismatch"
  },
  "addressMismatchOriginal": {
    "message": "Current URL: $1",
    "description": "$1 replaced by origin URL in confirmation request"
  },
  "addressMismatchPunycode": {
    "message": "Punycode version: $1",
    "description": "$1 replaced by punycode version of the URL in confirmation request"
  },
  "advanced": {
    "message": "Advanced"
  },
  "advancedBaseGasFeeToolTip": {
    "message": "When your transaction gets included in the block, any difference between your max base fee and the actual base fee will be refunded. Total amount is calculated as max base fee (in GWEI) * gas limit."
  },
  "advancedDetailsDataDesc": {
    "message": "Data"
  },
  "advancedDetailsHexDesc": {
    "message": "Hex"
  },
  "advancedDetailsNonceDesc": {
    "message": "Nonce"
  },
  "advancedDetailsNonceTooltip": {
    "message": "This is the transaction number of an account. Nonce for the first transaction is 0 and it increases in sequential order."
  },
  "advancedGasFeeDefaultOptIn": {
    "message": "Save these values as my default for the $1 network.",
    "description": "$1 is the current network name."
  },
  "advancedGasFeeModalTitle": {
    "message": "Advanced gas fee"
  },
  "advancedGasPriceTitle": {
    "message": "Gas price"
  },
  "advancedPriorityFeeToolTip": {
    "message": "Priority fee (aka “miner tip”) goes directly to miners and incentivizes them to prioritize your transaction."
  },
  "aggregatedBalancePopover": {
    "message": "This reflects the value of all tokens you own on a given network. If you prefer seeing this value in ETH or other currencies, go to $1.",
    "description": "$1 represents the settings page"
  },
  "agreeTermsOfUse": {
    "message": "I agree to MetaMask's $1",
    "description": "$1 is the `terms` link"
  },
  "airDropPatternDescription": {
    "message": "The token's on-chain history reveals prior instances of suspicious airdrop activities."
  },
  "airDropPatternTitle": {
    "message": "Airdrop Pattern"
  },
  "airgapVault": {
    "message": "AirGap Vault"
  },
  "alert": {
    "message": "Alert"
  },
  "alertActionBuyWithNativeCurrency": {
    "message": "Buy $1"
  },
  "alertActionUpdateGas": {
    "message": "Update gas limit"
  },
  "alertActionUpdateGasFee": {
    "message": "Update fee"
  },
  "alertActionUpdateGasFeeLevel": {
    "message": "Update gas options"
  },
  "alertDisableTooltip": {
    "message": "This can be changed in \"Settings > Alerts\""
  },
  "alertMessageAddressMismatchWarning": {
    "message": "Attackers sometimes mimic sites by making small changes to the site address. Make sure you're interacting with the intended site before you continue."
  },
  "alertMessageChangeInSimulationResults": {
    "message": "Estimated changes for this transaction have been updated. Review them closely before proceeding."
  },
  "alertMessageFirstTimeInteraction": {
    "message": "You're interacting with this address for the first time. Make sure that it's correct before you continue."
  },
  "alertMessageGasEstimateFailed": {
    "message": "We’re unable to provide an accurate fee and this estimate might be high. We suggest you to input a custom gas limit, but there’s a risk the transaction will still fail."
  },
  "alertMessageGasFeeLow": {
    "message": "When choosing a low fee, expect slower transactions and longer wait times. For faster transactions, choose Market or Aggressive fee options."
  },
  "alertMessageGasTooLow": {
    "message": "To continue with this transaction, you’ll need to increase the gas limit to 21000 or higher."
  },
  "alertMessageInsufficientBalanceWithNativeCurrency": {
    "message": "You do not have enough $1 in your account to pay for network fees."
  },
  "alertMessageNetworkBusy": {
    "message": "Gas prices are high and estimates are less accurate."
  },
  "alertMessageNoGasPrice": {
    "message": "We can’t move forward with this transaction until you manually update the fee."
  },
  "alertMessageSignInDomainMismatch": {
    "message": "The site making the request is not the site you’re signing into. This could be an attempt to steal your login credentials."
  },
  "alertMessageSignInWrongAccount": {
    "message": "This site is asking you to sign in using the wrong account."
  },
  "alertModalAcknowledge": {
    "message": "I have acknowledged the risk and still want to proceed"
  },
  "alertModalDetails": {
    "message": "Alert Details"
  },
  "alertModalReviewAllAlerts": {
    "message": "Review all alerts"
  },
  "alertReasonChangeInSimulationResults": {
    "message": "Results have changed"
  },
  "alertReasonFirstTimeInteraction": {
    "message": "1st interaction"
  },
  "alertReasonGasEstimateFailed": {
    "message": "Inaccurate fee"
  },
  "alertReasonGasFeeLow": {
    "message": "Slow speed"
  },
  "alertReasonGasTooLow": {
    "message": "Low gas limit"
  },
  "alertReasonInsufficientBalance": {
    "message": "Insufficient funds"
  },
  "alertReasonNetworkBusy": {
    "message": "Network is busy"
  },
  "alertReasonNoGasPrice": {
    "message": "Fee estimate unavailable"
  },
  "alertReasonPendingTransactions": {
    "message": "Pending transaction"
  },
  "alertReasonSignIn": {
    "message": "Suspicious sign-in request"
  },
  "alertReasonWrongAccount": {
    "message": "Wrong account"
  },
  "alertSelectedAccountWarning": {
    "message": "This request is for a different account than the one selected in your wallet. To use another account, connect it to the site."
  },
  "alerts": {
    "message": "Alerts"
  },
  "all": {
    "message": "All"
  },
  "allNetworks": {
    "message": "All networks"
  },
  "allPermissions": {
    "message": "All Permissions"
  },
  "allTimeHigh": {
    "message": "All time high"
  },
  "allTimeLow": {
    "message": "All time low"
  },
  "allowNotifications": {
    "message": "Allow notifications"
  },
  "allowWithdrawAndSpend": {
    "message": "Allow $1 to withdraw and spend up to the following amount:",
    "description": "The url of the site that requested permission to 'withdraw and spend'"
  },
  "amount": {
    "message": "Amount"
  },
  "amountReceived": {
    "message": "Amount Received"
  },
  "amountSent": {
    "message": "Amount Sent"
  },
  "andForListItems": {
    "message": "$1, and $2",
    "description": "$1 is the first item, $2 is the last item in a list of items. Used in Snap Install Warning modal."
  },
  "andForTwoItems": {
    "message": "$1 and $2",
    "description": "$1 is the first item, $2 is the second item. Used in Snap Install Warning modal."
  },
  "appDescription": {
    "message": "An Ethereum Wallet in your Browser",
    "description": "The description of the application"
  },
  "appName": {
    "message": "MetaMask",
    "description": "The name of the application"
  },
  "appNameBeta": {
    "message": "MetaMask Beta",
    "description": "The name of the application (Beta)"
  },
  "appNameFlask": {
    "message": "MetaMask Flask",
    "description": "The name of the application (Flask)"
  },
  "appNameMmi": {
    "message": "MetaMask Institutional",
    "description": "The name of the application (MMI)"
  },
  "apply": {
    "message": "Apply"
  },
  "approve": {
    "message": "Approve spend limit"
  },
  "approveButtonText": {
    "message": "Approve"
  },
  "approveIncreaseAllowance": {
    "message": "Increase $1 spending cap",
    "description": "The token symbol that is being approved"
  },
  "approveSpendingCap": {
    "message": "Approve $1 spending cap",
    "description": "The token symbol that is being approved"
  },
  "approved": {
    "message": "Approved"
  },
  "approvedOn": {
    "message": "Approved on $1",
    "description": "$1 is the approval date for a permission"
  },
  "approvedOnForAccounts": {
    "message": "Approved on $1 for $2",
    "description": "$1 is the approval date for a permission. $2 is the AvatarGroup component displaying account images."
  },
  "areYouSure": {
    "message": "Are you sure?"
  },
  "asset": {
    "message": "Asset"
  },
  "assetMultipleNFTsBalance": {
    "message": "$1 NFTs"
  },
  "assetOptions": {
    "message": "Asset options"
  },
  "assetSingleNFTBalance": {
    "message": "$1 NFT"
  },
  "assets": {
    "message": "Assets"
  },
  "assetsDescription": {
    "message": "Autodetect tokens in your wallet, display NFTs, and get batched account balance updates"
  },
  "attemptToCancelSwapForFree": {
    "message": "Attempt to cancel swap for free"
  },
  "attributes": {
    "message": "Attributes"
  },
  "attributions": {
    "message": "Attributions"
  },
  "auroraRpcDeprecationMessage": {
    "message": "The Infura RPC URL is no longer supporting Aurora."
  },
  "authorizedPermissions": {
    "message": "You have authorized the following permissions"
  },
  "autoDetectTokens": {
    "message": "Autodetect tokens"
  },
  "autoDetectTokensDescription": {
    "message": "We use third-party APIs to detect and display new tokens sent to your wallet. Turn off if you don’t want the app to automatically pull data from those services. $1",
    "description": "$1 is a link to a support article"
  },
  "autoLockTimeLimit": {
    "message": "Auto-lock timer (minutes)"
  },
  "autoLockTimeLimitDescription": {
    "message": "Set the idle time in minutes before MetaMask will become locked."
  },
  "average": {
    "message": "Average"
  },
  "back": {
    "message": "Back"
  },
  "backupApprovalInfo": {
    "message": "This secret code is required to recover your wallet in case you lose your device, forget your password, have to re-install MetaMask, or want to access your wallet on another device."
  },
  "backupApprovalNotice": {
    "message": "Back up your Secret Recovery Phrase to keep your wallet and funds secure."
  },
  "backupKeyringSnapReminder": {
    "message": "Be sure you can access any accounts created by this Snap on your own before removing it"
  },
  "backupNow": {
    "message": "Back up now"
  },
  "balance": {
    "message": "Balance"
  },
  "balanceOutdated": {
    "message": "Balance may be outdated"
  },
  "baseFee": {
    "message": "Base fee"
  },
  "basic": {
    "message": "Basic"
  },
  "basicConfigurationBannerCTA": {
    "message": "Turn on basic functionality"
  },
  "basicConfigurationBannerTitle": {
    "message": "Basic functionality is off"
  },
  "basicConfigurationDescription": {
    "message": "MetaMask offers basic features like token details and gas settings through internet services. When you use internet services, your IP address is shared, in this case with MetaMask. This is just like when you visit any website. MetaMask uses this data temporarily and never sells your data. You can use a VPN or turn off these services, but it may affect your MetaMask experience. To learn more read our $1.",
    "description": "$1 is to be replaced by the message for privacyMsg, and will link to https://consensys.io/privacy-policy"
  },
  "basicConfigurationLabel": {
    "message": "Basic functionality"
  },
  "basicConfigurationModalCheckbox": {
    "message": "I understand and want to continue"
  },
  "basicConfigurationModalDisclaimerOff": {
    "message": "This means you won't fully optimize your time on MetaMask. Basic features (like token details, optimal gas settings, and others) won't be available to you."
  },
  "basicConfigurationModalDisclaimerOn": {
    "message": "To optimize your time on MetaMask, you’ll need to turn on this feature. Basic functions (like token details, optimal gas settings, and others) are important to the web3 experience."
  },
  "basicConfigurationModalHeadingOff": {
    "message": "Turn off basic functionality"
  },
  "basicConfigurationModalHeadingOn": {
    "message": "Turn on basic functionality"
  },
  "bestPrice": {
    "message": "Best price"
  },
  "beta": {
    "message": "Beta"
  },
  "betaHeaderText": {
    "message": "This is a beta version. Please report bugs $1"
  },
  "betaMetamaskVersion": {
    "message": "MetaMask Beta Version"
  },
  "betaTerms": {
    "message": "Beta Terms of use"
  },
  "billionAbbreviation": {
    "message": "B",
    "description": "Shortened form of 'billion'"
  },
  "bitcoinSupportSectionTitle": {
    "message": "Bitcoin"
  },
  "bitcoinSupportToggleDescription": {
    "message": "Turning on this feature will give you the option to add a Bitcoin Account to your MetaMask Extension derived from your existing Secret Recovery Phrase. This is an experimental Beta feature, so you should use it at your own risk. To give us feedback on this new Bitcoin experience, please fill out this $1.",
    "description": "$1 is the link to a product feedback form"
  },
  "bitcoinSupportToggleTitle": {
    "message": "Enable \"Add a new Bitcoin account (Beta)\""
  },
  "bitcoinTestnetSupportToggleDescription": {
    "message": "Turning on this feature will give you the option to add a Bitcoin Account for the test network."
  },
  "bitcoinTestnetSupportToggleTitle": {
    "message": "Enable \"Add a new Bitcoin account (Testnet)\""
  },
  "blockExplorerAccountAction": {
    "message": "Account",
    "description": "This is used with viewOnEtherscan and viewInExplorer e.g View Account in Explorer"
  },
  "blockExplorerAssetAction": {
    "message": "Asset",
    "description": "This is used with viewOnEtherscan and viewInExplorer e.g View Asset in Explorer"
  },
  "blockExplorerSwapAction": {
    "message": "Swap",
    "description": "This is used with viewOnEtherscan e.g View Swap on Etherscan"
  },
  "blockExplorerUrl": {
    "message": "Block explorer URL"
  },
  "blockExplorerUrlDefinition": {
    "message": "The URL used as the block explorer for this network."
  },
  "blockExplorerView": {
    "message": "View account at $1",
    "description": "$1 replaced by URL for custom block explorer"
  },
  "blockaid": {
    "message": "Blockaid"
  },
  "blockaidAlertInfoDescription": {
    "message": "A third party known for scams has access to this site. If you proceed, you'll lose assets."
  },
  "blockaidAlertInfoDescription2": {
    "message": "The site may look safe, but a third party might have access to its information. If you sign in, your assets could get stolen."
  },
  "blockaidAlertInfoDescription3": {
    "message": "If you confirm, you could lose all your funds and assets."
  },
  "blockaidAlertInfoDescription4": {
    "message": "If you sign in, any or all assets you've listed on OpenSea are at risk."
  },
  "blockaidAlertInfoDescription5": {
    "message": "If you sign in, any or all assets you've listed on Blur are at risk."
  },
  "blockaidAlertInfoDescription6": {
    "message": "This site is recognized as a malicious domain. If you sign in, you will lose funds and assets. We strongly suggest you cancel this request."
  },
  "blockaidAlertInfoDescription7": {
    "message": "If you sign in, you could lose all your assets. We recommend you cancel this request."
  },
  "blockaidDescriptionApproveFarming": {
    "message": "If you approve this request, a third party known for scams might take all your assets."
  },
  "blockaidDescriptionBlurFarming": {
    "message": "If you approve this request, someone can steal your assets listed on Blur."
  },
  "blockaidDescriptionErrored": {
    "message": "Because of an error, we couldn't check for security alerts. Only continue if you trust every address involved."
  },
  "blockaidDescriptionMaliciousDomain": {
    "message": "You're interacting with a malicious domain. If you approve this request, you might lose your assets."
  },
  "blockaidDescriptionMightLoseAssets": {
    "message": "If you approve this request, you might lose your assets."
  },
  "blockaidDescriptionSeaportFarming": {
    "message": "If you approve this request, someone can steal your assets listed on OpenSea."
  },
  "blockaidDescriptionTransferFarming": {
    "message": "If you approve this request, a third party known for scams will take all your assets."
  },
  "blockaidMessage": {
    "message": "Privacy preserving - no data is shared with third parties. Available on Arbitrum, Avalanche, BNB chain, Ethereum Mainnet, Linea, Optimism, Polygon, Base and Sepolia."
  },
  "blockaidTitleDeceptive": {
    "message": "This is a deceptive request"
  },
  "blockaidTitleMayNotBeSafe": {
    "message": "Be careful"
  },
  "blockaidTitleSuspicious": {
    "message": "This is a suspicious request"
  },
  "blockies": {
    "message": "Blockies"
  },
  "boughtFor": {
    "message": "Bought for"
  },
  "bridge": {
    "message": "Bridge"
  },
  "bridgeAllowSwappingOf": {
    "message": "Allow exact access to $1 $2 on $3 for bridging",
    "description": "Shows a user that they need to allow a token for swapping on their hardware wallet"
  },
  "bridgeApproval": {
    "message": "Approve $1 for bridge",
    "description": "Used in the transaction display list to describe a transaction that is an approve call on a token that is to be bridged. $1 is the symbol of a token that has been approved."
  },
  "bridgeApprovalWarning": {
    "message": "You are allowing access to the specified amount, $1 $2. The contract will not access any additional funds."
  },
  "bridgeApprovalWarningForHardware": {
    "message": "You will need to allow access to $1 $2 for bridging, and then approve bridging to $2. This will require two separate confirmations."
  },
  "bridgeCalculatingAmount": {
    "message": "Calculating..."
  },
  "bridgeConfirmTwoTransactions": {
    "message": "You'll need to confirm 2 transactions on your hardware wallet:"
  },
  "bridgeCreateSolanaAccountDescription": {
    "message": "To swap to the Solana network, you need an account and receiving address."
  },
  "bridgeCreateSolanaAccountTitle": {
    "message": "You'll need a Solana account first."
  },
  "bridgeEnterAmount": {
    "message": "Select amount"
  },
  "bridgeEnterAmountAndSelectAccount": {
    "message": "Enter amount and select destination account"
  },
  "bridgeExplorerLinkViewOn": {
    "message": "View on $1"
  },
  "bridgeFetchNewQuotes": {
    "message": "Fetch a new one?"
  },
  "bridgeFrom": {
    "message": "Bridge from"
  },
  "bridgeFromTo": {
    "message": "Bridge $1 $2 to $3",
    "description": "Tells a user that they need to confirm on their hardware wallet a bridge. $1 is amount of source token, $2 is the source network, and $3 is the destination network"
  },
  "bridgeGasFeesSplit": {
    "message": "Any network fee quoted on the previous screen includes both transactions and will be split."
  },
  "bridgeNetCost": {
    "message": "Net cost"
  },
  "bridgeQuoteExpired": {
    "message": "Your quote timed out."
  },
  "bridgeSelectDestinationAccount": {
    "message": "Select destination account"
  },
  "bridgeSelectNetwork": {
    "message": "Select network"
  },
  "bridgeSelectTokenAmountAndAccount": {
    "message": "Select token, amount and destination account"
  },
  "bridgeSelectTokenAndAmount": {
    "message": "Select token and amount"
  },
  "bridgeStepActionBridgeComplete": {
    "message": "$1 received on $2",
    "description": "$1 is the amount of the destination asset, $2 is the name of the destination network"
  },
  "bridgeStepActionBridgePending": {
    "message": "Receiving $1 on $2",
    "description": "$1 is the amount of the destination asset, $2 is the name of the destination network"
  },
  "bridgeStepActionSwapComplete": {
    "message": "Swapped $1 for $2",
    "description": "$1 is the amount of the source asset, $2 is the amount of the destination asset"
  },
  "bridgeStepActionSwapPending": {
    "message": "Swapping $1 for $2",
    "description": "$1 is the amount of the source asset, $2 is the amount of the destination asset"
  },
  "bridgeTerms": {
    "message": "Terms"
  },
  "bridgeTimingMinutes": {
    "message": "$1 min",
    "description": "$1 is the ticker symbol of a an asset the user is being prompted to purchase"
  },
  "bridgeTo": {
    "message": "Bridge to"
  },
  "bridgeToChain": {
    "message": "Bridge to $1"
  },
  "bridgeTxDetailsBridging": {
    "message": "Bridging"
  },
  "bridgeTxDetailsDelayedDescription": {
    "message": "Reach out to"
  },
  "bridgeTxDetailsDelayedDescriptionSupport": {
    "message": "MetaMask Support"
  },
  "bridgeTxDetailsDelayedTitle": {
    "message": "Has it been longer than 3 hours?"
  },
  "bridgeTxDetailsNonce": {
    "message": "Nonce"
  },
  "bridgeTxDetailsStatus": {
    "message": "Status"
  },
  "bridgeTxDetailsTimestamp": {
    "message": "Time stamp"
  },
  "bridgeTxDetailsTimestampValue": {
    "message": "$1 at $2",
    "description": "$1 is the date, $2 is the time"
  },
  "bridgeTxDetailsTokenAmountOnChain": {
    "message": "$1 $2 on",
    "description": "$1 is the amount of the token, $2 is the ticker symbol of the token"
  },
  "bridgeTxDetailsTotalGasFee": {
    "message": "Total gas fee"
  },
  "bridgeTxDetailsYouReceived": {
    "message": "You received"
  },
  "bridgeTxDetailsYouSent": {
    "message": "You sent"
  },
  "bridgeValidationInsufficientGasMessage": {
    "message": "You don't have enough $1 to pay the gas fee for this bridge. Enter a smaller amount or buy more $1."
  },
  "bridgeValidationInsufficientGasTitle": {
    "message": "More $1 needed for gas"
  },
  "bridging": {
    "message": "Bridging"
  },
  "browserNotSupported": {
    "message": "Your browser is not supported..."
  },
  "buildContactList": {
    "message": "Build your contact list"
  },
  "builtAroundTheWorld": {
    "message": "MetaMask is designed and built around the world."
  },
  "bulletpoint": {
    "message": "·"
  },
  "busy": {
    "message": "Busy"
  },
  "buyAndSell": {
    "message": "Buy & Sell"
  },
  "buyMoreAsset": {
    "message": "Buy more $1",
    "description": "$1 is the ticker symbol of a an asset the user is being prompted to purchase"
  },
  "buyNow": {
    "message": "Buy Now"
  },
  "bytes": {
    "message": "Bytes"
  },
  "canToggleInSettings": {
    "message": "You can re-enable this notification in Settings > Alerts."
  },
  "cancel": {
    "message": "Cancel"
  },
  "cancelPopoverTitle": {
    "message": "Cancel transaction"
  },
  "cancelSpeedUpLabel": {
    "message": "This gas fee will $1 the original.",
    "description": "$1 is text 'replace' in bold"
  },
  "cancelSpeedUpTransactionTooltip": {
    "message": "To $1 a transaction the gas fee must be increased by at least 10% for it to be recognized by the network.",
    "description": "$1 is string 'cancel' or 'speed up'"
  },
  "cancelled": {
    "message": "Cancelled"
  },
  "chainId": {
    "message": "Chain ID"
  },
  "chainIdDefinition": {
    "message": "The chain ID used to sign transactions for this network."
  },
  "chainIdExistsErrorMsg": {
    "message": "This Chain ID is currently used by the $1 network."
  },
  "chainListReturnedDifferentTickerSymbol": {
    "message": "This token symbol doesn't match the network name or chain ID entered. Many popular tokens use similar symbols, which scammers can use to trick you into sending them a more valuable token in return. Verify everything before you continue."
  },
  "chooseYourNetwork": {
    "message": "Choose your network"
  },
  "chooseYourNetworkDescription": {
    "message": "We use Infura as our remote procedure call (RPC) provider to offer the most reliable and private access to Ethereum data we can. You can choose your own RPC, but remember that any RPC will receive your IP address and Ethereum wallet to make transactions. Read our $1 to learn more about how Infura handles data.",
    "description": "$1 is a link to the privacy policy"
  },
  "chromeRequiredForHardwareWallets": {
    "message": "You need to use MetaMask on Google Chrome in order to connect to your Hardware Wallet."
  },
  "circulatingSupply": {
    "message": "Circulating supply"
  },
  "clear": {
    "message": "Clear"
  },
  "clearActivity": {
    "message": "Clear activity and nonce data"
  },
  "clearActivityButton": {
    "message": "Clear activity tab data"
  },
  "clearActivityDescription": {
    "message": "This resets the account's nonce and erases data from the activity tab in your wallet. Only the current account and network will be affected. Your balances and incoming transactions won't change."
  },
  "click": {
    "message": "Click"
  },
  "clickToConnectLedgerViaWebHID": {
    "message": "Click here to connect your Ledger via WebHID",
    "description": "Text that can be clicked to open a browser popup for connecting the ledger device via webhid"
  },
  "close": {
    "message": "Close"
  },
  "closeExtension": {
    "message": "Close extension"
  },
  "closeWindowAnytime": {
    "message": "You may close this window anytime."
  },
  "coingecko": {
    "message": "CoinGecko"
  },
  "collectionName": {
    "message": "Collection name"
  },
  "comboNoOptions": {
    "message": "No options found",
    "description": "Default text shown in the combo field dropdown if no options."
  },
  "concentratedSupplyDistributionDescription": {
    "message": "The majority of the token's supply is held by the top token holders, posing a risk of centralized price manipulation"
  },
  "concentratedSupplyDistributionTitle": {
    "message": "Concentrated Supply Distribution"
  },
  "configureSnapPopupDescription": {
    "message": "You're now leaving MetaMask to configure this snap."
  },
  "configureSnapPopupInstallDescription": {
    "message": "You're now leaving MetaMask to install this snap."
  },
  "configureSnapPopupInstallTitle": {
    "message": "Install snap"
  },
  "configureSnapPopupLink": {
    "message": "Click this link to continue:"
  },
  "configureSnapPopupTitle": {
    "message": "Configure snap"
  },
  "confirm": {
    "message": "Confirm"
  },
  "confirmAccountType": {
    "message": "Type"
  },
  "confirmAccountTypeSmartContract": {
    "message": "Smart account"
  },
  "confirmAccountTypeStandard": {
    "message": "Standard account"
  },
  "confirmAlertModalAcknowledgeMultiple": {
    "message": "I have acknowledged the alerts and still want to proceed"
  },
  "confirmAlertModalAcknowledgeSingle": {
    "message": "I have acknowledged the alert and still want to proceed"
  },
  "confirmFieldPaymaster": {
    "message": "Fee paid by"
  },
  "confirmFieldTooltipPaymaster": {
    "message": "The fee for this transaction will be paid by the paymaster smart contract."
  },
  "confirmNestedTransactionTitle": {
    "message": "Transaction $1"
  },
  "confirmPassword": {
    "message": "Confirm password"
  },
  "confirmRecoveryPhrase": {
    "message": "Confirm Secret Recovery Phrase"
  },
  "confirmSimulationApprove": {
    "message": "You approve"
  },
  "confirmTitleApproveTransactionNFT": {
    "message": "Withdrawal request"
  },
  "confirmTitleDeployContract": {
    "message": "Deploy a contract"
  },
  "confirmTitleDescApproveTransaction": {
    "message": "This site wants permission to withdraw your NFTs"
  },
  "confirmTitleDescDeployContract": {
    "message": "This site wants you to deploy a contract"
  },
  "confirmTitleDescERC20ApproveTransaction": {
    "message": "This site wants permission to withdraw your tokens"
  },
  "confirmTitleDescPermitSignature": {
    "message": "This site wants permission to spend your tokens."
  },
  "confirmTitleDescRevokeDelegation": {
    "message": "This site is requesting to switch back to a standard account."
  },
  "confirmTitleDescSIWESignature": {
    "message": "A site wants you to sign in to prove you own this account."
  },
  "confirmTitleDescSign": {
    "message": "Review request details before you confirm."
  },
  "confirmTitlePermitTokens": {
    "message": "Spending cap request"
  },
  "confirmTitleRevokeApproveTransaction": {
    "message": "Remove permission"
  },
  "confirmTitleRevokeDelegation": {
    "message": "Reset account"
  },
  "confirmTitleSIWESignature": {
    "message": "Sign-in request"
  },
  "confirmTitleSetApprovalForAllRevokeTransaction": {
    "message": "Remove permission"
  },
  "confirmTitleSignature": {
    "message": "Signature request"
  },
  "confirmTitleTransaction": {
    "message": "Transaction request"
  },
  "confirmUpgradeAcknowledge": {
    "message": "If you confirm this request, your account will be updated to a smart account."
  },
  "confirmUpgradeCancelModalButtonCancelTransaction": {
    "message": "Cancel transaction"
  },
  "confirmUpgradeCancelModalButtonCancelUpgrade": {
    "message": "Cancel update & transaction"
  },
  "confirmUpgradeCancelModalDescription": {
    "message": "If you don't want to update your account, you can cancel it here.\n\nTo finish this transaction without an update, you'll need to make this request again on the site. $1."
  },
  "confirmUpgradeCancelModalTitle": {
    "message": "Cancel transaction"
  },
  "confirmationAlertDetails": {
    "message": "To protect your assets, we suggest you reject the request."
  },
  "confirmationAlertModalTitleDescription": {
    "message": "Your assets may be at risk"
  },
  "confirmed": {
    "message": "Confirmed"
  },
  "confusableUnicode": {
    "message": "'$1' is similar to '$2'."
  },
  "confusableZeroWidthUnicode": {
    "message": "Zero-width character found."
  },
  "confusingEnsDomain": {
    "message": "We have detected a confusable character in the ENS name. Check the ENS name to avoid a potential scam."
  },
  "congratulations": {
    "message": "Congratulations!"
  },
  "connect": {
    "message": "Connect"
  },
  "connectAccount": {
    "message": "Connect account"
  },
  "connectAccountOrCreate": {
    "message": "Connect account or create new"
  },
  "connectAccounts": {
    "message": "Connect accounts"
  },
  "connectAnAccountHeader": {
    "message": "Connect an account"
  },
  "connectManually": {
    "message": "Manually connect to current site"
  },
  "connectMoreAccounts": {
    "message": "Connect more accounts"
  },
  "connectSnap": {
    "message": "Connect $1",
    "description": "$1 is the snap for which a connection is being requested."
  },
  "connectWithMetaMask": {
    "message": "Connect with MetaMask"
  },
  "connectedAccounts": {
    "message": "Connected accounts"
  },
  "connectedAccountsDescriptionPlural": {
    "message": "You have $1 accounts connected to this site.",
    "description": "$1 is the number of accounts"
  },
  "connectedAccountsDescriptionSingular": {
    "message": "You have 1 account connected to this site."
  },
  "connectedAccountsEmptyDescription": {
    "message": "MetaMask is not connected to this site. To connect to a web3 site, find and click the connect button."
  },
  "connectedAccountsListTooltip": {
    "message": "$1 can see the account balance, address, activity, and suggest transactions to approve for connected accounts.",
    "description": "$1 is the origin name"
  },
  "connectedAccountsToast": {
    "message": "Connected accounts updated"
  },
  "connectedSites": {
    "message": "Connected sites"
  },
  "connectedSitesAndSnaps": {
    "message": "Connected sites and Snaps"
  },
  "connectedSitesDescription": {
    "message": "$1 is connected to these sites. They can view your account address.",
    "description": "$1 is the account name"
  },
  "connectedSitesEmptyDescription": {
    "message": "$1 is not connected to any sites.",
    "description": "$1 is the account name"
  },
  "connectedSnapAndNoAccountDescription": {
    "message": "MetaMask is connected to this site, but no accounts are connected yet"
  },
  "connectedSnaps": {
    "message": "Connected Snaps"
  },
  "connectedWithAccount": {
    "message": "$1 accounts connected",
    "description": "$1 represents account length"
  },
  "connectedWithAccountName": {
    "message": "Connected with $1",
    "description": "$1 represents account name"
  },
  "connectedWithNetwork": {
    "message": "$1 networks connected",
    "description": "$1 represents network length"
  },
  "connectedWithNetworkName": {
    "message": "Connected with $1",
    "description": "$1 represents network name"
  },
  "connecting": {
    "message": "Connecting"
  },
  "connectingTo": {
    "message": "Connecting to $1"
  },
  "connectingToDeprecatedNetwork": {
    "message": "'$1' is being phased out and may not work. Try another network."
  },
  "connectingToGoerli": {
    "message": "Connecting to Goerli test network"
  },
  "connectingToLineaGoerli": {
    "message": "Connecting to Linea Goerli test network"
  },
  "connectingToLineaMainnet": {
    "message": "Connecting to Linea Mainnet"
  },
  "connectingToLineaSepolia": {
    "message": "Connecting to Linea Sepolia test network"
  },
  "connectingToMainnet": {
    "message": "Connecting to Ethereum Mainnet"
  },
  "connectingToSepolia": {
    "message": "Connecting to Sepolia test network"
  },
  "connectionDescription": {
    "message": "Connect this website with MetaMask."
  },
  "connectionFailed": {
    "message": "Connection failed"
  },
  "connectionFailedDescription": {
    "message": "Fetching of $1 failed, check your network and try again.",
    "description": "$1 is the name of the snap being fetched."
  },
  "connectionPopoverDescription": {
    "message": "To connect to a site, select the connect button. MetaMask can only connect to web3 sites."
  },
  "connectionRequest": {
    "message": "Connection request"
  },
  "contactUs": {
    "message": "Contact us"
  },
  "contacts": {
    "message": "Contacts"
  },
  "contentFromSnap": {
    "message": "Content from $1",
    "description": "$1 represents the name of the snap"
  },
  "continue": {
    "message": "Continue"
  },
  "contract": {
    "message": "Contract"
  },
  "contractAddress": {
    "message": "Contract address"
  },
  "contractAddressError": {
    "message": "You are sending tokens to the token's contract address. This may result in the loss of these tokens."
  },
  "contractDeployment": {
    "message": "Contract deployment"
  },
  "contractInteraction": {
    "message": "Contract interaction"
  },
  "convertTokenToNFTDescription": {
    "message": "We've detected that this asset is an NFT. MetaMask now has full native support for NFTs. Would you like to remove it from your token list and add it as an NFT?"
  },
  "convertTokenToNFTExistDescription": {
    "message": "We’ve detected that this asset has been added as an NFT. Would you like to remove it from your token list?"
  },
  "coolWallet": {
    "message": "CoolWallet"
  },
  "copiedExclamation": {
    "message": "Copied."
  },
  "copyAddress": {
    "message": "Copy address to clipboard"
  },
  "copyAddressShort": {
    "message": "Copy address"
  },
  "copyPrivateKey": {
    "message": "Copy private key"
  },
  "copyToClipboard": {
    "message": "Copy to clipboard"
  },
  "copyTransactionId": {
    "message": "Copy transaction ID"
  },
  "create": {
    "message": "Create"
  },
  "createNewAccountHeader": {
    "message": "Create a new account"
  },
  "createNewWallet": {
    "message": "Create a new wallet"
  },
  "createPassword": {
    "message": "Create password"
  },
  "createSnapAccountDescription": {
    "message": "$1 wants to add a new account to MetaMask."
  },
  "createSnapAccountTitle": {
    "message": "Create account"
  },
  "createSolanaAccount": {
    "message": "Create Solana account"
  },
  "creatorAddress": {
    "message": "Creator address"
  },
  "crossChainAggregatedBalancePopover": {
    "message": "This reflects the value of all tokens you own on all networks. If you prefer seeing this value in ETH or other currencies, go to $1.",
    "description": "$1 represents the settings page"
  },
  "crossChainSwapsLink": {
    "message": "Swap across networks with MetaMask Portfolio"
  },
  "crossChainSwapsLinkNative": {
    "message": "Swap across networks with Bridge"
  },
  "cryptoCompare": {
    "message": "CryptoCompare"
  },
  "currencyConversion": {
    "message": "Currency"
  },
  "currencyRateCheckToggle": {
    "message": "Show balance and token price checker"
  },
  "currencyRateCheckToggleDescription": {
    "message": "We use $1 and $2 APIs to display your balance and token price. $3",
    "description": "$1 represents Coingecko, $2 represents CryptoCompare and $3 represents Privacy Policy"
  },
  "currencySymbol": {
    "message": "Currency symbol"
  },
  "currencySymbolDefinition": {
    "message": "The ticker symbol displayed for this network’s currency."
  },
  "currentAccountNotConnected": {
    "message": "Your current account is not connected"
  },
  "currentExtension": {
    "message": "Current extension page"
  },
  "currentLanguage": {
    "message": "Current language"
  },
  "currentNetwork": {
    "message": "Current network",
    "description": "Speicifies to token network filter to filter by current Network. Will render when network nickname is not available"
  },
  "currentRpcUrlDeprecated": {
    "message": "The current rpc url for this network has been deprecated."
  },
  "currentTitle": {
    "message": "Current:"
  },
  "currentlyUnavailable": {
    "message": "Unavailable on this network"
  },
  "curveHighGasEstimate": {
    "message": "Aggressive gas estimate graph"
  },
  "curveLowGasEstimate": {
    "message": "Low gas estimate graph"
  },
  "curveMediumGasEstimate": {
    "message": "Market gas estimate graph"
  },
  "custom": {
    "message": "Advanced"
  },
  "customGasSettingToolTipMessage": {
    "message": "Use $1 to customize the gas price. This can be confusing if you aren’t familiar. Interact at your own risk.",
    "description": "$1 is key 'advanced' (text: 'Advanced') separated here so that it can be passed in with bold font-weight"
  },
  "customSlippage": {
    "message": "Custom"
  },
  "customSpendLimit": {
    "message": "Custom spend limit"
  },
  "customToken": {
    "message": "Custom token"
  },
  "customTokenWarningInNonTokenDetectionNetwork": {
    "message": "Token detection is not available on this network yet. Please import token manually and make sure you trust it. Learn about $1"
  },
  "customTokenWarningInTokenDetectionNetwork": {
    "message": "Anyone can create a token, including creating fake versions of existing tokens. Learn about $1"
  },
  "customTokenWarningInTokenDetectionNetworkWithTDOFF": {
    "message": "Make sure you trust a token before you import it. Learn how to avoid $1. You can also enable token detection $2."
  },
  "customerSupport": {
    "message": "customer support"
  },
  "customizeYourNotifications": {
    "message": "Customize your notifications"
  },
  "customizeYourNotificationsText": {
    "message": "Turn on the types of notifications you want to receive:"
  },
  "dappSuggested": {
    "message": "Site suggested"
  },
  "dappSuggestedGasSettingToolTipMessage": {
    "message": "$1 has suggested this price.",
    "description": "$1 is url for the dapp that has suggested gas settings"
  },
  "dappSuggestedHigh": {
    "message": "Site suggested"
  },
  "dappSuggestedHighShortLabel": {
    "message": "Site (high)"
  },
  "dappSuggestedShortLabel": {
    "message": "Site"
  },
  "dappSuggestedTooltip": {
    "message": "$1 has recommended this price.",
    "description": "$1 represents the Dapp's origin"
  },
  "darkTheme": {
    "message": "Dark"
  },
  "data": {
    "message": "Data"
  },
  "dataCollectionForMarketing": {
    "message": "Data collection for marketing"
  },
  "dataCollectionForMarketingDescription": {
    "message": "We'll use MetaMetrics to learn how you interact with our marketing communications. We may share relevant news (like product features and other materials)."
  },
  "dataCollectionWarningPopoverButton": {
    "message": "Okay"
  },
  "dataCollectionWarningPopoverDescription": {
    "message": "You turned off data collection for our marketing purposes. This only applies to this device. If you use MetaMask on other devices, make sure to opt out there as well."
  },
  "dataUnavailable": {
    "message": "data unavailable"
  },
  "dateCreated": {
    "message": "Date created"
  },
  "dcent": {
    "message": "D'Cent"
  },
  "debitCreditPurchaseOptions": {
    "message": "Debit or credit card purchase options"
  },
  "decimal": {
    "message": "Token decimal"
  },
  "decimalsMustZerotoTen": {
    "message": "Decimals must be at least 0, and not over 36."
  },
  "decrypt": {
    "message": "Decrypt"
  },
  "decryptCopy": {
    "message": "Copy encrypted message"
  },
  "decryptInlineError": {
    "message": "This message cannot be decrypted due to error: $1",
    "description": "$1 is error message"
  },
  "decryptMessageNotice": {
    "message": "$1 would like to read this message to complete your action",
    "description": "$1 is the web3 site name"
  },
  "decryptMetamask": {
    "message": "Decrypt message"
  },
  "decryptRequest": {
    "message": "Decrypt request"
  },
  "defaultRpcUrl": {
    "message": "Default RPC URL"
  },
  "defaultSettingsSubTitle": {
    "message": "MetaMask uses default settings to best balance safety and ease of use. Change these settings to further increase your privacy."
  },
  "defaultSettingsTitle": {
    "message": "Default privacy settings"
  },
  "delete": {
    "message": "Delete"
  },
  "deleteContact": {
    "message": "Delete contact"
  },
  "deleteMetaMetricsData": {
    "message": "Delete MetaMetrics data"
  },
  "deleteMetaMetricsDataDescription": {
    "message": "This will delete historical MetaMetrics data associated with your use on this device. Your wallet and accounts will remain exactly as they are now after this data has been deleted. This process may take up to 30 days. View our $1.",
    "description": "$1 will have text saying Privacy Policy "
  },
  "deleteMetaMetricsDataErrorDesc": {
    "message": "This request can't be completed right now due to an analytics system server issue, please try again later"
  },
  "deleteMetaMetricsDataErrorTitle": {
    "message": "We are unable to delete this data right now"
  },
  "deleteMetaMetricsDataModalDesc": {
    "message": "We are about to remove all your MetaMetrics data. Are you sure?"
  },
  "deleteMetaMetricsDataModalTitle": {
    "message": "Delete MetaMetrics data?"
  },
  "deleteMetaMetricsDataRequestedDescription": {
    "message": "You initiated this action on $1. This process can take up to 30 days. View the $2",
    "description": "$1 will be the date on which teh deletion is requested and $2 will have text saying Privacy Policy "
  },
  "deleteNetworkIntro": {
    "message": "If you delete this network, you will need to add it again to view your assets in this network"
  },
  "deleteNetworkTitle": {
    "message": "Delete $1 network?",
    "description": "$1 represents the name of the network"
  },
  "depositCrypto": {
    "message": "Deposit crypto from another account with a wallet address or QR code."
  },
  "deprecatedGoerliNtwrkMsg": {
    "message": "Because of updates to the Ethereum system, the Goerli test network will be phased out soon."
  },
  "deprecatedNetwork": {
    "message": "This network is deprecated"
  },
  "deprecatedNetworkButtonMsg": {
    "message": "Got it"
  },
  "deprecatedNetworkDescription": {
    "message": "The network you're trying to connect to is no longer supported by Metamask. $1"
  },
  "description": {
    "message": "Description"
  },
  "descriptionFromSnap": {
    "message": "Description from $1",
    "description": "$1 represents the name of the snap"
  },
  "destinationAccountPickerNoEligible": {
    "message": "No eligible accounts found"
  },
  "destinationAccountPickerNoMatching": {
    "message": "No matching accounts found"
  },
  "destinationAccountPickerSearchPlaceholder": {
    "message": "Receiving address or SNS"
  },
  "details": {
    "message": "Details"
  },
  "developerOptions": {
    "message": "Developer Options"
  },
  "disabledGasOptionToolTipMessage": {
    "message": "“$1” is disabled because it does not meet the minimum of a 10% increase from the original gas fee.",
    "description": "$1 is gas estimate type which can be market or aggressive"
  },
  "disconnect": {
    "message": "Disconnect"
  },
  "disconnectAllAccounts": {
    "message": "Disconnect all accounts"
  },
  "disconnectAllAccountsConfirmationDescription": {
    "message": "Are you sure you want to disconnect? You may lose site functionality."
  },
  "disconnectAllAccountsText": {
    "message": "accounts"
  },
  "disconnectAllDescriptionText": {
    "message": "If you disconnect from this site, you’ll need to reconnect your accounts and networks to use this site again."
  },
  "disconnectAllSnapsText": {
    "message": "Snaps"
  },
  "disconnectMessage": {
    "message": "This will disconnect you from this site"
  },
  "disconnectPrompt": {
    "message": "Disconnect $1"
  },
  "disconnectThisAccount": {
    "message": "Disconnect this account"
  },
  "disconnectedAllAccountsToast": {
    "message": "All accounts disconnected from $1",
    "description": "$1 is name of the dapp`"
  },
  "disconnectedSingleAccountToast": {
    "message": "$1 disconnected from $2",
    "description": "$1 is name of the name and $2 represents the dapp name`"
  },
  "discoverSnaps": {
    "message": "Discover Snaps",
    "description": "Text that links to the Snaps website. Displayed in a banner on Snaps list page in settings."
  },
  "dismiss": {
    "message": "Dismiss"
  },
  "dismissReminderDescriptionField": {
    "message": "Turn this on to dismiss the Secret Recovery Phrase backup reminder message. We highly recommend that you back up your Secret Recovery Phrase to avoid loss of funds"
  },
  "dismissReminderField": {
    "message": "Dismiss Secret Recovery Phrase backup reminder"
  },
  "displayNftMedia": {
    "message": "Display NFT media"
  },
  "displayNftMediaDescription": {
    "message": "Displaying NFT media and data exposes your IP address to OpenSea or other third parties. This can allow attackers to associate your IP address with your Ethereum address. NFT autodetection relies on this setting, and won't be available when this is turned off."
  },
  "doNotShare": {
    "message": "Do not share this with anyone"
  },
  "domain": {
    "message": "Domain"
  },
  "done": {
    "message": "Done"
  },
  "dontShowThisAgain": {
    "message": "Don't show this again"
  },
  "downArrow": {
    "message": "down arrow"
  },
  "downloadGoogleChrome": {
    "message": "Download Google Chrome"
  },
  "downloadNow": {
    "message": "Download Now"
  },
  "downloadStateLogs": {
    "message": "Download state logs"
  },
  "dragAndDropBanner": {
    "message": "You can drag networks to reorder them. "
  },
  "dropped": {
    "message": "Dropped"
  },
  "duplicateContactTooltip": {
    "message": "This contact name collides with an existing account or contact"
  },
  "duplicateContactWarning": {
    "message": "You have duplicate contacts"
  },
  "edit": {
    "message": "Edit"
  },
  "editANickname": {
    "message": "Edit nickname"
  },
  "editAccounts": {
    "message": "Edit accounts"
  },
  "editAddressNickname": {
    "message": "Edit address nickname"
  },
  "editCancellationGasFeeModalTitle": {
    "message": "Edit cancellation gas fee"
  },
  "editContact": {
    "message": "Edit contact"
  },
  "editGasFeeModalTitle": {
    "message": "Edit gas fee"
  },
  "editGasLimitOutOfBounds": {
    "message": "Gas limit must be at least $1"
  },
  "editGasLimitOutOfBoundsV2": {
    "message": "Gas limit must be greater than $1 and less than $2",
    "description": "$1 is the minimum limit for gas and $2 is the maximum limit"
  },
  "editGasLimitTooltip": {
    "message": "Gas limit is the maximum units of gas you are willing to use. Units of gas are a multiplier to “Max priority fee” and “Max fee”."
  },
  "editGasMaxBaseFeeGWEIImbalance": {
    "message": "Max base fee cannot be lower than priority fee"
  },
  "editGasMaxBaseFeeHigh": {
    "message": "Max base fee is higher than necessary"
  },
  "editGasMaxBaseFeeLow": {
    "message": "Max base fee is low for current network conditions"
  },
  "editGasMaxFeeHigh": {
    "message": "Max fee is higher than necessary"
  },
  "editGasMaxFeeLow": {
    "message": "Max fee too low for network conditions"
  },
  "editGasMaxFeePriorityImbalance": {
    "message": "Max fee cannot be lower than max priority fee"
  },
  "editGasMaxPriorityFeeBelowMinimum": {
    "message": "Max priority fee must be greater than 0 GWEI"
  },
  "editGasMaxPriorityFeeBelowMinimumV2": {
    "message": "Priority fee must be greater than 0."
  },
  "editGasMaxPriorityFeeHigh": {
    "message": "Max priority fee is higher than necessary. You may pay more than needed."
  },
  "editGasMaxPriorityFeeHighV2": {
    "message": "Priority fee is higher than necessary. You may pay more than needed"
  },
  "editGasMaxPriorityFeeLow": {
    "message": "Max priority fee is low for current network conditions"
  },
  "editGasMaxPriorityFeeLowV2": {
    "message": "Priority fee is low for current network conditions"
  },
  "editGasPriceTooLow": {
    "message": "Gas price must be greater than 0"
  },
  "editGasPriceTooltip": {
    "message": "This network requires a “Gas price” field when submitting a transaction. Gas price is the amount you will pay pay per unit of gas."
  },
  "editGasSubTextFeeLabel": {
    "message": "Max fee:"
  },
  "editGasTitle": {
    "message": "Edit priority"
  },
  "editGasTooLow": {
    "message": "Unknown processing time"
  },
  "editInPortfolio": {
    "message": "Edit in Portfolio"
  },
  "editNetworkLink": {
    "message": "edit the original network"
  },
  "editNetworksTitle": {
    "message": "Edit networks"
  },
  "editNonceField": {
    "message": "Edit nonce"
  },
  "editNonceMessage": {
    "message": "This is an advanced feature, use cautiously."
  },
  "editPermission": {
    "message": "Edit permission"
  },
  "editPermissions": {
    "message": "Edit permissions"
  },
  "editSpeedUpEditGasFeeModalTitle": {
    "message": "Edit speed up gas fee"
  },
  "editSpendingCap": {
    "message": "Edit spending cap"
  },
  "editSpendingCapAccountBalance": {
    "message": "Account balance: $1 $2"
  },
  "editSpendingCapDesc": {
    "message": "Enter the amount that you feel comfortable being spent on your behalf."
  },
  "editSpendingCapError": {
    "message": "The spending cap can’t exceed $1 decimal digits. Remove decimal digits to continue."
  },
  "editSpendingCapSpecialCharError": {
    "message": "Enter numbers only"
  },
  "enableAutoDetect": {
    "message": " Enable autodetect"
  },
  "enableFromSettings": {
    "message": " Enable it from Settings."
  },
  "enableSnap": {
    "message": "Enable"
  },
  "enableToken": {
    "message": "enable $1",
    "description": "$1 is a token symbol, e.g. ETH"
  },
  "enabled": {
    "message": "Enabled"
  },
  "enabledNetworks": {
    "message": "Enabled networks"
  },
  "encryptionPublicKeyNotice": {
    "message": "$1 would like your public encryption key. By consenting, this site will be able to compose encrypted messages to you.",
    "description": "$1 is the web3 site name"
  },
  "encryptionPublicKeyRequest": {
    "message": "Request encryption public key"
  },
  "endpointReturnedDifferentChainId": {
    "message": "The RPC URL you have entered returned a different chain ID ($1).",
    "description": "$1 is the return value of eth_chainId from an RPC endpoint"
  },
  "enhancedTokenDetectionAlertMessage": {
    "message": "Enhanced token detection is currently available on $1. $2"
  },
  "ensDomainsSettingDescriptionIntroduction": {
    "message": "MetaMask lets you see ENS domains right in your browser's address bar. Here's how it works:"
  },
  "ensDomainsSettingDescriptionOutroduction": {
    "message": "Keep in mind that using this feature exposes your IP address to IPFS third-party services."
  },
  "ensDomainsSettingDescriptionPart1": {
    "message": "MetaMask checks with Ethereum's ENS contract to find the code connected to the ENS name."
  },
  "ensDomainsSettingDescriptionPart2": {
    "message": "If the code links to IPFS, you can see the content associated with it (usually a website)."
  },
  "ensDomainsSettingTitle": {
    "message": "Show ENS domains in address bar"
  },
  "ensUnknownError": {
    "message": "ENS lookup failed."
  },
  "enterANameToIdentifyTheUrl": {
    "message": "Enter a name to identify the URL"
  },
  "enterChainId": {
    "message": "Enter Chain ID"
  },
  "enterMaxSpendLimit": {
    "message": "Enter max spend limit"
  },
  "enterNetworkName": {
    "message": "Enter network name"
  },
  "enterOptionalPassword": {
    "message": "Enter optional password"
  },
  "enterPasswordContinue": {
    "message": "Enter password to continue"
  },
  "enterRpcUrl": {
    "message": "Enter RPC URL"
  },
  "enterSymbol": {
    "message": "Enter symbol"
  },
  "enterTokenNameOrAddress": {
    "message": "Enter token name or paste address"
  },
  "enterYourPassword": {
    "message": "Enter your password"
  },
  "errorCode": {
    "message": "Code: $1",
    "description": "Displayed error code for debugging purposes. $1 is the error code"
  },
  "errorGettingSafeChainList": {
    "message": "Error while getting safe chain list, please continue with caution."
  },
  "errorMessage": {
    "message": "Message: $1",
    "description": "Displayed error message for debugging purposes. $1 is the error message"
  },
  "errorName": {
    "message": "Code: $1",
    "description": "Displayed error name for debugging purposes. $1 is the error name"
  },
  "errorPageContactSupport": {
    "message": "Contact support",
    "description": "Button for contact MM support"
  },
  "errorPageDescribeUsWhatHappened": {
    "message": "Describe what happened",
    "description": "Button for submitting report to sentry"
  },
  "errorPageInfo": {
    "message": "Your information can’t be shown. Don’t worry, your wallet and funds are safe.",
    "description": "Information banner shown in the error page"
  },
  "errorPageMessageTitle": {
    "message": "Error message",
    "description": "Title for description, which is displayed for debugging purposes"
  },
  "errorPageSentryFormTitle": {
    "message": "Describe what happened",
    "description": "In sentry feedback form, The title at the top of the feedback form."
  },
  "errorPageSentryMessagePlaceholder": {
    "message": "Sharing details like how we can reproduce the bug will help us fix the problem.",
    "description": "In sentry feedback form, The placeholder for the feedback description input field."
  },
  "errorPageSentrySuccessMessageText": {
    "message": "Thanks! We will take a look soon.",
    "description": "In sentry feedback form, The message displayed after a successful feedback submission."
  },
  "errorPageTitle": {
    "message": "MetaMask encountered an error",
    "description": "Title of generic error page"
  },
  "errorPageTryAgain": {
    "message": "Try again",
    "description": "Button for try again"
  },
  "errorStack": {
    "message": "Stack:",
    "description": "Title for error stack, which is displayed for debugging purposes"
  },
  "errorWhileConnectingToRPC": {
    "message": "Error while connecting to the custom network."
  },
  "errorWithSnap": {
    "message": "Error with $1",
    "description": "$1 represents the name of the snap"
  },
  "estimatedFee": {
    "message": "Estimated fee"
  },
  "estimatedFeeTooltip": {
    "message": "Amount paid to process the transaction on network."
  },
  "ethGasPriceFetchWarning": {
    "message": "Backup gas price is provided as the main gas estimation service is unavailable right now."
  },
  "ethereumProviderAccess": {
    "message": "Grant Ethereum provider access to $1",
    "description": "The parameter is the name of the requesting origin"
  },
  "ethereumPublicAddress": {
    "message": "Ethereum public address"
  },
  "etherscan": {
    "message": "Etherscan"
  },
  "etherscanView": {
    "message": "View account on Etherscan"
  },
  "etherscanViewOn": {
    "message": "View on Etherscan"
  },
  "existingChainId": {
    "message": "The information you have entered is associated with an existing chain ID."
  },
  "existingRequestsBannerAlertDesc": {
    "message": "To view and confirm your most recent request, you'll need to approve or reject existing requests first."
  },
  "expandView": {
    "message": "Expand view"
  },
  "experimental": {
    "message": "Experimental"
  },
  "exploreweb3": {
    "message": "Explore web3"
  },
  "exportYourData": {
    "message": "Export your data"
  },
  "exportYourDataButton": {
    "message": "Download"
  },
  "exportYourDataDescription": {
    "message": "You can export data like your contacts and preferences."
  },
  "extendWalletWithSnaps": {
    "message": "Explore community-built Snaps to customize your web3 experience",
    "description": "Banner description displayed on Snaps list page in Settings when less than 6 Snaps is installed."
  },
  "externalAccount": {
    "message": "External Account"
  },
  "externalExtension": {
    "message": "External extension"
  },
  "externalNameSourcesSetting": {
    "message": "Proposed nicknames"
  },
  "externalNameSourcesSettingDescription": {
    "message": "We’ll fetch proposed nicknames for addresses you interact with from third-party sources like Etherscan, Infura, and Lens Protocol. These sources will be able to see those addresses and your IP address. Your account address won’t be exposed to third parties."
  },
  "failed": {
    "message": "Failed"
  },
  "failedToFetchChainId": {
    "message": "Could not fetch chain ID. Is your RPC URL correct?"
  },
  "failureMessage": {
    "message": "Something went wrong, and we were unable to complete the action"
  },
  "fast": {
    "message": "Fast"
  },
  "feeDetails": {
    "message": "Fee details"
  },
  "fileImportFail": {
    "message": "File import not working? Click here!",
    "description": "Helps user import their account from a JSON file"
  },
  "flaskWelcomeUninstall": {
    "message": "you should uninstall this extension",
    "description": "This request is shown on the Flask Welcome screen. It is intended for non-developers, and will be bolded."
  },
  "flaskWelcomeWarning1": {
    "message": "Flask is for developers to experiment with new unstable APIs. Unless you are a developer or beta tester, $1.",
    "description": "This is a warning shown on the Flask Welcome screen, intended to encourage non-developers not to proceed any further. $1 is the bolded message 'flaskWelcomeUninstall'"
  },
  "flaskWelcomeWarning2": {
    "message": "We do not guarantee the safety or stability of this extension. The new APIs offered by Flask are not hardened against phishing attacks, meaning that any site or snap that requires Flask might be a malicious attempt to steal your assets.",
    "description": "This explains the risks of using MetaMask Flask"
  },
  "flaskWelcomeWarning3": {
    "message": "All Flask APIs are experimental. They may be changed or removed without notice, or they might stay on Flask indefinitely without ever being migrated to stable MetaMask. Use them at your own risk.",
    "description": "This message warns developers about unstable Flask APIs"
  },
  "flaskWelcomeWarning4": {
    "message": "Make sure to disable your regular MetaMask extension when using Flask.",
    "description": "This message calls to pay attention about multiple versions of MetaMask running on the same site (Flask + Prod)"
  },
  "flaskWelcomeWarningAcceptButton": {
    "message": "I accept the risks",
    "description": "this text is shown on a button, which the user presses to confirm they understand the risks of using Flask"
  },
  "floatAmountToken": {
    "message": "Token amount must be an integer"
  },
  "followUsOnTwitter": {
    "message": "Follow us on Twitter"
  },
  "forbiddenIpfsGateway": {
    "message": "Forbidden IPFS Gateway: Please specify a CID gateway"
  },
  "forgetDevice": {
    "message": "Forget this device"
  },
  "forgotPassword": {
    "message": "Forgot password?"
  },
  "form": {
    "message": "form"
  },
  "from": {
    "message": "From"
  },
  "fromAddress": {
    "message": "From: $1",
    "description": "$1 is the address to include in the From label. It is typically shortened first using shortenAddress"
  },
  "fromTokenLists": {
    "message": "From token lists: $1"
  },
  "function": {
    "message": "Function: $1"
  },
  "fundingMethod": {
    "message": "Funding method"
  },
  "gas": {
    "message": "Gas"
  },
  "gasDisplayAcknowledgeDappButtonText": {
    "message": "Edit suggested gas fee"
  },
  "gasDisplayDappWarning": {
    "message": "This gas fee has been suggested by $1. Overriding this may cause a problem with your transaction. Please reach out to $1 if you have questions.",
    "description": "$1 represents the Dapp's origin"
  },
  "gasFee": {
    "message": "Gas fee"
  },
  "gasLimit": {
    "message": "Gas limit"
  },
  "gasLimitInfoTooltipContent": {
    "message": "Gas limit is the maximum amount of units of gas you are willing to spend."
  },
  "gasLimitRecommended": {
    "message": "Recommended gas limit is $1. If the gas limit is less than that, it may fail."
  },
  "gasLimitTooLow": {
    "message": "Gas limit must be at least 21000"
  },
  "gasLimitTooLowWithDynamicFee": {
    "message": "Gas limit must be at least $1",
    "description": "$1 is the custom gas limit, in decimal."
  },
  "gasLimitV2": {
    "message": "Gas limit"
  },
  "gasOption": {
    "message": "Gas option"
  },
  "gasPrice": {
    "message": "Gas price (GWEI)"
  },
  "gasPriceExcessive": {
    "message": "Your gas fee is set unnecessarily high. Consider lowering the amount."
  },
  "gasPriceExcessiveInput": {
    "message": "Gas price is excessive"
  },
  "gasPriceExtremelyLow": {
    "message": "Gas price extremely low"
  },
  "gasPriceFetchFailed": {
    "message": "Gas price estimation failed due to network error."
  },
  "gasPriceInfoTooltipContent": {
    "message": "Gas price specifies the amount of Ether you are willing to pay for each unit of gas."
  },
  "gasTimingHoursShort": {
    "message": "$1 hrs",
    "description": "$1 represents a number of hours"
  },
  "gasTimingLow": {
    "message": "Slow"
  },
  "gasTimingMinutesShort": {
    "message": "$1 min",
    "description": "$1 represents a number of minutes"
  },
  "gasTimingSecondsShort": {
    "message": "$1 sec",
    "description": "$1 represents a number of seconds"
  },
  "gasUsed": {
    "message": "Gas used"
  },
  "general": {
    "message": "General"
  },
  "generalCameraError": {
    "message": "We couldn't access your camera. Please give it another try."
  },
  "generalCameraErrorTitle": {
    "message": "Something went wrong...."
  },
  "generalDescription": {
    "message": "Sync settings across devices, select network preferences, and track token data"
  },
  "genericExplorerView": {
    "message": "View account on $1"
  },
  "goBack": {
    "message": "Go back"
  },
  "goToSite": {
    "message": "Go to site"
  },
  "goerli": {
    "message": "Goerli test network"
  },
  "gotIt": {
    "message": "Got it"
  },
  "grantExactAccess": {
    "message": "Grant exact access"
  },
  "gwei": {
    "message": "GWEI"
  },
  "hardware": {
    "message": "Hardware"
  },
  "hardwareWalletConnected": {
    "message": "Hardware wallet connected"
  },
  "hardwareWalletLegacyDescription": {
    "message": "(legacy)",
    "description": "Text representing the MEW path"
  },
  "hardwareWalletSupportLinkConversion": {
    "message": "click here"
  },
  "hardwareWallets": {
    "message": "Connect a hardware wallet"
  },
  "hardwareWalletsInfo": {
    "message": "Hardware wallet integrations use API calls to external servers, which can see your IP address and the smart contract addresses you interact with."
  },
  "hardwareWalletsMsg": {
    "message": "Select a hardware wallet you would like to use with MetaMask."
  },
  "here": {
    "message": "here",
    "description": "as in -click here- for more information (goes with troubleTokenBalances)"
  },
  "hexData": {
    "message": "Hex data"
  },
  "hiddenAccounts": {
    "message": "Hidden accounts"
  },
  "hide": {
    "message": "Hide"
  },
  "hideAccount": {
    "message": "Hide account"
  },
  "hideAdvancedDetails": {
    "message": "Hide advanced details"
  },
  "hideSeedPhrase": {
    "message": "Hide seed phrase"
  },
  "hideSentitiveInfo": {
    "message": "Hide sensitive information"
  },
  "hideTokenPrompt": {
    "message": "Hide token?"
  },
  "hideTokenSymbol": {
    "message": "Hide $1",
    "description": "$1 is the symbol for a token (e.g. 'DAI')"
  },
  "hideZeroBalanceTokens": {
    "message": "Hide tokens without balance"
  },
  "high": {
    "message": "Aggressive"
  },
  "highGasSettingToolTipMessage": {
    "message": "High probability, even in volatile markets. Use $1 to cover surges in network traffic due to things like popular NFT drops.",
    "description": "$1 is key 'high' (text: 'Aggressive') separated here so that it can be passed in with bold font-weight"
  },
  "highLowercase": {
    "message": "high"
  },
  "highestCurrentBid": {
    "message": "Highest current bid"
  },
  "highestFloorPrice": {
    "message": "Highest floor price"
  },
  "history": {
    "message": "History"
  },
  "holdToRevealContent1": {
    "message": "Your Secret Recovery Phrase provides $1",
    "description": "$1 is a bolded text with the message from 'holdToRevealContent2'"
  },
  "holdToRevealContent2": {
    "message": "full access to your wallet and funds.",
    "description": "Is the bolded text in 'holdToRevealContent1'"
  },
  "holdToRevealContent3": {
    "message": "Do not share this with anyone. $1 $2",
    "description": "$1 is a message from 'holdToRevealContent4' and $2 is a text link with the message from 'holdToRevealContent5'"
  },
  "holdToRevealContent4": {
    "message": "MetaMask Support will not request this,",
    "description": "Part of 'holdToRevealContent3'"
  },
  "holdToRevealContent5": {
    "message": "but phishers might.",
    "description": "The text link in 'holdToRevealContent3'"
  },
  "holdToRevealContentPrivateKey1": {
    "message": "Your Private Key provides $1",
    "description": "$1 is a bolded text with the message from 'holdToRevealContentPrivateKey2'"
  },
  "holdToRevealContentPrivateKey2": {
    "message": "full access to your wallet and funds.",
    "description": "Is the bolded text in 'holdToRevealContentPrivateKey2'"
  },
  "holdToRevealLockedLabel": {
    "message": "hold to reveal circle locked"
  },
  "holdToRevealPrivateKey": {
    "message": "Hold to reveal Private Key"
  },
  "holdToRevealPrivateKeyTitle": {
    "message": "Keep your private key safe"
  },
  "holdToRevealSRP": {
    "message": "Hold to reveal SRP"
  },
  "holdToRevealSRPTitle": {
    "message": "Keep your SRP safe"
  },
  "holdToRevealUnlockedLabel": {
    "message": "hold to reveal circle unlocked"
  },
  "honeypotDescription": {
    "message": "This token might pose a honeypot risk. It is advised to conduct due diligence before interacting to prevent any potential financial loss."
  },
  "honeypotTitle": {
    "message": "Honey Pot"
  },
  "howNetworkFeesWorkExplanation": {
    "message": "Estimated fee required to process the transaction. The max fee is $1."
  },
  "howQuotesWork": {
    "message": "How quotes work"
  },
  "howQuotesWorkExplanation": {
    "message": "This quote has the best return of the quotes we searched. This is based on the swap rate, which includes bridging fees and a $1% MetaMask fee, minus gas fees. Gas fees depend on how busy the network is and how complex the transaction is."
  },
  "id": {
    "message": "ID"
  },
  "ifYouGetLockedOut": {
    "message": "If you get locked out of the app or get a new device, you will lose your funds. Be sure to back up your Secret Recovery Phrase in $1 ",
    "description": "$1 is the menu path to be shown with font weight bold"
  },
  "ignoreAll": {
    "message": "Ignore all"
  },
  "ignoreTokenWarning": {
    "message": "If you hide tokens, they will not be shown in your wallet. However, you can still add them by searching for them."
  },
  "imToken": {
    "message": "imToken"
  },
  "import": {
    "message": "Import",
    "description": "Button to import an account from a selected file"
  },
  "importAccountError": {
    "message": "Error importing account."
  },
  "importAccountErrorIsSRP": {
    "message": "You have entered a Secret Recovery Phrase (or mnemonic). To import an account here, you have to enter a private key, which is a hexadecimal string of length 64."
  },
  "importAccountErrorNotAValidPrivateKey": {
    "message": "This is not a valid private key. You have entered a hexadecimal string, but it must be 64 characters long."
  },
  "importAccountErrorNotHexadecimal": {
    "message": "This is not a valid private key. You must enter a hexadecimal string of length 64."
  },
  "importAccountJsonLoading1": {
    "message": "Expect this JSON import to take a few minutes and freeze MetaMask."
  },
  "importAccountJsonLoading2": {
    "message": "We apologize, and we will make it faster in the future."
  },
  "importAccountMsg": {
    "message": "Imported accounts won’t be associated with your MetaMask Secret Recovery Phrase. Learn more about imported accounts"
  },
  "importMyWallet": {
    "message": "Import my wallet"
  },
  "importNFT": {
    "message": "Import NFT"
  },
  "importNFTAddressToolTip": {
    "message": "On OpenSea, for example, on the NFT's page under Details, there is a blue hyperlinked value labeled 'Contract Address'. If you click on this, it will take you to the contract's address on Etherscan; at the top-left of that page, there should be an icon labeled 'Contract', and to the right, a long string of letters and numbers. This is the address of the contract that created your NFT. Click on the 'copy' icon to the right of the address, and you'll have it on your clipboard."
  },
  "importNFTPage": {
    "message": "Import NFT page"
  },
  "importNFTTokenIdToolTip": {
    "message": "An NFT's ID is a unique identifier since no two NFTs are alike. Again, on OpenSea this number is under 'Details'. Make a note of it, or copy it onto your clipboard."
  },
  "importNWordSRP": {
    "message": "I have a $1 word recovery phrase",
    "description": "$1 is the number of words in the recovery phrase"
  },
  "importPrivateKey": {
    "message": "Private Key"
  },
  "importSRPDescription": {
    "message": "Import an existing wallet with your 12 or 24-word secret recovery phrase."
  },
  "importSRPNumberOfWordsError": {
    "message": "Secret Recovery Phrases contain 12, or 24 words"
  },
  "importSRPWordError": {
    "message": "Word $1 is incorrect or misspelled.",
    "description": "$1 is the word that is incorrect or misspelled"
  },
  "importSRPWordErrorAlternative": {
    "message": "Word $1 and $2 is incorrect or misspelled.",
    "description": "$1 and $2 are multiple words that are mispelled."
  },
  "importSecretRecoveryPhrase": {
    "message": "Import Secret Recovery Phrase"
  },
  "importSelectedTokens": {
    "message": "Import selected tokens?"
  },
  "importSelectedTokensDescription": {
    "message": "Only the tokens you've selected will appear in your wallet. You can always import hidden tokens later by searching for them."
  },
  "importTokenQuestion": {
    "message": "Import token?"
  },
  "importTokenWarning": {
    "message": "Anyone can create a token with any name, including fake versions of existing tokens. Add and trade at your own risk!"
  },
  "importTokensCamelCase": {
    "message": "Import tokens"
  },
  "importTokensError": {
    "message": "We could not import the tokens. Please try again later."
  },
  "importWallet": {
    "message": "Import wallet"
  },
  "importWalletOrAccountHeader": {
    "message": "Import a wallet or account"
  },
  "importWalletSuccess": {
    "message": "Wallet successfully imported"
  },
  "importWithCount": {
    "message": "Import $1",
    "description": "$1 will the number of detected tokens that are selected for importing, if all of them are selected then $1 will be all"
  },
  "imported": {
    "message": "Imported",
    "description": "status showing that an account has been fully loaded into the keyring"
  },
  "inYourSettings": {
    "message": "in your Settings"
  },
  "included": {
    "message": "included"
  },
  "infuraBlockedNotification": {
    "message": "MetaMask is unable to connect to the blockchain host. Review possible reasons $1.",
    "description": "$1 is a clickable link with with text defined by the 'here' key"
  },
  "initialTransactionConfirmed": {
    "message": "Your initial transaction was confirmed by the network. Click OK to go back."
  },
  "insightsFromSnap": {
    "message": "Insights from $1",
    "description": "$1 represents the name of the snap"
  },
  "install": {
    "message": "Install"
  },
  "installOrigin": {
    "message": "Install origin"
  },
  "installRequest": {
    "message": "Add to MetaMask"
  },
  "installedOn": {
    "message": "Installed on $1",
    "description": "$1 is the date when the snap has been installed"
  },
  "insufficientBalance": {
    "message": "Insufficient balance."
  },
  "insufficientFunds": {
    "message": "Insufficient funds."
  },
  "insufficientFundsForGas": {
    "message": "Insufficient funds for gas"
  },
  "insufficientLockedLiquidityDescription": {
    "message": "The lack of adequately locked or burned liquidity leaves the token vulnerable to sudden liquidity withdrawals, potentially causing market instability."
  },
  "insufficientLockedLiquidityTitle": {
    "message": "Insufficient Locked Liquidity"
  },
  "insufficientTokens": {
    "message": "Insufficient tokens."
  },
  "interactingWith": {
    "message": "Interacting with"
  },
  "interactingWithTransactionDescription": {
    "message": "This is the contract you're interacting with. Protect yourself from scammers by verifying the details."
  },
  "invalidAddress": {
    "message": "Invalid address"
  },
  "invalidAddressRecipient": {
    "message": "Recipient address is invalid"
  },
  "invalidAssetType": {
    "message": "This asset is an NFT and needs to be re-added on the Import NFTs page found under the NFTs tab"
  },
  "invalidChainIdTooBig": {
    "message": "Invalid chain ID. The chain ID is too big."
  },
  "invalidCustomNetworkAlertContent1": {
    "message": "The chain ID for custom network '$1' has to be re-entered.",
    "description": "$1 is the name/identifier of the network."
  },
  "invalidCustomNetworkAlertContent2": {
    "message": "To protect you from malicious or faulty network providers, chain IDs are now required for all custom networks."
  },
  "invalidCustomNetworkAlertContent3": {
    "message": "Go to Settings > Network and enter the chain ID. You can find the chain IDs of most popular networks on $1.",
    "description": "$1 is a link to https://chainid.network"
  },
  "invalidCustomNetworkAlertTitle": {
    "message": "Invalid custom network"
  },
  "invalidHexData": {
    "message": "Invalid hex data"
  },
  "invalidHexNumber": {
    "message": "Invalid hexadecimal number."
  },
  "invalidHexNumberLeadingZeros": {
    "message": "Invalid hexadecimal number. Remove any leading zeros."
  },
  "invalidIpfsGateway": {
    "message": "Invalid IPFS Gateway: The value must be a valid URL"
  },
  "invalidNumber": {
    "message": "Invalid number. Enter a decimal or '0x'-prefixed hexadecimal number."
  },
  "invalidNumberLeadingZeros": {
    "message": "Invalid number. Remove any leading zeros."
  },
  "invalidRPC": {
    "message": "Invalid RPC URL"
  },
  "invalidSeedPhrase": {
    "message": "Invalid Secret Recovery Phrase"
  },
  "invalidSeedPhraseCaseSensitive": {
    "message": "Invalid input! Secret Recovery Phrase is case sensitive."
  },
  "ipfsGateway": {
    "message": "IPFS gateway"
  },
  "ipfsGatewayDescription": {
    "message": "MetaMask uses third-party services to show images of your NFTs stored on IPFS, display information related to ENS addresses entered in your browser's address bar, and fetch icons for different tokens. Your IP address may be exposed to these services when you’re using them."
  },
  "ipfsToggleModalDescriptionOne": {
    "message": "We use third-party services to show images of your NFTs stored on IPFS, display information related to ENS addresses entered in your browser's address bar, and fetch icons for different tokens. Your IP address may be exposed to these services when you’re using them."
  },
  "ipfsToggleModalDescriptionTwo": {
    "message": "Selecting Confirm turns on IPFS resolution. You can turn it off in $1 at any time.",
    "description": "$1 is the method to turn off ipfs"
  },
  "ipfsToggleModalSettings": {
    "message": "Settings > Security and privacy"
  },
  "isSigningOrSubmitting": {
    "message": "A previous transaction is still being signed or submitted"
  },
  "jazzAndBlockies": {
    "message": "Jazzicons and Blockies are two different styles of unique icons that help you identify an account at a glance."
  },
  "jazzicons": {
    "message": "Jazzicons"
  },
  "jsonFile": {
    "message": "JSON File",
    "description": "format for importing an account"
  },
  "keepReminderOfSRP": {
    "message": "Keep a reminder of your Secret Recovery Phrase somewhere safe. If you lose it, no one can help you get it back. Even worse, you won’t be able access to your wallet ever again. $1",
    "description": "$1 is a learn more link"
  },
  "keyringAccountName": {
    "message": "Account name"
  },
  "keyringAccountPublicAddress": {
    "message": "Public Address"
  },
  "keyringSnapRemovalResult1": {
    "message": "$1 $2removed",
    "description": "Displays the result after removal of a keyring snap. $1 is the snap name, $2 is whether it is successful or not"
  },
  "keyringSnapRemovalResultNotSuccessful": {
    "message": "not ",
    "description": "Displays the `not` word in $2."
  },
  "keyringSnapRemoveConfirmation": {
    "message": "Type $1 to confirm you want to remove this snap:",
    "description": "Asks user to input the name nap prior to deleting the snap. $1 is the snap name"
  },
  "keystone": {
    "message": "Keystone"
  },
  "knownAddressRecipient": {
    "message": "Known contract address."
  },
  "knownTokenWarning": {
    "message": "This action will edit tokens that are already listed in your wallet, which can be used to phish you. Only approve if you are certain that you mean to change what these tokens represent. Learn more about $1"
  },
  "l1Fee": {
    "message": "L1 fee"
  },
  "l1FeeTooltip": {
    "message": "L1 gas fee"
  },
  "l2Fee": {
    "message": "L2 fee"
  },
  "l2FeeTooltip": {
    "message": "L2 gas fee"
  },
  "lastConnected": {
    "message": "Last connected"
  },
  "lastSold": {
    "message": "Last sold"
  },
  "lavaDomeCopyWarning": {
    "message": "For your safety, selecting this text is not available right now."
  },
  "layer1Fees": {
    "message": "Layer 1 fees"
  },
  "layer2Fees": {
    "message": "Layer 2 fees"
  },
  "learnHow": {
    "message": "Learn how"
  },
  "learnMore": {
    "message": "learn more"
  },
  "learnMoreAboutGas": {
    "message": "Want to $1 about gas?",
    "description": "$1 will be replaced by the learnMore translation key"
  },
  "learnMoreAboutPrivacy": {
    "message": "Learn more about privacy best practices."
  },
  "learnMoreKeystone": {
    "message": "Learn More"
  },
  "learnMoreUpperCase": {
    "message": "Learn more"
  },
  "learnMoreUpperCaseWithDot": {
    "message": "Learn more."
  },
  "learnScamRisk": {
    "message": "scams and security risks."
  },
  "leaveMetaMask": {
    "message": "Leave MetaMask?"
  },
  "leaveMetaMaskDesc": {
    "message": "You're about to visit a site outside of MetaMask. Double-check the URL before continuing."
  },
  "ledgerAccountRestriction": {
    "message": "You need to make use your last account before you can add a new one."
  },
  "ledgerConnectionInstructionCloseOtherApps": {
    "message": "Close any other software connected to your device and then click here to refresh."
  },
  "ledgerConnectionInstructionHeader": {
    "message": "Prior to clicking confirm:"
  },
  "ledgerConnectionInstructionStepFour": {
    "message": "Enable \"smart contract data\" or \"blind signing\" on your Ledger device."
  },
  "ledgerConnectionInstructionStepThree": {
    "message": "Be sure your Ledger is plugged in and to select the Ethereum app."
  },
  "ledgerDeviceOpenFailureMessage": {
    "message": "The Ledger device failed to open. Your Ledger might be connected to other software. Please close Ledger Live or other applications connected to your Ledger device, and try to connect again."
  },
  "ledgerErrorConnectionIssue": {
    "message": "Reconnect your ledger, open the ETH app and try again."
  },
  "ledgerErrorDevicedLocked": {
    "message": "Your Ledger is locked. Unlock it then try again."
  },
  "ledgerErrorEthAppNotOpen": {
    "message": "To solve the issue, open the ETH application on your device and retry."
  },
  "ledgerErrorTransactionDataNotPadded": {
    "message": "Ethereum transaction's input data isn't sufficiently padded."
  },
  "ledgerLiveApp": {
    "message": "Ledger Live App"
  },
  "ledgerLocked": {
    "message": "Cannot connect to Ledger device. Please make sure your device is unlocked and Ethereum app is opened."
  },
  "ledgerTimeout": {
    "message": "Ledger Live is taking too long to respond or connection timeout. Make sure Ledger Live app is opened and your device is unlocked."
  },
  "ledgerWebHIDNotConnectedErrorMessage": {
    "message": "The ledger device was not connected. If you wish to connect your Ledger, please click 'Continue' again and approve HID connection",
    "description": "An error message shown to the user during the hardware connect flow."
  },
  "levelArrow": {
    "message": "level arrow"
  },
  "lightTheme": {
    "message": "Light"
  },
  "likeToImportToken": {
    "message": "Would you like to import this token?"
  },
  "likeToImportTokens": {
    "message": "Would you like to import these tokens?"
  },
  "lineaGoerli": {
    "message": "Linea Goerli test network"
  },
  "lineaMainnet": {
    "message": "Linea Mainnet"
  },
  "lineaSepolia": {
    "message": "Linea Sepolia test network"
  },
  "link": {
    "message": "Link"
  },
  "linkCentralizedExchanges": {
    "message": "Link your Coinbase or Binance accounts to transfer crypto to MetaMask for free."
  },
  "links": {
    "message": "Links"
  },
  "loadMore": {
    "message": "Load more"
  },
  "loading": {
    "message": "Loading..."
  },
  "loadingScreenSnapMessage": {
    "message": "Please complete the transaction on the Snap."
  },
  "loadingTokenList": {
    "message": "Loading token list"
  },
  "localhost": {
    "message": "Localhost 8545"
  },
  "lock": {
    "message": "Lock"
  },
  "lockMetaMask": {
    "message": "Lock MetaMask"
  },
  "lockTimeInvalid": {
    "message": "Lock time must be a number between 0 and 10080"
  },
  "logo": {
    "message": "$1 logo",
    "description": "$1 is the name of the ticker"
  },
  "low": {
    "message": "Low"
  },
  "lowEstimatedReturnTooltipMessage": {
    "message": "You’ll pay more than $1% of your starting amount in fees. Check your receiving amount and network fees."
  },
  "lowEstimatedReturnTooltipTitle": {
    "message": "High cost"
  },
  "lowGasSettingToolTipMessage": {
    "message": "Use $1 to wait for a cheaper price. Time estimates are much less accurate as prices are somewhat unpredictable.",
    "description": "$1 is key 'low' separated here so that it can be passed in with bold font-weight"
  },
  "lowLowercase": {
    "message": "low"
  },
  "mainnet": {
    "message": "Ethereum Mainnet"
  },
  "mainnetToken": {
    "message": "This address matches a known Ethereum Mainnet token address. Recheck the contract address and network for the token you are trying to add."
  },
  "makeAnotherSwap": {
    "message": "Create a new swap"
  },
  "makeSureNoOneWatching": {
    "message": "Make sure nobody is looking",
    "description": "Warning to users to be care while creating and saving their new Secret Recovery Phrase"
  },
  "manageDefaultSettings": {
    "message": "Manage default privacy settings"
  },
<<<<<<< HEAD
  "manageInstitutionalWallets": {
    "message": "Manage Institutional Wallets"
  },
  "manageInstitutionalWalletsDescription": {
    "message": "Turn this on to enable institutional wallets."
=======
  "managePermissions": {
    "message": "Manage permissions"
>>>>>>> b6da134f
  },
  "marketCap": {
    "message": "Market cap"
  },
  "marketDetails": {
    "message": "Market details"
  },
  "max": {
    "message": "Max"
  },
  "maxBaseFee": {
    "message": "Max base fee"
  },
  "maxFee": {
    "message": "Max fee"
  },
  "maxFeeTooltip": {
    "message": "A maximum fee provided to pay for the transaction."
  },
  "maxPriorityFee": {
    "message": "Max priority fee"
  },
  "medium": {
    "message": "Market"
  },
  "mediumGasSettingToolTipMessage": {
    "message": "Use $1 for fast processing at current market price.",
    "description": "$1 is key 'medium' (text: 'Market') separated here so that it can be passed in with bold font-weight"
  },
  "memo": {
    "message": "memo"
  },
  "message": {
    "message": "Message"
  },
  "metaMaskConnectStatusParagraphOne": {
    "message": "You now have more control over your account connections in MetaMask."
  },
  "metaMaskConnectStatusParagraphThree": {
    "message": "Click it to manage your connected accounts."
  },
  "metaMaskConnectStatusParagraphTwo": {
    "message": "The connection status button shows if the website you’re visiting is connected to your currently selected account."
  },
  "metaMetricsIdNotAvailableError": {
    "message": "Since you've never opted into MetaMetrics, there's no data to delete here."
  },
  "metadataModalSourceTooltip": {
    "message": "$1 is hosted on npm and $2 is this Snap’s unique identifier.",
    "description": "$1 is the snap name and $2 is the snap NPM id."
  },
  "metamaskNotificationsAreOff": {
    "message": "Wallet notifications are currently not active."
  },
  "metamaskSwapsOfflineDescription": {
    "message": "MetaMask Swaps is undergoing maintenance. Please check back later."
  },
  "metamaskVersion": {
    "message": "MetaMask Version"
  },
  "methodData": {
    "message": "Method"
  },
  "methodDataTransactionDesc": {
    "message": "Function executed based on decoded input data."
  },
  "methodNotSupported": {
    "message": "Not supported with this account."
  },
  "metrics": {
    "message": "Metrics"
  },
  "millionAbbreviation": {
    "message": "M",
    "description": "Shortened form of 'million'"
  },
  "mismatchedChainLinkText": {
    "message": "verify the network details",
    "description": "Serves as link text for the 'mismatchedChain' key. This text will be embedded inside the translation for that key."
  },
  "mismatchedChainRecommendation": {
    "message": "We recommend that you $1 before proceeding.",
    "description": "$1 is a clickable link with text defined by the 'mismatchedChainLinkText' key. The link will open to instructions for users to validate custom network details."
  },
  "mismatchedNetworkName": {
    "message": "According to our record the network name may not correctly match this chain ID."
  },
  "mismatchedNetworkSymbol": {
    "message": "The submitted currency symbol does not match what we expect for this chain ID."
  },
  "mismatchedRpcChainId": {
    "message": "Chain ID returned by the custom network does not match the submitted chain ID."
  },
  "mismatchedRpcUrl": {
    "message": "According to our records the submitted RPC URL value does not match a known provider for this chain ID."
  },
  "missingSetting": {
    "message": "Can't find a setting?"
  },
  "missingSettingRequest": {
    "message": "Request here"
  },
  "more": {
    "message": "more"
  },
  "moreAccounts": {
    "message": "+ $1 more accounts",
    "description": "$1 is the number of accounts"
  },
  "moreNetworks": {
    "message": "+ $1 more networks",
    "description": "$1 is the number of networks"
  },
  "moreQuotes": {
    "message": "More quotes"
  },
  "multichainAddEthereumChainConfirmationDescription": {
    "message": "You're adding this network to MetaMask and giving this site permission to use it."
  },
  "multichainQuoteCardBridgingLabel": {
    "message": "Bridging"
  },
  "multichainQuoteCardQuoteLabel": {
    "message": "Quote"
  },
  "multichainQuoteCardTimeLabel": {
    "message": "Time"
  },
  "multipleSnapConnectionWarning": {
    "message": "$1 wants to use $2 Snaps",
    "description": "$1 is the dapp and $2 is the number of snaps it wants to connect to."
  },
  "mustSelectOne": {
    "message": "Must select at least 1 token."
  },
  "name": {
    "message": "Name"
  },
  "nameAddressLabel": {
    "message": "Address",
    "description": "Label above address field in name component modal."
  },
  "nameAlreadyInUse": {
    "message": "Name is already in use"
  },
  "nameInstructionsNew": {
    "message": "If you know this address, give it a nickname to recognize it in the future.",
    "description": "Instruction text in name component modal when value is not recognised."
  },
  "nameInstructionsRecognized": {
    "message": "This address has a default nickname, but you can edit it or explore other suggestions.",
    "description": "Instruction text in name component modal when value is recognized but not saved."
  },
  "nameInstructionsSaved": {
    "message": "You've added a nickname for this address before. You can edit or view other suggested nicknames.",
    "description": "Instruction text in name component modal when value is saved."
  },
  "nameLabel": {
    "message": "Nickname",
    "description": "Label above name input field in name component modal."
  },
  "nameModalMaybeProposedName": {
    "message": "Maybe: $1",
    "description": "$1 is the proposed name"
  },
  "nameModalTitleNew": {
    "message": "Unknown address",
    "description": "Title of the modal created by the name component when value is not recognised."
  },
  "nameModalTitleRecognized": {
    "message": "Recognized address",
    "description": "Title of the modal created by the name component when value is recognized but not saved."
  },
  "nameModalTitleSaved": {
    "message": "Saved address",
    "description": "Title of the modal created by the name component when value is saved."
  },
  "nameProviderProposedBy": {
    "message": "Proposed by $1",
    "description": "$1 is the name of the provider"
  },
  "nameProvider_ens": {
    "message": "Ethereum Name Service (ENS)"
  },
  "nameProvider_etherscan": {
    "message": "Etherscan"
  },
  "nameProvider_lens": {
    "message": "Lens Protocol"
  },
  "nameProvider_token": {
    "message": "MetaMask"
  },
  "nameSetPlaceholder": {
    "message": "Choose a nickname...",
    "description": "Placeholder text for name input field in name component modal."
  },
  "nativeNetworkPermissionRequestDescription": {
    "message": "$1 is asking for your approval to:",
    "description": "$1 represents dapp name"
  },
  "nativeTokenScamWarningConversion": {
    "message": "Edit network details"
  },
  "nativeTokenScamWarningDescription": {
    "message": "The native token symbol does not match the expected symbol of the native token for the network with the associated chain ID. You have entered $1 while the expected token symbol is $2. Please verify you are connected to the correct chain.",
    "description": "$1 represents the currency name, $2 represents the expected currency symbol"
  },
  "nativeTokenScamWarningDescriptionExpectedTokenFallback": {
    "message": "something else",
    "description": "graceful fallback for when token symbol isn't found"
  },
  "nativeTokenScamWarningTitle": {
    "message": "Unexpected Native Token Symbol",
    "description": "Title for nativeTokenScamWarningDescription"
  },
  "needHelp": {
    "message": "Need help? Contact $1",
    "description": "$1 represents `needHelpLinkText`, the text which goes in the help link"
  },
  "needHelpFeedback": {
    "message": "Share your feedback"
  },
  "needHelpLinkText": {
    "message": "MetaMask support"
  },
  "needHelpSubmitTicket": {
    "message": "Submit a ticket"
  },
  "needImportFile": {
    "message": "You must select a file to import.",
    "description": "User is important an account and needs to add a file to continue"
  },
  "negativeETH": {
    "message": "Can not send negative amounts of ETH."
  },
  "negativeOrZeroAmountToken": {
    "message": "Cannot send negative or zero amounts of asset."
  },
  "network": {
    "message": "Network:"
  },
  "networkChanged": {
    "message": "Network changed"
  },
  "networkChangedMessage": {
    "message": "You're now transacting on $1.",
    "description": "$1 is the name of the network"
  },
  "networkDetails": {
    "message": "Network details"
  },
  "networkFee": {
    "message": "Network fee"
  },
  "networkIsBusy": {
    "message": "Network is busy. Gas prices are high and estimates are less accurate."
  },
  "networkMenu": {
    "message": "Network Menu"
  },
  "networkMenuHeading": {
    "message": "Select a network"
  },
  "networkName": {
    "message": "Network name"
  },
  "networkNameArbitrum": {
    "message": "Arbitrum"
  },
  "networkNameAvalanche": {
    "message": "Avalanche"
  },
  "networkNameBSC": {
    "message": "BSC"
  },
  "networkNameBase": {
    "message": "Base"
  },
  "networkNameBitcoin": {
    "message": "Bitcoin"
  },
  "networkNameDefinition": {
    "message": "The name associated with this network."
  },
  "networkNameEthereum": {
    "message": "Ethereum"
  },
  "networkNameGoerli": {
    "message": "Goerli"
  },
  "networkNameLinea": {
    "message": "Linea"
  },
  "networkNameOpMainnet": {
    "message": "OP Mainnet"
  },
  "networkNamePolygon": {
    "message": "Polygon"
  },
  "networkNameSolana": {
    "message": "Solana"
  },
  "networkNameTestnet": {
    "message": "Testnet"
  },
  "networkNameZkSyncEra": {
    "message": "zkSync Era"
  },
  "networkOptions": {
    "message": "Network options"
  },
  "networkPermissionToast": {
    "message": "Network permissions updated"
  },
  "networkProvider": {
    "message": "Network provider"
  },
  "networkStatus": {
    "message": "Network status"
  },
  "networkStatusBaseFeeTooltip": {
    "message": "The base fee is set by the network and changes every 13-14 seconds. Our $1 and $2 options account for sudden increases.",
    "description": "$1 and $2 are bold text for Medium and Aggressive respectively."
  },
  "networkStatusPriorityFeeTooltip": {
    "message": "Range of priority fees (aka “miner tip”). This goes to miners and incentivizes them to prioritize your transaction."
  },
  "networkStatusStabilityFeeTooltip": {
    "message": "Gas fees are $1 relative to the past 72 hours.",
    "description": "$1 is networks stability value - stable, low, high"
  },
  "networkSwitchConnectionError": {
    "message": "We can't connect to $1",
    "description": "$1 represents the network name"
  },
  "networkURL": {
    "message": "Network URL"
  },
  "networkURLDefinition": {
    "message": "The URL used to access this network."
  },
  "networkUrlErrorWarning": {
    "message": "Attackers sometimes mimic sites by making small changes to the site address. Make sure you're interacting with the intended site before you continue. Punycode version: $1",
    "description": "$1 replaced by RPC URL for network"
  },
  "networks": {
    "message": "Networks"
  },
  "networksSmallCase": {
    "message": "networks"
  },
  "nevermind": {
    "message": "Nevermind"
  },
  "new": {
    "message": "New!"
  },
  "newAccount": {
    "message": "New account"
  },
  "newAccountNumberName": {
    "message": "Account $1",
    "description": "Default name of next account to be created on create account screen"
  },
  "newContact": {
    "message": "New contact"
  },
  "newContract": {
    "message": "New contract"
  },
  "newNFTDetectedInImportNFTsMessageStrongText": {
    "message": "Settings > Security and privacy"
  },
  "newNFTDetectedInImportNFTsMsg": {
    "message": "To use Opensea to see your NFTs, turn on 'Display NFT Media' in $1.",
    "description": "$1 is used for newNFTDetectedInImportNFTsMessageStrongText"
  },
  "newNFTDetectedInNFTsTabMessage": {
    "message": "Let MetaMask automatically detect and display NFTs in your wallet."
  },
  "newNFTsAutodetected": {
    "message": "NFT autodetection"
  },
  "newNetworkAdded": {
    "message": "“$1” was successfully added!"
  },
  "newNetworkEdited": {
    "message": "“$1” was successfully edited!"
  },
  "newNftAddedMessage": {
    "message": "NFT was successfully added!"
  },
  "newPassword": {
    "message": "New password (8 characters min)"
  },
  "newPrivacyPolicyActionButton": {
    "message": "Read more"
  },
  "newPrivacyPolicyTitle": {
    "message": "We’ve updated our privacy policy"
  },
  "newRpcUrl": {
    "message": "New RPC URL"
  },
  "newTokensImportedMessage": {
    "message": "You’ve successfully imported $1.",
    "description": "$1 is the string of symbols of all the tokens imported"
  },
  "newTokensImportedTitle": {
    "message": "Token imported"
  },
  "next": {
    "message": "Next"
  },
  "nftAddFailedMessage": {
    "message": "NFT can’t be added as the ownership details do not match. Make sure you have entered correct information."
  },
  "nftAddressError": {
    "message": "This token is an NFT. Add on the $1",
    "description": "$1 is a clickable link with text defined by the 'importNFTPage' key"
  },
  "nftAlreadyAdded": {
    "message": "NFT has already been added."
  },
  "nftAutoDetectionEnabled": {
    "message": "NFT autodetection enabled"
  },
  "nftDisclaimer": {
    "message": "Disclaimer: MetaMask pulls the media file from the source url. This url sometimes gets changed by the marketplace on which the NFT was minted."
  },
  "nftOptions": {
    "message": "NFT Options"
  },
  "nftTokenIdPlaceholder": {
    "message": "Enter the token id"
  },
  "nftWarningContent": {
    "message": "You're granting access to $1, including any you might own in the future. The party on the other end can transfer these NFTs from your wallet at any time without asking you until you revoke this approval. $2",
    "description": "$1 is nftWarningContentBold bold part, $2 is Learn more link"
  },
  "nftWarningContentBold": {
    "message": "all your $1 NFTs",
    "description": "$1 is name of the collection"
  },
  "nftWarningContentGrey": {
    "message": "Proceed with caution."
  },
  "nfts": {
    "message": "NFTs"
  },
  "nftsPreviouslyOwned": {
    "message": "Previously Owned"
  },
  "nickname": {
    "message": "Nickname"
  },
  "noAccountsFound": {
    "message": "No accounts found for the given search query"
  },
  "noConnectedAccountTitle": {
    "message": "MetaMask isn’t connected to this site"
  },
  "noConnectionDescription": {
    "message": "To connect to a site, find and select the \"connect\" button. Remember MetaMask can only connect to sites on web3"
  },
  "noConversionRateAvailable": {
    "message": "No conversion rate available"
  },
  "noDomainResolution": {
    "message": "No resolution for domain provided."
  },
  "noHardwareWalletOrSnapsSupport": {
    "message": "Snaps, and most hardware wallets, will not work with your current browser version."
  },
  "noNFTs": {
    "message": "No NFTs yet"
  },
  "noNetworksFound": {
    "message": "No networks found for the given search query"
  },
  "noOptionsAvailableMessage": {
    "message": "This trade route isn't available right now. Try changing the amount, network, or token and we'll find the best option."
  },
  "noSnaps": {
    "message": "You don't have any snaps installed."
  },
  "noThanks": {
    "message": "No thanks"
  },
  "noTransactions": {
    "message": "You have no transactions"
  },
  "noWebcamFound": {
    "message": "Your computer's webcam was not found. Please try again."
  },
  "noWebcamFoundTitle": {
    "message": "Webcam not found"
  },
  "nonContractAddressAlertDesc": {
    "message": "You're sending call data to an address that isn't a contract. This could cause you to lose funds. Make sure you're using the correct address and network before continuing."
  },
  "nonContractAddressAlertTitle": {
    "message": "Potential mistake"
  },
  "nonce": {
    "message": "Nonce"
  },
  "none": {
    "message": "None"
  },
  "notBusy": {
    "message": "Not busy"
  },
  "notCurrentAccount": {
    "message": "Is this the correct account? It's different from the currently selected account in your wallet"
  },
  "notEnoughBalance": {
    "message": "Insufficient balance"
  },
  "notEnoughGas": {
    "message": "Not enough gas"
  },
  "notNow": {
    "message": "Not now"
  },
  "notificationDetail": {
    "message": "Details"
  },
  "notificationDetailBaseFee": {
    "message": "Base fee (GWEI)"
  },
  "notificationDetailGasLimit": {
    "message": "Gas limit (units)"
  },
  "notificationDetailGasUsed": {
    "message": "Gas used (units)"
  },
  "notificationDetailMaxFee": {
    "message": "Max fee per gas"
  },
  "notificationDetailNetwork": {
    "message": "Network"
  },
  "notificationDetailNetworkFee": {
    "message": "Network fee"
  },
  "notificationDetailPriorityFee": {
    "message": "Priority fee (GWEI)"
  },
  "notificationItemCheckBlockExplorer": {
    "message": "Check on the Block Explorer"
  },
  "notificationItemCollection": {
    "message": "Collection"
  },
  "notificationItemConfirmed": {
    "message": "Confirmed"
  },
  "notificationItemError": {
    "message": "Unable to retrieve fees currently"
  },
  "notificationItemFrom": {
    "message": "From"
  },
  "notificationItemLidoStakeReadyToBeWithdrawn": {
    "message": "Withdrawal Ready"
  },
  "notificationItemLidoStakeReadyToBeWithdrawnMessage": {
    "message": "You can now withdraw your unstaked $1"
  },
  "notificationItemLidoWithdrawalRequestedMessage": {
    "message": "Your request to unstake $1 has been sent"
  },
  "notificationItemNFTReceivedFrom": {
    "message": "Received NFT from"
  },
  "notificationItemNFTSentTo": {
    "message": "Sent NFT to"
  },
  "notificationItemNetwork": {
    "message": "Network"
  },
  "notificationItemRate": {
    "message": "Rate (fee included)"
  },
  "notificationItemReceived": {
    "message": "Received"
  },
  "notificationItemReceivedFrom": {
    "message": "Received from"
  },
  "notificationItemSent": {
    "message": "Sent"
  },
  "notificationItemSentTo": {
    "message": "Sent to"
  },
  "notificationItemStakeCompleted": {
    "message": "Stake completed"
  },
  "notificationItemStaked": {
    "message": "Staked"
  },
  "notificationItemStakingProvider": {
    "message": "Staking Provider"
  },
  "notificationItemStatus": {
    "message": "Status"
  },
  "notificationItemSwapped": {
    "message": "Swapped"
  },
  "notificationItemSwappedFor": {
    "message": "for"
  },
  "notificationItemTo": {
    "message": "To"
  },
  "notificationItemTransactionId": {
    "message": "Transaction ID"
  },
  "notificationItemUnStakeCompleted": {
    "message": "UnStaking complete"
  },
  "notificationItemUnStaked": {
    "message": "Unstaked"
  },
  "notificationItemUnStakingRequested": {
    "message": "Unstaking requested"
  },
  "notificationTransactionFailedMessage": {
    "message": "Transaction $1 failed! $2",
    "description": "Content of the browser notification that appears when a transaction fails"
  },
  "notificationTransactionFailedMessageMMI": {
    "message": "Transaction failed! $1",
    "description": "Content of the browser notification that appears when a transaction fails in MMI"
  },
  "notificationTransactionFailedTitle": {
    "message": "Failed transaction",
    "description": "Title of the browser notification that appears when a transaction fails"
  },
  "notificationTransactionSuccessMessage": {
    "message": "Transaction $1 confirmed!",
    "description": "Content of the browser notification that appears when a transaction is confirmed"
  },
  "notificationTransactionSuccessTitle": {
    "message": "Confirmed transaction",
    "description": "Title of the browser notification that appears when a transaction is confirmed"
  },
  "notificationTransactionSuccessView": {
    "message": "View on $1",
    "description": "Additional content in a notification that appears when a transaction is confirmed and has a block explorer URL."
  },
  "notifications": {
    "message": "Notifications"
  },
  "notificationsFeatureToggle": {
    "message": "Enable Wallet Notifications",
    "description": "Experimental feature title"
  },
  "notificationsFeatureToggleDescription": {
    "message": "This enables wallet notifications like send/receive funds or nfts and feature announcements.",
    "description": "Description of the experimental notifications feature"
  },
  "notificationsMarkAllAsRead": {
    "message": "Mark all as read"
  },
  "notificationsPageEmptyTitle": {
    "message": "Nothing to see here"
  },
  "notificationsPageErrorContent": {
    "message": "Please, try to visit this page again."
  },
  "notificationsPageErrorTitle": {
    "message": "There has been an error"
  },
  "notificationsPageNoNotificationsContent": {
    "message": "You have not received any notifications yet."
  },
  "notificationsSettingsBoxError": {
    "message": "Something went wrong. Please try again."
  },
  "notificationsSettingsPageAllowNotifications": {
    "message": "Stay in the loop on what’s happening in your wallet with notifications. To use notifications, we use a profile to sync some settings across your devices. $1"
  },
  "notificationsSettingsPageAllowNotificationsLink": {
    "message": "Learn how we protect your privacy while using this feature."
  },
  "numberOfNewTokensDetectedPlural": {
    "message": "$1 new tokens found in this account",
    "description": "$1 is the number of new tokens detected"
  },
  "numberOfNewTokensDetectedSingular": {
    "message": "1 new token found in this account"
  },
  "numberOfTokens": {
    "message": "Number of tokens"
  },
  "ofTextNofM": {
    "message": "of"
  },
  "off": {
    "message": "Off"
  },
  "offlineForMaintenance": {
    "message": "Offline for maintenance"
  },
  "ok": {
    "message": "Ok"
  },
  "on": {
    "message": "On"
  },
  "onboardedMetametricsAccept": {
    "message": "I agree"
  },
  "onboardedMetametricsDisagree": {
    "message": "No thanks"
  },
  "onboardedMetametricsKey1": {
    "message": "Latest developments"
  },
  "onboardedMetametricsKey2": {
    "message": "Product features"
  },
  "onboardedMetametricsKey3": {
    "message": "Other relevant promotional materials"
  },
  "onboardedMetametricsLink": {
    "message": "MetaMetrics"
  },
  "onboardedMetametricsParagraph1": {
    "message": "In addition to $1, we'd like to use data to understand how you interact with marketing communications.",
    "description": "$1 represents the 'onboardedMetametricsLink' locale string"
  },
  "onboardedMetametricsParagraph2": {
    "message": "This helps us personalize what we share with you, like:"
  },
  "onboardedMetametricsParagraph3": {
    "message": "Remember, we never sell the data you provide and you can opt out any time."
  },
  "onboardedMetametricsTitle": {
    "message": "Help us enhance your experience"
  },
  "onboardingAdvancedPrivacyIPFSDescription": {
    "message": "The IPFS gateway makes it possible to access and view data hosted by third parties. You can add a custom IPFS gateway or continue using the default."
  },
  "onboardingAdvancedPrivacyIPFSInvalid": {
    "message": "Please enter a valid URL"
  },
  "onboardingAdvancedPrivacyIPFSTitle": {
    "message": "Add custom IPFS Gateway"
  },
  "onboardingAdvancedPrivacyIPFSValid": {
    "message": "IPFS gateway URL is valid"
  },
  "onboardingAdvancedPrivacyNetworkDescription": {
    "message": "We use Infura as our remote procedure call (RPC) provider to offer the most reliable and private access to Ethereum data we can. You can choose your own RPC, but remember that any RPC will receive your IP address and Ethereum wallet to make transactions. Read our $1 to learn more about how Infura handles data."
  },
  "onboardingAdvancedPrivacyNetworkTitle": {
    "message": "Choose your network"
  },
  "onboardingCreateWallet": {
    "message": "Create a new wallet"
  },
  "onboardingImportWallet": {
    "message": "Import an existing wallet"
  },
  "onboardingMetametricsAgree": {
    "message": "I agree"
  },
  "onboardingMetametricsDescription": {
    "message": "We’d like to gather basic usage and diagnostics data to improve MetaMask. Know that we never sell the data you provide here."
  },
  "onboardingMetametricsDescription2": {
    "message": "When we gather metrics, it will always be..."
  },
  "onboardingMetametricsInfuraTerms": {
    "message": "We’ll let you know if we decide to use this data for other purposes. You can review our $1 for more information. Remember, you can go to settings and opt out at any time.",
    "description": "$1 represents `onboardingMetametricsInfuraTermsPolicy`"
  },
  "onboardingMetametricsInfuraTermsPolicy": {
    "message": "Privacy Policy"
  },
  "onboardingMetametricsNeverCollect": {
    "message": "$1 clicks and views on the app are stored, but other details (like your public address) are not.",
    "description": "$1 represents `onboardingMetametricsNeverCollectEmphasis`"
  },
  "onboardingMetametricsNeverCollectEmphasis": {
    "message": "Private:"
  },
  "onboardingMetametricsNeverCollectIP": {
    "message": "$1 we temporarily use your IP address to detect a general location (like your country or region), but it's never stored.",
    "description": "$1 represents `onboardingMetametricsNeverCollectIPEmphasis`"
  },
  "onboardingMetametricsNeverCollectIPEmphasis": {
    "message": "General:"
  },
  "onboardingMetametricsNeverSellData": {
    "message": "$1 you decide if you want to share or delete your usage data via settings any time.",
    "description": "$1 represents `onboardingMetametricsNeverSellDataEmphasis`"
  },
  "onboardingMetametricsNeverSellDataEmphasis": {
    "message": "Optional:"
  },
  "onboardingMetametricsPrivacyDescription": {
    "message": "Learn how we protect your privacy while collecting usage data for your profile."
  },
  "onboardingMetametricsTitle": {
    "message": "Help us improve MetaMask"
  },
  "onboardingMetametricsUseDataCheckbox": {
    "message": "We’ll use this data to learn how you interact with our marketing communications. We may share relevant news (like product features)."
  },
  "onboardingPinExtensionBillboardAccess": {
    "message": "Full access"
  },
  "onboardingPinExtensionBillboardDescription": {
    "message": "These extensions can see and change information"
  },
  "onboardingPinExtensionBillboardDescription2": {
    "message": "on this site."
  },
  "onboardingPinExtensionBillboardTitle": {
    "message": "Extensions"
  },
  "onboardingPinExtensionChrome": {
    "message": "Click the browser extension icon"
  },
  "onboardingPinExtensionDescription": {
    "message": "Pin MetaMask on your browser so it's accessible and easy to view transaction confirmations."
  },
  "onboardingPinExtensionDescription2": {
    "message": "You can open MetaMask by clicking on the extension and access your wallet with 1 click."
  },
  "onboardingPinExtensionDescription3": {
    "message": "Click browser extension icon to access it instantly"
  },
  "onboardingPinExtensionLabel": {
    "message": "Pin MetaMask"
  },
  "onboardingPinExtensionStep1": {
    "message": "1"
  },
  "onboardingPinExtensionStep2": {
    "message": "2"
  },
  "onboardingPinExtensionTitle": {
    "message": "Your MetaMask install is complete!"
  },
  "oneDayAbbreviation": {
    "message": "1D",
    "description": "Shortened form of '1 day'"
  },
  "oneMonthAbbreviation": {
    "message": "1M",
    "description": "Shortened form of '1 month'"
  },
  "oneWeekAbbreviation": {
    "message": "1W",
    "description": "Shortened form of '1 week'"
  },
  "oneYearAbbreviation": {
    "message": "1Y",
    "description": "Shortened form of '1 year'"
  },
  "onekey": {
    "message": "OneKey"
  },
  "onlyConnectTrust": {
    "message": "Only connect with sites you trust. $1",
    "description": "Text displayed above the buttons for connection confirmation. $1 is the link to the learn more web page."
  },
  "openFullScreenForLedgerWebHid": {
    "message": "Go to full screen to connect your Ledger.",
    "description": "Shown to the user on the confirm screen when they are viewing MetaMask in a popup window but need to connect their ledger via webhid."
  },
  "openInBlockExplorer": {
    "message": "Open in block explorer"
  },
  "optional": {
    "message": "Optional"
  },
  "options": {
    "message": "Options"
  },
  "origin": {
    "message": "Origin"
  },
  "originChanged": {
    "message": "Site changed"
  },
  "originChangedMessage": {
    "message": "You're now reviewing a request from $1.",
    "description": "$1 is the name of the origin"
  },
  "osTheme": {
    "message": "System"
  },
  "otherSnaps": {
    "message": "other snaps",
    "description": "Used in the 'permission_rpc' message."
  },
  "outdatedBrowserNotification": {
    "message": "Your browser is out of date. If you don't update your browser, you won't be able to get security patches and new features from MetaMask."
  },
  "overrideContentSecurityPolicyHeader": {
    "message": "Override Content-Security-Policy header"
  },
  "overrideContentSecurityPolicyHeaderDescription": {
    "message": "This option is a workaround for a known issue in Firefox, where a dapp's Content-Security-Policy header may prevent the extension from loading properly. Disabling this option is not recommended unless required for specific web page compatibility."
  },
  "padlock": {
    "message": "Padlock"
  },
  "participateInMetaMetrics": {
    "message": "Participate in MetaMetrics"
  },
  "participateInMetaMetricsDescription": {
    "message": "Participate in MetaMetrics to help us make MetaMask better"
  },
  "password": {
    "message": "Password"
  },
  "passwordNotLongEnough": {
    "message": "Password not long enough"
  },
  "passwordSetupDetails": {
    "message": "This password will unlock your MetaMask wallet only on this device. MetaMask can not recover this password."
  },
  "passwordStrength": {
    "message": "Password strength: $1",
    "description": "Return password strength to the user when user wants to create password."
  },
  "passwordStrengthDescription": {
    "message": "A strong password can improve the security of your wallet should your device be stolen or compromised."
  },
  "passwordTermsWarning": {
    "message": "I understand that MetaMask cannot recover this password for me. $1"
  },
  "passwordsDontMatch": {
    "message": "Passwords don't match"
  },
  "pastePrivateKey": {
    "message": "Enter your private key string here:",
    "description": "For importing an account from a private key"
  },
  "pending": {
    "message": "Pending"
  },
  "pendingConfirmationAddNetworkAlertMessage": {
    "message": "Updating network will cancel $1 pending transactions from this site.",
    "description": "Number of transactions."
  },
  "pendingConfirmationSwitchNetworkAlertMessage": {
    "message": "Switching network will cancel $1 pending transactions from this site.",
    "description": "Number of transactions."
  },
  "pendingTransactionAlertMessage": {
    "message": "This transaction won't go through until a previous transaction is complete. $1",
    "description": "$1 represents the words 'how to cancel or speed up a transaction' in a hyperlink"
  },
  "pendingTransactionAlertMessageHyperlink": {
    "message": "Learn how to cancel or speed up a transaction.",
    "description": "The text for the hyperlink in the pending transaction alert message"
  },
  "permissionDetails": {
    "message": "Permission details"
  },
  "permissionFor": {
    "message": "Permission for"
  },
  "permissionFrom": {
    "message": "Permission from"
  },
  "permissionRequested": {
    "message": "Requested now"
  },
  "permissionRequestedForAccounts": {
    "message": "Requested now for $1",
    "description": "Permission cell status for requested permission including accounts, rendered as AvatarGroup which is $1."
  },
  "permissionRevoked": {
    "message": "Revoked in this update"
  },
  "permissionRevokedForAccounts": {
    "message": "Revoked in this update for $1",
    "description": "Permission cell status for revoked permission including accounts, rendered as AvatarGroup which is $1."
  },
  "permission_accessNamedSnap": {
    "message": "Connect to $1.",
    "description": "The description for the `wallet_snap` permission. $1 is the human-readable name of the snap."
  },
  "permission_accessNetwork": {
    "message": "Access the internet.",
    "description": "The description of the `endowment:network-access` permission."
  },
  "permission_accessNetworkDescription": {
    "message": "Allow $1 to access the internet. This can be used to both send and receive data with third-party servers.",
    "description": "An extended description of the `endowment:network-access` permission. $1 is the snap name."
  },
  "permission_accessSnap": {
    "message": "Connect to the $1 snap.",
    "description": "The description for the `wallet_snap` permission. $1 is the name of the snap."
  },
  "permission_accessSnapDescription": {
    "message": "Allow the website or snap to interact with $1.",
    "description": "The description for the `wallet_snap_*` permission. $1 is the name of the Snap."
  },
  "permission_assets": {
    "message": "Display account assets in MetaMask.",
    "description": "The description for the `endowment:assets` permission."
  },
  "permission_assetsDescription": {
    "message": "Allow $1 to provide asset information to the MetaMask client. The assets can be onchain or offchain.",
    "description": "An extended description for the `endowment:assets` permission. $1 is the name of the Snap."
  },
  "permission_cronjob": {
    "message": "Schedule and execute periodic actions.",
    "description": "The description for the `snap_cronjob` permission"
  },
  "permission_cronjobDescription": {
    "message": "Allow $1 to perform actions that run periodically at fixed times, dates, or intervals. This can be used to trigger time-sensitive interactions or notifications.",
    "description": "An extended description for the `snap_cronjob` permission. $1 is the snap name."
  },
  "permission_dialog": {
    "message": "Display dialog windows in MetaMask.",
    "description": "The description for the `snap_dialog` permission"
  },
  "permission_dialogDescription": {
    "message": "Allow $1 to display MetaMask popups with custom text, input field, and buttons to approve or reject an action.\nCan be used to create e.g. alerts, confirmations, and opt-in flows for a snap.",
    "description": "An extended description for the `snap_dialog` permission. $1 is the snap name."
  },
  "permission_ethereumAccounts": {
    "message": "See address, account balance, activity and suggest transactions to approve",
    "description": "The description for the `eth_accounts` permission"
  },
  "permission_ethereumProvider": {
    "message": "Access the Ethereum provider.",
    "description": "The description for the `endowment:ethereum-provider` permission"
  },
  "permission_ethereumProviderDescription": {
    "message": "Allow $1 to communicate with MetaMask directly, in order for it to read data from the blockchain and suggest messages and transactions.",
    "description": "An extended description for the `endowment:ethereum-provider` permission. $1 is the snap name."
  },
  "permission_getEntropy": {
    "message": "Derive arbitrary keys unique to $1.",
    "description": "The description for the `snap_getEntropy` permission. $1 is the snap name."
  },
  "permission_getEntropyDescription": {
    "message": "Allow $1 to derive arbitrary keys unique to $1, without exposing them. These keys are separate from your MetaMask account(s) and not related to your private keys or Secret Recovery Phrase. Other snaps cannot access this information.",
    "description": "An extended description for the `snap_getEntropy` permission. $1 is the snap name."
  },
  "permission_getLocale": {
    "message": "View your preferred language.",
    "description": "The description for the `snap_getLocale` permission"
  },
  "permission_getLocaleDescription": {
    "message": "Let $1 access your preferred language from your MetaMask settings. This can be used to localize and display $1's content using your language.",
    "description": "An extended description for the `snap_getLocale` permission. $1 is the snap name."
  },
  "permission_getPreferences": {
    "message": "See information like your preferred language and fiat currency.",
    "description": "The description for the `snap_getPreferences` permission"
  },
  "permission_getPreferencesDescription": {
    "message": "Let $1 access information like your preferred language and fiat currency in your MetaMask settings. This helps $1 display content tailored to your preferences. ",
    "description": "An extended description for the `snap_getPreferences` permission. $1 is the snap name."
  },
  "permission_homePage": {
    "message": "Display a custom screen",
    "description": "The description for the `endowment:page-home` permission"
  },
  "permission_homePageDescription": {
    "message": "Let $1 display a custom home screen in MetaMask. This can be used for user interfaces, configuration, and dashboards.",
    "description": "An extended description for the `endowment:page-home` permission. $1 is the snap name."
  },
  "permission_keyring": {
    "message": "Allow requests for adding and controlling Ethereum accounts",
    "description": "The description for the `endowment:keyring` permission"
  },
  "permission_keyringDescription": {
    "message": "Let $1 receive requests to add or remove accounts, plus sign and transact on behalf of these accounts.",
    "description": "An extended description for the `endowment:keyring` permission. $1 is the snap name."
  },
  "permission_lifecycleHooks": {
    "message": "Use lifecycle hooks.",
    "description": "The description for the `endowment:lifecycle-hooks` permission"
  },
  "permission_lifecycleHooksDescription": {
    "message": "Allow $1 to use lifecycle hooks to run code at specific times during its lifecycle.",
    "description": "An extended description for the `endowment:lifecycle-hooks` permission. $1 is the snap name."
  },
  "permission_manageAccounts": {
    "message": "Add and control Ethereum accounts",
    "description": "The description for `snap_manageAccounts` permission"
  },
  "permission_manageAccountsDescription": {
    "message": "Allow $1 to add or remove Ethereum accounts, then transact and sign with these accounts.",
    "description": "An extended description for the `snap_manageAccounts` permission. $1 is the snap name."
  },
  "permission_manageBip32Keys": {
    "message": "Manage $1 accounts.",
    "description": "The description for the `snap_getBip32Entropy` permission. $1 is a derivation path, e.g. 'm/44'/0'/0' (secp256k1)'."
  },
  "permission_manageBip44AndBip32KeysDescription": {
    "message": "Allow $1 to manage accounts and assets on the requested network. These accounts are derived and backed up using your secret recovery phrase (without revealing it). With the power to derive keys, $1 can support a variety of blockchain protocols beyond Ethereum (EVMs).",
    "description": "An extended description for the `snap_getBip44Entropy` and `snap_getBip44Entropy` permissions. $1 is the snap name."
  },
  "permission_manageBip44Keys": {
    "message": "Manage $1 accounts.",
    "description": "The description for the `snap_getBip44Entropy` permission. $1 is the name of a protocol, e.g. 'Filecoin'."
  },
  "permission_manageState": {
    "message": "Store and manage its data on your device.",
    "description": "The description for the `snap_manageState` permission"
  },
  "permission_manageStateDescription": {
    "message": "Allow $1 to store, update, and retrieve data securely with encryption. Other snaps cannot access this information.",
    "description": "An extended description for the `snap_manageState` permission. $1 is the snap name."
  },
  "permission_nameLookup": {
    "message": "Provide domain and address lookups.",
    "description": "The description for the `endowment:name-lookup` permission."
  },
  "permission_nameLookupDescription": {
    "message": "Allow the snap to fetch and display address and domain lookups in different parts of the MetaMask UI.",
    "description": "An extended description for the `endowment:name-lookup` permission."
  },
  "permission_notifications": {
    "message": "Show notifications.",
    "description": "The description for the `snap_notify` permission"
  },
  "permission_notificationsDescription": {
    "message": "Allow $1 to display notifications within MetaMask. A short notification text can be triggered by a snap for actionable or time-sensitive information.",
    "description": "An extended description for the `snap_notify` permission. $1 is the snap name."
  },
  "permission_protocol": {
    "message": "Provide protocol data for one or more chains.",
    "description": "The description for the `endowment:protocol` permission."
  },
  "permission_protocolDescription": {
    "message": "Allow $1 to provide MetaMask with protocol data such as gas estimates or token information.",
    "description": "An extended description for the `endowment:protocol` permission. $1 is the name of the Snap."
  },
  "permission_rpc": {
    "message": "Allow $1 to communicate directly with $2.",
    "description": "The description for the `endowment:rpc` permission. $1 is 'other snaps' or 'websites', $2 is the snap name."
  },
  "permission_rpcDescription": {
    "message": "Allow $1 to send messages to $2 and receive a response from $2.",
    "description": "An extended description for the `endowment:rpc` permission. $1 is 'other snaps' or 'websites', $2 is the snap name."
  },
  "permission_rpcDescriptionOriginList": {
    "message": "$1 and $2",
    "description": "A list of allowed origins where $2 is the last origin of the list and $1 is the rest of the list separated by ','."
  },
  "permission_signatureInsight": {
    "message": "Display signature insights modal.",
    "description": "The description for the `endowment:signature-insight` permission"
  },
  "permission_signatureInsightDescription": {
    "message": "Allow $1 to display a modal with insights on any signature request before approval. This can be used for anti-phishing and security solutions.",
    "description": "An extended description for the `endowment:signature-insight` permission. $1 is the snap name."
  },
  "permission_signatureInsightOrigin": {
    "message": "See the origins of websites that initiate a signature request",
    "description": "The description for the `signatureOrigin` caveat, to be used with the `endowment:signature-insight` permission"
  },
  "permission_signatureInsightOriginDescription": {
    "message": "Allow $1 to see the origin (URI) of websites that initiate signature requests. This can be used for anti-phishing and security solutions.",
    "description": "An extended description for the `signatureOrigin` caveat, to be used with the `endowment:signature-insight` permission. $1 is the snap name."
  },
  "permission_transactionInsight": {
    "message": "Fetch and display transaction insights.",
    "description": "The description for the `endowment:transaction-insight` permission"
  },
  "permission_transactionInsightDescription": {
    "message": "Allow $1 to decode transactions and show insights within the MetaMask UI. This can be used for anti-phishing and security solutions.",
    "description": "An extended description for the `endowment:transaction-insight` permission. $1 is the snap name."
  },
  "permission_transactionInsightOrigin": {
    "message": "See the origins of websites that suggest transactions",
    "description": "The description for the `transactionOrigin` caveat, to be used with the `endowment:transaction-insight` permission"
  },
  "permission_transactionInsightOriginDescription": {
    "message": "Allow $1 to see the origin (URI) of websites that suggest transactions. This can be used for anti-phishing and security solutions.",
    "description": "An extended description for the `transactionOrigin` caveat, to be used with the `endowment:transaction-insight` permission. $1 is the snap name."
  },
  "permission_unknown": {
    "message": "Unknown permission: $1",
    "description": "$1 is the name of a requested permission that is not recognized."
  },
  "permission_viewBip32PublicKeys": {
    "message": "View your public key for $1 ($2).",
    "description": "The description for the `snap_getBip32PublicKey` permission. $1 is a derivation path, e.g. 'm/44'/0'/0''. $2 is the elliptic curve name, e.g. 'secp256k1'."
  },
  "permission_viewBip32PublicKeysDescription": {
    "message": "Allow $2 to view your public keys (and addresses) for $1. This does not grant any control of accounts or assets.",
    "description": "An extended description for the `snap_getBip32PublicKey` permission. $1 is a derivation path (name). $2 is the snap name."
  },
  "permission_viewNamedBip32PublicKeys": {
    "message": "View your public key for $1.",
    "description": "The description for the `snap_getBip32PublicKey` permission. $1 is a name for the derivation path, e.g., 'Ethereum accounts'."
  },
  "permission_walletSwitchEthereumChain": {
    "message": "Use your enabled networks",
    "description": "The label for the `wallet_switchEthereumChain` permission"
  },
  "permission_webAssembly": {
    "message": "Support for WebAssembly.",
    "description": "The description of the `endowment:webassembly` permission."
  },
  "permission_webAssemblyDescription": {
    "message": "Allow $1 to access low-level execution environments via WebAssembly.",
    "description": "An extended description of the `endowment:webassembly` permission. $1 is the snap name."
  },
  "permissions": {
    "message": "Permissions"
  },
  "permissionsPageEmptyContent": {
    "message": "Nothing to see here"
  },
  "permissionsPageEmptySubContent": {
    "message": "This is where you can see the permissions you've given to installed Snaps or connected sites."
  },
  "permitSimulationChange_approve": {
    "message": "Spending cap"
  },
  "permitSimulationChange_bidding": {
    "message": "You bid"
  },
  "permitSimulationChange_listing": {
    "message": "You list"
  },
  "permitSimulationChange_nft_listing": {
    "message": "Listing price"
  },
  "permitSimulationChange_receive": {
    "message": "You receive"
  },
  "permitSimulationChange_revoke2": {
    "message": "Revoke"
  },
  "permitSimulationChange_transfer": {
    "message": "You send"
  },
  "permitSimulationDetailInfo": {
    "message": "You're giving the spender permission to spend this many tokens from your account."
  },
  "permittedChainToastUpdate": {
    "message": "$1 has access to $2."
  },
  "personalAddressDetected": {
    "message": "Personal address detected. Input the token contract address."
  },
  "petnamesEnabledToggle": {
    "message": "Allow nicknames"
  },
  "petnamesEnabledToggleDescription": {
    "message": "This lets you assign a nickname to any address. We’ll suggest names for addresses that you interact with when possible."
  },
  "pinToTop": {
    "message": "Pin to top"
  },
  "pleaseConfirm": {
    "message": "Please confirm"
  },
  "plusMore": {
    "message": "+ $1 more",
    "description": "$1 is the number of additional items"
  },
  "plusXMore": {
    "message": "+ $1 more",
    "description": "$1 is a number of additional but unshown items in a list- this message will be shown in place of those items"
  },
  "popularNetworkAddToolTip": {
    "message": "Some of these networks rely on third parties. The connections may be less reliable or enable third-parties to track activity. $1",
    "description": "$1 is Learn more link"
  },
  "popularNetworks": {
    "message": "Popular networks"
  },
  "portfolio": {
    "message": "Portfolio"
  },
  "preparingSwap": {
    "message": "Preparing swap..."
  },
  "prev": {
    "message": "Prev"
  },
  "price": {
    "message": "Price"
  },
  "priceUnavailable": {
    "message": "price unavailable"
  },
  "primaryType": {
    "message": "Primary type"
  },
  "priorityFee": {
    "message": "Priority fee"
  },
  "priorityFeeProperCase": {
    "message": "Priority Fee"
  },
  "privacy": {
    "message": "Privacy"
  },
  "privacyMsg": {
    "message": "Privacy policy"
  },
  "privateKey": {
    "message": "Private Key",
    "description": "select this type of file to use to import an account"
  },
  "privateKeyCopyWarning": {
    "message": "Private key for $1",
    "description": "$1 represents the account name"
  },
  "privateKeyHidden": {
    "message": "The private key is hidden",
    "description": "Explains that the private key input is hidden"
  },
  "privateKeyShow": {
    "message": "Show/Hide the private key input",
    "description": "Describes a toggle that is used to show or hide the private key input"
  },
  "privateKeyShown": {
    "message": "This private key is being shown",
    "description": "Explains that the private key input is being shown"
  },
  "privateKeyWarning": {
    "message": "Warning: Never disclose this key. Anyone with your private keys can steal any assets held in your account."
  },
  "privateNetwork": {
    "message": "Private network"
  },
  "proceedWithTransaction": {
    "message": "I want to proceed anyway"
  },
  "productAnnouncements": {
    "message": "Product announcements"
  },
  "profileSync": {
    "message": "Profile Sync"
  },
  "profileSyncConfirmation": {
    "message": "If you turn off profile sync, you won’t be able to receive notifications."
  },
  "profileSyncDescription": {
    "message": "Creates a profile that MetaMask uses to sync some settings among your devices. This is required to get notifications. $1."
  },
  "profileSyncPrivacyLink": {
    "message": "Learn how we protect your privacy"
  },
  "proposedApprovalLimit": {
    "message": "Proposed approval limit"
  },
  "provide": {
    "message": "Provide"
  },
  "publicAddress": {
    "message": "Public address"
  },
  "pushPlatformNotificationsFundsReceivedDescription": {
    "message": "You received $1 $2"
  },
  "pushPlatformNotificationsFundsReceivedDescriptionDefault": {
    "message": "You received some tokens"
  },
  "pushPlatformNotificationsFundsReceivedTitle": {
    "message": "Funds received"
  },
  "pushPlatformNotificationsFundsSentDescription": {
    "message": "You successfully sent $1 $2"
  },
  "pushPlatformNotificationsFundsSentDescriptionDefault": {
    "message": "You successfully sent some tokens"
  },
  "pushPlatformNotificationsFundsSentTitle": {
    "message": "Funds sent"
  },
  "pushPlatformNotificationsNftReceivedDescription": {
    "message": "You received new NFTs"
  },
  "pushPlatformNotificationsNftReceivedTitle": {
    "message": "NFT received"
  },
  "pushPlatformNotificationsNftSentDescription": {
    "message": "You have successfully sent an NFT"
  },
  "pushPlatformNotificationsNftSentTitle": {
    "message": "NFT sent"
  },
  "pushPlatformNotificationsStakingLidoStakeCompletedDescription": {
    "message": "Your Lido stake was successful"
  },
  "pushPlatformNotificationsStakingLidoStakeCompletedTitle": {
    "message": "Stake complete"
  },
  "pushPlatformNotificationsStakingLidoStakeReadyToBeWithdrawnDescription": {
    "message": "Your Lido stake is now ready to be withdrawn"
  },
  "pushPlatformNotificationsStakingLidoStakeReadyToBeWithdrawnTitle": {
    "message": "Stake ready for withdrawal"
  },
  "pushPlatformNotificationsStakingLidoWithdrawalCompletedDescription": {
    "message": "Your Lido withdrawal was successful"
  },
  "pushPlatformNotificationsStakingLidoWithdrawalCompletedTitle": {
    "message": "Withdrawal completed"
  },
  "pushPlatformNotificationsStakingLidoWithdrawalRequestedDescription": {
    "message": "Your Lido withdrawal request was submitted"
  },
  "pushPlatformNotificationsStakingLidoWithdrawalRequestedTitle": {
    "message": "Withdrawal requested"
  },
  "pushPlatformNotificationsStakingRocketpoolStakeCompletedDescription": {
    "message": "Your RocketPool stake was successful"
  },
  "pushPlatformNotificationsStakingRocketpoolStakeCompletedTitle": {
    "message": "Stake complete"
  },
  "pushPlatformNotificationsStakingRocketpoolUnstakeCompletedDescription": {
    "message": "Your RocketPool unstake was successful"
  },
  "pushPlatformNotificationsStakingRocketpoolUnstakeCompletedTitle": {
    "message": "Unstake complete"
  },
  "pushPlatformNotificationsSwapCompletedDescription": {
    "message": "Your MetaMask Swap was successful"
  },
  "pushPlatformNotificationsSwapCompletedTitle": {
    "message": "Swap completed"
  },
  "queued": {
    "message": "Queued"
  },
  "quoteRate": {
    "message": "Quote rate"
  },
  "quotedReceiveAmount": {
    "message": "$1 receive amount"
  },
  "quotedTotalCost": {
    "message": "$1 total cost"
  },
  "rank": {
    "message": "Rank"
  },
  "rateIncludesMMFee": {
    "message": "Rate includes $1% fee"
  },
  "reAddAccounts": {
    "message": "re-add any other accounts"
  },
  "reAdded": {
    "message": "re-added"
  },
  "readdToken": {
    "message": "You can add this token back in the future by going to “Import token” in your accounts options menu."
  },
  "receive": {
    "message": "Receive"
  },
  "receiveCrypto": {
    "message": "Receive crypto"
  },
  "recipientAddressPlaceholderNew": {
    "message": "Enter public address (0x) or domain name"
  },
  "recommendedGasLabel": {
    "message": "Recommended"
  },
  "recoveryPhraseReminderBackupStart": {
    "message": "Start here"
  },
  "recoveryPhraseReminderConfirm": {
    "message": "Got it"
  },
  "recoveryPhraseReminderHasBackedUp": {
    "message": "Always keep your Secret Recovery Phrase in a secure and secret place"
  },
  "recoveryPhraseReminderHasNotBackedUp": {
    "message": "Need to backup your Secret Recovery Phrase again?"
  },
  "recoveryPhraseReminderItemOne": {
    "message": "Never share your Secret Recovery Phrase with anyone"
  },
  "recoveryPhraseReminderItemTwo": {
    "message": "The MetaMask team will never ask for your Secret Recovery Phrase"
  },
  "recoveryPhraseReminderSubText": {
    "message": "Your Secret Recovery Phrase controls all of your accounts."
  },
  "recoveryPhraseReminderTitle": {
    "message": "Protect your funds"
  },
  "refreshList": {
    "message": "Refresh list"
  },
  "reject": {
    "message": "Reject"
  },
  "rejectAll": {
    "message": "Reject all"
  },
  "rejectRequestsDescription": {
    "message": "You are about to batch reject $1 requests."
  },
  "rejectRequestsN": {
    "message": "Reject $1 requests"
  },
  "rejectTxsDescription": {
    "message": "You are about to batch reject $1 transactions."
  },
  "rejectTxsN": {
    "message": "Reject $1 transactions"
  },
  "rejected": {
    "message": "Rejected"
  },
  "rememberSRPIfYouLooseAccess": {
    "message": "Remember, if you lose your Secret Recovery Phrase, you lose access to your wallet. $1 to keep this set of words safe so you can always access your funds."
  },
  "reminderSet": {
    "message": "Reminder set!"
  },
  "remove": {
    "message": "Remove"
  },
  "removeAccount": {
    "message": "Remove account"
  },
  "removeAccountDescription": {
    "message": "This account will be removed from your wallet. Please make sure you have the original Secret Recovery Phrase or private key for this imported account before continuing. You can import or create accounts again from the account drop-down. "
  },
  "removeKeyringSnap": {
    "message": "Removing this Snap removes these accounts from MetaMask:"
  },
  "removeKeyringSnapToolTip": {
    "message": "The snap controls the accounts, and by removing it, the accounts will be removed from MetaMask, too, but they will remain in the blockchain."
  },
  "removeNFT": {
    "message": "Remove NFT"
  },
  "removeNftErrorMessage": {
    "message": "We could not remove this NFT."
  },
  "removeNftMessage": {
    "message": "NFT was successfully removed!"
  },
  "removeSnap": {
    "message": "Remove Snap"
  },
  "removeSnapAccountDescription": {
    "message": "If you proceed, this account will no longer be available in MetaMask."
  },
  "removeSnapAccountTitle": {
    "message": "Remove account"
  },
  "removeSnapConfirmation": {
    "message": "Are you sure you want to remove $1?",
    "description": "$1 represents the name of the snap"
  },
  "removeSnapDescription": {
    "message": "This action will delete the snap, its data and revoke your given permissions."
  },
  "replace": {
    "message": "replace"
  },
  "reportIssue": {
    "message": "Report an issue"
  },
  "requestFrom": {
    "message": "Request from"
  },
  "requestFromInfo": {
    "message": "This is the site asking for your signature."
  },
  "requestFromInfoSnap": {
    "message": "This is the Snap asking for your signature."
  },
  "requestFromTransactionDescription": {
    "message": "This is the site asking for your confirmation."
  },
  "requestingFor": {
    "message": "Requesting for"
  },
  "requestingForAccount": {
    "message": "Requesting for $1",
    "description": "Name of Account"
  },
  "requestingForNetwork": {
    "message": "Requesting for $1",
    "description": "Name of Network"
  },
  "required": {
    "message": "Required"
  },
  "reset": {
    "message": "Reset"
  },
  "resetWallet": {
    "message": "Reset wallet"
  },
  "resetWalletSubHeader": {
    "message": "MetaMask does not keep a copy of your password. If you’re having trouble unlocking your account, you will need to reset your wallet. You can do this by providing the Secret Recovery Phrase you used when you set up your wallet."
  },
  "resetWalletUsingSRP": {
    "message": "This action will delete your current wallet and Secret Recovery Phrase from this device, along with the list of accounts you’ve curated. After resetting with a Secret Recovery Phrase, you’ll see a list of accounts based on the Secret Recovery Phrase you use to reset. This new list will automatically include accounts that have a balance. You’ll also be able to $1 created previously. Custom accounts that you’ve imported will need to be $2, and any custom tokens you’ve added to an account will need to be $3 as well."
  },
  "resetWalletWarning": {
    "message": "Make sure you’re using the correct Secret Recovery Phrase before proceeding. You will not be able to undo this."
  },
  "restartMetamask": {
    "message": "Restart MetaMask"
  },
  "restore": {
    "message": "Restore"
  },
  "restoreUserData": {
    "message": "Restore user data"
  },
  "resultPageError": {
    "message": "Error"
  },
  "resultPageErrorDefaultMessage": {
    "message": "The operation failed."
  },
  "resultPageSuccess": {
    "message": "Success"
  },
  "resultPageSuccessDefaultMessage": {
    "message": "The operation completed successfully."
  },
  "retryTransaction": {
    "message": "Retry transaction"
  },
  "reusedTokenNameWarning": {
    "message": "A token here reuses a symbol from another token you watch, this can be confusing or deceptive."
  },
  "revealSecretRecoveryPhrase": {
    "message": "Reveal Secret Recovery Phrase"
  },
  "revealSeedWords": {
    "message": "Reveal Secret Recovery Phrase"
  },
  "revealSeedWordsDescription1": {
    "message": "The $1 provides $2",
    "description": "This is a sentence consisting of link using 'revealSeedWordsSRPName' as $1 and bolded text using 'revealSeedWordsDescription3' as $2."
  },
  "revealSeedWordsDescription2": {
    "message": "MetaMask is a $1. That means you're the owner of your SRP.",
    "description": "$1 is text link with the message from 'revealSeedWordsNonCustodialWallet'"
  },
  "revealSeedWordsDescription3": {
    "message": "full access to your wallet and funds.\n"
  },
  "revealSeedWordsNonCustodialWallet": {
    "message": "non-custodial wallet"
  },
  "revealSeedWordsQR": {
    "message": "QR"
  },
  "revealSeedWordsSRPName": {
    "message": "Secret Recovery Phrase (SRP)"
  },
  "revealSeedWordsText": {
    "message": "Text"
  },
  "revealSeedWordsWarning": {
    "message": "Make sure no one is looking at your screen. $1",
    "description": "$1 is bolded text using the message from 'revealSeedWordsWarning2'"
  },
  "revealSeedWordsWarning2": {
    "message": "MetaMask Support will never request this.",
    "description": "The bolded texted in the second part of 'revealSeedWordsWarning'"
  },
  "revealSensitiveContent": {
    "message": "Reveal sensitive content"
  },
  "revealTheSeedPhrase": {
    "message": "Reveal seed phrase"
  },
  "review": {
    "message": "Review"
  },
  "reviewAlert": {
    "message": "Review alert"
  },
  "reviewAlerts": {
    "message": "Review alerts"
  },
  "reviewPendingTransactions": {
    "message": "Review pending transactions"
  },
  "reviewPermissions": {
    "message": "Review permissions"
  },
  "revokePermission": {
    "message": "Revoke permission"
  },
  "revokePermissionTitle": {
    "message": "Remove $1 permission",
    "description": "The token symbol that is being revoked"
  },
  "revokeSimulationDetailsDesc": {
    "message": "You're removing someone's permission to spend tokens from your account."
  },
  "rpcNameOptional": {
    "message": "RPC Name (Optional)"
  },
  "rpcUrl": {
    "message": "RPC URL"
  },
  "safeTransferFrom": {
    "message": "Safe transfer from"
  },
  "save": {
    "message": "Save"
  },
  "scanInstructions": {
    "message": "Place the QR code in front of your camera"
  },
  "scanQrCode": {
    "message": "Scan QR code"
  },
  "scrollDown": {
    "message": "Scroll down"
  },
  "search": {
    "message": "Search"
  },
  "searchAccounts": {
    "message": "Search accounts"
  },
  "searchNfts": {
    "message": "Search NFTs"
  },
  "searchTokens": {
    "message": "Search tokens"
  },
  "searchTokensByNameOrAddress": {
    "message": "Search tokens by name or address"
  },
  "secretRecoveryPhrase": {
    "message": "Secret Recovery Phrase"
  },
  "secretRecoveryPhrasePlusNumber": {
    "message": "Secret Recovery Phrase $1",
    "description": "The $1 is the order of the Secret Recovery Phrase"
  },
  "secureWallet": {
    "message": "Secure wallet"
  },
  "security": {
    "message": "Security"
  },
  "securityAlert": {
    "message": "Security alert from $1 and $2"
  },
  "securityAlerts": {
    "message": "Security alerts"
  },
  "securityAlertsDescription": {
    "message": "This feature alerts you to malicious or unusual activity by actively reviewing transaction and signature requests. $1",
    "description": "Link to learn more about security alerts"
  },
  "securityAndPrivacy": {
    "message": "Security & privacy"
  },
  "securityDescription": {
    "message": "Reduce your chances of joining unsafe networks and protect your accounts"
  },
  "securityMessageLinkForNetworks": {
    "message": "network scams and security risks"
  },
  "securityPrivacyPath": {
    "message": "Settings > Security & Privacy."
  },
  "securityProviderPoweredBy": {
    "message": "Powered by $1",
    "description": "The security provider that is providing data"
  },
  "seeAllPermissions": {
    "message": "See all permissions",
    "description": "Used for revealing more content (e.g. permission list, etc.)"
  },
  "seeDetails": {
    "message": "See details"
  },
  "seedPhraseConfirm": {
    "message": "Confirm Secret Recovery Phrase"
  },
  "seedPhraseEnterMissingWords": {
    "message": "Confirm Secret Recovery Phrase"
  },
  "seedPhraseIntroNotRecommendedButtonCopy": {
    "message": "Remind me later (not recommended)"
  },
  "seedPhraseIntroRecommendedButtonCopy": {
    "message": "Secure my wallet (recommended)"
  },
  "seedPhraseIntroSidebarBulletOne": {
    "message": "Write down and store in multiple secret places"
  },
  "seedPhraseIntroSidebarBulletTwo": {
    "message": "Store in a safe deposit box"
  },
  "seedPhraseIntroSidebarCopyOne": {
    "message": "Your Secret Recovery Phrase is a 12-word phrase that is the “master key” to your wallet and your funds"
  },
  "seedPhraseIntroSidebarCopyThree": {
    "message": "If someone asks for your recovery phrase they are likely trying to scam you and steal your wallet funds."
  },
  "seedPhraseIntroSidebarCopyTwo": {
    "message": "Never, ever share your Secret Recovery Phrase, not even with MetaMask!"
  },
  "seedPhraseIntroSidebarTitleOne": {
    "message": "What is a Secret Recovery Phrase?"
  },
  "seedPhraseIntroSidebarTitleThree": {
    "message": "Should I share my Secret Recovery Phrase?"
  },
  "seedPhraseIntroSidebarTitleTwo": {
    "message": "How do I save my Secret Recovery Phrase?"
  },
  "seedPhraseIntroTitle": {
    "message": "Secure your wallet"
  },
  "seedPhraseReq": {
    "message": "Secret Recovery Phrases contain 12, 15, 18, 21, or 24 words"
  },
  "seedPhraseWriteDownDetails": {
    "message": "Write down this 12-word Secret Recovery Phrase and save it in a place that you trust and only you can access."
  },
  "seedPhraseWriteDownHeader": {
    "message": "Write down your Secret Recovery Phrase"
  },
  "select": {
    "message": "Select"
  },
  "selectAccountToConnect": {
    "message": "Select an account to connect"
  },
  "selectAccounts": {
    "message": "Select the account(s) to use on this site"
  },
  "selectAccountsForSnap": {
    "message": "Select the account(s) to use with this snap"
  },
  "selectAll": {
    "message": "Select all"
  },
  "selectAnAccount": {
    "message": "Select an account"
  },
  "selectAnAccountAlreadyConnected": {
    "message": "This account has already been connected to MetaMask"
  },
  "selectEnableDisplayMediaPrivacyPreference": {
    "message": "Turn on Display NFT Media"
  },
  "selectHdPath": {
    "message": "Select HD path"
  },
  "selectNFTPrivacyPreference": {
    "message": "Enable NFT Autodetection"
  },
  "selectPathHelp": {
    "message": "If you don't see the accounts you expect, try switching the HD path or current selected network."
  },
  "selectRpcUrl": {
    "message": "Select RPC URL"
  },
  "selectSecretRecoveryPhrase": { "message": "Select Secret Recovery Phrase" },
  "selectType": {
    "message": "Select Type"
  },
  "selectedAccountMismatch": {
    "message": "Different account selected"
  },
  "selectingAllWillAllow": {
    "message": "Selecting all will allow this site to view all of your current accounts. Make sure you trust this site."
  },
  "send": {
    "message": "Send"
  },
  "sendBugReport": {
    "message": "Send us a bug report."
  },
  "sendNoContactsConversionText": {
    "message": "click here"
  },
  "sendNoContactsDescription": {
    "message": "Contacts allow you to safely send transactions to another account multiple times.  To create a contact, $1",
    "description": "$1 represents the action text 'click here'"
  },
  "sendNoContactsTitle": {
    "message": "You don't have any contacts yet"
  },
  "sendSelectReceiveAsset": {
    "message": "Select asset to receive"
  },
  "sendSelectSendAsset": {
    "message": "Select asset to send"
  },
  "sendSpecifiedTokens": {
    "message": "Send $1",
    "description": "Symbol of the specified token"
  },
  "sendSwapSubmissionWarning": {
    "message": "Clicking this button will immediately initiate your swap transaction. Please review your transaction details before proceeding."
  },
  "sendTokenAsToken": {
    "message": "Send $1 as $2",
    "description": "Used in the transaction display list to describe a swap and send. $1 and $2 are the symbols of tokens in involved in the swap."
  },
  "sendingAsset": {
    "message": "Sending $1"
  },
  "sendingDisabled": {
    "message": "Sending of ERC-1155 NFT assets is not yet supported."
  },
  "sendingNativeAsset": {
    "message": "Sending $1",
    "description": "$1 represents the native currency symbol for the current network (e.g. ETH or BNB)"
  },
  "sendingToTokenContractWarning": {
    "message": "Warning: you are about to send to a token contract which could result in a loss of funds. $1",
    "description": "$1 is a clickable link with text defined by the 'learnMoreUpperCase' key. The link will open to a support article regarding the known contract address warning"
  },
  "sepolia": {
    "message": "Sepolia test network"
  },
  "setApprovalForAll": {
    "message": "Set approval for all"
  },
  "setApprovalForAllRedesignedTitle": {
    "message": "Withdrawal request"
  },
  "setApprovalForAllTitle": {
    "message": "Approve $1 with no spend limit",
    "description": "The token symbol that is being approved"
  },
  "settingAddSnapAccount": {
    "message": "Add account Snap"
  },
  "settings": {
    "message": "Settings"
  },
  "settingsOptimisedForEaseOfUseAndSecurity": {
    "message": "Settings are optimised for ease of use and security. Change these any time."
  },
  "settingsSearchMatchingNotFound": {
    "message": "No matching results found."
  },
  "settingsSubHeadingSignaturesAndTransactions": {
    "message": "Signature and transaction requests"
  },
  "show": {
    "message": "Show"
  },
  "showAccount": {
    "message": "Show account"
  },
  "showAdvancedDetails": {
    "message": "Show advanced details"
  },
  "showExtensionInFullSizeView": {
    "message": "Show extension in full-size view"
  },
  "showExtensionInFullSizeViewDescription": {
    "message": "Turn this on to make full-size view your default when you click the extension icon."
  },
  "showFiatConversionInTestnets": {
    "message": "Show conversion on test networks"
  },
  "showFiatConversionInTestnetsDescription": {
    "message": "Select this to show fiat conversion on test networks"
  },
  "showHexData": {
    "message": "Show hex data"
  },
  "showHexDataDescription": {
    "message": "Select this to show the hex data field on the send screen"
  },
  "showIncomingTransactions": {
    "message": "Show incoming transactions"
  },
  "showIncomingTransactionsDescription": {
    "message": "This relies on $1 which will have access to your Ethereum address and your IP address. $2",
    "description": "$1 is the link to etherscan url and $2 is the link to the privacy policy of consensys APIs"
  },
  "showIncomingTransactionsExplainer": {
    "message": "This relies on different third-party APIs for each network, which expose your Ethereum address and your IP address."
  },
  "showLess": {
    "message": "Show less"
  },
  "showMore": {
    "message": "Show more"
  },
  "showNativeTokenAsMainBalance": {
    "message": "Show native token as main balance"
  },
  "showNft": {
    "message": "Show NFT"
  },
  "showPermissions": {
    "message": "Show permissions"
  },
  "showPrivateKey": {
    "message": "Show private key"
  },
  "showSRP": {
    "message": "Show Secret Recovery Phrase"
  },
  "showTestnetNetworks": {
    "message": "Show test networks"
  },
  "showTestnetNetworksDescription": {
    "message": "Select this to show test networks in network list"
  },
  "sign": {
    "message": "Sign"
  },
  "signatureRequest": {
    "message": "Signature request"
  },
  "signature_decoding_bid_nft_tooltip": {
    "message": "The NFT will be reflected in your wallet, when the bid is accepted."
  },
  "signature_decoding_list_nft_tooltip": {
    "message": "Expect changes only if someone buys your NFTs."
  },
  "signed": {
    "message": "Signed"
  },
  "signing": {
    "message": "Signing"
  },
  "signingInWith": {
    "message": "Signing in with"
  },
  "signingWith": {
    "message": "Signing with"
  },
  "simulationApproveHeading": {
    "message": "Withdraw"
  },
  "simulationDetailsApproveDesc": {
    "message": "You're giving someone else permission to withdraw NFTs from your account."
  },
  "simulationDetailsERC20ApproveDesc": {
    "message": "You're giving someone else permission to spend this amount from your account."
  },
  "simulationDetailsFiatNotAvailable": {
    "message": "Not Available"
  },
  "simulationDetailsIncomingHeading": {
    "message": "You receive"
  },
  "simulationDetailsNoChanges": {
    "message": "No changes"
  },
  "simulationDetailsOutgoingHeading": {
    "message": "You send"
  },
  "simulationDetailsRevokeSetApprovalForAllDesc": {
    "message": "You're removing someone else's permission to withdraw NFTs from your account."
  },
  "simulationDetailsSetApprovalForAllDesc": {
    "message": "You're giving permission for someone else to withdraw NFTs from your account."
  },
  "simulationDetailsTitle": {
    "message": "Estimated changes"
  },
  "simulationDetailsTitleTooltip": {
    "message": "Estimated changes are what might happen if you go through with this transaction. This is just a prediction, not a guarantee."
  },
  "simulationDetailsTotalFiat": {
    "message": "Total = $1",
    "description": "$1 is the total amount in fiat currency on one side of the transaction"
  },
  "simulationDetailsTransactionReverted": {
    "message": "This transaction is likely to fail"
  },
  "simulationDetailsUnavailable": {
    "message": "Unavailable"
  },
  "simulationErrorMessageV2": {
    "message": "We were not able to estimate gas. There might be an error in the contract and this transaction may fail."
  },
  "simulationsSettingDescription": {
    "message": "Turn this on to estimate balance changes of transactions and signatures before you confirm them. This doesn't guarantee their final outcome. $1"
  },
  "simulationsSettingSubHeader": {
    "message": "Estimate balance changes"
  },
  "singleNetwork": {
    "message": "1 network"
  },
  "siweIssued": {
    "message": "Issued"
  },
  "siweNetwork": {
    "message": "Network"
  },
  "siweRequestId": {
    "message": "Request ID"
  },
  "siweResources": {
    "message": "Resources"
  },
  "siweURI": {
    "message": "URL"
  },
  "skip": {
    "message": "Skip"
  },
  "skipAccountSecurity": {
    "message": "Skip account security?"
  },
  "skipAccountSecurityDetails": {
    "message": "I understand that until I back up my Secret Recovery Phrase, I may lose my accounts and all of their assets."
  },
  "slideBridgeDescription": {
    "message": "Move across 9 chains, all within your wallet"
  },
  "slideBridgeTitle": {
    "message": "Ready to bridge?"
  },
  "slideCashOutDescription": {
    "message": "Sell your crypto for cash"
  },
  "slideCashOutTitle": {
    "message": "Cash out with MetaMask"
  },
  "slideDebitCardDescription": {
    "message": "Available in select regions"
  },
  "slideDebitCardTitle": {
    "message": "MetaMask debit card"
  },
  "slideFundWalletDescription": {
    "message": "Add or transfer tokens to get started"
  },
  "slideFundWalletTitle": {
    "message": "Fund your wallet"
  },
  "smartContracts": {
    "message": "Smart contracts"
  },
  "smartSwapsErrorNotEnoughFunds": {
    "message": "Not enough funds for a smart swap."
  },
  "smartSwapsErrorUnavailable": {
    "message": "Smart Swaps are temporarily unavailable."
  },
  "smartTransactionCancelled": {
    "message": "Your transaction was canceled"
  },
  "smartTransactionCancelledDescription": {
    "message": "Your transaction couldn't be completed, so it was canceled to save you from paying unnecessary gas fees."
  },
  "smartTransactionError": {
    "message": "Your transaction failed"
  },
  "smartTransactionErrorDescription": {
    "message": "Sudden market changes can cause failures. If the problem continues, reach out to MetaMask customer support."
  },
  "smartTransactionPending": {
    "message": "Your transaction was submitted"
  },
  "smartTransactionSuccess": {
    "message": "Your transaction is complete"
  },
  "smartTransactions": {
    "message": "Smart Transactions"
  },
  "smartTransactionsEnabledDescription": {
    "message": " and MEV protection. Now on by default."
  },
  "smartTransactionsEnabledLink": {
    "message": "Higher success rates"
  },
  "smartTransactionsEnabledTitle": {
    "message": "Transactions just got smarter"
  },
  "snapAccountCreated": {
    "message": "Account created"
  },
  "snapAccountCreatedDescription": {
    "message": "Your new account is ready to use!"
  },
  "snapAccountCreationFailed": {
    "message": "Account creation failed"
  },
  "snapAccountCreationFailedDescription": {
    "message": "$1 didn't manage to create an account for you.",
    "description": "$1 is the snap name"
  },
  "snapAccountRedirectFinishSigningTitle": {
    "message": "Finish signing"
  },
  "snapAccountRedirectSiteDescription": {
    "message": "Follow the instructions from $1"
  },
  "snapAccountRemovalFailed": {
    "message": "Account removal failed"
  },
  "snapAccountRemovalFailedDescription": {
    "message": "$1 didn't manage to remove this account for you.",
    "description": "$1 is the snap name"
  },
  "snapAccountRemoved": {
    "message": "Account removed"
  },
  "snapAccountRemovedDescription": {
    "message": "This account will no longer be available to use in MetaMask."
  },
  "snapAccounts": {
    "message": "Account Snaps"
  },
  "snapAccountsDescription": {
    "message": "Accounts controlled by third-party Snaps."
  },
  "snapConnectTo": {
    "message": "Connect to $1",
    "description": "$1 is the website URL or a Snap name. Used for Snaps pre-approved connections."
  },
  "snapConnectionPermissionDescription": {
    "message": "Let $1 automatically connect to $2 without your approval.",
    "description": "Used for Snap pre-approved connections. $1 is the Snap name, $2 is a website URL."
  },
  "snapConnectionWarning": {
    "message": "$1 wants to use $2",
    "description": "$2 is the snap and $1 is the dapp requesting connection to the snap."
  },
  "snapContent": {
    "message": "This content is coming from $1",
    "description": "This is shown when a snap shows transaction insight information in the confirmation UI. $1 is a link to the snap's settings page with the link text being the name of the snap."
  },
  "snapDetailWebsite": {
    "message": "Website"
  },
  "snapHomeMenu": {
    "message": "Snap Home Menu"
  },
  "snapInstallRequest": {
    "message": "Installing $1 gives it the following permissions.",
    "description": "$1 is the snap name."
  },
  "snapInstallSuccess": {
    "message": "Installation complete"
  },
  "snapInstallWarningCheck": {
    "message": "$1 wants permission to do the following:",
    "description": "Warning message used in popup displayed on snap install. $1 is the snap name."
  },
  "snapInstallWarningHeading": {
    "message": "Proceed with caution"
  },
  "snapInstallWarningPermissionDescriptionForBip32View": {
    "message": "Allow $1 to view your public keys (and addresses). This does not grant any control of accounts or assets.",
    "description": "An extended description for the `snap_getBip32PublicKey` permission used for tooltip on Snap Install Warning screen (popup/modal). $1 is the snap name."
  },
  "snapInstallWarningPermissionDescriptionForEntropy": {
    "message": "Allow $1 Snap to manage accounts and assets on the requested network(s). These accounts are derived and backed up using your secret recovery phrase (without revealing it). With the power to derive keys, $1 can support a variety of blockchain protocols beyond Ethereum (EVMs).",
    "description": "An extended description for the `snap_getBip44Entropy` and `snap_getBip44Entropy` permissions used for tooltip on Snap Install Warning screen (popup/modal). $1 is the snap name."
  },
  "snapInstallWarningPermissionNameForEntropy": {
    "message": "Manage $1 accounts",
    "description": "Permission name used for the Permission Cell component displayed on warning popup when installing a Snap. $1 is list of account types."
  },
  "snapInstallWarningPermissionNameForViewPublicKey": {
    "message": "View your public key for $1",
    "description": "Permission name used for the Permission Cell component displayed on warning popup when installing a Snap. $1 is list of account types."
  },
  "snapInstallationErrorDescription": {
    "message": "$1 couldn’t be installed.",
    "description": "Error description used when snap installation fails. $1 is the snap name."
  },
  "snapInstallationErrorTitle": {
    "message": "Installation failed",
    "description": "Error title used when snap installation fails."
  },
  "snapResultError": {
    "message": "Error"
  },
  "snapResultSuccess": {
    "message": "Success"
  },
  "snapResultSuccessDescription": {
    "message": "$1 is ready to use"
  },
  "snapUpdateAlertDescription": {
    "message": "Get the latest version of $1",
    "description": "Description used in Snap update alert banner when snap update is available. $1 is the Snap name."
  },
  "snapUpdateAvailable": {
    "message": "Update available"
  },
  "snapUpdateErrorDescription": {
    "message": "$1 couldn’t be updated.",
    "description": "Error description used when snap update fails. $1 is the snap name."
  },
  "snapUpdateErrorTitle": {
    "message": "Update failed",
    "description": "Error title used when snap update fails."
  },
  "snapUpdateRequest": {
    "message": "Updating $1 gives it the following permissions.",
    "description": "$1 is the Snap name."
  },
  "snapUpdateSuccess": {
    "message": "Update complete"
  },
  "snapUrlIsBlocked": {
    "message": "This Snap wants to take you to a blocked site. $1."
  },
  "snaps": {
    "message": "Snaps"
  },
  "snapsConnected": {
    "message": "Snaps connected"
  },
  "snapsNoInsight": {
    "message": "No insight to show"
  },
  "snapsPrivacyWarningFirstMessage": {
    "message": "You acknowledge that any Snap that you install is a Third Party Service, unless otherwise identified, as defined in the Consensys $1. Your use of Third Party Services is governed by separate terms and conditions set forth by the Third Party Service provider. Consensys does not recommend the use of any Snap by any particular person for any particular reason. You access, rely upon or use the Third Party Service at your own risk. Consensys disclaims all responsibility and liability for any losses on account of your use of Third Party Services.",
    "description": "First part of a message in popup modal displayed when installing a snap for the first time. $1 is terms of use link."
  },
  "snapsPrivacyWarningSecondMessage": {
    "message": "Any information you share with Third Party Services will be collected directly by those Third Party Services in accordance with their privacy policies. Please refer to their privacy policies for more information.",
    "description": "Second part of a message in popup modal displayed when installing a snap for the first time."
  },
  "snapsPrivacyWarningThirdMessage": {
    "message": "Consensys has no access to information you share with Third Party Services.",
    "description": "Third part of a message in popup modal displayed when installing a snap for the first time."
  },
  "snapsSettings": {
    "message": "Snap settings"
  },
  "snapsTermsOfUse": {
    "message": "Terms of Use"
  },
  "snapsToggle": {
    "message": "A snap will only run if it is enabled"
  },
  "snapsUIError": {
    "message": "Contact the creators of $1 for further support.",
    "description": "This is shown when the insight snap throws an error. $1 is the snap name"
  },
  "solanaImportAccounts": {
    "message": "Import Solana accounts"
  },
  "solanaImportAccountsDescription": {
    "message": "Import a Secret Recovery Phrase to migrate your Solana account from an other wallet."
  },
  "solanaMoreFeaturesComingSoon": {
    "message": "More features coming soon"
  },
  "solanaMoreFeaturesComingSoonDescription": {
    "message": "Solana dapps, NFTs, ETH-SOL bridging, hardware wallet support, and more coming soon."
  },
  "solanaOnMetaMask": {
    "message": "Solana on MetaMask"
  },
  "solanaSendReceiveSwapTokens": {
    "message": "Send, receive, and swap tokens"
  },
  "solanaSendReceiveSwapTokensDescription": {
    "message": "Transfer and transact with tokens such as SOL, USDC, and more."
  },
  "someNetworks": {
    "message": "$1 networks"
  },
  "somethingDoesntLookRight": {
    "message": "Something doesn't look right? $1",
    "description": "A false positive message for users to contact support. $1 is a link to the support page."
  },
  "somethingIsWrong": {
    "message": "Something's gone wrong. Try reloading the page."
  },
  "somethingWentWrong": {
    "message": "Oops! Something went wrong."
  },
  "sortBy": {
    "message": "Sort by"
  },
  "sortByAlphabetically": {
    "message": "Alphabetically (A-Z)"
  },
  "sortByDecliningBalance": {
    "message": "Declining balance ($1 high-low)",
    "description": "Indicates a descending order based on token fiat balance. $1 is the preferred currency symbol"
  },
  "source": {
    "message": "Source"
  },
  "spamModalBlockedDescription": {
    "message": "This site will be blocked for 1 minute."
  },
  "spamModalBlockedTitle": {
    "message": "You've temporarily blocked this site"
  },
  "spamModalDescription": {
    "message": "If you're being spammed with multiple requests, you can temporarily block the site."
  },
  "spamModalTemporaryBlockButton": {
    "message": "Temporarily block this site"
  },
  "spamModalTitle": {
    "message": "We've noticed multiple requests"
  },
  "speed": {
    "message": "Speed"
  },
  "speedUp": {
    "message": "Speed up"
  },
  "speedUpCancellation": {
    "message": "Speed up this cancellation"
  },
  "speedUpExplanation": {
    "message": "We’ve updated the gas fee based on current network conditions and have increased it by at least 10% (required by the network)."
  },
  "speedUpPopoverTitle": {
    "message": "Speed up transaction"
  },
  "speedUpTooltipText": {
    "message": "New gas fee"
  },
  "speedUpTransaction": {
    "message": "Speed up this transaction"
  },
  "spendLimitInsufficient": {
    "message": "Spend limit insufficient"
  },
  "spendLimitInvalid": {
    "message": "Spend limit invalid; must be a positive number"
  },
  "spendLimitPermission": {
    "message": "Spend limit permission"
  },
  "spendLimitRequestedBy": {
    "message": "Spend limit requested by $1",
    "description": "Origin of the site requesting the spend limit"
  },
  "spendLimitTooLarge": {
    "message": "Spend limit too large"
  },
  "spender": {
    "message": "Spender"
  },
  "spenderTooltipDesc": {
    "message": "This is the address that will be able to withdraw your NFTs."
  },
  "spenderTooltipERC20ApproveDesc": {
    "message": "This is the address that will be able to spend your tokens on your behalf."
  },
  "spendingCap": {
    "message": "Spending cap"
  },
  "spendingCaps": {
    "message": "Spending caps"
  },
  "srpInputNumberOfWords": {
    "message": "I have a $1-word phrase",
    "description": "This is the text for each option in the dropdown where a user selects how many words their secret recovery phrase has during import. The $1 is the number of words (either 12, 15, 18, 21, or 24)."
  },
  "srpListName": {
    "message": "Secret Recovery Phrase $1",
    "description": "$1 is the order of the Secret Recovery Phrase"
  },
  "srpListNumberOfAccounts": {
    "message": "$1 accounts",
    "description": "$1 is the number of accounts in the list"
  },
  "srpListSelectionDescription": {
    "message": "The Secret Recovery Phrase your new account will be generated from"
  },

  "srpListSingleOrZero": {
    "message": "$1 account",
    "description": "$1 is the number of accounts in the list, it is either 1 or 0"
  },
  "srpPasteFailedTooManyWords": {
    "message": "Paste failed because it contained over 24 words. A secret recovery phrase can have a maximum of 24 words.",
    "description": "Description of SRP paste error when the pasted content has too many words"
  },
  "srpPasteTip": {
    "message": "You can paste your entire secret recovery phrase into any field",
    "description": "Our secret recovery phrase input is split into one field per word. This message explains to users that they can paste their entire secrete recovery phrase into any field, and we will handle it correctly."
  },
  "srpSecurityQuizGetStarted": {
    "message": "Get started"
  },
  "srpSecurityQuizImgAlt": {
    "message": "An eye with a keyhole in the center, and three floating password fields"
  },
  "srpSecurityQuizIntroduction": {
    "message": "To reveal your Secret Recovery Phrase, you need to correctly answer two questions"
  },
  "srpSecurityQuizQuestionOneQuestion": {
    "message": "If you lose your Secret Recovery Phrase, MetaMask..."
  },
  "srpSecurityQuizQuestionOneRightAnswer": {
    "message": "Can’t help you"
  },
  "srpSecurityQuizQuestionOneRightAnswerDescription": {
    "message": "Write it down, engrave it on metal, or keep it in multiple secret spots so you never lose it. If you lose it, it’s gone forever."
  },
  "srpSecurityQuizQuestionOneRightAnswerTitle": {
    "message": "Right! No one can help get your Secret Recovery Phrase back"
  },
  "srpSecurityQuizQuestionOneWrongAnswer": {
    "message": "Can get it back for you"
  },
  "srpSecurityQuizQuestionOneWrongAnswerDescription": {
    "message": "If you lose your Secret Recovery Phrase, it’s gone forever. No one can help you get it back, no matter what they might say."
  },
  "srpSecurityQuizQuestionOneWrongAnswerTitle": {
    "message": "Wrong! No one can help get your Secret Recovery Phrase back"
  },
  "srpSecurityQuizQuestionTwoQuestion": {
    "message": "If anyone, even a support agent, asks for your Secret Recovery Phrase..."
  },
  "srpSecurityQuizQuestionTwoRightAnswer": {
    "message": "You’re being scammed"
  },
  "srpSecurityQuizQuestionTwoRightAnswerDescription": {
    "message": "Anyone claiming to need your Secret Recovery Phrase is lying to you. If you share it with them, they will steal your assets."
  },
  "srpSecurityQuizQuestionTwoRightAnswerTitle": {
    "message": "Correct! Sharing your Secret Recovery Phrase is never a good idea"
  },
  "srpSecurityQuizQuestionTwoWrongAnswer": {
    "message": "You should give it to them"
  },
  "srpSecurityQuizQuestionTwoWrongAnswerDescription": {
    "message": "Anyone claiming to need your Secret Recovery Phrase is lying to you. If you share it with them, they will steal your assets."
  },
  "srpSecurityQuizQuestionTwoWrongAnswerTitle": {
    "message": "Nope! Never share your Secret Recovery Phrase with anyone, ever"
  },
  "srpSecurityQuizTitle": {
    "message": "Security quiz"
  },
  "srpToggleShow": {
    "message": "Show/Hide this word of the secret recovery phrase",
    "description": "Describes a toggle that is used to show or hide a single word of the secret recovery phrase"
  },
  "srpWordHidden": {
    "message": "This word is hidden",
    "description": "Explains that a word in the secret recovery phrase is hidden"
  },
  "srpWordShown": {
    "message": "This word is being shown",
    "description": "Explains that a word in the secret recovery phrase is being shown"
  },
  "stable": {
    "message": "Stable"
  },
  "stableLowercase": {
    "message": "stable"
  },
  "stake": {
    "message": "Stake"
  },
  "stateLogError": {
    "message": "Error in retrieving state logs."
  },
  "stateLogFileName": {
    "message": "MetaMask state logs"
  },
  "stateLogs": {
    "message": "State logs"
  },
  "stateLogsDescription": {
    "message": "State logs contain your public account addresses and sent transactions."
  },
  "status": {
    "message": "Status"
  },
  "statusNotConnected": {
    "message": "Not connected"
  },
  "statusNotConnectedAccount": {
    "message": "No accounts connected"
  },
  "step1LatticeWallet": {
    "message": "Connect your Lattice1"
  },
  "step1LatticeWalletMsg": {
    "message": "You can connect MetaMask to your Lattice1 device once it is set up and online. Unlock your device and have your Device ID ready.",
    "description": "$1 represents the `hardwareWalletSupportLinkConversion` localization key"
  },
  "step1LedgerWallet": {
    "message": "Download Ledger app"
  },
  "step1LedgerWalletMsg": {
    "message": "Download, set up, and enter your password to unlock $1.",
    "description": "$1 represents the `ledgerLiveApp` localization value"
  },
  "step1OneKeyWallet": {
    "message": "Connect your OneKey"
  },
  "step1OneKeyWalletMsg": {
    "message": "Plug your OneKey directly into your computer and unlock it. Make sure you use the correct passphrase.",
    "description": "$1 represents the `hardwareWalletSupportLinkConversion` localization key"
  },
  "step1TrezorWallet": {
    "message": "Connect your Trezor"
  },
  "step1TrezorWalletMsg": {
    "message": "Plug your Trezor directly into your computer and unlock it. Make sure you use the correct passphrase.",
    "description": "$1 represents the `hardwareWalletSupportLinkConversion` localization key"
  },
  "step2LedgerWallet": {
    "message": "Connect your Ledger"
  },
  "step2LedgerWalletMsg": {
    "message": "Plug your Ledger directly into your computer, then  unlock it and open the Ethereum app.",
    "description": "$1 represents the `hardwareWalletSupportLinkConversion` localization key"
  },
  "stillGettingMessage": {
    "message": "Still getting this message?"
  },
  "strong": {
    "message": "Strong"
  },
  "stxCancelled": {
    "message": "Swap would have failed"
  },
  "stxCancelledDescription": {
    "message": "Your transaction would have failed and was cancelled to protect you from paying unnecessary gas fees."
  },
  "stxCancelledSubDescription": {
    "message": "Try your swap again. We’ll be here to protect you against similar risks next time."
  },
  "stxFailure": {
    "message": "Swap failed"
  },
  "stxFailureDescription": {
    "message": "Sudden market changes can cause failures. If the problem persists, please reach out to $1.",
    "description": "This message is shown to a user if their swap fails. The $1 will be replaced by support.metamask.io"
  },
  "stxOptInSupportedNetworksDescription": {
    "message": "Turn on Smart Transactions for more reliable and secure transactions on supported networks. $1"
  },
  "stxPendingPrivatelySubmittingSwap": {
    "message": "Privately submitting your Swap..."
  },
  "stxPendingPubliclySubmittingSwap": {
    "message": "Publicly submitting your Swap..."
  },
  "stxSuccess": {
    "message": "Swap complete!"
  },
  "stxSuccessDescription": {
    "message": "Your $1 is now available.",
    "description": "$1 is a token symbol, e.g. ETH"
  },
  "stxSwapCompleteIn": {
    "message": "Swap will complete in <",
    "description": "'<' means 'less than', e.g. Swap will complete in < 2:59"
  },
  "stxTryingToCancel": {
    "message": "Trying to cancel your transaction..."
  },
  "stxUnknown": {
    "message": "Status unknown"
  },
  "stxUnknownDescription": {
    "message": "A transaction has been successful but we’re unsure what it is. This may be due to submitting another transaction while this swap was processing."
  },
  "stxUserCancelled": {
    "message": "Swap cancelled"
  },
  "stxUserCancelledDescription": {
    "message": "Your transaction has been cancelled and you did not pay any unnecessary gas fees."
  },
  "submit": {
    "message": "Submit"
  },
  "submitted": {
    "message": "Submitted"
  },
  "suggestedBySnap": {
    "message": "Suggested by $1",
    "description": "$1 is the snap name"
  },
  "suggestedCurrencySymbol": {
    "message": "Suggested currency symbol:"
  },
  "suggestedTokenName": {
    "message": "Suggested name:"
  },
  "support": {
    "message": "Support"
  },
  "supportCenter": {
    "message": "Visit our support center"
  },
  "supportMultiRpcInformation": {
    "message": "We now support multiple RPCs for a single network. Your most recent RPC has been selected as the default one to resolve conflicting information."
  },
  "surveyConversion": {
    "message": "Take our survey"
  },
  "surveyTitle": {
    "message": "Shape the future of MetaMask"
  },
  "swap": {
    "message": "Swap"
  },
  "swapAdjustSlippage": {
    "message": "Adjust slippage"
  },
  "swapAggregator": {
    "message": "Aggregator"
  },
  "swapAllowSwappingOf": {
    "message": "Allow swapping of $1",
    "description": "Shows a user that they need to allow a token for swapping on their hardware wallet"
  },
  "swapAmountReceived": {
    "message": "Guaranteed amount"
  },
  "swapAmountReceivedInfo": {
    "message": "This is the minimum amount you will receive. You may receive more depending on slippage."
  },
  "swapAndSend": {
    "message": "Swap & Send"
  },
  "swapAnyway": {
    "message": "Swap anyway"
  },
  "swapApproval": {
    "message": "Approve $1 for swaps",
    "description": "Used in the transaction display list to describe a transaction that is an approve call on a token that is to be swapped.. $1 is the symbol of a token that has been approved."
  },
  "swapApproveNeedMoreTokens": {
    "message": "You need $1 more $2 to complete this swap",
    "description": "Tells the user how many more of a given token they need for a specific swap. $1 is an amount of tokens and $2 is the token symbol."
  },
  "swapAreYouStillThere": {
    "message": "Are you still there?"
  },
  "swapAreYouStillThereDescription": {
    "message": "We’re ready to show you the latest quotes when you want to continue"
  },
  "swapConfirmWithHwWallet": {
    "message": "Confirm with your hardware wallet"
  },
  "swapContinueSwapping": {
    "message": "Continue swapping"
  },
  "swapContractDataDisabledErrorDescription": {
    "message": "In the Ethereum app on your Ledger, go to \"Settings\" and allow contract data. Then, try your swap again."
  },
  "swapContractDataDisabledErrorTitle": {
    "message": "Contract data is not enabled on your Ledger"
  },
  "swapCustom": {
    "message": "custom"
  },
  "swapDecentralizedExchange": {
    "message": "Decentralized exchange"
  },
  "swapDirectContract": {
    "message": "Direct contract"
  },
  "swapEditLimit": {
    "message": "Edit limit"
  },
  "swapEnableDescription": {
    "message": "This is required and gives MetaMask permission to swap your $1.",
    "description": "Gives the user info about the required approval transaction for swaps. $1 will be the symbol of a token being approved for swaps."
  },
  "swapEnableTokenForSwapping": {
    "message": "This will $1 for swapping",
    "description": "$1 is for the 'enableToken' key, e.g. 'enable ETH'"
  },
  "swapEnterAmount": {
    "message": "Enter an amount"
  },
  "swapEstimatedNetworkFees": {
    "message": "Estimated network fees"
  },
  "swapEstimatedNetworkFeesInfo": {
    "message": "This is an estimate of the network fee that will be used to complete your swap. The actual amount may change according to network conditions."
  },
  "swapFailedErrorDescriptionWithSupportLink": {
    "message": "Transaction failures happen and we are here to help. If this issue persists, you can reach our customer support at $1 for further assistance.",
    "description": "This message is shown to a user if their swap fails. The $1 will be replaced by support.metamask.io"
  },
  "swapFailedErrorTitle": {
    "message": "Swap failed"
  },
  "swapFetchingQuote": {
    "message": "Fetching quote"
  },
  "swapFetchingQuoteNofN": {
    "message": "Fetching quote $1 of $2",
    "description": "A count of possible quotes shown to the user while they are waiting for quotes to be fetched. $1 is the number of quotes already loaded, and $2 is the total number of resources that we check for quotes. Keep in mind that not all resources will have a quote for a particular swap."
  },
  "swapFetchingQuotes": {
    "message": "Fetching quotes..."
  },
  "swapFetchingQuotesErrorDescription": {
    "message": "Hmmm... something went wrong. Try again, or if errors persist, contact customer support."
  },
  "swapFetchingQuotesErrorTitle": {
    "message": "Error fetching quotes"
  },
  "swapFromTo": {
    "message": "The swap of $1 to $2",
    "description": "Tells a user that they need to confirm on their hardware wallet a swap of 2 tokens. $1 is a source token and $2 is a destination token"
  },
  "swapGasFeesDetails": {
    "message": "Gas fees are estimated and will fluctuate based on network traffic and transaction complexity."
  },
  "swapGasFeesExplanation": {
    "message": "MetaMask doesn't make money from gas fees. These fees are estimates and can change based on how busy the network is and how complex a transaction is. Learn more $1.",
    "description": "$1 is a link (text in link can be found at 'swapGasFeesSummaryLinkText')"
  },
  "swapGasFeesExplanationLinkText": {
    "message": "here",
    "description": "Text for link in swapGasFeesExplanation"
  },
  "swapGasFeesLearnMore": {
    "message": "Learn more about gas fees"
  },
  "swapGasFeesSplit": {
    "message": "Gas fees on the previous screen are split between these two transactions."
  },
  "swapGasFeesSummary": {
    "message": "Gas fees are paid to crypto miners who process transactions on the $1 network. MetaMask does not profit from gas fees.",
    "description": "$1 is the selected network, e.g. Ethereum or BSC"
  },
  "swapGasIncludedTooltipExplanation": {
    "message": "This quote incorporates gas fees by adjusting the token amount sent or received. You may receive ETH in a separate transaction on your activity list."
  },
  "swapGasIncludedTooltipExplanationLinkText": {
    "message": "Learn more about gas fees"
  },
  "swapHighSlippage": {
    "message": "High slippage"
  },
  "swapIncludesGasAndMetaMaskFee": {
    "message": "Includes gas and a $1% MetaMask fee",
    "description": "Provides information about the fee that metamask takes for swaps. $1 is a decimal number."
  },
  "swapIncludesMMFee": {
    "message": "Includes a $1% MetaMask fee.",
    "description": "Provides information about the fee that metamask takes for swaps. $1 is a decimal number."
  },
  "swapIncludesMMFeeAlt": {
    "message": "Quote reflects $1% MetaMask fee",
    "description": "Provides information about the fee that metamask takes for swaps using the latest copy. $1 is a decimal number."
  },
  "swapIncludesMetaMaskFeeViewAllQuotes": {
    "message": "Includes a $1% MetaMask fee – $2",
    "description": "Provides information about the fee that metamask takes for swaps. $1 is a decimal number and $2 is a link to view all quotes."
  },
  "swapLearnMore": {
    "message": "Learn more about Swaps"
  },
  "swapLiquiditySourceInfo": {
    "message": "We search multiple liquidity sources (exchanges, aggregators and professional market makers) to compare exchange rates and network fees."
  },
  "swapLowSlippage": {
    "message": "Low slippage"
  },
  "swapMaxSlippage": {
    "message": "Max slippage"
  },
  "swapMetaMaskFee": {
    "message": "MetaMask fee"
  },
  "swapMetaMaskFeeDescription": {
    "message": "The fee of $1% is automatically factored into this quote. You pay it in exchange for a license to use MetaMask's liquidity provider information aggregation software.",
    "description": "Provides information about the fee that metamask takes for swaps. $1 is a decimal number."
  },
  "swapNQuotesWithDot": {
    "message": "$1 quotes.",
    "description": "$1 is the number of quotes that the user can select from when opening the list of quotes on the 'view quote' screen"
  },
  "swapNewQuoteIn": {
    "message": "New quotes in $1",
    "description": "Tells the user the amount of time until the currently displayed quotes are update. $1 is a time that is counting down from 1:00 to 0:00"
  },
  "swapNoTokensAvailable": {
    "message": "No tokens available matching $1",
    "description": "Tells the user that a given search string does not match any tokens in our token lists. $1 can be any string of text"
  },
  "swapOnceTransactionHasProcess": {
    "message": "Your $1 will be added to your account once this transaction has processed.",
    "description": "This message communicates the token that is being transferred. It is shown on the awaiting swap screen. The $1 will be a token symbol."
  },
  "swapPriceDifference": {
    "message": "You are about to swap $1 $2 (~$3) for $4 $5 (~$6).",
    "description": "This message represents the price slippage for the swap.  $1 and $4 are a number (ex: 2.89), $2 and $5 are symbols (ex: ETH), and $3 and $6 are fiat currency amounts."
  },
  "swapPriceDifferenceTitle": {
    "message": "Price difference of ~$1%",
    "description": "$1 is a number (ex: 1.23) that represents the price difference."
  },
  "swapPriceUnavailableDescription": {
    "message": "Price impact could not be determined due to lack of market price data. Please confirm that you are comfortable with the amount of tokens you are about to receive before swapping."
  },
  "swapPriceUnavailableTitle": {
    "message": "Check your rate before proceeding"
  },
  "swapProcessing": {
    "message": "Processing"
  },
  "swapQuoteDetails": {
    "message": "Quote details"
  },
  "swapQuoteNofM": {
    "message": "$1 of $2",
    "description": "A count of possible quotes shown to the user while they are waiting for quotes to be fetched. $1 is the number of quotes already loaded, and $2 is the total number of resources that we check for quotes. Keep in mind that not all resources will have a quote for a particular swap."
  },
  "swapQuoteSource": {
    "message": "Quote source"
  },
  "swapQuotesExpiredErrorDescription": {
    "message": "Please request new quotes to get the latest rates."
  },
  "swapQuotesExpiredErrorTitle": {
    "message": "Quotes timeout"
  },
  "swapQuotesNotAvailableDescription": {
    "message": "Reduce the size of your trade or use a different token."
  },
  "swapQuotesNotAvailableErrorDescription": {
    "message": "Try adjusting the amount or slippage settings and try again."
  },
  "swapQuotesNotAvailableErrorTitle": {
    "message": "No quotes available"
  },
  "swapRate": {
    "message": "Rate"
  },
  "swapReceiving": {
    "message": "Receiving"
  },
  "swapReceivingInfoTooltip": {
    "message": "This is an estimate. The exact amount depends on slippage."
  },
  "swapRequestForQuotation": {
    "message": "Request for quotation"
  },
  "swapSelect": {
    "message": "Select"
  },
  "swapSelectAQuote": {
    "message": "Select a quote"
  },
  "swapSelectAToken": {
    "message": "Select token"
  },
  "swapSelectQuotePopoverDescription": {
    "message": "Below are all the quotes gathered from multiple liquidity sources."
  },
  "swapSelectToken": {
    "message": "Select token"
  },
  "swapShowLatestQuotes": {
    "message": "Show latest quotes"
  },
  "swapSlippageHighDescription": {
    "message": "The slippage entered ($1%) is considered very high and may result in a bad rate",
    "description": "$1 is the amount of % for slippage"
  },
  "swapSlippageHighTitle": {
    "message": "High slippage"
  },
  "swapSlippageLowDescription": {
    "message": "A value this low ($1%) may result in a failed swap",
    "description": "$1 is the amount of % for slippage"
  },
  "swapSlippageLowTitle": {
    "message": "Low slippage"
  },
  "swapSlippageNegativeDescription": {
    "message": "Slippage must be greater or equal to zero"
  },
  "swapSlippageNegativeTitle": {
    "message": "Increase slippage to continue"
  },
  "swapSlippageOverLimitDescription": {
    "message": "Slippage tolerance must be 15% or less. Anything higher will result in a bad rate."
  },
  "swapSlippageOverLimitTitle": {
    "message": "Very high slippage"
  },
  "swapSlippagePercent": {
    "message": "$1%",
    "description": "$1 is the amount of % for slippage"
  },
  "swapSlippageTooltip": {
    "message": "If the price changes between the time your order is placed and confirmed it’s called “slippage”. Your swap will automatically cancel if slippage exceeds your “slippage tolerance” setting."
  },
  "swapSlippageZeroDescription": {
    "message": "There are fewer zero-slippage quote providers which will result in a less competitive quote."
  },
  "swapSlippageZeroTitle": {
    "message": "Sourcing zero-slippage providers"
  },
  "swapSource": {
    "message": "Liquidity source"
  },
  "swapSuggested": {
    "message": "Swap suggested"
  },
  "swapSuggestedGasSettingToolTipMessage": {
    "message": "Swaps are complex and time sensitive transactions. We recommend this gas fee for a good balance between cost and confidence of a successful Swap."
  },
  "swapSwapFrom": {
    "message": "Swap from"
  },
  "swapSwapSwitch": {
    "message": "Switch token order"
  },
  "swapSwapTo": {
    "message": "Swap to"
  },
  "swapToConfirmWithHwWallet": {
    "message": "to confirm with your hardware wallet"
  },
  "swapTokenAddedManuallyDescription": {
    "message": "Verify this token on $1 and make sure it is the token you want to trade.",
    "description": "$1 points the user to etherscan as a place they can verify information about a token. $1 is replaced with the translation for \"etherscan\""
  },
  "swapTokenAddedManuallyTitle": {
    "message": "Token added manually"
  },
  "swapTokenAvailable": {
    "message": "Your $1 has been added to your account.",
    "description": "This message is shown after a swap is successful and communicates the exact amount of tokens the user has received for a swap. The $1 is a decimal number of tokens followed by the token symbol."
  },
  "swapTokenBalanceUnavailable": {
    "message": "We were unable to retrieve your $1 balance",
    "description": "This message communicates to the user that their balance of a given token is currently unavailable. $1 will be replaced by a token symbol"
  },
  "swapTokenNotAvailable": {
    "message": "Token is not available to swap in this region"
  },
  "swapTokenToToken": {
    "message": "Swap $1 to $2",
    "description": "Used in the transaction display list to describe a swap. $1 and $2 are the symbols of tokens in involved in a swap."
  },
  "swapTokenVerifiedOn1SourceDescription": {
    "message": "$1 is only verified on 1 source. Consider verifying it on $2 before proceeding.",
    "description": "$1 is a token name, $2 points the user to etherscan as a place they can verify information about a token. $1 is replaced with the translation for \"etherscan\""
  },
  "swapTokenVerifiedOn1SourceTitle": {
    "message": "Potentially inauthentic token"
  },
  "swapTokenVerifiedSources": {
    "message": "Confirmed by $1 sources. Verify on $2.",
    "description": "$1 the number of sources that have verified the token, $2 points the user to a block explorer as a place they can verify information about the token."
  },
  "swapTooManyDecimalsError": {
    "message": "$1 allows up to $2 decimals",
    "description": "$1 is a token symbol and $2 is the max. number of decimals allowed for the token"
  },
  "swapTransactionComplete": {
    "message": "Transaction complete"
  },
  "swapTwoTransactions": {
    "message": "2 transactions"
  },
  "swapUnknown": {
    "message": "Unknown"
  },
  "swapZeroSlippage": {
    "message": "0% Slippage"
  },
  "swapsMaxSlippage": {
    "message": "Slippage tolerance"
  },
  "swapsNotEnoughToken": {
    "message": "Not enough $1",
    "description": "Tells the user that they don't have enough of a token for a proposed swap. $1 is a token symbol"
  },
  "swapsViewInActivity": {
    "message": "View in activity"
  },
  "switch": {
    "message": "Switch"
  },
  "switchEthereumChainConfirmationDescription": {
    "message": "This will switch the selected network within MetaMask to a previously added network:"
  },
  "switchEthereumChainConfirmationTitle": {
    "message": "Allow this site to switch the network?"
  },
  "switchInputCurrency": {
    "message": "Switch input currency"
  },
  "switchNetwork": {
    "message": "Switch network"
  },
  "switchNetworks": {
    "message": "Switch networks"
  },
  "switchToNetwork": {
    "message": "Switch to $1",
    "description": "$1 represents the custom network that has previously been added"
  },
  "switchToThisAccount": {
    "message": "Switch to this account"
  },
  "switchedNetworkToastDecline": {
    "message": "Don't show again"
  },
  "switchedNetworkToastMessage": {
    "message": "$1 is now active on $2",
    "description": "$1 represents the account name, $2 represents the network name"
  },
  "switchedNetworkToastMessageNoOrigin": {
    "message": "You're now using $1",
    "description": "$1 represents the network name"
  },
  "switchingNetworksCancelsPendingConfirmations": {
    "message": "Switching networks will cancel all pending confirmations"
  },
  "symbol": {
    "message": "Symbol"
  },
  "symbolBetweenZeroTwelve": {
    "message": "Symbol must be 11 characters or fewer."
  },
  "tenPercentIncreased": {
    "message": "10% increase"
  },
  "terms": {
    "message": "Terms of use"
  },
  "termsOfService": {
    "message": "Terms of service"
  },
  "termsOfUseAgreeText": {
    "message": " I agree to the Terms of Use, which apply to my use of MetaMask and all of its features"
  },
  "termsOfUseFooterText": {
    "message": "Please scroll to read all sections"
  },
  "termsOfUseTitle": {
    "message": "Our Terms of Use have updated"
  },
  "testnets": {
    "message": "Testnets"
  },
  "theme": {
    "message": "Theme"
  },
  "themeDescription": {
    "message": "Choose your preferred MetaMask theme."
  },
  "thirdPartySoftware": {
    "message": "Third-party software notice",
    "description": "Title of a popup modal displayed when installing a snap for the first time."
  },
  "threeMonthsAbbreviation": {
    "message": "3M",
    "description": "Shortened form of '3 months'"
  },
  "time": {
    "message": "Time"
  },
  "tips": {
    "message": "Tips"
  },
  "tipsForUsingAWallet": {
    "message": "Tips for using a wallet"
  },
  "tipsForUsingAWalletDescription": {
    "message": "Adding tokens unlocks more ways to use web3."
  },
  "to": {
    "message": "To"
  },
  "toAddress": {
    "message": "To: $1",
    "description": "$1 is the address to include in the To label. It is typically shortened first using shortenAddress"
  },
  "toggleDecodeDescription": {
    "message": "We use 4byte.directory and Sourcify services to decode and display more readable transaction data. This helps you understand the outcome of pending and past transactions, but can result in your IP address being shared."
  },
  "token": {
    "message": "Token"
  },
  "tokenAddress": {
    "message": "Token address"
  },
  "tokenAlreadyAdded": {
    "message": "Token has already been added."
  },
  "tokenAutoDetection": {
    "message": "Token autodetection"
  },
  "tokenContractAddress": {
    "message": "Token contract address"
  },
  "tokenDecimal": {
    "message": "Token decimal"
  },
  "tokenDecimalFetchFailed": {
    "message": "Token decimal required. Find it on: $1"
  },
  "tokenDetails": {
    "message": "Token details"
  },
  "tokenFoundTitle": {
    "message": "1 new token found"
  },
  "tokenId": {
    "message": "Token ID"
  },
  "tokenList": {
    "message": "Token lists"
  },
  "tokenMarketplace": {
    "message": "Token marketplace"
  },
  "tokenScamSecurityRisk": {
    "message": "token scams and security risks"
  },
  "tokenStandard": {
    "message": "Token standard"
  },
  "tokenSymbol": {
    "message": "Token symbol"
  },
  "tokens": {
    "message": "Tokens"
  },
  "tokensFoundTitle": {
    "message": "$1 new tokens found",
    "description": "$1 is the number of new tokens detected"
  },
  "tokensInCollection": {
    "message": "Tokens in collection"
  },
  "tooltipApproveButton": {
    "message": "I understand"
  },
  "tooltipSatusConnected": {
    "message": "connected"
  },
  "tooltipSatusConnectedUpperCase": {
    "message": "Connected"
  },
  "tooltipSatusNotConnected": {
    "message": "not connected"
  },
  "total": {
    "message": "Total"
  },
  "totalVolume": {
    "message": "Total volume"
  },
  "transaction": {
    "message": "transaction"
  },
  "transactionCancelAttempted": {
    "message": "Transaction cancel attempted with estimated gas fee of $1 at $2"
  },
  "transactionCancelSuccess": {
    "message": "Transaction successfully cancelled at $2"
  },
  "transactionConfirmed": {
    "message": "Transaction confirmed at $2."
  },
  "transactionCreated": {
    "message": "Transaction created with a value of $1 at $2."
  },
  "transactionDataFunction": {
    "message": "Function"
  },
  "transactionDetailGasHeading": {
    "message": "Estimated gas fee"
  },
  "transactionDetailMultiLayerTotalSubtitle": {
    "message": "Amount + fees"
  },
  "transactionDropped": {
    "message": "Transaction dropped at $2."
  },
  "transactionError": {
    "message": "Transaction error. Exception thrown in contract code."
  },
  "transactionErrorNoContract": {
    "message": "Trying to call a function on a non-contract address."
  },
  "transactionErrored": {
    "message": "Transaction encountered an error."
  },
  "transactionFailedBannerMessage": {
    "message": "This transaction would have cost you extra fees, so we stopped it. Your money is still in your wallet."
  },
  "transactionFlowNetwork": {
    "message": "Network"
  },
  "transactionHistoryBaseFee": {
    "message": "Base fee (GWEI)"
  },
  "transactionHistoryL1GasLabel": {
    "message": "Total L1 gas fee"
  },
  "transactionHistoryL2GasLimitLabel": {
    "message": "L2 gas limit"
  },
  "transactionHistoryL2GasPriceLabel": {
    "message": "L2 gas price"
  },
  "transactionHistoryMaxFeePerGas": {
    "message": "Max fee per gas"
  },
  "transactionHistoryPriorityFee": {
    "message": "Priority fee (GWEI)"
  },
  "transactionHistoryTotalGasFee": {
    "message": "Total gas fee"
  },
  "transactionResubmitted": {
    "message": "Transaction resubmitted with estimated gas fee increased to $1 at $2"
  },
  "transactionSettings": {
    "message": "Transaction settings"
  },
  "transactionSubmitted": {
    "message": "Transaction submitted with estimated gas fee of $1 at $2."
  },
  "transactionUpdated": {
    "message": "Transaction updated at $2."
  },
  "transactions": {
    "message": "Transactions"
  },
  "transfer": {
    "message": "Transfer"
  },
  "transferCrypto": {
    "message": "Transfer crypto"
  },
  "transferFrom": {
    "message": "Transfer from"
  },
  "transferRequest": {
    "message": "Transfer request"
  },
  "trillionAbbreviation": {
    "message": "T",
    "description": "Shortened form of 'trillion'"
  },
  "troubleConnectingToLedgerU2FOnFirefox": {
    "message": "We're having trouble connecting your Ledger. $1",
    "description": "$1 is a link to the wallet connection guide;"
  },
  "troubleConnectingToLedgerU2FOnFirefox2": {
    "message": "Review our hardware wallet connection guide and try again.",
    "description": "$1 of the ledger wallet connection guide"
  },
  "troubleConnectingToLedgerU2FOnFirefoxLedgerSolution": {
    "message": "If you're on the latest version of Firefox, you might be experiencing an issue related to Firefox dropping U2F support. Learn how to fix this issue $1.",
    "description": "It is a link to the ledger website for the workaround."
  },
  "troubleConnectingToLedgerU2FOnFirefoxLedgerSolution2": {
    "message": "here",
    "description": "Second part of the error message; It is a link to the ledger website for the workaround."
  },
  "troubleConnectingToWallet": {
    "message": "We had trouble connecting to your $1, try reviewing $2 and try again.",
    "description": "$1 is the wallet device name; $2 is a link to wallet connection guide"
  },
  "troubleStarting": {
    "message": "MetaMask had trouble starting. This error could be intermittent, so try restarting the extension."
  },
  "tryAgain": {
    "message": "Try again"
  },
  "turnOff": {
    "message": "Turn off"
  },
  "turnOffMetamaskNotificationsError": {
    "message": "There was an error in disabling the notifications. Please try again later."
  },
  "turnOn": {
    "message": "Turn on"
  },
  "turnOnMetamaskNotifications": {
    "message": "Turn on notifications"
  },
  "turnOnMetamaskNotificationsButton": {
    "message": "Turn on"
  },
  "turnOnMetamaskNotificationsError": {
    "message": "There was an error in creating the notifications. Please try again later."
  },
  "turnOnMetamaskNotificationsMessageFirst": {
    "message": "Stay in the loop on what's happening in your wallet with notifications."
  },
  "turnOnMetamaskNotificationsMessagePrivacyBold": {
    "message": "notifications settings."
  },
  "turnOnMetamaskNotificationsMessagePrivacyLink": {
    "message": "Learn how we protect your privacy while using this feature."
  },
  "turnOnMetamaskNotificationsMessageSecond": {
    "message": "To use wallet notifications, we use a profile to sync some settings across your devices. $1"
  },
  "turnOnMetamaskNotificationsMessageThird": {
    "message": "You can turn off notifications at any time in the $1"
  },
  "turnOnTokenDetection": {
    "message": "Turn on enhanced token detection"
  },
  "tutorial": {
    "message": "Tutorial"
  },
  "twelveHrTitle": {
    "message": "12hr:"
  },
  "u2f": {
    "message": "U2F",
    "description": "A name on an API for the browser to interact with devices that support the U2F protocol. On some browsers we use it to connect MetaMask to Ledger devices."
  },
  "unapproved": {
    "message": "Unapproved"
  },
  "units": {
    "message": "units"
  },
  "unknown": {
    "message": "Unknown"
  },
  "unknownCollection": {
    "message": "Unnamed collection"
  },
  "unknownNetworkForKeyEntropy": {
    "message": "Unknown network",
    "description": "Displayed on places like Snap install warning when regular name is not available."
  },
  "unknownQrCode": {
    "message": "Error: We couldn't identify that QR code"
  },
  "unlimited": {
    "message": "Unlimited"
  },
  "unlock": {
    "message": "Unlock"
  },
  "unlockMessage": {
    "message": "The decentralized web awaits"
  },
  "unpin": {
    "message": "Unpin"
  },
  "unrecognizedChain": {
    "message": "This custom network is not recognized",
    "description": "$1 is a clickable link with text defined by the 'unrecognizedChanLinkText' key. The link will open to instructions for users to validate custom network details."
  },
  "unsendableAsset": {
    "message": "Sending NFT (ERC-721) tokens is not currently supported",
    "description": "This is an error message we show the user if they attempt to send an NFT asset type, for which currently don't support sending"
  },
  "unstableTokenPriceDescription": {
    "message": "The price of this token in USD is highly volatile, indicating a high risk of losing significant value by interacting with it."
  },
  "unstableTokenPriceTitle": {
    "message": "Unstable Token Price"
  },
  "upArrow": {
    "message": "up arrow"
  },
  "update": {
    "message": "Update"
  },
  "updateEthereumChainConfirmationDescription": {
    "message": "This site is requesting to update your default network URL. You can edit defaults and network information any time."
  },
  "updateNetworkConfirmationTitle": {
    "message": "Update $1",
    "description": "$1 represents network name"
  },
  "updateOrEditNetworkInformations": {
    "message": "Update your information or"
  },
  "updateRequest": {
    "message": "Update request"
  },
  "updatedRpcForNetworks": {
    "message": "Network RPCs Updated"
  },
  "uploadDropFile": {
    "message": "Drop your file here"
  },
  "uploadFile": {
    "message": "Upload file"
  },
  "urlErrorMsg": {
    "message": "URLs require the appropriate HTTP/HTTPS prefix."
  },
  "use4ByteResolution": {
    "message": "Decode smart contracts"
  },
  "useMultiAccountBalanceChecker": {
    "message": "Batch account balance requests"
  },
  "useMultiAccountBalanceCheckerSettingDescription": {
    "message": "Get faster balance updates by batching account balance requests. This lets us fetch your account balances together, so you get quicker updates for an improved experience. When this feature is off, third parties may be less likely to associate your accounts with each other."
  },
  "useNftDetection": {
    "message": "Autodetect NFTs"
  },
  "useNftDetectionDescriptionText": {
    "message": "Let MetaMask add NFTs you own using third-party services. Autodetecting NFTs exposes your IP and account address to these services. Enabling this feature could associate your IP address with your Ethereum address and display fake NFTs airdropped by scammers. You can add tokens manually to avoid this risk."
  },
  "usePhishingDetection": {
    "message": "Use phishing detection"
  },
  "usePhishingDetectionDescription": {
    "message": "Display a warning for phishing domains targeting Ethereum users"
  },
  "useSafeChainsListValidation": {
    "message": "Network details check"
  },
  "useSafeChainsListValidationDescription": {
    "message": "MetaMask uses a third-party service called $1 to show accurate and standardized network details. This reduces your chances of connecting to malicious or incorrect network. When using this feature, your IP address is exposed to chainid.network."
  },
  "useSafeChainsListValidationWebsite": {
    "message": "chainid.network",
    "description": "useSafeChainsListValidationWebsite is separated from the rest of the text so that we can bold the third party service name in the middle of them"
  },
  "useTokenDetectionPrivacyDesc": {
    "message": "Automatically displaying tokens sent to your account involves communication with third party servers to fetch token’s images. Those serves will have access to your IP address."
  },
  "usedByClients": {
    "message": "Used by a variety of different clients"
  },
  "userName": {
    "message": "Username"
  },
  "userOpContractDeployError": {
    "message": "Contract deployment from a smart contract account is not supported"
  },
  "version": {
    "message": "Version"
  },
  "view": {
    "message": "View"
  },
  "viewActivity": {
    "message": "View activity"
  },
  "viewAllQuotes": {
    "message": "view all quotes"
  },
  "viewContact": {
    "message": "View contact"
  },
  "viewDetails": {
    "message": "View details"
  },
  "viewMore": {
    "message": "View more"
  },
  "viewOnBlockExplorer": {
    "message": "View on block explorer"
  },
  "viewOnCustomBlockExplorer": {
    "message": "View $1 at $2",
    "description": "$1 is the action type. e.g (Account, Transaction, Swap) and $2 is the Custom Block Explorer URL"
  },
  "viewOnEtherscan": {
    "message": "View $1 on Etherscan",
    "description": "$1 is the action type. e.g (Account, Transaction, Swap)"
  },
  "viewOnExplorer": {
    "message": "View on explorer"
  },
  "viewOnOpensea": {
    "message": "View on Opensea"
  },
  "viewTransaction": {
    "message": "View transaction"
  },
  "viewinExplorer": {
    "message": "View $1 in explorer",
    "description": "$1 is the action type. e.g (Account, Transaction, Swap)"
  },
  "visitSite": {
    "message": "Visit site"
  },
  "visitSupportDataConsentModalAccept": {
    "message": "Confirm"
  },
  "visitSupportDataConsentModalDescription": {
    "message": "Do you want to share your MetaMask Identifier and app version with our Support Center? This can help us better solve your problem, but is optional."
  },
  "visitSupportDataConsentModalReject": {
    "message": "Don’t share"
  },
  "visitSupportDataConsentModalTitle": {
    "message": "Share device details with support"
  },
  "visitWebSite": {
    "message": "Visit our website"
  },
  "wallet": {
    "message": "Wallet"
  },
  "walletConnectionGuide": {
    "message": "our hardware wallet connection guide"
  },
  "walletProtectedAndReadyToUse": {
    "message": "Your wallet is protected and ready to use. You can find your Secret Recovery Phrase in $1 ",
    "description": "$1 is the menu path to be shown with font weight bold"
  },
  "wantToAddThisNetwork": {
    "message": "Want to add this network?"
  },
  "wantsToAddThisAsset": {
    "message": "This allows the following asset to be added to your wallet."
  },
  "warning": {
    "message": "Warning"
  },
  "warningFromSnap": {
    "message": "Warning from $1",
    "description": "$1 represents the name of the snap"
  },
  "watchEthereumAccountsDescription": {
    "message": "Turning this option on will give you the ability to watch Ethereum accounts via a public address or ENS name. For feedback on this Beta feature please complete this $1.",
    "description": "$1 is the link to a product feedback form"
  },
  "watchEthereumAccountsToggle": {
    "message": "Watch Ethereum Accounts (Beta)"
  },
  "watchOutMessage": {
    "message": "Beware of $1.",
    "description": "$1 is a link with text that is provided by the 'securityMessageLinkForNetworks' key"
  },
  "weak": {
    "message": "Weak"
  },
  "web3": {
    "message": "Web3"
  },
  "web3ShimUsageNotification": {
    "message": "We noticed that the current website tried to use the removed window.web3 API. If the site appears to be broken, please click $1 for more information.",
    "description": "$1 is a clickable link."
  },
  "webhid": {
    "message": "WebHID",
    "description": "Refers to a interface for connecting external devices to the browser. Used for connecting ledger to the browser. Read more here https://developer.mozilla.org/en-US/docs/Web/API/WebHID_API"
  },
  "websites": {
    "message": "websites",
    "description": "Used in the 'permission_rpc' message."
  },
  "welcomeBack": {
    "message": "Welcome back!"
  },
  "welcomeExploreDescription": {
    "message": "Store, send, and spend crypto currencies and assets."
  },
  "welcomeExploreTitle": {
    "message": "Explore decentralized apps"
  },
  "welcomeLoginDescription": {
    "message": "Use your MetaMask to login to decentralized apps - no signup needed."
  },
  "welcomeLoginTitle": {
    "message": "Say hello to your wallet"
  },
  "welcomeToMetaMask": {
    "message": "Let's get started"
  },
  "welcomeToMetaMaskIntro": {
    "message": "Trusted by millions, MetaMask is a secure wallet making the world of web3 accessible to all."
  },
  "whatsThis": {
    "message": "What's this?"
  },
  "willApproveAmountForBridging": {
    "message": "This will approve $1 for bridging."
  },
  "willApproveAmountForBridgingHardware": {
    "message": "You’ll need to confirm two transactions on your hardware wallet."
  },
  "withdrawing": {
    "message": "Withdrawing"
  },
  "wrongNetworkName": {
    "message": "According to our records, the network name may not correctly match this chain ID."
  },
  "yes": {
    "message": "Yes"
  },
  "you": {
    "message": "You"
  },
  "youDeclinedTheTransaction": {
    "message": "You declined the transaction."
  },
  "youNeedToAllowCameraAccess": {
    "message": "You need to allow camera access to use this feature."
  },
  "yourAccounts": {
    "message": "Your accounts"
  },
  "yourActivity": {
    "message": "Your activity"
  },
  "yourBalance": {
    "message": "Your balance"
  },
  "yourBalanceIsAggregated": {
    "message": "Your balance is aggregated"
  },
  "yourNFTmayBeAtRisk": {
    "message": "Your NFT may be at risk"
  },
  "yourNetworks": {
    "message": "Your networks"
  },
  "yourPrivateSeedPhrase": {
    "message": "Your Secret Recovery Phrase"
  },
  "yourTransactionConfirmed": {
    "message": "Transaction already confirmed"
  },
  "yourTransactionJustConfirmed": {
    "message": "We weren't able to cancel your transaction before it was confirmed on the blockchain."
  },
  "yourWalletIsReady": {
    "message": "Your wallet is ready"
  },
  "zeroGasPriceOnSpeedUpError": {
    "message": "Zero gas price on speed up"
  }
}<|MERGE_RESOLUTION|>--- conflicted
+++ resolved
@@ -2839,16 +2839,14 @@
   "manageDefaultSettings": {
     "message": "Manage default privacy settings"
   },
-<<<<<<< HEAD
   "manageInstitutionalWallets": {
     "message": "Manage Institutional Wallets"
   },
   "manageInstitutionalWalletsDescription": {
     "message": "Turn this on to enable institutional wallets."
-=======
+  },
   "managePermissions": {
     "message": "Manage permissions"
->>>>>>> b6da134f
   },
   "marketCap": {
     "message": "Market cap"
