--- conflicted
+++ resolved
@@ -2911,12 +2911,9 @@
   "swapSuggested": {
     "message": "Swap suggested"
   },
-<<<<<<< HEAD
-=======
   "swapSuggestedGasSettingToolTipMessage": {
     "message": "Swaps are complex and time sensitive transactions. We recommend this gas fee for a good balance between cost and confidence of a successful Swap."
   },
->>>>>>> 1cc4e745
   "swapSwapFrom": {
     "message": "Swap from"
   },
