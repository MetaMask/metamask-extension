--- conflicted
+++ resolved
@@ -5147,19 +5147,17 @@
   "skipAccountSecurityDetails": {
     "message": "If you lose this Secret Recovery Phrase, you won’t be able to access this wallet."
   },
-<<<<<<< HEAD
   "skipDeepLinkInterstitial": {
     "message": "Don't show interstitial screen when opening deep links"
   },
   "skipDeepLinkInterstitialDescription": {
     "message": "Enabling this option will skip the interstitial screen that is shown when opening deep links in MetaMask. A \"deep link\" is a link like https://link.metamask.io/home that will cause MetaMask to open; these links can be obfuscated by others. The interstitial screen is designed to protect you from accidentally opening pages within MetaMask that might display your accounts, tokens, history, balances, settings, or other potentially sensitive information. This setting only applies to links signed by MetaMask."
-=======
+  },
   "skipAccountSecuritySecureNow": {
     "message": "Secure now"
   },
   "skipAccountSecuritySkip": {
     "message": "Skip"
->>>>>>> 507c8cf0
   },
   "slideBridgeDescription": {
     "message": "Move across 9 chains, all within your wallet"
