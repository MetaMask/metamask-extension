{
  "QRHardwareInvalidTransactionTitle": {
    "message": "Error"
  },
  "QRHardwareMismatchedSignId": {
    "message": "Incongruent transaction data. Please check the transaction details."
  },
  "QRHardwarePubkeyAccountOutOfRange": {
    "message": "No more accounts. If you would like to access another account unlisted below, please reconnect your hardware wallet and select it."
  },
  "QRHardwareScanInstructions": {
    "message": "Place the QR code in front of your camera. The screen is blurred, but it will not affect the reading."
  },
  "QRHardwareSignRequestCancel": {
    "message": "Reject"
  },
  "QRHardwareSignRequestDescription": {
    "message": "After you’ve signed with your wallet, click on 'Get Signature' to receive the signature"
  },
  "QRHardwareSignRequestGetSignature": {
    "message": "Get signature"
  },
  "QRHardwareSignRequestSubtitle": {
    "message": "Scan the QR code with your wallet"
  },
  "QRHardwareSignRequestTitle": {
    "message": "Request signature"
  },
  "QRHardwareUnknownQRCodeTitle": {
    "message": "Error"
  },
  "QRHardwareUnknownWalletQRCode": {
    "message": "Invalid QR code. Please scan the sync QR code of the hardware wallet."
  },
  "QRHardwareWalletImporterTitle": {
    "message": "Scan QR code"
  },
  "QRHardwareWalletSteps1Description": {
    "message": "You can choose from a list of official QR-code supporting partners below."
  },
  "QRHardwareWalletSteps1Title": {
    "message": "Connect your QR hardware wallet"
  },
  "QRHardwareWalletSteps2Description": {
    "message": "Ngrave Zero"
  },
  "SIWEAddressInvalid": {
    "message": "The address in the sign-in request does not match the address of the account you are using to sign in."
  },
  "SIWEDomainInvalidText": {
    "message": "The site you're attempting to sign into doesn't match the domain in the request. Proceed with caution."
  },
  "SIWEDomainInvalidTitle": {
    "message": "Deceptive site request."
  },
  "SIWEDomainWarningBody": {
    "message": "The website ($1) is asking you to sign in to the wrong domain. This may be a phishing attack.",
    "description": "$1 represents the website domain"
  },
  "SIWEDomainWarningLabel": {
    "message": "Unsafe"
  },
  "SIWELabelChainID": {
    "message": "Chain ID:"
  },
  "SIWELabelExpirationTime": {
    "message": "Expires At:"
  },
  "SIWELabelIssuedAt": {
    "message": "Issued At:"
  },
  "SIWELabelMessage": {
    "message": "Message:"
  },
  "SIWELabelNonce": {
    "message": "Nonce:"
  },
  "SIWELabelNotBefore": {
    "message": "Not Before:"
  },
  "SIWELabelRequestID": {
    "message": "Request ID:"
  },
  "SIWELabelResources": {
    "message": "Resources: $1",
    "description": "$1 represents the number of resources"
  },
  "SIWELabelURI": {
    "message": "URI:"
  },
  "SIWELabelVersion": {
    "message": "Version:"
  },
  "SIWESiteRequestSubtitle": {
    "message": "This site is requesting to sign in with"
  },
  "SIWESiteRequestTitle": {
    "message": "Sign-in request"
  },
  "SIWEWarningSubtitle": {
    "message": "To confirm you understand, check:"
  },
  "SIWEWarningTitle": {
    "message": "Are you sure?"
  },
  "about": {
    "message": "About"
  },
  "accept": {
    "message": "Accept"
  },
  "acceptTermsOfUse": {
    "message": "I have read and agree to the $1",
    "description": "$1 is the `terms` message"
  },
  "accessAndSpendNoticeNFT": {
    "message": "$1 may access and spend this asset",
    "description": "$1 is the url of the site requesting ability to spend"
  },
  "accessYourWalletWithSRP": {
    "message": "Access your wallet with your Secret Recovery Phrase"
  },
  "accessYourWalletWithSRPDescription": {
    "message": "MetaMask cannot recover your password. We will use your Secret Recovery Phrase to validate your ownership, restore your wallet and set up a new password. First, enter the Secret Recovery Phrase that you were given when you created your wallet. $1",
    "description": "$1 is the words 'Learn More' from key 'learnMore', separated here so that it can be added as a link"
  },
  "accessingYourCamera": {
    "message": "Accessing your camera..."
  },
  "account": {
    "message": "Account"
  },
  "accountActivity": {
    "message": "Account activity"
  },
  "accountActivityText": {
    "message": "Select the accounts you want to be notified about:"
  },
  "accountDetails": {
    "message": "Account details"
  },
  "accountIdenticon": {
    "message": "Account identicon"
  },
  "accountIsntConnectedToastText": {
    "message": "$1 isn't connected to $2"
  },
  "accountName": {
    "message": "Account name"
  },
  "accountNameDuplicate": {
    "message": "This account name already exists",
    "description": "This is an error message shown when the user enters a new account name that matches an existing account name"
  },
  "accountNameReserved": {
    "message": "This account name is reserved",
    "description": "This is an error message shown when the user enters a new account name that is reserved for future use"
  },
  "accountOptions": {
    "message": "Account options"
  },
  "accountSelectionRequired": {
    "message": "You need to select an account!"
  },
  "accountTypeNotSupported": {
    "message": "Account type not supported"
  },
  "accounts": {
    "message": "Accounts"
  },
  "accountsConnected": {
    "message": "Accounts connected"
  },
  "active": {
    "message": "Active"
  },
  "activity": {
    "message": "Activity"
  },
  "activityLog": {
    "message": "Activity log"
  },
  "add": {
    "message": "Add"
  },
  "addANetwork": {
    "message": "Add a network"
  },
  "addANetworkManually": {
    "message": "Add a network manually"
  },
  "addANickname": {
    "message": "Add a nickname"
  },
  "addAccount": {
    "message": "Add account"
  },
  "addAccountToMetaMask": {
    "message": "Add account to MetaMask"
  },
  "addAcquiredTokens": {
    "message": "Add the tokens you've acquired using MetaMask"
  },
  "addAlias": {
    "message": "Add alias"
  },
  "addBlockExplorer": {
    "message": "Add a block explorer"
  },
  "addContact": {
    "message": "Add contact"
  },
  "addCustomNetwork": {
    "message": "Add custom network"
  },
  "addEthereumChainConfirmationDescription": {
    "message": "This will allow this network to be used within MetaMask."
  },
  "addEthereumChainConfirmationRisks": {
    "message": "MetaMask does not verify custom networks."
  },
  "addEthereumChainConfirmationRisksLearnMore": {
    "message": "Learn about $1.",
    "description": "$1 is a link with text that is provided by the 'addEthereumChainConfirmationRisksLearnMoreLink' key"
  },
  "addEthereumChainConfirmationRisksLearnMoreLink": {
    "message": "scams and network security risks",
    "description": "Link text for the 'addEthereumChainConfirmationRisksLearnMore' translation key"
  },
  "addEthereumChainConfirmationTitle": {
    "message": "Allow this site to add a network?"
  },
  "addEthereumChainWarningModalHeader": {
    "message": "Only add this RPC provider if you’re sure you can trust it. $1",
    "description": "$1 is addEthereumChainWarningModalHeaderPartTwo passed separately so that it can be bolded"
  },
  "addEthereumChainWarningModalHeaderPartTwo": {
    "message": "Malicious providers may lie about the state of the blockchain and record your network activity."
  },
  "addEthereumChainWarningModalListHeader": {
    "message": "It's important that your provider is reliable, as it has the power to:"
  },
  "addEthereumChainWarningModalListPointOne": {
    "message": "See your accounts and IP address, and associate them together"
  },
  "addEthereumChainWarningModalListPointThree": {
    "message": "Show account balances and other on-chain states"
  },
  "addEthereumChainWarningModalListPointTwo": {
    "message": "Broadcast your transactions"
  },
  "addEthereumChainWarningModalTitle": {
    "message": "You are adding a new RPC provider for Ethereum Mainnet"
  },
  "addEthereumWatchOnlyAccount": {
    "message": "Watch an Ethereum account (Beta)"
  },
  "addFriendsAndAddresses": {
    "message": "Add friends and addresses you trust"
  },
  "addFromAListOfPopularNetworks": {
    "message": "Add from a list of popular networks or add a network manually. Only interact with the entities you trust."
  },
  "addHardwareWallet": {
    "message": "Add hardware wallet"
  },
  "addIPFSGateway": {
    "message": "Add your preferred IPFS gateway"
  },
  "addImportAccount": {
    "message": "Add account or hardware wallet"
  },
  "addMemo": {
    "message": "Add memo"
  },
  "addMoreNetworks": {
    "message": "add more networks manually"
  },
  "addNetwork": {
    "message": "Add network"
  },
  "addNetworkConfirmationTitle": {
    "message": "Add $1",
    "description": "$1 represents network name"
  },
  "addNetworkTooltipWarning": {
    "message": "This network connection relies on third parties. This connection may be less reliable or enable third-parties to track activity. $1",
    "description": "$1 is Learn more link"
  },
  "addNewAccount": {
    "message": "Add a new Ethereum account"
  },
  "addNewBitcoinAccount": {
    "message": "Add a new Bitcoin account (Beta)"
  },
  "addNewBitcoinTestnetAccount": {
    "message": "Add a new Bitcoin account (Testnet)"
  },
  "addNewToken": {
    "message": "Add new token"
  },
  "addNft": {
    "message": "Add NFT"
  },
  "addNfts": {
    "message": "Add NFTs"
  },
  "addRpcUrl": {
    "message": "Add RPC URL"
  },
  "addSnapAccountToggle": {
    "message": "Enable \"Add account Snap (Beta)\""
  },
  "addSnapAccountsDescription": {
    "message": "Turning on this feature will give you the option to add the new Beta account Snaps right from your account list. If you install an account Snap, remember that it is a third-party service."
  },
  "addSuggestedNFTs": {
    "message": "Add suggested NFTs"
  },
  "addSuggestedTokens": {
    "message": "Add suggested tokens"
  },
  "addToken": {
    "message": "Add token"
  },
  "addTokenByContractAddress": {
    "message": "Can’t find a token? You can manually add any token by pasting its address. Token contract addresses can be found on $1",
    "description": "$1 is a blockchain explorer for a specific network, e.g. Etherscan for Ethereum"
  },
  "addUrl": {
    "message": "Add URL"
  },
  "addingAccount": {
    "message": "Adding account"
  },
  "addingCustomNetwork": {
    "message": "Adding Network"
  },
  "addingTokens": {
    "message": "Adding tokens"
  },
  "additionalNetworks": {
    "message": "Additional networks"
  },
  "additionalRpcUrl": {
    "message": "Additional RPC URL"
  },
  "address": {
    "message": "Address"
  },
  "addressCopied": {
    "message": "Address copied!"
  },
  "addressMismatch": {
    "message": "Site address mismatch"
  },
  "addressMismatchOriginal": {
    "message": "Current URL: $1",
    "description": "$1 replaced by origin URL in confirmation request"
  },
  "addressMismatchPunycode": {
    "message": "Punycode version: $1",
    "description": "$1 replaced by punycode version of the URL in confirmation request"
  },
  "advanced": {
    "message": "Advanced"
  },
  "advancedBaseGasFeeToolTip": {
    "message": "When your transaction gets included in the block, any difference between your max base fee and the actual base fee will be refunded. Total amount is calculated as max base fee (in GWEI) * gas limit."
  },
  "advancedConfiguration": {
    "message": "Advanced configuration"
  },
  "advancedDetailsDataDesc": {
    "message": "Data"
  },
  "advancedDetailsHexDesc": {
    "message": "Hex"
  },
  "advancedDetailsNonceDesc": {
    "message": "Nonce"
  },
  "advancedDetailsNonceTooltip": {
    "message": "This is the transaction number of an account. Nonce for the first transaction is 0 and it increases in sequential order."
  },
  "advancedGasFeeDefaultOptIn": {
    "message": "Save these values as my default for the $1 network.",
    "description": "$1 is the current network name."
  },
  "advancedGasFeeModalTitle": {
    "message": "Advanced gas fee"
  },
  "advancedGasPriceTitle": {
    "message": "Gas price"
  },
  "advancedPriorityFeeToolTip": {
    "message": "Priority fee (aka “miner tip”) goes directly to miners and incentivizes them to prioritize your transaction."
  },
  "agreeTermsOfUse": {
    "message": "I agree to MetaMask's $1",
    "description": "$1 is the `terms` link"
  },
  "airgapVault": {
    "message": "AirGap Vault"
  },
  "alert": {
    "message": "Alert"
  },
  "alertActionBuy": {
    "message": "Buy ETH"
  },
  "alertActionUpdateGas": {
    "message": "Update gas limit"
  },
  "alertActionUpdateGasFee": {
    "message": "Update fee"
  },
  "alertActionUpdateGasFeeLevel": {
    "message": "Update gas options"
  },
  "alertBannerMultipleAlertsDescription": {
    "message": "If you approve this request, a third party known for scams might take all your assets."
  },
  "alertBannerMultipleAlertsTitle": {
    "message": "Multiple alerts!"
  },
  "alertDisableTooltip": {
    "message": "This can be changed in \"Settings > Alerts\""
  },
  "alertMessageAddressMismatchWarning": {
    "message": "Attackers sometimes mimic sites by making small changes to the site address. Make sure you're interacting with the intended site before you continue."
  },
  "alertMessageGasEstimateFailed": {
    "message": "We’re unable to provide an accurate fee and this estimate might be high. We suggest you to input a custom gas limit, but there’s a risk the transaction will still fail."
  },
  "alertMessageGasFeeLow": {
    "message": "When choosing a low fee, expect slower transactions and longer wait times. For faster transactions, choose Market or Aggressive fee options."
  },
  "alertMessageGasTooLow": {
    "message": "To continue with this transaction, you’ll need to increase the gas limit to 21000 or higher."
  },
  "alertMessageInsufficientBalance": {
    "message": "You do not have enough ETH in your account to pay for transaction fees."
  },
  "alertMessageNetworkBusy": {
    "message": "Gas prices are high and estimates are less accurate."
  },
  "alertMessageNoGasPrice": {
    "message": "We can’t move forward with this transaction until you manually update the fee."
  },
  "alertMessagePendingTransactions": {
    "message": "This transaction won’t go through until a previous transaction is complete. Learn how to cancel or speed up a transaction."
  },
  "alertMessageSignInDomainMismatch": {
    "message": "The site making the request is not the site you’re signing into. This could be an attempt to steal your login credentials."
  },
  "alertMessageSignInWrongAccount": {
    "message": "This site is asking you to sign in using the wrong account."
  },
  "alertMessageSigningOrSubmitting": {
    "message": "This transaction will only go through once your previous transaction is complete."
  },
  "alertModalAcknowledge": {
    "message": "I have acknowledged the risk and still want to proceed"
  },
  "alertModalDetails": {
    "message": "Alert Details"
  },
  "alertModalReviewAllAlerts": {
    "message": "Review all alerts"
  },
  "alertReasonGasEstimateFailed": {
    "message": "Inaccurate fee"
  },
  "alertReasonGasFeeLow": {
    "message": "Slow speed"
  },
  "alertReasonGasTooLow": {
    "message": "Low gas limit"
  },
  "alertReasonInsufficientBalance": {
    "message": "Insufficient funds"
  },
  "alertReasonNetworkBusy": {
    "message": "Network is busy"
  },
  "alertReasonNoGasPrice": {
    "message": "Fee estimate unavailable"
  },
  "alertReasonPendingTransactions": {
    "message": "Pending transaction"
  },
  "alertReasonSignIn": {
    "message": "Suspicious sign-in request"
  },
  "alertReasonWrongAccount": {
    "message": "Wrong account"
  },
  "alertSettingsUnconnectedAccount": {
    "message": "Browsing a website with an unconnected account selected"
  },
  "alertSettingsUnconnectedAccountDescription": {
    "message": "This alert is shown in the popup when you are browsing a connected web3 site, but the currently selected account is not connected."
  },
  "alertSettingsWeb3ShimUsage": {
    "message": "When a website tries to use the removed window.web3 API"
  },
  "alertSettingsWeb3ShimUsageDescription": {
    "message": "This alert is shown in the popup when you are browsing a site that tries to use the removed window.web3 API, and may be broken as a result."
  },
  "alerts": {
    "message": "Alerts"
  },
  "all": {
    "message": "All"
  },
  "allCustodianAccountsConnectedSubtitle": {
    "message": "You have either already connected all your custodian accounts or don’t have any account to connect to MetaMask Institutional."
  },
  "allCustodianAccountsConnectedTitle": {
    "message": "No accounts available to connect"
  },
  "allOfYour": {
    "message": "All of your $1",
    "description": "$1 is the symbol or name of the token that the user is approving spending"
  },
  "allPermissions": {
    "message": "All Permissions"
  },
  "allTimeHigh": {
    "message": "All time high"
  },
  "allTimeLow": {
    "message": "All time low"
  },
  "allYourNFTsOf": {
    "message": "All of your NFTs from $1",
    "description": "$1 is a link to contract on the block explorer when we're not able to retrieve a erc721 or erc1155 name"
  },
  "allow": {
    "message": "Allow"
  },
  "allowMmiToConnectToCustodian": {
    "message": "This will allow MMI to connect to $1 to import your accounts."
  },
  "allowNotifications": {
    "message": "Allow notifications"
  },
  "allowSpendToken": {
    "message": "Give permission to access your $1?",
    "description": "$1 is the symbol of the token that are requesting to spend"
  },
  "allowWithdrawAndSpend": {
    "message": "Allow $1 to withdraw and spend up to the following amount:",
    "description": "The url of the site that requested permission to 'withdraw and spend'"
  },
  "amount": {
    "message": "Amount"
  },
  "amountReceived": {
    "message": "Amount Received"
  },
  "amountSent": {
    "message": "Amount Sent"
  },
  "andForListItems": {
    "message": "$1, and $2",
    "description": "$1 is the first item, $2 is the last item in a list of items. Used in Snap Install Warning modal."
  },
  "andForTwoItems": {
    "message": "$1 and $2",
    "description": "$1 is the first item, $2 is the second item. Used in Snap Install Warning modal."
  },
  "appDescription": {
    "message": "An Ethereum Wallet in your Browser",
    "description": "The description of the application"
  },
  "appName": {
    "message": "MetaMask",
    "description": "The name of the application"
  },
  "appNameBeta": {
    "message": "MetaMask Beta",
    "description": "The name of the application (Beta)"
  },
  "appNameFlask": {
    "message": "MetaMask Flask",
    "description": "The name of the application (Flask)"
  },
  "appNameMmi": {
    "message": "MetaMask Institutional",
    "description": "The name of the application (MMI)"
  },
  "approve": {
    "message": "Approve spend limit"
  },
  "approveAllTokensTitle": {
    "message": "Allow access to and transfer of all your $1?",
    "description": "$1 is the symbol of the token for which the user is granting approval"
  },
  "approveAllTokensTitleWithoutSymbol": {
    "message": "Allow access to and transfer all of your NFTs from $1?",
    "description": "$1 a link to contract on the block explorer when we're not able to retrieve a erc721 or erc1155 name"
  },
  "approveButtonText": {
    "message": "Approve"
  },
  "approveIncreaseAllowance": {
    "message": "Increase $1 spending cap",
    "description": "The token symbol that is being approved"
  },
  "approveSpendingCap": {
    "message": "Approve $1 spending cap",
    "description": "The token symbol that is being approved"
  },
  "approveTokenDescription": {
    "message": "This allows a third party to access and transfer the following NFTs without further notice until you revoke its access."
  },
  "approveTokenDescriptionWithoutSymbol": {
    "message": "This allows a third party to access and transfer all of your NFTs from $1 without further notice until you revoke its access.",
    "description": "$1 is a link to contract on the block explorer when we're not able to retrieve a erc721 or erc1155 name"
  },
  "approveTokenTitle": {
    "message": "Allow access to and transfer of your $1?",
    "description": "$1 is the symbol of the token for which the user is granting approval"
  },
  "approved": {
    "message": "Approved"
  },
  "approvedAsset": {
    "message": "Approved asset"
  },
  "approvedOn": {
    "message": "Approved on $1",
    "description": "$1 is the approval date for a permission"
  },
  "approvedOnForAccounts": {
    "message": "Approved on $1 for $2",
    "description": "$1 is the approval date for a permission. $2 is the AvatarGroup component displaying account images."
  },
  "areYouSure": {
    "message": "Are you sure?"
  },
  "asset": {
    "message": "Asset"
  },
  "assetOptions": {
    "message": "Asset options"
  },
  "attemptSendingAssets": {
    "message": "You may lose your assets if you try to send them from another network. Transfer funds safely between networks by using a bridge."
  },
  "attemptSendingAssetsWithPortfolio": {
    "message": "You may lose your assets if you try to send them from another network. Transfer funds safely between networks by using a bridge, like $1"
  },
  "attemptToCancelSwapForFree": {
    "message": "Attempt to cancel swap for free"
  },
  "attributes": {
    "message": "Attributes"
  },
  "attributions": {
    "message": "Attributions"
  },
  "auroraRpcDeprecationMessage": {
    "message": "The Infura RPC URL is no longer supporting Aurora."
  },
  "authorizedPermissions": {
    "message": "You have authorized the following permissions"
  },
  "autoDetectTokens": {
    "message": "Autodetect tokens"
  },
  "autoDetectTokensDescription": {
    "message": "We use third-party APIs to detect and display new tokens sent to your wallet. Turn off if you don’t want the app to automatically pull data from those services. $1",
    "description": "$1 is a link to a support article"
  },
  "autoLockTimeLimit": {
    "message": "Auto-lock timer (minutes)"
  },
  "autoLockTimeLimitDescription": {
    "message": "Set the idle time in minutes before MetaMask will become locked."
  },
  "average": {
    "message": "Average"
  },
  "awaitingApproval": {
    "message": "Awaiting approval..."
  },
  "back": {
    "message": "Back"
  },
  "backup": {
    "message": "Back up"
  },
  "backupApprovalInfo": {
    "message": "This secret code is required to recover your wallet in case you lose your device, forget your password, have to re-install MetaMask, or want to access your wallet on another device."
  },
  "backupApprovalNotice": {
    "message": "Back up your Secret Recovery Phrase to keep your wallet and funds secure."
  },
  "backupKeyringSnapReminder": {
    "message": "Be sure you can access any accounts created by this Snap on your own before removing it"
  },
  "backupNow": {
    "message": "Back up now"
  },
  "backupUserData": {
    "message": "Back up your data"
  },
  "backupUserDataDescription": {
    "message": "You can back up data like your contacts and preferences."
  },
  "balance": {
    "message": "Balance"
  },
  "balanceOutdated": {
    "message": "Balance may be outdated"
  },
  "baseFee": {
    "message": "Base fee"
  },
  "basic": {
    "message": "Basic"
  },
  "basicConfigurationBannerCTA": {
    "message": "Turn on basic functionality"
  },
  "basicConfigurationBannerTitle": {
    "message": "Basic functionality is off"
  },
  "basicConfigurationDescription": {
    "message": "MetaMask offers basic features like token details and gas settings through internet services. When you use internet services, your IP address is shared, in this case with MetaMask. This is just like when you visit any website. MetaMask uses this data temporarily and never sells your data. You can use a VPN or turn off these services, but it may affect your MetaMask experience. To learn more read our $1.",
    "description": "$1 is to be replaced by the message for privacyMsg, and will link to https://consensys.io/privacy-policy"
  },
  "basicConfigurationLabel": {
    "message": "Basic functionality"
  },
  "basicConfigurationModalCheckbox": {
    "message": "I understand and want to continue"
  },
  "basicConfigurationModalDisclaimerOff": {
    "message": "This means you won't fully optimize your time on MetaMask. Basic features (like token details, optimal gas settings, and others) won't be available to you."
  },
  "basicConfigurationModalDisclaimerOn": {
    "message": "To optimize your time on MetaMask, you’ll need to turn on this feature. Basic functions (like token details, optimal gas settings, and others) are important to the web3 experience."
  },
  "basicConfigurationModalHeadingOff": {
    "message": "Turn off basic functionality"
  },
  "basicConfigurationModalHeadingOn": {
    "message": "Turn on basic functionality"
  },
  "beCareful": {
    "message": "Be careful"
  },
  "beta": {
    "message": "Beta"
  },
  "betaHeaderText": {
    "message": "This is a beta version. Please report bugs $1",
    "description": "$1 represents the word 'here' in a hyperlink"
  },
  "betaMetamaskInstitutionalVersion": {
    "message": "MetaMask Institutional Beta Version"
  },
  "betaMetamaskVersion": {
    "message": "MetaMask Beta Version"
  },
  "betaTerms": {
    "message": "Beta Terms of use"
  },
  "betaWalletCreationSuccessReminder1": {
    "message": "MetaMask Beta can’t recover your Secret Recovery Phrase."
  },
  "betaWalletCreationSuccessReminder2": {
    "message": "MetaMask Beta will never ask you for your Secret Recovery Phrase."
  },
  "billionAbbreviation": {
    "message": "B",
    "description": "Shortened form of 'billion'"
  },
  "bitcoinActivityNotSupported": {
    "message": "Bitcoin activity is not supported"
  },
  "bitcoinSupportSectionTitle": {
    "message": "Bitcoin"
  },
  "bitcoinSupportToggleDescription": {
    "message": "Turning on this feature will give you the option to add a Bitcoin Account to your MetaMask Extension derived from your existing Secret Recovery Phrase. This is an experimental Beta feature, so you should use it at your own risk. To give us feedback on this new Bitcoin experience, please fill out this $1.",
    "description": "$1 is the link to a product feedback form"
  },
  "bitcoinSupportToggleTitle": {
    "message": "Enable \"Add a new Bitcoin account (Beta)\""
  },
  "bitcoinTestnetSupportToggleDescription": {
    "message": "Turning on this feature will give you the option to add a Bitcoin Account for the test network."
  },
  "bitcoinTestnetSupportToggleTitle": {
    "message": "Enable \"Add a new Bitcoin account (Testnet)\""
  },
  "blockExplorerAccountAction": {
    "message": "Account",
    "description": "This is used with viewOnEtherscan and viewInExplorer e.g View Account in Explorer"
  },
  "blockExplorerAssetAction": {
    "message": "Asset",
    "description": "This is used with viewOnEtherscan and viewInExplorer e.g View Asset in Explorer"
  },
  "blockExplorerSwapAction": {
    "message": "Swap",
    "description": "This is used with viewOnEtherscan e.g View Swap on Etherscan"
  },
  "blockExplorerUrl": {
    "message": "Block explorer URL"
  },
  "blockExplorerUrlDefinition": {
    "message": "The URL used as the block explorer for this network."
  },
  "blockExplorerView": {
    "message": "View account at $1",
    "description": "$1 replaced by URL for custom block explorer"
  },
  "blockaid": {
    "message": "Blockaid"
  },
  "blockaidAlertInfo": {
    "message": "We don't recommend proceeding with this request."
  },
  "blockaidDescriptionApproveFarming": {
    "message": "If you approve this request, a third party known for scams might take all your assets."
  },
  "blockaidDescriptionBlurFarming": {
    "message": "If you approve this request, someone can steal your assets listed on Blur."
  },
  "blockaidDescriptionErrored": {
    "message": "Because of an error, we couldn't check for security alerts. Only continue if you trust every address involved."
  },
  "blockaidDescriptionMaliciousDomain": {
    "message": "You're interacting with a malicious domain. If you approve this request, you might lose your assets."
  },
  "blockaidDescriptionMightLoseAssets": {
    "message": "If you approve this request, you might lose your assets."
  },
  "blockaidDescriptionSeaportFarming": {
    "message": "If you approve this request, someone can steal your assets listed on OpenSea."
  },
  "blockaidDescriptionTransferFarming": {
    "message": "If you approve this request, a third party known for scams will take all your assets."
  },
  "blockaidDescriptionWarning": {
    "message": "This could be a deceptive request. Only continue if you trust every address involved."
  },
  "blockaidMessage": {
    "message": "Privacy preserving - no data is shared with third parties. Available on Arbitrum, Avalanche, BNB chain, Ethereum Mainnet, Linea, Optimism, Polygon, Base and Sepolia."
  },
  "blockaidTitleDeceptive": {
    "message": "This is a deceptive request"
  },
  "blockaidTitleMayNotBeSafe": {
    "message": "Be careful"
  },
  "blockaidTitleSuspicious": {
    "message": "This is a suspicious request"
  },
  "blockies": {
    "message": "Blockies"
  },
  "boughtFor": {
    "message": "Bought for"
  },
  "bridge": {
    "message": "Bridge"
  },
  "bridgeDontSend": {
    "message": "Bridge, don't send"
  },
  "browserNotSupported": {
    "message": "Your browser is not supported..."
  },
  "buildContactList": {
    "message": "Build your contact list"
  },
  "builtAroundTheWorld": {
    "message": "MetaMask is designed and built around the world."
  },
  "busy": {
    "message": "Busy"
  },
  "buyAndSell": {
    "message": "Buy & Sell"
  },
  "buyAsset": {
    "message": "Buy $1",
    "description": "$1 is the ticker symbol of a an asset the user is being prompted to purchase"
  },
  "buyMoreAsset": {
    "message": "Buy more $1",
    "description": "$1 is the ticker symbol of a an asset the user is being prompted to purchase"
  },
  "buyNow": {
    "message": "Buy Now"
  },
  "buyToken": {
    "message": "Buy $1",
    "description": "$1 is the token symbol"
  },
  "bytes": {
    "message": "Bytes"
  },
  "canToggleInSettings": {
    "message": "You can re-enable this notification in Settings > Alerts."
  },
  "cancel": {
    "message": "Cancel"
  },
  "cancelPopoverTitle": {
    "message": "Cancel transaction"
  },
  "cancelSpeedUp": {
    "message": "cancel or speed up a transaction."
  },
  "cancelSpeedUpLabel": {
    "message": "This gas fee will $1 the original.",
    "description": "$1 is text 'replace' in bold"
  },
  "cancelSpeedUpTransactionTooltip": {
    "message": "To $1 a transaction the gas fee must be increased by at least 10% for it to be recognized by the network.",
    "description": "$1 is string 'cancel' or 'speed up'"
  },
  "cancelled": {
    "message": "Cancelled"
  },
  "chainId": {
    "message": "Chain ID"
  },
  "chainIdDefinition": {
    "message": "The chain ID used to sign transactions for this network."
  },
  "chainIdExistsErrorMsg": {
    "message": "This Chain ID is currently used by the $1 network."
  },
  "chainListReturnedDifferentTickerSymbol": {
    "message": "This token symbol doesn't match the network name or chain ID entered. Many popular tokens use similar symbols, which scammers can use to trick you into sending them a more valuable token in return. Verify everything before you continue."
  },
  "chooseYourNetwork": {
    "message": "Choose your network"
  },
  "chooseYourNetworkDescription": {
    "message": "We use Infura as our remote procedure call (RPC) provider to offer the most reliable and private access to Ethereum data we can. You can choose your own RPC, but remember that any RPC will receive your IP address and Ethereum wallet to make transactions. Read our $1 to learn more about how Infura handles data.",
    "description": "$1 is a link to the privacy policy"
  },
  "chromeRequiredForHardwareWallets": {
    "message": "You need to use MetaMask on Google Chrome in order to connect to your Hardware Wallet."
  },
  "circulatingSupply": {
    "message": "Circulating supply"
  },
  "clear": {
    "message": "Clear"
  },
  "clearActivity": {
    "message": "Clear activity and nonce data"
  },
  "clearActivityButton": {
    "message": "Clear activity tab data"
  },
  "clearActivityDescription": {
    "message": "This resets the account's nonce and erases data from the activity tab in your wallet. Only the current account and network will be affected. Your balances and incoming transactions won't change."
  },
  "click": {
    "message": "Click"
  },
  "clickToConnectLedgerViaWebHID": {
    "message": "Click here to connect your Ledger via WebHID",
    "description": "Text that can be clicked to open a browser popup for connecting the ledger device via webhid"
  },
  "clickToManuallyAdd": {
    "message": "You can always add tokens manually."
  },
  "close": {
    "message": "Close"
  },
  "closeExtension": {
    "message": "Close extension"
  },
  "closeWindowAnytime": {
    "message": "You may close this window anytime."
  },
  "coingecko": {
    "message": "CoinGecko"
  },
  "collectionName": {
    "message": "Collection name"
  },
  "comboNoOptions": {
    "message": "No options found",
    "description": "Default text shown in the combo field dropdown if no options."
  },
  "configureSnapPopupDescription": {
    "message": "You're now leaving MetaMask to configure this snap."
  },
  "configureSnapPopupInstallDescription": {
    "message": "You're now leaving MetaMask to install this snap."
  },
  "configureSnapPopupInstallTitle": {
    "message": "Install snap"
  },
  "configureSnapPopupLink": {
    "message": "Click this link to continue:"
  },
  "configureSnapPopupTitle": {
    "message": "Configure snap"
  },
  "confirm": {
    "message": "Confirm"
  },
  "confirmAlertModalAcknowledgeMultiple": {
    "message": "I have acknowledged the alerts and still want to proceed"
  },
  "confirmAlertModalAcknowledgeSingle": {
    "message": "I have acknowledged the alert and still want to proceed"
  },
  "confirmAlertModalDetails": {
    "message": "If you sign in, a third party known for scams might take all your assets. Please review the alerts before you proceed."
  },
  "confirmAlertModalTitle": {
    "message": "Your assets may be at risk"
  },
  "confirmConnectCustodianRedirect": {
    "message": "We will redirect you to $1 upon clicking continue."
  },
  "confirmConnectCustodianText": {
    "message": "To connect your accounts log into your $1 account and click on the 'connect to MMI' button."
  },
  "confirmConnectionTitle": {
    "message": "Confirm connection to $1"
  },
  "confirmDeletion": {
    "message": "Confirm deletion"
  },
  "confirmFieldPaymaster": {
    "message": "Fee paid by"
  },
  "confirmFieldTooltipPaymaster": {
    "message": "The fee for this transaction will be paid by the paymaster smart contract."
  },
  "confirmPassword": {
    "message": "Confirm password"
  },
  "confirmRecoveryPhrase": {
    "message": "Confirm Secret Recovery Phrase"
  },
  "confirmRpcUrlDeletionMessage": {
    "message": "Are you sure you want to delete the RPC URL? Your information will not be saved for this network."
  },
  "confirmTitleApproveTransaction": {
    "message": "Allowance request"
  },
  "confirmTitleDeployContract": {
    "message": "Deploy a contract"
  },
  "confirmTitleDescApproveTransaction": {
    "message": "This site wants permission to withdraw your NFTs"
  },
  "confirmTitleDescDeployContract": {
    "message": "This site wants you to deploy a contract"
  },
  "confirmTitleDescPermitSignature": {
    "message": "This site wants permission to spend your tokens."
  },
  "confirmTitleDescSIWESignature": {
    "message": "A site wants you to sign in to prove you own this account."
  },
  "confirmTitleDescSignature": {
    "message": "Only confirm this message if you approve the content and trust the requesting site."
  },
  "confirmTitlePermitSignature": {
    "message": "Spending cap request"
  },
  "confirmTitleSIWESignature": {
    "message": "Sign-in request"
  },
  "confirmTitleSignature": {
    "message": "Signature request"
  },
  "confirmTitleTransaction": {
    "message": "Transaction request"
  },
  "confirmed": {
    "message": "Confirmed"
  },
  "confusableUnicode": {
    "message": "'$1' is similar to '$2'."
  },
  "confusableZeroWidthUnicode": {
    "message": "Zero-width character found."
  },
  "confusingEnsDomain": {
    "message": "We have detected a confusable character in the ENS name. Check the ENS name to avoid a potential scam."
  },
  "connect": {
    "message": "Connect"
  },
  "connectAccount": {
    "message": "Connect account"
  },
  "connectAccountOrCreate": {
    "message": "Connect account or create new"
  },
  "connectAccounts": {
    "message": "Connect accounts"
  },
  "connectCustodialAccountMenu": {
    "message": "Connect Custodial Account"
  },
  "connectCustodialAccountMsg": {
    "message": "Please choose the custodian you want to connect in order to add or refresh a token."
  },
  "connectCustodialAccountTitle": {
    "message": "Custodial Accounts"
  },
  "connectCustodianAccounts": {
    "message": "Connect $1 accounts"
  },
  "connectManually": {
    "message": "Manually connect to current site"
  },
  "connectMoreAccounts": {
    "message": "Connect more accounts"
  },
  "connectSnap": {
    "message": "Connect $1",
    "description": "$1 is the snap for which a connection is being requested."
  },
  "connectWithMetaMask": {
    "message": "Connect with MetaMask"
  },
  "connectedAccounts": {
    "message": "Connected accounts"
  },
  "connectedAccountsDescriptionPlural": {
    "message": "You have $1 accounts connected to this site.",
    "description": "$1 is the number of accounts"
  },
  "connectedAccountsDescriptionSingular": {
    "message": "You have 1 account connected to this site."
  },
  "connectedAccountsEmptyDescription": {
    "message": "MetaMask is not connected to this site. To connect to a web3 site, find and click the connect button."
  },
  "connectedAccountsListTooltip": {
    "message": "$1 can see the account balance, address, activity, and suggest transactions to approve for connected accounts.",
    "description": "$1 is the origin name"
  },
  "connectedAccountsToast": {
    "message": "Connected accounts updated"
  },
  "connectedSites": {
    "message": "Connected sites"
  },
  "connectedSitesDescription": {
    "message": "$1 is connected to these sites. They can view your account address.",
    "description": "$1 is the account name"
  },
  "connectedSitesEmptyDescription": {
    "message": "$1 is not connected to any sites.",
    "description": "$1 is the account name"
  },
  "connectedSnapAndNoAccountDescription": {
    "message": "MetaMask is connected to this site, but no accounts are connected yet"
  },
  "connectedWith": {
    "message": "Connected with"
  },
  "connecting": {
    "message": "Connecting"
  },
  "connectingTo": {
    "message": "Connecting to $1"
  },
  "connectingToDeprecatedNetwork": {
    "message": "'$1' is being phased out and may not work. Try another network."
  },
  "connectingToGoerli": {
    "message": "Connecting to Goerli test network"
  },
  "connectingToLineaGoerli": {
    "message": "Connecting to Linea Goerli test network"
  },
  "connectingToLineaMainnet": {
    "message": "Connecting to Linea Mainnet"
  },
  "connectingToLineaSepolia": {
    "message": "Connecting to Linea Sepolia test network"
  },
  "connectingToMainnet": {
    "message": "Connecting to Ethereum Mainnet"
  },
  "connectingToSepolia": {
    "message": "Connecting to Sepolia test network"
  },
  "connectionFailed": {
    "message": "Connection failed"
  },
  "connectionFailedDescription": {
    "message": "Fetching of $1 failed, check your network and try again.",
    "description": "$1 is the name of the snap being fetched."
  },
  "connectionRequest": {
    "message": "Connection request"
  },
  "contactUs": {
    "message": "Contact us"
  },
  "contacts": {
    "message": "Contacts"
  },
  "contentFromSnap": {
    "message": "Content from $1",
    "description": "$1 represents the name of the snap"
  },
  "continue": {
    "message": "Continue"
  },
  "continueMmiOnboarding": {
    "message": "Continue MetaMask Institutional onboarding"
  },
  "continueToWallet": {
    "message": "Continue to wallet"
  },
  "contract": {
    "message": "Contract"
  },
  "contractAddress": {
    "message": "Contract address"
  },
  "contractAddressError": {
    "message": "You are sending tokens to the token's contract address. This may result in the loss of these tokens."
  },
  "contractDeployment": {
    "message": "Contract deployment"
  },
  "contractDescription": {
    "message": "To protect yourself against scammers, take a moment to verify third-party details."
  },
  "contractInteraction": {
    "message": "Contract interaction"
  },
  "contractNFT": {
    "message": "NFT contract"
  },
  "contractRequestingAccess": {
    "message": "Third party requesting access"
  },
  "contractRequestingSignature": {
    "message": "Third party requesting signature"
  },
  "contractRequestingSpendingCap": {
    "message": "Third party requesting spending cap"
  },
  "contractTitle": {
    "message": "Third-party details"
  },
  "contractToken": {
    "message": "Token contract"
  },
  "convertTokenToNFTDescription": {
    "message": "We've detected that this asset is an NFT. MetaMask now has full native support for NFTs. Would you like to remove it from your token list and add it as an NFT?"
  },
  "convertTokenToNFTExistDescription": {
    "message": "We’ve detected that this asset has been added as an NFT. Would you like to remove it from your token list?"
  },
  "coolWallet": {
    "message": "CoolWallet"
  },
  "copiedExclamation": {
    "message": "Copied."
  },
  "copyAddress": {
    "message": "Copy address to clipboard"
  },
  "copyAddressShort": {
    "message": "Copy address"
  },
  "copyPrivateKey": {
    "message": "Copy private key"
  },
  "copyRawTransactionData": {
    "message": "Copy raw transaction data"
  },
  "copyToClipboard": {
    "message": "Copy to clipboard"
  },
  "copyTransactionId": {
    "message": "Copy transaction ID"
  },
  "create": {
    "message": "Create"
  },
  "createNewWallet": {
    "message": "Create a new wallet"
  },
  "createPassword": {
    "message": "Create password"
  },
  "createSnapAccountDescription": {
    "message": "$1 wants to add a new account to MetaMask."
  },
  "createSnapAccountTitle": {
    "message": "Create account"
  },
  "creatorAddress": {
    "message": "Creator address"
  },
  "crossChainSwapsLink": {
    "message": "Swap across networks with MetaMask Portfolio"
  },
  "cryptoCompare": {
    "message": "CryptoCompare"
  },
  "currencyConversion": {
    "message": "Currency conversion"
  },
  "currencyRateCheckToggle": {
    "message": "Show balance and token price checker"
  },
  "currencyRateCheckToggleDescription": {
    "message": "We use $1 and $2 APIs to display your balance and token price. $3",
    "description": "$1 represents Coingecko, $2 represents CryptoCompare and $3 represents Privacy Policy"
  },
  "currencySymbol": {
    "message": "Currency symbol"
  },
  "currencySymbolDefinition": {
    "message": "The ticker symbol displayed for this network’s currency."
  },
  "currentAccountNotConnected": {
    "message": "Your current account is not connected"
  },
  "currentExtension": {
    "message": "Current extension page"
  },
  "currentLanguage": {
    "message": "Current language"
  },
  "currentRpcUrlDeprecated": {
    "message": "The current rpc url for this network has been deprecated."
  },
  "currentTitle": {
    "message": "Current:"
  },
  "currentlyUnavailable": {
    "message": "Unavailable on this network"
  },
  "curveHighGasEstimate": {
    "message": "Aggressive gas estimate graph"
  },
  "curveLowGasEstimate": {
    "message": "Low gas estimate graph"
  },
  "curveMediumGasEstimate": {
    "message": "Market gas estimate graph"
  },
  "custodian": {
    "message": "Custodian"
  },
  "custodianAccountAddedDesc": {
    "message": "You can now use your accounts in MetaMask Institutional."
  },
  "custodianAccountAddedTitle": {
    "message": "Selected $1 accounts have been added."
  },
  "custodianQRCodeScan": {
    "message": "Scan QR code with your $1 mobile app"
  },
  "custodianQRCodeScanDescription": {
    "message": "Or log into your $1 account and click on the 'Connect to MMI' button"
  },
  "custodianReplaceRefreshTokenChangedFailed": {
    "message": "Please go to $1 and click the 'Connect to MMI' button within their user interface to connect your accounts to MMI again."
  },
  "custodianReplaceRefreshTokenChangedSubtitle": {
    "message": "You can now use your custodian accounts in MetaMask Institutional."
  },
  "custodianReplaceRefreshTokenChangedTitle": {
    "message": "Your custodian token has been refreshed"
  },
  "custodianReplaceRefreshTokenSubtitle": {
    "message": "This is will replace the custodian token for the following address:"
  },
  "custodianReplaceRefreshTokenTitle": {
    "message": "Replace custodian token"
  },
  "custodyDeeplinkDescription": {
    "message": "Approve the transaction in the $1 app. Once all required custody approvals have been performed the transaction will complete. Check your $1 app for status."
  },
  "custodyRefreshTokenModalDescription": {
    "message": "Please go to $1 and click the 'Connect to MMI' button within their user interface to connect your accounts to MMI again."
  },
  "custodyRefreshTokenModalDescription1": {
    "message": "Your custodian issues a token that authenticates the MetaMask Institutional extension, allowing you to connect your accounts."
  },
  "custodyRefreshTokenModalDescription2": {
    "message": "This token expires after a certain period for security reasons. This requires you to reconnect to MMI."
  },
  "custodyRefreshTokenModalSubtitle": {
    "message": "Why am I seeing this?"
  },
  "custodyRefreshTokenModalTitle": {
    "message": "Your custodian session has expired"
  },
  "custodySessionExpired": {
    "message": "Custodian session expired."
  },
  "custodyWrongChain": {
    "message": "This account is not set up for use with $1"
  },
  "custom": {
    "message": "Advanced"
  },
  "customContentSearch": {
    "message": "Search for a previously added network"
  },
  "customGasSettingToolTipMessage": {
    "message": "Use $1 to customize the gas price. This can be confusing if you aren’t familiar. Interact at your own risk.",
    "description": "$1 is key 'advanced' (text: 'Advanced') separated here so that it can be passed in with bold font-weight"
  },
  "customSpendLimit": {
    "message": "Custom spend limit"
  },
  "customSpendingCap": {
    "message": "Custom spending cap"
  },
  "customToken": {
    "message": "Custom token"
  },
  "customTokenWarningInNonTokenDetectionNetwork": {
    "message": "Token detection is not available on this network yet. Please import token manually and make sure you trust it. Learn about $1"
  },
  "customTokenWarningInTokenDetectionNetwork": {
    "message": "Anyone can create a token, including creating fake versions of existing tokens. Learn about $1"
  },
  "customTokenWarningInTokenDetectionNetworkWithTDOFF": {
    "message": "Make sure you trust a token before you import it. Learn how to avoid $1. You can also enable token detection $2."
  },
  "customerSupport": {
    "message": "customer support"
  },
  "customizeYourNotifications": {
    "message": "Customize your notifications"
  },
  "customizeYourNotificationsText": {
    "message": "Turn on the types of notifications you want to receive:"
  },
  "dappRequestedSpendingCap": {
    "message": "Site requested spending cap"
  },
  "dappSuggested": {
    "message": "Site suggested"
  },
  "dappSuggestedGasSettingToolTipMessage": {
    "message": "$1 has suggested this price.",
    "description": "$1 is url for the dapp that has suggested gas settings"
  },
  "dappSuggestedHigh": {
    "message": "Site suggested"
  },
  "dappSuggestedHighShortLabel": {
    "message": "Site (high)"
  },
  "dappSuggestedShortLabel": {
    "message": "Site"
  },
  "dappSuggestedTooltip": {
    "message": "$1 has recommended this price.",
    "description": "$1 represents the Dapp's origin"
  },
  "darkTheme": {
    "message": "Dark"
  },
  "data": {
    "message": "Data"
  },
  "dataCollectionForMarketing": {
    "message": "Data collection for marketing"
  },
  "dataCollectionForMarketingDescription": {
    "message": "We'll use MetaMetrics to learn how you interact with our marketing communications. We may share relevant news (like product features and other materials)."
  },
  "dataCollectionWarningPopoverButton": {
    "message": "Okay"
  },
  "dataCollectionWarningPopoverDescription": {
    "message": "You turned off data collection for our marketing purposes. This only applies to this device. If you use MetaMask on other devices, make sure to opt out there as well."
  },
  "dataHex": {
    "message": "Hex"
  },
  "dataUnavailable": {
    "message": "data unavailable"
  },
  "dateCreated": {
    "message": "Date created"
  },
  "dcent": {
    "message": "D'Cent"
  },
  "decimal": {
    "message": "Token decimal"
  },
  "decimalsMustZerotoTen": {
    "message": "Decimals must be at least 0, and not over 36."
  },
  "decrypt": {
    "message": "Decrypt"
  },
  "decryptCopy": {
    "message": "Copy encrypted message"
  },
  "decryptInlineError": {
    "message": "This message cannot be decrypted due to error: $1",
    "description": "$1 is error message"
  },
  "decryptMessageNotice": {
    "message": "$1 would like to read this message to complete your action",
    "description": "$1 is the web3 site name"
  },
  "decryptMetamask": {
    "message": "Decrypt message"
  },
  "decryptRequest": {
    "message": "Decrypt request"
  },
  "defaultRpcUrl": {
    "message": "Default RPC URL"
  },
  "delete": {
    "message": "Delete"
  },
  "deleteContact": {
    "message": "Delete contact"
  },
  "deleteNetwork": {
    "message": "Delete network?"
  },
  "deleteNetworkIntro": {
    "message": "If you delete this network, you will need to add it again to view your assets in this network"
  },
  "deleteNetworkTitle": {
    "message": "Delete $1 network?",
    "description": "$1 represents the name of the network"
  },
  "deleteRpcUrl": {
    "message": "Delete RPC URL"
  },
  "deposit": {
    "message": "Deposit"
  },
  "deprecatedGoerliNtwrkMsg": {
    "message": "Because of updates to the Ethereum system, the Goerli test network will be phased out soon."
  },
  "deprecatedNetwork": {
    "message": "This network is deprecated"
  },
  "deprecatedNetworkButtonMsg": {
    "message": "Got it"
  },
  "deprecatedNetworkDescription": {
    "message": "The network you're trying to connect to is no longer supported by Metamask. $1"
  },
  "description": {
    "message": "Description"
  },
  "descriptionFromSnap": {
    "message": "Description from $1",
    "description": "$1 represents the name of the snap"
  },
  "details": {
    "message": "Details"
  },
  "developerOptions": {
    "message": "Developer Options"
  },
<<<<<<< HEAD
=======
  "developerOptionsEnableConfirmationsRedesignDescription": {
    "message": "Enables or disables the confirmations redesign feature currently in development"
  },
  "developerOptionsEnableConfirmationsRedesignTitle": {
    "message": "Confirmations Redesign"
  },
  "developerOptionsNetworkMenuRedesignDescription": {
    "message": "Toggles the new design of the Networks menu"
  },
  "developerOptionsNetworkMenuRedesignTitle": {
    "message": "Network Menu Redesign"
  },
  "developerOptionsResetStatesAnnouncementsDescription": {
    "message": "Resets isShown boolean to false for all announcements. Announcements are the notifications shown in the What's New popup modal."
  },
  "developerOptionsResetStatesOnboarding": {
    "message": "Resets various states related to onboarding and redirects to the \"Secure Your Wallet\" onboarding page."
  },
  "developerOptionsSentryButtonGenerateBackgroundError": {
    "message": "Generate Background Error"
  },
  "developerOptionsSentryButtonGenerateTrace": {
    "message": "Generate Trace"
  },
  "developerOptionsSentryButtonGenerateUIError": {
    "message": "Generate UI Error"
  },
  "developerOptionsSentryDescriptionGenerateBackgroundError": {
    "message": "Generate an unhandled $1 in the service worker."
  },
  "developerOptionsSentryDescriptionGenerateTrace": {
    "message": " Generate a $1 Sentry trace."
  },
  "developerOptionsSentryDescriptionGenerateUIError": {
    "message": "Generate an unhandled $1 in this window."
  },
  "developerOptionsServiceWorkerKeepAlive": {
    "message": "Results in a timestamp being continuously saved to session.storage"
  },
>>>>>>> 9cdc924c
  "disabledGasOptionToolTipMessage": {
    "message": "“$1” is disabled because it does not meet the minimum of a 10% increase from the original gas fee.",
    "description": "$1 is gas estimate type which can be market or aggressive"
  },
  "disconnect": {
    "message": "Disconnect"
  },
  "disconnectAllAccounts": {
    "message": "Disconnect all accounts"
  },
  "disconnectAllAccountsConfirmationDescription": {
    "message": "Are you sure you want to disconnect? You may lose site functionality."
  },
  "disconnectAllAccountsText": {
    "message": "accounts"
  },
  "disconnectAllSnapsText": {
    "message": "Snaps"
  },
  "disconnectAllText": {
    "message": "If you disconnect your $1 from $2, you'll need to reconnect to use them again.",
    "description": "$1 will map to `disconnectAllAccountsText` or `disconnectAllSnapsText`, $2 represents the website hostname"
  },
  "disconnectAllTitle": {
    "message": "Disconnect all $1",
    "description": "$1 will map to `disconnectAllAccountsText` or `disconnectAllSnapsText`"
  },
  "disconnectPrompt": {
    "message": "Disconnect $1"
  },
  "disconnectThisAccount": {
    "message": "Disconnect this account"
  },
  "disconnectedAllAccountsToast": {
    "message": "All accounts disconnected from $1",
    "description": "$1 is name of the dapp`"
  },
  "disconnectedSingleAccountToast": {
    "message": "$1 disconnected from $2",
    "description": "$1 is name of the name and $2 represents the dapp name`"
  },
  "discoverSnaps": {
    "message": "Discover Snaps",
    "description": "Text that links to the Snaps website. Displayed in a banner on Snaps list page in settings."
  },
  "dismiss": {
    "message": "Dismiss"
  },
  "dismissReminderDescriptionField": {
    "message": "Turn this on to dismiss the Secret Recovery Phrase backup reminder message. We highly recommend that you back up your Secret Recovery Phrase to avoid loss of funds"
  },
  "dismissReminderField": {
    "message": "Dismiss Secret Recovery Phrase backup reminder"
  },
  "displayNftMedia": {
    "message": "Display NFT media"
  },
  "displayNftMediaDescription": {
    "message": "Displaying NFT media and data exposes your IP address to OpenSea or other third parties. This can allow attackers to associate your IP address with your Ethereum address. NFT autodetection relies on this setting, and won't be available when this is turned off."
  },
  "doNotShare": {
    "message": "Do not share this with anyone"
  },
  "domain": {
    "message": "Domain"
  },
  "domainNotSupportedOnNetwork": {
    "message": "Network does not support domain lookup"
  },
  "done": {
    "message": "Done"
  },
  "dontShowThisAgain": {
    "message": "Don't show this again"
  },
  "downArrow": {
    "message": "down arrow"
  },
  "downloadGoogleChrome": {
    "message": "Download Google Chrome"
  },
  "downloadNow": {
    "message": "Download Now"
  },
  "downloadStateLogs": {
    "message": "Download state logs"
  },
  "dragAndDropBanner": {
    "message": "You can drag networks to reorder them. "
  },
  "dropped": {
    "message": "Dropped"
  },
  "edit": {
    "message": "Edit"
  },
  "editANickname": {
    "message": "Edit nickname"
  },
  "editAddressNickname": {
    "message": "Edit address nickname"
  },
  "editCancellationGasFeeModalTitle": {
    "message": "Edit cancellation gas fee"
  },
  "editContact": {
    "message": "Edit contact"
  },
  "editGasFeeModalTitle": {
    "message": "Edit gas fee"
  },
  "editGasLimitOutOfBounds": {
    "message": "Gas limit must be at least $1"
  },
  "editGasLimitOutOfBoundsV2": {
    "message": "Gas limit must be greater than $1 and less than $2",
    "description": "$1 is the minimum limit for gas and $2 is the maximum limit"
  },
  "editGasLimitTooltip": {
    "message": "Gas limit is the maximum units of gas you are willing to use. Units of gas are a multiplier to “Max priority fee” and “Max fee”."
  },
  "editGasMaxBaseFeeGWEIImbalance": {
    "message": "Max base fee cannot be lower than priority fee"
  },
  "editGasMaxBaseFeeHigh": {
    "message": "Max base fee is higher than necessary"
  },
  "editGasMaxBaseFeeLow": {
    "message": "Max base fee is low for current network conditions"
  },
  "editGasMaxFeeHigh": {
    "message": "Max fee is higher than necessary"
  },
  "editGasMaxFeeLow": {
    "message": "Max fee too low for network conditions"
  },
  "editGasMaxFeePriorityImbalance": {
    "message": "Max fee cannot be lower than max priority fee"
  },
  "editGasMaxPriorityFeeBelowMinimum": {
    "message": "Max priority fee must be greater than 0 GWEI"
  },
  "editGasMaxPriorityFeeBelowMinimumV2": {
    "message": "Priority fee must be greater than 0."
  },
  "editGasMaxPriorityFeeHigh": {
    "message": "Max priority fee is higher than necessary. You may pay more than needed."
  },
  "editGasMaxPriorityFeeHighV2": {
    "message": "Priority fee is higher than necessary. You may pay more than needed"
  },
  "editGasMaxPriorityFeeLow": {
    "message": "Max priority fee is low for current network conditions"
  },
  "editGasMaxPriorityFeeLowV2": {
    "message": "Priority fee is low for current network conditions"
  },
  "editGasPriceTooLow": {
    "message": "Gas price must be greater than 0"
  },
  "editGasPriceTooltip": {
    "message": "This network requires a “Gas price” field when submitting a transaction. Gas price is the amount you will pay pay per unit of gas."
  },
  "editGasSubTextAmountLabel": {
    "message": "Max amount:",
    "description": "This is meant to be used as the $1 substitution editGasSubTextAmount"
  },
  "editGasSubTextFeeLabel": {
    "message": "Max fee:"
  },
  "editGasTitle": {
    "message": "Edit priority"
  },
  "editGasTooLow": {
    "message": "Unknown processing time"
  },
  "editNetworkLink": {
    "message": "edit the original network"
  },
  "editNetworksTitle": {
    "message": "Edit networks"
  },
  "editNonceField": {
    "message": "Edit nonce"
  },
  "editNonceMessage": {
    "message": "This is an advanced feature, use cautiously."
  },
  "editPermission": {
    "message": "Edit permission"
  },
  "editSpeedUpEditGasFeeModalTitle": {
    "message": "Edit speed up gas fee"
  },
  "enable": {
    "message": "Enable"
  },
  "enableAutoDetect": {
    "message": " Enable autodetect"
  },
  "enableFromSettings": {
    "message": " Enable it from Settings."
  },
  "enableSnap": {
    "message": "Enable"
  },
  "enableToken": {
    "message": "enable $1",
    "description": "$1 is a token symbol, e.g. ETH"
  },
  "enabled": {
    "message": "Enabled"
  },
  "enabledNetworks": {
    "message": "Enabled networks"
  },
  "encryptionPublicKeyNotice": {
    "message": "$1 would like your public encryption key. By consenting, this site will be able to compose encrypted messages to you.",
    "description": "$1 is the web3 site name"
  },
  "encryptionPublicKeyRequest": {
    "message": "Request encryption public key"
  },
  "endpointReturnedDifferentChainId": {
    "message": "The RPC URL you have entered returned a different chain ID ($1). Please update the Chain ID to match the RPC URL of the network you are trying to add.",
    "description": "$1 is the return value of eth_chainId from an RPC endpoint"
  },
  "enhancedTokenDetectionAlertMessage": {
    "message": "Enhanced token detection is currently available on $1. $2"
  },
  "ensDomainsSettingDescriptionIntroduction": {
    "message": "MetaMask lets you see ENS domains right in your browser's address bar. Here's how it works:"
  },
  "ensDomainsSettingDescriptionOutroduction": {
    "message": "Keep in mind that using this feature exposes your IP address to IPFS third-party services."
  },
  "ensDomainsSettingDescriptionPart1": {
    "message": "MetaMask checks with Ethereum's ENS contract to find the code connected to the ENS name."
  },
  "ensDomainsSettingDescriptionPart2": {
    "message": "If the code links to IPFS, you can see the content associated with it (usually a website)."
  },
  "ensDomainsSettingTitle": {
    "message": "Show ENS domains in address bar"
  },
  "ensIllegalCharacter": {
    "message": "Illegal character for ENS."
  },
  "ensRegistrationError": {
    "message": "Error in ENS name registration"
  },
  "ensUnknownError": {
    "message": "ENS lookup failed."
  },
  "enterANumber": {
    "message": "Enter a number"
  },
  "enterCustodianToken": {
    "message": "Enter your $1 token or add a new token"
  },
  "enterMaxSpendLimit": {
    "message": "Enter max spend limit"
  },
  "enterOptionalPassword": {
    "message": "Enter optional password"
  },
  "enterPasswordContinue": {
    "message": "Enter password to continue"
  },
  "enterTokenNameOrAddress": {
    "message": "Enter token name or paste address"
  },
  "enterYourPassword": {
    "message": "Enter your password"
  },
  "errorCode": {
    "message": "Code: $1",
    "description": "Displayed error code for debugging purposes. $1 is the error code"
  },
  "errorDetails": {
    "message": "Error details",
    "description": "Title for collapsible section that displays error details for debugging purposes"
  },
  "errorGettingSafeChainList": {
    "message": "Error while getting safe chain list, please continue with caution."
  },
  "errorMessage": {
    "message": "Message: $1",
    "description": "Displayed error message for debugging purposes. $1 is the error message"
  },
  "errorName": {
    "message": "Code: $1",
    "description": "Displayed error name for debugging purposes. $1 is the error name"
  },
  "errorPageMessage": {
    "message": "Try again by reloading the page, or contact support $1.",
    "description": "Message displayed on generic error page in the fullscreen or notification UI, $1 is a clickable link with text defined by the 'here' key. The link will open to a form where users can file support tickets."
  },
  "errorPagePopupMessage": {
    "message": "Try again by closing and reopening the popup, or contact support $1.",
    "description": "Message displayed on generic error page in the popup UI, $1 is a clickable link with text defined by the 'here' key. The link will open to a form where users can file support tickets."
  },
  "errorPageTitle": {
    "message": "MetaMask encountered an error",
    "description": "Title of generic error page"
  },
  "errorStack": {
    "message": "Stack:",
    "description": "Title for error stack, which is displayed for debugging purposes"
  },
  "errorWhileConnectingToRPC": {
    "message": "Error while connecting to the custom network."
  },
  "errorWithSnap": {
    "message": "Error with $1",
    "description": "$1 represents the name of the snap"
  },
  "estimatedFee": {
    "message": "Estimated fee"
  },
  "estimatedFeeTooltip": {
    "message": "Amount paid to process the transaction on network."
  },
  "ethGasPriceFetchWarning": {
    "message": "Backup gas price is provided as the main gas estimation service is unavailable right now."
  },
  "ethereumProviderAccess": {
    "message": "Grant Ethereum provider access to $1",
    "description": "The parameter is the name of the requesting origin"
  },
  "ethereumPublicAddress": {
    "message": "Ethereum public address"
  },
  "etherscan": {
    "message": "Etherscan"
  },
  "etherscanView": {
    "message": "View account on Etherscan"
  },
  "etherscanViewOn": {
    "message": "View on Etherscan"
  },
  "existingChainId": {
    "message": "The information you have entered is associated with an existing chain ID."
  },
  "existingRequestsBannerAlertDesc": {
    "message": "To view and confirm your most recent request, you'll need to approve or reject existing requests first."
  },
  "existingRpcUrl": {
    "message": "This URL is associated with another chain ID."
  },
  "expandView": {
    "message": "Expand view"
  },
  "experimental": {
    "message": "Experimental"
  },
  "extendWalletWithSnaps": {
    "message": "Explore community-built Snaps to customize your web3 experience",
    "description": "Banner description displayed on Snaps list page in Settings when less than 6 Snaps is installed."
  },
  "extensionInsallCompleteDescription": {
    "message": "Return to the MetaMask Institutional product onboarding to connect your custodial or self-custodial accounts."
  },
  "extensionInsallCompleteTitle": {
    "message": "Extension install complete"
  },
  "externalExtension": {
    "message": "External extension"
  },
  "externalNameSourcesSetting": {
    "message": "Proposed nicknames"
  },
  "externalNameSourcesSettingDescription": {
    "message": "We’ll fetch proposed nicknames for addresses you interact with from third-party sources like Etherscan, Infura, and Lens Protocol. These sources will be able to see those addresses and your IP address. Your account address won’t be exposed to third parties."
  },
  "failed": {
    "message": "Failed"
  },
  "failedToFetchChainId": {
    "message": "Could not fetch chain ID. Is your RPC URL correct?"
  },
  "failedToFetchTickerSymbolData": {
    "message": "Ticker symbol verification data is currently unavailable, make sure that the symbol you have entered is correct. It will impact the conversion rates that you see for this network"
  },
  "failureMessage": {
    "message": "Something went wrong, and we were unable to complete the action"
  },
  "fast": {
    "message": "Fast"
  },
  "feeAssociatedRequest": {
    "message": "A fee is associated with this request."
  },
  "feeDetails": {
    "message": "Fee details"
  },
  "fiat": {
    "message": "Fiat",
    "description": "Exchange type"
  },
  "fileImportFail": {
    "message": "File import not working? Click here!",
    "description": "Helps user import their account from a JSON file"
  },
  "findTheRightChainId": {
    "message": "Find the right one on:"
  },
  "flaskWelcomeUninstall": {
    "message": "you should uninstall this extension",
    "description": "This request is shown on the Flask Welcome screen. It is intended for non-developers, and will be bolded."
  },
  "flaskWelcomeWarning1": {
    "message": "Flask is for developers to experiment with new unstable APIs. Unless you are a developer or beta tester, $1.",
    "description": "This is a warning shown on the Flask Welcome screen, intended to encourage non-developers not to proceed any further. $1 is the bolded message 'flaskWelcomeUninstall'"
  },
  "flaskWelcomeWarning2": {
    "message": "We do not guarantee the safety or stability of this extension. The new APIs offered by Flask are not hardened against phishing attacks, meaning that any site or snap that requires Flask might be a malicious attempt to steal your assets.",
    "description": "This explains the risks of using MetaMask Flask"
  },
  "flaskWelcomeWarning3": {
    "message": "All Flask APIs are experimental. They may be changed or removed without notice, or they might stay on Flask indefinitely without ever being migrated to stable MetaMask. Use them at your own risk.",
    "description": "This message warns developers about unstable Flask APIs"
  },
  "flaskWelcomeWarning4": {
    "message": "Make sure to disable your regular MetaMask extension when using Flask.",
    "description": "This message calls to pay attention about multiple versions of MetaMask running on the same site (Flask + Prod)"
  },
  "flaskWelcomeWarningAcceptButton": {
    "message": "I accept the risks",
    "description": "this text is shown on a button, which the user presses to confirm they understand the risks of using Flask"
  },
  "floatAmountToken": {
    "message": "Token amount must be an integer"
  },
  "followUsOnTwitter": {
    "message": "Follow us on Twitter"
  },
  "forbiddenIpfsGateway": {
    "message": "Forbidden IPFS Gateway: Please specify a CID gateway"
  },
  "forgetDevice": {
    "message": "Forget this device"
  },
  "forgotPassword": {
    "message": "Forgot password?"
  },
  "form": {
    "message": "form"
  },
  "from": {
    "message": "From"
  },
  "fromAddress": {
    "message": "From: $1",
    "description": "$1 is the address to include in the From label. It is typically shortened first using shortenAddress"
  },
  "fromTokenLists": {
    "message": "From token lists: $1"
  },
  "function": {
    "message": "Function: $1"
  },
  "functionApprove": {
    "message": "Function: Approve"
  },
  "functionSetApprovalForAll": {
    "message": "Function: SetApprovalForAll"
  },
  "functionType": {
    "message": "Function type"
  },
  "fundYourWallet": {
    "message": "Fund your wallet"
  },
  "fundYourWalletDescription": {
    "message": "Get started by adding some $1 to your wallet.",
    "description": "$1 is the token symbol"
  },
  "gas": {
    "message": "Gas"
  },
  "gasDisplayAcknowledgeDappButtonText": {
    "message": "Edit suggested gas fee"
  },
  "gasDisplayDappWarning": {
    "message": "This gas fee has been suggested by $1. Overriding this may cause a problem with your transaction. Please reach out to $1 if you have questions.",
    "description": "$1 represents the Dapp's origin"
  },
  "gasIsETH": {
    "message": "Gas is $1 "
  },
  "gasLimit": {
    "message": "Gas limit"
  },
  "gasLimitInfoTooltipContent": {
    "message": "Gas limit is the maximum amount of units of gas you are willing to spend."
  },
  "gasLimitRecommended": {
    "message": "Recommended gas limit is $1. If the gas limit is less than that, it may fail."
  },
  "gasLimitTooLow": {
    "message": "Gas limit must be at least 21000"
  },
  "gasLimitTooLowWithDynamicFee": {
    "message": "Gas limit must be at least $1",
    "description": "$1 is the custom gas limit, in decimal."
  },
  "gasLimitV2": {
    "message": "Gas limit"
  },
  "gasOption": {
    "message": "Gas option"
  },
  "gasPrice": {
    "message": "Gas price (GWEI)"
  },
  "gasPriceExcessive": {
    "message": "Your gas fee is set unnecessarily high. Consider lowering the amount."
  },
  "gasPriceExcessiveInput": {
    "message": "Gas price is excessive"
  },
  "gasPriceExtremelyLow": {
    "message": "Gas price extremely low"
  },
  "gasPriceFetchFailed": {
    "message": "Gas price estimation failed due to network error."
  },
  "gasPriceInfoTooltipContent": {
    "message": "Gas price specifies the amount of Ether you are willing to pay for each unit of gas."
  },
  "gasTimingHoursShort": {
    "message": "$1 hrs",
    "description": "$1 represents a number of hours"
  },
  "gasTimingLow": {
    "message": "Slow"
  },
  "gasTimingMinutesShort": {
    "message": "$1 min",
    "description": "$1 represents a number of minutes"
  },
  "gasTimingSecondsShort": {
    "message": "$1 sec",
    "description": "$1 represents a number of seconds"
  },
  "gasUsed": {
    "message": "Gas used"
  },
  "general": {
    "message": "General"
  },
  "generalCameraError": {
    "message": "We couldn't access your camera. Please give it another try."
  },
  "generalCameraErrorTitle": {
    "message": "Something went wrong...."
  },
  "genericExplorerView": {
    "message": "View account on $1"
  },
  "getStartedWithNFTs": {
    "message": "Get $1 to buy NFTs",
    "description": "$1 is the token symbol"
  },
  "getStartedWithNFTsDescription": {
    "message": "Get started with NFTs by adding some $1 to your wallet.",
    "description": "$1 is the token symbol"
  },
  "goBack": {
    "message": "Go back"
  },
  "goToSite": {
    "message": "Go to site"
  },
  "goerli": {
    "message": "Goerli test network"
  },
  "gotIt": {
    "message": "Got it"
  },
  "grantedToWithColon": {
    "message": "Granted to:"
  },
  "gwei": {
    "message": "GWEI"
  },
  "hardware": {
    "message": "Hardware"
  },
  "hardwareWalletConnected": {
    "message": "Hardware wallet connected"
  },
  "hardwareWalletLegacyDescription": {
    "message": "(legacy)",
    "description": "Text representing the MEW path"
  },
  "hardwareWalletSupportLinkConversion": {
    "message": "click here"
  },
  "hardwareWallets": {
    "message": "Connect a hardware wallet"
  },
  "hardwareWalletsInfo": {
    "message": "Hardware wallet integrations use API calls to external servers, which can see your IP address and the smart contract addresses you interact with."
  },
  "hardwareWalletsMsg": {
    "message": "Select a hardware wallet you would like to use with MetaMask."
  },
  "here": {
    "message": "here",
    "description": "as in -click here- for more information (goes with troubleTokenBalances)"
  },
  "hexData": {
    "message": "Hex data"
  },
  "hiddenAccounts": {
    "message": "Hidden accounts"
  },
  "hide": {
    "message": "Hide"
  },
  "hideAccount": {
    "message": "Hide account"
  },
  "hideFullTransactionDetails": {
    "message": "Hide full transaction details"
  },
  "hideSeedPhrase": {
    "message": "Hide seed phrase"
  },
  "hideSentitiveInfo": {
    "message": "Hide sensitive information"
  },
  "hideToken": {
    "message": "Hide token"
  },
  "hideTokenPrompt": {
    "message": "Hide token?"
  },
  "hideTokenSymbol": {
    "message": "Hide $1",
    "description": "$1 is the symbol for a token (e.g. 'DAI')"
  },
  "hideZeroBalanceTokens": {
    "message": "Hide tokens without balance"
  },
  "high": {
    "message": "Aggressive"
  },
  "highGasSettingToolTipMessage": {
    "message": "High probability, even in volatile markets. Use $1 to cover surges in network traffic due to things like popular NFT drops.",
    "description": "$1 is key 'high' (text: 'Aggressive') separated here so that it can be passed in with bold font-weight"
  },
  "highLowercase": {
    "message": "high"
  },
  "highestCurrentBid": {
    "message": "Highest current bid"
  },
  "highestFloorPrice": {
    "message": "Highest floor price"
  },
  "history": {
    "message": "History"
  },
  "holdToRevealContent1": {
    "message": "Your Secret Recovery Phrase provides $1",
    "description": "$1 is a bolded text with the message from 'holdToRevealContent2'"
  },
  "holdToRevealContent2": {
    "message": "full access to your wallet and funds.",
    "description": "Is the bolded text in 'holdToRevealContent1'"
  },
  "holdToRevealContent3": {
    "message": "Do not share this with anyone. $1 $2",
    "description": "$1 is a message from 'holdToRevealContent4' and $2 is a text link with the message from 'holdToRevealContent5'"
  },
  "holdToRevealContent4": {
    "message": "MetaMask Support will not request this,",
    "description": "Part of 'holdToRevealContent3'"
  },
  "holdToRevealContent5": {
    "message": "but phishers might.",
    "description": "The text link in 'holdToRevealContent3'"
  },
  "holdToRevealContentPrivateKey1": {
    "message": "Your Private Key provides $1",
    "description": "$1 is a bolded text with the message from 'holdToRevealContentPrivateKey2'"
  },
  "holdToRevealContentPrivateKey2": {
    "message": "full access to your wallet and funds.",
    "description": "Is the bolded text in 'holdToRevealContentPrivateKey2'"
  },
  "holdToRevealLockedLabel": {
    "message": "hold to reveal circle locked"
  },
  "holdToRevealPrivateKey": {
    "message": "Hold to reveal Private Key"
  },
  "holdToRevealPrivateKeyTitle": {
    "message": "Keep your private key safe"
  },
  "holdToRevealSRP": {
    "message": "Hold to reveal SRP"
  },
  "holdToRevealSRPTitle": {
    "message": "Keep your SRP safe"
  },
  "holdToRevealUnlockedLabel": {
    "message": "hold to reveal circle unlocked"
  },
  "id": {
    "message": "ID"
  },
  "ignoreAll": {
    "message": "Ignore all"
  },
  "ignoreTokenWarning": {
    "message": "If you hide tokens, they will not be shown in your wallet. However, you can still add them by searching for them."
  },
  "imToken": {
    "message": "imToken"
  },
  "import": {
    "message": "Import",
    "description": "Button to import an account from a selected file"
  },
  "importAccount": {
    "message": "Import account"
  },
  "importAccountError": {
    "message": "Error importing account."
  },
  "importAccountErrorIsSRP": {
    "message": "You have entered a Secret Recovery Phrase (or mnemonic). To import an account here, you have to enter a private key, which is a hexadecimal string of length 64."
  },
  "importAccountErrorNotAValidPrivateKey": {
    "message": "This is not a valid private key. You have entered a hexadecimal string, but it must be 64 characters long."
  },
  "importAccountErrorNotHexadecimal": {
    "message": "This is not a valid private key. You must enter a hexadecimal string of length 64."
  },
  "importAccountJsonLoading1": {
    "message": "Expect this JSON import to take a few minutes and freeze MetaMask."
  },
  "importAccountJsonLoading2": {
    "message": "We apologize, and we will make it faster in the future."
  },
  "importAccountMsg": {
    "message": "Imported accounts won’t be associated with your MetaMask Secret Recovery Phrase. Learn more about imported accounts"
  },
  "importMyWallet": {
    "message": "Import my wallet"
  },
  "importNFT": {
    "message": "Import NFT"
  },
  "importNFTAddressToolTip": {
    "message": "On OpenSea, for example, on the NFT's page under Details, there is a blue hyperlinked value labeled 'Contract Address'. If you click on this, it will take you to the contract's address on Etherscan; at the top-left of that page, there should be an icon labeled 'Contract', and to the right, a long string of letters and numbers. This is the address of the contract that created your NFT. Click on the 'copy' icon to the right of the address, and you'll have it on your clipboard."
  },
  "importNFTPage": {
    "message": "Import NFT page"
  },
  "importNFTTokenIdToolTip": {
    "message": "An NFT's ID is a unique identifier since no two NFTs are alike. Again, on OpenSea this number is under 'Details'. Make a note of it, or copy it onto your clipboard."
  },
  "importSelectedTokens": {
    "message": "Import selected tokens?"
  },
  "importSelectedTokensDescription": {
    "message": "Only the tokens you've selected will appear in your wallet. You can always import hidden tokens later by searching for them."
  },
  "importTokenQuestion": {
    "message": "Import token?"
  },
  "importTokenWarning": {
    "message": "Anyone can create a token with any name, including fake versions of existing tokens. Add and trade at your own risk!"
  },
  "importTokensCamelCase": {
    "message": "Import tokens"
  },
  "importTokensError": {
    "message": "We could not import the tokens. Please try again later."
  },
  "importWithCount": {
    "message": "Import $1",
    "description": "$1 will the number of detected tokens that are selected for importing, if all of them are selected then $1 will be all"
  },
  "imported": {
    "message": "Imported",
    "description": "status showing that an account has been fully loaded into the keyring"
  },
  "inYourSettings": {
    "message": "in your Settings"
  },
  "infuraBlockedNotification": {
    "message": "MetaMask is unable to connect to the blockchain host. Review possible reasons $1.",
    "description": "$1 is a clickable link with with text defined by the 'here' key"
  },
  "initialTransactionConfirmed": {
    "message": "Your initial transaction was confirmed by the network. Click OK to go back."
  },
  "inputLogicEmptyState": {
    "message": "Only enter a number that you're comfortable with the third party spending now or in the future. You can always increase the spending cap later."
  },
  "inputLogicEqualOrSmallerNumber": {
    "message": "This allows the third party to spend $1 from your current balance.",
    "description": "$1 is the current token balance in the account and the name of the current token"
  },
  "inputLogicHigherNumber": {
    "message": "This allows the third party to spend all your token balance until it reaches the cap or you revoke the spending cap. If this is not intended, consider setting a lower spending cap."
  },
  "insightWarning": {
    "message": "warning"
  },
  "insightWarningCheckboxMessage": {
    "message": "$1 the request by $2",
    "description": "$1 is the action i.e. sign, confirm. $2 is the origin making the request."
  },
  "insightWarningContentPlural": {
    "message": "Review $1 before $2. Once made, the $3 is irreversible.",
    "description": "$1 the 'insightWarnings' message (2 warnings) representing warnings, $2 is the action (i.e. signing) and $3 is the result (i.e. signature, transaction)"
  },
  "insightWarningContentSingular": {
    "message": "Review $1 before $2. Once made, the $3 is irreversible.",
    "description": "$1 is the 'insightWarning' message (1 warning), $2 is the action (i.e. signing) and $3 is the result (i.e. signature, transaction)"
  },
  "insightWarningHeader": {
    "message": "This request may be risky"
  },
  "insightWarnings": {
    "message": "warnings"
  },
  "insightsFromSnap": {
    "message": "Insights from $1",
    "description": "$1 represents the name of the snap"
  },
  "install": {
    "message": "Install"
  },
  "installExtension": {
    "message": "Install extension"
  },
  "installExtensionDescription": {
    "message": "The institution-compliant version of the world's leading web3 wallet, MetaMask."
  },
  "installOrigin": {
    "message": "Install origin"
  },
  "installRequest": {
    "message": "Add to MetaMask"
  },
  "installedOn": {
    "message": "Installed on $1",
    "description": "$1 is the date when the snap has been installed"
  },
  "insufficientBalance": {
    "message": "Insufficient balance."
  },
  "insufficientCurrencyBuyOrDeposit": {
    "message": "You do not have enough $1 in your account to pay for transaction fees on $2 network. $3 or deposit from another account.",
    "description": "$1 is the native currency of the network, $2 is the name of the current network, $3 is the key 'buy' + the ticker symbol of the native currency of the chain wrapped in a button"
  },
  "insufficientCurrencyBuyOrReceive": {
    "message": "You do not have enough $1 in your account to pay for transaction fees on $2 network. $3 or $4 from another account.",
    "description": "$1 is the native currency of the network, $2 is the name of the current network, $3 is the key 'buy' + the ticker symbol of the native currency of the chain wrapped in a button, $4 is the key 'deposit' button"
  },
  "insufficientCurrencyDeposit": {
    "message": "You do not have enough $1 in your account to pay for transaction fees on $2 network. Deposit $1 from another account.",
    "description": "$1 is the native currency of the network, $2 is the name of the current network"
  },
  "insufficientFunds": {
    "message": "Insufficient funds."
  },
  "insufficientFundsForGas": {
    "message": "Insufficient funds for gas"
  },
  "insufficientTokens": {
    "message": "Insufficient tokens."
  },
  "interactingWith": {
    "message": "Interacting with"
  },
  "interactingWithTransactionDescription": {
    "message": "This is the contract you're interacting with. Protect yourself from scammers by verifying the details."
  },
  "invalidAddress": {
    "message": "Invalid address"
  },
  "invalidAddressRecipient": {
    "message": "Recipient address is invalid"
  },
  "invalidAddressRecipientNotEthNetwork": {
    "message": "Not ETH network, set to lowercase"
  },
  "invalidAssetType": {
    "message": "This asset is an NFT and needs to be re-added on the Import NFTs page found under the NFTs tab"
  },
  "invalidBlockExplorerURL": {
    "message": "Invalid block explorer URL"
  },
  "invalidChainIdTooBig": {
    "message": "Invalid chain ID. The chain ID is too big."
  },
  "invalidCustomNetworkAlertContent1": {
    "message": "The chain ID for custom network '$1' has to be re-entered.",
    "description": "$1 is the name/identifier of the network."
  },
  "invalidCustomNetworkAlertContent2": {
    "message": "To protect you from malicious or faulty network providers, chain IDs are now required for all custom networks."
  },
  "invalidCustomNetworkAlertContent3": {
    "message": "Go to Settings > Network and enter the chain ID. You can find the chain IDs of most popular networks on $1.",
    "description": "$1 is a link to https://chainid.network"
  },
  "invalidCustomNetworkAlertTitle": {
    "message": "Invalid custom network"
  },
  "invalidHexNumber": {
    "message": "Invalid hexadecimal number."
  },
  "invalidHexNumberLeadingZeros": {
    "message": "Invalid hexadecimal number. Remove any leading zeros."
  },
  "invalidIpfsGateway": {
    "message": "Invalid IPFS Gateway: The value must be a valid URL"
  },
  "invalidNumber": {
    "message": "Invalid number. Enter a decimal or '0x'-prefixed hexadecimal number."
  },
  "invalidNumberLeadingZeros": {
    "message": "Invalid number. Remove any leading zeros."
  },
  "invalidRPC": {
    "message": "Invalid RPC URL"
  },
  "invalidSeedPhrase": {
    "message": "Invalid Secret Recovery Phrase"
  },
  "invalidSeedPhraseCaseSensitive": {
    "message": "Invalid input! Secret Recovery Phrase is case sensitive."
  },
  "ipfsGateway": {
    "message": "IPFS gateway"
  },
  "ipfsGatewayDescription": {
    "message": "MetaMask uses third-party services to show images of your NFTs stored on IPFS, display information related to ENS addresses entered in your browser's address bar, and fetch icons for different tokens. Your IP address may be exposed to these services when you’re using them."
  },
  "ipfsToggleModalDescriptionOne": {
    "message": "We use third-party services to show images of your NFTs stored on IPFS, display information related to ENS addresses entered in your browser's address bar, and fetch icons for different tokens. Your IP address may be exposed to these services when you’re using them."
  },
  "ipfsToggleModalDescriptionTwo": {
    "message": "Selecting Confirm turns on IPFS resolution. You can turn it off in $1 at any time.",
    "description": "$1 is the method to turn off ipfs"
  },
  "ipfsToggleModalSettings": {
    "message": "Settings > Security and privacy"
  },
  "isSigningOrSubmitting": {
    "message": "A previous transaction is still being signed or submitted"
  },
  "jazzAndBlockies": {
    "message": "Jazzicons and Blockies are two different styles of unique icons that help you identify an account at a glance."
  },
  "jazzicons": {
    "message": "Jazzicons"
  },
  "jsDeliver": {
    "message": "jsDeliver"
  },
  "jsonFile": {
    "message": "JSON File",
    "description": "format for importing an account"
  },
  "keyringAccountName": {
    "message": "Account name"
  },
  "keyringAccountPublicAddress": {
    "message": "Public Address"
  },
  "keyringSnapRemovalResult1": {
    "message": "$1 $2removed",
    "description": "Displays the result after removal of a keyring snap. $1 is the snap name, $2 is whether it is successful or not"
  },
  "keyringSnapRemovalResultNotSuccessful": {
    "message": "not ",
    "description": "Displays the `not` word in $2."
  },
  "keyringSnapRemoveConfirmation": {
    "message": "Type $1 to confirm you want to remove this snap:",
    "description": "Asks user to input the name nap prior to deleting the snap. $1 is the snap name"
  },
  "keystone": {
    "message": "Keystone"
  },
  "knownAddressRecipient": {
    "message": "Known contract address."
  },
  "knownTokenWarning": {
    "message": "This action will edit tokens that are already listed in your wallet, which can be used to phish you. Only approve if you are certain that you mean to change what these tokens represent. Learn more about $1"
  },
  "l1Fee": {
    "message": "L1 fee"
  },
  "l1FeeTooltip": {
    "message": "L1 gas fee"
  },
  "l2Fee": {
    "message": "L2 fee"
  },
  "l2FeeTooltip": {
    "message": "L2 gas fee"
  },
  "lastConnected": {
    "message": "Last connected"
  },
  "lastSold": {
    "message": "Last sold"
  },
  "lavaDomeCopyWarning": {
    "message": "For your safety, selecting this text is not available right now."
  },
  "layer1Fees": {
    "message": "Layer 1 fees"
  },
  "layer2Fees": {
    "message": "Layer 2 fees"
  },
  "learnCancelSpeeedup": {
    "message": "Learn how to $1",
    "description": "$1 is link to cancel or speed up transactions"
  },
  "learnMore": {
    "message": "learn more"
  },
  "learnMoreAboutGas": {
    "message": "Want to $1 about gas?",
    "description": "$1 will be replaced by the learnMore translation key"
  },
  "learnMoreKeystone": {
    "message": "Learn More"
  },
  "learnMoreUpperCase": {
    "message": "Learn more"
  },
  "learnMoreUpperCaseWithDot": {
    "message": "Learn more."
  },
  "learnScamRisk": {
    "message": "scams and security risks."
  },
  "learnToBridge": {
    "message": "Learn to bridge"
  },
  "leaveMetaMask": {
    "message": "Leave MetaMask?"
  },
  "leaveMetaMaskDesc": {
    "message": "You're about to visit a site outside of MetaMask. Double-check the URL before continuing."
  },
  "ledgerAccountRestriction": {
    "message": "You need to make use your last account before you can add a new one."
  },
  "ledgerConnectionInstructionCloseOtherApps": {
    "message": "Close any other software connected to your device and then click here to refresh."
  },
  "ledgerConnectionInstructionHeader": {
    "message": "Prior to clicking confirm:"
  },
  "ledgerConnectionInstructionStepFour": {
    "message": "Enable \"smart contract data\" or \"blind signing\" on your Ledger device."
  },
  "ledgerConnectionInstructionStepThree": {
    "message": "Be sure your Ledger is plugged in and to select the Ethereum app."
  },
  "ledgerDeviceOpenFailureMessage": {
    "message": "The Ledger device failed to open. Your Ledger might be connected to other software. Please close Ledger Live or other applications connected to your Ledger device, and try to connect again."
  },
  "ledgerErrorConnectionIssue": {
    "message": "Reconnect your ledger, open the ETH app and try again."
  },
  "ledgerErrorDevicedLocked": {
    "message": "Your Ledger is locked. Unlock it then try again."
  },
  "ledgerErrorEthAppNotOpen": {
    "message": "To solve the issue, open the ETH application on your device and retry."
  },
  "ledgerErrorTransactionDataNotPadded": {
    "message": "Ethereum transaction's input data isn't sufficiently padded."
  },
  "ledgerLiveApp": {
    "message": "Ledger Live App"
  },
  "ledgerLocked": {
    "message": "Cannot connect to Ledger device. Please make sure your device is unlocked and Ethereum app is opened."
  },
  "ledgerTimeout": {
    "message": "Ledger Live is taking too long to respond or connection timeout. Make sure Ledger Live app is opened and your device is unlocked."
  },
  "ledgerWebHIDNotConnectedErrorMessage": {
    "message": "The ledger device was not connected. If you wish to connect your Ledger, please click 'Continue' again and approve HID connection",
    "description": "An error message shown to the user during the hardware connect flow."
  },
  "levelArrow": {
    "message": "level arrow"
  },
  "lightTheme": {
    "message": "Light"
  },
  "likeToImportToken": {
    "message": "Would you like to import this token?"
  },
  "likeToImportTokens": {
    "message": "Would you like to import these tokens?"
  },
  "lineaGoerli": {
    "message": "Linea Goerli test network"
  },
  "lineaMainnet": {
    "message": "Linea Mainnet"
  },
  "lineaSepolia": {
    "message": "Linea Sepolia test network"
  },
  "link": {
    "message": "Link"
  },
  "links": {
    "message": "Links"
  },
  "loadMore": {
    "message": "Load more"
  },
  "loading": {
    "message": "Loading..."
  },
  "loadingScreenHardwareWalletMessage": {
    "message": "Please complete the transaction on the hardware wallet."
  },
  "loadingScreenSnapMessage": {
    "message": "Please complete the transaction on the Snap."
  },
  "loadingTokens": {
    "message": "Loading tokens..."
  },
  "localhost": {
    "message": "Localhost 8545"
  },
  "lock": {
    "message": "Lock"
  },
  "lockMetaMask": {
    "message": "Lock MetaMask"
  },
  "lockTimeInvalid": {
    "message": "Lock time must be a number between 0 and 10080"
  },
  "logo": {
    "message": "$1 logo",
    "description": "$1 is the name of the ticker"
  },
  "low": {
    "message": "Low"
  },
  "lowGasSettingToolTipMessage": {
    "message": "Use $1 to wait for a cheaper price. Time estimates are much less accurate as prices are somewhat unpredictable.",
    "description": "$1 is key 'low' separated here so that it can be passed in with bold font-weight"
  },
  "lowLowercase": {
    "message": "low"
  },
  "lowPriorityMessage": {
    "message": "Future transactions will queue after this one."
  },
  "mainnet": {
    "message": "Ethereum Mainnet"
  },
  "mainnetToken": {
    "message": "This address matches a known Ethereum Mainnet token address. Recheck the contract address and network for the token you are trying to add."
  },
  "makeAnotherSwap": {
    "message": "Create a new swap"
  },
  "makeSureNoOneWatching": {
    "message": "Make sure nobody is looking",
    "description": "Warning to users to be care while creating and saving their new Secret Recovery Phrase"
  },
  "marketCap": {
    "message": "Market cap"
  },
  "marketDetails": {
    "message": "Market details"
  },
  "max": {
    "message": "Max"
  },
  "maxBaseFee": {
    "message": "Max base fee"
  },
  "maxFee": {
    "message": "Max fee"
  },
  "maxFeeTooltip": {
    "message": "A maximum fee provided to pay for the transaction."
  },
  "maxPriorityFee": {
    "message": "Max priority fee"
  },
  "medium": {
    "message": "Market"
  },
  "mediumGasSettingToolTipMessage": {
    "message": "Use $1 for fast processing at current market price.",
    "description": "$1 is key 'medium' (text: 'Market') separated here so that it can be passed in with bold font-weight"
  },
  "memo": {
    "message": "memo"
  },
  "message": {
    "message": "Message"
  },
  "metaMaskConnectStatusParagraphOne": {
    "message": "You now have more control over your account connections in MetaMask."
  },
  "metaMaskConnectStatusParagraphThree": {
    "message": "Click it to manage your connected accounts."
  },
  "metaMaskConnectStatusParagraphTwo": {
    "message": "The connection status button shows if the website you’re visiting is connected to your currently selected account."
  },
  "metadataModalSourceTooltip": {
    "message": "$1 is hosted on npm and $2 is this Snap’s unique identifier.",
    "description": "$1 is the snap name and $2 is the snap NPM id."
  },
  "metamaskInstitutionalVersion": {
    "message": "MetaMask Institutional Version"
  },
  "metamaskNotificationsAreOff": {
    "message": "Wallet notifications are currently not active."
  },
  "metamaskPortfolio": {
    "message": "MetaMask Portfolio."
  },
  "metamaskSwapsOfflineDescription": {
    "message": "MetaMask Swaps is undergoing maintenance. Please check back later."
  },
  "metamaskVersion": {
    "message": "MetaMask Version"
  },
  "methodData": {
    "message": "Method"
  },
  "methodDataTransactionDesc": {
    "message": "Function executed based on decoded input data."
  },
  "methodNotSupported": {
    "message": "Not supported with this account."
  },
  "metrics": {
    "message": "Metrics"
  },
  "millionAbbreviation": {
    "message": "M",
    "description": "Shortened form of 'million'"
  },
  "mismatchAccount": {
    "message": "Your selected account ($1) is different than the account trying to sign ($2)"
  },
  "mismatchedChainLinkText": {
    "message": "verify the network details",
    "description": "Serves as link text for the 'mismatchedChain' key. This text will be embedded inside the translation for that key."
  },
  "mismatchedChainRecommendation": {
    "message": "We recommend that you $1 before proceeding.",
    "description": "$1 is a clickable link with text defined by the 'mismatchedChainLinkText' key. The link will open to instructions for users to validate custom network details."
  },
  "mismatchedNetworkName": {
    "message": "According to our record the network name may not correctly match this chain ID."
  },
  "mismatchedNetworkSymbol": {
    "message": "The submitted currency symbol does not match what we expect for this chain ID."
  },
  "mismatchedRpcChainId": {
    "message": "Chain ID returned by the custom network does not match the submitted chain ID."
  },
  "mismatchedRpcUrl": {
    "message": "According to our records the submitted RPC URL value does not match a known provider for this chain ID."
  },
  "missingSetting": {
    "message": "Can't find a setting?"
  },
  "missingSettingRequest": {
    "message": "Request here"
  },
  "mmiBuiltAroundTheWorld": {
    "message": "MetaMask Institutional is designed and built around the world."
  },
  "mmiNewNFTDetectedInNFTsTabMessage": {
    "message": "Let MetaMask Institutional automatically detect and display NFTs in your wallet."
  },
  "mmiPasswordSetupDetails": {
    "message": "This password will unlock your MetaMask Institutional extension only."
  },
  "more": {
    "message": "more"
  },
  "multichainAddEthereumChainConfirmationDescription": {
    "message": "You're adding this network to MetaMask and giving this site permission to use it."
  },
  "multipleSnapConnectionWarning": {
    "message": "$1 wants to use $2 Snaps",
    "description": "$1 is the dapp and $2 is the number of snaps it wants to connect to."
  },
  "mustSelectOne": {
    "message": "Must select at least 1 token."
  },
  "name": {
    "message": "Name"
  },
  "nameAddressLabel": {
    "message": "Address",
    "description": "Label above address field in name component modal."
  },
  "nameInstructionsNew": {
    "message": "If you know this address, give it a nickname to recognize it in the future.",
    "description": "Instruction text in name component modal when value is not recognised."
  },
  "nameInstructionsRecognized": {
    "message": "This address has a default nickname, but you can edit it or explore other suggestions.",
    "description": "Instruction text in name component modal when value is recognized but not saved."
  },
  "nameInstructionsSaved": {
    "message": "You've added a nickname for this address before. You can edit or view other suggested nicknames.",
    "description": "Instruction text in name component modal when value is saved."
  },
  "nameLabel": {
    "message": "Nickname",
    "description": "Label above name input field in name component modal."
  },
  "nameModalMaybeProposedName": {
    "message": "Maybe: $1",
    "description": "$1 is the proposed name"
  },
  "nameModalTitleNew": {
    "message": "Unknown address",
    "description": "Title of the modal created by the name component when value is not recognised."
  },
  "nameModalTitleRecognized": {
    "message": "Recognized address",
    "description": "Title of the modal created by the name component when value is recognized but not saved."
  },
  "nameModalTitleSaved": {
    "message": "Saved address",
    "description": "Title of the modal created by the name component when value is saved."
  },
  "nameProviderProposedBy": {
    "message": "Proposed by $1",
    "description": "$1 is the name of the provider"
  },
  "nameProvider_ens": {
    "message": "Ethereum Name Service (ENS)"
  },
  "nameProvider_etherscan": {
    "message": "Etherscan"
  },
  "nameProvider_lens": {
    "message": "Lens Protocol"
  },
  "nameProvider_token": {
    "message": "MetaMask"
  },
  "nameSetPlaceholder": {
    "message": "Choose a nickname...",
    "description": "Placeholder text for name input field in name component modal."
  },
  "nativeNetworkPermissionRequestDescription": {
    "message": "$1 is asking for your approval to:",
    "description": "$1 represents dapp name"
  },
  "nativePermissionRequestDescription": {
    "message": "Do you want this site to do the following?",
    "description": "Description below header used on Permission Connect screen for native permissions."
  },
  "nativeToken": {
    "message": "The native token on this network is $1. It is the token used for gas fees. ",
    "description": "$1 represents the name of the native token on the current network"
  },
  "nativeTokenScamWarningConversion": {
    "message": "Edit network details"
  },
  "nativeTokenScamWarningDescription": {
    "message": "This network doesn't match its associated chain ID or name. Many popular tokens use the name $1, making it a target for scams. Scammers may trick you into sending them more valuable currency in return. Verify everything before you continue.",
    "description": "$1 represents the currency name"
  },
  "nativeTokenScamWarningTitle": {
    "message": "This is a potential scam"
  },
  "needHelp": {
    "message": "Need help? Contact $1",
    "description": "$1 represents `needHelpLinkText`, the text which goes in the help link"
  },
  "needHelpFeedback": {
    "message": "Share your feedback"
  },
  "needHelpLinkText": {
    "message": "MetaMask support"
  },
  "needHelpSubmitTicket": {
    "message": "Submit a ticket"
  },
  "needImportFile": {
    "message": "You must select a file to import.",
    "description": "User is important an account and needs to add a file to continue"
  },
  "negativeETH": {
    "message": "Can not send negative amounts of ETH."
  },
  "negativeOrZeroAmountToken": {
    "message": "Cannot send negative or zero amounts of asset."
  },
  "network": {
    "message": "Network:"
  },
  "networkAddedSuccessfully": {
    "message": "Network added successfully!"
  },
  "networkDetails": {
    "message": "Network details"
  },
  "networkIsBusy": {
    "message": "Network is busy. Gas prices are high and estimates are less accurate."
  },
  "networkMenu": {
    "message": "Network Menu"
  },
  "networkMenuHeading": {
    "message": "Select a network"
  },
  "networkName": {
    "message": "Network name"
  },
  "networkNameArbitrum": {
    "message": "Arbitrum"
  },
  "networkNameAvalanche": {
    "message": "Avalanche"
  },
  "networkNameBSC": {
    "message": "BSC"
  },
  "networkNameBase": {
    "message": "Base"
  },
  "networkNameBitcoin": {
    "message": "Bitcoin"
  },
  "networkNameDefinition": {
    "message": "The name associated with this network."
  },
  "networkNameEthereum": {
    "message": "Ethereum"
  },
  "networkNameGoerli": {
    "message": "Goerli"
  },
  "networkNameLinea": {
    "message": "Linea"
  },
  "networkNameOpMainnet": {
    "message": "OP Mainnet"
  },
  "networkNamePolygon": {
    "message": "Polygon"
  },
  "networkNameTestnet": {
    "message": "Testnet"
  },
  "networkNameZkSyncEra": {
    "message": "zkSync Era"
  },
  "networkOptions": {
    "message": "Network options"
  },
  "networkProvider": {
    "message": "Network provider"
  },
  "networkSettingsChainIdDescription": {
    "message": "The chain ID is used for signing transactions. It must match the chain ID returned by the network. You can enter a decimal or '0x'-prefixed hexadecimal number, but we will display the number in decimal."
  },
  "networkStatus": {
    "message": "Network status"
  },
  "networkStatusBaseFeeTooltip": {
    "message": "The base fee is set by the network and changes every 13-14 seconds. Our $1 and $2 options account for sudden increases.",
    "description": "$1 and $2 are bold text for Medium and Aggressive respectively."
  },
  "networkStatusPriorityFeeTooltip": {
    "message": "Range of priority fees (aka “miner tip”). This goes to miners and incentivizes them to prioritize your transaction."
  },
  "networkStatusStabilityFeeTooltip": {
    "message": "Gas fees are $1 relative to the past 72 hours.",
    "description": "$1 is networks stability value - stable, low, high"
  },
  "networkSwitchConnectionError": {
    "message": "We can't connect to $1",
    "description": "$1 represents the network name"
  },
  "networkSwitchMessage": {
    "message": "Network switched to $1",
    "description": "$1 represents the network name"
  },
  "networkURL": {
    "message": "Network URL"
  },
  "networkURLDefinition": {
    "message": "The URL used to access this network."
  },
  "networkUrlErrorWarning": {
    "message": "Attackers sometimes mimic sites by making small changes to the site address. Make sure you're interacting with the intended site before you continue. Punycode version: $1",
    "description": "$1 replaced by RPC URL for network"
  },
  "networks": {
    "message": "Networks"
  },
  "nevermind": {
    "message": "Nevermind"
  },
  "new": {
    "message": "New!"
  },
  "newAccount": {
    "message": "New account"
  },
  "newAccountNumberName": {
    "message": "Account $1",
    "description": "Default name of next account to be created on create account screen"
  },
  "newContact": {
    "message": "New contact"
  },
  "newContract": {
    "message": "New contract"
  },
  "newNFTDetectedInImportNFTsMessageStrongText": {
    "message": "Settings > Security and privacy"
  },
  "newNFTDetectedInImportNFTsMsg": {
    "message": "To use Opensea to see your NFTs, turn on 'Display NFT Media' in $1.",
    "description": "$1 is used for newNFTDetectedInImportNFTsMessageStrongText"
  },
  "newNFTDetectedInNFTsTabMessage": {
    "message": "Let MetaMask automatically detect and display NFTs in your wallet."
  },
  "newNFTsAutodetected": {
    "message": "NFT autodetection"
  },
  "newNetworkAdded": {
    "message": "“$1” was successfully added!"
  },
  "newNetworkEdited": {
    "message": "“$1” was successfully edited!"
  },
  "newNftAddedMessage": {
    "message": "NFT was successfully added!"
  },
  "newPassword": {
    "message": "New password (8 characters min)"
  },
  "newPrivacyPolicyActionButton": {
    "message": "Read more"
  },
  "newPrivacyPolicyTitle": {
    "message": "We’ve updated our privacy policy"
  },
  "newTokensImportedMessage": {
    "message": "You’ve successfully imported $1.",
    "description": "$1 is the string of symbols of all the tokens imported"
  },
  "newTokensImportedTitle": {
    "message": "Token imported"
  },
  "next": {
    "message": "Next"
  },
  "nextNonceWarning": {
    "message": "Nonce is higher than suggested nonce of $1",
    "description": "The next nonce according to MetaMask's internal logic"
  },
  "nftAddFailedMessage": {
    "message": "NFT can’t be added as the ownership details do not match. Make sure you have entered correct information."
  },
  "nftAddressError": {
    "message": "This token is an NFT. Add on the $1",
    "description": "$1 is a clickable link with text defined by the 'importNFTPage' key"
  },
  "nftAlreadyAdded": {
    "message": "NFT has already been added."
  },
  "nftAutoDetectionEnabled": {
    "message": "NFT autodetection enabled"
  },
  "nftDisclaimer": {
    "message": "Disclaimer: MetaMask pulls the media file from the source url. This url sometimes gets changed by the marketplace on which the NFT was minted."
  },
  "nftOptions": {
    "message": "NFT Options"
  },
  "nftTokenIdPlaceholder": {
    "message": "Enter the token id"
  },
  "nftWarningContent": {
    "message": "You're granting access to $1, including any you might own in the future. The party on the other end can transfer these NFTs from your wallet at any time without asking you until you revoke this approval. $2",
    "description": "$1 is nftWarningContentBold bold part, $2 is Learn more link"
  },
  "nftWarningContentBold": {
    "message": "all your $1 NFTs",
    "description": "$1 is name of the collection"
  },
  "nftWarningContentGrey": {
    "message": "Proceed with caution."
  },
  "nfts": {
    "message": "NFTs"
  },
  "nftsPreviouslyOwned": {
    "message": "Previously Owned"
  },
  "nickname": {
    "message": "Nickname"
  },
  "noAccountsFound": {
    "message": "No accounts found for the given search query"
  },
  "noAddressForName": {
    "message": "No address has been set for this name."
  },
  "noConnectedAccountDescription": {
    "message": "Select an account you want to use on this site to continue."
  },
  "noConnectedAccountTitle": {
    "message": "MetaMask isn’t connected to this site"
  },
  "noConversionDateAvailable": {
    "message": "No currency conversion date available"
  },
  "noConversionRateAvailable": {
    "message": "No conversion rate available"
  },
  "noDomainResolution": {
    "message": "No resolution for domain provided."
  },
  "noHardwareWalletOrSnapsSupport": {
    "message": "Snaps, and most hardware wallets, will not work with your current browser version."
  },
  "noNFTs": {
    "message": "No NFTs yet"
  },
  "noNetworksFound": {
    "message": "No networks found for the given search query"
  },
  "noSnaps": {
    "message": "You don't have any snaps installed."
  },
  "noThanks": {
    "message": "No thanks"
  },
  "noTransactions": {
    "message": "You have no transactions"
  },
  "noWebcamFound": {
    "message": "Your computer's webcam was not found. Please try again."
  },
  "noWebcamFoundTitle": {
    "message": "Webcam not found"
  },
  "nonCustodialAccounts": {
    "message": "MetaMask Institutional allows you to use non-custodial accounts, if you plan to use these accounts backup the Secret Recovery Phrase."
  },
  "nonce": {
    "message": "Nonce"
  },
  "nonceField": {
    "message": "Customize transaction nonce"
  },
  "nonceFieldDesc": {
    "message": "Turn this on to change the nonce (transaction number) when sending assets. This is an advanced feature, use cautiously."
  },
  "nonceFieldHeading": {
    "message": "Custom nonce"
  },
  "notBusy": {
    "message": "Not busy"
  },
  "notCurrentAccount": {
    "message": "Is this the correct account? It's different from the currently selected account in your wallet"
  },
  "notEnoughBalance": {
    "message": "Insufficient balance"
  },
  "notEnoughGas": {
    "message": "Not enough gas"
  },
  "note": {
    "message": "Note"
  },
  "notePlaceholder": {
    "message": "The approver will see this note when approving the transaction at the custodian."
  },
  "notificationDetail": {
    "message": "Details"
  },
  "notificationDetailBaseFee": {
    "message": "Base fee (GWEI)"
  },
  "notificationDetailGasLimit": {
    "message": "Gas limit (units)"
  },
  "notificationDetailGasUsed": {
    "message": "Gas used (units)"
  },
  "notificationDetailMaxFee": {
    "message": "Max fee per gas"
  },
  "notificationDetailNetwork": {
    "message": "Network"
  },
  "notificationDetailNetworkFee": {
    "message": "Network fee"
  },
  "notificationDetailPriorityFee": {
    "message": "Priority fee (GWEI)"
  },
  "notificationItemCheckBlockExplorer": {
    "message": "Check on the Block Explorer"
  },
  "notificationItemCollection": {
    "message": "Collection"
  },
  "notificationItemConfirmed": {
    "message": "Confirmed"
  },
  "notificationItemError": {
    "message": "Unable to retrieve fees currently"
  },
  "notificationItemFrom": {
    "message": "From"
  },
  "notificationItemLidoStakeReadyToBeWithdrawn": {
    "message": "Withdrawal Ready"
  },
  "notificationItemLidoStakeReadyToBeWithdrawnMessage": {
    "message": "You can now withdraw your unstaked $1"
  },
  "notificationItemLidoWithdrawalRequestedMessage": {
    "message": "Your request to unstake $1 has been sent"
  },
  "notificationItemNFTReceivedFrom": {
    "message": "Received NFT from"
  },
  "notificationItemNFTSentTo": {
    "message": "Sent NFT to"
  },
  "notificationItemNetwork": {
    "message": "Network"
  },
  "notificationItemRate": {
    "message": "Rate (fee included)"
  },
  "notificationItemReceived": {
    "message": "Received"
  },
  "notificationItemReceivedFrom": {
    "message": "Received from"
  },
  "notificationItemSent": {
    "message": "Sent"
  },
  "notificationItemSentTo": {
    "message": "Sent to"
  },
  "notificationItemStakeCompleted": {
    "message": "Stake completed"
  },
  "notificationItemStaked": {
    "message": "Staked"
  },
  "notificationItemStakingProvider": {
    "message": "Staking Provider"
  },
  "notificationItemStatus": {
    "message": "Status"
  },
  "notificationItemSwapped": {
    "message": "Swapped"
  },
  "notificationItemSwappedFor": {
    "message": "for"
  },
  "notificationItemTo": {
    "message": "To"
  },
  "notificationItemTransactionId": {
    "message": "Transaction ID"
  },
  "notificationItemUnStakeCompleted": {
    "message": "UnStaking complete"
  },
  "notificationItemUnStaked": {
    "message": "Unstaked"
  },
  "notificationItemUnStakingRequested": {
    "message": "Unstaking requested"
  },
  "notificationTransactionFailedMessage": {
    "message": "Transaction $1 failed! $2",
    "description": "Content of the browser notification that appears when a transaction fails"
  },
  "notificationTransactionFailedMessageMMI": {
    "message": "Transaction failed! $1",
    "description": "Content of the browser notification that appears when a transaction fails in MMI"
  },
  "notificationTransactionFailedTitle": {
    "message": "Failed transaction",
    "description": "Title of the browser notification that appears when a transaction fails"
  },
  "notificationTransactionSuccessMessage": {
    "message": "Transaction $1 confirmed!",
    "description": "Content of the browser notification that appears when a transaction is confirmed"
  },
  "notificationTransactionSuccessTitle": {
    "message": "Confirmed transaction",
    "description": "Title of the browser notification that appears when a transaction is confirmed"
  },
  "notificationTransactionSuccessView": {
    "message": "View on $1",
    "description": "Additional content in a notification that appears when a transaction is confirmed and has a block explorer URL."
  },
  "notifications": {
    "message": "Notifications"
  },
  "notificationsDropLedgerFirefoxDescription": {
    "message": "Firefox no longer supports U2F, so Ledger won't work with MetaMask on Firefox. Try MetaMask on Google Chrome instead.",
    "description": "Description of a notification in the 'See What's New' popup. Describes that ledger will not longer be supported for firefox users and they should use MetaMask on chrome for ledger support instead."
  },
  "notificationsDropLedgerFirefoxTitle": {
    "message": "Dropping Ledger Support for Firefox",
    "description": "Title for a notification in the 'See What's New' popup. Tells firefox users that ledger support is being dropped."
  },
  "notificationsFeatureToggle": {
    "message": "Enable Wallet Notifications",
    "description": "Experimental feature title"
  },
  "notificationsFeatureToggleDescription": {
    "message": "This enables wallet notifications like send/receive funds or nfts and feature announcements.",
    "description": "Description of the experimental notifications feature"
  },
  "notificationsMarkAllAsRead": {
    "message": "Mark all as read"
  },
  "notificationsPageEmptyTitle": {
    "message": "Nothing to see here"
  },
  "notificationsPageErrorContent": {
    "message": "Please, try to visit this page again."
  },
  "notificationsPageErrorTitle": {
    "message": "There has been an error"
  },
  "notificationsPageNoNotificationsContent": {
    "message": "You have not received any notifications yet."
  },
  "notificationsSettingsBoxError": {
    "message": "Something went wrong. Please try again."
  },
  "notificationsSettingsPageAllowNotifications": {
    "message": "Stay in the loop on what’s happening in your wallet with notifications. To use notifications, we use a profile to sync some settings across your devices. $1"
  },
  "notificationsSettingsPageAllowNotificationsLink": {
    "message": "Learn how we protect your privacy while using this feature."
  },
  "numberOfNewTokensDetectedPlural": {
    "message": "$1 new tokens found in this account",
    "description": "$1 is the number of new tokens detected"
  },
  "numberOfNewTokensDetectedSingular": {
    "message": "1 new token found in this account"
  },
  "numberOfTokens": {
    "message": "Number of tokens"
  },
  "ofTextNofM": {
    "message": "of"
  },
  "off": {
    "message": "Off"
  },
  "offlineForMaintenance": {
    "message": "Offline for maintenance"
  },
  "ok": {
    "message": "Ok"
  },
  "on": {
    "message": "On"
  },
  "onboardedMetametricsAccept": {
    "message": "I agree"
  },
  "onboardedMetametricsDisagree": {
    "message": "No thanks"
  },
  "onboardedMetametricsKey1": {
    "message": "Latest developments"
  },
  "onboardedMetametricsKey2": {
    "message": "Product features"
  },
  "onboardedMetametricsKey3": {
    "message": "Other relevant promotional materials"
  },
  "onboardedMetametricsLink": {
    "message": "MetaMetrics"
  },
  "onboardedMetametricsParagraph1": {
    "message": "In addition to $1, we'd like to use data to understand how you interact with marketing communications.",
    "description": "$1 represents the 'onboardedMetametricsLink' locale string"
  },
  "onboardedMetametricsParagraph2": {
    "message": "This helps us personalize what we share with you, like:"
  },
  "onboardedMetametricsParagraph3": {
    "message": "Remember, we never sell the data you provide and you can opt out any time."
  },
  "onboardedMetametricsTitle": {
    "message": "Help us enhance your experience"
  },
  "onboardingAdvancedPrivacyIPFSDescription": {
    "message": "The IPFS gateway makes it possible to access and view data hosted by third parties. You can add a custom IPFS gateway or continue using the default."
  },
  "onboardingAdvancedPrivacyIPFSInvalid": {
    "message": "Please enter a valid URL"
  },
  "onboardingAdvancedPrivacyIPFSTitle": {
    "message": "Add custom IPFS Gateway"
  },
  "onboardingAdvancedPrivacyIPFSValid": {
    "message": "IPFS gateway URL is valid"
  },
  "onboardingAdvancedPrivacyNetworkButton": {
    "message": "Add custom network"
  },
  "onboardingAdvancedPrivacyNetworkDescription": {
    "message": "We use Infura as our remote procedure call (RPC) provider to offer the most reliable and private access to Ethereum data we can. You can choose your own RPC, but remember that any RPC will receive your IP address and Ethereum wallet to make transactions. Read our $1 to learn more about how Infura handles data."
  },
  "onboardingAdvancedPrivacyNetworkTitle": {
    "message": "Choose your network"
  },
  "onboardingCreateWallet": {
    "message": "Create a new wallet"
  },
  "onboardingImportWallet": {
    "message": "Import an existing wallet"
  },
  "onboardingMetametricsAgree": {
    "message": "I agree"
  },
  "onboardingMetametricsDescription": {
    "message": "We’d like to gather basic usage and diagnostics data to improve MetaMask. Know that we never sell the data you provide here."
  },
  "onboardingMetametricsDescription2": {
    "message": "When we gather metrics, it will always be..."
  },
  "onboardingMetametricsInfuraTerms": {
    "message": "We’ll let you know if we decide to use this data for other purposes. You can review our $1 for more information. Remember, you can go to settings and opt out at any time.",
    "description": "$1 represents `onboardingMetametricsInfuraTermsPolicy`"
  },
  "onboardingMetametricsInfuraTermsPolicy": {
    "message": "Privacy Policy"
  },
  "onboardingMetametricsModalTitle": {
    "message": "Add custom network"
  },
  "onboardingMetametricsNeverCollect": {
    "message": "$1 clicks and views on the app are stored, but other details (like your public address) are not.",
    "description": "$1 represents `onboardingMetametricsNeverCollectEmphasis`"
  },
  "onboardingMetametricsNeverCollectEmphasis": {
    "message": "Private:"
  },
  "onboardingMetametricsNeverCollectIP": {
    "message": "$1 we temporarily use your IP address to detect a general location (like your country or region), but it's never stored.",
    "description": "$1 represents `onboardingMetametricsNeverCollectIPEmphasis`"
  },
  "onboardingMetametricsNeverCollectIPEmphasis": {
    "message": "General:"
  },
  "onboardingMetametricsNeverSellData": {
    "message": "$1 you decide if you want to share or delete your usage data via settings any time.",
    "description": "$1 represents `onboardingMetametricsNeverSellDataEmphasis`"
  },
  "onboardingMetametricsNeverSellDataEmphasis": {
    "message": "Optional:"
  },
  "onboardingMetametricsPrivacyDescription": {
    "message": "Learn how we protect your privacy while collecting usage data for your profile."
  },
  "onboardingMetametricsTitle": {
    "message": "Help us improve MetaMask"
  },
  "onboardingMetametricsUseDataCheckbox": {
    "message": "We’ll use this data to learn how you interact with our marketing communications. We may share relevant news (like product features)."
  },
  "onboardingPinExtensionBillboardAccess": {
    "message": "Full access"
  },
  "onboardingPinExtensionBillboardDescription": {
    "message": "These extensions can see and change information"
  },
  "onboardingPinExtensionBillboardDescription2": {
    "message": "on this site."
  },
  "onboardingPinExtensionBillboardTitle": {
    "message": "Extensions"
  },
  "onboardingPinExtensionChrome": {
    "message": "Click the browser extension icon"
  },
  "onboardingPinExtensionDescription": {
    "message": "Pin MetaMask on your browser so it's accessible and easy to view transaction confirmations."
  },
  "onboardingPinExtensionDescription2": {
    "message": "You can open MetaMask by clicking on the extension and access your wallet with 1 click."
  },
  "onboardingPinExtensionDescription3": {
    "message": "Click browser extension icon to access it instantly"
  },
  "onboardingPinExtensionLabel": {
    "message": "Pin MetaMask"
  },
  "onboardingPinExtensionStep1": {
    "message": "1"
  },
  "onboardingPinExtensionStep2": {
    "message": "2"
  },
  "onboardingPinExtensionTitle": {
    "message": "Your MetaMask install is complete!"
  },
  "onboardingPinMmiExtensionLabel": {
    "message": "Pin MetaMask Institutional"
  },
  "onboardingUsePhishingDetectionDescription": {
    "message": "Phishing detection alerts rely on communication with $1. jsDeliver will have access to your IP address. View $2.",
    "description": "The $1 is the word 'jsDeliver', from key 'jsDeliver' and $2 is the words Privacy Policy from key 'privacyMsg', both separated here so that it can be wrapped as a link"
  },
  "oneDayAbbreviation": {
    "message": "1D",
    "description": "Shortened form of '1 day'"
  },
  "oneMonthAbbreviation": {
    "message": "1M",
    "description": "Shortened form of '1 month'"
  },
  "oneWeekAbbreviation": {
    "message": "1W",
    "description": "Shortened form of '1 week'"
  },
  "oneYearAbbreviation": {
    "message": "1Y",
    "description": "Shortened form of '1 year'"
  },
  "onekey": {
    "message": "OneKey"
  },
  "onlyAddTrustedNetworks": {
    "message": "A malicious network provider can lie about the state of the blockchain and record your network activity. Only add custom networks you trust."
  },
  "onlyConnectTrust": {
    "message": "Only connect with sites you trust. $1",
    "description": "Text displayed above the buttons for connection confirmation. $1 is the link to the learn more web page."
  },
  "openCustodianApp": {
    "message": "Open $1 app",
    "description": "The $1 is the name of the Custodian that will be open"
  },
  "openFullScreenForLedgerWebHid": {
    "message": "Go to full screen to connect your Ledger.",
    "description": "Shown to the user on the confirm screen when they are viewing MetaMask in a popup window but need to connect their ledger via webhid."
  },
  "openInBlockExplorer": {
    "message": "Open in block explorer"
  },
  "openSeaNew": {
    "message": "OpenSea"
  },
  "operationFailed": {
    "message": "Operation Failed"
  },
  "optional": {
    "message": "Optional"
  },
  "optionalWithParanthesis": {
    "message": "(Optional)"
  },
  "options": {
    "message": "Options"
  },
  "or": {
    "message": "or"
  },
  "origin": {
    "message": "Origin"
  },
  "osTheme": {
    "message": "System"
  },
  "otherSnaps": {
    "message": "other snaps",
    "description": "Used in the 'permission_rpc' message."
  },
  "outdatedBrowserNotification": {
    "message": "Your browser is out of date. If you don't update your browser, you won't be able to get security patches and new features from MetaMask."
  },
  "padlock": {
    "message": "Padlock"
  },
  "parameters": {
    "message": "Parameters"
  },
  "participateInMetaMetrics": {
    "message": "Participate in MetaMetrics"
  },
  "participateInMetaMetricsDescription": {
    "message": "Participate in MetaMetrics to help us make MetaMask better"
  },
  "password": {
    "message": "Password"
  },
  "passwordMmiTermsWarning": {
    "message": "I understand that MetaMask Institutional cannot recover this password for me. $1"
  },
  "passwordNotLongEnough": {
    "message": "Password not long enough"
  },
  "passwordSetupDetails": {
    "message": "This password will unlock your MetaMask wallet only on this device. MetaMask can not recover this password."
  },
  "passwordStrength": {
    "message": "Password strength: $1",
    "description": "Return password strength to the user when user wants to create password."
  },
  "passwordStrengthDescription": {
    "message": "A strong password can improve the security of your wallet should your device be stolen or compromised."
  },
  "passwordTermsWarning": {
    "message": "I understand that MetaMask cannot recover this password for me. $1"
  },
  "passwordsDontMatch": {
    "message": "Passwords don't match"
  },
  "pasteJWTToken": {
    "message": "Paste or drop your token here:"
  },
  "pastePrivateKey": {
    "message": "Enter your private key string here:",
    "description": "For importing an account from a private key"
  },
  "paymasterInUse": {
    "message": "The gas for this transaction will be paid by a paymaster.",
    "description": "Alert shown in transaction confirmation if paymaster in use."
  },
  "pending": {
    "message": "Pending"
  },
  "pendingTransactionInfo": {
    "message": "This transaction will not process until that one is complete."
  },
  "pendingTransactionMultiple": {
    "message": "You have ($1) pending transactions."
  },
  "pendingTransactionSingle": {
    "message": "You have (1) pending transaction.",
    "description": "$1 is count of pending transactions"
  },
  "permissionDetails": {
    "message": "Permission details"
  },
  "permissionRequest": {
    "message": "Permission request"
  },
  "permissionRequested": {
    "message": "Requested now"
  },
  "permissionRequestedForAccounts": {
    "message": "Requested now for $1",
    "description": "Permission cell status for requested permission including accounts, rendered as AvatarGroup which is $1."
  },
  "permissionRevoked": {
    "message": "Revoked in this update"
  },
  "permissionRevokedForAccounts": {
    "message": "Revoked in this update for $1",
    "description": "Permission cell status for revoked permission including accounts, rendered as AvatarGroup which is $1."
  },
  "permission_accessNamedSnap": {
    "message": "Connect to $1.",
    "description": "The description for the `wallet_snap` permission. $1 is the human-readable name of the snap."
  },
  "permission_accessNetwork": {
    "message": "Access the internet.",
    "description": "The description of the `endowment:network-access` permission."
  },
  "permission_accessNetworkDescription": {
    "message": "Allow $1 to access the internet. This can be used to both send and receive data with third-party servers.",
    "description": "An extended description of the `endowment:network-access` permission. $1 is the snap name."
  },
  "permission_accessSnap": {
    "message": "Connect to the $1 snap.",
    "description": "The description for the `wallet_snap` permission. $1 is the name of the snap."
  },
  "permission_accessSnapDescription": {
    "message": "Allow the website or snap to interact with $1.",
    "description": "The description for the `wallet_snap_*` permission. $1 is the name of the Snap."
  },
  "permission_cronjob": {
    "message": "Schedule and execute periodic actions.",
    "description": "The description for the `snap_cronjob` permission"
  },
  "permission_cronjobDescription": {
    "message": "Allow $1 to perform actions that run periodically at fixed times, dates, or intervals. This can be used to trigger time-sensitive interactions or notifications.",
    "description": "An extended description for the `snap_cronjob` permission. $1 is the snap name."
  },
  "permission_dialog": {
    "message": "Display dialog windows in MetaMask.",
    "description": "The description for the `snap_dialog` permission"
  },
  "permission_dialogDescription": {
    "message": "Allow $1 to display MetaMask popups with custom text, input field, and buttons to approve or reject an action.\nCan be used to create e.g. alerts, confirmations, and opt-in flows for a snap.",
    "description": "An extended description for the `snap_dialog` permission. $1 is the snap name."
  },
  "permission_ethereumAccounts": {
    "message": "See address, account balance, activity and suggest transactions to approve",
    "description": "The description for the `eth_accounts` permission"
  },
  "permission_ethereumProvider": {
    "message": "Access the Ethereum provider.",
    "description": "The description for the `endowment:ethereum-provider` permission"
  },
  "permission_ethereumProviderDescription": {
    "message": "Allow $1 to communicate with MetaMask directly, in order for it to read data from the blockchain and suggest messages and transactions.",
    "description": "An extended description for the `endowment:ethereum-provider` permission. $1 is the snap name."
  },
  "permission_getEntropy": {
    "message": "Derive arbitrary keys unique to $1.",
    "description": "The description for the `snap_getEntropy` permission. $1 is the snap name."
  },
  "permission_getEntropyDescription": {
    "message": "Allow $1 to derive arbitrary keys unique to $1, without exposing them. These keys are separate from your MetaMask account(s) and not related to your private keys or Secret Recovery Phrase. Other snaps cannot access this information.",
    "description": "An extended description for the `snap_getEntropy` permission. $1 is the snap name."
  },
  "permission_getLocale": {
    "message": "View your preferred language.",
    "description": "The description for the `snap_getLocale` permission"
  },
  "permission_getLocaleDescription": {
    "message": "Let $1 access your preferred language from your MetaMask settings. This can be used to localize and display $1's content using your language.",
    "description": "An extended description for the `snap_getLocale` permission. $1 is the snap name."
  },
  "permission_getPreferences": {
    "message": "See information like your preferred language and fiat currency.",
    "description": "The description for the `snap_getPreferences` permission"
  },
  "permission_getPreferencesDescription": {
    "message": "Let $1 access information like your preferred language and fiat currency in your MetaMask settings. This helps $1 display content tailored to your preferences. ",
    "description": "An extended description for the `snap_getPreferences` permission. $1 is the snap name."
  },
  "permission_homePage": {
    "message": "Display a custom screen",
    "description": "The description for the `endowment:page-home` permission"
  },
  "permission_homePageDescription": {
    "message": "Let $1 display a custom home screen in MetaMask. This can be used for user interfaces, configuration, and dashboards.",
    "description": "An extended description for the `endowment:page-home` permission. $1 is the snap name."
  },
  "permission_keyring": {
    "message": "Allow requests for adding and controlling Ethereum accounts",
    "description": "The description for the `endowment:keyring` permission"
  },
  "permission_keyringDescription": {
    "message": "Let $1 receive requests to add or remove accounts, plus sign and transact on behalf of these accounts.",
    "description": "An extended description for the `endowment:keyring` permission. $1 is the snap name."
  },
  "permission_lifecycleHooks": {
    "message": "Use lifecycle hooks.",
    "description": "The description for the `endowment:lifecycle-hooks` permission"
  },
  "permission_lifecycleHooksDescription": {
    "message": "Allow $1 to use lifecycle hooks to run code at specific times during its lifecycle.",
    "description": "An extended description for the `endowment:lifecycle-hooks` permission. $1 is the snap name."
  },
  "permission_manageAccounts": {
    "message": "Add and control Ethereum accounts",
    "description": "The description for `snap_manageAccounts` permission"
  },
  "permission_manageAccountsDescription": {
    "message": "Allow $1 to add or remove Ethereum accounts, then transact and sign with these accounts.",
    "description": "An extended description for the `snap_manageAccounts` permission. $1 is the snap name."
  },
  "permission_manageBip32Keys": {
    "message": "Manage $1 accounts.",
    "description": "The description for the `snap_getBip32Entropy` permission. $1 is a derivation path, e.g. 'm/44'/0'/0' (secp256k1)'."
  },
  "permission_manageBip44AndBip32KeysDescription": {
    "message": "Allow $1 to manage accounts and assets on the requested network. These accounts are derived and backed up using your secret recovery phrase (without revealing it). With the power to derive keys, $1 can support a variety of blockchain protocols beyond Ethereum (EVMs).",
    "description": "An extended description for the `snap_getBip44Entropy` and `snap_getBip44Entropy` permissions. $1 is the snap name."
  },
  "permission_manageBip44Keys": {
    "message": "Manage $1 accounts.",
    "description": "The description for the `snap_getBip44Entropy` permission. $1 is the name of a protocol, e.g. 'Filecoin'."
  },
  "permission_manageState": {
    "message": "Store and manage its data on your device.",
    "description": "The description for the `snap_manageState` permission"
  },
  "permission_manageStateDescription": {
    "message": "Allow $1 to store, update, and retrieve data securely with encryption. Other snaps cannot access this information.",
    "description": "An extended description for the `snap_manageState` permission. $1 is the snap name."
  },
  "permission_nameLookup": {
    "message": "Provide domain and address lookups.",
    "description": "The description for the `endowment:name-lookup` permission."
  },
  "permission_nameLookupDescription": {
    "message": "Allow the snap to fetch and display address and domain lookups in different parts of the MetaMask UI.",
    "description": "An extended description for the `endowment:name-lookup` permission."
  },
  "permission_notifications": {
    "message": "Show notifications.",
    "description": "The description for the `snap_notify` permission"
  },
  "permission_notificationsDescription": {
    "message": "Allow $1 to display notifications within MetaMask. A short notification text can be triggered by a snap for actionable or time-sensitive information.",
    "description": "An extended description for the `snap_notify` permission. $1 is the snap name."
  },
  "permission_rpc": {
    "message": "Allow $1 to communicate directly with $2.",
    "description": "The description for the `endowment:rpc` permission. $1 is 'other snaps' or 'websites', $2 is the snap name."
  },
  "permission_rpcDescription": {
    "message": "Allow $1 to send messages to $2 and receive a response from $2.",
    "description": "An extended description for the `endowment:rpc` permission. $1 is 'other snaps' or 'websites', $2 is the snap name."
  },
  "permission_rpcDescriptionOriginList": {
    "message": "$1 and $2",
    "description": "A list of allowed origins where $2 is the last origin of the list and $1 is the rest of the list separated by ','."
  },
  "permission_signatureInsight": {
    "message": "Display signature insights modal.",
    "description": "The description for the `endowment:signature-insight` permission"
  },
  "permission_signatureInsightDescription": {
    "message": "Allow $1 to display a modal with insights on any signature request before approval. This can be used for anti-phishing and security solutions.",
    "description": "An extended description for the `endowment:signature-insight` permission. $1 is the snap name."
  },
  "permission_signatureInsightOrigin": {
    "message": "See the origins of websites that initiate a signature request",
    "description": "The description for the `signatureOrigin` caveat, to be used with the `endowment:signature-insight` permission"
  },
  "permission_signatureInsightOriginDescription": {
    "message": "Allow $1 to see the origin (URI) of websites that initiate signature requests. This can be used for anti-phishing and security solutions.",
    "description": "An extended description for the `signatureOrigin` caveat, to be used with the `endowment:signature-insight` permission. $1 is the snap name."
  },
  "permission_transactionInsight": {
    "message": "Fetch and display transaction insights.",
    "description": "The description for the `endowment:transaction-insight` permission"
  },
  "permission_transactionInsightDescription": {
    "message": "Allow $1 to decode transactions and show insights within the MetaMask UI. This can be used for anti-phishing and security solutions.",
    "description": "An extended description for the `endowment:transaction-insight` permission. $1 is the snap name."
  },
  "permission_transactionInsightOrigin": {
    "message": "See the origins of websites that suggest transactions",
    "description": "The description for the `transactionOrigin` caveat, to be used with the `endowment:transaction-insight` permission"
  },
  "permission_transactionInsightOriginDescription": {
    "message": "Allow $1 to see the origin (URI) of websites that suggest transactions. This can be used for anti-phishing and security solutions.",
    "description": "An extended description for the `transactionOrigin` caveat, to be used with the `endowment:transaction-insight` permission. $1 is the snap name."
  },
  "permission_unknown": {
    "message": "Unknown permission: $1",
    "description": "$1 is the name of a requested permission that is not recognized."
  },
  "permission_viewBip32PublicKeys": {
    "message": "View your public key for $1 ($2).",
    "description": "The description for the `snap_getBip32PublicKey` permission. $1 is a derivation path, e.g. 'm/44'/0'/0''. $2 is the elliptic curve name, e.g. 'secp256k1'."
  },
  "permission_viewBip32PublicKeysDescription": {
    "message": "Allow $2 to view your public keys (and addresses) for $1. This does not grant any control of accounts or assets.",
    "description": "An extended description for the `snap_getBip32PublicKey` permission. $1 is a derivation path (name). $2 is the snap name."
  },
  "permission_viewNamedBip32PublicKeys": {
    "message": "View your public key for $1.",
    "description": "The description for the `snap_getBip32PublicKey` permission. $1 is a name for the derivation path, e.g., 'Ethereum accounts'."
  },
  "permission_walletSwitchEthereumChain": {
    "message": "Use your enabled networks",
    "description": "The label for the `wallet_switchEthereumChain` permission"
  },
  "permission_webAssembly": {
    "message": "Support for WebAssembly.",
    "description": "The description of the `endowment:webassembly` permission."
  },
  "permission_webAssemblyDescription": {
    "message": "Allow $1 to access low-level execution environments via WebAssembly.",
    "description": "An extended description of the `endowment:webassembly` permission. $1 is the snap name."
  },
  "permissions": {
    "message": "Permissions"
  },
  "permissionsPageEmptyContent": {
    "message": "Nothing to see here"
  },
  "permissionsPageEmptySubContent": {
    "message": "This is where you can see the permissions you've given to installed Snaps or connected sites."
  },
  "permissionsPageTourDescription": {
    "message": "This is your control panel for managing permissions given to connected sites and installed Snaps."
  },
  "permissionsPageTourTitle": {
    "message": "Connected sites are now permissions"
  },
  "permitSimulationDetailInfo": {
    "message": "You're giving the spender permission to spend this many tokens from your account."
  },
  "personalAddressDetected": {
    "message": "Personal address detected. Input the token contract address."
  },
  "petnamesEnabledToggle": {
    "message": "Allow nicknames"
  },
  "petnamesEnabledToggleDescription": {
    "message": "This lets you assign a nickname to any address. We’ll suggest names for addresses that you interact with when possible."
  },
  "pinExtensionDescription": {
    "message": "Navigate to the extension menu and pin MetaMask Institutional for seamless access."
  },
  "pinExtensionTitle": {
    "message": "Pin extension"
  },
  "pinToTop": {
    "message": "Pin to top"
  },
  "pleaseConfirm": {
    "message": "Please confirm"
  },
  "plusMore": {
    "message": "+ $1 more",
    "description": "$1 is the number of additional items"
  },
  "plusXMore": {
    "message": "+ $1 more",
    "description": "$1 is a number of additional but unshown items in a list- this message will be shown in place of those items"
  },
  "popularCustomNetworks": {
    "message": "Popular custom networks"
  },
  "popularNetworkAddToolTip": {
    "message": "Some of these networks rely on third parties. The connections may be less reliable or enable third-parties to track activity. $1",
    "description": "$1 is Learn more link"
  },
  "portfolio": {
    "message": "Portfolio"
  },
  "portfolioDashboard": {
    "message": "Portfolio Dashboard"
  },
  "preparingSwap": {
    "message": "Preparing swap..."
  },
  "prev": {
    "message": "Prev"
  },
  "price": {
    "message": "Price"
  },
  "priceUnavailable": {
    "message": "price unavailable"
  },
  "primaryCurrencySetting": {
    "message": "Primary currency"
  },
  "primaryCurrencySettingDescription": {
    "message": "Select native to prioritize displaying values in the native currency of the chain (e.g. ETH). Select Fiat to prioritize displaying values in your selected fiat currency."
  },
  "primaryType": {
    "message": "Primary type"
  },
  "priorityFee": {
    "message": "Priority fee"
  },
  "priorityFeeProperCase": {
    "message": "Priority Fee"
  },
  "privacy": {
    "message": "Privacy"
  },
  "privacyMsg": {
    "message": "Privacy policy"
  },
  "privateKey": {
    "message": "Private Key",
    "description": "select this type of file to use to import an account"
  },
  "privateKeyCopyWarning": {
    "message": "Private key for $1",
    "description": "$1 represents the account name"
  },
  "privateKeyHidden": {
    "message": "The private key is hidden",
    "description": "Explains that the private key input is hidden"
  },
  "privateKeyShow": {
    "message": "Show/Hide the private key input",
    "description": "Describes a toggle that is used to show or hide the private key input"
  },
  "privateKeyShown": {
    "message": "This private key is being shown",
    "description": "Explains that the private key input is being shown"
  },
  "privateKeyWarning": {
    "message": "Warning: Never disclose this key. Anyone with your private keys can steal any assets held in your account."
  },
  "privateNetwork": {
    "message": "Private network"
  },
  "proceedWithTransaction": {
    "message": "I want to proceed anyway"
  },
  "productAnnouncements": {
    "message": "Product announcements"
  },
  "profileSync": {
    "message": "Profile Sync"
  },
  "profileSyncConfirmation": {
    "message": "If you turn off profile sync, you won’t be able to receive notifications."
  },
  "profileSyncDescription": {
    "message": "Creates a profile that MetaMask uses to sync some settings among your devices. This is required to get notifications. $1."
  },
  "profileSyncPrivacyLink": {
    "message": "Learn how we protect your privacy"
  },
  "proposedApprovalLimit": {
    "message": "Proposed approval limit"
  },
  "provide": {
    "message": "Provide"
  },
  "publicAddress": {
    "message": "Public address"
  },
  "pushPlatformNotificationsFundsReceivedDescription": {
    "message": "You received $1 $2"
  },
  "pushPlatformNotificationsFundsReceivedDescriptionDefault": {
    "message": "You received some tokens"
  },
  "pushPlatformNotificationsFundsReceivedTitle": {
    "message": "Funds received"
  },
  "pushPlatformNotificationsFundsSentDescription": {
    "message": "You successfully sent $1 $2"
  },
  "pushPlatformNotificationsFundsSentDescriptionDefault": {
    "message": "You successfully sent some tokens"
  },
  "pushPlatformNotificationsFundsSentTitle": {
    "message": "Funds sent"
  },
  "pushPlatformNotificationsNftReceivedDescription": {
    "message": "You received new NFTs"
  },
  "pushPlatformNotificationsNftReceivedTitle": {
    "message": "NFT received"
  },
  "pushPlatformNotificationsNftSentDescription": {
    "message": "You have successfully sent an NFT"
  },
  "pushPlatformNotificationsNftSentTitle": {
    "message": "NFT sent"
  },
  "pushPlatformNotificationsStakingLidoStakeCompletedDescription": {
    "message": "Your Lido stake was successful"
  },
  "pushPlatformNotificationsStakingLidoStakeCompletedTitle": {
    "message": "Stake complete"
  },
  "pushPlatformNotificationsStakingLidoStakeReadyToBeWithdrawnDescription": {
    "message": "Your Lido stake is now ready to be withdrawn"
  },
  "pushPlatformNotificationsStakingLidoStakeReadyToBeWithdrawnTitle": {
    "message": "Stake ready for withdrawal"
  },
  "pushPlatformNotificationsStakingLidoWithdrawalCompletedDescription": {
    "message": "Your Lido withdrawal was successful"
  },
  "pushPlatformNotificationsStakingLidoWithdrawalCompletedTitle": {
    "message": "Withdrawal completed"
  },
  "pushPlatformNotificationsStakingLidoWithdrawalRequestedDescription": {
    "message": "Your Lido withdrawal request was submitted"
  },
  "pushPlatformNotificationsStakingLidoWithdrawalRequestedTitle": {
    "message": "Withdrawal requested"
  },
  "pushPlatformNotificationsStakingRocketpoolStakeCompletedDescription": {
    "message": "Your RocketPool stake was successful"
  },
  "pushPlatformNotificationsStakingRocketpoolStakeCompletedTitle": {
    "message": "Stake complete"
  },
  "pushPlatformNotificationsStakingRocketpoolUnstakeCompletedDescription": {
    "message": "Your RocketPool unstake was successful"
  },
  "pushPlatformNotificationsStakingRocketpoolUnstakeCompletedTitle": {
    "message": "Unstake complete"
  },
  "pushPlatformNotificationsSwapCompletedDescription": {
    "message": "Your MetaMask Swap was successful"
  },
  "pushPlatformNotificationsSwapCompletedTitle": {
    "message": "Swap completed"
  },
  "queued": {
    "message": "Queued"
  },
  "quoteRate": {
    "message": "Quote rate"
  },
  "rank": {
    "message": "Rank"
  },
  "reAddAccounts": {
    "message": "re-add any other accounts"
  },
  "reAdded": {
    "message": "re-added"
  },
  "readdToken": {
    "message": "You can add this token back in the future by going to “Import token” in your accounts options menu."
  },
  "receive": {
    "message": "Receive"
  },
  "recipientAddressPlaceholder": {
    "message": "Enter public address (0x) or ENS name"
  },
  "recipientAddressPlaceholderFlask": {
    "message": "Enter public address (0x) or domain name"
  },
  "recommendedGasLabel": {
    "message": "Recommended"
  },
  "recoveryPhraseReminderBackupStart": {
    "message": "Start here"
  },
  "recoveryPhraseReminderConfirm": {
    "message": "Got it"
  },
  "recoveryPhraseReminderHasBackedUp": {
    "message": "Always keep your Secret Recovery Phrase in a secure and secret place"
  },
  "recoveryPhraseReminderHasNotBackedUp": {
    "message": "Need to backup your Secret Recovery Phrase again?"
  },
  "recoveryPhraseReminderItemOne": {
    "message": "Never share your Secret Recovery Phrase with anyone"
  },
  "recoveryPhraseReminderItemTwo": {
    "message": "The MetaMask team will never ask for your Secret Recovery Phrase"
  },
  "recoveryPhraseReminderSubText": {
    "message": "Your Secret Recovery Phrase controls all of your accounts."
  },
  "recoveryPhraseReminderTitle": {
    "message": "Protect your funds"
  },
  "redesignedConfirmationsEnabledToggle": {
    "message": "Improved signature requests"
  },
  "redesignedConfirmationsToggleDescription": {
    "message": "Turn this on to see signature requests in an enhanced format."
  },
  "redesignedTransactionsEnabledToggle": {
    "message": "Improved transaction requests"
  },
  "redesignedTransactionsToggleDescription": {
    "message": "Turn this on to see transactions requests in an enhanced format."
  },
  "refreshList": {
    "message": "Refresh list"
  },
  "reject": {
    "message": "Reject"
  },
  "rejectAll": {
    "message": "Reject all"
  },
  "rejectRequestsDescription": {
    "message": "You are about to batch reject $1 requests."
  },
  "rejectRequestsN": {
    "message": "Reject $1 requests"
  },
  "rejectTxsDescription": {
    "message": "You are about to batch reject $1 transactions."
  },
  "rejectTxsN": {
    "message": "Reject $1 transactions"
  },
  "rejected": {
    "message": "Rejected"
  },
  "remember": {
    "message": "Remember:"
  },
  "remove": {
    "message": "Remove"
  },
  "removeAccount": {
    "message": "Remove account"
  },
  "removeAccountDescription": {
    "message": "This account will be removed from your wallet. Please make sure you have the original Secret Recovery Phrase or private key for this imported account before continuing. You can import or create accounts again from the account drop-down. "
  },
  "removeJWT": {
    "message": "Remove custodian token"
  },
  "removeJWTDescription": {
    "message": "Are you sure you want to remove this token? All accounts assigned to this token will be removed from extension as well: "
  },
  "removeKeyringSnap": {
    "message": "Removing this Snap removes these accounts from MetaMask:"
  },
  "removeKeyringSnapToolTip": {
    "message": "The snap controls the accounts, and by removing it, the accounts will be removed from MetaMask, too, but they will remain in the blockchain."
  },
  "removeNFT": {
    "message": "Remove NFT"
  },
  "removeNftErrorMessage": {
    "message": "We could not remove this NFT."
  },
  "removeNftMessage": {
    "message": "NFT was successfully removed!"
  },
  "removeSnap": {
    "message": "Remove Snap"
  },
  "removeSnapAccountDescription": {
    "message": "If you proceed, this account will no longer be available in MetaMask."
  },
  "removeSnapAccountTitle": {
    "message": "Remove account"
  },
  "removeSnapConfirmation": {
    "message": "Are you sure you want to remove $1?",
    "description": "$1 represents the name of the snap"
  },
  "removeSnapDescription": {
    "message": "This action will delete the snap, its data and revoke your given permissions."
  },
  "replace": {
    "message": "replace"
  },
  "reportIssue": {
    "message": "Report an issue"
  },
  "requestFlaggedAsMaliciousFallbackCopyReason": {
    "message": "The security provider has not shared additional details"
  },
  "requestFlaggedAsMaliciousFallbackCopyReasonTitle": {
    "message": "Request flagged as malicious"
  },
  "requestFrom": {
    "message": "Request from"
  },
  "requestFromInfo": {
    "message": "This is the site asking for your signature."
  },
  "requestFromTransactionDescription": {
    "message": "This is the site asking for your confirmation."
  },
  "requestMayNotBeSafe": {
    "message": "Request may not be safe"
  },
  "requestMayNotBeSafeError": {
    "message": "The security provider didn't detect any known malicious activity, but it still may not be safe to continue."
  },
  "requestNotVerified": {
    "message": "Request not verified"
  },
  "requestNotVerifiedError": {
    "message": "Because of an error, this request was not verified by the security provider. Proceed with caution."
  },
  "requestsAwaitingAcknowledgement": {
    "message": "requests waiting to be acknowledged"
  },
  "required": {
    "message": "Required"
  },
  "reset": {
    "message": "Reset"
  },
  "resetWallet": {
    "message": "Reset wallet"
  },
  "resetWalletSubHeader": {
    "message": "MetaMask does not keep a copy of your password. If you’re having trouble unlocking your account, you will need to reset your wallet. You can do this by providing the Secret Recovery Phrase you used when you set up your wallet."
  },
  "resetWalletUsingSRP": {
    "message": "This action will delete your current wallet and Secret Recovery Phrase from this device, along with the list of accounts you’ve curated. After resetting with a Secret Recovery Phrase, you’ll see a list of accounts based on the Secret Recovery Phrase you use to reset. This new list will automatically include accounts that have a balance. You’ll also be able to $1 created previously. Custom accounts that you’ve imported will need to be $2, and any custom tokens you’ve added to an account will need to be $3 as well."
  },
  "resetWalletWarning": {
    "message": "Make sure you’re using the correct Secret Recovery Phrase before proceeding. You will not be able to undo this."
  },
  "restartMetamask": {
    "message": "Restart MetaMask"
  },
  "restore": {
    "message": "Restore"
  },
  "restoreUserData": {
    "message": "Restore user data"
  },
  "restoreUserDataDescription": {
    "message": "You can restore data like contacts and preferences from a backup file."
  },
  "resultPageError": {
    "message": "Error"
  },
  "resultPageErrorDefaultMessage": {
    "message": "The operation failed."
  },
  "resultPageSuccess": {
    "message": "Success"
  },
  "resultPageSuccessDefaultMessage": {
    "message": "The operation completed successfully."
  },
  "retryTransaction": {
    "message": "Retry transaction"
  },
  "reusedTokenNameWarning": {
    "message": "A token here reuses a symbol from another token you watch, this can be confusing or deceptive."
  },
  "revealSeedWords": {
    "message": "Reveal Secret Recovery Phrase"
  },
  "revealSeedWordsDescription1": {
    "message": "The $1 provides $2",
    "description": "This is a sentence consisting of link using 'revealSeedWordsSRPName' as $1 and bolded text using 'revealSeedWordsDescription3' as $2."
  },
  "revealSeedWordsDescription2": {
    "message": "MetaMask is a $1. That means you're the owner of your SRP.",
    "description": "$1 is text link with the message from 'revealSeedWordsNonCustodialWallet'"
  },
  "revealSeedWordsDescription3": {
    "message": "full access to your wallet and funds.\n"
  },
  "revealSeedWordsNonCustodialWallet": {
    "message": "non-custodial wallet"
  },
  "revealSeedWordsQR": {
    "message": "QR"
  },
  "revealSeedWordsSRPName": {
    "message": "Secret Recovery Phrase (SRP)"
  },
  "revealSeedWordsText": {
    "message": "Text"
  },
  "revealSeedWordsWarning": {
    "message": "Make sure no one is looking at your screen. $1",
    "description": "$1 is bolded text using the message from 'revealSeedWordsWarning2'"
  },
  "revealSeedWordsWarning2": {
    "message": "MetaMask Support will never request this.",
    "description": "The bolded texted in the second part of 'revealSeedWordsWarning'"
  },
  "revealSensitiveContent": {
    "message": "Reveal sensitive content"
  },
  "revealTheSeedPhrase": {
    "message": "Reveal seed phrase"
  },
  "reviewAlerts": {
    "message": "Review alerts"
  },
  "reviewPermissions": {
    "message": "Review permissions"
  },
  "revokeAllTokensTitle": {
    "message": "Revoke permission to access and transfer all of your $1?",
    "description": "$1 is the symbol of the token for which the user is revoking approval"
  },
  "revokeAllTokensTitleWithoutSymbol": {
    "message": "Revoke permission to access and transfer all of your NFTs from $1?",
    "description": "$1 is a link to contract on the block explorer when we're not able to retrieve a erc721 or erc1155 name"
  },
  "revokeApproveForAllDescription": {
    "message": "This revokes the permission for a third party to access and transfer all of your $1 without further notice.",
    "description": "$1 is either a string or link of a given token symbol or name"
  },
  "revokeApproveForAllDescriptionWithoutSymbol": {
    "message": "This revokes the permission for a third party to access and transfer all of your NFTs from $1 without further notice.",
    "description": "$1 is a link to contract on the block explorer when we're not able to retrieve a erc721 or erc1155 name"
  },
  "revokePermission": {
    "message": "Revoke permission"
  },
  "revokeSpendingCap": {
    "message": "Revoke spending cap for your $1",
    "description": "$1 is a token symbol"
  },
  "revokeSpendingCapTooltipText": {
    "message": "This third party will be unable to spend any more of your current or future tokens."
  },
  "rpcUrl": {
    "message": "New RPC URL"
  },
  "safeTransferFrom": {
    "message": "Safe transfer from"
  },
  "save": {
    "message": "Save"
  },
  "scanInstructions": {
    "message": "Place the QR code in front of your camera"
  },
  "scanQrCode": {
    "message": "Scan QR code"
  },
  "scrollDown": {
    "message": "Scroll down"
  },
  "search": {
    "message": "Search"
  },
  "searchAccounts": {
    "message": "Search accounts"
  },
  "searchNfts": {
    "message": "Search NFTs"
  },
  "searchTokens": {
    "message": "Search tokens"
  },
  "secretRecoveryPhrase": {
    "message": "Secret Recovery Phrase"
  },
  "secureWallet": {
    "message": "Secure wallet"
  },
  "security": {
    "message": "Security"
  },
  "securityAlert": {
    "message": "Security alert from $1 and $2"
  },
  "securityAlerts": {
    "message": "Security alerts"
  },
  "securityAlertsDescription": {
    "message": "This feature alerts you to malicious activity by actively reviewing transaction and signature requests. $1",
    "description": "Link to learn more about security alerts"
  },
  "securityAndPrivacy": {
    "message": "Security & privacy"
  },
  "securityProviderPoweredBy": {
    "message": "Powered by $1",
    "description": "The security provider that is providing data"
  },
  "seeAllPermissions": {
    "message": "See all permissions",
    "description": "Used for revealing more content (e.g. permission list, etc.)"
  },
  "seeDetails": {
    "message": "See details"
  },
  "seedPhraseConfirm": {
    "message": "Confirm Secret Recovery Phrase"
  },
  "seedPhraseEnterMissingWords": {
    "message": "Confirm Secret Recovery Phrase"
  },
  "seedPhraseIntroNotRecommendedButtonCopy": {
    "message": "Remind me later (not recommended)"
  },
  "seedPhraseIntroRecommendedButtonCopy": {
    "message": "Secure my wallet (recommended)"
  },
  "seedPhraseIntroSidebarBulletOne": {
    "message": "Write down and store in multiple secret places"
  },
  "seedPhraseIntroSidebarBulletTwo": {
    "message": "Store in a safe deposit box"
  },
  "seedPhraseIntroSidebarCopyOne": {
    "message": "Your Secret Recovery Phrase is a 12-word phrase that is the “master key” to your wallet and your funds"
  },
  "seedPhraseIntroSidebarCopyThree": {
    "message": "If someone asks for your recovery phrase they are likely trying to scam you and steal your wallet funds."
  },
  "seedPhraseIntroSidebarCopyTwo": {
    "message": "Never, ever share your Secret Recovery Phrase, not even with MetaMask!"
  },
  "seedPhraseIntroSidebarTitleOne": {
    "message": "What is a Secret Recovery Phrase?"
  },
  "seedPhraseIntroSidebarTitleThree": {
    "message": "Should I share my Secret Recovery Phrase?"
  },
  "seedPhraseIntroSidebarTitleTwo": {
    "message": "How do I save my Secret Recovery Phrase?"
  },
  "seedPhraseIntroTitle": {
    "message": "Secure your wallet"
  },
  "seedPhraseIntroTitleCopy": {
    "message": "Before getting started, watch this short video to learn about your Secret Recovery Phrase and how to keep your wallet safe."
  },
  "seedPhraseReq": {
    "message": "Secret Recovery Phrases contain 12, 15, 18, 21, or 24 words"
  },
  "seedPhraseWriteDownDetails": {
    "message": "Write down this 12-word Secret Recovery Phrase and save it in a place that you trust and only you can access."
  },
  "seedPhraseWriteDownHeader": {
    "message": "Write down your Secret Recovery Phrase"
  },
  "select": {
    "message": "Select"
  },
  "selectAccounts": {
    "message": "Select the account(s) to use on this site"
  },
  "selectAccountsForSnap": {
    "message": "Select the account(s) to use with this snap"
  },
  "selectAll": {
    "message": "Select all"
  },
  "selectAllAccounts": {
    "message": "Select all accounts"
  },
  "selectAnAccount": {
    "message": "Select an account"
  },
  "selectAnAccountAlreadyConnected": {
    "message": "This account has already been connected to MetaMask"
  },
  "selectAnAccountHelp": {
    "message": "Select the custodian accounts to use in MetaMask Institutional."
  },
  "selectEnableDisplayMediaPrivacyPreference": {
    "message": "Turn on Display NFT Media"
  },
  "selectHdPath": {
    "message": "Select HD path"
  },
  "selectJWT": {
    "message": "Select token"
  },
  "selectNFTPrivacyPreference": {
    "message": "Enable NFT Autodetection"
  },
  "selectPathHelp": {
    "message": "If you don't see the accounts you expect, try switching the HD path or current selected network."
  },
  "selectType": {
    "message": "Select Type"
  },
  "selectingAllWillAllow": {
    "message": "Selecting all will allow this site to view all of your current accounts. Make sure you trust this site."
  },
  "send": {
    "message": "Send"
  },
  "sendBugReport": {
    "message": "Send us a bug report."
  },
  "sendNoContactsConversionText": {
    "message": "click here"
  },
  "sendNoContactsDescription": {
    "message": "Contacts allow you to safely send transactions to another account multiple times.  To create a contact, $1",
    "description": "$1 represents the action text 'click here'"
  },
  "sendNoContactsTitle": {
    "message": "You don't have any contacts yet"
  },
  "sendSelectReceiveAsset": {
    "message": "Select asset to receive"
  },
  "sendSelectSendAsset": {
    "message": "Select asset to send"
  },
  "sendSpecifiedTokens": {
    "message": "Send $1",
    "description": "Symbol of the specified token"
  },
  "sendSwapSubmissionWarning": {
    "message": "Clicking this button will immediately initiate your swap transaction. Please review your transaction details before proceeding."
  },
  "sendTokenAsToken": {
    "message": "Send $1 as $2",
    "description": "Used in the transaction display list to describe a swap and send. $1 and $2 are the symbols of tokens in involved in the swap."
  },
  "sendingAsset": {
    "message": "Sending $1"
  },
  "sendingDisabled": {
    "message": "Sending of ERC-1155 NFT assets is not yet supported."
  },
  "sendingNativeAsset": {
    "message": "Sending $1",
    "description": "$1 represents the native currency symbol for the current network (e.g. ETH or BNB)"
  },
  "sendingToTokenContractWarning": {
    "message": "Warning: you are about to send to a token contract which could result in a loss of funds. $1",
    "description": "$1 is a clickable link with text defined by the 'learnMoreUpperCase' key. The link will open to a support article regarding the known contract address warning"
  },
  "sendingZeroAmount": {
    "message": "You are sending 0 $1."
  },
  "sepolia": {
    "message": "Sepolia test network"
  },
  "setAdvancedPrivacySettingsDetails": {
    "message": "MetaMask uses these trusted third-party services to enhance product usability and safety."
  },
  "setApprovalForAll": {
    "message": "Set approval for all"
  },
  "setApprovalForAllTitle": {
    "message": "Approve $1 with no spend limit",
    "description": "The token symbol that is being approved"
  },
  "settingAddSnapAccount": {
    "message": "Add account Snap"
  },
  "settings": {
    "message": "Settings"
  },
  "settingsSearchMatchingNotFound": {
    "message": "No matching results found."
  },
  "settingsSubHeadingSignaturesAndTransactions": {
    "message": "Signature and transaction requests"
  },
  "show": {
    "message": "Show"
  },
  "showAccount": {
    "message": "Show account"
  },
  "showExtensionInFullSizeView": {
    "message": "Show extension in full-size view"
  },
  "showExtensionInFullSizeViewDescription": {
    "message": "Turn this on to make full-size view your default when you click the extension icon."
  },
  "showFiatConversionInTestnets": {
    "message": "Show conversion on test networks"
  },
  "showFiatConversionInTestnetsDescription": {
    "message": "Select this to show fiat conversion on test networks"
  },
  "showHexData": {
    "message": "Show hex data"
  },
  "showHexDataDescription": {
    "message": "Select this to show the hex data field on the send screen"
  },
  "showIncomingTransactions": {
    "message": "Show incoming transactions"
  },
  "showIncomingTransactionsDescription": {
    "message": "This relies on $1 which will have access to your Ethereum address and your IP address. $2",
    "description": "$1 is the link to etherscan url and $2 is the link to the privacy policy of consensys APIs"
  },
  "showIncomingTransactionsExplainer": {
    "message": "This relies on different third-party APIs for each network, which expose your Ethereum address and your IP address."
  },
  "showLess": {
    "message": "Show less"
  },
  "showMore": {
    "message": "Show more"
  },
  "showNft": {
    "message": "Show NFT"
  },
  "showPermissions": {
    "message": "Show permissions"
  },
  "showPrivateKey": {
    "message": "Show private key"
  },
  "showTestnetNetworks": {
    "message": "Show test networks"
  },
  "showTestnetNetworksDescription": {
    "message": "Select this to show test networks in network list"
  },
  "sigRequest": {
    "message": "Signature request"
  },
  "sign": {
    "message": "Sign"
  },
  "signatureRequest": {
    "message": "Signature request"
  },
  "signatureRequestGuidance": {
    "message": "Only sign this message if you fully understand the content and trust the requesting site."
  },
  "signed": {
    "message": "Signed"
  },
  "signin": {
    "message": "Sign-In"
  },
  "signing": {
    "message": "Signing"
  },
  "signingInWith": {
    "message": "Signing in with"
  },
  "simulationApproveHeading": {
    "message": "Withdraw"
  },
  "simulationDetailsApproveDesc": {
    "message": "You're giving someone else permission to withdraw NFTs from your account."
  },
  "simulationDetailsFailed": {
    "message": "There was an error loading your estimation."
  },
  "simulationDetailsFiatNotAvailable": {
    "message": "Not Available"
  },
  "simulationDetailsIncomingHeading": {
    "message": "You receive"
  },
  "simulationDetailsNoBalanceChanges": {
    "message": "No changes predicted for your wallet"
  },
  "simulationDetailsOutgoingHeading": {
    "message": "You send"
  },
  "simulationDetailsTitle": {
    "message": "Estimated changes"
  },
  "simulationDetailsTitleTooltip": {
    "message": "Estimated changes are what might happen if you go through with this transaction. This is just a prediction, not a guarantee."
  },
  "simulationDetailsTotalFiat": {
    "message": "Total = $1",
    "description": "$1 is the total amount in fiat currency on one side of the transaction"
  },
  "simulationDetailsTransactionReverted": {
    "message": "This transaction is likely to fail"
  },
  "simulationErrorMessageV2": {
    "message": "We were not able to estimate gas. There might be an error in the contract and this transaction may fail."
  },
  "simulationsSettingDescription": {
    "message": "Turn this on to estimate balance changes of transactions before you confirm them. This doesn't guarantee the final outcome of your transactions. $1"
  },
  "simulationsSettingSubHeader": {
    "message": "Estimate balance changes"
  },
  "siweIssued": {
    "message": "Issued"
  },
  "siweNetwork": {
    "message": "Network"
  },
  "siweRequestId": {
    "message": "Request ID"
  },
  "siweResources": {
    "message": "Resources"
  },
  "siweSignatureSimulationDetailInfo": {
    "message": "You’re signing into a site and there are no predicted changes to your account."
  },
  "siweURI": {
    "message": "URL"
  },
  "skip": {
    "message": "Skip"
  },
  "skipAccountSecurity": {
    "message": "Skip account security?"
  },
  "skipAccountSecurityDetails": {
    "message": "I understand that until I back up my Secret Recovery Phrase, I may lose my accounts and all of their assets."
  },
  "smartContracts": {
    "message": "Smart contracts"
  },
  "smartSwapsErrorNotEnoughFunds": {
    "message": "Not enough funds for a smart swap."
  },
  "smartSwapsErrorUnavailable": {
    "message": "Smart Swaps are temporarily unavailable."
  },
  "smartTransactionCancelled": {
    "message": "Your transaction was canceled"
  },
  "smartTransactionCancelledDescription": {
    "message": "Your transaction couldn't be completed, so it was canceled to save you from paying unnecessary gas fees."
  },
  "smartTransactionError": {
    "message": "Your transaction failed"
  },
  "smartTransactionErrorDescription": {
    "message": "Sudden market changes can cause failures. If the problem continues, reach out to MetaMask customer support."
  },
  "smartTransactionPending": {
    "message": "Submitting your transaction"
  },
  "smartTransactionSuccess": {
    "message": "Your transaction is complete"
  },
  "smartTransactionTakingTooLong": {
    "message": "Sorry for the wait"
  },
  "smartTransactionTakingTooLongDescription": {
    "message": "If your transaction is not finalized within $1, it will be canceled and you will not be charged for gas.",
    "description": "$1 is remaining time in seconds"
  },
  "smartTransactions": {
    "message": "Smart Transactions"
  },
  "smartTransactionsBenefit1": {
    "message": "99.5% success rate"
  },
  "smartTransactionsBenefit2": {
    "message": "Saves you money"
  },
  "smartTransactionsBenefit3": {
    "message": "Real-time updates"
  },
  "smartTransactionsDescription": {
    "message": "Unlock higher success rates, frontrunning protection, and better visibility with Smart Transactions."
  },
  "smartTransactionsDescription2": {
    "message": "Only available on Ethereum. Enable or disable any time in settings. $1",
    "description": "$1 is an external link to learn more about Smart Transactions"
  },
  "smartTransactionsOptItModalTitle": {
    "message": "Enhanced Transaction Protection"
  },
  "snapAccountCreated": {
    "message": "Account created"
  },
  "snapAccountCreatedDescription": {
    "message": "Your new account is ready to use!"
  },
  "snapAccountCreationFailed": {
    "message": "Account creation failed"
  },
  "snapAccountCreationFailedDescription": {
    "message": "$1 didn't manage to create an account for you.",
    "description": "$1 is the snap name"
  },
  "snapAccountRedirectFinishSigningTitle": {
    "message": "Finish signing"
  },
  "snapAccountRedirectSiteDescription": {
    "message": "Follow the instructions from $1"
  },
  "snapAccountRemovalFailed": {
    "message": "Account removal failed"
  },
  "snapAccountRemovalFailedDescription": {
    "message": "$1 didn't manage to remove this account for you.",
    "description": "$1 is the snap name"
  },
  "snapAccountRemoved": {
    "message": "Account removed"
  },
  "snapAccountRemovedDescription": {
    "message": "This account will no longer be available to use in MetaMask."
  },
  "snapAccounts": {
    "message": "Account Snaps"
  },
  "snapAccountsDescription": {
    "message": "Accounts controlled by third-party Snaps."
  },
  "snapConnectTo": {
    "message": "Connect to $1",
    "description": "$1 is the website URL or a Snap name. Used for Snaps pre-approved connections."
  },
  "snapConnectionPermissionDescription": {
    "message": "Let $1 automatically connect to $2 without your approval.",
    "description": "Used for Snap pre-approved connections. $1 is the Snap name, $2 is a website URL."
  },
  "snapConnectionWarning": {
    "message": "$1 wants to use $2",
    "description": "$2 is the snap and $1 is the dapp requesting connection to the snap."
  },
  "snapContent": {
    "message": "This content is coming from $1",
    "description": "This is shown when a snap shows transaction insight information in the confirmation UI. $1 is a link to the snap's settings page with the link text being the name of the snap."
  },
  "snapDetailWebsite": {
    "message": "Website"
  },
  "snapHomeMenu": {
    "message": "Snap Home Menu"
  },
  "snapInstallRequest": {
    "message": "Installing $1 gives it the following permissions.",
    "description": "$1 is the snap name."
  },
  "snapInstallSuccess": {
    "message": "Installation complete"
  },
  "snapInstallWarningCheck": {
    "message": "$1 wants permission to do the following:",
    "description": "Warning message used in popup displayed on snap install. $1 is the snap name."
  },
  "snapInstallWarningHeading": {
    "message": "Proceed with caution"
  },
  "snapInstallWarningPermissionDescriptionForBip32View": {
    "message": "Allow $1 to view your public keys (and addresses). This does not grant any control of accounts or assets.",
    "description": "An extended description for the `snap_getBip32PublicKey` permission used for tooltip on Snap Install Warning screen (popup/modal). $1 is the snap name."
  },
  "snapInstallWarningPermissionDescriptionForEntropy": {
    "message": "Allow $1 Snap to manage accounts and assets on the requested network(s). These accounts are derived and backed up using your secret recovery phrase (without revealing it). With the power to derive keys, $1 can support a variety of blockchain protocols beyond Ethereum (EVMs).",
    "description": "An extended description for the `snap_getBip44Entropy` and `snap_getBip44Entropy` permissions used for tooltip on Snap Install Warning screen (popup/modal). $1 is the snap name."
  },
  "snapInstallWarningPermissionNameForEntropy": {
    "message": "Manage $1 accounts",
    "description": "Permission name used for the Permission Cell component displayed on warning popup when installing a Snap. $1 is list of account types."
  },
  "snapInstallWarningPermissionNameForViewPublicKey": {
    "message": "View your public key for $1",
    "description": "Permission name used for the Permission Cell component displayed on warning popup when installing a Snap. $1 is list of account types."
  },
  "snapInstallationErrorDescription": {
    "message": "$1 couldn’t be installed.",
    "description": "Error description used when snap installation fails. $1 is the snap name."
  },
  "snapInstallationErrorTitle": {
    "message": "Installation failed",
    "description": "Error title used when snap installation fails."
  },
  "snapResultError": {
    "message": "Error"
  },
  "snapResultSuccess": {
    "message": "Success"
  },
  "snapResultSuccessDescription": {
    "message": "$1 is ready to use"
  },
  "snapUpdateAlertDescription": {
    "message": "Get the latest version of $1",
    "description": "Description used in Snap update alert banner when snap update is available. $1 is the Snap name."
  },
  "snapUpdateAvailable": {
    "message": "Update available"
  },
  "snapUpdateErrorDescription": {
    "message": "$1 couldn’t be updated.",
    "description": "Error description used when snap update fails. $1 is the snap name."
  },
  "snapUpdateErrorTitle": {
    "message": "Update failed",
    "description": "Error title used when snap update fails."
  },
  "snapUpdateRequest": {
    "message": "Updating $1 gives it the following permissions.",
    "description": "$1 is the Snap name."
  },
  "snapUpdateSuccess": {
    "message": "Update complete"
  },
  "snapUrlIsBlocked": {
    "message": "This Snap wants to take you to a blocked site. $1."
  },
  "snaps": {
    "message": "Snaps"
  },
  "snapsConnected": {
    "message": "Snaps connected"
  },
  "snapsNoInsight": {
    "message": "No insight to show"
  },
  "snapsPrivacyWarningFirstMessage": {
    "message": "You acknowledge that any Snap that you install is a Third Party Service, unless otherwise identified, as defined in the Consensys $1. Your use of Third Party Services is governed by separate terms and conditions set forth by the Third Party Service provider. Consensys does not recommend the use of any Snap by any particular person for any particular reason. You access, rely upon or use the Third Party Service at your own risk. Consensys disclaims all responsibility and liability for any losses on account of your use of Third Party Services.",
    "description": "First part of a message in popup modal displayed when installing a snap for the first time. $1 is terms of use link."
  },
  "snapsPrivacyWarningSecondMessage": {
    "message": "Any information you share with Third Party Services will be collected directly by those Third Party Services in accordance with their privacy policies. Please refer to their privacy policies for more information.",
    "description": "Second part of a message in popup modal displayed when installing a snap for the first time."
  },
  "snapsPrivacyWarningThirdMessage": {
    "message": "Consensys has no access to information you share with Third Party Services.",
    "description": "Third part of a message in popup modal displayed when installing a snap for the first time."
  },
  "snapsSettings": {
    "message": "Snap settings"
  },
  "snapsTermsOfUse": {
    "message": "Terms of Use"
  },
  "snapsToggle": {
    "message": "A snap will only run if it is enabled"
  },
  "snapsUIError": {
    "message": "Contact the creators of $1 for further support.",
    "description": "This is shown when the insight snap throws an error. $1 is the snap name"
  },
  "someNetworksMayPoseSecurity": {
    "message": "Some networks may pose security and/or privacy risks. Understand the risks before adding & using a network."
  },
  "somethingDoesntLookRight": {
    "message": "Something doesn't look right? $1",
    "description": "A false positive message for users to contact support. $1 is a link to the support page."
  },
  "somethingIsWrong": {
    "message": "Something's gone wrong. Try reloading the page."
  },
  "somethingWentWrong": {
    "message": "Oops! Something went wrong."
  },
  "source": {
    "message": "Source"
  },
  "speed": {
    "message": "Speed"
  },
  "speedUp": {
    "message": "Speed up"
  },
  "speedUpCancellation": {
    "message": "Speed up this cancellation"
  },
  "speedUpExplanation": {
    "message": "We’ve updated the gas fee based on current network conditions and have increased it by at least 10% (required by the network)."
  },
  "speedUpPopoverTitle": {
    "message": "Speed up transaction"
  },
  "speedUpTooltipText": {
    "message": "New gas fee"
  },
  "speedUpTransaction": {
    "message": "Speed up this transaction"
  },
  "spendLimitInsufficient": {
    "message": "Spend limit insufficient"
  },
  "spendLimitInvalid": {
    "message": "Spend limit invalid; must be a positive number"
  },
  "spendLimitPermission": {
    "message": "Spend limit permission"
  },
  "spendLimitRequestedBy": {
    "message": "Spend limit requested by $1",
    "description": "Origin of the site requesting the spend limit"
  },
  "spendLimitTooLarge": {
    "message": "Spend limit too large"
  },
  "spender": {
    "message": "Spender"
  },
  "spenderTooltipDesc": {
    "message": "This is the address that will be able to withdraw your NFTs."
  },
  "spendingCap": {
    "message": "Spending cap"
  },
  "spendingCapError": {
    "message": "Error: Enter numbers only"
  },
  "spendingCapErrorDescription": {
    "message": "Only enter a number that you're comfortable with $1 accessing now or in the future. You can always increase the token limit later.",
    "description": "$1 is origin of the site requesting the token limit"
  },
  "spendingCapRequest": {
    "message": "Spending cap request for your $1"
  },
  "srpInputNumberOfWords": {
    "message": "I have a $1-word phrase",
    "description": "This is the text for each option in the dropdown where a user selects how many words their secret recovery phrase has during import. The $1 is the number of words (either 12, 15, 18, 21, or 24)."
  },
  "srpPasteFailedTooManyWords": {
    "message": "Paste failed because it contained over 24 words. A secret recovery phrase can have a maximum of 24 words.",
    "description": "Description of SRP paste error when the pasted content has too many words"
  },
  "srpPasteTip": {
    "message": "You can paste your entire secret recovery phrase into any field",
    "description": "Our secret recovery phrase input is split into one field per word. This message explains to users that they can paste their entire secrete recovery phrase into any field, and we will handle it correctly."
  },
  "srpSecurityQuizGetStarted": {
    "message": "Get started"
  },
  "srpSecurityQuizImgAlt": {
    "message": "An eye with a keyhole in the center, and three floating password fields"
  },
  "srpSecurityQuizIntroduction": {
    "message": "To reveal your Secret Recovery Phrase, you need to correctly answer two questions"
  },
  "srpSecurityQuizQuestionOneQuestion": {
    "message": "If you lose your Secret Recovery Phrase, MetaMask..."
  },
  "srpSecurityQuizQuestionOneRightAnswer": {
    "message": "Can’t help you"
  },
  "srpSecurityQuizQuestionOneRightAnswerDescription": {
    "message": "Write it down, engrave it on metal, or keep it in multiple secret spots so you never lose it. If you lose it, it’s gone forever."
  },
  "srpSecurityQuizQuestionOneRightAnswerTitle": {
    "message": "Right! No one can help get your Secret Recovery Phrase back"
  },
  "srpSecurityQuizQuestionOneWrongAnswer": {
    "message": "Can get it back for you"
  },
  "srpSecurityQuizQuestionOneWrongAnswerDescription": {
    "message": "If you lose your Secret Recovery Phrase, it’s gone forever. No one can help you get it back, no matter what they might say."
  },
  "srpSecurityQuizQuestionOneWrongAnswerTitle": {
    "message": "Wrong! No one can help get your Secret Recovery Phrase back"
  },
  "srpSecurityQuizQuestionTwoQuestion": {
    "message": "If anyone, even a support agent, asks for your Secret Recovery Phrase..."
  },
  "srpSecurityQuizQuestionTwoRightAnswer": {
    "message": "You’re being scammed"
  },
  "srpSecurityQuizQuestionTwoRightAnswerDescription": {
    "message": "Anyone claiming to need your Secret Recovery Phrase is lying to you. If you share it with them, they will steal your assets."
  },
  "srpSecurityQuizQuestionTwoRightAnswerTitle": {
    "message": "Correct! Sharing your Secret Recovery Phrase is never a good idea"
  },
  "srpSecurityQuizQuestionTwoWrongAnswer": {
    "message": "You should give it to them"
  },
  "srpSecurityQuizQuestionTwoWrongAnswerDescription": {
    "message": "Anyone claiming to need your Secret Recovery Phrase is lying to you. If you share it with them, they will steal your assets."
  },
  "srpSecurityQuizQuestionTwoWrongAnswerTitle": {
    "message": "Nope! Never share your Secret Recovery Phrase with anyone, ever"
  },
  "srpSecurityQuizTitle": {
    "message": "Security quiz"
  },
  "srpToggleShow": {
    "message": "Show/Hide this word of the secret recovery phrase",
    "description": "Describes a toggle that is used to show or hide a single word of the secret recovery phrase"
  },
  "srpWordHidden": {
    "message": "This word is hidden",
    "description": "Explains that a word in the secret recovery phrase is hidden"
  },
  "srpWordShown": {
    "message": "This word is being shown",
    "description": "Explains that a word in the secret recovery phrase is being shown"
  },
  "stable": {
    "message": "Stable"
  },
  "stableLowercase": {
    "message": "stable"
  },
  "stake": {
    "message": "Stake"
  },
  "startYourJourney": {
    "message": "Start your journey with $1",
    "description": "$1 is the token symbol"
  },
  "startYourJourneyDescription": {
    "message": "Get started with web3 by adding some $1 to your wallet.",
    "description": "$1 is the token symbol"
  },
  "stateLogError": {
    "message": "Error in retrieving state logs."
  },
  "stateLogFileName": {
    "message": "MetaMask state logs"
  },
  "stateLogs": {
    "message": "State logs"
  },
  "stateLogsDescription": {
    "message": "State logs contain your public account addresses and sent transactions."
  },
  "status": {
    "message": "Status"
  },
  "statusNotConnected": {
    "message": "Not connected"
  },
  "statusNotConnectedAccount": {
    "message": "No accounts connected"
  },
  "step1LatticeWallet": {
    "message": "Connect your Lattice1"
  },
  "step1LatticeWalletMsg": {
    "message": "You can connect MetaMask to your Lattice1 device once it is set up and online. Unlock your device and have your Device ID ready.",
    "description": "$1 represents the `hardwareWalletSupportLinkConversion` localization key"
  },
  "step1LedgerWallet": {
    "message": "Download Ledger app"
  },
  "step1LedgerWalletMsg": {
    "message": "Download, set up, and enter your password to unlock $1.",
    "description": "$1 represents the `ledgerLiveApp` localization value"
  },
  "step1TrezorWallet": {
    "message": "Connect your Trezor"
  },
  "step1TrezorWalletMsg": {
    "message": "Plug your Trezor directly into your computer and unlock it. Make sure you use the correct passphrase.",
    "description": "$1 represents the `hardwareWalletSupportLinkConversion` localization key"
  },
  "step2LedgerWallet": {
    "message": "Connect your Ledger"
  },
  "step2LedgerWalletMsg": {
    "message": "Plug your Ledger directly into your computer, then  unlock it and open the Ethereum app.",
    "description": "$1 represents the `hardwareWalletSupportLinkConversion` localization key"
  },
  "stillGettingMessage": {
    "message": "Still getting this message?"
  },
  "strong": {
    "message": "Strong"
  },
  "stxCancelled": {
    "message": "Swap would have failed"
  },
  "stxCancelledDescription": {
    "message": "Your transaction would have failed and was cancelled to protect you from paying unnecessary gas fees."
  },
  "stxCancelledSubDescription": {
    "message": "Try your swap again. We’ll be here to protect you against similar risks next time."
  },
  "stxEstimatedCompletion": {
    "message": "Estimated completion in < $1",
    "description": "$1 is remeaning time in minutes and seconds, e.g. 0:10"
  },
  "stxFailure": {
    "message": "Swap failed"
  },
  "stxFailureDescription": {
    "message": "Sudden market changes can cause failures. If the problem persists, please reach out to $1.",
    "description": "This message is shown to a user if their swap fails. The $1 will be replaced by support.metamask.io"
  },
  "stxOptInDescription": {
    "message": "Turn on Smart Transactions for more reliable and secure transactions on Ethereum Mainnet. $1"
  },
  "stxPendingPrivatelySubmittingSwap": {
    "message": "Privately submitting your Swap..."
  },
  "stxPendingPubliclySubmittingSwap": {
    "message": "Publicly submitting your Swap..."
  },
  "stxSuccess": {
    "message": "Swap complete!"
  },
  "stxSuccessDescription": {
    "message": "Your $1 is now available.",
    "description": "$1 is a token symbol, e.g. ETH"
  },
  "stxSwapCompleteIn": {
    "message": "Swap will complete in <",
    "description": "'<' means 'less than', e.g. Swap will complete in < 2:59"
  },
  "stxTryingToCancel": {
    "message": "Trying to cancel your transaction..."
  },
  "stxUnknown": {
    "message": "Status unknown"
  },
  "stxUnknownDescription": {
    "message": "A transaction has been successful but we’re unsure what it is. This may be due to submitting another transaction while this swap was processing."
  },
  "stxUserCancelled": {
    "message": "Swap cancelled"
  },
  "stxUserCancelledDescription": {
    "message": "Your transaction has been cancelled and you did not pay any unnecessary gas fees."
  },
  "submit": {
    "message": "Submit"
  },
  "submitted": {
    "message": "Submitted"
  },
  "suggestedBySnap": {
    "message": "Suggested by $1",
    "description": "$1 is the snap name"
  },
  "suggestedTokenName": {
    "message": "Suggested name:"
  },
  "suggestedTokenSymbol": {
    "message": "Suggested ticker symbol:"
  },
  "support": {
    "message": "Support"
  },
  "supportCenter": {
    "message": "Visit our support center"
  },
  "surveyConversion": {
    "message": "Take our survey"
  },
  "surveyTitle": {
    "message": "Shape the future of MetaMask"
  },
  "swap": {
    "message": "Swap"
  },
  "swapAdjustSlippage": {
    "message": "Adjust slippage"
  },
  "swapAggregator": {
    "message": "Aggregator"
  },
  "swapAllowSwappingOf": {
    "message": "Allow swapping of $1",
    "description": "Shows a user that they need to allow a token for swapping on their hardware wallet"
  },
  "swapAmountReceived": {
    "message": "Guaranteed amount"
  },
  "swapAmountReceivedInfo": {
    "message": "This is the minimum amount you will receive. You may receive more depending on slippage."
  },
  "swapAndSend": {
    "message": "Swap & Send"
  },
  "swapAnyway": {
    "message": "Swap anyway"
  },
  "swapApproval": {
    "message": "Approve $1 for swaps",
    "description": "Used in the transaction display list to describe a transaction that is an approve call on a token that is to be swapped.. $1 is the symbol of a token that has been approved."
  },
  "swapApproveNeedMoreTokens": {
    "message": "You need $1 more $2 to complete this swap",
    "description": "Tells the user how many more of a given token they need for a specific swap. $1 is an amount of tokens and $2 is the token symbol."
  },
  "swapAreYouStillThere": {
    "message": "Are you still there?"
  },
  "swapAreYouStillThereDescription": {
    "message": "We’re ready to show you the latest quotes when you want to continue"
  },
  "swapBuildQuotePlaceHolderText": {
    "message": "No tokens available matching $1",
    "description": "Tells the user that a given search string does not match any tokens in our token lists. $1 can be any string of text"
  },
  "swapConfirmWithHwWallet": {
    "message": "Confirm with your hardware wallet"
  },
  "swapContinueSwapping": {
    "message": "Continue swapping"
  },
  "swapContractDataDisabledErrorDescription": {
    "message": "In the Ethereum app on your Ledger, go to \"Settings\" and allow contract data. Then, try your swap again."
  },
  "swapContractDataDisabledErrorTitle": {
    "message": "Contract data is not enabled on your Ledger"
  },
  "swapCustom": {
    "message": "custom"
  },
  "swapDecentralizedExchange": {
    "message": "Decentralized exchange"
  },
  "swapDirectContract": {
    "message": "Direct contract"
  },
  "swapEditLimit": {
    "message": "Edit limit"
  },
  "swapEnableDescription": {
    "message": "This is required and gives MetaMask permission to swap your $1.",
    "description": "Gives the user info about the required approval transaction for swaps. $1 will be the symbol of a token being approved for swaps."
  },
  "swapEnableTokenForSwapping": {
    "message": "This will $1 for swapping",
    "description": "$1 is for the 'enableToken' key, e.g. 'enable ETH'"
  },
  "swapEnterAmount": {
    "message": "Enter an amount"
  },
  "swapEstimatedNetworkFees": {
    "message": "Estimated network fees"
  },
  "swapEstimatedNetworkFeesInfo": {
    "message": "This is an estimate of the network fee that will be used to complete your swap. The actual amount may change according to network conditions."
  },
  "swapFailedErrorDescriptionWithSupportLink": {
    "message": "Transaction failures happen and we are here to help. If this issue persists, you can reach our customer support at $1 for further assistance.",
    "description": "This message is shown to a user if their swap fails. The $1 will be replaced by support.metamask.io"
  },
  "swapFailedErrorTitle": {
    "message": "Swap failed"
  },
  "swapFetchingQuote": {
    "message": "Fetching quote"
  },
  "swapFetchingQuoteNofN": {
    "message": "Fetching quote $1 of $2",
    "description": "A count of possible quotes shown to the user while they are waiting for quotes to be fetched. $1 is the number of quotes already loaded, and $2 is the total number of resources that we check for quotes. Keep in mind that not all resources will have a quote for a particular swap."
  },
  "swapFetchingQuotes": {
    "message": "Fetching quotes..."
  },
  "swapFetchingQuotesErrorDescription": {
    "message": "Hmmm... something went wrong. Try again, or if errors persist, contact customer support."
  },
  "swapFetchingQuotesErrorTitle": {
    "message": "Error fetching quotes"
  },
  "swapFetchingTokens": {
    "message": "Fetching tokens..."
  },
  "swapFromTo": {
    "message": "The swap of $1 to $2",
    "description": "Tells a user that they need to confirm on their hardware wallet a swap of 2 tokens. $1 is a source token and $2 is a destination token"
  },
  "swapGasFeesDetails": {
    "message": "Gas fees are estimated and will fluctuate based on network traffic and transaction complexity."
  },
  "swapGasFeesLearnMore": {
    "message": "Learn more about gas fees"
  },
  "swapGasFeesSplit": {
    "message": "Gas fees on the previous screen are split between these two transactions."
  },
  "swapGasFeesSummary": {
    "message": "Gas fees are paid to crypto miners who process transactions on the $1 network. MetaMask does not profit from gas fees.",
    "description": "$1 is the selected network, e.g. Ethereum or BSC"
  },
  "swapHighSlippage": {
    "message": "High slippage"
  },
  "swapHighSlippageWarning": {
    "message": "Slippage amount is very high."
  },
  "swapIncludesMMFee": {
    "message": "Includes a $1% MetaMask fee.",
    "description": "Provides information about the fee that metamask takes for swaps. $1 is a decimal number."
  },
  "swapIncludesMMFeeAlt": {
    "message": "Quote reflects $1% MetaMask fee",
    "description": "Provides information about the fee that metamask takes for swaps using the latest copy. $1 is a decimal number."
  },
  "swapIncludesMetaMaskFeeViewAllQuotes": {
    "message": "Includes a $1% MetaMask fee – $2",
    "description": "Provides information about the fee that metamask takes for swaps. $1 is a decimal number and $2 is a link to view all quotes."
  },
  "swapLearnMore": {
    "message": "Learn more about Swaps"
  },
  "swapLiquiditySourceInfo": {
    "message": "We search multiple liquidity sources (exchanges, aggregators and professional market makers) to compare exchange rates and network fees."
  },
  "swapLowSlippage": {
    "message": "Low slippage"
  },
  "swapLowSlippageError": {
    "message": "Transaction may fail, max slippage too low."
  },
  "swapMaxSlippage": {
    "message": "Max slippage"
  },
  "swapMetaMaskFee": {
    "message": "MetaMask fee"
  },
  "swapMetaMaskFeeDescription": {
    "message": "The fee of $1% is automatically factored into this quote. You pay it in exchange for a license to use MetaMask's liquidity provider information aggregation software.",
    "description": "Provides information about the fee that metamask takes for swaps. $1 is a decimal number."
  },
  "swapNQuotesWithDot": {
    "message": "$1 quotes.",
    "description": "$1 is the number of quotes that the user can select from when opening the list of quotes on the 'view quote' screen"
  },
  "swapNewQuoteIn": {
    "message": "New quotes in $1",
    "description": "Tells the user the amount of time until the currently displayed quotes are update. $1 is a time that is counting down from 1:00 to 0:00"
  },
  "swapNoTokensAvailable": {
    "message": "No tokens available matching $1",
    "description": "Tells the user that a given search string does not match any tokens in our token lists. $1 can be any string of text"
  },
  "swapOnceTransactionHasProcess": {
    "message": "Your $1 will be added to your account once this transaction has processed.",
    "description": "This message communicates the token that is being transferred. It is shown on the awaiting swap screen. The $1 will be a token symbol."
  },
  "swapPriceDifference": {
    "message": "You are about to swap $1 $2 (~$3) for $4 $5 (~$6).",
    "description": "This message represents the price slippage for the swap.  $1 and $4 are a number (ex: 2.89), $2 and $5 are symbols (ex: ETH), and $3 and $6 are fiat currency amounts."
  },
  "swapPriceDifferenceTitle": {
    "message": "Price difference of ~$1%",
    "description": "$1 is a number (ex: 1.23) that represents the price difference."
  },
  "swapPriceImpactTooltip": {
    "message": "Price impact is the difference between the current market price and the amount received during transaction execution. Price impact is a function of the size of your trade relative to the size of the liquidity pool."
  },
  "swapPriceUnavailableDescription": {
    "message": "Price impact could not be determined due to lack of market price data. Please confirm that you are comfortable with the amount of tokens you are about to receive before swapping."
  },
  "swapPriceUnavailableTitle": {
    "message": "Check your rate before proceeding"
  },
  "swapProcessing": {
    "message": "Processing"
  },
  "swapQuoteDetails": {
    "message": "Quote details"
  },
  "swapQuoteNofM": {
    "message": "$1 of $2",
    "description": "A count of possible quotes shown to the user while they are waiting for quotes to be fetched. $1 is the number of quotes already loaded, and $2 is the total number of resources that we check for quotes. Keep in mind that not all resources will have a quote for a particular swap."
  },
  "swapQuoteSource": {
    "message": "Quote source"
  },
  "swapQuotesExpiredErrorDescription": {
    "message": "Please request new quotes to get the latest rates."
  },
  "swapQuotesExpiredErrorTitle": {
    "message": "Quotes timeout"
  },
  "swapQuotesNotAvailableDescription": {
    "message": "Reduce the size of your trade or use a different token."
  },
  "swapQuotesNotAvailableErrorDescription": {
    "message": "Try adjusting the amount or slippage settings and try again."
  },
  "swapQuotesNotAvailableErrorTitle": {
    "message": "No quotes available"
  },
  "swapRate": {
    "message": "Rate"
  },
  "swapReceiving": {
    "message": "Receiving"
  },
  "swapReceivingInfoTooltip": {
    "message": "This is an estimate. The exact amount depends on slippage."
  },
  "swapRequestForQuotation": {
    "message": "Request for quotation"
  },
  "swapReviewSwap": {
    "message": "Review swap"
  },
  "swapSearchNameOrAddress": {
    "message": "Search name or paste address"
  },
  "swapSelect": {
    "message": "Select"
  },
  "swapSelectAQuote": {
    "message": "Select a quote"
  },
  "swapSelectAToken": {
    "message": "Select token"
  },
  "swapSelectQuotePopoverDescription": {
    "message": "Below are all the quotes gathered from multiple liquidity sources."
  },
  "swapSelectToken": {
    "message": "Select token"
  },
  "swapShowLatestQuotes": {
    "message": "Show latest quotes"
  },
  "swapSlippageHighDescription": {
    "message": "The slippage entered ($1%) is considered very high and may result in a bad rate",
    "description": "$1 is the amount of % for slippage"
  },
  "swapSlippageHighTitle": {
    "message": "High slippage"
  },
  "swapSlippageLowDescription": {
    "message": "A value this low ($1%) may result in a failed swap",
    "description": "$1 is the amount of % for slippage"
  },
  "swapSlippageLowTitle": {
    "message": "Low slippage"
  },
  "swapSlippageNegative": {
    "message": "Slippage must be greater or equal to zero"
  },
  "swapSlippageNegativeDescription": {
    "message": "Slippage must be greater or equal to zero"
  },
  "swapSlippageNegativeTitle": {
    "message": "Increase slippage to continue"
  },
  "swapSlippageOverLimitDescription": {
    "message": "Slippage tolerance must be 15% or less. Anything higher will result in a bad rate."
  },
  "swapSlippageOverLimitTitle": {
    "message": "Very high slippage"
  },
  "swapSlippagePercent": {
    "message": "$1%",
    "description": "$1 is the amount of % for slippage"
  },
  "swapSlippageTooltip": {
    "message": "If the price changes between the time your order is placed and confirmed it’s called “slippage”. Your swap will automatically cancel if slippage exceeds your “slippage tolerance” setting."
  },
  "swapSlippageZeroDescription": {
    "message": "There are fewer zero-slippage quote providers which will result in a less competitive quote."
  },
  "swapSlippageZeroTitle": {
    "message": "Sourcing zero-slippage providers"
  },
  "swapSource": {
    "message": "Liquidity source"
  },
  "swapSuggested": {
    "message": "Swap suggested"
  },
  "swapSuggestedGasSettingToolTipMessage": {
    "message": "Swaps are complex and time sensitive transactions. We recommend this gas fee for a good balance between cost and confidence of a successful Swap."
  },
  "swapSwapFrom": {
    "message": "Swap from"
  },
  "swapSwapSwitch": {
    "message": "Switch token order"
  },
  "swapSwapTo": {
    "message": "Swap to"
  },
  "swapToConfirmWithHwWallet": {
    "message": "to confirm with your hardware wallet"
  },
  "swapTokenAddedManuallyDescription": {
    "message": "Verify this token on $1 and make sure it is the token you want to trade.",
    "description": "$1 points the user to etherscan as a place they can verify information about a token. $1 is replaced with the translation for \"etherscan\""
  },
  "swapTokenAddedManuallyTitle": {
    "message": "Token added manually"
  },
  "swapTokenAvailable": {
    "message": "Your $1 has been added to your account.",
    "description": "This message is shown after a swap is successful and communicates the exact amount of tokens the user has received for a swap. The $1 is a decimal number of tokens followed by the token symbol."
  },
  "swapTokenBalanceUnavailable": {
    "message": "We were unable to retrieve your $1 balance",
    "description": "This message communicates to the user that their balance of a given token is currently unavailable. $1 will be replaced by a token symbol"
  },
  "swapTokenNotAvailable": {
    "message": "Token is not available to swap in this region"
  },
  "swapTokenToToken": {
    "message": "Swap $1 to $2",
    "description": "Used in the transaction display list to describe a swap. $1 and $2 are the symbols of tokens in involved in a swap."
  },
  "swapTokenVerificationAddedManually": {
    "message": "This token has been added manually."
  },
  "swapTokenVerificationMessage": {
    "message": "Always confirm the token address on $1.",
    "description": "Points the user to Etherscan as a place they can verify information about a token. $1 is replaced with the translation for \"Etherscan\" followed by an info icon that shows more info on hover."
  },
  "swapTokenVerificationOnlyOneSource": {
    "message": "Only verified on 1 source."
  },
  "swapTokenVerificationSources": {
    "message": "Verified on $1 sources.",
    "description": "Indicates the number of token information sources that recognize the symbol + address. $1 is a decimal number."
  },
  "swapTokenVerifiedOn1SourceDescription": {
    "message": "$1 is only verified on 1 source. Consider verifying it on $2 before proceeding.",
    "description": "$1 is a token name, $2 points the user to etherscan as a place they can verify information about a token. $1 is replaced with the translation for \"etherscan\""
  },
  "swapTokenVerifiedOn1SourceTitle": {
    "message": "Potentially inauthentic token"
  },
  "swapTooManyDecimalsError": {
    "message": "$1 allows up to $2 decimals",
    "description": "$1 is a token symbol and $2 is the max. number of decimals allowed for the token"
  },
  "swapTransactionComplete": {
    "message": "Transaction complete"
  },
  "swapTwoTransactions": {
    "message": "2 transactions"
  },
  "swapUnknown": {
    "message": "Unknown"
  },
  "swapVerifyTokenExplanation": {
    "message": "Multiple tokens can use the same name and symbol. Check $1 to verify this is the token you're looking for.",
    "description": "This appears in a tooltip next to the verifyThisTokenOn message. It gives the user more information about why they should check the token on a block explorer. $1 will be the name or url of the block explorer, which will be the translation of 'etherscan' or a block explorer url specified for a custom network."
  },
  "swapYourTokenBalance": {
    "message": "$1 $2 available to swap",
    "description": "Tells the user how much of a token they have in their balance. $1 is a decimal number amount of tokens, and $2 is a token symbol"
  },
  "swapZeroSlippage": {
    "message": "0% Slippage"
  },
  "swapsAdvancedOptions": {
    "message": "Advanced options"
  },
  "swapsExcessiveSlippageWarning": {
    "message": "Slippage amount is too high and will result in a bad rate. Please reduce your slippage tolerance to a value below 15%."
  },
  "swapsMaxSlippage": {
    "message": "Slippage tolerance"
  },
  "swapsNotEnoughForTx": {
    "message": "Not enough $1 to complete this transaction",
    "description": "Tells the user that they don't have enough of a token for a proposed swap. $1 is a token symbol"
  },
  "swapsNotEnoughToken": {
    "message": "Not enough $1",
    "description": "Tells the user that they don't have enough of a token for a proposed swap. $1 is a token symbol"
  },
  "swapsViewInActivity": {
    "message": "View in activity"
  },
  "switch": {
    "message": "Switch"
  },
  "switchEthereumChainConfirmationDescription": {
    "message": "This will switch the selected network within MetaMask to a previously added network:"
  },
  "switchEthereumChainConfirmationTitle": {
    "message": "Allow this site to switch the network?"
  },
  "switchInputCurrency": {
    "message": "Switch input currency"
  },
  "switchNetwork": {
    "message": "Switch network"
  },
  "switchNetworks": {
    "message": "Switch networks"
  },
  "switchToNetwork": {
    "message": "Switch to $1",
    "description": "$1 represents the custom network that has previously been added"
  },
  "switchToThisAccount": {
    "message": "Switch to this account"
  },
  "switchedNetworkToastDecline": {
    "message": "Don't show again"
  },
  "switchedNetworkToastMessage": {
    "message": "$1 is now active on $2",
    "description": "$1 represents the account name, $2 represents the network name"
  },
  "switchedTo": {
    "message": "You're now using"
  },
  "switchingNetworksCancelsPendingConfirmations": {
    "message": "Switching networks will cancel all pending confirmations"
  },
  "symbol": {
    "message": "Symbol"
  },
  "symbolBetweenZeroTwelve": {
    "message": "Symbol must be 11 characters or fewer."
  },
  "tenPercentIncreased": {
    "message": "10% increase"
  },
  "terms": {
    "message": "Terms of use"
  },
  "termsOfService": {
    "message": "Terms of service"
  },
  "termsOfUseAgreeText": {
    "message": " I agree to the Terms of Use, which apply to my use of MetaMask and all of its features"
  },
  "termsOfUseFooterText": {
    "message": "Please scroll to read all sections"
  },
  "termsOfUseTitle": {
    "message": "Our Terms of Use have updated"
  },
  "testNetworks": {
    "message": "Test networks"
  },
  "testnets": {
    "message": "Testnets"
  },
  "theme": {
    "message": "Theme"
  },
  "themeDescription": {
    "message": "Choose your preferred MetaMask theme."
  },
  "thingsToKeep": {
    "message": "Keep in mind:"
  },
  "thirdPartySoftware": {
    "message": "Third-party software notice",
    "description": "Title of a popup modal displayed when installing a snap for the first time."
  },
  "thisCollection": {
    "message": "this collection"
  },
  "threeMonthsAbbreviation": {
    "message": "3M",
    "description": "Shortened form of '3 months'"
  },
  "time": {
    "message": "Time"
  },
  "tips": {
    "message": "Tips"
  },
  "to": {
    "message": "To"
  },
  "toAddress": {
    "message": "To: $1",
    "description": "$1 is the address to include in the To label. It is typically shortened first using shortenAddress"
  },
  "toggleRequestQueueDescription": {
    "message": "This allows you to select a network for each site instead of a single selected network for all sites. This feature will prevent you from switching networks manually, which may break your user experience on certain sites."
  },
  "toggleRequestQueueField": {
    "message": "Select networks for each site"
  },
  "toggleRequestQueueOff": {
    "message": "Off"
  },
  "toggleRequestQueueOn": {
    "message": "On"
  },
  "token": {
    "message": "Token"
  },
  "tokenAddress": {
    "message": "Token address"
  },
  "tokenAlreadyAdded": {
    "message": "Token has already been added."
  },
  "tokenAutoDetection": {
    "message": "Token autodetection"
  },
  "tokenContractAddress": {
    "message": "Token contract address"
  },
  "tokenDecimal": {
    "message": "Token decimal"
  },
  "tokenDecimalFetchFailed": {
    "message": "Token decimal required. Find it on: $1"
  },
  "tokenDecimalTitle": {
    "message": "Token decimal:"
  },
  "tokenDetails": {
    "message": "Token details"
  },
  "tokenFoundTitle": {
    "message": "1 new token found"
  },
  "tokenId": {
    "message": "Token ID"
  },
  "tokenList": {
    "message": "Token lists"
  },
  "tokenScamSecurityRisk": {
    "message": "token scams and security risks"
  },
  "tokenShowUp": {
    "message": "Your tokens may not automatically show up in your wallet. "
  },
  "tokenStandard": {
    "message": "Token standard"
  },
  "tokenSymbol": {
    "message": "Token symbol"
  },
  "tokens": {
    "message": "Tokens"
  },
  "tokensFoundTitle": {
    "message": "$1 new tokens found",
    "description": "$1 is the number of new tokens detected"
  },
  "tokensInCollection": {
    "message": "Tokens in collection"
  },
  "tooltipApproveButton": {
    "message": "I understand"
  },
  "tooltipSatusConnected": {
    "message": "connected"
  },
  "tooltipSatusConnectedUpperCase": {
    "message": "Connected"
  },
  "tooltipSatusNotConnected": {
    "message": "not connected"
  },
  "total": {
    "message": "Total"
  },
  "totalVolume": {
    "message": "Total volume"
  },
  "transaction": {
    "message": "transaction"
  },
  "transactionCancelAttempted": {
    "message": "Transaction cancel attempted with estimated gas fee of $1 at $2"
  },
  "transactionCancelSuccess": {
    "message": "Transaction successfully cancelled at $2"
  },
  "transactionConfirmed": {
    "message": "Transaction confirmed at $2."
  },
  "transactionCreated": {
    "message": "Transaction created with a value of $1 at $2."
  },
  "transactionDataFunction": {
    "message": "Function"
  },
  "transactionDetailDappGasMoreInfo": {
    "message": "Site suggested"
  },
  "transactionDetailDappGasTooltip": {
    "message": "Edit to use MetaMask's recommended gas fee based on the latest block."
  },
  "transactionDetailGasHeading": {
    "message": "Estimated gas fee"
  },
  "transactionDetailGasTooltipConversion": {
    "message": "Learn more about gas fees"
  },
  "transactionDetailGasTooltipExplanation": {
    "message": "Gas fees are set by the network and fluctuate based on network traffic and transaction complexity."
  },
  "transactionDetailGasTooltipIntro": {
    "message": "Gas fees are paid to crypto miners who process transactions on the $1 network. MetaMask does not profit from gas fees."
  },
  "transactionDetailGasTotalSubtitle": {
    "message": "Amount + gas fee"
  },
  "transactionDetailLayer2GasHeading": {
    "message": "Layer 2 gas fee"
  },
  "transactionDetailMultiLayerTotalSubtitle": {
    "message": "Amount + fees"
  },
  "transactionDropped": {
    "message": "Transaction dropped at $2."
  },
  "transactionError": {
    "message": "Transaction error. Exception thrown in contract code."
  },
  "transactionErrorNoContract": {
    "message": "Trying to call a function on a non-contract address."
  },
  "transactionErrored": {
    "message": "Transaction encountered an error."
  },
  "transactionFailed": {
    "message": "Transaction Failed"
  },
  "transactionFee": {
    "message": "Transaction fee"
  },
  "transactionHistoryBaseFee": {
    "message": "Base fee (GWEI)"
  },
  "transactionHistoryL1GasLabel": {
    "message": "Total L1 gas fee"
  },
  "transactionHistoryL2GasLimitLabel": {
    "message": "L2 gas limit"
  },
  "transactionHistoryL2GasPriceLabel": {
    "message": "L2 gas price"
  },
  "transactionHistoryMaxFeePerGas": {
    "message": "Max fee per gas"
  },
  "transactionHistoryPriorityFee": {
    "message": "Priority fee (GWEI)"
  },
  "transactionHistoryTotalGasFee": {
    "message": "Total gas fee"
  },
  "transactionNote": {
    "message": "Transaction note"
  },
  "transactionResubmitted": {
    "message": "Transaction resubmitted with estimated gas fee increased to $1 at $2"
  },
  "transactionSettings": {
    "message": "Transaction settings"
  },
  "transactionSubmitted": {
    "message": "Transaction submitted with estimated gas fee of $1 at $2."
  },
  "transactionUpdated": {
    "message": "Transaction updated at $2."
  },
  "transactions": {
    "message": "Transactions"
  },
  "transfer": {
    "message": "Transfer"
  },
  "transferFrom": {
    "message": "Transfer from"
  },
  "trillionAbbreviation": {
    "message": "T",
    "description": "Shortened form of 'trillion'"
  },
  "troubleConnectingToLedgerU2FOnFirefox": {
    "message": "We're having trouble connecting your Ledger. $1",
    "description": "$1 is a link to the wallet connection guide;"
  },
  "troubleConnectingToLedgerU2FOnFirefox2": {
    "message": "Review our hardware wallet connection guide and try again.",
    "description": "$1 of the ledger wallet connection guide"
  },
  "troubleConnectingToLedgerU2FOnFirefoxLedgerSolution": {
    "message": "If you're on the latest version of Firefox, you might be experiencing an issue related to Firefox dropping U2F support. Learn how to fix this issue $1.",
    "description": "It is a link to the ledger website for the workaround."
  },
  "troubleConnectingToLedgerU2FOnFirefoxLedgerSolution2": {
    "message": "here",
    "description": "Second part of the error message; It is a link to the ledger website for the workaround."
  },
  "troubleConnectingToWallet": {
    "message": "We had trouble connecting to your $1, try reviewing $2 and try again.",
    "description": "$1 is the wallet device name; $2 is a link to wallet connection guide"
  },
  "troubleStarting": {
    "message": "MetaMask had trouble starting. This error could be intermittent, so try restarting the extension."
  },
  "trustSiteApprovePermission": {
    "message": "By granting permission, you are allowing the following $1 to access your funds"
  },
  "tryAgain": {
    "message": "Try again"
  },
  "turnOff": {
    "message": "Turn off"
  },
  "turnOffMetamaskNotificationsError": {
    "message": "There was an error in disabling the notifications. Please try again later."
  },
  "turnOn": {
    "message": "Turn on"
  },
  "turnOnMetamaskNotifications": {
    "message": "Turn on notifications"
  },
  "turnOnMetamaskNotificationsButton": {
    "message": "Turn on"
  },
  "turnOnMetamaskNotificationsError": {
    "message": "There was an error in creating the notifications. Please try again later."
  },
  "turnOnMetamaskNotificationsMessageFirst": {
    "message": "Stay in the loop on what's happening in your wallet with notifications."
  },
  "turnOnMetamaskNotificationsMessagePrivacyBold": {
    "message": "notifications settings."
  },
  "turnOnMetamaskNotificationsMessagePrivacyLink": {
    "message": "Learn how we protect your privacy while using this feature."
  },
  "turnOnMetamaskNotificationsMessageSecond": {
    "message": "To use wallet notifications, we use a profile to sync some settings across your devices. $1"
  },
  "turnOnMetamaskNotificationsMessageThird": {
    "message": "You can turn off notifications at any time in the $1"
  },
  "turnOnTokenDetection": {
    "message": "Turn on enhanced token detection"
  },
  "tutorial": {
    "message": "Tutorial"
  },
  "twelveHrTitle": {
    "message": "12hr:"
  },
  "typeYourSRP": {
    "message": "Type your Secret Recovery Phrase"
  },
  "u2f": {
    "message": "U2F",
    "description": "A name on an API for the browser to interact with devices that support the U2F protocol. On some browsers we use it to connect MetaMask to Ledger devices."
  },
  "unMatchedChain": {
    "message": "According to our records, this URL does not match a known provider for this chain ID."
  },
  "unapproved": {
    "message": "Unapproved"
  },
  "units": {
    "message": "units"
  },
  "unknown": {
    "message": "Unknown"
  },
  "unknownCollection": {
    "message": "Unnamed collection"
  },
  "unknownNetwork": {
    "message": "Unknown private network"
  },
  "unknownNetworkForKeyEntropy": {
    "message": "Unknown network",
    "description": "Displayed on places like Snap install warning when regular name is not available."
  },
  "unknownQrCode": {
    "message": "Error: We couldn't identify that QR code"
  },
  "unlimited": {
    "message": "Unlimited"
  },
  "unlock": {
    "message": "Unlock"
  },
  "unlockMessage": {
    "message": "The decentralized web awaits"
  },
  "unpin": {
    "message": "Unpin"
  },
  "unrecognizedChain": {
    "message": "This custom network is not recognized",
    "description": "$1 is a clickable link with text defined by the 'unrecognizedChanLinkText' key. The link will open to instructions for users to validate custom network details."
  },
  "unsendableAsset": {
    "message": "Sending NFT (ERC-721) tokens is not currently supported",
    "description": "This is an error message we show the user if they attempt to send an NFT asset type, for which currently don't support sending"
  },
  "unverifiedContractAddressMessage": {
    "message": "We cannot verify this contract. Make sure you trust this address."
  },
  "upArrow": {
    "message": "up arrow"
  },
  "update": {
    "message": "Update"
  },
  "updateOrEditNetworkInformations": {
    "message": "Update your information or"
  },
  "updateRequest": {
    "message": "Update request"
  },
  "updatedWithDate": {
    "message": "Updated $1"
  },
  "uploadDropFile": {
    "message": "Drop your file here"
  },
  "uploadFile": {
    "message": "Upload file"
  },
  "urlErrorMsg": {
    "message": "URLs require the appropriate HTTP/HTTPS prefix."
  },
  "urlExistsErrorMsg": {
    "message": "This URL is currently used by the $1 network."
  },
  "use4ByteResolution": {
    "message": "Decode smart contracts"
  },
  "use4ByteResolutionDescription": {
    "message": "To improve user experience, we customize the activity tab with messages based on the smart contracts you interact with. MetaMask uses a service called 4byte.directory to decode data and show you a version of a smart contract that's easier to read. This helps reduce your chances of approving malicious smart contract actions, but can result in your IP address being shared."
  },
  "useMultiAccountBalanceChecker": {
    "message": "Batch account balance requests"
  },
  "useMultiAccountBalanceCheckerSettingDescription": {
    "message": "Get faster balance updates by batching account balance requests. This lets us fetch your account balances together, so you get quicker updates for an improved experience. When this feature is off, third parties may be less likely to associate your accounts with each other."
  },
  "useNftDetection": {
    "message": "Autodetect NFTs"
  },
  "useNftDetectionDescriptionText": {
    "message": "Let MetaMask add NFTs you own using third-party services. Autodetecting NFTs exposes your IP and account address to these services. Enabling this feature could associate your IP address with your Ethereum address and display fake NFTs airdropped by scammers. You can add tokens manually to avoid this risk."
  },
  "usePhishingDetection": {
    "message": "Use phishing detection"
  },
  "usePhishingDetectionDescription": {
    "message": "Display a warning for phishing domains targeting Ethereum users"
  },
  "useSafeChainsListValidation": {
    "message": "Network details check"
  },
  "useSafeChainsListValidationDescription": {
    "message": "MetaMask uses a third-party service called $1 to show accurate and standardized network details. This reduces your chances of connecting to malicious or incorrect network. When using this feature, your IP address is exposed to chainid.network."
  },
  "useSafeChainsListValidationWebsite": {
    "message": "chainid.network",
    "description": "useSafeChainsListValidationWebsite is separated from the rest of the text so that we can bold the third party service name in the middle of them"
  },
  "useSiteSuggestion": {
    "message": "Use site suggestion"
  },
  "useTokenDetectionPrivacyDesc": {
    "message": "Automatically displaying tokens sent to your account involves communication with third party servers to fetch token’s images. Those serves will have access to your IP address."
  },
  "usedByClients": {
    "message": "Used by a variety of different clients"
  },
  "userName": {
    "message": "Username"
  },
  "userOpContractDeployError": {
    "message": "Contract deployment from a smart contract account is not supported"
  },
  "verifyContractDetails": {
    "message": "Verify third-party details"
  },
  "verifyThisTokenOn": {
    "message": "Verify this token on $1",
    "description": "Points the user to etherscan as a place they can verify information about a token. $1 is replaced with the translation for \"etherscan\""
  },
  "verifyThisUnconfirmedTokenOn": {
    "message": "Verify this token on $1 and make sure this is the token you want to trade.",
    "description": "Points the user to etherscan as a place they can verify information about a token. $1 is replaced with the translation for \"etherscan\""
  },
  "version": {
    "message": "Version"
  },
  "view": {
    "message": "View"
  },
  "viewActivity": {
    "message": "View activity"
  },
  "viewAllDetails": {
    "message": "View all details"
  },
  "viewAllQuotes": {
    "message": "view all quotes"
  },
  "viewContact": {
    "message": "View contact"
  },
  "viewDetails": {
    "message": "View details"
  },
  "viewFullTransactionDetails": {
    "message": "View full transaction details"
  },
  "viewMore": {
    "message": "View more"
  },
  "viewOnBlockExplorer": {
    "message": "View on block explorer"
  },
  "viewOnCustomBlockExplorer": {
    "message": "View $1 at $2",
    "description": "$1 is the action type. e.g (Account, Transaction, Swap) and $2 is the Custom Block Explorer URL"
  },
  "viewOnEtherscan": {
    "message": "View $1 on Etherscan",
    "description": "$1 is the action type. e.g (Account, Transaction, Swap)"
  },
  "viewOnExplorer": {
    "message": "View on explorer"
  },
  "viewOnOpensea": {
    "message": "View on Opensea"
  },
  "viewTransaction": {
    "message": "View transaction"
  },
  "viewinCustodianApp": {
    "message": "View in custodian app"
  },
  "viewinExplorer": {
    "message": "View $1 in explorer",
    "description": "$1 is the action type. e.g (Account, Transaction, Swap)"
  },
  "visitSite": {
    "message": "Visit site"
  },
  "visitWebSite": {
    "message": "Visit our website"
  },
  "wallet": {
    "message": "Wallet"
  },
  "walletConnectionGuide": {
    "message": "our hardware wallet connection guide"
  },
  "walletCreationSuccessDetail": {
    "message": "You’ve successfully protected your wallet. Keep your Secret Recovery Phrase safe and secret -- it’s your responsibility!"
  },
  "walletCreationSuccessReminder1": {
    "message": "MetaMask can’t recover your Secret Recovery Phrase."
  },
  "walletCreationSuccessReminder2": {
    "message": "MetaMask will never ask you for your Secret Recovery Phrase."
  },
  "walletCreationSuccessReminder3": {
    "message": "$1 with anyone or risk your funds being stolen",
    "description": "$1 is separated as walletCreationSuccessReminder3BoldSection so that we can bold it"
  },
  "walletCreationSuccessReminder3BoldSection": {
    "message": "Never share your Secret Recovery Phrase",
    "description": "This string is localized separately from walletCreationSuccessReminder3 so that we can bold it"
  },
  "walletCreationSuccessTitle": {
    "message": "Wallet creation successful"
  },
  "wantToAddThisNetwork": {
    "message": "Want to add this network?"
  },
  "wantsToAddThisAsset": {
    "message": "This allows the following asset to be added to your wallet."
  },
  "warning": {
    "message": "Warning"
  },
  "warningFromSnap": {
    "message": "Warning from $1",
    "description": "$1 represents the name of the snap"
  },
  "warningTooltipText": {
    "message": "$1 The third party could spend your entire token balance without further notice or consent. Protect yourself by customizing a lower spending cap.",
    "description": "$1 is a warning icon with text 'Be careful' in 'warning' colour"
  },
  "watchEthereumAccountsDescription": {
    "message": "Turning this option on will give you the ability to watch Ethereum accounts via a public address or ENS name. For feedback on this Beta feature please complete this $1.",
    "description": "$1 is the link to a product feedback form"
  },
  "watchEthereumAccountsToggle": {
    "message": "Watch Ethereum Accounts (Beta)"
  },
  "weak": {
    "message": "Weak"
  },
  "web3": {
    "message": "Web3"
  },
  "web3ShimUsageNotification": {
    "message": "We noticed that the current website tried to use the removed window.web3 API. If the site appears to be broken, please click $1 for more information.",
    "description": "$1 is a clickable link."
  },
  "webhid": {
    "message": "WebHID",
    "description": "Refers to a interface for connecting external devices to the browser. Used for connecting ledger to the browser. Read more here https://developer.mozilla.org/en-US/docs/Web/API/WebHID_API"
  },
  "websites": {
    "message": "websites",
    "description": "Used in the 'permission_rpc' message."
  },
  "welcomeBack": {
    "message": "Welcome back!"
  },
  "welcomeExploreDescription": {
    "message": "Store, send and spend crypto currencies and assets."
  },
  "welcomeExploreTitle": {
    "message": "Explore decentralized apps"
  },
  "welcomeLoginDescription": {
    "message": "Use your MetaMask to login to decentralized apps - no signup needed."
  },
  "welcomeLoginTitle": {
    "message": "Say hello to your wallet"
  },
  "welcomeToMetaMask": {
    "message": "Let's get started"
  },
  "welcomeToMetaMaskIntro": {
    "message": "Trusted by millions, MetaMask is a secure wallet making the world of web3 accessible to all."
  },
  "whatsNew": {
    "message": "What's new",
    "description": "This is the title of a popup that gives users notifications about new features and updates to MetaMask."
  },
  "whatsThis": {
    "message": "What's this?"
  },
  "wrongChainId": {
    "message": "This chain ID doesn’t match the network name."
  },
  "wrongNetworkName": {
    "message": "According to our records, the network name may not correctly match this chain ID."
  },
  "xOfYPending": {
    "message": "$1 of $2 pending",
    "description": "$1 and $2 are intended to be two numbers, where $2 is a total number of pending confirmations, and $1 is a count towards that total"
  },
  "yes": {
    "message": "Yes"
  },
  "you": {
    "message": "You"
  },
  "youHaveAddedAll": {
    "message": "You've added all the popular networks. You can discover more networks $1 Or you can $2",
    "description": "$1 is a link with the text 'here' and $2 is a button with the text 'add more networks manually'"
  },
  "youNeedToAllowCameraAccess": {
    "message": "You need to allow camera access to use this feature."
  },
  "youSign": {
    "message": "You are signing"
  },
  "yourAccounts": {
    "message": "Your accounts"
  },
  "yourActivity": {
    "message": "Your activity"
  },
  "yourBalance": {
    "message": "Your balance"
  },
  "yourNFTmayBeAtRisk": {
    "message": "Your NFT may be at risk"
  },
  "yourPrivateSeedPhrase": {
    "message": "Your Secret Recovery Phrase"
  },
  "yourTransactionConfirmed": {
    "message": "Transaction already confirmed"
  },
  "yourTransactionJustConfirmed": {
    "message": "We weren't able to cancel your transaction before it was confirmed on the blockchain."
  },
  "zeroGasPriceOnSpeedUpError": {
    "message": "Zero gas price on speed up"
  }
}<|MERGE_RESOLUTION|>--- conflicted
+++ resolved
@@ -1582,8 +1582,6 @@
   "developerOptions": {
     "message": "Developer Options"
   },
-<<<<<<< HEAD
-=======
   "developerOptionsEnableConfirmationsRedesignDescription": {
     "message": "Enables or disables the confirmations redesign feature currently in development"
   },
@@ -1623,7 +1621,6 @@
   "developerOptionsServiceWorkerKeepAlive": {
     "message": "Results in a timestamp being continuously saved to session.storage"
   },
->>>>>>> 9cdc924c
   "disabledGasOptionToolTipMessage": {
     "message": "“$1” is disabled because it does not meet the minimum of a 10% increase from the original gas fee.",
     "description": "$1 is gas estimate type which can be market or aggressive"
