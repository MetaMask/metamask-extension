{
  "privacyMode": {
    "message": "Privacy Mode"
  },
  "privacyModeDescription": {
    "message": "Websites must request access to view your account information."
  },
  "exposeAccounts": {
    "message": "Expose Accounts"
  },
  "exposeDescription": {
    "message": "Expose accounts to the current website. Useful for legacy dapps."
  },
  "chartOnlyAvailableEth": {
    "message": "Chart only available on Ethereum networks."
  },
  "confirmExpose": {
    "message": "Are you sure you want to expose your accounts to the current website?"
  },
  "confirmClear": {
    "message": "Are you sure you want to clear approved websites?"
  },
  "contractInteraction": {
    "message": "Contract Interaction"
  },
  "clearApprovalDataSuccess": {
    "message": "Approved website data cleared successfully."
  },
  "approvalData": {
    "message": "Privacy Data"
  },
  "approvalDataDescription": {
    "message": "Clear privacy data so all websites must request access to view account information again."
  },
  "clearApprovalData": {
    "message": "Clear Privacy Data"
  },
  "reject": {
    "message": "Reject"
  },
  "providerRequest": {
    "message": "$1 would like to connect to your account"
  },
  "providerRequestInfo": {
    "message": "This site is requesting access to view your current account address. Always make sure you trust the sites you interact with."
  },
  "about": {
    "message": "About"
  },
  "aboutSettingsDescription": {
    "message": "Version, support center, and contact info."
  },
  "aboutUs": {
    "message": "About Us"
  },
  "accept": {
    "message": "Accept"
  },
  "acceleratingATransaction": {
    "message": "* Accelerating a transaction by using a higher gas price increases its chances of getting processed by the network faster, but it is not always guaranteed."
  },
  "accessingYourCamera": {
    "message": "Accessing your camera..."
  },
  "account": {
    "message": "Account"
  },
  "accountDetails": {
    "message": "Account Details"
  },
  "accountName": {
    "message": "Account Name"
  },
  "accountOptions": {
    "message": "Account Options"
  },
  "accountSelectionRequired": {
    "message": "You need to select an account!"
  },
  "activityLog": {
    "message": "activity log"
  },
  "add": {
    "message": "Add"
  },
  "address": {
    "message": "Address"
  },
<<<<<<< HEAD
  "addressBook": {
    "message": "Address Book"
=======
  "addNetwork": {
    "message": "Add Network"
>>>>>>> 47024fd9
  },
  "advanced": {
    "message": "Advanced"
  },
  "advancedSettingsDescription": {
    "message": "Access developer features, download State Logs, Reset Account, setup testnets and custom RPC."
  },
  "advancedOptions": {
    "message": "Advanced Options"
  },
  "addCustomToken": {
    "message": "Add custom token"
  },
  "addAlias": {
    "message": "Add alias"
  },
  "addEthAddress": {
    "message": "Add an Ethereum address"
  },
  "addToken": {
    "message": "Add Token"
  },
  "addTokens": {
    "message": "Add Tokens"
  },
  "addSuggestedTokens": {
    "message": "Add Suggested Tokens"
  },
  "addAcquiredTokens": {
    "message": "Add the tokens you've acquired using MetaMask"
  },
  "agreeTermsOfService": {
    "message": "I agree to the Terms of Service"
  },
  "allDone": {
    "message": "All Done"
  },
  "alreadyHaveSeedPhrase": {
    "message": "No, I already have a seed phrase"
  },
  "amount": {
    "message": "Amount"
  },
  "amountPlusGas": {
    "message": "Amount + Gas"
  },
  "amountPlusTxFee": {
    "message": "Amount + TX Fee"
  },
  "appDescription": {
    "message": "An Ethereum Wallet in your Browser",
    "description": "The description of the application"
  },
  "appName": {
    "message": "MetaMask",
    "description": "The name of the application"
  },
  "approve": {
    "message": "Approve"
  },
  "approved": {
    "message": "Approved"
  },
  "asset": {
    "message": "Asset"
  },
  "attemptingConnect": {
    "message": "Attempting to connect to blockchain."
  },
  "attemptToCancel": {
    "message": "Attempt to Cancel?"
  },
  "attemptToCancelDescription": {
    "message": "Submitting this attempt does not guarantee your original transaction will be cancelled. If the cancellation attempt is successful, you will be charged the transaction fee above."
  },
  "attributions": {
    "message": "Attributions"
  },
  "autoLogoutTimeLimit": {
    "message": "Auto-Logout Timer (minutes)"
  },
  "autoLogoutTimeLimitDescription": {
    "message": "Set the idle time in minutes before MetaMask will automatically log out"
  },
  "available": {
    "message": "Available"
  },
  "average": {
    "message": "Average"
  },
  "back": {
    "message": "Back"
  },
  "balance": {
    "message": "Balance"
  },
  "balanceOutdated": {
    "message": "Balance may be outdated"
  },
  "balances": {
    "message": "Token balance(s)"
  },
  "balanceIsInsufficientGas": {
    "message": "Insufficient balance for current gas total"
  },
  "basic": {
    "message": "Basic"
  },
  "beta": {
    "message": "BETA"
  },
  "betweenMinAndMax": {
    "message": "must be greater than or equal to $1 and less than or equal to $2.",
    "description": "helper for inputting hex as decimal input"
  },
  "blockExplorerUrl": {
    "message": "Block Explorer"
  },
  "blockExplorerView": {
    "message": "View account at $1",
    "description": "$1 replaced by URL for custom block explorer"
  },
  "blockiesIdenticon": {
    "message": "Use Blockies Identicon"
  },
  "borrowDharma": {
    "message": "Borrow With Dharma (Beta)"
  },
  "browserNotSupported": {
    "message": "Your Browser is not supported..."
  },
  "builtInCalifornia": {
    "message": "MetaMask is designed and built in California."
  },
  "buy": {
    "message": "Buy"
  },
  "buyCoinbase": {
    "message": "Buy on Coinbase"
  },
  "buyCoinbaseExplainer": {
    "message": "Coinbase is the world’s most popular way to buy and sell Bitcoin, Ethereum, and Litecoin."
  },
  "buyWithWyre": {
    "message": "Buy ETH with Wyre"
  },
  "buyWithWyreDescription": {
    "message": "Wyre lets you use a credit card to deposit ETH right in to your MetaMask account."
  },
  "buyCoinSwitch": {
    "message": "Buy on CoinSwitch"
  },
  "buyCoinSwitchExplainer": {
    "message": "CoinSwitch is the one-stop destination to exchange more than 300 cryptocurrencies at the best rate."
  },
  "bytes": {
    "message": "Bytes"
  },
  "ok": {
    "message": "Ok"
  },
  "optionalBlockExplorerUrl": {
    "message": "Block Explorer URL (optional)"
  },
  "cancel": {
    "message": "Cancel"
  },
  "cancelAttempt": {
    "message": "Cancel Attempt"
  },
  "cancellationGasFee": {
    "message": "Cancellation Gas Fee"
  },
  "cancelled": {
    "message": "Cancelled"
  },
  "cancelN": {
    "message": "Cancel all $1 transactions"
  },
  "chainId": {
    "message": "Chain ID"
  },
  "classicInterface": {
    "message": "Use classic interface"
  },
  "clickCopy": {
    "message": "Click to Copy"
  },
  "clickToAdd": {
    "message": "Click on $1 to add them to your account"
  },
  "clickToRevealSeed": {
    "message": "Click here to reveal secret words"
  },
  "close": {
    "message": "Close"
  },
  "chromeRequiredForHardwareWallets": {
    "message": "You need to use MetaMask on Google Chrome in order to connect to your Hardware Wallet."
  },
  "company": {
    "message": "Company"
  },
  "confirm": {
    "message": "Confirm"
  },
  "confirmationTime": {
    "message": "Confirmation time (sec)"
  },
  "confirmed": {
    "message": "Confirmed"
  },
  "confirmContract": {
    "message": "Confirm Contract"
  },
  "confirmPassword": {
    "message": "Confirm Password"
  },
  "confirmSecretBackupPhrase": {
    "message": "Confirm your Secret Backup Phrase"
  },
  "confirmTransaction": {
    "message": "Confirm Transaction"
  },
  "congratulations": {
    "message": "Congratulations"
  },
  "connectHardwareWallet": {
    "message": "Connect Hardware Wallet"
  },
  "connect": {
    "message": "Connect"
  },
  "connectRequest": {
    "message": "Connect Request"
  },
  "connecting": {
    "message": "Connecting..."
  },
  "connectingTo": {
    "message": "Connecting to $1"
  },
  "connectingToKovan": {
    "message": "Connecting to Kovan Test Network"
  },
  "connectingToMainnet": {
    "message": "Connecting to Main Ethereum Network"
  },
  "connectingToRopsten": {
    "message": "Connecting to Ropsten Test Network"
  },
  "connectingToRinkeby": {
    "message": "Connecting to Rinkeby Test Network"
  },
  "connectingToLocalhost": {
    "message": "Connecting to Localhost 8545"
  },
  "connectingToGoerli": {
    "message": "Connecting to Goerli Test Network"
  },
  "connectingToUnknown": {
    "message": "Connecting to Unknown Network"
  },
  "connectToLedger": {
    "message": "Connect to Ledger"
  },
  "connectToTrezor": {
    "message": "Connect to Trezor"
  },
  "contactList": {
    "message": "Contact List"
  },
  "contactListDescription": {
    "message": "Add, edit, remove, and manage your contacts"
  },
  "continue": {
    "message": "Continue"
  },
  "continueToCoinbase": {
    "message": "Continue to Coinbase"
  },
  "continueToWyre": {
    "message": "Continue to Wyre"
  },
  "continueToCoinSwitch": {
    "message": "Continue to CoinSwitch"
  },
  "contractDeployment": {
    "message": "Contract Deployment"
  },
  "conversionProgress": {
    "message": "Conversion in progress"
  },
  "copiedButton": {
    "message": "Copied"
  },
  "copiedClipboard": {
    "message": "Copied to Clipboard"
  },
  "copiedExclamation": {
    "message": "Copied!"
  },
  "copiedSafe": {
    "message": "I've copied it somewhere safe"
  },
  "copy": {
    "message": "Copy"
  },
  "copyAddress": {
    "message": "Copy address to clipboard"
  },
  "copyTransactionId": {
    "message": "Copy Transaction ID"
  },
  "copiedTransactionId": {
    "message": "Copied Transaction ID"
  },
  "copyToClipboard": {
    "message": "Copy to clipboard"
  },
  "copyButton": {
    "message": " Copy "
  },
  "copyPrivateKey": {
    "message": "This is your private key (click to copy)"
  },
  "create": {
    "message": "Create"
  },
  "createAccount": {
    "message": "Create Account"
  },
  "createAWallet": {
    "message": "Create a Wallet"
  },
  "createDen": {
    "message": "Create"
  },
  "createPassword": {
    "message": "Create Password"
  },
  "crypto": {
    "message": "Crypto",
    "description": "Exchange type (cryptocurrencies)"
  },
  "currencyConversion": {
    "message": "Currency Conversion"
  },
  "currentLanguage": {
    "message": "Current Language"
  },
  "currentNetwork": {
    "message": "Current Network"
  },
  "currentRpc": {
    "message": "Current RPC"
  },
  "customGas": {
    "message": "Customize Gas"
  },
  "customGasSubTitle": {
    "message": "Increasing fee may decrease processing times, but it is not guaranteed."
  },
  "customToken": {
    "message": "Custom Token"
  },
  "customize": {
    "message": "Customize"
  },
  "customRPC": {
    "message": "Custom RPC"
  },
  "decimalsMustZerotoTen": {
    "message": "Decimals must be at least 0, and not over 36."
  },
  "decimal": {
    "message": "Decimals of Precision"
  },
  "defaultNetwork": {
    "message": "The default network for Ether transactions is Main Net."
  },
  "denExplainer": {
    "message": "Your DEN is your password-encrypted storage within MetaMask."
  },
  "deposit": {
    "message": "Deposit"
  },
  "depositBTC": {
    "message": "Deposit your BTC to the address below:"
  },
  "depositCoin": {
    "message": "Deposit your $1 to the address below",
    "description": "Tells the user what coin they have selected to deposit with shapeshift"
  },
  "depositEth": {
    "message": "Deposit Eth"
  },
  "depositEther": {
    "message": "Deposit Ether"
  },
  "depositFiat": {
    "message": "Deposit with Fiat"
  },
  "depositFromAccount": {
    "message": "Deposit from another account"
  },
  "depositShapeShift": {
    "message": "Deposit with ShapeShift"
  },
  "depositShapeShiftExplainer": {
    "message": "If you own other cryptocurrencies, you can trade and deposit Ether directly into your MetaMask wallet. No Account Needed."
  },
  "details": {
    "message": "Details"
  },
  "directDeposit": {
    "message": "Direct Deposit"
  },
  "directDepositEther": {
    "message": "Directly Deposit Ether"
  },
  "directDepositEtherExplainer": {
    "message": "If you already have some Ether, the quickest way to get Ether in your new wallet by direct deposit."
  },
  "done": {
    "message": "Done"
  },
  "downloadGoogleChrome": {
    "message": "Download Google Chrome"
  },
  "downloadSecretBackup": {
    "message": "Download this Secret Backup Phrase and keep it stored safely on an external encrypted hard drive or storage medium."
  },
  "downloadStateLogs": {
    "message": "Download State Logs"
  },
  "dontHaveAHardwareWallet": {
    "message": "Don’t have a hardware wallet?"
  },
  "dropped": {
    "message": "Dropped"
  },
  "edit": {
    "message": "Edit"
  },
  "editNetwork": {
    "message": "Edit Network"
  },
  "editAccountName": {
    "message": "Edit Account Name"
  },
  "editingTransaction": {
    "message": "Make changes to your transaction"
  },
  "emailUs": {
    "message": "Email us!"
  },
  "encryptNewDen": {
    "message": "Encrypt your new DEN"
  },
  "endOfFlowMessage1": {
    "message": "You passed the test - keep your seedphrase safe, it's your responsibility!"
  },
  "endOfFlowMessage2": {
    "message": "Tips on storing it safely"
  },
  "endOfFlowMessage3": {
    "message": "Save a backup in multiple places."
  },
  "endOfFlowMessage4": {
    "message": "Never share the phrase with anyone."
  },
  "endOfFlowMessage5": {
    "message": "Be careful of phishing! MetaMask will never spontaneously ask for your seed phrase."
  },
  "endOfFlowMessage6": {
    "message": "If you need to back up your seed phrase again, you can find it in Settings -> Security."
  },
  "endOfFlowMessage7": {
    "message": "If you ever have questions or see something fishy, email support@metamask.io."
  },
  "endOfFlowMessage8": {
    "message": "MetaMask cannot recover your seedphrase. Learn more."
  },
  "ensNameNotFound": {
    "message": "ENS name not found"
  },
  "enterPassword": {
    "message": "Enter password"
  },
  "enterPasswordConfirm": {
    "message": "Enter your password to confirm"
  },
  "enterPasswordContinue": {
    "message": "Enter password to continue"
  },
  "eth": {
    "message": "ETH"
  },
  "ethereumPublicAddress": {
    "message": "Ethereum Public Address"
  },
  "etherscanView": {
    "message": "View account on Etherscan"
  },
  "estimatedProcessingTimes": {
    "message": "Estimated Processing Times"
  },
  "exchangeRate": {
    "message": "Exchange Rate"
  },
  "expandView": {
    "message": "Expand View"
  },
  "exportPrivateKey": {
    "message": "Export Private Key"
  },
  "exportPrivateKeyWarning": {
    "message": "Export private keys at your own risk."
  },
  "failed": {
    "message": "Failed"
  },
  "fast": {
    "message": "Fast"
  },
  "faster": {
    "message": "Faster"
  },
  "fastest": {
    "message": "Fastest"
  },
  "feeChartTitle": {
    "message": "Live Transaction Fee Predictions"
  },
  "fiat": {
    "message": "Fiat",
    "description": "Exchange type"
  },
  "fileImportFail": {
    "message": "File import not working? Click here!",
    "description": "Helps user import their account from a JSON file"
  },
  "followTwitter": {
    "message": "Follow us on Twitter"
  },
  "forgetDevice": {
    "message": "Forget this device"
  },
  "from": {
    "message": "From"
  },
  "fromToSame": {
    "message": "From and To address cannot be the same"
  },
  "fromShapeShift": {
    "message": "From ShapeShift"
  },
  "functionType": {
    "message": "Function Type"
  },
  "gas": {
    "message": "Gas",
    "description": "Short indication of gas cost"
  },
  "gasFee": {
    "message": "Gas Fee"
  },
  "gasLimit": {
    "message": "Gas Limit"
  },
  "gasLimitCalculation": {
    "message": "We calculate the suggested gas limit based on network success rates."
  },
  "gasLimitInfoModalContent": {
    "message": "Gas limit is the maximum amount of units of gas you are willing to spend."
  },
  "gasLimitRequired": {
    "message": "Gas Limit Required"
  },
  "gasLimitTooLow": {
    "message": "Gas limit must be at least 21000"
  },
  "gasUsed": {
    "message": "Gas Used"
  },
  "generatingSeed": {
    "message": "Generating Seed..."
  },
  "gasPrice": {
    "message": "Gas Price (GWEI)"
  },
  "gasPriceExtremelyLow": {
    "message": "Gas Price Extremely Low"
  },
  "gasPriceInfoModalContent": {
    "message": "Gas price specifies the amount of Ether you are willing to pay for each unit of gas."
  },
  "gasPriceNoDenom": {
    "message": "Gas Price"
  },
  "gasPriceCalculation": {
    "message": "We calculate the suggested gas prices based on network success rates."
  },
  "gasPriceRequired": {
    "message": "Gas Price Required"
  },
  "general": {
    "message": "General"
  },
  "generalSettingsDescription": {
    "message": "Currency conversion, primary currency, language, blockies identicon"
  },
  "generatingTransaction": {
    "message": "Generating transaction"
  },
  "getEther": {
    "message": "Get Ether"
  },
  "getEtherFromFaucet": {
    "message": "Get Ether from a faucet for the $1",
    "description": "Displays network name for Ether faucet"
  },
  "getHelp": {
    "message": "Get Help."
  },
  "getStarted": {
    "message": "Get Started"
  },
  "greaterThanMin": {
    "message": "must be greater than or equal to $1.",
    "description": "helper for inputting hex as decimal input"
  },
  "happyToSeeYou": {
    "message": "We’re happy to see you."
  },
  "hardware": {
    "message": "hardware"
  },
  "hardwareWalletConnected": {
    "message": "Hardware wallet connected"
  },
  "hardwareWallets": {
    "message": "Connect a hardware wallet"
  },
  "hardwareWalletsMsg": {
    "message": "Select a hardware wallet you'd like to use with MetaMask"
  },
  "havingTroubleConnecting": {
    "message": "Having trouble connecting?"
  },
  "here": {
    "message": "here",
    "description": "as in -click here- for more information (goes with troubleTokenBalances)"
  },
  "hereList": {
    "message": "Here's a list!!!!"
  },
  "hexData": {
    "message": "Hex Data"
  },
  "hide": {
    "message": "Hide"
  },
  "hideToken": {
    "message": "Hide Token"
  },
  "hideTokenPrompt": {
    "message": "Hide Token?"
  },
  "history": {
    "message": "History"
  },
  "howToDeposit": {
    "message": "How would you like to deposit Ether?"
  },
  "holdEther": {
    "message": "It allows you to hold ether & tokens, and serves as your bridge to decentralized applications."
  },
  "import": {
    "message": "Import",
    "description": "Button to import an account from a selected file"
  },
  "importAccount": {
    "message": "Import Account"
  },
  "importAccountMsg": {
    "message": " Imported accounts will not be associated with your originally created MetaMask account seedphrase. Learn more about imported accounts "
  },
  "importAccountSeedPhrase": {
    "message": "Import an Account with Seed Phrase"
  },
  "importAnAccount": {
    "message": "Import an account"
  },
  "importDen": {
    "message": "Import Existing DEN"
  },
  "importWallet": {
    "message": "Import Wallet"
  },
  "importYourExisting": {
    "message": "Import your existing wallet using a 12 word seed phrase"
  },
  "imported": {
    "message": "Imported",
    "description": "status showing that an account has been fully loaded into the keyring"
  },
  "importUsingSeed": {
    "message": "Import using account seed phrase"
  },
  "importWithSeedPhrase": {
    "message": "Import with seed phrase"
  },
  "info": {
    "message": "Info"
  },
  "infoHelp": {
    "message": "Info & Help"
  },
  "initialTransactionConfirmed": {
    "message": "Your initial transaction was confirmed by the network. Click OK to go back."
  },
  "insufficientBalance": {
    "message": "Insufficient balance."
  },
  "insufficientFunds": {
    "message": "Insufficient funds."
  },
  "insufficientTokens": {
    "message": "Insufficient tokens."
  },
  "invalidAddress": {
    "message": "Invalid address"
  },
  "invalidAddressRecipient": {
    "message": "Recipient address is invalid"
  },
  "knownAddressRecipient": {
    "message": "Known contract address."
  },
  "invalidAddressRecipientNotEthNetwork": {
    "message": "Not ETH network, set to lowercase"
  },
  "invalidGasParams": {
    "message": "Invalid Gas Parameters"
  },
  "invalidInput": {
    "message": "Invalid input."
  },
  "invalidRequest": {
    "message": "Invalid Request"
  },
  "invalidRPC": {
    "message": "Invalid RPC URL"
  },
  "invalidSeedPhrase": {
    "message": "Invalid seed phrase"
  },
  "jsonFail": {
    "message": "Something went wrong. Please make sure your JSON file is properly formatted."
  },
  "jsonFile": {
    "message": "JSON File",
    "description": "format for importing an account"
  },
  "keepTrackTokens": {
    "message": "Keep track of the tokens you’ve bought with your MetaMask account."
  },
  "kovan": {
    "message": "Kovan Test Network"
  },
  "knowledgeDataBase": {
    "message": "Visit our Knowledge Base"
  },
  "max": {
    "message": "Max"
  },
  "learnMore": {
    "message": "Learn more"
  },
  "ledgerAccountRestriction": {
    "message": "You need to make use your last account before you can add a new one."
  },
  "legal": {
    "message": "Legal"
  },
  "lessThanMax": {
    "message": "must be less than or equal to $1.",
    "description": "helper for inputting hex as decimal input"
  },
  "letsGoSetUp": {
    "message": "Yes, let’s get set up!"
  },
  "likeToAddTokens": {
    "message": "Would you like to add these tokens?"
  },
  "links": {
    "message": "Links"
  },
  "limit": {
    "message": "Limit"
  },
  "liveGasPricePredictions": {
    "message": "Live Gas Price Predictions"
  },
  "loading": {
    "message": "Loading..."
  },
  "loadingTokens": {
    "message": "Loading Tokens..."
  },
  "localhost": {
    "message": "Localhost 8545"
  },
  "login": {
    "message": "Log In"
  },
  "logout": {
    "message": "Log out"
  },
  "loose": {
    "message": "Loose"
  },
  "loweCaseWords": {
    "message": "seed words only have lowercase characters"
  },
  "mainnet": {
    "message": "Main Ethereum Network"
  },
  "memorizePhrase": {
    "message": "Memorize this phrase."
  },
  "memo": {
    "message": "memo"
  },
  "menu": {
    "message": "Menu"
  },
  "message": {
    "message": "Message"
  },
  "metamaskDescription": {
    "message": "Connecting you to Ethereum and the Decentralized Web."
  },
  "metamaskSeedWords": {
    "message": "MetaMask Seed Words"
  },
  "metamaskVersion": {
    "message": "MetaMask Version"
  },
  "min": {
    "message": "Minimum"
  },
  "missingYourTokens": {
    "message": "Don't see your tokens?"
  },
  "minutesShorthand": {
    "message": "Min"
  },
  "mobileSyncTitle": {
    "message": "Sync accounts with mobile"
  },
  "mobileSyncText": {
    "message": "Please enter your password to confirm it's you!"
  },
  "myAccounts": {
    "message": "My Accounts"
  },
  "mustSelectOne": {
    "message": "Must select at least 1 token."
  },
  "needEtherInWallet": {
    "message": "To interact with decentralized applications using MetaMask, you’ll need Ether in your wallet."
  },
  "needImportFile": {
    "message": "You must select a file to import.",
    "description": "User is important an account and needs to add a file to continue"
  },
  "needImportPassword": {
    "message": "You must enter a password for the selected file.",
    "description": "Password and file needed to import an account"
  },
  "negativeETH": {
    "message": "Can not send negative amounts of ETH."
  },
  "networkName": {
    "message": "Network Name"
  },
  "networks": {
    "message": "Networks"
  },
  "networkSettingsDescription": {
    "message": "Add and edit custom RPC networks"
  },
  "nevermind": {
    "message": "Nevermind"
  },
  "newAccount": {
    "message": "New Account"
  },
  "newAccountNumberName": {
    "message": "Account $1",
    "description": "Default name of next account to be created on create account screen"
  },
  "newContact": {
    "message": "New Contact"
  },
  "newContract": {
    "message": "New Contract"
  },
  "newPassword": {
    "message": "New Password (min 8 chars)"
  },
  "newPassword8Chars": {
    "message": "New Password (min 8 chars)"
  },
  "newRecipient": {
    "message": "New Recipient"
  },
  "newNetwork": {
    "message": "New Network"
  },
  "newToMetaMask": {
    "message": "New to MetaMask?"
  },
  "noAlreadyHaveSeed": {
    "message": "No, I already have a seed phrase"
  },
  "protectYourKeys": {
    "message": "Protect Your Keys!"
  },
  "protectYourKeysMessage1": {
    "message": "Be careful with your seed phrase — there have been reports of websites that attempt to imitate MetaMask. MetaMask will never ask for your seed phrase!"
  },
  "protectYourKeysMessage2": {
    "message": "Keep your phrase safe. If you see something fishy, or you’re uncertain about a website, email support@metamask.io"
  },
  "rpcUrl": {
    "message": "New RPC URL"
  },
  "showAdvancedOptions": {
    "message": "Show Advanced Options"
  },
  "hideAdvancedOptions": {
    "message": "Hide Advanced Options"
  },
  "optionalChainId": {
    "message": "ChainID (optional)"
  },
  "optionalSymbol": {
    "message": "Symbol (optional)"
  },
  "optionalNickname": {
    "message": "Nickname (optional)"
  },
  "newTotal": {
    "message": "New Total"
  },
  "newTransactionFee": {
    "message": "New Transaction Fee"
  },
  "next": {
    "message": "Next"
  },
  "noAddressForName": {
    "message": "No address has been set for this name."
  },
  "noDeposits": {
    "message": "No deposits received"
  },
  "noConversionRateAvailable": {
    "message": "No Conversion Rate Available"
  },
  "noTransactionHistory": {
    "message": "No transaction history."
  },
  "noTransactions": {
    "message": "You have no transactions"
  },
  "notEnoughGas": {
    "message": "Not Enough Gas"
  },
  "notFound": {
    "message": "Not Found"
  },
  "notStarted": {
    "message": "Not Started"
  },
  "noWebcamFoundTitle": {
    "message": "Webcam not found"
  },
  "noWebcamFound": {
    "message": "Your computer's webcam was not found. Please try again."
  },
  "ofTextNofM": {
    "message": "of"
  },
  "oldUI": {
    "message": "Old UI"
  },
  "oldUIMessage": {
    "message": "You have returned to the old UI. You can switch back to the New UI through the option in the top right dropdown menu."
  },
  "onlySendToEtherAddress": {
    "message": "Only send ETH to an Ethereum address."
  },
  "onlySendTokensToAccountAddress": {
    "message": "Only send $1 to an Ethereum account address.",
    "description": "displays token symbol"
  },
  "openInTab": {
    "message": "Open in tab"
  },
  "or": {
    "message": "or",
    "description": "choice between creating or importing a new account"
  },
  "orderOneHere": {
    "message": "Order a Trezor or Ledger and keep your funds in cold storage"
  },
  "origin": {
    "message": "Origin"
  },
  "outgoing": {
    "message": "Outgoing"
  },
  "parameters": {
    "message": "Parameters"
  },
  "originalTotal": {
    "message": "Original Total"
  },
  "participateInMetaMetrics": {
    "message": "Participate in MetaMetrics"
  },
  "participateInMetaMetricsDescription": {
    "message": "Participate in MetaMetrics to help us make MetaMask better"
  },
  "password": {
    "message": "Password"
  },
  "passwordCorrect": {
    "message": "Please make sure your password is correct."
  },
  "passwordsDontMatch": {
    "message": "Passwords Don't Match"
  },
  "passwordMismatch": {
    "message": "passwords don't match",
    "description": "in password creation process, the two new password fields did not match"
  },
  "passwordNotLongEnough": {
    "message": "Password not long enough"
  },
  "passwordShort": {
    "message": "password not long enough",
    "description": "in password creation process, the password is not long enough to be secure"
  },
  "pastePrivateKey": {
    "message": "Paste your private key string here:",
    "description": "For importing an account from a private key"
  },
  "pasteSeed": {
    "message": "Paste your seed phrase here!"
  },
  "pending": {
    "message": "pending"
  },
  "personalAddressDetected": {
    "message": "Personal address detected. Input the token contract address."
  },
  "pleaseReviewTransaction": {
    "message": "Please review your transaction."
  },
  "popularTokens": {
    "message": "Popular Tokens"
  },
  "prev": {
    "message": "Prev"
  },
  "primaryCurrencySetting": {
    "message": "Primary Currency"
  },
  "primaryCurrencySettingDescription": {
    "message": "Select native to prioritize displaying values in the native currency of the chain (e.g. ETH). Select Fiat to prioritize displaying values in your selected fiat currency."
  },
  "privacyMsg": {
    "message": "Privacy Policy"
  },
  "privateKey": {
    "message": "Private Key",
    "description": "select this type of file to use to import an account"
  },
  "privateKeyWarning": {
    "message": "Warning: Never disclose this key. Anyone with your private keys can steal any assets held in your account."
  },
  "privateNetwork": {
    "message": "Private Network"
  },
  "qrCode": {
    "message": "Show QR Code"
  },
  "queue": {
    "message": "Queue"
  },
  "readdToken": {
    "message": "You can add this token back in the future by going go to “Add token” in your accounts options menu."
  },
  "readMore": {
    "message": "Read more here."
  },
  "readMore2": {
    "message": "Read more."
  },
  "receive": {
    "message": "Receive"
  },
  "recipientAddress": {
    "message": "Recipient Address"
  },
  "refundAddress": {
    "message": "Your Refund Address"
  },
  "rejectAll": {
    "message": "Reject All"
  },
  "rejectTxsN": {
    "message": "Reject $1 transactions"
  },
  "rejectTxsDescription": {
    "message": "You are about to batch reject $1 transactions."
  },
  "rejected": {
    "message": "Rejected"
  },
  "reset": {
    "message": "Reset"
  },
  "resetAccount": {
    "message": "Reset Account"
  },
  "resetAccountDescription": {
    "message": "Resetting your account will clear your transaction history."
  },
  "restoreFromSeed": {
    "message": "Restore account?"
  },
  "restoreVault": {
    "message": "Restore Vault"
  },
  "restoreAccountWithSeed": {
    "message": "Restore your Account with Seed Phrase"
  },
  "requestsAwaitingAcknowledgement": {
    "message": "requests waiting to be acknowledged"
  },
  "required": {
    "message": "Required"
  },
  "retryWithMoreGas": {
    "message": "Retry with a higher gas price here"
  },
  "restore": {
    "message": "Restore"
  },
  "revealSeedWords": {
    "message": "Reveal Seed Words"
  },
  "revealSeedWordsTitle": {
    "message": "Seed Phrase"
  },
  "revealSeedWordsDescription": {
    "message": "If you ever change browsers or move computers, you will need this seed phrase to access your accounts. Save them somewhere safe and secret."
  },
  "revealSeedWordsWarningTitle": {
    "message": "DO NOT share this phrase with anyone!"
  },
  "revealSeedWordsWarning": {
    "message": "These words can be used to steal all your accounts."
  },
  "revert": {
    "message": "Revert"
  },
  "remove": {
    "message": "Remove"
  },
  "removeAccount": {
    "message": "Remove account"
  },
  "removeAccountDescription": {
    "message": "This account will be removed from your wallet. Please make sure you have the original seed phrase or private key for this imported account before continuing. You can import or create accounts again from the account drop-down. "
  },
  "readyToConnect": {
    "message": "Ready to Connect?"
  },
  "rinkeby": {
    "message": "Rinkeby Test Network"
  },
  "ropsten": {
    "message": "Ropsten Test Network"
  },
  "goerli": {
    "message": "Goerli Test Network"
  },
  "rpc": {
    "message": "Custom RPC"
  },
  "sampleAccountName": {
    "message": "E.g. My new account",
    "description": "Help user understand concept of adding a human-readable name to their account"
  },
  "save": {
    "message": "Save"
  },
  "slow": {
    "message": "Slow"
  },
  "slower": {
    "message": "Slower"
  },
  "saveAsCsvFile": {
    "message": "Save as CSV File"
  },
  "saveAsFile": {
    "message": "Save as File",
    "description": "Account export process"
  },
  "saveSeedAsFile": {
    "message": "Save Seed Words As File"
  },
  "scanInstructions": {
    "message": "Place the QR code in front of your camera"
  },
  "scanQrCode": {
    "message": "Scan QR Code"
  },
  "search": {
    "message": "Search"
  },
  "searchResults": {
    "message": "Search Results"
  },
  "secretBackupPhrase": {
    "message": "Secret Backup Phrase"
  },
  "secretBackupPhraseDescription": {
    "message": "Your secret backup phrase makes it easy to back up and restore your account."
  },
  "secretBackupPhraseWarning": {
    "message": "WARNING: Never disclose your backup phrase. Anyone with this phrase can take your Ether forever."
  },
  "secretPhrase": {
    "message": "Enter your secret twelve word phrase here to restore your vault."
  },
  "securityAndPrivacy": {
    "message": "Security & Privacy"
  },
  "securitySettingsDescription": {
    "message": "Privacy settings and wallet seed phrase"
  },
  "secondsShorthand": {
    "message": "Sec"
  },
  "seedPhrasePlaceholder": {
    "message": "Separate each word with a single space"
  },
  "seedPhraseReq": {
    "message": "Seed phrases are 12 words long"
  },
  "select": {
    "message": "Select"
  },
  "selectCurrency": {
    "message": "Select Currency"
  },
  "selectEachPhrase": {
    "message": "Please select each phrase in order to make sure it is correct."
  },
  "selectLocale": {
    "message": "Select Locale"
  },
  "selectService": {
    "message": "Select Service"
  },
  "selectType": {
    "message": "Select Type"
  },
  "send": {
    "message": "Send"
  },
  "sendAmount": {
    "message": "Send Amount"
  },
  "sendETH": {
    "message": "Send ETH"
  },
  "sendTokens": {
    "message": "Send Tokens"
  },
  "sentEther": {
    "message": "sent ether"
  },
  "sentTokens": {
    "message": "sent tokens"
  },
  "separateEachWord": {
    "message": "Separate each word with a single space"
  },
  "searchTokens": {
    "message": "Search Tokens"
  },
  "selectAnAddress": {
    "message": "Select an Address"
  },
  "selectAnAccount": {
    "message": "Select an Account"
  },
  "selectAnAccountHelp": {
    "message": "Select the account to view in MetaMask"
  },
  "selectAnAsset": {
    "message": "Select an Asset"
  },
  "selectAHigherGasFee": {
    "message": "Select a higher gas fee to accelerate the processing of your transaction.*"
  },
  "selectHdPath": {
    "message": "Select HD Path"
  },
  "selectPathHelp": {
    "message": "If you don't see your existing Ledger accounts below, try switching paths to \"Legacy (MEW / MyCrypto)\""
  },
  "sendTokensAnywhere": {
    "message": "Send Tokens to anyone with an Ethereum account"
  },
  "settings": {
    "message": "Settings"
  },
  "shapeshiftBuy": {
    "message": "Buy with Shapeshift"
  },
  "showAdvancedGasInline": {
    "message": "Advanced gas controls"
  },
  "showAdvancedGasInlineDescription": {
    "message": "Select this to show gas price and limit controls directly on the send and confirm screens."
  },
  "showFiatConversionInTestnets": {
    "message": "Show Conversion on Testnets"
  },
  "showFiatConversionInTestnetsDescription": {
    "message": "Select this to show fiat conversion on Testnets"
  },
  "showPrivateKeys": {
    "message": "Show Private Keys"
  },
  "showQRCode": {
    "message": "Show QR Code"
  },
  "showHexData": {
    "message": "Show Hex Data"
  },
  "showHexDataDescription": {
    "message": "Select this to show the hex data field on the send screen"
  },
  "sign": {
    "message": "Sign"
  },
  "signatureRequest": {
    "message": "Signature Request"
  },
  "signed": {
    "message": "Signed"
  },
  "signMessage": {
    "message": "Sign Message"
  },
  "signNotice": {
    "message": "Signing this message can have \ndangerous side effects. Only sign messages from \nsites you fully trust with your entire account.\n This dangerous method will be removed in a future version. "
  },
  "sigRequest": {
    "message": "Signature Request"
  },
  "sigRequested": {
    "message": "Signature Requested"
  },
  "somethingWentWrong": {
    "message": "Oops! Something went wrong."
  },
  "spaceBetween": {
    "message": "there can only be a space between words"
  },
  "speedUp": {
    "message": "speed up"
  },
  "speedUpTitle": {
    "message": "Speed Up Transaction"
  },
  "speedUpSubtitle": {
    "message": "Increase your gas price to attempt to overwrite and speed up your transaction"
  },
  "speedUpCancellation": {
    "message": "Speed up this cancellation"
  },
  "speedUpTransaction": {
    "message": "Speed up this transaction"
  },
  "switchNetworks": {
    "message": "Switch Networks"
  },
  "status": {
    "message": "Status"
  },
  "stateLogs": {
    "message": "State Logs"
  },
  "stateLogsDescription": {
    "message": "State logs contain your public account addresses and sent transactions."
  },
  "stateLogError": {
    "message": "Error in retrieving state logs."
  },
  "step1HardwareWallet": {
    "message": "1. Connect Hardware Wallet"
  },
  "step1HardwareWalletMsg": {
    "message": "Connect your hardware wallet directly to your computer."
  },
  "step2HardwareWallet": {
    "message": "2. Select an Account"
  },
  "step2HardwareWalletMsg": {
    "message": "Select the account you want to view. You can only choose one at a time."
  },
  "step3HardwareWallet": {
    "message": "3. Start using dApps and more!"
  },
  "step3HardwareWalletMsg": {
    "message": "Use your hardware account like you would with any Ethereum account. Log in to dApps, send Eth, buy and store ERC20 tokens and Non-Fungible tokens like CryptoKitties."
  },
  "storePhrase": {
    "message": "Store this phrase in a password manager like 1Password."
  },
  "submit": {
    "message": "Submit"
  },
  "submitted": {
    "message": "Submitted"
  },
  "supportCenter": {
    "message": "Visit our Support Center"
  },
  "symbol": {
    "message": "Symbol"
  },
  "symbolBetweenZeroTwelve": {
    "message": "Symbol must be between 0 and 12 characters."
  },
  "syncWithMobile": {
    "message": "Sync with mobile"
  },
  "syncWithMobileTitle": {
    "message": "Sync with mobile"
  },
  "syncWithMobileDesc": {
    "message": "You can sync your accounts and information with your mobile device. Open the MetaMask mobile app, go to \"Settings\" and tap on \"Sync from Browser Extension\""
  },
  "syncWithMobileDescNewUsers": {
    "message": "If you just open the MetaMask Mobile app for the first time, just follow the steps in your phone."
  },
  "syncWithMobileScanThisCode": {
    "message": "Scan this code with your MetaMask mobile app"
  },
  "syncWithMobileBeCareful": {
    "message": "Make sure nobody else is looking at your screen when you scan this code"
  },
  "syncWithMobileComplete": {
    "message": "Your data has been synced succesfully. Enjoy the MetaMask mobile app!"
  },
  "takesTooLong": {
    "message": "Taking too long?"
  },
  "terms": {
    "message": "Terms of Use"
  },
  "testFaucet": {
    "message": "Test Faucet"
  },
  "thisWillCreate": {
    "message": "This will create a new wallet and seed phrase"
  },
  "tips": {
    "message": "Tips"
  },
  "to": {
    "message": "To"
  },
  "toETHviaShapeShift": {
    "message": "$1 to ETH via ShapeShift",
    "description": "system will fill in deposit type in start of message"
  },
  "token": {
    "message": "Token"
  },
  "tokenAddress": {
    "message": "Token Address"
  },
  "tokenAlreadyAdded": {
    "message": "Token has already been added."
  },
  "tokenBalance": {
    "message": "Your Token Balance is:"
  },
  "tokenContractAddress": {
    "message": "Token Contract Address"
  },
  "tokenSelection": {
    "message": "Search for tokens or select from our list of popular tokens."
  },
  "tokenSymbol": {
    "message": "Token Symbol"
  },
  "tokenWarning1": {
    "message": "Keep track of the tokens you’ve bought with your MetaMask account. If you bought tokens using a different account, those tokens will not appear here."
  },
  "total": {
    "message": "Total"
  },
  "transaction": {
    "message": "transaction"
  },
  "transactionConfirmed": {
    "message": "Transaction confirmed at $2."
  },
  "transactionCreated": {
    "message": "Transaction created with a value of $1 at $2."
  },
  "transactionWithNonce": {
    "message": "Transaction $1"
  },
  "transactionDropped": {
    "message": "Transaction dropped at $2."
  },
  "transactionSubmitted": {
    "message": "Transaction submitted with gas fee of $1 at $2."
  },
  "transactionResubmitted": {
    "message": "Transaction resubmitted with gas fee increased to $1 at $2"
  },
  "transactionUpdated": {
    "message": "Transaction updated at $2."
  },
  "transactionUpdatedGas": {
    "message": "Transaction updated with a gas fee of $1 at $2."
  },
  "transactionErrored": {
    "message": "Transaction encountered an error."
  },
  "transactionCancelAttempted": {
    "message": "Transaction cancel attempted with gas fee of $1 at $2"
  },
  "transactionCancelSuccess": {
    "message": "Transaction successfully cancelled at $2"
  },
  "transactions": {
    "message": "transactions"
  },
  "transactionError": {
    "message": "Transaction Error. Exception thrown in contract code."
  },
  "transactionErrorNoContract": {
    "message": "Trying to call a function on a non-contract address."
  },
  "transactionFee": {
    "message": "Transaction Fee"
  },
  "transactionMemo": {
    "message": "Transaction memo (optional)"
  },
  "transactionNumber": {
    "message": "Transaction Number"
  },
  "transactionTime": {
    "message": "Transaction Time"
  },
  "transfer": {
    "message": "Transfer"
  },
  "transferFrom": {
    "message": "Transfer From"
  },
  "transfers": {
    "message": "Transfers"
  },
  "trezorHardwareWallet": {
    "message": "TREZOR Hardware Wallet"
  },
  "troubleTokenBalances": {
    "message": "We had trouble loading your token balances. You can view them ",
    "description": "Followed by a link (here) to view token balances"
  },
  "tryAgain": {
    "message": "Try again"
  },
  "twelveWords": {
    "message": "These 12 words are the only way to restore your MetaMask accounts.\nSave them somewhere safe and secret."
  },
  "typePassword": {
    "message": "Type your MetaMask password"
  },
  "uiMigrationAnnouncement": {
    "message": "Welcome to the new MetaMask UI. If you have feedback about the UI or feature requests, please reach out to our support team or on GitHub."
  },
  "uiWelcome": {
    "message": "Welcome to the New UI (Beta)"
  },
  "uiWelcomeMessage": {
    "message": "You are now using the new MetaMask UI."
  },
  "unapproved": {
    "message": "Unapproved"
  },
  "unavailable": {
    "message": "Unavailable"
  },
  "units": {
    "message": "units"
  },
  "unknown": {
    "message": "Unknown"
  },
  "unknownNetwork": {
    "message": "Unknown Private Network"
  },
  "unknownNetworkId": {
    "message": "Unknown network ID"
  },
  "unknownQrCode": {
    "message": "Error: We couldn't identify that QR code"
  },
  "unknownCameraErrorTitle": {
    "message": "Ooops! Something went wrong...."
  },
  "unknownCameraError": {
    "message": "There was an error while trying to access your camera. Please try again..."
  },
  "unlock": {
    "message": "Unlock"
  },
  "unlockMessage": {
    "message": "The decentralized web awaits"
  },
  "updatedWithDate": {
    "message": "Updated $1"
  },
  "uriErrorMsg": {
    "message": "URIs require the appropriate HTTP/HTTPS prefix."
  },
  "usaOnly": {
    "message": "USA only",
    "description": "Using this exchange is limited to people inside the USA"
  },
  "usedByClients": {
    "message": "Used by a variety of different clients"
  },
  "useOldUI": {
    "message": "Use old UI"
  },
  "userName":{
    "message": "Username"
  },
  "validFileImport": {
    "message": "You must select a valid file to import."
  },
  "vaultCreated": {
    "message": "Vault Created"
  },
  "viewAccount": {
    "message": "View Account"
  },
  "viewOnCustomBlockExplorer": {
    "message": "View at $1"
  },
  "viewOnEtherscan": {
    "message": "View on Etherscan"
  },
  "viewNetworkInfo": {
    "message": "View Network Info"
  },
  "visitWebSite": {
    "message": "Visit our web site"
  },
  "walletSeed": {
    "message": "Wallet Seed"
  },
  "warning": {
    "message": "Warning"
  },
  "welcomeBack": {
    "message": "Welcome Back!"
  },
  "welcome": {
    "message": "Welcome to MetaMask"
  },
  "whatsThis": {
    "message": "What's this?"
  },
  "writePhrase": {
    "message": "Write this phrase on a piece of paper and store in a secure location. If you want even more security, write it down on multiple pieces of paper and store each in 2 - 3 different locations."
  },
  "yesLetsTry": {
    "message": "Yes, let's try"
  },
  "youNeedToAllowCameraAccess": {
    "message": "You need to allow camera access to use this feature."
  },
  "yourSigRequested": {
    "message": "Your signature is being requested"
  },
  "youSign": {
    "message": "You are signing"
  },
  "yourPrivateSeedPhrase": {
    "message": "Your private seed phrase"
  },
  "yourUniqueAccountImage": {
    "message": "Your unique account image"
  },
  "yourUniqueAccountImageDescription1": {
    "message": "This image was programmatically generated for you by your new account number."
  },
  "yourUniqueAccountImageDescription2": {
    "message": "You’ll see this image everytime you need to confirm a transaction."
  },
  "yourUniqueAccountImageDescription3": {
    "message": "MetaMask will never ask for your seed phrase!"
  },
  "zeroGasPriceOnSpeedUpError": {
    "message":"Zero gas price on speed up"
  }
}<|MERGE_RESOLUTION|>--- conflicted
+++ resolved
@@ -86,13 +86,11 @@
   "address": {
     "message": "Address"
   },
-<<<<<<< HEAD
   "addressBook": {
     "message": "Address Book"
-=======
+  },
   "addNetwork": {
     "message": "Add Network"
->>>>>>> 47024fd9
   },
   "advanced": {
     "message": "Advanced"
