--- conflicted
+++ resolved
@@ -1992,21 +1992,11 @@
   "getStartedWithNFTs": {
     "message": "Get $1 to buy NFTs",
     "description": "$1 is the token symbol"
-<<<<<<< HEAD
   },
   "getStartedWithNFTsDescription": {
     "message": "Get started with NFTs by adding some $1 to your wallet.",
     "description": "$1 is the token symbol"
   },
-  "globalTitle": {
-    "message": "Global menu"
-=======
->>>>>>> 38199bb1
-  },
-  "getStartedWithNFTsDescription": {
-    "message": "Get started with NFTs by adding some $1 to your wallet.",
-    "description": "$1 is the token symbol"
-  },
   "goBack": {
     "message": "Go back"
   },
@@ -3282,23 +3272,10 @@
     "message": "Enable Wallet Notifications",
     "description": "Experimental feature title"
   },
-<<<<<<< HEAD
-  "notificationsFeatureToggle": {
-    "message": "Enable Wallet Notifications",
-    "description": "Experimental feature title"
-  },
   "notificationsFeatureToggleDescription": {
     "message": "This enables wallet notifications like send/receive funds or nfts and feature announcements.",
     "description": "Description of the experimental notifications feature"
   },
-  "notificationsHeader": {
-    "message": "Notifications"
-=======
-  "notificationsFeatureToggleDescription": {
-    "message": "This enables wallet notifications like send/receive funds or nfts and feature announcements.",
-    "description": "Description of the experimental notifications feature"
->>>>>>> 38199bb1
-  },
   "notificationsInfos": {
     "message": "$1 from $2",
     "description": "$1 is the date at which the notification has been dispatched and $2 is the link to the snap that dispatched the notification."
@@ -5671,16 +5648,6 @@
   },
   "switchedNetworkToastDecline": {
     "message": "Don't show again"
-<<<<<<< HEAD
-  },
-  "switchedNetworkToastMessage": {
-    "message": "$1 is now active on $2",
-    "description": "$1 represents the account name, $2 represents the network name"
-  },
-  "switchedTo": {
-    "message": "You're now using"
-=======
->>>>>>> 38199bb1
   },
   "switchedNetworkToastMessage": {
     "message": "$1 is now active on $2",
