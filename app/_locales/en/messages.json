{
  "about": {
    "message": "About"
  },
  "aboutSettingsDescription": {
    "message": "Version, support center, and contact info"
  },
  "acceleratingATransaction": {
    "message": "* Accelerating a transaction by using a higher gas price increases its chances of getting processed by the network faster, but it is not always guaranteed."
  },
  "acceptTermsOfUse": {
    "message": "I have read and agree to the $1",
    "description": "$1 is the `terms` message"
  },
  "accessAndSpendNotice": {
    "message": "$1 may access and spend up to this max amount",
    "description": "$1 is the url of the site requesting ability to spend"
  },
  "accessingYourCamera": {
    "message": "Accessing your camera..."
  },
  "account": {
    "message": "Account"
  },
  "accountDetails": {
    "message": "Account details"
  },
  "accountName": {
    "message": "Account Name"
  },
  "accountOptions": {
    "message": "Account Options"
  },
  "accountSelectionRequired": {
    "message": "You need to select an account!"
  },
  "active": {
    "message": "Active"
  },
  "activity": {
    "message": "Activity"
  },
  "activityLog": {
    "message": "activity log"
  },
  "addANetwork": {
    "message": "Add a network"
  },
  "addAcquiredTokens": {
    "message": "Add the tokens you've acquired using MetaMask"
  },
  "addAlias": {
    "message": "Add alias"
  },
  "addContact": {
    "message": "Add contact"
  },
  "addCustomToken": {
    "message": "Add Custom Token"
  },
  "addCustomTokenByContractAddress": {
    "message": "Can’t find a token? You can manually add any token by pasting its address. Token contract addresses can be found on $1.",
    "description": "$1 is a blockchain explorer for a specific network, e.g. Etherscan for Ethereum"
  },
  "addEthereumChainConfirmationDescription": {
    "message": "This will allow this network to be used within MetaMask."
  },
  "addEthereumChainConfirmationRisks": {
    "message": "MetaMask does not verify custom networks."
  },
  "addEthereumChainConfirmationRisksLearnMore": {
    "message": "Learn about $1.",
    "description": "$1 is a link with text that is provided by the 'addEthereumChainConfirmationRisksLearnMoreLink' key"
  },
  "addEthereumChainConfirmationRisksLearnMoreLink": {
    "message": "scams and network security risks",
    "description": "Link text for the 'addEthereumChainConfirmationRisksLearnMore' translation key"
  },
  "addEthereumChainConfirmationTitle": {
    "message": "Allow this site to add a network?"
  },
  "addFriendsAndAddresses": {
    "message": "Add friends and addresses you trust"
  },
  "addNFT": {
    "message": "Add NFT"
  },
  "addNetwork": {
    "message": "Add Network"
  },
  "addSuggestedTokens": {
    "message": "Add Suggested Tokens"
  },
  "addToAddressBook": {
    "message": "Add to address book"
  },
  "addToAddressBookModalPlaceholder": {
    "message": "e.g. John D."
  },
  "addToken": {
    "message": "Add Token"
  },
  "addressBookIcon": {
    "message": "Address book icon"
  },
  "advanced": {
    "message": "Advanced"
  },
  "advancedGasPriceTitle": {
    "message": "Gas price"
  },
  "advancedOptions": {
    "message": "Advanced Options"
  },
  "advancedSettingsDescription": {
    "message": "Access developer features, download State Logs, Reset Account, setup test networks and custom RPC"
  },
  "affirmAgree": {
    "message": "I Agree"
  },
  "aggregatorFeeCost": {
    "message": "Aggregator network fee"
  },
  "alertDisableTooltip": {
    "message": "This can be changed in \"Settings > Alerts\""
  },
  "alertSettingsUnconnectedAccount": {
    "message": "Browsing a website with an unconnected account selected"
  },
  "alertSettingsUnconnectedAccountDescription": {
    "message": "This alert is shown in the popup when you are browsing a connected web3 site, but the currently selected account is not connected."
  },
  "alertSettingsWeb3ShimUsage": {
    "message": "When a website tries to use the removed window.web3 API"
  },
  "alertSettingsWeb3ShimUsageDescription": {
    "message": "This alert is shown in the popup when you are browsing a site that tries to use the removed window.web3 API, and may be broken as a result."
  },
  "alerts": {
    "message": "Alerts"
  },
  "alertsSettingsDescription": {
    "message": "Enable or disable each alert"
  },
  "allowExternalExtensionTo": {
    "message": "Allow this external extension to:"
  },
  "allowSpendToken": {
    "message": "Give permission to access your $1?",
    "description": "$1 is the symbol of the token that are requesting to spend"
  },
  "allowThisSiteTo": {
    "message": "Allow this site to:"
  },
  "allowWithdrawAndSpend": {
    "message": "Allow $1 to withdraw and spend up to the following amount:",
    "description": "The url of the site that requested permission to 'withdraw and spend'"
  },
  "amount": {
    "message": "Amount"
  },
  "appDescription": {
    "message": "An Ethereum Wallet in your Browser",
    "description": "The description of the application"
  },
  "appName": {
    "message": "MetaMask",
    "description": "The name of the application"
  },
  "approvalAndAggregatorTxFeeCost": {
    "message": "Approval and aggregator network fee"
  },
  "approvalTxGasCost": {
    "message": "Approval Tx Gas Cost"
  },
  "approve": {
    "message": "Approve spend limit"
  },
  "approveButtonText": {
    "message": "Approve"
  },
  "approveSpendLimit": {
    "message": "Approve $1 spend limit",
    "description": "The token symbol that is being approved"
  },
  "approved": {
    "message": "Approved"
  },
  "approvedAmountWithColon": {
    "message": "Approved Amount:"
  },
  "asset": {
    "message": "Asset"
  },
  "assetOptions": {
    "message": "Asset options"
  },
  "assets": {
    "message": "Assets"
  },
  "attemptToCancel": {
    "message": "Attempt to Cancel?"
  },
  "attemptToCancelDescription": {
    "message": "Submitting this attempt does not guarantee your original transaction will be cancelled. If the cancellation attempt is successful, you will be charged the transaction fee above."
  },
  "attemptingConnect": {
    "message": "Attempting to connect to blockchain."
  },
  "attributions": {
    "message": "Attributions"
  },
  "authorizedPermissions": {
    "message": "You have authorized the following permissions"
  },
  "autoLockTimeLimit": {
    "message": "Auto-Lock Timer (minutes)"
  },
  "autoLockTimeLimitDescription": {
    "message": "Set the idle time in minutes before MetaMask will become locked."
  },
  "average": {
    "message": "Average"
  },
  "back": {
    "message": "Back"
  },
  "backToAll": {
    "message": "Back to All"
  },
  "backupApprovalInfo": {
    "message": "This secret code is required to recover your wallet in case you lose your device, forget your password, have to re-install MetaMask, or want to access your wallet on another device."
  },
  "backupApprovalNotice": {
    "message": "Backup your Secret Recovery Phrase to keep your wallet and funds secure."
  },
  "backupNow": {
    "message": "Backup now"
  },
  "balance": {
    "message": "Balance"
  },
  "balanceOutdated": {
    "message": "Balance may be outdated"
  },
  "basic": {
    "message": "Basic"
  },
  "betaMetamaskDescription": {
    "message": "Trusted by millions, MetaMask is a secure wallet making the world of web3 accessible to all."
  },
  "betaMetamaskDescriptionExplanation": {
    "message": "Use this version to test upcoming features before they’re released. Your use and feedback helps us build the best version of MetaMask possible. Your use of MetaMask Beta is subject to our standard $1 as well as our $2. As a Beta, there may be an increased risk of bugs. By proceeding, you accept and acknowledge these risks, as well as those risks found in our Terms and Beta Terms.",
    "description": "$1 represents localization item betaMetamaskDescriptionExplanationTermsLinkText.  $2 represents localization item betaMetamaskDescriptionExplanationBetaTermsLinkText"
  },
  "betaMetamaskDescriptionExplanationBetaTermsLinkText": {
    "message": "Supplemental Beta Terms"
  },
  "betaMetamaskDescriptionExplanationTermsLinkText": {
    "message": "Terms"
  },
  "betaMetamaskVersion": {
    "message": "MetaMask Beta Version"
  },
  "betaWelcome": {
    "message": "Welcome to MetaMask Beta"
  },
  "blockExplorerAccountAction": {
    "message": "Account",
    "description": "This is used with viewOnEtherscan and viewInExplorer e.g View Account in Explorer"
  },
  "blockExplorerAssetAction": {
    "message": "Asset",
    "description": "This is used with viewOnEtherscan and viewInExplorer e.g View Asset in Explorer"
  },
  "blockExplorerSwapAction": {
    "message": "Swap",
    "description": "This is used with viewOnEtherscan e.g View Swap on Etherscan"
  },
  "blockExplorerTransactionAction": {
    "message": "Transaction",
    "description": "This is used with viewOnCustomBlockExplorer and viewOnEtherscan e.g View Transaction on Etherscan"
  },
  "blockExplorerUrl": {
    "message": "Block Explorer URL"
  },
  "blockExplorerUrlDefinition": {
    "message": "The URL used as the block explorer for this network."
  },
  "blockExplorerView": {
    "message": "View account at $1",
    "description": "$1 replaced by URL for custom block explorer"
  },
  "blockiesIdenticon": {
    "message": "Use Blockies Identicon"
  },
  "browserNotSupported": {
    "message": "Your Browser is not supported..."
  },
  "buildContactList": {
    "message": "Build your contact list"
  },
  "builtAroundTheWorld": {
    "message": "MetaMask is designed and built around the world."
  },
  "buy": {
    "message": "Buy"
  },
  "buyWithTransak": {
    "message": "Buy ETH with Transak"
  },
  "buyWithTransakDescription": {
    "message": "Transak supports debit card and bank transfers (depending on location) in 59+ countries. ETH deposits into your MetaMask account."
  },
  "buyWithWyre": {
    "message": "Buy ETH with Wyre"
  },
  "buyWithWyreDescription": {
    "message": "Wyre lets you use a debit card to deposit ETH right in to your MetaMask account."
  },
  "bytes": {
    "message": "Bytes"
  },
  "canToggleInSettings": {
    "message": "You can re-enable this notification in Settings -> Alerts."
  },
  "cancel": {
    "message": "Cancel"
  },
  "cancelEdit": {
    "message": "Cancel Edit"
  },
  "cancelPopoverTitle": {
    "message": "Cancel transaction"
  },
  "cancellationGasFee": {
    "message": "Cancellation Gas Fee"
  },
  "cancelled": {
    "message": "Cancelled"
  },
  "chainId": {
    "message": "Chain ID"
  },
  "chainIdDefinition": {
    "message": "The chain ID used to sign transactions for this network."
  },
  "chainIdExistsErrorMsg": {
    "message": "This Chain ID is currently used by the $1 network."
  },
  "chromeRequiredForHardwareWallets": {
    "message": "You need to use MetaMask on Google Chrome in order to connect to your Hardware Wallet."
  },
  "clickToConnectLedgerViaWebHID": {
    "message": "Click here to connect your Ledger via WebHID",
    "description": "Text that can be clicked to open a browser popup for connecting the ledger device via webhid"
  },
  "clickToRevealSeed": {
    "message": "Click here to reveal secret words"
  },
  "close": {
    "message": "Close"
  },
  "confirm": {
    "message": "Confirm"
  },
  "confirmPassword": {
    "message": "Confirm password"
  },
  "confirmRecoveryPhrase": {
    "message": "Confirm Secret Recovery Phrase"
  },
  "confirmSecretBackupPhrase": {
    "message": "Confirm your Secret Recovery Phrase"
  },
  "confirmed": {
    "message": "Confirmed"
  },
  "confusableUnicode": {
    "message": "'$1' is similar to '$2'."
  },
  "confusableZeroWidthUnicode": {
    "message": "Zero-width character found."
  },
  "confusingEnsDomain": {
    "message": "We have detected a confusable character in the ENS name. Check the ENS name to avoid a potential scam."
  },
  "congratulations": {
    "message": "Congratulations"
  },
  "connect": {
    "message": "Connect"
  },
  "connectAccountOrCreate": {
    "message": "Connect account or create new"
  },
  "connectHardwareWallet": {
    "message": "Connect Hardware Wallet"
  },
  "connectManually": {
    "message": "Manually connect to current site"
  },
  "connectTo": {
    "message": "Connect to $1",
    "description": "$1 is the name/origin of a web3 site/application that the user can connect to metamask"
  },
  "connectToAll": {
    "message": "Connect to all your $1",
    "description": "$1 will be replaced by the translation of connectToAllAccounts"
  },
  "connectToAllAccounts": {
    "message": "accounts",
    "description": "will replace $1 in connectToAll, completing the sentence 'connect to all of your accounts', will be text that shows list of accounts on hover"
  },
  "connectToMultiple": {
    "message": "Connect to $1",
    "description": "$1 will be replaced by the translation of connectToMultipleNumberOfAccounts"
  },
  "connectToMultipleNumberOfAccounts": {
    "message": "$1 accounts",
    "description": "$1 is the number of accounts to which the web3 site/application is asking to connect; this will substitute $1 in connectToMultiple"
  },
  "connectWithMetaMask": {
    "message": "Connect With MetaMask"
  },
  "connectedAccountsDescriptionPlural": {
    "message": "You have $1 accounts connected to this site.",
    "description": "$1 is the number of accounts"
  },
  "connectedAccountsDescriptionSingular": {
    "message": "You have 1 account connected to this site."
  },
  "connectedAccountsEmptyDescription": {
    "message": "MetaMask is not connected to this site. To connect to a web3 site, find and click the connect button."
  },
  "connectedSites": {
    "message": "Connected sites"
  },
  "connectedSitesDescription": {
    "message": "$1 is connected to these sites. They can view your account address.",
    "description": "$1 is the account name"
  },
  "connectedSitesEmptyDescription": {
    "message": "$1 is not connected to any sites.",
    "description": "$1 is the account name"
  },
  "connecting": {
    "message": "Connecting..."
  },
  "connectingTo": {
    "message": "Connecting to $1"
  },
  "connectingToGoerli": {
    "message": "Connecting to Goerli Test Network"
  },
  "connectingToKovan": {
    "message": "Connecting to Kovan Test Network"
  },
  "connectingToMainnet": {
    "message": "Connecting to Ethereum Mainnet"
  },
  "connectingToRinkeby": {
    "message": "Connecting to Rinkeby Test Network"
  },
  "connectingToRopsten": {
    "message": "Connecting to Ropsten Test Network"
  },
  "contactUs": {
    "message": "Contact us"
  },
  "contacts": {
    "message": "Contacts"
  },
  "contactsSettingsDescription": {
    "message": "Add, edit, remove, and manage your contacts"
  },
  "continue": {
    "message": "Continue"
  },
  "continueToTransak": {
    "message": "Continue to Transak"
  },
  "continueToWyre": {
    "message": "Continue to Wyre"
  },
  "contract": {
    "message": "Contract"
  },
  "contractAddressError": {
    "message": "You are sending tokens to the token's contract address. This may result in the loss of these tokens."
  },
  "contractDeployment": {
    "message": "Contract Deployment"
  },
  "contractInteraction": {
    "message": "Contract Interaction"
  },
  "copiedExclamation": {
    "message": "Copied!"
  },
  "copiedTransactionId": {
    "message": "Copied Transaction ID"
  },
  "copyAddress": {
    "message": "Copy address to clipboard"
  },
  "copyPrivateKey": {
    "message": "This is your private key (click to copy)"
  },
  "copyToClipboard": {
    "message": "Copy to clipboard"
  },
  "copyTransactionId": {
    "message": "Copy Transaction ID"
  },
  "create": {
    "message": "Create"
  },
  "createAWallet": {
    "message": "Create a Wallet"
  },
  "createAccount": {
    "message": "Create Account"
  },
  "createNewWallet": {
    "message": "Create a new wallet"
  },
  "createPassword": {
    "message": "Create Password"
  },
  "currencyConversion": {
    "message": "Currency Conversion"
  },
  "currencySymbol": {
    "message": "Currency Symbol"
  },
  "currencySymbolDefinition": {
    "message": "The ticker symbol displayed for this network’s currency."
  },
  "currentAccountNotConnected": {
    "message": "Your current account is not connected"
  },
  "currentExtension": {
    "message": "Current extension page"
  },
  "currentLanguage": {
    "message": "Current Language"
  },
  "currentlyUnavailable": {
    "message": "Unavailable on this network"
  },
  "custom": {
    "message": "Advanced"
  },
  "customGas": {
    "message": "Customize Gas"
  },
  "customGasSubTitle": {
    "message": "Increasing fee may decrease processing times, but it is not guaranteed."
  },
  "customSpendLimit": {
    "message": "Custom Spend Limit"
  },
  "customToken": {
    "message": "Custom Token"
  },
  "dappSuggested": {
    "message": "Site suggested"
  },
  "dappSuggestedTooltip": {
    "message": "$1 has recommended this price.",
    "description": "$1 represents the Dapp's origin"
  },
  "data": {
    "message": "Data"
  },
  "dataBackupFoundInfo": {
    "message": "Some of your account data was backed up during a previous installation of MetaMask. This could include your settings, contacts, and tokens. Would you like to restore this data now?"
  },
  "decimal": {
    "message": "Token Decimal"
  },
  "decimalsMustZerotoTen": {
    "message": "Decimals must be at least 0, and not over 36."
  },
  "decrypt": {
    "message": "Decrypt"
  },
  "decryptCopy": {
    "message": "Copy encrypted message"
  },
  "decryptInlineError": {
    "message": "This message cannot be decrypted due to error: $1",
    "description": "$1 is error message"
  },
  "decryptMessageNotice": {
    "message": "$1 would like to read this message to complete your action",
    "description": "$1 is the web3 site name"
  },
  "decryptMetamask": {
    "message": "Decrypt message"
  },
  "decryptRequest": {
    "message": "Decrypt request"
  },
  "defaultNetwork": {
    "message": "The default network for Ether transactions is Mainnet. You can also $1 test networks $2.",
    "description": "$1 is the 'enable' or 'disable' key, depending on whether the display of test networks is enabled or not. $2 is a clickable link with text defined by the 'here' key. The link will open to the advanced settings where users can enable the display of test networks in the network dropdown."
  },
  "delete": {
    "message": "Delete"
  },
  "deleteAccount": {
    "message": "Delete Account"
  },
  "deleteNetwork": {
    "message": "Delete Network?"
  },
  "deleteNetworkDescription": {
    "message": "Are you sure you want to delete this network?"
  },
  "depositEther": {
    "message": "Deposit Ether"
  },
  "details": {
    "message": "Details"
  },
  "directDepositEther": {
    "message": "Directly Deposit Ether"
  },
  "directDepositEtherExplainer": {
    "message": "If you already have some Ether, the quickest way to get Ether in your new wallet by direct deposit."
  },
  "disable": {
    "message": "disable"
  },
  "disconnect": {
    "message": "Disconnect"
  },
  "disconnectAllAccounts": {
    "message": "Disconnect all accounts"
  },
  "disconnectAllAccountsConfirmationDescription": {
    "message": "Are you sure you want to disconnect? You may lose site functionality."
  },
  "disconnectPrompt": {
    "message": "Disconnect $1"
  },
  "disconnectThisAccount": {
    "message": "Disconnect this account"
  },
  "dismiss": {
    "message": "Dismiss"
  },
  "dismissReminderDescriptionField": {
    "message": "Turn this on to dismiss the Secret Recovery Phrase backup reminder message. We highly recommend that you back up your Secret Recovery Phrase to avoid loss of funds"
  },
  "dismissReminderField": {
    "message": "Dismiss Secret Recovery Phrase backup reminder"
  },
  "domain": {
    "message": "Domain"
  },
  "done": {
    "message": "Done"
  },
  "dontShowThisAgain": {
    "message": "Don't show this again"
  },
  "downloadGoogleChrome": {
    "message": "Download Google Chrome"
  },
  "downloadSecretBackup": {
    "message": "Download this Secret Recovery Phrase and keep it stored safely on an external encrypted hard drive or storage medium."
  },
  "downloadStateLogs": {
    "message": "Download State Logs"
  },
  "dropped": {
    "message": "Dropped"
  },
  "edit": {
    "message": "Edit"
  },
  "editContact": {
    "message": "Edit Contact"
  },
  "editGasEducationButtonText": {
    "message": "How should I choose?"
  },
  "editGasEducationHighExplanation": {
    "message": "This is best for time sensitive transactions (like Swaps) as it increases the likelihood of a successful transaction. If a Swap takes too long to process it may fail and result in losing some of your gas fee."
  },
  "editGasEducationLowExplanation": {
    "message": "A lower gas fee should only be used when processing time is less important. Lower fees make it hard predict when (or if) your transaction will be successful."
  },
  "editGasEducationMediumExplanation": {
    "message": "A medium gas fee is good for sending, withdrawing or other non-time sensitive transactions. This setting will most often result in a successful transaction."
  },
  "editGasEducationModalIntro": {
    "message": "Selecting the right gas fee depends on the type of transaction and how important it is to you."
  },
  "editGasEducationModalTitle": {
    "message": "How to choose?"
  },
  "editGasHigh": {
    "message": "High"
  },
  "editGasLimitOutOfBounds": {
    "message": "Gas limit must be at least $1"
  },
  "editGasLimitTooltip": {
    "message": "Gas limit is the maximum units of gas you are willing to use. Units of gas are a multiplier to “Max priority fee” and “Max fee”."
  },
  "editGasLow": {
    "message": "Low"
  },
  "editGasMaxFeeHigh": {
    "message": "Max fee is higher than necessary"
  },
  "editGasMaxFeeLow": {
    "message": "Max fee too low for network conditions"
  },
  "editGasMaxFeePriorityImbalance": {
    "message": "Max fee cannot be lower than max priority fee"
  },
  "editGasMaxFeeTooltip": {
    "message": "The max fee is the most you’ll pay (base fee + priority fee)."
  },
  "editGasMaxPriorityFeeBelowMinimum": {
    "message": "Max priority fee must be greater than 0 GWEI"
  },
  "editGasMaxPriorityFeeHigh": {
    "message": "Max priority fee is higher than necessary. You may pay more than needed."
  },
  "editGasMaxPriorityFeeLow": {
    "message": "Max priority fee is low for current network conditions"
  },
  "editGasMaxPriorityFeeTooltip": {
    "message": "Max priority fee (aka “miner tip”) goes directly to miners and incentivizes them to prioritize your transaction. You’ll most often pay your max setting"
  },
  "editGasMedium": {
    "message": "Medium"
  },
  "editGasPriceTooLow": {
    "message": "Gas price must be greater than 0"
  },
  "editGasPriceTooltip": {
    "message": "This network requires a “Gas price” field when submitting a transaction. Gas price is the amount you will pay pay per unit of gas."
  },
  "editGasSubTextAmount": {
    "message": "$1 $2",
    "description": "$1 will be passed the editGasSubTextAmountLabel and $2 will be passed the amount in either cryptocurrency or fiat"
  },
  "editGasSubTextAmountLabel": {
    "message": "Max amount:",
    "description": "This is meant to be used as the $1 substitution editGasSubTextAmount"
  },
  "editGasSubTextFee": {
    "message": "$1 $2",
    "description": "$1 will be passed the editGasSubTextFeeLabel and $2 will be passed the fee amount in either cryptocurrency or fiat"
  },
  "editGasSubTextFeeLabel": {
    "message": "Max fee:",
    "description": "$1 represents a dollar amount"
  },
  "editGasTitle": {
    "message": "Edit priority"
  },
  "editGasTooLow": {
    "message": "Unknown processing time"
  },
  "editGasTooLowTooltip": {
    "message": "Your max fee or max priority fee may be low for current market conditions. We don't know when (or if) your transaction will be processed. "
  },
  "editGasTooLowWarningTooltip": {
    "message": "This lowers your maximum fee but if network traffic increases your transaction may be delayed or fail."
  },
  "editNonceField": {
    "message": "Edit Nonce"
  },
  "editNonceMessage": {
    "message": "This is an advanced feature, use cautiously."
  },
  "editPermission": {
    "message": "Edit Permission"
  },
  "enable": {
    "message": "enable"
  },
  "enableFromSettings": {
    "message": " Enable it from Settings."
  },
  "encryptionPublicKeyNotice": {
    "message": "$1 would like your public encryption key. By consenting, this site will be able to compose encrypted messages to you.",
    "description": "$1 is the web3 site name"
  },
  "encryptionPublicKeyRequest": {
    "message": "Request encryption public key"
  },
  "endOfFlowMessage1": {
    "message": "You passed the test - keep your Secret Recovery Phrase safe, it's your responsibility!"
  },
  "endOfFlowMessage10": {
    "message": "All Done"
  },
  "endOfFlowMessage2": {
    "message": "Tips on storing it safely"
  },
  "endOfFlowMessage3": {
    "message": "Save a backup in multiple places."
  },
  "endOfFlowMessage4": {
    "message": "Never share the phrase with anyone."
  },
  "endOfFlowMessage5": {
    "message": "Be careful of phishing! MetaMask will never spontaneously ask for your Secret Recovery Phrase."
  },
  "endOfFlowMessage6": {
    "message": "If you need to back up your Secret Recovery Phrase again, you can find it in Settings -> Security."
  },
  "endOfFlowMessage7": {
    "message": "If you ever have questions or see something fishy, contact our support $1.",
    "description": "$1 is a clickable link with text defined by the 'here' key. The link will open to a form where users can file support tickets."
  },
  "endOfFlowMessage8": {
    "message": "MetaMask cannot recover your Secret Recovery Phrase."
  },
  "endOfFlowMessage9": {
    "message": "Learn more."
  },
  "endpointReturnedDifferentChainId": {
    "message": "The endpoint returned a different chain ID: $1",
    "description": "$1 is the return value of eth_chainId from an RPC endpoint"
  },
  "ensIllegalCharacter": {
    "message": "Illegal Character for ENS."
  },
  "ensNotFoundOnCurrentNetwork": {
    "message": "ENS name not found on the current network. Try switching to Ethereum Mainnet."
  },
  "ensNotSupportedOnNetwork": {
    "message": "Network does not support ENS"
  },
  "ensRegistrationError": {
    "message": "Error in ENS name registration"
  },
  "ensUnknownError": {
    "message": "ENS Lookup failed."
  },
  "enterAnAlias": {
    "message": "Enter an alias"
  },
  "enterMaxSpendLimit": {
    "message": "Enter Max Spend Limit"
  },
  "enterPassword": {
    "message": "Enter password"
  },
  "enterPasswordContinue": {
    "message": "Enter password to continue"
  },
  "errorCode": {
    "message": "Code: $1",
    "description": "Displayed error code for debugging purposes. $1 is the error code"
  },
  "errorDetails": {
    "message": "Error Details",
    "description": "Title for collapsible section that displays error details for debugging purposes"
  },
  "errorMessage": {
    "message": "Message: $1",
    "description": "Displayed error message for debugging purposes. $1 is the error message"
  },
  "errorName": {
    "message": "Code: $1",
    "description": "Displayed error name for debugging purposes. $1 is the error name"
  },
  "errorPageMessage": {
    "message": "Try again by reloading the page, or contact support $1.",
    "description": "Message displayed on generic error page in the fullscreen or notification UI, $1 is a clickable link with text defined by the 'here' key. The link will open to a form where users can file support tickets."
  },
  "errorPagePopupMessage": {
    "message": "Try again by closing and reopening the popup, or contact support $1.",
    "description": "Message displayed on generic error page in the popup UI, $1 is a clickable link with text defined by the 'here' key. The link will open to a form where users can file support tickets."
  },
  "errorPageTitle": {
    "message": "MetaMask encountered an error",
    "description": "Title of generic error page"
  },
  "errorStack": {
    "message": "Stack:",
    "description": "Title for error stack, which is displayed for debugging purposes"
  },
  "estimatedProcessingTimes": {
    "message": "Estimated Processing Times"
  },
  "ethGasPriceFetchWarning": {
    "message": "Backup gas price is provided as the main gas estimation service is unavailable right now."
  },
  "eth_accounts": {
    "message": "View the addresses of your permitted accounts (required)",
    "description": "The description for the `eth_accounts` permission"
  },
  "ethereumPublicAddress": {
    "message": "Ethereum Public Address"
  },
  "etherscan": {
    "message": "Etherscan"
  },
  "etherscanView": {
    "message": "View account on Etherscan"
  },
  "etherscanViewOn": {
    "message": "View on Etherscan"
  },
  "expandView": {
    "message": "Expand view"
  },
  "experimental": {
    "message": "Experimental"
  },
  "experimentalSettingsDescription": {
    "message": "Token detection & more"
  },
  "exportPrivateKey": {
    "message": "Export Private Key"
  },
  "externalExtension": {
    "message": "External Extension"
  },
  "extraApprovalGas": {
    "message": "+$1 approval gas",
    "description": "Expresses an additional gas amount the user will have to pay, on top of some other displayed amount. $1 is a decimal amount of gas"
  },
  "failed": {
    "message": "Failed"
  },
  "failedToFetchChainId": {
    "message": "Could not fetch chain ID. Is your RPC URL correct?"
  },
  "failureMessage": {
    "message": "Something went wrong, and we were unable to complete the action"
  },
  "fakeTokenWarning": {
    "message": "Anyone can create a token, including creating fake versions of existing tokens. Learn more about $1"
  },
  "fast": {
    "message": "Fast"
  },
  "fastest": {
    "message": "Fastest"
  },
  "feeAssociatedRequest": {
    "message": "A fee is associated with this request."
  },
  "fiat": {
    "message": "Fiat",
    "description": "Exchange type"
  },
  "fileImportFail": {
    "message": "File import not working? Click here!",
    "description": "Helps user import their account from a JSON file"
  },
  "followUsOnTwitter": {
    "message": "Follow us on Twitter"
  },
  "forbiddenIpfsGateway": {
    "message": "Forbidden IPFS Gateway: Please specify a CID gateway"
  },
  "forgetDevice": {
    "message": "Forget this device"
  },
  "from": {
    "message": "From"
  },
  "fromAddress": {
    "message": "From: $1",
    "description": "$1 is the address to include in the From label. It is typically shortened first using shortenAddress"
  },
  "functionApprove": {
    "message": "Function: Approve"
  },
  "functionType": {
    "message": "Function Type"
  },
  "gasDisplayAcknowledgeDappButtonText": {
    "message": "Edit suggested gas fee"
  },
  "gasDisplayDappWarning": {
    "message": "This gas fee has been suggested by $1. Overriding this may cause a problem with your transaction. Please reach out to $1 if you have questions.",
    "description": "$1 represents the Dapp's origin"
  },
  "gasEstimatesUnavailableWarning": {
    "message": "Our low, medium and high estimates are not available."
  },
  "gasLimit": {
    "message": "Gas Limit"
  },
  "gasLimitInfoTooltipContent": {
    "message": "Gas limit is the maximum amount of units of gas you are willing to spend."
  },
  "gasLimitTooLow": {
    "message": "Gas limit must be at least 21000"
  },
  "gasLimitTooLowWithDynamicFee": {
    "message": "Gas limit must be at least $1",
    "description": "$1 is the custom gas limit, in decimal."
  },
  "gasPrice": {
    "message": "Gas Price (GWEI)"
  },
  "gasPriceExcessive": {
    "message": "Your gas fee is set unnecessarily high. Consider lowering the amount."
  },
  "gasPriceExcessiveInput": {
    "message": "Gas Price Is Excessive"
  },
  "gasPriceExtremelyLow": {
    "message": "Gas Price Extremely Low"
  },
  "gasPriceFetchFailed": {
    "message": "Gas price estimation failed due to network error."
  },
  "gasPriceInfoTooltipContent": {
    "message": "Gas price specifies the amount of Ether you are willing to pay for each unit of gas."
  },
  "gasPriceLabel": {
    "message": "Gas price"
  },
  "gasTimingMinutes": {
    "message": "$1 minutes",
    "description": "$1 represents a number of minutes"
  },
  "gasTimingNegative": {
    "message": "Maybe in $1",
    "description": "$1 represents an amount of time"
  },
  "gasTimingPositive": {
    "message": "Likely in < $1",
    "description": "$1 represents an amount of time"
  },
  "gasTimingSeconds": {
    "message": "$1 seconds",
    "description": "$1 represents a number of seconds"
  },
  "gasTimingVeryPositive": {
    "message": "Very likely in < $1",
    "description": "$1 represents an amount of time"
  },
  "gasUsed": {
    "message": "Gas Used"
  },
  "gdprMessage": {
    "message": "This data is aggregated and is therefore anonymous for the purposes of General Data Protection Regulation (EU) 2016/679. For more information in relation to our privacy practices, please see our $1.",
    "description": "$1 refers to the gdprMessagePrivacyPolicy message, the translation of which is meant to be used exclusively in the context of gdprMessage"
  },
  "gdprMessagePrivacyPolicy": {
    "message": "Privacy Policy here",
    "description": "this translation is intended to be exclusively used as the replacement for the $1 in the gdprMessage translation"
  },
  "general": {
    "message": "General"
  },
  "generalSettingsDescription": {
    "message": "Currency conversion, primary currency, language, blockies identicon"
  },
  "getEther": {
    "message": "Get Ether"
  },
  "getEtherFromFaucet": {
    "message": "Get Ether from a faucet for the $1",
    "description": "Displays network name for Ether faucet"
  },
  "getStarted": {
    "message": "Get Started"
  },
  "goBack": {
    "message": "Go Back"
  },
  "goerli": {
    "message": "Goerli Test Network"
  },
  "grantedToWithColon": {
    "message": "Granted To:"
  },
  "happyToSeeYou": {
    "message": "We’re happy to see you."
  },
  "hardware": {
    "message": "Hardware"
  },
  "hardwareWalletConnected": {
    "message": "Hardware wallet connected"
  },
  "hardwareWalletLegacyDescription": {
    "message": "(legacy)",
    "description": "Text representing the MEW path"
  },
  "hardwareWalletSupportLinkConversion": {
    "message": "click here"
  },
  "hardwareWallets": {
    "message": "Connect a hardware wallet"
  },
  "hardwareWalletsMsg": {
    "message": "Select a hardware wallet you'd like to use with MetaMask."
  },
  "here": {
    "message": "here",
    "description": "as in -click here- for more information (goes with troubleTokenBalances)"
  },
  "hexData": {
    "message": "Hex Data"
  },
  "hide": {
    "message": "Hide"
  },
  "hideTokenPrompt": {
    "message": "Hide Token?"
  },
  "hideTokenSymbol": {
    "message": "Hide $1",
    "description": "$1 is the symbol for a token (e.g. 'DAI')"
  },
  "hideZeroBalanceTokens": {
    "message": "Hide Tokens Without Balance"
  },
  "high": {
    "message": "Aggressive"
  },
  "history": {
    "message": "History"
  },
  "import": {
    "message": "Import",
    "description": "Button to import an account from a selected file"
  },
  "importAccount": {
    "message": "Import Account"
  },
  "importAccountError": {
    "message": "Error importing account."
  },
  "importAccountLinkText": {
    "message": "import using Secret Recovery Phrase"
  },
  "importAccountMsg": {
    "message": "Imported accounts will not be associated with your originally created MetaMask account Secret Recovery Phrase. Learn more about imported accounts"
  },
  "importAccountSeedPhrase": {
    "message": "Import a wallet with Secret Recovery Phrase"
  },
  "importAccountText": {
    "message": "or $1",
    "description": "$1 represents the text from `importAccountLinkText` as a link"
  },
  "importExistingWalletDescription": {
    "message": "Enter your Secret Recovery Phrase (aka Seed Phrase) that you were given when you created your wallet. $1",
    "description": "$1 is the words 'Learn More' from key 'learnMore', separated here so that it can be added as a link"
  },
  "importExistingWalletTitle": {
    "message": "Import existing wallet with Secret Recovery Phrase"
  },
  "importMyWallet": {
    "message": "Import My Wallet"
  },
  "importTokenQuestion": {
    "message": "Import token?"
  },
  "importTokenWarning": {
    "message": "Anyone can create a token with any name, including fake versions of existing tokens. Add and trade at your own risk!"
  },
  "importTokens": {
    "message": "import tokens"
  },
  "importTokensCamelCase": {
    "message": "Import Tokens"
  },
  "importWallet": {
    "message": "Import wallet"
  },
  "importYourExisting": {
    "message": "Import your existing wallet using a Secret Recovery Phrase"
  },
  "imported": {
    "message": "Imported",
    "description": "status showing that an account has been fully loaded into the keyring"
  },
  "infuraBlockedNotification": {
    "message": "MetaMask is unable to connect to the blockchain host. Review possible reasons $1.",
    "description": "$1 is a clickable link with with text defined by the 'here' key"
  },
  "initialTransactionConfirmed": {
    "message": "Your initial transaction was confirmed by the network. Click OK to go back."
  },
  "insufficientBalance": {
    "message": "Insufficient balance."
  },
  "insufficientFunds": {
    "message": "Insufficient funds."
  },
  "insufficientFundsForGas": {
    "message": "Insufficient funds for gas"
  },
  "insufficientTokens": {
    "message": "Insufficient tokens."
  },
  "invalidAddress": {
    "message": "Invalid address"
  },
  "invalidAddressRecipient": {
    "message": "Recipient address is invalid"
  },
  "invalidAddressRecipientNotEthNetwork": {
    "message": "Not ETH network, set to lowercase"
  },
  "invalidBlockExplorerURL": {
    "message": "Invalid Block Explorer URL"
  },
  "invalidChainIdTooBig": {
    "message": "Invalid chain ID. The chain ID is too big."
  },
  "invalidCustomNetworkAlertContent1": {
    "message": "The chain ID for custom network '$1' has to be re-entered.",
    "description": "$1 is the name/identifier of the network."
  },
  "invalidCustomNetworkAlertContent2": {
    "message": "To protect you from malicious or faulty network providers, chain IDs are now required for all custom networks."
  },
  "invalidCustomNetworkAlertContent3": {
    "message": "Go to Settings > Network and enter the chain ID. You can find the chain IDs of most popular networks on $1.",
    "description": "$1 is a link to https://chainid.network"
  },
  "invalidCustomNetworkAlertTitle": {
    "message": "Invalid Custom Network"
  },
  "invalidHexNumber": {
    "message": "Invalid hexadecimal number."
  },
  "invalidHexNumberLeadingZeros": {
    "message": "Invalid hexadecimal number. Remove any leading zeros."
  },
  "invalidIpfsGateway": {
    "message": "Invalid IPFS Gateway: The value must be a valid URL"
  },
  "invalidNumber": {
    "message": "Invalid number. Enter a decimal or '0x'-prefixed hexadecimal number."
  },
  "invalidNumberLeadingZeros": {
    "message": "Invalid number. Remove any leading zeros."
  },
  "invalidRPC": {
    "message": "Invalid RPC URL"
  },
  "invalidSeedPhrase": {
    "message": "Invalid Secret Recovery Phrase"
  },
  "ipfsGateway": {
    "message": "IPFS Gateway"
  },
  "ipfsGatewayDescription": {
    "message": "Enter the URL of the IPFS CID gateway to use for ENS content resolution."
  },
  "jsDeliver": {
    "message": "jsDeliver"
  },
  "jsonFile": {
    "message": "JSON File",
    "description": "format for importing an account"
  },
  "knownAddressRecipient": {
    "message": "Known contract address."
  },
  "knownTokenWarning": {
    "message": "This action will edit tokens that are already listed in your wallet, which can be used to phish you. Only approve if you are certain that you mean to change what these tokens represent."
  },
  "kovan": {
    "message": "Kovan Test Network"
  },
  "lastConnected": {
    "message": "Last Connected"
  },
  "layer1Fees": {
    "message": "Layer 1 fees"
  },
  "learnMore": {
    "message": "Learn more"
  },
  "learnScamRisk": {
    "message": "scams and security risks."
  },
  "ledgerAccountRestriction": {
    "message": "You need to make use your last account before you can add a new one."
  },
  "ledgerConnectionInstructionCloseOtherApps": {
    "message": "Close any other software connected to your device and then click here to refresh."
  },
  "ledgerConnectionInstructionHeader": {
    "message": "Prior to clicking confirm:"
  },
  "ledgerConnectionInstructionStepFour": {
    "message": "Enable \"smart contract data\" or \"blind signing\" on your Ledger device"
  },
  "ledgerConnectionInstructionStepOne": {
    "message": "Enable Use Ledger Live under Settings > Advanced"
  },
  "ledgerConnectionInstructionStepThree": {
    "message": "Plug in your Ledger device and select the Ethereum app"
  },
  "ledgerConnectionInstructionStepTwo": {
    "message": "Open and unlock Ledger Live App"
  },
  "ledgerConnectionPreferenceDescription": {
    "message": "Customize how you connect your Ledger to MetaMask. $1 is recommended, but other options are available. Read more here: $2",
    "description": "A description that appears above a dropdown where users can select between up to three options - Ledger Live, U2F or WebHID - depending on what is supported in their browser. $1 is the recommended browser option, it will be either WebHID or U2f. $2 is a link to an article where users can learn more, but will be the translation of the learnMore message."
  },
  "ledgerDeviceOpenFailureMessage": {
    "message": "The Ledger device failed to open. Your Ledger might be connected to other software. Please close Ledger Live or other applications connected to your Ledger device, and try to connect again."
  },
  "ledgerLive": {
    "message": "Ledger Live",
    "description": "The name of a desktop app that can be used with your ledger device. We can also use it to connect a users Ledger device to MetaMask."
  },
  "ledgerLiveApp": {
    "message": "Ledger Live App"
  },
  "ledgerLocked": {
    "message": "Cannot connect to Ledger device. Please make sure your device is unlocked and Ethereum app is opened."
  },
  "ledgerTimeout": {
    "message": "Ledger Live is taking too long to respond or connection timeout. Make sure Ledger Live app is opened and your device is unlocked."
  },
  "ledgerTransportChangeWarning": {
    "message": "If your Ledger Live app is open, please disconnect any open Ledger Live connection and close the Ledger Live app."
  },
  "ledgerWebHIDNotConnectedErrorMessage": {
    "message": "The ledger device was not connected. If you wish to connect your Ledger, please click 'Continue' again and approve HID connection",
    "description": "An error message shown to the user during the hardware connect flow."
  },
  "letsGoSetUp": {
    "message": "Yes, let’s get set up!"
  },
  "likeToImportTokens": {
    "message": "Would you like to import these tokens?"
  },
  "links": {
    "message": "Links"
  },
  "loadMore": {
    "message": "Load More"
  },
  "loading": {
    "message": "Loading..."
  },
  "loadingTokens": {
    "message": "Loading Tokens..."
  },
  "localhost": {
    "message": "Localhost 8545"
  },
  "lock": {
    "message": "Lock"
  },
  "lockTimeTooGreat": {
    "message": "Lock time is too great"
  },
<<<<<<< HEAD
  "low": {
    "message": "Low"
  },
=======
>>>>>>> 4779bd9f
  "lowPriorityMessage": {
    "message": "Future transactions will queue after this one. This price was last seen was some time ago."
  },
  "mainnet": {
    "message": "Ethereum Mainnet"
  },
  "makeAnotherSwap": {
    "message": "Create a new swap"
  },
  "makeSureNoOneWatching": {
    "message": "Make sure no one is watching your screen",
    "description": "Warning to users to be care while creating and saving their new Secret Recovery Phrase"
  },
  "max": {
    "message": "Max"
  },
  "maxBaseFee": {
    "message": "Max base fee"
  },
  "maxFee": {
    "message": "Max fee"
  },
  "maxPriorityFee": {
    "message": "Max priority fee"
  },
  "medium": {
    "message": "Market"
  },
  "memo": {
    "message": "memo"
  },
  "memorizePhrase": {
    "message": "Memorize this phrase."
  },
  "message": {
    "message": "Message"
  },
  "metaMaskConnectStatusParagraphOne": {
    "message": "You now have more control over your account connections in MetaMask."
  },
  "metaMaskConnectStatusParagraphThree": {
    "message": "Click it to manage your connected accounts."
  },
  "metaMaskConnectStatusParagraphTwo": {
    "message": "The connection status button shows if the website you’re visiting is connected to your currently selected account."
  },
  "metamaskDescription": {
    "message": "Connecting you to Ethereum and the Decentralized Web."
  },
  "metamaskSwapsOfflineDescription": {
    "message": "MetaMask Swaps is undergoing maintenance. Please check back later."
  },
  "metamaskVersion": {
    "message": "MetaMask Version"
  },
  "metametricsCommitmentsAllowOptOut": {
    "message": "Always allow you to opt-out via Settings"
  },
  "metametricsCommitmentsAllowOptOut2": {
    "message": "Always be able to opt-out via Settings"
  },
  "metametricsCommitmentsBoldNever": {
    "message": "Never",
    "description": "This string is localized separately from some of the commitments so that we can bold it"
  },
  "metametricsCommitmentsIntro": {
    "message": "MetaMask will.."
  },
  "metametricsCommitmentsNeverCollect": {
    "message": "Never collect keys, addresses, transactions, balances, hashes, or any personal information"
  },
  "metametricsCommitmentsNeverCollectIP": {
    "message": "$1 collect your full IP address",
    "description": "The $1 is the bolded word 'Never', from 'metametricsCommitmentsBoldNever'"
  },
  "metametricsCommitmentsNeverCollectKeysEtc": {
    "message": "$1 collect keys, addresses, transactions, balances, hashes, or any personal information",
    "description": "The $1 is the bolded word 'Never', from 'metametricsCommitmentsBoldNever'"
  },
  "metametricsCommitmentsNeverIP": {
    "message": "Never collect your full IP address"
  },
  "metametricsCommitmentsNeverSell": {
    "message": "Never sell data for profit. Ever!"
  },
  "metametricsCommitmentsNeverSellDataForProfit": {
    "message": "$1 sell data for profit. Ever!",
    "description": "The $1 is the bolded word 'Never', from 'metametricsCommitmentsBoldNever'"
  },
  "metametricsCommitmentsSendAnonymizedEvents": {
    "message": "Send anonymized click & pageview events"
  },
  "metametricsHelpImproveMetaMask": {
    "message": "Help us improve MetaMask"
  },
  "metametricsOptInDescription": {
    "message": "MetaMask would like to gather usage data to better understand how our users interact with the extension. This data will be used to continually improve the usability and user experience of our product and the Ethereum ecosystem."
  },
  "metametricsOptInDescription2": {
    "message": "We would like to gather basic usage data to improve the usability of our product.  These metrics will..."
  },
  "metametricsTitle": {
    "message": "Join 6M+ users to improve MetaMask"
  },
  "mismatchedChain": {
    "message": "The network details for this chain ID do not match our records. We recommend that you $1 before proceeding.",
    "description": "$1 is a clickable link with text defined by the 'mismatchedChainLinkText' key"
  },
  "mismatchedChainLinkText": {
    "message": "verify the network details",
    "description": "Serves as link text for the 'mismatchedChain' key. This text will be embedded inside the translation for that key."
  },
  "missingNFT": {
    "message": "Don't see your NFT?"
  },
  "missingToken": {
    "message": "Don't see your token?"
  },
  "mobileSyncWarning": {
    "message": "The 'Sync with extension' feature is temporarily disabled. If you want to use your extension wallet on MetaMask mobile, then on your mobile app: go back to the wallet setup options and select the 'Import with Secret Recovery Phrase' option. Use your extension wallet's secret phrase to then import your wallet into mobile."
  },
  "mustSelectOne": {
    "message": "Must select at least 1 token."
  },
  "myAccounts": {
    "message": "My Accounts"
  },
  "name": {
    "message": "Name"
  },
  "needEtherInWallet": {
    "message": "To interact with decentralized applications using MetaMask, you’ll need Ether in your wallet."
  },
  "needHelp": {
    "message": "Need help? Contact $1",
    "description": "$1 represents `needHelpLinkText`, the text which goes in the help link"
  },
  "needHelpFeedback": {
    "message": "Share your Feedback"
  },
  "needHelpLinkText": {
    "message": "MetaMask Support"
  },
  "needHelpSubmitTicket": {
    "message": "Submit a Ticket"
  },
  "needImportFile": {
    "message": "You must select a file to import.",
    "description": "User is important an account and needs to add a file to continue"
  },
  "negativeETH": {
    "message": "Can not send negative amounts of ETH."
  },
  "networkDetails": {
    "message": "Network Details"
  },
  "networkName": {
    "message": "Network Name"
  },
  "networkNameBSC": {
    "message": "BSC"
  },
  "networkNameDefinition": {
    "message": "The name associated with this network."
  },
  "networkNameEthereum": {
    "message": "Ethereum"
  },
  "networkNamePolygon": {
    "message": "Polygon"
  },
  "networkNameRinkeby": {
    "message": "Rinkeby"
  },
  "networkNameTestnet": {
    "message": "Testnet"
  },
  "networkSettingsChainIdDescription": {
    "message": "The chain ID is used for signing transactions. It must match the chain ID returned by the network. You can enter a decimal or '0x'-prefixed hexadecimal number, but we will display the number in decimal."
  },
  "networkSettingsDescription": {
    "message": "Add and edit custom RPC networks"
  },
  "networkURL": {
    "message": "Network URL"
  },
  "networkURLDefinition": {
    "message": "The URL used to access this network."
  },
  "networks": {
    "message": "Networks"
  },
  "nevermind": {
    "message": "Nevermind"
  },
  "newAccount": {
    "message": "New Account"
  },
  "newAccountDetectedDialogMessage": {
    "message": "New address detected! Click here to add to your address book."
  },
  "newAccountNumberName": {
    "message": "Account $1",
    "description": "Default name of next account to be created on create account screen"
  },
  "newContact": {
    "message": "New Contact"
  },
  "newContract": {
    "message": "New Contract"
  },
  "newNetworkAdded": {
    "message": "“$1” was successfully added!"
  },
  "newPassword": {
    "message": "New password (min 8 chars)"
  },
  "newToMetaMask": {
    "message": "New to MetaMask?"
  },
  "newTotal": {
    "message": "New Total"
  },
  "newTransactionFee": {
    "message": "New Transaction Fee"
  },
  "next": {
    "message": "Next"
  },
  "nextNonceWarning": {
    "message": "Nonce is higher than suggested nonce of $1",
    "description": "The next nonce according to MetaMask's internal logic"
  },
  "nfts": {
    "message": "NFTs"
  },
  "noAccountsFound": {
    "message": "No accounts found for the given search query"
  },
  "noAddressForName": {
    "message": "No address has been set for this name."
  },
  "noAlreadyHaveSeed": {
    "message": "No, I already have a Secret Recovery Phrase"
  },
  "noConversionRateAvailable": {
    "message": "No Conversion Rate Available"
  },
  "noNFTs": {
    "message": "No NFTs yet"
  },
  "noThanks": {
    "message": "No Thanks"
  },
  "noTransactions": {
    "message": "You have no transactions"
  },
  "noWebcamFound": {
    "message": "Your computer's webcam was not found. Please try again."
  },
  "noWebcamFoundTitle": {
    "message": "Webcam not found"
  },
  "nonce": {
    "message": "Nonce"
  },
  "nonceField": {
    "message": "Customize transaction nonce"
  },
  "nonceFieldDescription": {
    "message": "Turn this on to change the nonce (transaction number) on confirmation screens. This is an advanced feature, use cautiously."
  },
  "nonceFieldHeading": {
    "message": "Custom Nonce"
  },
  "notCurrentAccount": {
    "message": "Is this the correct account? It's different from the currently selected account in your wallet"
  },
  "notEnoughGas": {
    "message": "Not Enough Gas"
  },
  "notifications1Description": {
    "message": "MetaMask Mobile users can now swap tokens inside their mobile wallet. Scan the QR code to get the mobile app and start swapping.",
    "description": "Description of a notification in the 'See What's New' popup. Describes the swapping on mobile feature."
  },
  "notifications1Title": {
    "message": "Swapping on mobile is here!",
    "description": "Title for a notification in the 'See What's New' popup. Tells users that they can now use MetaMask Swaps on Mobile."
  },
  "notifications3ActionText": {
    "message": "Read more",
    "description": "The 'call to action' on the button, or link, of the 'Stay secure' notification. Upon clicking, users will be taken to a page about security on the metamask support website."
  },
  "notifications3Description": {
    "message": "Stay up to date on MetaMask security best practices and get the latest security tips from official MetaMask support.",
    "description": "Description of a notification in the 'See What's New' popup. Describes the information they can get on security from the linked support page."
  },
  "notifications3Title": {
    "message": "Stay secure",
    "description": "Title for a notification in the 'See What's New' popup. Encourages users to consider security."
  },
  "notifications4ActionText": {
    "message": "Start swapping",
    "description": "The 'call to action' on the button, or link, of the 'Swap on Binance Smart Chain!' notification. Upon clicking, users will be taken to a page where then can swap tokens on Binance Smart Chain."
  },
  "notifications4Description": {
    "message": "Get the best prices on token swaps right inside your wallet. MetaMask now connects you to multiple decentralized exchange aggregators and professional market makers on Binance Smart Chain.",
    "description": "Description of a notification in the 'See What's New' popup."
  },
  "notifications4Title": {
    "message": "Swap on Binance Smart Chain",
    "description": "Title for a notification in the 'See What's New' popup. Encourages users to do swaps on Binance Smart Chain."
  },
  "notifications5Description": {
    "message": "Your \"Seed Phrase\" is now called your \"Secret Recovery Phrase.\"",
    "description": "Description of a notification in the 'See What's New' popup. Describes the seed phrase wording update."
  },
  "notifications6DescriptionOne": {
    "message": "As of Chrome version 91, the API that enabled our Ledger support (U2F) no longer supports hardware wallets. MetaMask has implemented a new Ledger Live support that allows you to continue to connect to your Ledger device via the Ledger Live desktop app.",
    "description": "Description of a notification in the 'See What's New' popup. Describes the Ledger support update."
  },
  "notifications6DescriptionThree": {
    "message": "When interacting with your Ledger account in MetaMask, a new tab will open and you will be asked to open the Ledger Live app.  Once the app opens, you'll be asked to allow a WebSocket connection to your MetaMask account.  That's all!",
    "description": "Description of a notification in the 'See What's New' popup. Describes the Ledger support update."
  },
  "notifications6DescriptionTwo": {
    "message": "You can enable Ledger Live support by clicking Settings > Advanced > Use Ledger Live.",
    "description": "Description of a notification in the 'See What's New' popup. Describes the Ledger support update."
  },
  "notifications6Title": {
    "message": "Ledger Support Update for Chrome Users",
    "description": "Title for a notification in the 'See What's New' popup. Lets users know about the Ledger support update"
  },
  "notifications7DescriptionOne": {
    "message": "MetaMask v10.1.0 included new support for EIP-1559 transactions when using Ledger devices.",
    "description": "Description of a notification in the 'See What's New' popup. Describes changes for ledger and EIP1559 in v10.1.0"
  },
  "notifications7DescriptionTwo": {
    "message": "To complete transactions on Ethereum Mainnet, make sure your Ledger device has the latest firmware.",
    "description": "Description of a notification in the 'See What's New' popup. Describes the need to update ledger firmware."
  },
  "notifications7Title": {
    "message": "Ledger firmware update",
    "description": "Title for a notification in the 'See What's New' popup. Notifies ledger users of the need to update firmware."
  },
  "notifications8ActionText": {
    "message": "Go to Advanced Settings",
    "description": "Description on an action button that appears in the What's New popup. Tells the user that if they click it, they will go to our Advanced Settings page."
  },
  "notifications8DescriptionOne": {
    "message": "As of MetaMask v10.4.0, you no longer need Ledger Live to connect your Ledger device to MetaMask.",
    "description": "Description of a notification in the 'See What's New' popup. Describes changes for how Ledger Live is no longer needed to connect the device."
  },
  "notifications8DescriptionTwo": {
    "message": "For an easier and more stable ledger experience, go to the Advanced tab of settings and switch the 'Preferred Ledger Connection Type' to 'WebHID'.",
    "description": "Description of a notification in the 'See What's New' popup. Describes how the user can turn off the Ledger Live setting."
  },
  "notifications8Title": {
    "message": "Ledger connection improvement",
    "description": "Title for a notification in the 'See What's New' popup. Notifies ledger users that there is an improvement in how they can connect their device."
  },
  "ofTextNofM": {
    "message": "of"
  },
  "off": {
    "message": "Off"
  },
  "offlineForMaintenance": {
    "message": "Offline for maintenance"
  },
  "ok": {
    "message": "Ok"
  },
  "on": {
    "message": "On"
  },
  "onboardingCreateWallet": {
    "message": "Create a new wallet"
  },
  "onboardingImportWallet": {
    "message": "Import an existing wallet"
  },
  "onboardingPinExtensionBillboardAccess": {
    "message": "Full Access"
  },
  "onboardingPinExtensionBillboardDescription": {
    "message": "These extensions can see and change information"
  },
  "onboardingPinExtensionBillboardDescription2": {
    "message": "on this site."
  },
  "onboardingPinExtensionBillboardTitle": {
    "message": "Extensions"
  },
  "onboardingPinExtensionChrome": {
    "message": "Click the browser extension icon"
  },
  "onboardingPinExtensionDescription": {
    "message": "Pin MetaMask on your browser so it's accessible and easy to view transaction confirmations."
  },
  "onboardingPinExtensionDescription2": {
    "message": "You can open MetaMask by clicking on the extension and access your wallet with 1 click."
  },
  "onboardingPinExtensionDescription3": {
    "message": "Click browser extension icon to access it instantly"
  },
  "onboardingPinExtensionLabel": {
    "message": "Pin MetaMask"
  },
  "onboardingPinExtensionStep1": {
    "message": "1"
  },
  "onboardingPinExtensionStep2": {
    "message": "2"
  },
  "onboardingPinExtensionTitle": {
    "message": "Your MetaMask install is complete!"
  },
  "onboardingReturnNotice": {
    "message": "\"$1\" will close this tab and direct back to $2",
    "description": "Return the user to the site that initiated onboarding"
  },
  "onboardingShowIncomingTransactionsDescription": {
    "message": "Showing incoming transactions in your wallet relies on communication with $1. Etherscan will have access to your Ethereum address and your IP address. View $2.",
    "description": "$1 is a clickable link with text defined by the 'etherscan' key. $2 is a clickable link with text defined by the 'privacyMsg' key."
  },
  "onboardingUsePhishingDetectionDescription": {
    "message": "Phishing detection alerts rely on communication with $1. jsDeliver will have access to your IP address. View $2.",
    "description": "The $1 is the word 'jsDeliver', from key 'jsDeliver' and $2 is the words Privacy Policy from key 'privacyMsg', both separated here so that it can be wrapped as a link"
  },
  "onlyAddTrustedNetworks": {
    "message": "A malicious network provider can lie about the state of the blockchain and record your network activity. Only add custom networks you trust."
  },
  "onlyConnectTrust": {
    "message": "Only connect with sites you trust."
  },
  "openFullScreenForLedgerWebHid": {
    "message": "Open MetaMask in full screen to connect your ledger via WebHID.",
    "description": "Shown to the user on the confirm screen when they are viewing MetaMask in a popup window but need to connect their ledger via webhid."
  },
  "optional": {
    "message": "Optional"
  },
  "optionalWithParanthesis": {
    "message": "(Optional)"
  },
  "or": {
    "message": "or"
  },
  "origin": {
    "message": "Origin"
  },
  "parameters": {
    "message": "Parameters"
  },
  "participateInMetaMetrics": {
    "message": "Participate in MetaMetrics"
  },
  "participateInMetaMetricsDescription": {
    "message": "Participate in MetaMetrics to help us make MetaMask better"
  },
  "password": {
    "message": "Password"
  },
  "passwordNotLongEnough": {
    "message": "Password not long enough"
  },
  "passwordSetupDetails": {
    "message": "This password will unlock your MetaMask wallet only on this device. MetaMask can not recover this password."
  },
  "passwordTermsWarning": {
    "message": "I understand that MetaMask cannot recover this password for me. $1"
  },
  "passwordsDontMatch": {
    "message": "Passwords Don't Match"
  },
  "pastePrivateKey": {
    "message": "Paste your private key string here:",
    "description": "For importing an account from a private key"
  },
  "pending": {
    "message": "Pending"
  },
  "permissionCheckedIconDescription": {
    "message": "You have approved this permission"
  },
  "permissionRequest": {
    "message": "Permission Request"
  },
  "permissionUncheckedIconDescription": {
    "message": "You have not approved this permission"
  },
  "permissions": {
    "message": "Permissions"
  },
  "personalAddressDetected": {
    "message": "Personal address detected. Input the token contract address."
  },
  "plusXMore": {
    "message": "+ $1 more",
    "description": "$1 is a number of additional but unshown items in a list- this message will be shown in place of those items"
  },
  "preferredLedgerConnectionType": {
    "message": "Preferred Ledger Connection Type",
    "description": "A header for a dropdown in the advanced section of settings. Appears above the ledgerConnectionPreferenceDescription message"
  },
  "prev": {
    "message": "Prev"
  },
  "primaryCurrencySetting": {
    "message": "Primary Currency"
  },
  "primaryCurrencySettingDescription": {
    "message": "Select native to prioritize displaying values in the native currency of the chain (e.g. ETH). Select Fiat to prioritize displaying values in your selected fiat currency."
  },
  "privacyMsg": {
    "message": "Privacy Policy"
  },
  "privateKey": {
    "message": "Private Key",
    "description": "select this type of file to use to import an account"
  },
  "privateKeyWarning": {
    "message": "Warning: Never disclose this key. Anyone with your private keys can steal any assets held in your account."
  },
  "privateNetwork": {
    "message": "Private Network"
  },
  "proposedApprovalLimit": {
    "message": "Proposed Approval Limit"
  },
  "provide": {
    "message": "Provide"
  },
  "publicAddress": {
    "message": "Public Address"
  },
  "queue": {
    "message": "Queue"
  },
  "queued": {
    "message": "Queued"
  },
  "readdToken": {
    "message": "You can add this token back in the future by going to “Import token” in your accounts options menu."
  },
  "receive": {
    "message": "Receive"
  },
  "recents": {
    "message": "Recents"
  },
  "recipientAddressPlaceholder": {
    "message": "Search, public address (0x), or ENS"
  },
  "recommendedGasLabel": {
    "message": "Recommended"
  },
  "recoveryPhraseReminderBackupStart": {
    "message": "Start here"
  },
  "recoveryPhraseReminderConfirm": {
    "message": "Got it"
  },
  "recoveryPhraseReminderHasBackedUp": {
    "message": "Always keep your Secret Recovery Phrase in a secure and secret place"
  },
  "recoveryPhraseReminderHasNotBackedUp": {
    "message": "Need to backup your Secret Recovery Phrase again?"
  },
  "recoveryPhraseReminderItemOne": {
    "message": "Never share your Secret Recovery Phrase with anyone"
  },
  "recoveryPhraseReminderItemTwo": {
    "message": "The MetaMask team will never ask for your Secret Recovery Phrase"
  },
  "recoveryPhraseReminderSubText": {
    "message": "Your Secret Recovery Phrase controls all of your accounts."
  },
  "recoveryPhraseReminderTitle": {
    "message": "Protect your funds"
  },
  "refreshList": {
    "message": "Refresh list"
  },
  "reject": {
    "message": "Reject"
  },
  "rejectAll": {
    "message": "Reject All"
  },
  "rejectTxsDescription": {
    "message": "You are about to batch reject $1 transactions."
  },
  "rejectTxsN": {
    "message": "Reject $1 transactions"
  },
  "rejected": {
    "message": "Rejected"
  },
  "remember": {
    "message": "Remember:"
  },
  "remindMeLater": {
    "message": "Remind me later"
  },
  "remove": {
    "message": "Remove"
  },
  "removeAccount": {
    "message": "Remove account"
  },
  "removeAccountDescription": {
    "message": "This account will be removed from your wallet. Please make sure you have the original Secret Recovery Phrase or private key for this imported account before continuing. You can import or create accounts again from the account drop-down. "
  },
  "requestsAwaitingAcknowledgement": {
    "message": "requests waiting to be acknowledged"
  },
  "required": {
    "message": "Required"
  },
  "reset": {
    "message": "Reset"
  },
  "resetAccount": {
    "message": "Reset Account"
  },
  "resetAccountDescription": {
    "message": "Resetting your account will clear your transaction history. This will not change the balances in your accounts or require you to re-enter your Secret Recovery Phrase."
  },
  "restore": {
    "message": "Restore"
  },
  "restoreAccountWithSeed": {
    "message": "Restore your Account with Secret Recovery Phrase"
  },
  "restoreWalletPreferences": {
    "message": "A backup of your data from $1 has been found. Would you like to restore your wallet preferences?",
    "description": "$1 is the date at which the data was backed up"
  },
  "retryTransaction": {
    "message": "Retry Transaction"
  },
  "reusedTokenNameWarning": {
    "message": "A token here reuses a symbol from another token you watch, this can be confusing or deceptive."
  },
  "revealSeedWords": {
    "message": "Reveal Secret Recovery Phrase"
  },
  "revealSeedWordsDescription": {
    "message": "If you ever change browsers or move computers, you will need this Secret Recovery Phrase to access your accounts. Save them somewhere safe and secret."
  },
  "revealSeedWordsWarning": {
    "message": "These words can be used to steal all your accounts."
  },
  "revealSeedWordsWarningTitle": {
    "message": "DO NOT share this phrase with anyone!"
  },
  "rinkeby": {
    "message": "Rinkeby Test Network"
  },
  "ropsten": {
    "message": "Ropsten Test Network"
  },
  "rpcUrl": {
    "message": "New RPC URL"
  },
  "save": {
    "message": "Save"
  },
  "saveAsCsvFile": {
    "message": "Save as CSV File"
  },
  "scanInstructions": {
    "message": "Place the QR code in front of your camera"
  },
  "scanQrCode": {
    "message": "Scan QR Code"
  },
  "scrollDown": {
    "message": "Scroll down"
  },
  "search": {
    "message": "Search"
  },
  "searchAccounts": {
    "message": "Search Accounts"
  },
  "searchResults": {
    "message": "Search Results"
  },
  "searchTokens": {
    "message": "Search Tokens"
  },
  "secretBackupPhraseDescription": {
    "message": "Your Secret Recovery Phrase makes it easy to back up and restore your account."
  },
  "secretBackupPhraseWarning": {
    "message": "WARNING: Never disclose your Secret Recovery Phrase. Anyone with this phrase can take your Ether forever."
  },
  "secretPhrase": {
    "message": "Only the first account on this wallet will auto load. After completing this process, to add additional accounts, click the drop down menu, then select Create Account."
  },
  "secretPhraseWarning": {
    "message": "If you restore using another Secret Recovery Phrase, your current wallet, accounts and assets will be removed from this app permanently. This action cannot be undone."
  },
  "secretRecoveryPhrase": {
    "message": "Secret Recovery Phrase"
  },
  "secureWallet": {
    "message": "Secure Wallet"
  },
  "securityAndPrivacy": {
    "message": "Security & Privacy"
  },
  "securitySettingsDescription": {
    "message": "Privacy settings and wallet Secret Recovery Phrase"
  },
  "seedPhraseConfirm": {
    "message": "Confirm Secret Recovery Phrase"
  },
  "seedPhraseEnterMissingWords": {
    "message": "Confirm Secret Recovery Phrase"
  },
  "seedPhraseIntroNotRecommendedButtonCopy": {
    "message": "Remind me later (not recommended)"
  },
  "seedPhraseIntroRecommendedButtonCopy": {
    "message": "Secure my wallet (recommended)"
  },
  "seedPhraseIntroSidebarBulletFour": {
    "message": "Write down and store in multiple secret places."
  },
  "seedPhraseIntroSidebarBulletOne": {
    "message": "Save in a password manager"
  },
  "seedPhraseIntroSidebarBulletThree": {
    "message": "Store in a safe-deposit box."
  },
  "seedPhraseIntroSidebarBulletTwo": {
    "message": "Store in a bank vault."
  },
  "seedPhraseIntroSidebarCopyOne": {
    "message": "Your Secret Recovery Phrase is a 12-word phrase that is the “master key” to your wallet and your funds"
  },
  "seedPhraseIntroSidebarCopyThree": {
    "message": "If someone asks for your recovery phrase they are likely trying to scam you and steal your wallet funds"
  },
  "seedPhraseIntroSidebarCopyTwo": {
    "message": "Never, ever share your Secret Recovery Phrase, not even with MetaMask!"
  },
  "seedPhraseIntroSidebarTitleOne": {
    "message": "What is a Secret Recovery Phrase?"
  },
  "seedPhraseIntroSidebarTitleThree": {
    "message": "Should I share my Secret Recovery Phrase?"
  },
  "seedPhraseIntroSidebarTitleTwo": {
    "message": "How do I save my Secret Recovery Phrase?"
  },
  "seedPhraseIntroTitle": {
    "message": "Secure your wallet"
  },
  "seedPhraseIntroTitleCopy": {
    "message": "Before getting started, watch this short video to learn about your Secret Recovery Phrase and how to keep your wallet safe."
  },
  "seedPhrasePlaceholder": {
    "message": "Separate each word with a single space"
  },
  "seedPhrasePlaceholderPaste": {
    "message": "Paste Secret Recovery Phrase from clipboard"
  },
  "seedPhraseReq": {
    "message": "Secret Recovery Phrases contain 12, 15, 18, 21, or 24 words"
  },
  "seedPhraseWriteDownDetails": {
    "message": "Write down this 12-word Secret Recovery Phrase and save it in a place that you trust and only you can access."
  },
  "seedPhraseWriteDownHeader": {
    "message": "Write down your Secret Recovery Phrase"
  },
  "selectAHigherGasFee": {
    "message": "Select a higher gas fee to accelerate the processing of your transaction.*"
  },
  "selectAccounts": {
    "message": "Select account(s)"
  },
  "selectAll": {
    "message": "Select all"
  },
  "selectAnAccount": {
    "message": "Select an Account"
  },
  "selectAnAccountAlreadyConnected": {
    "message": "This account has already been connected to MetaMask"
  },
  "selectEachPhrase": {
    "message": "Please select each phrase in order to make sure it is correct."
  },
  "selectHdPath": {
    "message": "Select HD Path"
  },
  "selectPathHelp": {
    "message": "If you don't see the accounts you expect, try switching the HD path."
  },
  "selectType": {
    "message": "Select Type"
  },
  "selectingAllWillAllow": {
    "message": "Selecting all will allow this site to view all of your current accounts. Make sure you trust this site."
  },
  "send": {
    "message": "Send"
  },
  "sendAmount": {
    "message": "Send Amount"
  },
  "sendSpecifiedTokens": {
    "message": "Send $1",
    "description": "Symbol of the specified token"
  },
  "sendTo": {
    "message": "Send to"
  },
  "sendTokens": {
    "message": "Send Tokens"
  },
  "sendingNativeAsset": {
    "message": "Sending $1",
    "description": "$1 represents the native currency symbol for the current network (e.g. ETH or BNB)"
  },
  "separateEachWord": {
    "message": "Separate each word with a single space"
  },
  "setAdvancedPrivacySettings": {
    "message": "Set advanced privacy settings"
  },
  "setAdvancedPrivacySettingsDetails": {
    "message": "MetaMask uses these trusted third-party services to enhance product usability and safety."
  },
  "settings": {
    "message": "Settings"
  },
  "show": {
    "message": "Show"
  },
  "showAdvancedGasInline": {
    "message": "Advanced gas controls"
  },
  "showAdvancedGasInlineDescription": {
    "message": "Select this to show gas price and limit controls directly on the send and confirm screens."
  },
  "showFiatConversionInTestnets": {
    "message": "Show Conversion on test networks"
  },
  "showFiatConversionInTestnetsDescription": {
    "message": "Select this to show fiat conversion on test networks"
  },
  "showHexData": {
    "message": "Show Hex Data"
  },
  "showHexDataDescription": {
    "message": "Select this to show the hex data field on the send screen"
  },
  "showIncomingTransactions": {
    "message": "Show Incoming Transactions"
  },
  "showIncomingTransactionsDescription": {
    "message": "Select this to use Etherscan to show incoming transactions in the transactions list"
  },
  "showPermissions": {
    "message": "Show permissions"
  },
  "showPrivateKeys": {
    "message": "Show Private Keys"
  },
  "showRecommendations": {
    "message": "Show Recommendations"
  },
  "showSeedPhrase": {
    "message": "Show Secret Recovery Phrase"
  },
  "showTestnetNetworks": {
    "message": "Show test networks"
  },
  "showTestnetNetworksDescription": {
    "message": "Select this to show test networks in network list"
  },
  "sigRequest": {
    "message": "Signature Request"
  },
  "sign": {
    "message": "Sign"
  },
  "signNotice": {
    "message": "Signing this message can be dangerous. This signature could potentially perform any operation on your account's behalf, including granting complete control of your account and all of its assets to the requesting site. Only sign this message if you know what you're doing or completely trust the requesting site."
  },
  "signatureRequest": {
    "message": "Signature Request"
  },
  "signatureRequest1": {
    "message": "Message"
  },
  "signed": {
    "message": "Signed"
  },
  "skip": {
    "message": "Skip"
  },
  "skipAccountSecurity": {
    "message": "Skip Account Security?"
  },
  "skipAccountSecurityDetails": {
    "message": "I understand that until I back up my Secret Recovery Phrase, I may lose my accounts and all of their assets."
  },
  "slow": {
    "message": "Slow"
  },
  "somethingWentWrong": {
    "message": "Oops! Something went wrong."
  },
  "speedUp": {
    "message": "Speed Up"
  },
  "speedUpCancellation": {
    "message": "Speed up this cancellation"
  },
  "speedUpExplanation": {
    "message": "We’ve updated the gas fee based on current network conditions and have increased it by at least 10% (required by the network)."
  },
  "speedUpPopoverTitle": {
    "message": "Speed up transaction"
  },
  "speedUpTooltipText": {
    "message": "New gas fee"
  },
  "speedUpTransaction": {
    "message": "Speed up this transaction"
  },
  "spendLimitAmount": {
    "message": "Spend limit amount"
  },
  "spendLimitInsufficient": {
    "message": "Spend limit insufficient"
  },
  "spendLimitInvalid": {
    "message": "Spend limit invalid; must be a positive number"
  },
  "spendLimitPermission": {
    "message": "Spend limit permission"
  },
  "spendLimitRequestedBy": {
    "message": "Spend limit requested by $1",
    "description": "Origin of the site requesting the spend limit"
  },
  "spendLimitTooLarge": {
    "message": "Spend limit too large"
  },
  "stateLogError": {
    "message": "Error in retrieving state logs."
  },
  "stateLogFileName": {
    "message": "MetaMask State Logs"
  },
  "stateLogs": {
    "message": "State Logs"
  },
  "stateLogsDescription": {
    "message": "State logs contain your public account addresses and sent transactions."
  },
  "statusConnected": {
    "message": "Connected"
  },
  "statusNotConnected": {
    "message": "Not connected"
  },
  "step1LatticeWallet": {
    "message": "Make sure your Lattice1 is ready to connect"
  },
  "step1LatticeWalletMsg": {
    "message": "You can connect MetaMask to your Lattice1 device once it is set up and online. Unlock your device and have your Device ID ready. For more on using hardware wallets, $1",
    "description": "$1 represents the `hardwareWalletSupportLinkConversion` localization key"
  },
  "step1LedgerWallet": {
    "message": "Download Ledger app"
  },
  "step1LedgerWalletMsg": {
    "message": "Download, set up, and enter your password to unlock $1.",
    "description": "$1 represents the `ledgerLiveApp` localization value"
  },
  "step1TrezorWallet": {
    "message": "Plug in Trezor wallet"
  },
  "step1TrezorWalletMsg": {
    "message": "Connect your wallet directly to your computer. For more on using your hardware wallet device, $1",
    "description": "$1 represents the `hardwareWalletSupportLinkConversion` localization key"
  },
  "step2LedgerWallet": {
    "message": "Plug in Ledger wallet"
  },
  "step2LedgerWalletMsg": {
    "message": "Connect your wallet directly to your computer.  Unlock your Ledger and open the Ethereum app. For more on using your hardware wallet device, $1.",
    "description": "$1 represents the `hardwareWalletSupportLinkConversion` localization key"
  },
  "storePhrase": {
    "message": "Store this phrase in a password manager like 1Password."
  },
  "submit": {
    "message": "Submit"
  },
  "submitted": {
    "message": "Submitted"
  },
  "support": {
    "message": "Support"
  },
  "supportCenter": {
    "message": "Visit our Support Center"
  },
  "swap": {
    "message": "Swap"
  },
  "swapAdvancedSlippageInfo": {
    "message": "If the price changes between the time your order is placed and confirmed it’s called “slippage”. Your swap will automatically cancel if slippage exceeds your “max slippage” setting."
  },
  "swapAggregator": {
    "message": "Aggregator"
  },
  "swapAllowSwappingOf": {
    "message": "Allow swapping of $1",
    "description": "Shows a user that they need to allow a token for swapping on their hardware wallet"
  },
  "swapAmountReceived": {
    "message": "Guaranteed amount"
  },
  "swapAmountReceivedInfo": {
    "message": "This is the minimum amount you will receive. You may receive more depending on slippage."
  },
  "swapApproval": {
    "message": "Approve $1 for swaps",
    "description": "Used in the transaction display list to describe a transaction that is an approve call on a token that is to be swapped.. $1 is the symbol of a token that has been approved."
  },
  "swapApproveNeedMoreTokens": {
    "message": "You need $1 more $2 to complete this swap",
    "description": "Tells the user how many more of a given token they need for a specific swap. $1 is an amount of tokens and $2 is the token symbol."
  },
  "swapBetterQuoteAvailable": {
    "message": "A better quote is available"
  },
  "swapBuildQuotePlaceHolderText": {
    "message": "No tokens available matching $1",
    "description": "Tells the user that a given search string does not match any tokens in our token lists. $1 can be any string of text"
  },
  "swapConfirmWithHwWallet": {
    "message": "Confirm with your hardware wallet"
  },
  "swapContractDataDisabledErrorDescription": {
    "message": "In the Ethereum app on your Ledger, go to \"Settings\" and allow contract data. Then, try your swap again."
  },
  "swapContractDataDisabledErrorTitle": {
    "message": "Contract data is not enabled on your Ledger"
  },
  "swapCustom": {
    "message": "custom"
  },
  "swapDecentralizedExchange": {
    "message": "Decentralized exchange"
  },
  "swapDirectContract": {
    "message": "Direct contract"
  },
  "swapEditLimit": {
    "message": "Edit limit"
  },
  "swapEnableDescription": {
    "message": "This is required and gives MetaMask permission to swap your $1.",
    "description": "Gives the user info about the required approval transaction for swaps. $1 will be the symbol of a token being approved for swaps."
  },
  "swapEstimatedNetworkFee": {
    "message": "Estimated network fee"
  },
  "swapEstimatedNetworkFeeSummary": {
    "message": "The “$1” is what we expect the actual fee to be. The exact amount depends on network conditions.",
    "description": "$1 will be the translation of swapEstimatedNetworkFee, with the font bolded"
  },
  "swapEstimatedNetworkFees": {
    "message": "Estimated network fees"
  },
  "swapEstimatedNetworkFeesInfo": {
    "message": "This is an estimate of the network fee that will be used to complete your swap. The actual amount may change according to network conditions."
  },
  "swapFailedErrorDescriptionWithSupportLink": {
    "message": "Transaction failures happen and we are here to help. If this issue persists, you can reach our customer support at $1 for further assistance.",
    "description": "This message is shown to a user if their swap fails. The $1 will be replaced by support.metamask.io"
  },
  "swapFailedErrorTitle": {
    "message": "Swap failed"
  },
  "swapFetchingQuotes": {
    "message": "Fetching quotes"
  },
  "swapFetchingQuotesErrorDescription": {
    "message": "Hmmm... something went wrong. Try again, or if errors persist, contact customer support."
  },
  "swapFetchingQuotesErrorTitle": {
    "message": "Error fetching quotes"
  },
  "swapFetchingTokens": {
    "message": "Fetching tokens..."
  },
  "swapFromTo": {
    "message": "The swap of $1 to $2",
    "description": "Tells a user that they need to confirm on their hardware wallet a swap of 2 tokens. $1 is a source token and $2 is a destination token"
  },
  "swapGasFeesDetails": {
    "message": "Gas fees are estimated and will fluctuate based on network traffic and transaction complexity."
  },
  "swapGasFeesLearnMore": {
    "message": "Learn more about gas fees"
  },
  "swapGasFeesSplit": {
    "message": "Gas fees on the previous screen are split between these two transactions."
  },
  "swapGasFeesSummary": {
    "message": "Gas fees are paid to crypto miners who process transactions on the $1 network. MetaMask does not profit from gas fees.",
    "description": "$1 is the selected network, e.g. Ethereum or BSC"
  },
  "swapHighSlippageWarning": {
    "message": "Slippage amount is very high."
  },
  "swapLowSlippageError": {
    "message": "Transaction may fail, max slippage too low."
  },
  "swapMaxNetworkFeeInfo": {
    "message": "“$1” is the most you’ll spend. When the network is volatile this can be a large amount.",
    "description": "$1 will be the translation of swapMaxNetworkFees, with the font bolded"
  },
  "swapMaxNetworkFees": {
    "message": "Max network fee"
  },
  "swapMaxSlippage": {
    "message": "Max slippage"
  },
  "swapMetaMaskFee": {
    "message": "MetaMask fee"
  },
  "swapMetaMaskFeeDescription": {
    "message": "We find the best price from the top liquidity sources, every time. A fee of $1% is automatically factored into this quote.",
    "description": "Provides information about the fee that metamask takes for swaps. $1 is a decimal number."
  },
  "swapNQuotes": {
    "message": "$1 quotes",
    "description": "$1 is the number of quotes that the user can select from when opening the list of quotes on the 'view quote' screen"
  },
  "swapNetworkFeeSummary": {
    "message": "The network fee covers the cost of processing your swap and storing it on the $1 network. MetaMask does not profit from this fee."
  },
  "swapNewQuoteIn": {
    "message": "New quotes in $1",
    "description": "Tells the user the amount of time until the currently displayed quotes are update. $1 is a time that is counting down from 1:00 to 0:00"
  },
  "swapOnceTransactionHasProcess": {
    "message": "Your $1 will be added to your account once this transaction has processed.",
    "description": "This message communicates the token that is being transferred. It is shown on the awaiting swap screen. The $1 will be a token symbol."
  },
  "swapPriceDifference": {
    "message": "You are about to swap $1 $2 (~$3) for $4 $5 (~$6).",
    "description": "This message represents the price slippage for the swap.  $1 and $4 are a number (ex: 2.89), $2 and $5 are symbols (ex: ETH), and $3 and $6 are fiat currency amounts."
  },
  "swapPriceDifferenceTitle": {
    "message": "Price difference of ~$1%",
    "description": "$1 is a number (ex: 1.23) that represents the price difference."
  },
  "swapPriceImpactTooltip": {
    "message": "Price impact is the difference between the current market price and the amount received during transaction execution. Price impact is a function of the size of your trade relative to the size of the liquidity pool."
  },
  "swapPriceUnavailableDescription": {
    "message": "Price impact could not be determined due to lack of market price data. Please confirm that you are comfortable with the amount of tokens you are about to receive before swapping."
  },
  "swapPriceUnavailableTitle": {
    "message": "Check your rate before proceeding"
  },
  "swapProcessing": {
    "message": "Processing"
  },
  "swapQuoteDetails": {
    "message": "Quote details"
  },
  "swapQuoteDetailsSlippageInfo": {
    "message": "If the price changes between the time your order is placed and confirmed it’s called \"slippage\". Your Swap will automatically cancel if slippage exceeds your \"slippage tolerance\" setting."
  },
  "swapQuoteIncludesRate": {
    "message": "Quote includes a $1% MetaMask fee",
    "description": "Provides information about the fee that metamask takes for swaps. $1 is a decimal number."
  },
  "swapQuoteNofN": {
    "message": "Quote $1 of $2",
    "description": "A count of loaded quotes shown to the user while they are waiting for quotes to be fetched. $1 is the number of quotes already loaded, and $2 is the total number of quotes to load."
  },
  "swapQuoteSource": {
    "message": "Quote source"
  },
  "swapQuotesAreRefreshed": {
    "message": "Quotes are refreshed often to reflect current market conditions."
  },
  "swapQuotesExpiredErrorDescription": {
    "message": "Please request new quotes to get the latest rates."
  },
  "swapQuotesExpiredErrorTitle": {
    "message": "Quotes timeout"
  },
  "swapQuotesNotAvailableErrorDescription": {
    "message": "Try adjusting the amount or slippage settings and try again."
  },
  "swapQuotesNotAvailableErrorTitle": {
    "message": "No quotes available"
  },
  "swapRate": {
    "message": "Rate"
  },
  "swapReceiving": {
    "message": "Receiving"
  },
  "swapReceivingInfoTooltip": {
    "message": "This is an estimate. The exact amount depends on slippage."
  },
  "swapRequestForQuotation": {
    "message": "Request for quotation"
  },
  "swapReviewSwap": {
    "message": "Review Swap"
  },
  "swapSearchForAToken": {
    "message": "Search for a token"
  },
  "swapSelect": {
    "message": "Select"
  },
  "swapSelectAQuote": {
    "message": "Select a quote"
  },
  "swapSelectAToken": {
    "message": "Select a token"
  },
  "swapSelectQuotePopoverDescription": {
    "message": "Below are all the quotes gathered from multiple liquidity sources."
  },
  "swapSlippageNegative": {
    "message": "Slippage must be greater or equal to zero"
  },
  "swapSource": {
    "message": "Liquidity source"
  },
  "swapSourceInfo": {
    "message": "We search multiple liquidity sources (exchanges, aggregators and professional market makers) to find the best rates and lowest network fees."
  },
  "swapSwapFrom": {
    "message": "Swap from"
  },
  "swapSwapSwitch": {
    "message": "Switch from and to tokens"
  },
  "swapSwapTo": {
    "message": "Swap to"
  },
  "swapThisWillAllowApprove": {
    "message": "This will allow $1 to be swapped."
  },
  "swapToConfirmWithHwWallet": {
    "message": "to confirm with your hardware wallet"
  },
  "swapTokenAvailable": {
    "message": "Your $1 has been added to your account.",
    "description": "This message is shown after a swap is successful and communicates the exact amount of tokens the user has received for a swap. The $1 is a decimal number of tokens followed by the token symbol."
  },
  "swapTokenBalanceUnavailable": {
    "message": "We were unable to retrieve your $1 balance",
    "description": "This message communicates to the user that their balance of a given token is currently unavailable. $1 will be replaced by a token symbol"
  },
  "swapTokenToToken": {
    "message": "Swap $1 to $2",
    "description": "Used in the transaction display list to describe a swap. $1 and $2 are the symbols of tokens in involved in a swap."
  },
  "swapTokenVerificationAddedManually": {
    "message": "This token has been added manually."
  },
  "swapTokenVerificationMessage": {
    "message": "Always confirm the token address on $1.",
    "description": "Points the user to Etherscan as a place they can verify information about a token. $1 is replaced with the translation for \"Etherscan\" followed by an info icon that shows more info on hover."
  },
  "swapTokenVerificationOnlyOneSource": {
    "message": "Only verified on 1 source."
  },
  "swapTokenVerificationSources": {
    "message": "Verified on $1 sources.",
    "description": "Indicates the number of token information sources that recognize the symbol + address. $1 is a decimal number."
  },
  "swapTooManyDecimalsError": {
    "message": "$1 allows up to $2 decimals",
    "description": "$1 is a token symbol and $2 is the max. number of decimals allowed for the token"
  },
  "swapTransactionComplete": {
    "message": "Transaction complete"
  },
  "swapTwoTransactions": {
    "message": "2 transactions"
  },
  "swapUnknown": {
    "message": "Unknown"
  },
  "swapUsingBestQuote": {
    "message": "Using the best quote"
  },
  "swapVerifyTokenExplanation": {
    "message": "Multiple tokens can use the same name and symbol. Check $1 to verify this is the token you're looking for.",
    "description": "This appears in a tooltip next to the verifyThisTokenOn message. It gives the user more information about why they should check the token on a block explorer. $1 will be the name or url of the block explorer, which will be the translation of 'etherscan' or a block explorer url specified for a custom network."
  },
  "swapYourTokenBalance": {
    "message": "$1 $2 available to swap",
    "description": "Tells the user how much of a token they have in their balance. $1 is a decimal number amount of tokens, and $2 is a token symbol"
  },
  "swapZeroSlippage": {
    "message": "0% Slippage"
  },
  "swapsAdvancedOptions": {
    "message": "Advanced Options"
  },
  "swapsExcessiveSlippageWarning": {
    "message": "Slippage amount is too high and will result in a bad rate. Please reduce your slippage tolerance to a value below 15%."
  },
  "swapsMaxSlippage": {
    "message": "Slippage Tolerance"
  },
  "swapsNotEnoughForTx": {
    "message": "Not enough $1 to complete this transaction",
    "description": "Tells the user that they don't have enough of a token for a proposed swap. $1 is a token symbol"
  },
  "swapsViewInActivity": {
    "message": "View in activity"
  },
  "switchEthereumChainConfirmationDescription": {
    "message": "This will switch the selected network within MetaMask to a previously added network:"
  },
  "switchEthereumChainConfirmationTitle": {
    "message": "Allow this site to switch the network?"
  },
  "switchNetwork": {
    "message": "Switch network"
  },
  "switchNetworks": {
    "message": "Switch Networks"
  },
  "switchToThisAccount": {
    "message": "Switch to this account"
  },
  "switchingNetworksCancelsPendingConfirmations": {
    "message": "Switching networks will cancel all pending confirmations"
  },
  "symbol": {
    "message": "Symbol"
  },
  "symbolBetweenZeroTwelve": {
    "message": "Symbol must be 11 characters or fewer."
  },
  "syncFailed": {
    "message": "Sync failed"
  },
  "syncInProgress": {
    "message": "Sync in progress"
  },
  "syncWithMobile": {
    "message": "Sync with mobile"
  },
  "syncWithMobileBeCareful": {
    "message": "Make sure nobody else is looking at your screen when you scan this code"
  },
  "syncWithMobileComplete": {
    "message": "Your data has been synced successfully. Enjoy the MetaMask mobile app!"
  },
  "syncWithMobileDesc": {
    "message": "You can sync your accounts and information with your mobile device. Open the MetaMask mobile app, go to \"Settings\" and tap on \"Sync from Browser Extension\""
  },
  "syncWithMobileDescNewUsers": {
    "message": "If you just open the MetaMask Mobile app for the first time, just follow the steps in your phone."
  },
  "syncWithMobileScanThisCode": {
    "message": "Scan this code with your MetaMask mobile app"
  },
  "syncWithMobileTitle": {
    "message": "Sync with mobile"
  },
  "syncWithThreeBox": {
    "message": "Sync data with 3Box (experimental)"
  },
  "syncWithThreeBoxDescription": {
    "message": "Turn on to have your settings backed up with 3Box. This feature is currently experimental; use at your own risk."
  },
  "syncWithThreeBoxDisabled": {
    "message": "3Box has been disabled due to an error during the initial sync"
  },
  "terms": {
    "message": "Terms of Use"
  },
  "termsOfService": {
    "message": "Terms of Service"
  },
  "testFaucet": {
    "message": "Test Faucet"
  },
  "thisWillCreate": {
    "message": "This will create a new wallet and Secret Recovery Phrase"
  },
  "tips": {
    "message": "Tips"
  },
  "to": {
    "message": "To"
  },
  "toAddress": {
    "message": "To: $1",
    "description": "$1 is the address to include in the To label. It is typically shortened first using shortenAddress"
  },
  "token": {
    "message": "Token"
  },
  "tokenAlreadyAdded": {
    "message": "Token has already been added."
  },
  "tokenContractAddress": {
    "message": "Token Contract Address"
  },
  "tokenDecimalFetchFailed": {
    "message": "Token decimal required."
  },
  "tokenDetectionAnnouncement": {
    "message": "New! Improved token detection is available on Ethereum Mainnet as an experimental feature. $1"
  },
  "tokenSymbol": {
    "message": "Token Symbol"
  },
  "tooltipApproveButton": {
    "message": "I understand"
  },
  "total": {
    "message": "Total"
  },
  "transaction": {
    "message": "transaction"
  },
  "transactionCancelAttempted": {
    "message": "Transaction cancel attempted with estimated gas fee of $1 at $2"
  },
  "transactionCancelSuccess": {
    "message": "Transaction successfully cancelled at $2"
  },
  "transactionConfirmed": {
    "message": "Transaction confirmed at $2."
  },
  "transactionCreated": {
    "message": "Transaction created with a value of $1 at $2."
  },
  "transactionDetailDappGasMoreInfo": {
    "message": "Site suggested"
  },
  "transactionDetailDappGasTooltip": {
    "message": "Edit to use MetaMask's recommended gas fee based on the latest block."
  },
  "transactionDetailGasHeading": {
    "message": "Estimated gas fee"
  },
  "transactionDetailGasHeadingV2": {
    "message": "Gas"
  },
  "transactionDetailGasInfoV2": {
    "message": "estimated"
  },
  "transactionDetailGasTooltipConversion": {
    "message": "Learn more about gas fees"
  },
  "transactionDetailGasTooltipExplanation": {
    "message": "Gas fees are set by the network and fluctuate based on network traffic and transaction complexity."
  },
  "transactionDetailGasTooltipIntro": {
    "message": "Gas fees are paid to crypto miners who process transactions on the $1 network. MetaMask does not profit from gas fees."
  },
  "transactionDetailGasTotalSubtitle": {
    "message": "Amount + gas fee"
  },
  "transactionDetailLayer2GasHeading": {
    "message": "Layer 2 gas fee"
  },
  "transactionDetailMultiLayerTotalSubtitle": {
    "message": "Amount + fees"
  },
  "transactionDropped": {
    "message": "Transaction dropped at $2."
  },
  "transactionError": {
    "message": "Transaction Error. Exception thrown in contract code."
  },
  "transactionErrorNoContract": {
    "message": "Trying to call a function on a non-contract address."
  },
  "transactionErrored": {
    "message": "Transaction encountered an error."
  },
  "transactionFee": {
    "message": "Transaction Fee"
  },
  "transactionHistoryBaseFee": {
    "message": "Base Fee (GWEI)"
  },
  "transactionHistoryL1GasLabel": {
    "message": "Total L1 Gas Fee"
  },
  "transactionHistoryL2GasLimitLabel": {
    "message": "L2 Gas Limit"
  },
  "transactionHistoryL2GasPriceLabel": {
    "message": "L2 Gas Price"
  },
  "transactionHistoryMaxFeePerGas": {
    "message": "Max Fee Per Gas"
  },
  "transactionHistoryPriorityFee": {
    "message": "Priority Fee (GWEI)"
  },
  "transactionHistoryTotalGasFee": {
    "message": "Total Gas Fee"
  },
  "transactionResubmitted": {
    "message": "Transaction resubmitted with estimated gas fee increased to $1 at $2"
  },
  "transactionSubmitted": {
    "message": "Transaction submitted with estimated gas fee of $1 at $2."
  },
  "transactionUpdated": {
    "message": "Transaction updated at $2."
  },
  "transfer": {
    "message": "Transfer"
  },
  "transferBetweenAccounts": {
    "message": "Transfer between my accounts"
  },
  "transferFrom": {
    "message": "Transfer From"
  },
  "troubleConnectingToWallet": {
    "message": "We had trouble connecting to your $1, try reviewing $2 and try again.",
    "description": "$1 is the wallet device name; $2 is a link to wallet connection guide"
  },
  "troubleTokenBalances": {
    "message": "We had trouble loading your token balances. You can view them ",
    "description": "Followed by a link (here) to view token balances"
  },
  "trustSiteApprovePermission": {
    "message": "By granting permission, you are allowing the following $1 to access your funds"
  },
  "tryAgain": {
    "message": "Try again"
  },
  "turnOnTokenDetection": {
    "message": "Turn on enhanced token detection"
  },
  "typePassword": {
    "message": "Type your MetaMask password"
  },
  "u2f": {
    "message": "U2F",
    "description": "A name on an API for the browser to interact with devices that support the U2F protocol. On some browsers we use it to connect MetaMask to Ledger devices."
  },
  "unapproved": {
    "message": "Unapproved"
  },
  "units": {
    "message": "units"
  },
  "unknown": {
    "message": "Unknown"
  },
  "unknownCameraError": {
    "message": "There was an error while trying to access your camera. Please try again..."
  },
  "unknownCameraErrorTitle": {
    "message": "Ooops! Something went wrong...."
  },
  "unknownNetwork": {
    "message": "Unknown Private Network"
  },
  "unknownQrCode": {
    "message": "Error: We couldn't identify that QR code"
  },
  "unlimited": {
    "message": "Unlimited"
  },
  "unlock": {
    "message": "Unlock"
  },
  "unlockMessage": {
    "message": "The decentralized web awaits"
  },
  "unrecognizedChain": {
    "message": "This custom network is not recognized. We recommend that you $1 before proceeding",
    "description": "$1 is a clickable link with text defined by the 'unrecognizedChanLinkText' key. The link will open to instructions for users to validate custom network details."
  },
  "unrecognizedChainLinkText": {
    "message": "verify the network details",
    "description": "Serves as link text for the 'unrecognizedChain' key. This text will be embedded inside the translation for that key."
  },
  "unsendableAsset": {
    "message": "Sending collectible (ERC-721) tokens is not currently supported",
    "description": "This is an error message we show the user if they attempt to send a collectible asset type, for which currently don't support sending"
  },
  "updatedWithDate": {
    "message": "Updated $1"
  },
  "urlErrorMsg": {
    "message": "URLs require the appropriate HTTP/HTTPS prefix."
  },
  "urlExistsErrorMsg": {
    "message": "This URL is currently used by the $1 network."
  },
  "usePhishingDetection": {
    "message": "Use Phishing Detection"
  },
  "usePhishingDetectionDescription": {
    "message": "Display a warning for phishing domains targeting Ethereum users"
  },
  "useTokenDetection": {
    "message": "Use Token Detection"
  },
  "useTokenDetectionDescription": {
    "message": "We use third-party APIs to detect and display new tokens sent to your wallet. Turn off if you don’t want MetaMask to pull data from those services."
  },
  "usedByClients": {
    "message": "Used by a variety of different clients"
  },
  "userName": {
    "message": "Username"
  },
  "verifyThisTokenDecimalOn": {
    "message": "Token decimal can be found on $1",
    "description": "Points the user to etherscan as a place they can verify information about a token. $1 is replaced with the translation for \"etherscan\""
  },
  "verifyThisTokenOn": {
    "message": "Verify this token on $1",
    "description": "Points the user to etherscan as a place they can verify information about a token. $1 is replaced with the translation for \"etherscan\""
  },
  "verifyThisUnconfirmedTokenOn": {
    "message": "Verify this token on $1 and make sure this is the token you want to trade.",
    "description": "Points the user to etherscan as a place they can verify information about a token. $1 is replaced with the translation for \"etherscan\""
  },
  "viewAccount": {
    "message": "View Account"
  },
  "viewAllDetails": {
    "message": "View all details"
  },
  "viewContact": {
    "message": "View Contact"
  },
  "viewFullTransactionDetails": {
    "message": "View full transaction details"
  },
  "viewMore": {
    "message": "View More"
  },
  "viewOnCustomBlockExplorer": {
    "message": "View $1 at $2",
    "description": "$1 is the action type. e.g (Account, Transaction, Swap) and $2 is the Custom Block Exporer URL"
  },
  "viewOnEtherscan": {
    "message": "View $1 on Etherscan",
    "description": "$1 is the action type. e.g (Account, Transaction, Swap)"
  },
  "viewinExplorer": {
    "message": "View $1 in Explorer",
    "description": "$1 is the action type. e.g (Account, Transaction, Swap)"
  },
  "visitWebSite": {
    "message": "Visit our web site"
  },
  "walletConnectionGuide": {
    "message": "our hardware wallet connection guide"
  },
  "walletCreationSuccessDetail": {
    "message": "You’ve successfully protected your wallet. Keep your Secret Recovery Phrase safe and secret -- it’s your responsibility!"
  },
  "walletCreationSuccessReminder1": {
    "message": "MetaMask can’t recover your Secret Recovery Phrase."
  },
  "walletCreationSuccessReminder2": {
    "message": "MetaMask will never ask you for your Secret Recovery Phrase."
  },
  "walletCreationSuccessReminder3": {
    "message": "$1 with anyone or risk your funds being stolen",
    "description": "$1 is separated as walletCreationSuccessReminder3BoldSection so that we can bold it"
  },
  "walletCreationSuccessReminder3BoldSection": {
    "message": "Never share your Secret Recovery Phrase",
    "description": "This string is localized separately from walletCreationSuccessReminder3 so that we can bold it"
  },
  "walletCreationSuccessTitle": {
    "message": "Wallet creation successful"
  },
  "walletSeedRestore": {
    "message": "Wallet Secret Recovery Phrase"
  },
  "web3ShimUsageNotification": {
    "message": "We noticed that the current website tried to use the removed window.web3 API. If the site appears to be broken, please click $1 for more information.",
    "description": "$1 is a clickable link."
  },
  "webhid": {
    "message": "WebHID",
    "description": "Refers to a interface for connecting external devices to the browser. Used for connecting ledger to the browser. Read more here https://developer.mozilla.org/en-US/docs/Web/API/WebHID_API"
  },
  "welcome": {
    "message": "Welcome to MetaMask"
  },
  "welcomeBack": {
    "message": "Welcome Back!"
  },
  "welcomeExploreDescription": {
    "message": "Store, send and spend crypto currencies and assets."
  },
  "welcomeExploreTitle": {
    "message": "Explore decentralized apps"
  },
  "welcomeLoginDescription": {
    "message": "Use your MetaMask to login to decentralized apps - no signup needed."
  },
  "welcomeLoginTitle": {
    "message": "Say hello to your wallet"
  },
  "welcomeToMetaMask": {
    "message": "Let's get started"
  },
  "welcomeToMetaMaskIntro": {
    "message": "Trusted by millions, MetaMask is a secure wallet making the world of web3 accessible to all."
  },
  "whatsNew": {
    "message": "What's new",
    "description": "This is the title of a popup that gives users notifications about new features and updates to MetaMask."
  },
  "whatsThis": {
    "message": "What's this?"
  },
  "writePhrase": {
    "message": "Write this phrase on a piece of paper and store in a secure location. If you want even more security, write it down on multiple pieces of paper and store each in 2 - 3 different locations."
  },
  "xOfY": {
    "message": "$1 of $2",
    "description": "$1 and $2 are intended to be two numbers, where $2 is a total, and $1 is a count towards that total"
  },
  "xOfYPending": {
    "message": "$1 of $2 pending",
    "description": "$1 and $2 are intended to be two numbers, where $2 is a total number of pending confirmations, and $1 is a count towards that total"
  },
  "yesLetsTry": {
    "message": "Yes, let's try"
  },
  "youNeedToAllowCameraAccess": {
    "message": "You need to allow camera access to use this feature."
  },
  "youSign": {
    "message": "You are signing"
  },
  "yourPrivateSeedPhrase": {
    "message": "Your private Secret Recovery Phrase"
  },
  "zeroGasPriceOnSpeedUpError": {
    "message": "Zero gas price on speed up"
  }
}<|MERGE_RESOLUTION|>--- conflicted
+++ resolved
@@ -1365,12 +1365,9 @@
   "lockTimeTooGreat": {
     "message": "Lock time is too great"
   },
-<<<<<<< HEAD
   "low": {
     "message": "Low"
   },
-=======
->>>>>>> 4779bd9f
   "lowPriorityMessage": {
     "message": "Future transactions will queue after this one. This price was last seen was some time ago."
   },
