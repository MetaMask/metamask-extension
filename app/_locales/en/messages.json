{
  "QRHardwareInvalidTransactionTitle": {
    "message": "Error"
  },
  "QRHardwareMismatchedSignId": {
    "message": "Incongruent transaction data. Please check the transaction details."
  },
  "QRHardwarePubkeyAccountOutOfRange": {
    "message": "No more accounts. If you would like to access another account unlisted below, please reconnect your hardware wallet and select it."
  },
  "QRHardwareScanInstructions": {
    "message": "Place the QR code in front of your camera. The screen is blurred, but it will not affect the reading."
  },
  "QRHardwareSignRequestCancel": {
    "message": "Reject"
  },
  "QRHardwareSignRequestDescription": {
    "message": "After you’ve signed with your wallet, click on 'Get Signature' to receive the signature"
  },
  "QRHardwareSignRequestGetSignature": {
    "message": "Get signature"
  },
  "QRHardwareSignRequestSubtitle": {
    "message": "Scan the QR code with your wallet"
  },
  "QRHardwareSignRequestTitle": {
    "message": "Request signature"
  },
  "QRHardwareUnknownQRCodeTitle": {
    "message": "Error"
  },
  "QRHardwareUnknownWalletQRCode": {
    "message": "Invalid QR code. Please scan the sync QR code of the hardware wallet."
  },
  "QRHardwareWalletImporterTitle": {
    "message": "Scan QR code"
  },
  "QRHardwareWalletSteps1Description": {
    "message": "You can choose from a list of official QR-code supporting partners below."
  },
  "QRHardwareWalletSteps1Title": {
    "message": "Connect your QR hardware wallet"
  },
  "QRHardwareWalletSteps2Description": {
    "message": "Ngrave (coming soon)"
  },
  "SIWEAddressInvalid": {
    "message": "The address in the sign-in request does not match the address of the account you are using to sign in."
  },
  "SIWEDomainInvalidText": {
    "message": "The site you're attempting to sign into doesn't match the domain in the request. Proceed with caution."
  },
  "SIWEDomainInvalidTitle": {
    "message": "Deceptive site request."
  },
  "SIWEDomainWarningBody": {
    "message": "The website ($1) is asking you to sign in to the wrong domain. This may be a phishing attack.",
    "description": "$1 represents the website domain"
  },
  "SIWEDomainWarningLabel": {
    "message": "Unsafe"
  },
  "SIWELabelChainID": {
    "message": "Chain ID:"
  },
  "SIWELabelExpirationTime": {
    "message": "Expires At:"
  },
  "SIWELabelIssuedAt": {
    "message": "Issued At:"
  },
  "SIWELabelMessage": {
    "message": "Message:"
  },
  "SIWELabelNonce": {
    "message": "Nonce:"
  },
  "SIWELabelNotBefore": {
    "message": "Not Before:"
  },
  "SIWELabelRequestID": {
    "message": "Request ID:"
  },
  "SIWELabelResources": {
    "message": "Resources: $1",
    "description": "$1 represents the number of resources"
  },
  "SIWELabelURI": {
    "message": "URI:"
  },
  "SIWELabelVersion": {
    "message": "Version:"
  },
  "SIWESiteRequestSubtitle": {
    "message": "This site is requesting to sign in with"
  },
  "SIWESiteRequestTitle": {
    "message": "Sign-in request"
  },
  "SIWEWarningSubtitle": {
    "message": "To confirm you understand, check:"
  },
  "SIWEWarningTitle": {
    "message": "Are you sure?"
  },
  "about": {
    "message": "About"
  },
  "accept": {
    "message": "Accept"
  },
  "acceptTermsOfUse": {
    "message": "I have read and agree to the $1",
    "description": "$1 is the `terms` message"
  },
  "accessAndSpendNoticeNFT": {
    "message": "$1 may access and spend this asset",
    "description": "$1 is the url of the site requesting ability to spend"
  },
  "accessYourWalletWithSRP": {
    "message": "Access your wallet with your Secret Recovery Phrase"
  },
  "accessYourWalletWithSRPDescription": {
    "message": "MetaMask cannot recover your password. We will use your Secret Recovery Phrase to validate your ownership, restore your wallet and set up a new password. First, enter the Secret Recovery Phrase that you were given when you created your wallet. $1",
    "description": "$1 is the words 'Learn More' from key 'learnMore', separated here so that it can be added as a link"
  },
  "accessingYourCamera": {
    "message": "Accessing your camera..."
  },
  "account": {
    "message": "Account"
  },
  "accountActivity": {
    "message": "Account activity"
  },
  "accountActivityText": {
    "message": "Select the accounts you want to be notified about:"
  },
  "accountDetails": {
    "message": "Account details"
  },
  "accountIdenticon": {
    "message": "Account identicon"
  },
  "accountIsntConnectedToastText": {
    "message": "$1 isn't connected to $2"
  },
  "accountName": {
    "message": "Account name"
  },
  "accountNameDuplicate": {
    "message": "This account name already exists",
    "description": "This is an error message shown when the user enters a new account name that matches an existing account name"
  },
  "accountNameReserved": {
    "message": "This account name is reserved",
    "description": "This is an error message shown when the user enters a new account name that is reserved for future use"
  },
  "accountOptions": {
    "message": "Account options"
  },
  "accountSelectionRequired": {
    "message": "You need to select an account!"
  },
  "accounts": {
    "message": "Accounts"
  },
  "accountsConnected": {
    "message": "Accounts connected"
  },
  "active": {
    "message": "Active"
  },
  "activity": {
    "message": "Activity"
  },
  "activityLog": {
    "message": "Activity log"
  },
  "add": {
    "message": "Add"
  },
  "addANetwork": {
    "message": "Add a network"
  },
  "addANetworkManually": {
    "message": "Add a network manually"
  },
  "addANickname": {
    "message": "Add a nickname"
  },
  "addAccount": {
    "message": "Add account"
  },
  "addAcquiredTokens": {
    "message": "Add the tokens you've acquired using MetaMask"
  },
  "addAlias": {
    "message": "Add alias"
  },
  "addBlockExplorer": {
    "message": "Add a block explorer"
  },
  "addContact": {
    "message": "Add contact"
  },
  "addCustomNetwork": {
    "message": "Add custom network"
  },
  "addEthereumChainConfirmationDescription": {
    "message": "This will allow this network to be used within MetaMask."
  },
  "addEthereumChainConfirmationRisks": {
    "message": "MetaMask does not verify custom networks."
  },
  "addEthereumChainConfirmationRisksLearnMore": {
    "message": "Learn about $1.",
    "description": "$1 is a link with text that is provided by the 'addEthereumChainConfirmationRisksLearnMoreLink' key"
  },
  "addEthereumChainConfirmationRisksLearnMoreLink": {
    "message": "scams and network security risks",
    "description": "Link text for the 'addEthereumChainConfirmationRisksLearnMore' translation key"
  },
  "addEthereumChainConfirmationTitle": {
    "message": "Allow this site to add a network?"
  },
  "addEthereumChainWarningModalHeader": {
    "message": "Only add this RPC provider if you’re sure you can trust it. $1",
    "description": "$1 is addEthereumChainWarningModalHeaderPartTwo passed separately so that it can be bolded"
  },
  "addEthereumChainWarningModalHeaderPartTwo": {
    "message": "Malicious providers may lie about the state of the blockchain and record your network activity."
  },
  "addEthereumChainWarningModalListHeader": {
    "message": "It's important that your provider is reliable, as it has the power to:"
  },
  "addEthereumChainWarningModalListPointOne": {
    "message": "See your accounts and IP address, and associate them together"
  },
  "addEthereumChainWarningModalListPointThree": {
    "message": "Show account balances and other on-chain states"
  },
  "addEthereumChainWarningModalListPointTwo": {
    "message": "Broadcast your transactions"
  },
  "addEthereumChainWarningModalTitle": {
    "message": "You are adding a new RPC provider for Ethereum Mainnet"
  },
  "addFriendsAndAddresses": {
    "message": "Add friends and addresses you trust"
  },
  "addFromAListOfPopularNetworks": {
    "message": "Add from a list of popular networks or add a network manually. Only interact with the entities you trust."
  },
  "addHardwareWallet": {
    "message": "Add hardware wallet"
  },
  "addIPFSGateway": {
    "message": "Add your preferred IPFS gateway"
  },
  "addImportAccount": {
    "message": "Add account or hardware wallet"
  },
  "addMemo": {
    "message": "Add memo"
  },
  "addMoreNetworks": {
    "message": "add more networks manually"
  },
  "addNetwork": {
    "message": "Add network"
  },
  "addNetworkTooltipWarning": {
    "message": "This network connection relies on third parties. This connection may be less reliable or enable third-parties to track activity. $1",
    "description": "$1 is Learn more link"
  },
  "addNewAccount": {
    "message": "Add a new account"
  },
  "addNewToken": {
    "message": "Add new token"
  },
  "addNft": {
    "message": "Add NFT"
  },
  "addNfts": {
    "message": "Add NFTs"
  },
  "addSnapAccountToggle": {
    "message": "Enable \"Add account Snap (Beta)\""
  },
  "addSnapAccountsDescription": {
    "message": "Turning on this feature will give you the option to add the new Beta account Snaps right from your account list. If you install an account Snap, remember that it is a third-party service."
  },
  "addSuggestedNFTs": {
    "message": "Add suggested NFTs"
  },
  "addSuggestedTokens": {
    "message": "Add suggested tokens"
  },
  "addToken": {
    "message": "Add token"
  },
  "addTokenByContractAddress": {
    "message": "Can’t find a token? You can manually add any token by pasting its address. Token contract addresses can be found on $1",
    "description": "$1 is a blockchain explorer for a specific network, e.g. Etherscan for Ethereum"
  },
  "addingCustomNetwork": {
    "message": "Adding Network"
  },
  "addingTokens": {
    "message": "Adding tokens"
  },
  "address": {
    "message": "Address"
  },
  "addressCopied": {
    "message": "Address copied!"
  },
  "advanced": {
    "message": "Advanced"
  },
  "advancedBaseGasFeeToolTip": {
    "message": "When your transaction gets included in the block, any difference between your max base fee and the actual base fee will be refunded. Total amount is calculated as max base fee (in GWEI) * gas limit."
  },
  "advancedConfiguration": {
    "message": "Advanced configuration"
  },
  "advancedGasFeeDefaultOptIn": {
    "message": "Save these values as my default for the $1 network.",
    "description": "$1 is the current network name."
  },
  "advancedGasFeeModalTitle": {
    "message": "Advanced gas fee"
  },
  "advancedGasPriceTitle": {
    "message": "Gas price"
  },
  "advancedPriorityFeeToolTip": {
    "message": "Priority fee (aka “miner tip”) goes directly to miners and incentivizes them to prioritize your transaction."
  },
  "agreeTermsOfUse": {
    "message": "I agree to MetaMask's $1",
    "description": "$1 is the `terms` link"
  },
  "airgapVault": {
    "message": "AirGap Vault"
  },
  "alert": {
    "message": "Alert"
  },
  "alertBannerMultipleAlertsDescription": {
    "message": "If you approve this request, a third party known for scams might take all your assets."
  },
  "alertBannerMultipleAlertsTitle": {
    "message": "Multiple alerts!"
  },
  "alertDisableTooltip": {
    "message": "This can be changed in \"Settings > Alerts\""
  },
  "alertModalAcknowledge": {
    "message": "I have acknowledged the risk and still want to proceed"
  },
  "alertModalDetails": {
    "message": "Alert Details"
  },
  "alertModalReviewAllAlerts": {
    "message": "Review all alerts"
  },
  "alertSettingsUnconnectedAccount": {
    "message": "Browsing a website with an unconnected account selected"
  },
  "alertSettingsUnconnectedAccountDescription": {
    "message": "This alert is shown in the popup when you are browsing a connected web3 site, but the currently selected account is not connected."
  },
  "alertSettingsWeb3ShimUsage": {
    "message": "When a website tries to use the removed window.web3 API"
  },
  "alertSettingsWeb3ShimUsageDescription": {
    "message": "This alert is shown in the popup when you are browsing a site that tries to use the removed window.web3 API, and may be broken as a result."
  },
  "alerts": {
    "message": "Alerts"
  },
  "all": {
    "message": "All"
  },
  "allCustodianAccountsConnectedSubtitle": {
    "message": "You have either already connected all your custodian accounts or don’t have any account to connect to MetaMask Institutional."
  },
  "allCustodianAccountsConnectedTitle": {
    "message": "No accounts available to connect"
  },
  "allOfYour": {
    "message": "All of your $1",
    "description": "$1 is the symbol or name of the token that the user is approving spending"
  },
  "allPermissions": {
    "message": "All Permissions"
  },
  "allYourNFTsOf": {
    "message": "All of your NFTs from $1",
    "description": "$1 is a link to contract on the block explorer when we're not able to retrieve a erc721 or erc1155 name"
  },
  "allow": {
    "message": "Allow"
  },
<<<<<<< HEAD
=======
  "allowMetaMaskToDetectTokens": {
    "message": "Allow MetaMask to detect and display your tokens with autodetection. You’ll be able to:"
  },
>>>>>>> cf417bb2
  "allowMmiToConnectToCustodian": {
    "message": "This will allow MMI to connect to $1 to import your accounts."
  },
  "allowNotifications": {
    "message": "Allow notifications"
  },
  "allowSpendToken": {
    "message": "Give permission to access your $1?",
    "description": "$1 is the symbol of the token that are requesting to spend"
  },
  "allowWithdrawAndSpend": {
    "message": "Allow $1 to withdraw and spend up to the following amount:",
    "description": "The url of the site that requested permission to 'withdraw and spend'"
  },
  "amount": {
    "message": "Amount"
  },
  "amountReceived": {
    "message": "Amount Received"
  },
  "amountSent": {
    "message": "Amount Sent"
  },
  "andForListItems": {
    "message": "$1, and $2",
    "description": "$1 is the first item, $2 is the last item in a list of items. Used in Snap Install Warning modal."
  },
  "andForTwoItems": {
    "message": "$1 and $2",
    "description": "$1 is the first item, $2 is the second item. Used in Snap Install Warning modal."
  },
  "announcements": {
    "message": "Announcements"
  },
  "appDescription": {
    "message": "An Ethereum Wallet in your Browser",
    "description": "The description of the application"
  },
  "appName": {
    "message": "MetaMask",
    "description": "The name of the application"
  },
  "appNameBeta": {
    "message": "MetaMask Beta",
    "description": "The name of the application (Beta)"
  },
  "appNameFlask": {
    "message": "MetaMask Flask",
    "description": "The name of the application (Flask)"
  },
  "appNameMmi": {
    "message": "MetaMask Institutional",
    "description": "The name of the application (MMI)"
  },
  "approve": {
    "message": "Approve spend limit"
  },
  "approveAllTokensTitle": {
    "message": "Allow access to and transfer of all your $1?",
    "description": "$1 is the symbol of the token for which the user is granting approval"
  },
  "approveAllTokensTitleWithoutSymbol": {
    "message": "Allow access to and transfer all of your NFTs from $1?",
    "description": "$1 a link to contract on the block explorer when we're not able to retrieve a erc721 or erc1155 name"
  },
  "approveButtonText": {
    "message": "Approve"
  },
  "approveIncreaseAllowance": {
    "message": "Increase $1 spending cap",
    "description": "The token symbol that is being approved"
  },
  "approveSpendingCap": {
    "message": "Approve $1 spending cap",
    "description": "The token symbol that is being approved"
  },
  "approveTokenDescription": {
    "message": "This allows a third party to access and transfer the following NFTs without further notice until you revoke its access."
  },
  "approveTokenDescriptionWithoutSymbol": {
    "message": "This allows a third party to access and transfer all of your NFTs from $1 without further notice until you revoke its access.",
    "description": "$1 is a link to contract on the block explorer when we're not able to retrieve a erc721 or erc1155 name"
  },
  "approveTokenTitle": {
    "message": "Allow access to and transfer of your $1?",
    "description": "$1 is the symbol of the token for which the user is granting approval"
  },
  "approved": {
    "message": "Approved"
  },
  "approvedAsset": {
    "message": "Approved asset"
  },
  "approvedOn": {
    "message": "Approved on $1",
    "description": "$1 is the approval date for a permission"
  },
  "approvedOnForAccounts": {
    "message": "Approved on $1 for $2",
    "description": "$1 is the approval date for a permission. $2 is the AvatarGroup component displaying account images."
  },
  "areYouSure": {
    "message": "Are you sure?"
  },
  "asset": {
    "message": "Asset"
  },
  "assetOptions": {
    "message": "Asset options"
  },
  "attemptSendingAssets": {
    "message": "You may lose your assets if you try to send them from another network. Transfer funds safely between networks by using a bridge."
  },
  "attemptSendingAssetsWithPortfolio": {
    "message": "You may lose your assets if you try to send them from another network. Transfer funds safely between networks by using a bridge, like $1"
  },
  "attemptToCancelSwapForFree": {
    "message": "Attempt to cancel swap for free"
  },
  "attemptingConnect": {
    "message": "Attempting to connect to blockchain."
  },
  "attributions": {
    "message": "Attributions"
  },
  "auroraRpcDeprecationMessage": {
    "message": "The Infura RPC URL is no longer supporting Aurora."
  },
  "authorizedPermissions": {
    "message": "You have authorized the following permissions"
  },
  "autoDetectTokens": {
    "message": "Autodetect tokens"
  },
  "autoDetectTokensDescription": {
    "message": "We use third-party APIs to detect and display new tokens sent to your wallet. Turn off if you don’t want the app to automatically pull data from those services. $1",
    "description": "$1 is a link to a support article"
  },
  "autoLockTimeLimit": {
    "message": "Auto-lock timer (minutes)"
  },
  "autoLockTimeLimitDescription": {
    "message": "Set the idle time in minutes before MetaMask will become locked."
  },
  "average": {
    "message": "Average"
  },
  "awaitingApproval": {
    "message": "Awaiting approval..."
  },
  "back": {
    "message": "Back"
  },
  "backup": {
    "message": "Back up"
  },
  "backupApprovalInfo": {
    "message": "This secret code is required to recover your wallet in case you lose your device, forget your password, have to re-install MetaMask, or want to access your wallet on another device."
  },
  "backupApprovalNotice": {
    "message": "Back up your Secret Recovery Phrase to keep your wallet and funds secure."
  },
  "backupKeyringSnapReminder": {
    "message": "Be sure you can access any accounts created by this Snap on your own before removing it"
  },
  "backupNow": {
    "message": "Back up now"
  },
  "backupUserData": {
    "message": "Back up your data"
  },
  "backupUserDataDescription": {
    "message": "You can back up data like your contacts and preferences."
  },
  "balance": {
    "message": "Balance"
  },
  "balanceOutdated": {
    "message": "Balance may be outdated"
  },
  "baseFee": {
    "message": "Base fee"
  },
  "basic": {
    "message": "Basic"
  },
  "basicConfigurationBannerCTA": {
    "message": "Turn on basic functionality"
  },
  "basicConfigurationBannerTitle": {
    "message": "Basic functionality is off"
  },
  "basicConfigurationDescription": {
    "message": "MetaMask offers basic features like token details and gas settings through internet services. When you use internet services, your IP address is shared, in this case with MetaMask. This is just like when you visit any website. MetaMask uses this data temporarily and never sells your data. You can use a VPN or turn off these services, but it may affect your MetaMask experience. To learn more read our $1.",
    "description": "$1 is to be replaced by the message for privacyMsg, and will link to https://consensys.io/privacy-policy"
  },
  "basicConfigurationLabel": {
    "message": "Basic functionality"
  },
  "basicConfigurationModalCheckbox": {
    "message": "I understand and want to continue"
  },
  "basicConfigurationModalDisclaimerOff": {
    "message": "This means you won't fully optimize your time on MetaMask. Basic features (like token details, optimal gas settings, and others) won't be available to you."
  },
  "basicConfigurationModalDisclaimerOn": {
    "message": "To optimize your time on MetaMask, you’ll need to turn on this feature. Basic functions (like token details, optimal gas settings, and others) are important to the web3 experience."
  },
  "basicConfigurationModalHeadingOff": {
    "message": "Turn off basic functionality"
  },
  "basicConfigurationModalHeadingOn": {
    "message": "Turn on basic functionality"
  },
  "beCareful": {
    "message": "Be careful"
  },
  "beta": {
    "message": "Beta"
  },
  "betaHeaderText": {
    "message": "This is a beta version. Please report bugs $1",
    "description": "$1 represents the word 'here' in a hyperlink"
  },
  "betaMetamaskInstitutionalVersion": {
    "message": "MetaMask Institutional Beta Version"
  },
  "betaMetamaskVersion": {
    "message": "MetaMask Beta Version"
  },
  "betaTerms": {
    "message": "Beta Terms of use"
  },
  "betaWalletCreationSuccessReminder1": {
    "message": "MetaMask Beta can’t recover your Secret Recovery Phrase."
  },
  "betaWalletCreationSuccessReminder2": {
    "message": "MetaMask Beta will never ask you for your Secret Recovery Phrase."
  },
  "blockExplorerAccountAction": {
    "message": "Account",
    "description": "This is used with viewOnEtherscan and viewInExplorer e.g View Account in Explorer"
  },
  "blockExplorerAssetAction": {
    "message": "Asset",
    "description": "This is used with viewOnEtherscan and viewInExplorer e.g View Asset in Explorer"
  },
  "blockExplorerSwapAction": {
    "message": "Swap",
    "description": "This is used with viewOnEtherscan e.g View Swap on Etherscan"
  },
  "blockExplorerUrl": {
    "message": "Block explorer URL"
  },
  "blockExplorerUrlDefinition": {
    "message": "The URL used as the block explorer for this network."
  },
  "blockExplorerView": {
    "message": "View account at $1",
    "description": "$1 replaced by URL for custom block explorer"
  },
  "blockaid": {
    "message": "Blockaid"
  },
  "blockaidAlertInfo": {
    "message": "If you sign in, a third party known for scams might take all your assets. Please review the alerts before you proceed."
  },
  "blockaidDescriptionApproveFarming": {
    "message": "If you approve this request, a third party known for scams might take all your assets."
  },
  "blockaidDescriptionBlurFarming": {
    "message": "If you approve this request, someone can steal your assets listed on Blur."
  },
  "blockaidDescriptionErrored": {
    "message": "Because of an error, we couldn't check for security alerts. Only continue if you trust every address involved."
  },
  "blockaidDescriptionMaliciousDomain": {
    "message": "You're interacting with a malicious domain. If you approve this request, you might lose your assets."
  },
  "blockaidDescriptionMightLoseAssets": {
    "message": "If you approve this request, you might lose your assets."
  },
  "blockaidDescriptionSeaportFarming": {
    "message": "If you approve this request, someone can steal your assets listed on OpenSea."
  },
  "blockaidDescriptionTransferFarming": {
    "message": "If you approve this request, a third party known for scams will take all your assets."
  },
  "blockaidMessage": {
    "message": "Privacy preserving - no data is shared with third parties. Available on Arbitrum, Avalanche, BNB chain, Ethereum Mainnet, Linea, Optimism, Polygon, Base and Sepolia."
  },
  "blockaidTitleDeceptive": {
    "message": "This is a deceptive request"
  },
  "blockaidTitleMayNotBeSafe": {
    "message": "Be careful"
  },
  "blockaidTitleSuspicious": {
    "message": "This is a suspicious request"
  },
  "blockies": {
    "message": "Blockies"
  },
  "bridge": {
    "message": "Bridge"
  },
  "bridgeDontSend": {
    "message": "Bridge, don't send"
  },
  "browserNotSupported": {
    "message": "Your browser is not supported..."
  },
  "buildContactList": {
    "message": "Build your contact list"
  },
  "builtAroundTheWorld": {
    "message": "MetaMask is designed and built around the world."
  },
  "busy": {
    "message": "Busy"
  },
  "buyAndSell": {
    "message": "Buy & Sell"
  },
  "buyAsset": {
    "message": "Buy $1",
    "description": "$1 is the ticker symbol of a an asset the user is being prompted to purchase"
  },
  "buyMoreAsset": {
    "message": "Buy more $1",
    "description": "$1 is the ticker symbol of a an asset the user is being prompted to purchase"
  },
  "buyNow": {
    "message": "Buy Now"
  },
  "buyToken": {
    "message": "Buy $1",
    "description": "$1 is the token symbol"
  },
  "bytes": {
    "message": "Bytes"
  },
  "canToggleInSettings": {
    "message": "You can re-enable this notification in Settings > Alerts."
  },
  "cancel": {
    "message": "Cancel"
  },
  "cancelEdit": {
    "message": "Cancel edit"
  },
  "cancelPopoverTitle": {
    "message": "Cancel transaction"
  },
  "cancelSpeedUp": {
    "message": "cancel or speed up a transaction."
  },
  "cancelSpeedUpLabel": {
    "message": "This gas fee will $1 the original.",
    "description": "$1 is text 'replace' in bold"
  },
  "cancelSpeedUpTransactionTooltip": {
    "message": "To $1 a transaction the gas fee must be increased by at least 10% for it to be recognized by the network.",
    "description": "$1 is string 'cancel' or 'speed up'"
  },
  "cancelled": {
    "message": "Cancelled"
  },
  "chainId": {
    "message": "Chain ID"
  },
  "chainIdDefinition": {
    "message": "The chain ID used to sign transactions for this network."
  },
  "chainIdExistsErrorMsg": {
    "message": "This Chain ID is currently used by the $1 network."
  },
  "chainListReturnedDifferentTickerSymbol": {
    "message": "This token symbol doesn't match the network name or chain ID entered. Many popular tokens use similar symbols, which scammers can use to trick you into sending them a more valuable token in return. Verify everything before you continue."
  },
  "chooseYourNetwork": {
    "message": "Choose your network"
  },
  "chooseYourNetworkDescription": {
    "message": "We use Infura as our remote procedure call (RPC) provider to offer the most reliable and private access to Ethereum data we can. You can choose your own RPC, but remember that any RPC will receive your IP address and Ethereum wallet to make transactions. Read our $1 to learn more about how Infura handles data.",
    "description": "$1 is a link to the privacy policy"
  },
  "chromeRequiredForHardwareWallets": {
    "message": "You need to use MetaMask on Google Chrome in order to connect to your Hardware Wallet."
  },
  "clear": {
    "message": "Clear"
  },
  "clearActivity": {
    "message": "Clear activity and nonce data"
  },
  "clearActivityButton": {
    "message": "Clear activity tab data"
  },
  "clearActivityDescription": {
    "message": "This resets the account's nonce and erases data from the activity tab in your wallet. Only the current account and network will be affected. Your balances and incoming transactions won't change."
  },
  "click": {
    "message": "Click"
  },
  "clickToConnectLedgerViaWebHID": {
    "message": "Click here to connect your Ledger via WebHID",
    "description": "Text that can be clicked to open a browser popup for connecting the ledger device via webhid"
  },
  "clickToManuallyAdd": {
    "message": "You can always add tokens manually."
  },
  "close": {
    "message": "Close"
  },
  "closeExtension": {
    "message": "Close extension"
  },
  "closeWindowAnytime": {
    "message": "You may close this window anytime."
  },
  "coingecko": {
    "message": "CoinGecko"
  },
  "comboNoOptions": {
    "message": "No options found",
    "description": "Default text shown in the combo field dropdown if no options."
  },
  "configureSnapPopupDescription": {
    "message": "You're now leaving MetaMask to configure this snap."
  },
  "configureSnapPopupInstallDescription": {
    "message": "You're now leaving MetaMask to install this snap."
  },
  "configureSnapPopupInstallTitle": {
    "message": "Install snap"
  },
  "configureSnapPopupLink": {
    "message": "Click this link to continue:"
  },
  "configureSnapPopupTitle": {
    "message": "Configure snap"
  },
  "confirm": {
    "message": "Confirm"
  },
  "confirmAlertModalAcknowledge": {
    "message": "I have acknowledged the alerts and still want to proceed"
  },
  "confirmAlertModalAcknowledgeBlockaid": {
    "message": "I have acknowledged the alert and still want to proceed"
  },
  "confirmAlertModalDetails": {
    "message": "If you sign in, a third party known for scams might take all your assets. Please review the alerts before you proceed."
  },
  "confirmAlertModalTitle": {
    "message": "Your assets may be at risk"
  },
  "confirmConnectCustodianRedirect": {
    "message": "We will redirect you to $1 upon clicking continue."
  },
  "confirmConnectCustodianText": {
    "message": "To connect your accounts log into your $1 account and click on the 'connect to MMI' button."
  },
  "confirmConnectionTitle": {
    "message": "Confirm connection to $1"
  },
  "confirmPassword": {
    "message": "Confirm password"
  },
  "confirmRecoveryPhrase": {
    "message": "Confirm Secret Recovery Phrase"
  },
  "confirmTitleDescContractInteractionTransaction": {
    "message": "Only confirm this transaction if you fully understand the content and trust the requesting site."
  },
  "confirmTitleDescSignature": {
    "message": "Only confirm this message if you approve the content and trust the requesting site."
  },
  "confirmTitleSignature": {
    "message": "Signature request"
  },
  "confirmTitleTransaction": {
    "message": "Transaction request"
  },
  "confirmed": {
    "message": "Confirmed"
  },
  "confusableUnicode": {
    "message": "'$1' is similar to '$2'."
  },
  "confusableZeroWidthUnicode": {
    "message": "Zero-width character found."
  },
  "confusingEnsDomain": {
    "message": "We have detected a confusable character in the ENS name. Check the ENS name to avoid a potential scam."
  },
  "connect": {
    "message": "Connect"
  },
  "connectAccount": {
    "message": "Connect account"
  },
  "connectAccountOrCreate": {
    "message": "Connect account or create new"
  },
  "connectAccounts": {
    "message": "Connect accounts"
  },
  "connectCustodialAccountMenu": {
    "message": "Connect Custodial Account"
  },
  "connectCustodialAccountMsg": {
    "message": "Please choose the custodian you want to connect in order to add or refresh a token."
  },
  "connectCustodialAccountTitle": {
    "message": "Custodial Accounts"
  },
  "connectCustodianAccounts": {
    "message": "Connect $1 accounts"
  },
  "connectManually": {
    "message": "Manually connect to current site"
  },
  "connectMoreAccounts": {
    "message": "Connect more accounts"
  },
  "connectSnap": {
    "message": "Connect $1",
    "description": "$1 is the snap for which a connection is being requested."
  },
  "connectWithMetaMask": {
    "message": "Connect with MetaMask"
  },
  "connectedAccounts": {
    "message": "Connected accounts"
  },
  "connectedAccountsDescriptionPlural": {
    "message": "You have $1 accounts connected to this site.",
    "description": "$1 is the number of accounts"
  },
  "connectedAccountsDescriptionSingular": {
    "message": "You have 1 account connected to this site."
  },
  "connectedAccountsEmptyDescription": {
    "message": "MetaMask is not connected to this site. To connect to a web3 site, find and click the connect button."
  },
  "connectedAccountsListTooltip": {
    "message": "$1 can see the account balance, address, activity, and suggest transactions to approve for connected accounts.",
    "description": "$1 is the origin name"
  },
  "connectedAccountsToast": {
    "message": "Connected accounts updated"
  },
  "connectedSites": {
    "message": "Connected sites"
  },
  "connectedSitesDescription": {
    "message": "$1 is connected to these sites. They can view your account address.",
    "description": "$1 is the account name"
  },
  "connectedSitesEmptyDescription": {
    "message": "$1 is not connected to any sites.",
    "description": "$1 is the account name"
  },
  "connectedSnapAndNoAccountDescription": {
    "message": "MetaMask is connected to this site, but no accounts are connected yet"
  },
  "connectedWith": {
    "message": "Connected with"
  },
  "connecting": {
    "message": "Connecting"
  },
  "connectingTo": {
    "message": "Connecting to $1"
  },
  "connectingToDeprecatedNetwork": {
    "message": "'$1' is being phased out and may not work. Try another network."
  },
  "connectingToGoerli": {
    "message": "Connecting to Goerli test network"
  },
  "connectingToLineaGoerli": {
    "message": "Connecting to Linea Goerli test network"
  },
  "connectingToLineaMainnet": {
    "message": "Connecting to Linea Mainnet"
  },
  "connectingToLineaSepolia": {
    "message": "Connecting to Linea Sepolia test network"
  },
  "connectingToMainnet": {
    "message": "Connecting to Ethereum Mainnet"
  },
  "connectingToSepolia": {
    "message": "Connecting to Sepolia test network"
  },
  "connectionFailed": {
    "message": "Connection failed"
  },
  "connectionFailedDescription": {
    "message": "Fetching of $1 failed, check your network and try again.",
    "description": "$1 is the name of the snap being fetched."
  },
  "connectionRequest": {
    "message": "Connection request"
  },
  "contactUs": {
    "message": "Contact us"
  },
  "contacts": {
    "message": "Contacts"
  },
  "contentFromSnap": {
    "message": "Content from $1",
    "description": "$1 represents the name of the snap"
  },
  "continue": {
    "message": "Continue"
  },
  "continueMmiOnboarding": {
    "message": "Continue MetaMask Institutional onboarding"
  },
  "continueToWallet": {
    "message": "Continue to wallet"
  },
  "contract": {
    "message": "Contract"
  },
  "contractAddress": {
    "message": "Contract address"
  },
  "contractAddressError": {
    "message": "You are sending tokens to the token's contract address. This may result in the loss of these tokens."
  },
  "contractDeployment": {
    "message": "Contract deployment"
  },
  "contractDescription": {
    "message": "To protect yourself against scammers, take a moment to verify third-party details."
  },
  "contractInteraction": {
    "message": "Contract interaction"
  },
  "contractNFT": {
    "message": "NFT contract"
  },
  "contractRequestingAccess": {
    "message": "Third party requesting access"
  },
  "contractRequestingSignature": {
    "message": "Third party requesting signature"
  },
  "contractRequestingSpendingCap": {
    "message": "Third party requesting spending cap"
  },
  "contractTitle": {
    "message": "Third-party details"
  },
  "contractToken": {
    "message": "Token contract"
  },
  "convertTokenToNFTDescription": {
    "message": "We've detected that this asset is an NFT. MetaMask now has full native support for NFTs. Would you like to remove it from your token list and add it as an NFT?"
  },
  "convertTokenToNFTExistDescription": {
    "message": "We’ve detected that this asset has been added as an NFT. Would you like to remove it from your token list?"
  },
  "coolWallet": {
    "message": "CoolWallet"
  },
  "copiedExclamation": {
    "message": "Copied."
  },
  "copyAddress": {
    "message": "Copy address to clipboard"
  },
  "copyPrivateKey": {
    "message": "Copy private key"
  },
  "copyRawTransactionData": {
    "message": "Copy raw transaction data"
  },
  "copyToClipboard": {
    "message": "Copy to clipboard"
  },
  "copyTransactionId": {
    "message": "Copy transaction ID"
  },
  "create": {
    "message": "Create"
  },
  "createNewWallet": {
    "message": "Create a new wallet"
  },
  "createPassword": {
    "message": "Create password"
  },
  "createSnapAccountDescription": {
    "message": "$1 wants to add a new account to MetaMask."
  },
  "createSnapAccountTitle": {
    "message": "Create account"
  },
  "crossChainSwapsLink": {
    "message": "Swap across networks with MetaMask Portfolio"
  },
  "cryptoCompare": {
    "message": "CryptoCompare"
  },
  "currencyConversion": {
    "message": "Currency conversion"
  },
  "currencyRateCheckToggle": {
    "message": "Show balance and token price checker"
  },
  "currencyRateCheckToggleDescription": {
    "message": "We use $1 and $2 APIs to display your balance and token price. $3",
    "description": "$1 represents Coingecko, $2 represents CryptoCompare and $3 represents Privacy Policy"
  },
  "currencySymbol": {
    "message": "Currency symbol"
  },
  "currencySymbolDefinition": {
    "message": "The ticker symbol displayed for this network’s currency."
  },
  "currentAccountNotConnected": {
    "message": "Your current account is not connected"
  },
  "currentExtension": {
    "message": "Current extension page"
  },
  "currentLanguage": {
    "message": "Current language"
  },
  "currentRpcUrlDeprecated": {
    "message": "The current rpc url for this network has been deprecated."
  },
  "currentTitle": {
    "message": "Current:"
  },
  "currentlyUnavailable": {
    "message": "Unavailable on this network"
  },
  "curveHighGasEstimate": {
    "message": "Aggressive gas estimate graph"
  },
  "curveLowGasEstimate": {
    "message": "Low gas estimate graph"
  },
  "curveMediumGasEstimate": {
    "message": "Market gas estimate graph"
  },
  "custodian": {
    "message": "Custodian"
  },
  "custodianAccountAddedDesc": {
    "message": "You can now use your accounts in MetaMask Institutional."
  },
  "custodianAccountAddedTitle": {
    "message": "Selected $1 accounts have been added."
  },
  "custodianQRCodeScan": {
    "message": "Scan QR code with your $1 mobile app"
  },
  "custodianQRCodeScanDescription": {
    "message": "Or log into your $1 account and click on the 'Connect to MMI' button"
  },
  "custodianReplaceRefreshTokenChangedFailed": {
    "message": "Please go to $1 and click the 'Connect to MMI' button within their user interface to connect your accounts to MMI again."
  },
  "custodianReplaceRefreshTokenChangedSubtitle": {
    "message": "You can now use your custodian accounts in MetaMask Institutional."
  },
  "custodianReplaceRefreshTokenChangedTitle": {
    "message": "Your custodian token has been refreshed"
  },
  "custodianReplaceRefreshTokenSubtitle": {
    "message": "This is will replace the custodian token for the following address:"
  },
  "custodianReplaceRefreshTokenTitle": {
    "message": "Replace custodian token"
  },
  "custodyDeeplinkDescription": {
    "message": "Approve the transaction in the $1 app. Once all required custody approvals have been performed the transaction will complete. Check your $1 app for status."
  },
  "custodyRefreshTokenModalDescription": {
    "message": "Please go to $1 and click the 'Connect to MMI' button within their user interface to connect your accounts to MMI again."
  },
  "custodyRefreshTokenModalDescription1": {
    "message": "Your custodian issues a token that authenticates the MetaMask Institutional extension, allowing you to connect your accounts."
  },
  "custodyRefreshTokenModalDescription2": {
    "message": "This token expires after a certain period for security reasons. This requires you to reconnect to MMI."
  },
  "custodyRefreshTokenModalSubtitle": {
    "message": "Why am I seeing this?"
  },
  "custodyRefreshTokenModalTitle": {
    "message": "Your custodian session has expired"
  },
  "custodySessionExpired": {
    "message": "Custodian session expired."
  },
  "custodyWrongChain": {
    "message": "This account is not set up for use with $1"
  },
  "custom": {
    "message": "Advanced"
  },
  "customContentSearch": {
    "message": "Search for a previously added network"
  },
  "customGasSettingToolTipMessage": {
    "message": "Use $1 to customize the gas price. This can be confusing if you aren’t familiar. Interact at your own risk.",
    "description": "$1 is key 'advanced' (text: 'Advanced') separated here so that it can be passed in with bold font-weight"
  },
  "customSpendLimit": {
    "message": "Custom spend limit"
  },
  "customSpendingCap": {
    "message": "Custom spending cap"
  },
  "customToken": {
    "message": "Custom token"
  },
  "customTokenWarningInNonTokenDetectionNetwork": {
    "message": "Token detection is not available on this network yet. Please import token manually and make sure you trust it. Learn about $1"
  },
  "customTokenWarningInTokenDetectionNetwork": {
    "message": "Anyone can create a token, including creating fake versions of existing tokens. Learn about $1"
  },
  "customTokenWarningInTokenDetectionNetworkWithTDOFF": {
    "message": "Make sure you trust a token before you import it. Learn how to avoid $1. You can also enable token detection $2."
  },
  "customerSupport": {
    "message": "customer support"
  },
  "customizeYourNotifications": {
    "message": "Customize your notifications"
  },
  "customizeYourNotificationsText": {
    "message": "Turn on the types of notifications you want to receive:"
  },
  "dappRequestedSpendingCap": {
    "message": "Site requested spending cap"
  },
  "dappSuggested": {
    "message": "Site suggested"
  },
  "dappSuggestedGasSettingToolTipMessage": {
    "message": "$1 has suggested this price.",
    "description": "$1 is url for the dapp that has suggested gas settings"
  },
  "dappSuggestedHigh": {
    "message": "Site suggested"
  },
  "dappSuggestedHighShortLabel": {
    "message": "Site (high)"
  },
  "dappSuggestedShortLabel": {
    "message": "Site"
  },
  "dappSuggestedTooltip": {
    "message": "$1 has recommended this price.",
    "description": "$1 represents the Dapp's origin"
  },
  "darkTheme": {
    "message": "Dark"
  },
  "data": {
    "message": "Data"
  },
  "dataBackupSeemsCorrupt": {
    "message": "Can not restore your data. The file appears to be corrupt."
  },
  "dataHex": {
    "message": "Hex"
  },
  "dcent": {
    "message": "D'Cent"
  },
  "decimal": {
    "message": "Token decimal"
  },
  "decimalsMustZerotoTen": {
    "message": "Decimals must be at least 0, and not over 36."
  },
  "decrypt": {
    "message": "Decrypt"
  },
  "decryptCopy": {
    "message": "Copy encrypted message"
  },
  "decryptInlineError": {
    "message": "This message cannot be decrypted due to error: $1",
    "description": "$1 is error message"
  },
  "decryptMessageNotice": {
    "message": "$1 would like to read this message to complete your action",
    "description": "$1 is the web3 site name"
  },
  "decryptMetamask": {
    "message": "Decrypt message"
  },
  "decryptRequest": {
    "message": "Decrypt request"
  },
  "delete": {
    "message": "Delete"
  },
  "deleteContact": {
    "message": "Delete contact"
  },
  "deleteNetwork": {
    "message": "Delete network?"
  },
  "deleteNetworkIntro": {
    "message": "If you delete this network, you will need to add it again to view your assets in this network"
  },
  "deleteNetworkTitle": {
    "message": "Delete $1 network?",
    "description": "$1 represents the name of the network"
  },
  "deposit": {
    "message": "Deposit"
  },
  "deprecatedGoerliNtwrkMsg": {
    "message": "Because of updates to the Ethereum system, the Goerli test network will be phased out soon."
  },
  "deprecatedNetwork": {
    "message": "This network is deprecated"
  },
  "deprecatedNetworkButtonMsg": {
    "message": "Got it"
  },
  "deprecatedNetworkDescription": {
    "message": "The network you're trying to connect to is no longer supported by Metamask. $1"
  },
  "description": {
    "message": "Description"
  },
  "descriptionFromSnap": {
    "message": "Description from $1",
    "description": "$1 represents the name of the snap"
  },
  "desktopApp": {
    "message": "Desktop App"
  },
  "desktopConnectionCriticalErrorDescription": {
    "message": "This error could be intermittent, so try restarting the extension or disable MetaMask Desktop."
  },
  "desktopConnectionCriticalErrorTitle": {
    "message": "MetaMask had trouble starting"
  },
  "desktopConnectionLostErrorDescription": {
    "message": "Please make sure you have the desktop app up and running or disable MetaMask Desktop."
  },
  "desktopConnectionLostErrorTitle": {
    "message": "MetaMask Desktop connection was lost"
  },
  "desktopDisableButton": {
    "message": "Disable Desktop App"
  },
  "desktopDisableErrorCTA": {
    "message": "Disable MetaMask Desktop"
  },
  "desktopEnableButton": {
    "message": "Enable Desktop App"
  },
  "desktopEnableButtonDescription": {
    "message": "Click to run all background processes in the desktop app."
  },
  "desktopErrorNavigateSettingsCTA": {
    "message": "Return to Settings Page"
  },
  "desktopErrorRestartMMCTA": {
    "message": "Restart MetaMask"
  },
  "desktopNotFoundErrorCTA": {
    "message": "Download MetaMask Desktop"
  },
  "desktopNotFoundErrorDescription1": {
    "message": "Please make sure you have the desktop app up and running."
  },
  "desktopNotFoundErrorDescription2": {
    "message": "If you have no desktop app installed, please download it on the MetaMask website."
  },
  "desktopNotFoundErrorTitle": {
    "message": "MetaMask Desktop was not found"
  },
  "desktopOpenOrDownloadCTA": {
    "message": "Open MetaMask Desktop"
  },
  "desktopOutdatedErrorCTA": {
    "message": "Update MetaMask Desktop"
  },
  "desktopOutdatedErrorDescription": {
    "message": "Your MetaMask desktop app needs to be upgraded."
  },
  "desktopOutdatedErrorTitle": {
    "message": "MetaMask Desktop is outdated"
  },
  "desktopOutdatedExtensionErrorCTA": {
    "message": "Update MetaMask Extension"
  },
  "desktopOutdatedExtensionErrorDescription": {
    "message": "Your MetaMask extension needs to be upgraded."
  },
  "desktopOutdatedExtensionErrorTitle": {
    "message": "MetaMask Extension is outdated"
  },
  "desktopPageDescription": {
    "message": "If the pairing is successful, extension will restart and you'll have to re-enter your password."
  },
  "desktopPageSubTitle": {
    "message": "Open your MetaMask Desktop and type this code"
  },
  "desktopPageTitle": {
    "message": "Pair with Desktop"
  },
  "desktopPairedWarningDeepLink": {
    "message": "Go to Settings in MetaMask Desktop"
  },
  "desktopPairedWarningDescription": {
    "message": "If you want to start a new pairing, please remove the current connection."
  },
  "desktopPairedWarningTitle": {
    "message": "MM Desktop is already paired"
  },
  "desktopPairingExpireMessage": {
    "message": "Code expires in $1 seconds"
  },
  "desktopRouteNotFoundErrorDescription": {
    "message": "desktopRouteNotFoundErrorDescription"
  },
  "desktopRouteNotFoundErrorTitle": {
    "message": "desktopRouteNotFoundErrorTitle"
  },
  "desktopUnexpectedErrorCTA": {
    "message": "Return MetaMask Home"
  },
  "desktopUnexpectedErrorDescription": {
    "message": "Check your MetaMask Desktop to restore connection"
  },
  "desktopUnexpectedErrorTitle": {
    "message": "Something went wrong..."
  },
  "details": {
    "message": "Details"
  },
  "developerOptions": {
    "message": "Developer Options"
  },
  "developerOptionsResetStatesAnnouncementsDescription": {
    "message": "Resets isShown boolean to false for all announcements. Announcements are the notifications shown in the What's New popup modal."
  },
  "developerOptionsResetStatesOnboarding": {
    "message": "Resets various states related to onboarding and redirects to the \"Secure Your Wallet\" onboarding page."
  },
<<<<<<< HEAD
=======
  "developerOptionsServiceWorkerKeepAlive": {
    "message": "Results in a timestamp being continuously saved to session.storage"
  },
>>>>>>> cf417bb2
  "disabledGasOptionToolTipMessage": {
    "message": "“$1” is disabled because it does not meet the minimum of a 10% increase from the original gas fee.",
    "description": "$1 is gas estimate type which can be market or aggressive"
  },
  "disconnect": {
    "message": "Disconnect"
  },
  "disconnectAllAccounts": {
    "message": "Disconnect all accounts"
  },
  "disconnectAllAccountsConfirmationDescription": {
    "message": "Are you sure you want to disconnect? You may lose site functionality."
  },
  "disconnectAllAccountsText": {
    "message": "accounts"
  },
  "disconnectAllSnapsText": {
    "message": "Snaps"
  },
  "disconnectAllText": {
    "message": "If you disconnect your $1 from $2, you'll need to reconnect to use them again.",
    "description": "$1 will map to `disconnectAllAccountsText` or `disconnectAllSnapsText`, $2 represents the website hostname"
  },
  "disconnectAllTitle": {
    "message": "Disconnect all $1",
    "description": "$1 will map to `disconnectAllAccountsText` or `disconnectAllSnapsText`"
  },
  "disconnectPrompt": {
    "message": "Disconnect $1"
  },
  "disconnectThisAccount": {
    "message": "Disconnect this account"
  },
  "disconnectedAllAccountsToast": {
    "message": "All accounts disconnected from $1",
    "description": "$1 is name of the dapp`"
  },
  "disconnectedSingleAccountToast": {
    "message": "$1 disconnected from $2",
    "description": "$1 is name of the name and $2 represents the dapp name`"
  },
  "discoverSnaps": {
    "message": "Discover Snaps",
    "description": "Text that links to the Snaps website. Displayed in a banner on Snaps list page in settings."
  },
  "dismiss": {
    "message": "Dismiss"
  },
  "dismissReminderDescriptionField": {
    "message": "Turn this on to dismiss the Secret Recovery Phrase backup reminder message. We highly recommend that you back up your Secret Recovery Phrase to avoid loss of funds"
  },
  "dismissReminderField": {
    "message": "Dismiss Secret Recovery Phrase backup reminder"
  },
  "displayNftMedia": {
    "message": "Display NFT media"
  },
  "displayNftMediaDescription": {
    "message": "Displaying NFT media and data exposes your IP address to OpenSea or other third parties. This can allow attackers to associate your IP address with your Ethereum address. NFT autodetection relies on this setting, and won't be available when this is turned off."
  },
  "diveStraightIntoUsingYourTokens": {
    "message": "Dive straight into using your tokens"
  },
  "doNotShare": {
    "message": "Do not share this with anyone"
  },
  "domain": {
    "message": "Domain"
  },
  "domainNotSupportedOnNetwork": {
    "message": "Network does not support domain lookup"
  },
  "done": {
    "message": "Done"
  },
  "dontShowThisAgain": {
    "message": "Don't show this again"
  },
  "downArrow": {
    "message": "down arrow"
  },
  "downloadGoogleChrome": {
    "message": "Download Google Chrome"
  },
  "downloadNow": {
    "message": "Download Now"
  },
  "downloadStateLogs": {
    "message": "Download state logs"
  },
  "dragAndDropBanner": {
    "message": "You can drag networks to reorder them. "
  },
  "dropped": {
    "message": "Dropped"
  },
  "edit": {
    "message": "Edit"
  },
  "editANickname": {
    "message": "Edit nickname"
  },
  "editAddressNickname": {
    "message": "Edit address nickname"
  },
  "editCancellationGasFeeModalTitle": {
    "message": "Edit cancellation gas fee"
  },
  "editContact": {
    "message": "Edit contact"
  },
  "editGasFeeModalTitle": {
    "message": "Edit gas fee"
  },
  "editGasLimitOutOfBounds": {
    "message": "Gas limit must be at least $1"
  },
  "editGasLimitOutOfBoundsV2": {
    "message": "Gas limit must be greater than $1 and less than $2",
    "description": "$1 is the minimum limit for gas and $2 is the maximum limit"
  },
  "editGasLimitTooltip": {
    "message": "Gas limit is the maximum units of gas you are willing to use. Units of gas are a multiplier to “Max priority fee” and “Max fee”."
  },
  "editGasMaxBaseFeeGWEIImbalance": {
    "message": "Max base fee cannot be lower than priority fee"
  },
  "editGasMaxBaseFeeHigh": {
    "message": "Max base fee is higher than necessary"
  },
  "editGasMaxBaseFeeLow": {
    "message": "Max base fee is low for current network conditions"
  },
  "editGasMaxFeeHigh": {
    "message": "Max fee is higher than necessary"
  },
  "editGasMaxFeeLow": {
    "message": "Max fee too low for network conditions"
  },
  "editGasMaxFeePriorityImbalance": {
    "message": "Max fee cannot be lower than max priority fee"
  },
  "editGasMaxPriorityFeeBelowMinimum": {
    "message": "Max priority fee must be greater than 0 GWEI"
  },
  "editGasMaxPriorityFeeBelowMinimumV2": {
    "message": "Priority fee must be greater than 0."
  },
  "editGasMaxPriorityFeeHigh": {
    "message": "Max priority fee is higher than necessary. You may pay more than needed."
  },
  "editGasMaxPriorityFeeHighV2": {
    "message": "Priority fee is higher than necessary. You may pay more than needed"
  },
  "editGasMaxPriorityFeeLow": {
    "message": "Max priority fee is low for current network conditions"
  },
  "editGasMaxPriorityFeeLowV2": {
    "message": "Priority fee is low for current network conditions"
  },
  "editGasPriceTooLow": {
    "message": "Gas price must be greater than 0"
  },
  "editGasPriceTooltip": {
    "message": "This network requires a “Gas price” field when submitting a transaction. Gas price is the amount you will pay pay per unit of gas."
  },
  "editGasSubTextAmountLabel": {
    "message": "Max amount:",
    "description": "This is meant to be used as the $1 substitution editGasSubTextAmount"
  },
  "editGasSubTextFeeLabel": {
    "message": "Max fee:"
  },
  "editGasTitle": {
    "message": "Edit priority"
  },
  "editGasTooLow": {
    "message": "Unknown processing time"
  },
  "editNonceField": {
    "message": "Edit nonce"
  },
  "editNonceMessage": {
    "message": "This is an advanced feature, use cautiously."
  },
  "editPermission": {
    "message": "Edit permission"
  },
  "editSpeedUpEditGasFeeModalTitle": {
    "message": "Edit speed up gas fee"
  },
<<<<<<< HEAD
=======
  "effortlesslyNavigateYourDigitalAssets": {
    "message": "Effortlessly navigate your digital assets"
  },
>>>>>>> cf417bb2
  "enable": {
    "message": "Enable"
  },
  "enableAutoDetect": {
    "message": " Enable autodetect"
  },
  "enableFromSettings": {
    "message": " Enable it from Settings."
  },
  "enableSnap": {
    "message": "Enable"
  },
  "enableToken": {
    "message": "enable $1",
    "description": "$1 is a token symbol, e.g. ETH"
  },
  "enableTokenAutoDetection": {
    "message": "Enable token autodetection"
  },
  "enabled": {
    "message": "Enabled"
  },
  "encryptionPublicKeyNotice": {
    "message": "$1 would like your public encryption key. By consenting, this site will be able to compose encrypted messages to you.",
    "description": "$1 is the web3 site name"
  },
  "encryptionPublicKeyRequest": {
    "message": "Request encryption public key"
  },
  "endpointReturnedDifferentChainId": {
    "message": "The RPC URL you have entered returned a different chain ID ($1). Please update the Chain ID to match the RPC URL of the network you are trying to add.",
    "description": "$1 is the return value of eth_chainId from an RPC endpoint"
  },
  "enhancedTokenDetectionAlertMessage": {
    "message": "Enhanced token detection is currently available on $1. $2"
  },
  "ensDomainsSettingDescriptionIntroduction": {
    "message": "MetaMask lets you see ENS domains right in your browser's address bar. Here's how it works:"
  },
  "ensDomainsSettingDescriptionOutroduction": {
    "message": "Keep in mind that using this feature exposes your IP address to IPFS third-party services."
  },
  "ensDomainsSettingDescriptionPart1": {
    "message": "MetaMask checks with Ethereum's ENS contract to find the code connected to the ENS name."
  },
  "ensDomainsSettingDescriptionPart2": {
    "message": "If the code links to IPFS, you can see the content associated with it (usually a website)."
  },
  "ensDomainsSettingTitle": {
    "message": "Show ENS domains in address bar"
  },
  "ensIllegalCharacter": {
    "message": "Illegal character for ENS."
  },
  "ensRegistrationError": {
    "message": "Error in ENS name registration"
  },
  "ensUnknownError": {
    "message": "ENS lookup failed."
  },
  "enterANumber": {
    "message": "Enter a number"
  },
  "enterCustodianToken": {
    "message": "Enter your $1 token or add a new token"
  },
  "enterMaxSpendLimit": {
    "message": "Enter max spend limit"
  },
  "enterOptionalPassword": {
    "message": "Enter optional password"
  },
  "enterPasswordContinue": {
    "message": "Enter password to continue"
  },
  "enterTokenNameOrAddress": {
    "message": "Enter token name or paste address"
  },
  "enterYourPassword": {
    "message": "Enter your password"
  },
  "errorCode": {
    "message": "Code: $1",
    "description": "Displayed error code for debugging purposes. $1 is the error code"
  },
  "errorDetails": {
    "message": "Error details",
    "description": "Title for collapsible section that displays error details for debugging purposes"
  },
  "errorGettingSafeChainList": {
    "message": "Error while getting safe chain list, please continue with caution."
  },
  "errorMessage": {
    "message": "Message: $1",
    "description": "Displayed error message for debugging purposes. $1 is the error message"
  },
  "errorName": {
    "message": "Code: $1",
    "description": "Displayed error name for debugging purposes. $1 is the error name"
  },
  "errorPageMessage": {
    "message": "Try again by reloading the page, or contact support $1.",
    "description": "Message displayed on generic error page in the fullscreen or notification UI, $1 is a clickable link with text defined by the 'here' key. The link will open to a form where users can file support tickets."
  },
  "errorPagePopupMessage": {
    "message": "Try again by closing and reopening the popup, or contact support $1.",
    "description": "Message displayed on generic error page in the popup UI, $1 is a clickable link with text defined by the 'here' key. The link will open to a form where users can file support tickets."
  },
  "errorPageTitle": {
    "message": "MetaMask encountered an error",
    "description": "Title of generic error page"
  },
  "errorStack": {
    "message": "Stack:",
    "description": "Title for error stack, which is displayed for debugging purposes"
  },
  "errorWhileConnectingToRPC": {
    "message": "Error while connecting to the custom network."
  },
  "errorWithSnap": {
    "message": "Error with $1",
    "description": "$1 represents the name of the snap"
  },
  "estimatedFee": {
    "message": "Estimated fee"
  },
  "ethGasPriceFetchWarning": {
    "message": "Backup gas price is provided as the main gas estimation service is unavailable right now."
  },
  "ethereumProviderAccess": {
    "message": "Grant Ethereum provider access to $1",
    "description": "The parameter is the name of the requesting origin"
  },
  "ethereumPublicAddress": {
    "message": "Ethereum public address"
  },
  "etherscan": {
    "message": "Etherscan"
  },
  "etherscanView": {
    "message": "View account on Etherscan"
  },
  "etherscanViewOn": {
    "message": "View on Etherscan"
  },
  "expandView": {
    "message": "Expand view"
  },
  "experimental": {
    "message": "Experimental"
  },
  "extendWalletWithSnaps": {
    "message": "Explore community-built Snaps to customize your web3 experience",
    "description": "Banner description displayed on Snaps list page in Settings when less than 6 Snaps is installed."
  },
  "extensionInsallCompleteDescription": {
    "message": "Return to the MetaMask Institutional product onboarding to connect your custodial or self-custodial accounts."
  },
  "extensionInsallCompleteTitle": {
    "message": "Extension install complete"
  },
  "externalExtension": {
    "message": "External extension"
  },
  "externalNameSourcesSetting": {
    "message": "Proposed nicknames"
  },
  "externalNameSourcesSettingDescription": {
    "message": "We’ll fetch proposed nicknames for addresses you interact with from third-party sources like Etherscan, Infura, and Lens Protocol. These sources will be able to see the those addresses and your IP address. Your account address won’t be exposed to third parties."
  },
  "failed": {
    "message": "Failed"
  },
  "failedToFetchChainId": {
    "message": "Could not fetch chain ID. Is your RPC URL correct?"
  },
  "failedToFetchTickerSymbolData": {
    "message": "Ticker symbol verification data is currently unavailable, make sure that the symbol you have entered is correct. It will impact the conversion rates that you see for this network"
  },
  "failureMessage": {
    "message": "Something went wrong, and we were unable to complete the action"
  },
  "fast": {
    "message": "Fast"
  },
  "feeAssociatedRequest": {
    "message": "A fee is associated with this request."
  },
  "feeDetails": {
    "message": "Fee details"
  },
  "fiat": {
    "message": "Fiat",
    "description": "Exchange type"
  },
  "fileImportFail": {
    "message": "File import not working? Click here!",
    "description": "Helps user import their account from a JSON file"
  },
  "flaskWelcomeUninstall": {
    "message": "you should uninstall this extension",
    "description": "This request is shown on the Flask Welcome screen. It is intended for non-developers, and will be bolded."
  },
  "flaskWelcomeWarning1": {
    "message": "Flask is for developers to experiment with new unstable APIs. Unless you are a developer or beta tester, $1.",
    "description": "This is a warning shown on the Flask Welcome screen, intended to encourage non-developers not to proceed any further. $1 is the bolded message 'flaskWelcomeUninstall'"
  },
  "flaskWelcomeWarning2": {
    "message": "We do not guarantee the safety or stability of this extension. The new APIs offered by Flask are not hardened against phishing attacks, meaning that any site or snap that requires Flask might be a malicious attempt to steal your assets.",
    "description": "This explains the risks of using MetaMask Flask"
  },
  "flaskWelcomeWarning3": {
    "message": "All Flask APIs are experimental. They may be changed or removed without notice, or they might stay on Flask indefinitely without ever being migrated to stable MetaMask. Use them at your own risk.",
    "description": "This message warns developers about unstable Flask APIs"
  },
  "flaskWelcomeWarning4": {
    "message": "Make sure to disable your regular MetaMask extension when using Flask.",
    "description": "This message calls to pay attention about multiple versions of MetaMask running on the same site (Flask + Prod)"
  },
  "flaskWelcomeWarningAcceptButton": {
    "message": "I accept the risks",
    "description": "this text is shown on a button, which the user presses to confirm they understand the risks of using Flask"
  },
  "floatAmountToken": {
    "message": "Token amount must be an integer"
  },
  "followUsOnTwitter": {
    "message": "Follow us on Twitter"
  },
  "forbiddenIpfsGateway": {
    "message": "Forbidden IPFS Gateway: Please specify a CID gateway"
  },
  "forgetDevice": {
    "message": "Forget this device"
  },
  "forgotPassword": {
    "message": "Forgot password?"
  },
  "from": {
    "message": "From"
  },
  "fromAddress": {
    "message": "From: $1",
    "description": "$1 is the address to include in the From label. It is typically shortened first using shortenAddress"
  },
  "fromTokenLists": {
    "message": "From token lists: $1"
  },
  "function": {
    "message": "Function: $1"
  },
  "functionApprove": {
    "message": "Function: Approve"
  },
  "functionSetApprovalForAll": {
    "message": "Function: SetApprovalForAll"
  },
  "functionType": {
    "message": "Function type"
  },
  "fundYourWallet": {
    "message": "Fund your wallet"
  },
  "fundYourWalletDescription": {
    "message": "Get started by adding some $1 to your wallet.",
    "description": "$1 is the token symbol"
  },
  "gas": {
    "message": "Gas"
  },
  "gasDisplayAcknowledgeDappButtonText": {
    "message": "Edit suggested gas fee"
  },
  "gasDisplayDappWarning": {
    "message": "This gas fee has been suggested by $1. Overriding this may cause a problem with your transaction. Please reach out to $1 if you have questions.",
    "description": "$1 represents the Dapp's origin"
  },
  "gasIsETH": {
    "message": "Gas is $1 "
  },
  "gasLimit": {
    "message": "Gas limit"
  },
  "gasLimitInfoTooltipContent": {
    "message": "Gas limit is the maximum amount of units of gas you are willing to spend."
  },
  "gasLimitRecommended": {
    "message": "Recommended gas limit is $1. If the gas limit is less than that, it may fail."
  },
  "gasLimitTooLow": {
    "message": "Gas limit must be at least 21000"
  },
  "gasLimitTooLowWithDynamicFee": {
    "message": "Gas limit must be at least $1",
    "description": "$1 is the custom gas limit, in decimal."
  },
  "gasLimitV2": {
    "message": "Gas limit"
  },
  "gasOption": {
    "message": "Gas option"
  },
  "gasPrice": {
    "message": "Gas price (GWEI)"
  },
  "gasPriceExcessive": {
    "message": "Your gas fee is set unnecessarily high. Consider lowering the amount."
  },
  "gasPriceExcessiveInput": {
    "message": "Gas price is excessive"
  },
  "gasPriceExtremelyLow": {
    "message": "Gas price extremely low"
  },
  "gasPriceFetchFailed": {
    "message": "Gas price estimation failed due to network error."
  },
  "gasPriceInfoTooltipContent": {
    "message": "Gas price specifies the amount of Ether you are willing to pay for each unit of gas."
  },
  "gasTimingHoursShort": {
    "message": "$1 hrs",
    "description": "$1 represents a number of hours"
  },
  "gasTimingLow": {
    "message": "Slow"
  },
  "gasTimingMinutesShort": {
    "message": "$1 min",
    "description": "$1 represents a number of minutes"
  },
  "gasTimingSecondsShort": {
    "message": "$1 sec",
    "description": "$1 represents a number of seconds"
  },
  "gasUsed": {
    "message": "Gas used"
  },
  "general": {
    "message": "General"
  },
  "generalCameraError": {
    "message": "We couldn't access your camera. Please give it another try."
  },
  "generalCameraErrorTitle": {
    "message": "Something went wrong...."
  },
  "genericExplorerView": {
    "message": "View account on $1"
  },
  "getStartedWithNFTs": {
    "message": "Get $1 to buy NFTs",
    "description": "$1 is the token symbol"
  },
  "getStartedWithNFTsDescription": {
    "message": "Get started with NFTs by adding some $1 to your wallet.",
    "description": "$1 is the token symbol"
  },
  "goBack": {
    "message": "Go back"
  },
  "goToSite": {
    "message": "Go to site"
  },
  "goerli": {
    "message": "Goerli test network"
  },
  "gotIt": {
    "message": "Got it"
  },
  "grantedToWithColon": {
    "message": "Granted to:"
  },
  "gwei": {
    "message": "GWEI"
  },
  "hardware": {
    "message": "Hardware"
  },
  "hardwareWalletConnected": {
    "message": "Hardware wallet connected"
  },
  "hardwareWalletLegacyDescription": {
    "message": "(legacy)",
    "description": "Text representing the MEW path"
  },
  "hardwareWalletSupportLinkConversion": {
    "message": "click here"
  },
  "hardwareWallets": {
    "message": "Connect a hardware wallet"
  },
  "hardwareWalletsInfo": {
    "message": "Hardware wallet integrations use API calls to external servers, which can see your IP address and the smart contract addresses you interact with."
  },
  "hardwareWalletsMsg": {
    "message": "Select a hardware wallet you would like to use with MetaMask."
  },
  "here": {
    "message": "here",
    "description": "as in -click here- for more information (goes with troubleTokenBalances)"
  },
  "hexData": {
    "message": "Hex data"
  },
  "hiddenAccounts": {
    "message": "Hidden accounts"
  },
  "hide": {
    "message": "Hide"
  },
  "hideAccount": {
    "message": "Hide account"
  },
  "hideFullTransactionDetails": {
    "message": "Hide full transaction details"
  },
  "hideSeedPhrase": {
    "message": "Hide seed phrase"
  },
  "hideSentitiveInfo": {
    "message": "Hide sensitive information"
  },
  "hideToken": {
    "message": "Hide token"
  },
  "hideTokenPrompt": {
    "message": "Hide token?"
  },
  "hideTokenSymbol": {
    "message": "Hide $1",
    "description": "$1 is the symbol for a token (e.g. 'DAI')"
  },
  "hideZeroBalanceTokens": {
    "message": "Hide tokens without balance"
  },
  "high": {
    "message": "Aggressive"
  },
  "highGasSettingToolTipMessage": {
    "message": "High probability, even in volatile markets. Use $1 to cover surges in network traffic due to things like popular NFT drops.",
    "description": "$1 is key 'high' (text: 'Aggressive') separated here so that it can be passed in with bold font-weight"
  },
  "highLowercase": {
    "message": "high"
  },
  "history": {
    "message": "History"
  },
  "holdToRevealContent1": {
    "message": "Your Secret Recovery Phrase provides $1",
    "description": "$1 is a bolded text with the message from 'holdToRevealContent2'"
  },
  "holdToRevealContent2": {
    "message": "full access to your wallet and funds.",
    "description": "Is the bolded text in 'holdToRevealContent1'"
  },
  "holdToRevealContent3": {
    "message": "Do not share this with anyone. $1 $2",
    "description": "$1 is a message from 'holdToRevealContent4' and $2 is a text link with the message from 'holdToRevealContent5'"
  },
  "holdToRevealContent4": {
    "message": "MetaMask Support will not request this,",
    "description": "Part of 'holdToRevealContent3'"
  },
  "holdToRevealContent5": {
    "message": "but phishers might.",
    "description": "The text link in 'holdToRevealContent3'"
  },
  "holdToRevealContentPrivateKey1": {
    "message": "Your Private Key provides $1",
    "description": "$1 is a bolded text with the message from 'holdToRevealContentPrivateKey2'"
  },
  "holdToRevealContentPrivateKey2": {
    "message": "full access to your wallet and funds.",
    "description": "Is the bolded text in 'holdToRevealContentPrivateKey2'"
  },
  "holdToRevealLockedLabel": {
    "message": "hold to reveal circle locked"
  },
  "holdToRevealPrivateKey": {
    "message": "Hold to reveal Private Key"
  },
  "holdToRevealPrivateKeyTitle": {
    "message": "Keep your private key safe"
  },
  "holdToRevealSRP": {
    "message": "Hold to reveal SRP"
  },
  "holdToRevealSRPTitle": {
    "message": "Keep your SRP safe"
  },
  "holdToRevealUnlockedLabel": {
    "message": "hold to reveal circle unlocked"
  },
  "id": {
    "message": "ID"
  },
  "ignoreAll": {
    "message": "Ignore all"
  },
  "ignoreTokenWarning": {
    "message": "If you hide tokens, they will not be shown in your wallet. However, you can still add them by searching for them."
  },
  "imToken": {
    "message": "imToken"
  },
  "immediateAccessToYourTokens": {
    "message": "Immediate access to your tokens"
  },
  "import": {
    "message": "Import",
    "description": "Button to import an account from a selected file"
  },
  "importAccount": {
    "message": "Import account"
  },
  "importAccountError": {
    "message": "Error importing account."
  },
  "importAccountErrorIsSRP": {
    "message": "You have entered a Secret Recovery Phrase (or mnemonic). To import an account here, you have to enter a private key, which is a hexadecimal string of length 64."
  },
  "importAccountErrorNotAValidPrivateKey": {
    "message": "This is not a valid private key. You have entered a hexadecimal string, but it must be 64 characters long."
  },
  "importAccountErrorNotHexadecimal": {
    "message": "This is not a valid private key. You must enter a hexadecimal string of length 64."
  },
  "importAccountJsonLoading1": {
    "message": "Expect this JSON import to take a few minutes and freeze MetaMask."
  },
  "importAccountJsonLoading2": {
    "message": "We apologize, and we will make it faster in the future."
  },
  "importAccountMsg": {
    "message": "Imported accounts won’t be associated with your MetaMask Secret Recovery Phrase. Learn more about imported accounts"
  },
  "importMyWallet": {
    "message": "Import my wallet"
  },
  "importNFT": {
    "message": "Import NFT"
  },
  "importNFTAddressToolTip": {
    "message": "On OpenSea, for example, on the NFT's page under Details, there is a blue hyperlinked value labeled 'Contract Address'. If you click on this, it will take you to the contract's address on Etherscan; at the top-left of that page, there should be an icon labeled 'Contract', and to the right, a long string of letters and numbers. This is the address of the contract that created your NFT. Click on the 'copy' icon to the right of the address, and you'll have it on your clipboard."
  },
  "importNFTPage": {
    "message": "Import NFT page"
  },
  "importNFTTokenIdToolTip": {
    "message": "An NFT's ID is a unique identifier since no two NFTs are alike. Again, on OpenSea this number is under 'Details'. Make a note of it, or copy it onto your clipboard."
  },
  "importSelectedTokens": {
    "message": "Import selected tokens?"
  },
  "importSelectedTokensDescription": {
    "message": "Only the tokens you've selected will appear in your wallet. You can always import hidden tokens later by searching for them."
  },
  "importTokenQuestion": {
    "message": "Import token?"
  },
  "importTokenWarning": {
    "message": "Anyone can create a token with any name, including fake versions of existing tokens. Add and trade at your own risk!"
  },
  "importTokensCamelCase": {
    "message": "Import tokens"
  },
  "importTokensError": {
    "message": "We could not import the tokens. Please try again later."
  },
  "importWithCount": {
    "message": "Import $1",
    "description": "$1 will the number of detected tokens that are selected for importing, if all of them are selected then $1 will be all"
  },
  "imported": {
    "message": "Imported",
    "description": "status showing that an account has been fully loaded into the keyring"
  },
  "inYourSettings": {
    "message": "in your Settings"
  },
  "infuraBlockedNotification": {
    "message": "MetaMask is unable to connect to the blockchain host. Review possible reasons $1.",
    "description": "$1 is a clickable link with with text defined by the 'here' key"
  },
  "initialTransactionConfirmed": {
    "message": "Your initial transaction was confirmed by the network. Click OK to go back."
  },
  "inlineAlert": {
    "message": "Alert"
  },
  "inputLogicEmptyState": {
    "message": "Only enter a number that you're comfortable with the third party spending now or in the future. You can always increase the spending cap later."
  },
  "inputLogicEqualOrSmallerNumber": {
    "message": "This allows the third party to spend $1 from your current balance.",
    "description": "$1 is the current token balance in the account and the name of the current token"
  },
  "inputLogicHigherNumber": {
    "message": "This allows the third party to spend all your token balance until it reaches the cap or you revoke the spending cap. If this is not intended, consider setting a lower spending cap."
  },
  "insightWarning": {
    "message": "warning"
  },
  "insightWarningCheckboxMessage": {
    "message": "$1 the request by $2",
    "description": "$1 is the action i.e. sign, confirm. $2 is the origin making the request."
  },
  "insightWarningContentPlural": {
    "message": "Review $1 before $2. Once made, the $3 is irreversible.",
    "description": "$1 the 'insightWarnings' message (2 warnings) representing warnings, $2 is the action (i.e. signing) and $3 is the result (i.e. signature, transaction)"
  },
  "insightWarningContentSingular": {
    "message": "Review $1 before $2. Once made, the $3 is irreversible.",
    "description": "$1 is the 'insightWarning' message (1 warning), $2 is the action (i.e. signing) and $3 is the result (i.e. signature, transaction)"
  },
  "insightWarningHeader": {
    "message": "This request may be risky"
  },
  "insightWarnings": {
    "message": "warnings"
  },
  "insightsFromSnap": {
    "message": "Insights from $1",
    "description": "$1 represents the name of the snap"
  },
  "install": {
    "message": "Install"
  },
  "installExtension": {
    "message": "Install extension"
  },
  "installExtensionDescription": {
    "message": "The institution-compliant version of the world's leading web3 wallet, MetaMask."
  },
  "installOrigin": {
    "message": "Install origin"
  },
  "installRequest": {
    "message": "Add to MetaMask"
  },
  "installedOn": {
    "message": "Installed on $1",
    "description": "$1 is the date when the snap has been installed"
  },
  "insufficientBalance": {
    "message": "Insufficient balance."
  },
  "insufficientCurrencyBuyOrDeposit": {
    "message": "You do not have enough $1 in your account to pay for transaction fees on $2 network. $3 or deposit from another account.",
    "description": "$1 is the native currency of the network, $2 is the name of the current network, $3 is the key 'buy' + the ticker symbol of the native currency of the chain wrapped in a button"
  },
  "insufficientCurrencyBuyOrReceive": {
    "message": "You do not have enough $1 in your account to pay for transaction fees on $2 network. $3 or $4 from another account.",
    "description": "$1 is the native currency of the network, $2 is the name of the current network, $3 is the key 'buy' + the ticker symbol of the native currency of the chain wrapped in a button, $4 is the key 'deposit' button"
  },
  "insufficientCurrencyDeposit": {
    "message": "You do not have enough $1 in your account to pay for transaction fees on $2 network. Deposit $1 from another account.",
    "description": "$1 is the native currency of the network, $2 is the name of the current network"
  },
  "insufficientFunds": {
    "message": "Insufficient funds."
  },
  "insufficientFundsForGas": {
    "message": "Insufficient funds for gas"
  },
  "insufficientTokens": {
    "message": "Insufficient tokens."
  },
  "interactingWith": {
    "message": "Interacting with"
  },
  "interactingWithTransactionDescription": {
    "message": "This is the contract you're interacting with. Protect yourself from scammers by  verifying the details."
  },
  "invalidAddress": {
    "message": "Invalid address"
  },
  "invalidAddressRecipient": {
    "message": "Recipient address is invalid"
  },
  "invalidAddressRecipientNotEthNetwork": {
    "message": "Not ETH network, set to lowercase"
  },
  "invalidAssetType": {
    "message": "This asset is an NFT and needs to be re-added on the Import NFTs page found under the NFTs tab"
  },
  "invalidBlockExplorerURL": {
    "message": "Invalid block explorer URL"
  },
  "invalidChainIdTooBig": {
    "message": "Invalid chain ID. The chain ID is too big."
  },
  "invalidCustomNetworkAlertContent1": {
    "message": "The chain ID for custom network '$1' has to be re-entered.",
    "description": "$1 is the name/identifier of the network."
  },
  "invalidCustomNetworkAlertContent2": {
    "message": "To protect you from malicious or faulty network providers, chain IDs are now required for all custom networks."
  },
  "invalidCustomNetworkAlertContent3": {
    "message": "Go to Settings > Network and enter the chain ID. You can find the chain IDs of most popular networks on $1.",
    "description": "$1 is a link to https://chainid.network"
  },
  "invalidCustomNetworkAlertTitle": {
    "message": "Invalid custom network"
  },
  "invalidHexNumber": {
    "message": "Invalid hexadecimal number."
  },
  "invalidHexNumberLeadingZeros": {
    "message": "Invalid hexadecimal number. Remove any leading zeros."
  },
  "invalidIpfsGateway": {
    "message": "Invalid IPFS Gateway: The value must be a valid URL"
  },
  "invalidNumber": {
    "message": "Invalid number. Enter a decimal or '0x'-prefixed hexadecimal number."
  },
  "invalidNumberLeadingZeros": {
    "message": "Invalid number. Remove any leading zeros."
  },
  "invalidRPC": {
    "message": "Invalid RPC URL"
  },
  "invalidSeedPhrase": {
    "message": "Invalid Secret Recovery Phrase"
  },
  "invalidSeedPhraseCaseSensitive": {
    "message": "Invalid input! Secret Recovery Phrase is case sensitive."
  },
  "ipfsGateway": {
    "message": "IPFS gateway"
  },
  "ipfsGatewayDescription": {
    "message": "MetaMask uses third-party services to show images of your NFTs stored on IPFS, display information related to ENS addresses entered in your browser's address bar, and fetch icons for different tokens. Your IP address may be exposed to these services when you’re using them."
  },
  "ipfsToggleModalDescriptionOne": {
    "message": "We use third-party services to show images of your NFTs stored on IPFS, display information related to ENS addresses entered in your browser's address bar, and fetch icons for different tokens. Your IP address may be exposed to these services when you’re using them."
  },
  "ipfsToggleModalDescriptionTwo": {
    "message": "Selecting Confirm turns on IPFS resolution. You can turn it off in $1 at any time.",
    "description": "$1 is the method to turn off ipfs"
  },
  "ipfsToggleModalSettings": {
    "message": "Settings > Security and privacy"
  },
  "isSigningOrSubmitting": {
    "message": "A previous transaction is still being signed or submitted"
  },
  "jazzAndBlockies": {
    "message": "Jazzicons and Blockies are two different styles of unique icons that help you identify an account at a glance."
  },
  "jazzicons": {
    "message": "Jazzicons"
  },
  "jsDeliver": {
    "message": "jsDeliver"
  },
  "jsonFile": {
    "message": "JSON File",
    "description": "format for importing an account"
  },
  "keyringAccountName": {
    "message": "Account name"
  },
  "keyringAccountPublicAddress": {
    "message": "Public Address"
  },
  "keyringSnapRemovalResult1": {
    "message": "$1 $2removed",
    "description": "Displays the result after removal of a keyring snap. $1 is the snap name, $2 is whether it is successful or not"
  },
  "keyringSnapRemovalResultNotSuccessful": {
    "message": "not ",
    "description": "Displays the `not` word in $2."
  },
  "keyringSnapRemoveConfirmation": {
    "message": "Type $1 to confirm you want to remove this snap:",
    "description": "Asks user to input the name nap prior to deleting the snap. $1 is the snap name"
  },
  "keystone": {
    "message": "Keystone"
  },
  "knownAddressRecipient": {
    "message": "Known contract address."
  },
  "knownTokenWarning": {
    "message": "This action will edit tokens that are already listed in your wallet, which can be used to phish you. Only approve if you are certain that you mean to change what these tokens represent. Learn more about $1"
  },
  "lastConnected": {
    "message": "Last connected"
  },
  "lastPriceSold": {
    "message": "Last price sold"
  },
  "lastSold": {
    "message": "Last sold"
  },
  "lavaDomeCopyWarning": {
    "message": "For your safety, selecting this text is not available right now."
  },
  "layer1Fees": {
    "message": "Layer 1 fees"
  },
  "layer2Fees": {
    "message": "Layer 2 fees"
  },
  "learnCancelSpeeedup": {
    "message": "Learn how to $1",
    "description": "$1 is link to cancel or speed up transactions"
  },
  "learnMore": {
    "message": "learn more"
  },
  "learnMoreAboutGas": {
    "message": "Want to $1 about gas?",
    "description": "$1 will be replaced by the learnMore translation key"
  },
  "learnMoreKeystone": {
    "message": "Learn More"
  },
  "learnMoreUpperCase": {
    "message": "Learn more"
  },
  "learnMoreUpperCaseWithDot": {
    "message": "Learn more."
  },
  "learnScamRisk": {
    "message": "scams and security risks."
  },
  "learnToBridge": {
    "message": "Learn to bridge"
  },
  "leaveMetaMask": {
    "message": "Leave MetaMask?"
  },
  "leaveMetaMaskDesc": {
    "message": "You're about to visit a site outside of MetaMask. Double-check the URL before continuing."
  },
  "ledgerAccountRestriction": {
    "message": "You need to make use your last account before you can add a new one."
  },
  "ledgerConnectionInstructionCloseOtherApps": {
    "message": "Close any other software connected to your device and then click here to refresh."
  },
  "ledgerConnectionInstructionHeader": {
    "message": "Prior to clicking confirm:"
  },
  "ledgerConnectionInstructionStepFour": {
    "message": "Enable \"smart contract data\" or \"blind signing\" on your Ledger device."
  },
  "ledgerConnectionInstructionStepThree": {
    "message": "Be sure your Ledger is plugged in and to select the Ethereum app."
  },
  "ledgerDeviceOpenFailureMessage": {
    "message": "The Ledger device failed to open. Your Ledger might be connected to other software. Please close Ledger Live or other applications connected to your Ledger device, and try to connect again."
  },
  "ledgerErrorConnectionIssue": {
    "message": "Reconnect your ledger, open the ETH app and try again."
  },
  "ledgerErrorDevicedLocked": {
    "message": "Your Ledger is locked. Unlock it then try again."
  },
  "ledgerErrorEthAppNotOpen": {
    "message": "To solve the issue, open the ETH application on your device and retry."
  },
  "ledgerErrorTransactionDataNotPadded": {
    "message": "Ethereum transaction's input data isn't sufficiently padded."
  },
  "ledgerLiveApp": {
    "message": "Ledger Live App"
  },
  "ledgerLocked": {
    "message": "Cannot connect to Ledger device. Please make sure your device is unlocked and Ethereum app is opened."
  },
  "ledgerTimeout": {
    "message": "Ledger Live is taking too long to respond or connection timeout. Make sure Ledger Live app is opened and your device is unlocked."
  },
  "ledgerWebHIDNotConnectedErrorMessage": {
    "message": "The ledger device was not connected. If you wish to connect your Ledger, please click 'Continue' again and approve HID connection",
    "description": "An error message shown to the user during the hardware connect flow."
  },
  "levelArrow": {
    "message": "level arrow"
  },
  "lightTheme": {
    "message": "Light"
  },
  "likeToImportToken": {
    "message": "Would you like to import this token?"
  },
  "likeToImportTokens": {
    "message": "Would you like to import these tokens?"
  },
  "lineaGoerli": {
    "message": "Linea Goerli test network"
  },
  "lineaMainnet": {
    "message": "Linea Mainnet"
  },
  "lineaSepolia": {
    "message": "Linea Sepolia test network"
  },
  "link": {
    "message": "Link"
  },
  "links": {
    "message": "Links"
  },
  "loadMore": {
    "message": "Load more"
  },
  "loading": {
    "message": "Loading..."
  },
  "loadingNFTs": {
    "message": "Loading NFTs..."
  },
  "loadingScreenHardwareWalletMessage": {
    "message": "Please complete the transaction on the hardware wallet."
  },
  "loadingScreenSnapMessage": {
    "message": "Please complete the transaction on the Snap."
  },
  "loadingTokens": {
    "message": "Loading tokens..."
  },
  "localhost": {
    "message": "Localhost 8545"
  },
  "lock": {
    "message": "Lock"
  },
  "lockMetaMask": {
    "message": "Lock MetaMask"
  },
  "lockTimeInvalid": {
    "message": "Lock time must be a number between 0 and 10080"
  },
  "logo": {
    "message": "$1 logo",
    "description": "$1 is the name of the ticker"
  },
  "low": {
    "message": "Low"
  },
  "lowGasSettingToolTipMessage": {
    "message": "Use $1 to wait for a cheaper price. Time estimates are much less accurate as prices are somewhat unpredictable.",
    "description": "$1 is key 'low' separated here so that it can be passed in with bold font-weight"
  },
  "lowLowercase": {
    "message": "low"
  },
  "lowPriorityMessage": {
    "message": "Future transactions will queue after this one."
  },
  "mainnet": {
    "message": "Ethereum Mainnet"
  },
  "mainnetToken": {
    "message": "This address matches a known Ethereum Mainnet token address. Recheck the contract address and network for the token you are trying to add."
  },
  "makeAnotherSwap": {
    "message": "Create a new swap"
  },
  "makeSureNoOneWatching": {
    "message": "Make sure nobody is looking",
    "description": "Warning to users to be care while creating and saving their new Secret Recovery Phrase"
  },
  "manageInSettings": {
    "message": "Manage in settings"
  },
  "max": {
    "message": "Max"
  },
  "maxBaseFee": {
    "message": "Max base fee"
  },
  "maxFee": {
    "message": "Max fee"
  },
  "maxPriorityFee": {
    "message": "Max priority fee"
  },
  "medium": {
    "message": "Market"
  },
  "mediumGasSettingToolTipMessage": {
    "message": "Use $1 for fast processing at current market price.",
    "description": "$1 is key 'medium' (text: 'Market') separated here so that it can be passed in with bold font-weight"
  },
  "memo": {
    "message": "memo"
  },
  "message": {
    "message": "Message"
  },
  "metaMaskConnectStatusParagraphOne": {
    "message": "You now have more control over your account connections in MetaMask."
  },
  "metaMaskConnectStatusParagraphThree": {
    "message": "Click it to manage your connected accounts."
  },
  "metaMaskConnectStatusParagraphTwo": {
    "message": "The connection status button shows if the website you’re visiting is connected to your currently selected account."
  },
  "metadataModalSourceTooltip": {
    "message": "$1 is hosted on npm and $2 is this Snap’s unique identifier.",
    "description": "$1 is the snap name and $2 is the snap NPM id."
  },
  "metamaskInstitutionalVersion": {
    "message": "MetaMask Institutional Version"
  },
  "metamaskNotificationsAreOff": {
    "message": "Wallet notifications are currently not active."
  },
  "metamaskPortfolio": {
    "message": "MetaMask Portfolio."
  },
  "metamaskSwapsOfflineDescription": {
    "message": "MetaMask Swaps is undergoing maintenance. Please check back later."
  },
  "metamaskVersion": {
    "message": "MetaMask Version"
  },
  "methodData": {
    "message": "Method"
  },
  "methodDataTransactionDescription": {
    "message": "This is the specific action that will be taken. This data can be faked, so be sure you trust the site on the other end."
  },
  "methodNotSupported": {
    "message": "Not supported with this account."
  },
  "metrics": {
    "message": "Metrics"
  },
  "mismatchAccount": {
    "message": "Your selected account ($1) is different than the account trying to sign ($2)"
  },
  "mismatchedChainLinkText": {
    "message": "verify the network details",
    "description": "Serves as link text for the 'mismatchedChain' key. This text will be embedded inside the translation for that key."
  },
  "mismatchedChainRecommendation": {
    "message": "We recommend that you $1 before proceeding.",
    "description": "$1 is a clickable link with text defined by the 'mismatchedChainLinkText' key. The link will open to instructions for users to validate custom network details."
  },
  "mismatchedNetworkName": {
    "message": "According to our record the network name may not correctly match this chain ID."
  },
  "mismatchedNetworkSymbol": {
    "message": "The submitted currency symbol does not match what we expect for this chain ID."
  },
  "mismatchedRpcChainId": {
    "message": "Chain ID returned by the custom network does not match the submitted chain ID."
  },
  "mismatchedRpcUrl": {
    "message": "According to our records the submitted RPC URL value does not match a known provider for this chain ID."
  },
  "missingSetting": {
    "message": "Can't find a setting?"
  },
  "missingSettingRequest": {
    "message": "Request here"
  },
  "mmiBuiltAroundTheWorld": {
    "message": "MetaMask Institutional is designed and built around the world."
  },
  "mmiNewNFTDetectedInNFTsTabMessage": {
    "message": "Let MetaMask Institutional automatically detect and display NFTs in your wallet."
  },
  "mmiPasswordSetupDetails": {
    "message": "This password will unlock your MetaMask Institutional extension only."
  },
  "more": {
    "message": "more"
  },
  "multipleSnapConnectionWarning": {
    "message": "$1 wants to use $2 Snaps",
    "description": "$1 is the dapp and $2 is the number of snaps it wants to connect to."
  },
  "mustSelectOne": {
    "message": "Must select at least 1 token."
  },
  "name": {
    "message": "Name"
  },
  "nameAddressLabel": {
    "message": "Address",
    "description": "Label above address field in name component modal."
  },
  "nameInstructionsNew": {
    "message": "If you know this address, give it a nickname to recognize it in the future.",
    "description": "Instruction text in name component modal when value is not recognised."
  },
  "nameInstructionsRecognized": {
    "message": "This address has a default nickname, but you can edit it or explore other suggestions.",
    "description": "Instruction text in name component modal when value is recognized but not saved."
  },
  "nameInstructionsSaved": {
    "message": "You've added a nickname for this address before. You can edit or view other suggested nicknames.",
    "description": "Instruction text in name component modal when value is saved."
  },
  "nameLabel": {
    "message": "Nickname",
    "description": "Label above name input field in name component modal."
  },
  "nameModalMaybeProposedName": {
    "message": "Maybe: $1",
    "description": "$1 is the proposed name"
  },
  "nameModalTitleNew": {
    "message": "Unknown address",
    "description": "Title of the modal created by the name component when value is not recognised."
  },
  "nameModalTitleRecognized": {
    "message": "Recognized address",
    "description": "Title of the modal created by the name component when value is recognized but not saved."
  },
  "nameModalTitleSaved": {
    "message": "Saved address",
    "description": "Title of the modal created by the name component when value is saved."
  },
  "nameProviderProposedBy": {
    "message": "Proposed by $1",
    "description": "$1 is the name of the provider"
  },
  "nameProvider_ens": {
    "message": "Ethereum Name Service (ENS)"
  },
  "nameProvider_etherscan": {
    "message": "Etherscan"
  },
  "nameProvider_lens": {
    "message": "Lens Protocol"
  },
  "nameProvider_token": {
    "message": "MetaMask"
  },
  "nameSetPlaceholder": {
    "message": "Choose a nickname...",
    "description": "Placeholder text for name input field in name component modal."
  },
  "nativePermissionRequestDescription": {
    "message": "Do you want this site to do the following?",
    "description": "Description below header used on Permission Connect screen for native permissions."
  },
  "nativeToken": {
    "message": "The native token on this network is $1. It is the token used for gas fees. ",
    "description": "$1 represents the name of the native token on the current network"
  },
  "nativeTokenScamWarningConversion": {
    "message": "Edit network details"
  },
  "nativeTokenScamWarningDescription": {
    "message": "This network doesn't match its associated chain ID or name. Many popular tokens use the name $1, making it a target for scams. Scammers may trick you into sending them more valuable currency in return. Verify everything before you continue.",
    "description": "$1 represents the currency name"
  },
  "nativeTokenScamWarningTitle": {
    "message": "This is a potential scam"
  },
  "needHelp": {
    "message": "Need help? Contact $1",
    "description": "$1 represents `needHelpLinkText`, the text which goes in the help link"
  },
  "needHelpFeedback": {
    "message": "Share your feedback"
  },
  "needHelpLinkText": {
    "message": "MetaMask support"
  },
  "needHelpSubmitTicket": {
    "message": "Submit a ticket"
  },
  "needImportFile": {
    "message": "You must select a file to import.",
    "description": "User is important an account and needs to add a file to continue"
  },
  "negativeETH": {
    "message": "Can not send negative amounts of ETH."
  },
  "negativeOrZeroAmountToken": {
    "message": "Cannot send negative or zero amounts of asset."
  },
  "network": {
    "message": "Network:"
  },
  "networkAddedSuccessfully": {
    "message": "Network added successfully!"
  },
  "networkDetails": {
    "message": "Network details"
  },
  "networkIsBusy": {
    "message": "Network is busy. Gas prices are high and estimates are less accurate."
  },
  "networkMenu": {
    "message": "Network Menu"
  },
  "networkMenuHeading": {
    "message": "Select a network"
  },
  "networkName": {
    "message": "Network name"
  },
  "networkNameArbitrum": {
    "message": "Arbitrum"
  },
  "networkNameAvalanche": {
    "message": "Avalanche"
  },
  "networkNameBSC": {
    "message": "BSC"
  },
  "networkNameBase": {
    "message": "Base"
  },
  "networkNameDefinition": {
    "message": "The name associated with this network."
  },
  "networkNameEthereum": {
    "message": "Ethereum"
  },
  "networkNameGoerli": {
    "message": "Goerli"
  },
  "networkNameLinea": {
    "message": "Linea"
  },
  "networkNameOpMainnet": {
    "message": "OP Mainnet"
  },
  "networkNamePolygon": {
    "message": "Polygon"
  },
  "networkNameTestnet": {
    "message": "Testnet"
  },
  "networkNameZkSyncEra": {
    "message": "zkSync Era"
  },
  "networkProvider": {
    "message": "Network provider"
  },
  "networkSettingsChainIdDescription": {
    "message": "The chain ID is used for signing transactions. It must match the chain ID returned by the network. You can enter a decimal or '0x'-prefixed hexadecimal number, but we will display the number in decimal."
  },
  "networkStatus": {
    "message": "Network status"
  },
  "networkStatusBaseFeeTooltip": {
    "message": "The base fee is set by the network and changes every 13-14 seconds. Our $1 and $2 options account for sudden increases.",
    "description": "$1 and $2 are bold text for Medium and Aggressive respectively."
  },
  "networkStatusPriorityFeeTooltip": {
    "message": "Range of priority fees (aka “miner tip”). This goes to miners and incentivizes them to prioritize your transaction."
  },
  "networkStatusStabilityFeeTooltip": {
    "message": "Gas fees are $1 relative to the past 72 hours.",
    "description": "$1 is networks stability value - stable, low, high"
  },
  "networkSwitchConnectionError": {
    "message": "We can't connect to $1",
    "description": "$1 represents the network name"
  },
  "networkURL": {
    "message": "Network URL"
  },
  "networkURLDefinition": {
    "message": "The URL used to access this network."
  },
  "networks": {
    "message": "Networks"
  },
  "nevermind": {
    "message": "Nevermind"
  },
  "new": {
    "message": "New!"
  },
  "newAccount": {
    "message": "New account"
  },
  "newAccountNumberName": {
    "message": "Account $1",
    "description": "Default name of next account to be created on create account screen"
  },
  "newContact": {
    "message": "New contact"
  },
  "newContract": {
    "message": "New contract"
  },
  "newNFTDetectedInImportNFTsMessageStrongText": {
    "message": "Settings > Security and privacy"
  },
  "newNFTDetectedInImportNFTsMsg": {
    "message": "To use Opensea to see your NFTs, turn on 'Display NFT Media' in $1.",
    "description": "$1 is used for newNFTDetectedInImportNFTsMessageStrongText"
  },
  "newNFTDetectedInNFTsTabMessage": {
    "message": "Let MetaMask automatically detect and display NFTs in your wallet."
  },
  "newNFTsAutodetected": {
    "message": "NFT autodetection"
  },
  "newNetworkAdded": {
    "message": "“$1” was successfully added!"
  },
  "newNftAddedMessage": {
    "message": "NFT was successfully added!"
  },
  "newPassword": {
    "message": "New password (8 characters min)"
  },
  "newPrivacyPolicyActionButton": {
    "message": "Read more"
  },
  "newPrivacyPolicyTitle": {
    "message": "We’ve updated our privacy policy"
  },
  "newTokensImportedMessage": {
    "message": "You’ve successfully imported $1.",
    "description": "$1 is the string of symbols of all the tokens imported"
  },
  "newTokensImportedTitle": {
    "message": "Token imported"
  },
  "next": {
    "message": "Next"
  },
  "nextNonceWarning": {
    "message": "Nonce is higher than suggested nonce of $1",
    "description": "The next nonce according to MetaMask's internal logic"
  },
  "nftAddFailedMessage": {
    "message": "NFT can’t be added as the ownership details do not match. Make sure you have entered correct information."
  },
  "nftAddressError": {
    "message": "This token is an NFT. Add on the $1",
    "description": "$1 is a clickable link with text defined by the 'importNFTPage' key"
  },
  "nftAlreadyAdded": {
    "message": "NFT has already been added."
  },
  "nftDisclaimer": {
    "message": "Disclaimer: MetaMask pulls the media file from the source url. This url sometimes gets changed by the marketplace on which the NFT was minted."
  },
  "nftOptions": {
    "message": "NFT Options"
  },
  "nftTokenIdPlaceholder": {
    "message": "Enter the token id"
  },
  "nftWarningContent": {
    "message": "You're granting access to $1, including any you might own in the future. The party on the other end can transfer these NFTs from your wallet at any time without asking you until you revoke this approval. $2",
    "description": "$1 is nftWarningContentBold bold part, $2 is Learn more link"
  },
  "nftWarningContentBold": {
    "message": "all your $1 NFTs",
    "description": "$1 is name of the collection"
  },
  "nftWarningContentGrey": {
    "message": "Proceed with caution."
  },
  "nfts": {
    "message": "NFTs"
  },
  "nftsPreviouslyOwned": {
    "message": "Previously Owned"
  },
  "nickname": {
    "message": "Nickname"
  },
  "noAccountsFound": {
    "message": "No accounts found for the given search query"
  },
  "noAddressForName": {
    "message": "No address has been set for this name."
  },
  "noConnectedAccountDescription": {
    "message": "Select an account you want to use on this site to continue."
  },
  "noConnectedAccountTitle": {
    "message": "MetaMask isn’t connected to this site"
  },
  "noConversionDateAvailable": {
    "message": "No currency conversion date available"
  },
  "noConversionRateAvailable": {
    "message": "No conversion rate available"
  },
  "noDomainResolution": {
    "message": "No resolution for domain provided."
  },
  "noNFTs": {
    "message": "No NFTs yet"
  },
  "noNetworksFound": {
    "message": "No networks found for the given search query"
  },
  "noSnaps": {
    "message": "You don't have any snaps installed."
  },
  "noTransactions": {
    "message": "You have no transactions"
  },
  "noWebcamFound": {
    "message": "Your computer's webcam was not found. Please try again."
  },
  "noWebcamFoundTitle": {
    "message": "Webcam not found"
  },
  "nonCustodialAccounts": {
    "message": "MetaMask Institutional allows you to use non-custodial accounts, if you plan to use these accounts backup the Secret Recovery Phrase."
  },
  "nonce": {
    "message": "Nonce"
  },
  "nonceField": {
    "message": "Customize transaction nonce"
  },
  "nonceFieldDescription": {
    "message": "Turn this on to change the nonce (transaction number) on confirmation screens. This is an advanced feature, use cautiously."
  },
  "nonceFieldHeading": {
    "message": "Custom nonce"
  },
  "notBusy": {
    "message": "Not busy"
  },
  "notCurrentAccount": {
    "message": "Is this the correct account? It's different from the currently selected account in your wallet"
  },
  "notEnoughBalance": {
    "message": "Insufficient balance"
  },
  "notEnoughGas": {
    "message": "Not enough gas"
  },
  "notRightNow": {
    "message": "Not right now"
  },
  "note": {
    "message": "Note"
  },
  "notePlaceholder": {
    "message": "The approver will see this note when approving the transaction at the custodian."
  },
  "notificationDetail": {
    "message": "Details"
  },
  "notificationDetailBaseFee": {
    "message": "Base fee (GWEI)"
  },
  "notificationDetailGasLimit": {
    "message": "Gas limit (units)"
  },
  "notificationDetailGasUsed": {
    "message": "Gas used (units)"
  },
  "notificationDetailMaxFee": {
    "message": "Max fee per gas"
  },
  "notificationDetailNetwork": {
    "message": "Network"
  },
  "notificationDetailNetworkFee": {
    "message": "Network fee"
  },
  "notificationDetailPriorityFee": {
    "message": "Priority fee (GWEI)"
  },
  "notificationItemCheckBlockExplorer": {
    "message": "Check on the BlockExplorer"
  },
  "notificationItemCollection": {
    "message": "Collection"
  },
  "notificationItemConfirmed": {
    "message": "Confirmed"
  },
  "notificationItemError": {
    "message": "Unable to retrieve fees currently"
  },
  "notificationItemFrom": {
    "message": "From"
  },
  "notificationItemLidoStakeReadyToBeWithdrawn": {
    "message": "Withdrawal Ready"
  },
  "notificationItemLidoStakeReadyToBeWithdrawnMessage": {
    "message": "You can now withdraw your unstaked $1"
  },
  "notificationItemLidoWithdrawalRequestedMessage": {
    "message": "Your request to unstake $1 has been sent"
  },
  "notificationItemNFTReceivedFrom": {
    "message": "Received NFT from"
  },
  "notificationItemNFTSentTo": {
    "message": "Sent NFT to"
  },
  "notificationItemNetwork": {
    "message": "Network"
  },
  "notificationItemRate": {
    "message": "Rate (fee included)"
  },
  "notificationItemReceived": {
    "message": "Received"
  },
  "notificationItemReceivedFrom": {
    "message": "Received from"
  },
  "notificationItemSent": {
    "message": "Sent"
  },
  "notificationItemSentTo": {
    "message": "Sent to"
  },
  "notificationItemStakeCompleted": {
    "message": "Stake completed"
  },
  "notificationItemStaked": {
    "message": "Staked"
  },
  "notificationItemStakingProvider": {
    "message": "Staking Provider"
  },
  "notificationItemStatus": {
    "message": "Status"
  },
  "notificationItemSwapped": {
    "message": "Swapped"
  },
  "notificationItemSwappedFor": {
    "message": "for"
  },
  "notificationItemTo": {
    "message": "To"
  },
  "notificationItemTransactionId": {
    "message": "Transaction ID"
  },
  "notificationItemUnStakeCompleted": {
    "message": "UnStaking complete"
  },
  "notificationItemUnStaked": {
    "message": "Unstaked"
  },
  "notificationItemUnStakingRequested": {
    "message": "Unstaking requested"
  },
  "notificationTransactionFailedMessage": {
    "message": "Transaction $1 failed! $2",
    "description": "Content of the browser notification that appears when a transaction fails"
  },
  "notificationTransactionFailedMessageMMI": {
    "message": "Transaction failed! $1",
    "description": "Content of the browser notification that appears when a transaction fails in MMI"
  },
  "notificationTransactionFailedTitle": {
    "message": "Failed transaction",
    "description": "Title of the browser notification that appears when a transaction fails"
  },
  "notificationTransactionSuccessMessage": {
    "message": "Transaction $1 confirmed!",
    "description": "Content of the browser notification that appears when a transaction is confirmed"
  },
  "notificationTransactionSuccessTitle": {
    "message": "Confirmed transaction",
    "description": "Title of the browser notification that appears when a transaction is confirmed"
  },
  "notificationTransactionSuccessView": {
    "message": "View on $1",
    "description": "Additional content in browser notification that appears when a transaction is confirmed and has a block explorer URL"
  },
  "notifications": {
    "message": "Notifications"
  },
  "notifications20ActionText": {
    "message": "Learn more",
    "description": "The 'call to action' on the button, or link, of the 'Stay secure' notification. Upon clicking, users will be taken to a ledger page to resolve the U2F connection issue."
  },
  "notifications20Description": {
    "message": "If you're on the latest version of Firefox, you might be experiencing an issue related to Firefox dropping U2F support.",
    "description": "Description of a notification in the 'See What's New' popup. Describes the U2F support being dropped by firefox and that it affects ledger users."
  },
  "notifications20Title": {
    "message": "Ledger and Firefox Users Experiencing Connection Issues",
    "description": "Title for a notification in the 'See What's New' popup. Tells users that latest firefox users using U2F may experience connection issues."
  },
  "notifications24ActionText": {
    "message": "Got it"
  },
  "notifications24Description": {
    "message": "Advanced gas fee settings are now remembered based on the network you're using. This means you can set specific advanced gas fees for each network and avoid overpaying for gas or stuck transactions."
  },
  "notifications24Title": {
    "message": "Advanced gas fees by network"
  },
  "notifications8ActionText": {
    "message": "Go to Settings > Advanced",
    "description": "Description on an action button that appears in the What's New popup. Tells the user that if they click it, they will go to our Advanced settings page."
  },
  "notifications8DescriptionOne": {
    "message": "As of MetaMask v10.4.0, you no longer need Ledger Live to connect your Ledger device to MetaMask.",
    "description": "Description of a notification in the 'See What's New' popup. Describes changes for how Ledger Live is no longer needed to connect the device."
  },
  "notifications8DescriptionTwo": {
    "message": "For an easier and more stable ledger experience, go to Settings > Advanced and switch the 'Preferred Ledger Connection Type' to 'WebHID'.",
    "description": "Description of a notification in the 'See What's New' popup. Describes how the user can turn off the Ledger Live setting."
  },
  "notifications8Title": {
    "message": "Ledger connection improvement",
    "description": "Title for a notification in the 'See What's New' popup. Notifies ledger users that there is an improvement in how they can connect their device."
  },
  "notificationsBlockaidDefaultDescriptionActionText": {
    "message": "Got it"
  },
  "notificationsBlockaidDefaultDescriptionOne": {
    "message": "Steer clear of known scams while still preserving your privacy with security alerts powered by Blockaid. This feature is available on Arbitrum, Avalanche, BNB chain, Ethereum Mainnet, Linea, Optimism, Polygon, Base and Sepolia."
  },
  "notificationsBlockaidDefaultDescriptionTwo": {
    "message": "Always do your own due diligence before approving requests."
  },
  "notificationsBlockaidDefaultTitle": {
    "message": "Stay safe with security alerts"
  },
  "notificationsDropLedgerFirefoxDescription": {
    "message": "Firefox no longer supports U2F, so Ledger won't work with MetaMask on Firefox. Try MetaMask on Google Chrome instead.",
    "description": "Description of a notification in the 'See What's New' popup. Describes that ledger will not longer be supported for firefox users and they should use MetaMask on chrome for ledger support instead."
  },
  "notificationsDropLedgerFirefoxTitle": {
    "message": "Dropping Ledger Support for Firefox",
    "description": "Title for a notification in the 'See What's New' popup. Tells firefox users that ledger support is being dropped."
  },
<<<<<<< HEAD
  "notificationsEmptyText": {
    "message": "This is where you can find notifications from your installed snaps."
  },
  "notificationsFeatureToggle": {
    "message": "Enable Wallet Notifications",
    "description": "Experimental feature title"
  },
  "notificationsFeatureToggleDescription": {
    "message": "This enables wallet notifications like send/receive funds or nfts and feature announcements.",
    "description": "Description of the experimental notifications feature"
  },
  "notificationsHeader": {
    "message": "Notifications"
=======
  "notificationsFeatureToggle": {
    "message": "Enable Wallet Notifications",
    "description": "Experimental feature title"
>>>>>>> cf417bb2
  },
  "notificationsFeatureToggleDescription": {
    "message": "This enables wallet notifications like send/receive funds or nfts and feature announcements.",
    "description": "Description of the experimental notifications feature"
  },
  "notificationsMarkAllAsRead": {
    "message": "Mark all as read"
  },
  "notificationsPageEmptyTitle": {
    "message": "Nothing to see here"
  },
  "notificationsPageErrorContent": {
    "message": "Please, try to visit this page again."
  },
  "notificationsPageErrorTitle": {
    "message": "There has been an error"
  },
  "notificationsPageNoNotificationsContent": {
    "message": "You have not received any notifications yet."
  },
  "notificationsPetnamesActionText": {
    "message": "Got it"
  },
  "notificationsPetnamesDescriptionOne": {
    "message": "When you click on an address during a transaction, you can see suggested nicknames from third-party sources such as ENS, Lens, and Etherscan."
  },
  "notificationsPetnamesDescriptionTwo": {
    "message": "This will make it easier for you to recognize addresses in the future, so be sure to give a nickname to addresses you trust."
  },
  "notificationsPetnamesTitle": {
    "message": "Suggested nicknames are here!"
  },
  "notificationsSettingsBoxError": {
    "message": "Something went wrong. Please try again."
  },
  "notificationsSettingsPageAllowNotifications": {
    "message": "Stay in the loop on what’s happening in your wallet with notifications. To use notifications, we use a profile to sync some settings across your devices. $1"
  },
  "notificationsSettingsPageAllowNotificationsLink": {
    "message": "Learn how we protect your privacy while using this feature."
  },
  "notificationsSimulationsDescriptionOne": {
    "message": "Now you can see the potential outcome of your transactions before you make them!"
  },
  "notificationsSimulationsDescriptionTwo": {
    "message": "This is just a simulation, so we can’t guarantee the final outcome. You can turn this off anytime in \nSettings > Security & Privacy. "
  },
  "notificationsU2FLedgerLiveDescription": {
    "message": "U2F and Ledger Live are no longer available on Chrome. You can still connect Ledger devices on Chrome using Webhid.",
    "description": "Description of a notification in the 'See What's New' popup. Describes the U2F and Ledger Live connection modes are now deprecated"
  },
  "notificationsU2FLedgerLiveTitle": {
    "message": "U2F and Ledger Live deprecation",
    "description": "Title for a notification in the 'See What's New' popup. Tells ledger and chrome users that U2F and Ledger Live options are now deprecated."
  },
  "numberOfNewTokensDetectedPlural": {
    "message": "$1 new tokens found in this account",
    "description": "$1 is the number of new tokens detected"
  },
  "numberOfNewTokensDetectedSingular": {
    "message": "1 new token found in this account"
  },
  "ofTextNofM": {
    "message": "of"
  },
  "off": {
    "message": "Off"
  },
  "offlineForMaintenance": {
    "message": "Offline for maintenance"
  },
  "ok": {
    "message": "Ok"
  },
  "on": {
    "message": "On"
  },
  "onboarding": {
    "message": "Onboarding"
  },
  "onboardingAdvancedPrivacyIPFSDescription": {
    "message": "The IPFS gateway makes it possible to access and view data hosted by third parties. You can add a custom IPFS gateway or continue using the default."
  },
  "onboardingAdvancedPrivacyIPFSInvalid": {
    "message": "Please enter a valid URL"
  },
  "onboardingAdvancedPrivacyIPFSTitle": {
    "message": "Add custom IPFS Gateway"
  },
  "onboardingAdvancedPrivacyIPFSValid": {
    "message": "IPFS gateway URL is valid"
  },
  "onboardingAdvancedPrivacyNetworkButton": {
    "message": "Add custom network"
  },
  "onboardingAdvancedPrivacyNetworkDescription": {
    "message": "We use Infura as our remote procedure call (RPC) provider to offer the most reliable and private access to Ethereum data we can. You can choose your own RPC, but remember that any RPC will receive your IP address and Ethereum wallet to make transactions. Read our $1 to learn more about how Infura handles data."
  },
  "onboardingAdvancedPrivacyNetworkTitle": {
    "message": "Choose your network"
  },
  "onboardingCreateWallet": {
    "message": "Create a new wallet"
  },
  "onboardingImportWallet": {
    "message": "Import an existing wallet"
  },
  "onboardingMetametricsAgree": {
    "message": "I agree"
  },
  "onboardingMetametricsAllowOptOutLegacy": {
    "message": "Always allow you to opt-out via Settings"
  },
  "onboardingMetametricsDataTermsLegacy": {
    "message": "This data is aggregated and is therefore anonymous for the purposes of General Data Protection Regulation (EU) 2016/679."
  },
  "onboardingMetametricsDescription": {
    "message": "We’d like to gather basic usage and diagnostics data to improve MetaMask. Know that we never sell the data you provide here."
  },
  "onboardingMetametricsDescription2": {
    "message": "When we gather metrics, it will always be..."
  },
  "onboardingMetametricsDescription2Legacy": {
    "message": "MetaMask will..."
  },
  "onboardingMetametricsDescriptionLegacy": {
    "message": "MetaMask would like to gather usage data to better understand how our users interact with MetaMask. This data will be used to provide the service, which includes improving the service based on your use."
  },

  "onboardingMetametricsDisagree": {
    "message": "No thanks"
  },
  "onboardingMetametricsInfuraTerms": {
    "message": "We’ll let you know if we decide to use this data for other purposes. You can review our $1 for more information. Remember, you can go to settings and opt out at any time.",
    "description": "$1 represents `onboardingMetametricsInfuraTermsPolicy`"
  },
  "onboardingMetametricsInfuraTermsLegacy": {
    "message": "* When you use Infura as your default RPC provider in MetaMask, Infura will collect your IP address and your Ethereum wallet address when you send a transaction. We don’t store this information in a way that allows our systems to associate those two pieces of data. For more information on how MetaMask and Infura interact from a data collection perspective, see our update $1. For more information on our privacy practices in general, see our $2.",
    "description": "$1 represents `onboardingMetametricsInfuraTermsPolicyLink`, $2 represents `onboardingMetametricsInfuraTermsPolicy`"
  },
  "onboardingMetametricsInfuraTermsPolicy": {
    "message": "Privacy Policy"
  },
  "onboardingMetametricsInfuraTermsPolicyLegacy": {
    "message": "Privacy Policy here"
  },
  "onboardingMetametricsInfuraTermsPolicyLinkLegacy": {
    "message": "here"
  },
  "onboardingMetametricsModalTitle": {
    "message": "Add custom network"
  },
  "onboardingMetametricsNeverCollect": {
    "message": "$1 clicks and views on the app are stored, but other details (like your public address) are not.",
    "description": "$1 represents `onboardingMetametricsNeverCollectEmphasis`"
  },
  "onboardingMetametricsNeverCollectEmphasis": {
    "message": "Private:"
  },
  "onboardingMetametricsNeverCollectIP": {
    "message": "$1 we temporarily use your IP address to detect a general location (like your country or region), but it's never stored.",
    "description": "$1 represents `onboardingMetametricsNeverCollectIPEmphasis`"
  },
  "onboardingMetametricsNeverCollectIPEmphasis": {
    "message": "General:"
  },
  "onboardingMetametricsNeverCollectIPLegacy": {
    "message": "$1 collect your full IP address*",
    "description": "$1 represents `onboardingMetametricsNeverEmphasis`"
  },
  "onboardingMetametricsNeverCollectLegacy": {
    "message": "$1 collect information we don’t need to provide the service (such as keys, addresses, transaction hashes, or balances)",
    "description": "$1 represents `onboardingMetametricsNeverEmphasis`"
  },
  "onboardingMetametricsNeverEmphasisLegacy": {
    "message": "Never"
  },
  "onboardingMetametricsNeverSellData": {
    "message": "$1 you decide if you want to share or delete your usage data via settings any time.",
    "description": "$1 represents `onboardingMetametricsNeverSellDataEmphasis`"
  },
  "onboardingMetametricsNeverSellDataEmphasis": {
    "message": "Optional:"
  },
  "onboardingMetametricsNeverSellDataLegacy": {
    "message": "$1 sell data.  Ever!",
    "description": "$1 represents `onboardingMetametricsNeverEmphasis`"
  },
  "onboardingMetametricsSendAnonymizeLegacy": {
    "message": "Send anonymized click and pageview events"
  },
  "onboardingMetametricsTitle": {
    "message": "Help us improve MetaMask"
  },
  "onboardingPinExtensionBillboardAccess": {
    "message": "Full access"
  },
  "onboardingPinExtensionBillboardDescription": {
    "message": "These extensions can see and change information"
  },
  "onboardingPinExtensionBillboardDescription2": {
    "message": "on this site."
  },
  "onboardingPinExtensionBillboardTitle": {
    "message": "Extensions"
  },
  "onboardingPinExtensionChrome": {
    "message": "Click the browser extension icon"
  },
  "onboardingPinExtensionDescription": {
    "message": "Pin MetaMask on your browser so it's accessible and easy to view transaction confirmations."
  },
  "onboardingPinExtensionDescription2": {
    "message": "You can open MetaMask by clicking on the extension and access your wallet with 1 click."
  },
  "onboardingPinExtensionDescription3": {
    "message": "Click browser extension icon to access it instantly"
  },
  "onboardingPinExtensionLabel": {
    "message": "Pin MetaMask"
  },
  "onboardingPinExtensionStep1": {
    "message": "1"
  },
  "onboardingPinExtensionStep2": {
    "message": "2"
  },
  "onboardingPinExtensionTitle": {
    "message": "Your MetaMask install is complete!"
  },
  "onboardingPinMmiExtensionLabel": {
    "message": "Pin MetaMask Institutional"
  },
  "onboardingUsePhishingDetectionDescription": {
    "message": "Phishing detection alerts rely on communication with $1. jsDeliver will have access to your IP address. View $2.",
    "description": "The $1 is the word 'jsDeliver', from key 'jsDeliver' and $2 is the words Privacy Policy from key 'privacyMsg', both separated here so that it can be wrapped as a link"
  },
  "onekey": {
    "message": "OneKey"
  },
  "onlyAddTrustedNetworks": {
    "message": "A malicious network provider can lie about the state of the blockchain and record your network activity. Only add custom networks you trust."
  },
  "onlyConnectTrust": {
    "message": "Only connect with sites you trust. $1",
    "description": "Text displayed above the buttons for connection confirmation. $1 is the link to the learn more web page."
  },
  "openCustodianApp": {
    "message": "Open $1 app",
    "description": "The $1 is the name of the Custodian that will be open"
  },
  "openFullScreenForLedgerWebHid": {
    "message": "Go to full screen to connect your Ledger.",
    "description": "Shown to the user on the confirm screen when they are viewing MetaMask in a popup window but need to connect their ledger via webhid."
  },
  "openInBlockExplorer": {
    "message": "Open in block explorer"
  },
  "openSeaNew": {
    "message": "OpenSea"
  },
  "openSeaToBlockaidBtnLabel": {
    "message": "Explore Snaps"
  },
  "openSeaToBlockaidDescription": {
    "message": "Security alerts are no longer available on this network. Installing a Snap may improve your security."
  },
  "openSeaToBlockaidTitle": {
    "message": "Heads up!"
  },
  "operationFailed": {
    "message": "Operation Failed"
  },
  "optional": {
    "message": "Optional"
  },
  "optionalWithParanthesis": {
    "message": "(Optional)"
  },
  "options": {
    "message": "Options"
  },
  "or": {
    "message": "or"
  },
  "origin": {
    "message": "Origin"
  },
  "osTheme": {
    "message": "System"
  },
  "otherSnaps": {
    "message": "other snaps",
    "description": "Used in the 'permission_rpc' message."
  },
  "outdatedBrowserNotification": {
    "message": "Your browser is out of date. If you don't update your browser, you won't be able to get security patches and new features from MetaMask."
  },
  "padlock": {
    "message": "Padlock"
  },
  "parameters": {
    "message": "Parameters"
  },
  "participateInMetaMetrics": {
    "message": "Participate in MetaMetrics"
  },
  "participateInMetaMetricsDescription": {
    "message": "Participate in MetaMetrics to help us make MetaMask better"
  },
  "password": {
    "message": "Password"
  },
  "passwordMmiTermsWarning": {
    "message": "I understand that MetaMask Institutional cannot recover this password for me. $1"
  },
  "passwordNotLongEnough": {
    "message": "Password not long enough"
  },
  "passwordSetupDetails": {
    "message": "This password will unlock your MetaMask wallet only on this device. MetaMask can not recover this password."
  },
  "passwordStrength": {
    "message": "Password strength: $1",
    "description": "Return password strength to the user when user wants to create password."
  },
  "passwordStrengthDescription": {
    "message": "A strong password can improve the security of your wallet should your device be stolen or compromised."
  },
  "passwordTermsWarning": {
    "message": "I understand that MetaMask cannot recover this password for me. $1"
  },
  "passwordsDontMatch": {
    "message": "Passwords don't match"
  },
  "pasteJWTToken": {
    "message": "Paste or drop your token here:"
  },
  "pastePrivateKey": {
    "message": "Enter your private key string here:",
    "description": "For importing an account from a private key"
  },
  "paymasterInUse": {
    "message": "The gas for this transaction will be paid by a paymaster.",
    "description": "Alert shown in transaction confirmation if paymaster in use."
  },
  "pending": {
    "message": "Pending"
  },
  "pendingTransactionInfo": {
    "message": "This transaction will not process until that one is complete."
  },
  "pendingTransactionMultiple": {
    "message": "You have ($1) pending transactions."
  },
  "pendingTransactionSingle": {
    "message": "You have (1) pending transaction.",
    "description": "$1 is count of pending transactions"
  },
  "permissionDetails": {
    "message": "Permission details"
  },
  "permissionRequest": {
    "message": "Permission request"
  },
  "permissionRequested": {
    "message": "Requested now"
  },
  "permissionRequestedForAccounts": {
    "message": "Requested now for $1",
    "description": "Permission cell status for requested permission including accounts, rendered as AvatarGroup which is $1."
  },
  "permissionRevoked": {
    "message": "Revoked in this update"
  },
  "permissionRevokedForAccounts": {
    "message": "Revoked in this update for $1",
    "description": "Permission cell status for revoked permission including accounts, rendered as AvatarGroup which is $1."
  },
  "permission_accessNamedSnap": {
    "message": "Connect to $1.",
    "description": "The description for the `wallet_snap` permission. $1 is the human-readable name of the snap."
  },
  "permission_accessNetwork": {
    "message": "Access the internet.",
    "description": "The description of the `endowment:network-access` permission."
  },
  "permission_accessNetworkDescription": {
    "message": "Allow $1 to access the internet. This can be used to both send and receive data with third-party servers.",
    "description": "An extended description of the `endowment:network-access` permission. $1 is the snap name."
  },
  "permission_accessSnap": {
    "message": "Connect to the $1 snap.",
    "description": "The description for the `wallet_snap` permission. $1 is the name of the snap."
  },
  "permission_accessSnapDescription": {
    "message": "Allow the website or snap to interact with $1.",
    "description": "The description for the `wallet_snap_*` permission. $1 is the name of the Snap."
  },
  "permission_cronjob": {
    "message": "Schedule and execute periodic actions.",
    "description": "The description for the `snap_cronjob` permission"
  },
  "permission_cronjobDescription": {
    "message": "Allow $1 to perform actions that run periodically at fixed times, dates, or intervals. This can be used to trigger time-sensitive interactions or notifications.",
    "description": "An extended description for the `snap_cronjob` permission. $1 is the snap name."
  },
  "permission_dialog": {
    "message": "Display dialog windows in MetaMask.",
    "description": "The description for the `snap_dialog` permission"
  },
  "permission_dialogDescription": {
    "message": "Allow $1 to display MetaMask popups with custom text, input field, and buttons to approve or reject an action.\nCan be used to create e.g. alerts, confirmations, and opt-in flows for a snap.",
    "description": "An extended description for the `snap_dialog` permission. $1 is the snap name."
  },
  "permission_ethereumAccounts": {
    "message": "See address, account balance, activity and suggest transactions to approve",
    "description": "The description for the `eth_accounts` permission"
  },
  "permission_ethereumProvider": {
    "message": "Access the Ethereum provider.",
    "description": "The description for the `endowment:ethereum-provider` permission"
  },
  "permission_ethereumProviderDescription": {
    "message": "Allow $1 to communicate with MetaMask directly, in order for it to read data from the blockchain and suggest messages and transactions.",
    "description": "An extended description for the `endowment:ethereum-provider` permission. $1 is the snap name."
  },
  "permission_getEntropy": {
    "message": "Derive arbitrary keys unique to $1.",
    "description": "The description for the `snap_getEntropy` permission. $1 is the snap name."
  },
  "permission_getEntropyDescription": {
    "message": "Allow $1 to derive arbitrary keys unique to $1, without exposing them. These keys are separate from your MetaMask account(s) and not related to your private keys or Secret Recovery Phrase. Other snaps cannot access this information.",
    "description": "An extended description for the `snap_getEntropy` permission. $1 is the snap name."
  },
  "permission_getLocale": {
    "message": "View your preferred language.",
    "description": "The description for the `snap_getLocale` permission"
  },
  "permission_getLocaleDescription": {
    "message": "Let $1 access your preferred language from your MetaMask settings. This can be used to localize and display $1's content using your language.",
    "description": "An extended description for the `snap_getLocale` permission. $1 is the snap name."
  },
  "permission_homePage": {
    "message": "Display a custom screen",
    "description": "The description for the `endowment:page-home` permission"
  },
  "permission_homePageDescription": {
    "message": "Let $1 display a custom home screen in MetaMask. This can be used for user interfaces, configuration, and dashboards.",
    "description": "An extended description for the `endowment:page-home` permission. $1 is the snap name."
  },
  "permission_keyring": {
    "message": "Allow requests for adding and controlling Ethereum accounts",
    "description": "The description for the `endowment:keyring` permission"
  },
  "permission_keyringDescription": {
    "message": "Let $1 receive requests to add or remove accounts, plus sign and transact on behalf of these accounts.",
    "description": "An extended description for the `endowment:keyring` permission. $1 is the snap name."
  },
  "permission_lifecycleHooks": {
    "message": "Use lifecycle hooks.",
    "description": "The description for the `endowment:lifecycle-hooks` permission"
  },
  "permission_lifecycleHooksDescription": {
    "message": "Allow $1 to use lifecycle hooks to run code at specific times during its lifecycle.",
    "description": "An extended description for the `endowment:lifecycle-hooks` permission. $1 is the snap name."
  },
  "permission_manageAccounts": {
    "message": "Add and control Ethereum accounts",
    "description": "The description for `snap_manageAccounts` permission"
  },
  "permission_manageAccountsDescription": {
    "message": "Allow $1 to add or remove Ethereum accounts, then transact and sign with these accounts.",
    "description": "An extended description for the `snap_manageAccounts` permission. $1 is the snap name."
  },
  "permission_manageBip32Keys": {
    "message": "Manage $1 accounts.",
    "description": "The description for the `snap_getBip32Entropy` permission. $1 is a derivation path, e.g. 'm/44'/0'/0' (secp256k1)'."
  },
  "permission_manageBip44AndBip32KeysDescription": {
    "message": "Allow $1 to manage accounts and assets on the requested network. These accounts are derived and backed up using your secret recovery phrase (without revealing it). With the power to derive keys, $1 can support a variety of blockchain protocols beyond Ethereum (EVMs).",
    "description": "An extended description for the `snap_getBip44Entropy` and `snap_getBip44Entropy` permissions. $1 is the snap name."
  },
  "permission_manageBip44Keys": {
    "message": "Manage $1 accounts.",
    "description": "The description for the `snap_getBip44Entropy` permission. $1 is the name of a protocol, e.g. 'Filecoin'."
  },
  "permission_manageState": {
    "message": "Store and manage its data on your device.",
    "description": "The description for the `snap_manageState` permission"
  },
  "permission_manageStateDescription": {
    "message": "Allow $1 to store, update, and retrieve data securely with encryption. Other snaps cannot access this information.",
    "description": "An extended description for the `snap_manageState` permission. $1 is the snap name."
  },
  "permission_nameLookup": {
    "message": "Provide domain and address lookups.",
    "description": "The description for the `endowment:name-lookup` permission."
  },
  "permission_nameLookupDescription": {
    "message": "Allow the snap to fetch and display address and domain lookups in different parts of the MetaMask UI.",
    "description": "An extended description for the `endowment:name-lookup` permission."
  },
  "permission_notifications": {
    "message": "Show notifications.",
    "description": "The description for the `snap_notify` permission"
  },
  "permission_notificationsDescription": {
    "message": "Allow $1 to display notifications within MetaMask. A short notification text can be triggered by a snap for actionable or time-sensitive information.",
    "description": "An extended description for the `snap_notify` permission. $1 is the snap name."
  },
  "permission_rpc": {
    "message": "Allow $1 to communicate directly with $2.",
    "description": "The description for the `endowment:rpc` permission. $1 is 'other snaps' or 'websites', $2 is the snap name."
  },
  "permission_rpcDescription": {
    "message": "Allow $1 to send messages to $2 and receive a response from $2.",
    "description": "An extended description for the `endowment:rpc` permission. $1 is 'other snaps' or 'websites', $2 is the snap name."
  },
  "permission_rpcDescriptionOriginList": {
    "message": "$1 and $2",
    "description": "A list of allowed origins where $2 is the last origin of the list and $1 is the rest of the list separated by ','."
  },
  "permission_signatureInsight": {
    "message": "Display signature insights modal.",
    "description": "The description for the `endowment:signature-insight` permission"
  },
  "permission_signatureInsightDescription": {
    "message": "Allow $1 to display a modal with insights on any signature request before approval. This can be used for anti-phishing and security solutions.",
    "description": "An extended description for the `endowment:signature-insight` permission. $1 is the snap name."
  },
  "permission_signatureInsightOrigin": {
    "message": "See the origins of websites that initiate a signature request",
    "description": "The description for the `signatureOrigin` caveat, to be used with the `endowment:signature-insight` permission"
  },
  "permission_signatureInsightOriginDescription": {
    "message": "Allow $1 to see the origin (URI) of websites that initiate signature requests. This can be used for anti-phishing and security solutions.",
    "description": "An extended description for the `signatureOrigin` caveat, to be used with the `endowment:signature-insight` permission. $1 is the snap name."
  },
  "permission_transactionInsight": {
    "message": "Fetch and display transaction insights.",
    "description": "The description for the `endowment:transaction-insight` permission"
  },
  "permission_transactionInsightDescription": {
    "message": "Allow $1 to decode transactions and show insights within the MetaMask UI. This can be used for anti-phishing and security solutions.",
    "description": "An extended description for the `endowment:transaction-insight` permission. $1 is the snap name."
  },
  "permission_transactionInsightOrigin": {
    "message": "See the origins of websites that suggest transactions",
    "description": "The description for the `transactionOrigin` caveat, to be used with the `endowment:transaction-insight` permission"
  },
  "permission_transactionInsightOriginDescription": {
    "message": "Allow $1 to see the origin (URI) of websites that suggest transactions. This can be used for anti-phishing and security solutions.",
    "description": "An extended description for the `transactionOrigin` caveat, to be used with the `endowment:transaction-insight` permission. $1 is the snap name."
  },
  "permission_unknown": {
    "message": "Unknown permission: $1",
    "description": "$1 is the name of a requested permission that is not recognized."
  },
  "permission_viewBip32PublicKeys": {
    "message": "View your public key for $1 ($2).",
    "description": "The description for the `snap_getBip32PublicKey` permission. $1 is a derivation path, e.g. 'm/44'/0'/0''. $2 is the elliptic curve name, e.g. 'secp256k1'."
  },
  "permission_viewBip32PublicKeysDescription": {
    "message": "Allow $2 to view your public keys (and addresses) for $1. This does not grant any control of accounts or assets.",
    "description": "An extended description for the `snap_getBip32PublicKey` permission. $1 is a derivation path (name). $2 is the snap name."
  },
  "permission_viewNamedBip32PublicKeys": {
    "message": "View your public key for $1.",
    "description": "The description for the `snap_getBip32PublicKey` permission. $1 is a name for the derivation path, e.g., 'Ethereum accounts'."
  },
  "permission_walletSwitchEthereumChain": {
    "message": "Switch to and use the following network",
    "description": "The label for the `wallet_switchEthereumChain` permission"
  },
  "permission_webAssembly": {
    "message": "Support for WebAssembly.",
    "description": "The description of the `endowment:webassembly` permission."
  },
  "permission_webAssemblyDescription": {
    "message": "Allow $1 to access low-level execution environments via WebAssembly.",
    "description": "An extended description of the `endowment:webassembly` permission. $1 is the snap name."
  },
  "permissions": {
    "message": "Permissions"
  },
  "permissionsPageEmptyContent": {
    "message": "Nothing to see here"
  },
  "permissionsPageEmptySubContent": {
    "message": "This is where you can see the permissions you've given to installed Snaps or connected sites."
  },
  "permissionsPageTourDescription": {
    "message": "This is your control panel for managing permissions given to connected sites and installed Snaps."
  },
  "permissionsPageTourTitle": {
    "message": "Connected sites are now permissions"
  },
  "personalAddressDetected": {
    "message": "Personal address detected. Input the token contract address."
  },
  "petnamesEnabledToggle": {
    "message": "Allow nicknames"
  },
  "petnamesEnabledToggleDescription": {
    "message": "This lets you assign a nickname to any address. We’ll suggest names for addresses that you interact with when possible."
  },
  "pinExtensionDescription": {
    "message": "Navigate to the extension menu and pin MetaMask Institutional for seamless access."
  },
  "pinExtensionTitle": {
    "message": "Pin extension"
  },
  "pinToTop": {
    "message": "Pin to top"
  },
  "pleaseConfirm": {
    "message": "Please confirm"
  },
  "plusMore": {
    "message": "+ $1 more",
    "description": "$1 is the number of additional items"
  },
  "plusXMore": {
    "message": "+ $1 more",
    "description": "$1 is a number of additional but unshown items in a list- this message will be shown in place of those items"
  },
  "popularCustomNetworks": {
    "message": "Popular custom networks"
  },
  "portfolio": {
    "message": "Portfolio"
  },
  "portfolioDashboard": {
    "message": "Portfolio Dashboard"
  },
  "preparingSwap": {
    "message": "Preparing swap..."
  },
  "prev": {
    "message": "Prev"
  },
  "primaryCurrencySetting": {
    "message": "Primary currency"
  },
  "primaryCurrencySettingDescription": {
    "message": "Select native to prioritize displaying values in the native currency of the chain (e.g. ETH). Select Fiat to prioritize displaying values in your selected fiat currency."
  },
  "primaryType": {
    "message": "Primary type"
  },
  "priorityFee": {
    "message": "Priority fee"
  },
  "priorityFeeProperCase": {
    "message": "Priority Fee"
  },
  "privacy": {
    "message": "Privacy"
  },
  "privacyMsg": {
    "message": "Privacy policy"
  },
  "privateKey": {
    "message": "Private Key",
    "description": "select this type of file to use to import an account"
  },
  "privateKeyCopyWarning": {
    "message": "Private key for $1",
    "description": "$1 represents the account name"
  },
  "privateKeyHidden": {
    "message": "The private key is hidden",
    "description": "Explains that the private key input is hidden"
  },
  "privateKeyShow": {
    "message": "Show/Hide the private key input",
    "description": "Describes a toggle that is used to show or hide the private key input"
  },
  "privateKeyShown": {
    "message": "This private key is being shown",
    "description": "Explains that the private key input is being shown"
  },
  "privateKeyWarning": {
    "message": "Warning: Never disclose this key. Anyone with your private keys can steal any assets held in your account."
  },
  "privateNetwork": {
    "message": "Private network"
  },
  "proceedWithTransaction": {
    "message": "I want to proceed anyway"
  },
  "productAnnouncements": {
    "message": "Product announcements"
  },
  "profileSync": {
    "message": "Profile Sync"
  },
  "profileSyncConfirmation": {
    "message": "If you turn off profile sync, you won’t be able to receive notifications."
  },
  "profileSyncDescription": {
    "message": "Creates a profile that MetaMask uses to sync some settings among your devices. This is required to get notifications. $1."
  },
  "profileSyncPrivacyLink": {
    "message": "Learn how we protect your privacy"
  },
  "proposedApprovalLimit": {
    "message": "Proposed approval limit"
  },
  "provide": {
    "message": "Provide"
  },
  "publicAddress": {
    "message": "Public address"
  },
  "pushPlatformNotificationsFundsReceivedDescription": {
    "message": "You received $1 $2"
  },
  "pushPlatformNotificationsFundsReceivedDescriptionDefault": {
    "message": "You received some tokens"
  },
  "pushPlatformNotificationsFundsReceivedTitle": {
    "message": "Funds received"
  },
  "pushPlatformNotificationsFundsSentDescription": {
    "message": "You successfully sent $1 $2"
  },
  "pushPlatformNotificationsFundsSentDescriptionDefault": {
    "message": "You successfully sent some tokens"
  },
  "pushPlatformNotificationsFundsSentTitle": {
    "message": "Funds sent"
  },
  "pushPlatformNotificationsNftReceivedDescription": {
    "message": "You received new NFTs"
  },
  "pushPlatformNotificationsNftReceivedTitle": {
    "message": "NFT received"
  },
  "pushPlatformNotificationsNftSentDescription": {
    "message": "You have successfully sent an NFT"
  },
  "pushPlatformNotificationsNftSentTitle": {
    "message": "NFT sent"
  },
  "pushPlatformNotificationsStakingLidoStakeCompletedDescription": {
    "message": "Your Lido stake was successful"
  },
  "pushPlatformNotificationsStakingLidoStakeCompletedTitle": {
    "message": "Stake complete"
  },
  "pushPlatformNotificationsStakingLidoStakeReadyToBeWithdrawnDescription": {
    "message": "Your Lido stake is now ready to be withdrawn"
  },
  "pushPlatformNotificationsStakingLidoStakeReadyToBeWithdrawnTitle": {
    "message": "Stake ready for withdrawal"
  },
  "pushPlatformNotificationsStakingLidoWithdrawalCompletedDescription": {
    "message": "Your Lido withdrawal was successful"
  },
  "pushPlatformNotificationsStakingLidoWithdrawalCompletedTitle": {
    "message": "Withdrawal completed"
  },
  "pushPlatformNotificationsStakingLidoWithdrawalRequestedDescription": {
    "message": "Your Lido withdrawal request was submitted"
  },
  "pushPlatformNotificationsStakingLidoWithdrawalRequestedTitle": {
    "message": "Withdrawal requested"
  },
  "pushPlatformNotificationsStakingRocketpoolStakeCompletedDescription": {
    "message": "Your RocketPool stake was successful"
  },
  "pushPlatformNotificationsStakingRocketpoolStakeCompletedTitle": {
    "message": "Stake complete"
  },
  "pushPlatformNotificationsStakingRocketpoolUnstakeCompletedDescription": {
    "message": "Your RocketPool unstake was successful"
  },
  "pushPlatformNotificationsStakingRocketpoolUnstakeCompletedTitle": {
    "message": "Unstake complete"
  },
  "pushPlatformNotificationsSwapCompletedDescription": {
    "message": "Your MetaMask Swap was successful"
  },
  "pushPlatformNotificationsSwapCompletedTitle": {
    "message": "Swap completed"
  },
  "queued": {
    "message": "Queued"
  },
  "quoteRate": {
    "message": "Quote rate"
  },
  "reAddAccounts": {
    "message": "re-add any other accounts"
  },
  "reAdded": {
    "message": "re-added"
  },
  "readdToken": {
    "message": "You can add this token back in the future by going to “Import token” in your accounts options menu."
  },
  "receive": {
    "message": "Receive"
  },
  "receiveTokensCamelCase": {
    "message": "Receive tokens"
  },
  "recipientAddressPlaceholder": {
    "message": "Enter public address (0x) or ENS name"
  },
  "recipientAddressPlaceholderFlask": {
    "message": "Enter public address (0x) or domain name"
  },
  "recommendedGasLabel": {
    "message": "Recommended"
  },
  "recoveryPhraseReminderBackupStart": {
    "message": "Start here"
  },
  "recoveryPhraseReminderConfirm": {
    "message": "Got it"
  },
  "recoveryPhraseReminderHasBackedUp": {
    "message": "Always keep your Secret Recovery Phrase in a secure and secret place"
  },
  "recoveryPhraseReminderHasNotBackedUp": {
    "message": "Need to backup your Secret Recovery Phrase again?"
  },
  "recoveryPhraseReminderItemOne": {
    "message": "Never share your Secret Recovery Phrase with anyone"
  },
  "recoveryPhraseReminderItemTwo": {
    "message": "The MetaMask team will never ask for your Secret Recovery Phrase"
  },
  "recoveryPhraseReminderSubText": {
    "message": "Your Secret Recovery Phrase controls all of your accounts."
  },
  "recoveryPhraseReminderTitle": {
    "message": "Protect your funds"
  },
  "redesignedConfirmationsEnabledToggle": {
<<<<<<< HEAD
    "message": "Redesigned confirmations"
  },
  "redesignedConfirmationsToggleDescription": {
    "message": "Turn this on to see re-designed confirmations whenever you receive signature requests."
=======
    "message": "Improved signature requests"
  },
  "redesignedConfirmationsToggleDescription": {
    "message": "Turn this on to see signature requests in an enhanced format."
>>>>>>> cf417bb2
  },
  "refreshList": {
    "message": "Refresh list"
  },
  "reject": {
    "message": "Reject"
  },
  "rejectAll": {
    "message": "Reject all"
  },
  "rejectRequestsDescription": {
    "message": "You are about to batch reject $1 requests."
  },
  "rejectRequestsN": {
    "message": "Reject $1 requests"
  },
  "rejectTxsDescription": {
    "message": "You are about to batch reject $1 transactions."
  },
  "rejectTxsN": {
    "message": "Reject $1 transactions"
  },
  "rejected": {
    "message": "Rejected"
  },
  "remember": {
    "message": "Remember:"
  },
  "remove": {
    "message": "Remove"
  },
  "removeAccount": {
    "message": "Remove account"
  },
  "removeAccountDescription": {
    "message": "This account will be removed from your wallet. Please make sure you have the original Secret Recovery Phrase or private key for this imported account before continuing. You can import or create accounts again from the account drop-down. "
  },
  "removeJWT": {
    "message": "Remove custodian token"
  },
  "removeJWTDescription": {
    "message": "Are you sure you want to remove this token? All accounts assigned to this token will be removed from extension as well: "
  },
  "removeKeyringSnap": {
    "message": "Removing this Snap removes these accounts from MetaMask:"
  },
  "removeKeyringSnapToolTip": {
    "message": "The snap controls the accounts, and by removing it, the accounts will be removed from MetaMask, too, but they will remain in the blockchain."
  },
  "removeNFT": {
    "message": "Remove NFT"
  },
  "removeNftErrorMessage": {
    "message": "We could not remove this NFT."
  },
  "removeNftMessage": {
    "message": "NFT was successfully removed!"
  },
  "removeSnap": {
    "message": "Remove Snap"
  },
  "removeSnapAccountDescription": {
    "message": "If you proceed, this account will no longer be available in MetaMask."
  },
  "removeSnapAccountTitle": {
    "message": "Remove account"
  },
  "removeSnapConfirmation": {
    "message": "Are you sure you want to remove $1?",
    "description": "$1 represents the name of the snap"
  },
  "removeSnapDescription": {
    "message": "This action will delete the snap, its data and revoke your given permissions."
  },
  "replace": {
    "message": "replace"
  },
  "reportIssue": {
    "message": "Report an issue"
  },
  "requestFlaggedAsMaliciousFallbackCopyReason": {
    "message": "The security provider has not shared additional details"
  },
  "requestFlaggedAsMaliciousFallbackCopyReasonTitle": {
    "message": "Request flagged as malicious"
  },
  "requestFrom": {
    "message": "Request from"
  },
  "requestFromInfo": {
    "message": "This is the site asking for your signature."
  },
  "requestFromTransactionDescription": {
    "message": "This is the site asking for your confirmation."
  },
  "requestMayNotBeSafe": {
    "message": "Request may not be safe"
  },
  "requestMayNotBeSafeError": {
    "message": "The security provider didn't detect any known malicious activity, but it still may not be safe to continue."
  },
  "requestNotVerified": {
    "message": "Request not verified"
  },
  "requestNotVerifiedError": {
    "message": "Because of an error, this request was not verified by the security provider. Proceed with caution."
  },
  "requestsAwaitingAcknowledgement": {
    "message": "requests waiting to be acknowledged"
  },
  "required": {
    "message": "Required"
  },
  "reset": {
    "message": "Reset"
  },
  "resetStates": {
    "message": "Reset States"
  },
  "resetWallet": {
    "message": "Reset wallet"
  },
  "resetWalletSubHeader": {
    "message": "MetaMask does not keep a copy of your password. If you’re having trouble unlocking your account, you will need to reset your wallet. You can do this by providing the Secret Recovery Phrase you used when you set up your wallet."
  },
  "resetWalletUsingSRP": {
    "message": "This action will delete your current wallet and Secret Recovery Phrase from this device, along with the list of accounts you’ve curated. After resetting with a Secret Recovery Phrase, you’ll see a list of accounts based on the Secret Recovery Phrase you use to reset. This new list will automatically include accounts that have a balance. You’ll also be able to $1 created previously. Custom accounts that you’ve imported will need to be $2, and any custom tokens you’ve added to an account will need to be $3 as well."
  },
  "resetWalletWarning": {
    "message": "Make sure you’re using the correct Secret Recovery Phrase before proceeding. You will not be able to undo this."
  },
  "restartMetamask": {
    "message": "Restart MetaMask"
  },
  "restore": {
    "message": "Restore"
  },
  "restoreFailed": {
    "message": "Can not restore your data from the file provided"
  },
  "restoreSuccessful": {
    "message": "Your data has been restored successfully"
  },
  "restoreUserData": {
    "message": "Restore user data"
  },
  "restoreUserDataDescription": {
    "message": "You can restore data like contacts and preferences from a backup file."
  },
  "resultPageError": {
    "message": "Error"
  },
  "resultPageErrorDefaultMessage": {
    "message": "The operation failed."
  },
  "resultPageSuccess": {
    "message": "Success"
  },
  "resultPageSuccessDefaultMessage": {
    "message": "The operation completed successfully."
  },
  "retryTransaction": {
    "message": "Retry transaction"
  },
  "reusedTokenNameWarning": {
    "message": "A token here reuses a symbol from another token you watch, this can be confusing or deceptive."
  },
  "revealSeedWords": {
    "message": "Reveal Secret Recovery Phrase"
  },
  "revealSeedWordsDescription1": {
    "message": "The $1 provides $2",
    "description": "This is a sentence consisting of link using 'revealSeedWordsSRPName' as $1 and bolded text using 'revealSeedWordsDescription3' as $2."
  },
  "revealSeedWordsDescription2": {
    "message": "MetaMask is a $1. That means you're the owner of your SRP.",
    "description": "$1 is text link with the message from 'revealSeedWordsNonCustodialWallet'"
  },
  "revealSeedWordsDescription3": {
    "message": "full access to your wallet and funds.\n"
  },
  "revealSeedWordsNonCustodialWallet": {
    "message": "non-custodial wallet"
  },
  "revealSeedWordsQR": {
    "message": "QR"
  },
  "revealSeedWordsSRPName": {
    "message": "Secret Recovery Phrase (SRP)"
  },
  "revealSeedWordsText": {
    "message": "Text"
  },
  "revealSeedWordsWarning": {
    "message": "Make sure no one is looking at your screen. $1",
    "description": "$1 is bolded text using the message from 'revealSeedWordsWarning2'"
  },
  "revealSeedWordsWarning2": {
    "message": "MetaMask Support will never request this.",
    "description": "The bolded texted in the second part of 'revealSeedWordsWarning'"
  },
  "revealSensitiveContent": {
    "message": "Reveal sensitive content"
  },
  "revealTheSeedPhrase": {
    "message": "Reveal seed phrase"
  },
  "reviewAlerts": {
    "message": "Review alerts"
  },
  "revokeAllTokensTitle": {
    "message": "Revoke permission to access and transfer all of your $1?",
    "description": "$1 is the symbol of the token for which the user is revoking approval"
  },
  "revokeAllTokensTitleWithoutSymbol": {
    "message": "Revoke permission to access and transfer all of your NFTs from $1?",
    "description": "$1 is a link to contract on the block explorer when we're not able to retrieve a erc721 or erc1155 name"
  },
  "revokeApproveForAllDescription": {
    "message": "This revokes the permission for a third party to access and transfer all of your $1 without further notice.",
    "description": "$1 is either a string or link of a given token symbol or name"
  },
  "revokeApproveForAllDescriptionWithoutSymbol": {
    "message": "This revokes the permission for a third party to access and transfer all of your NFTs from $1 without further notice.",
    "description": "$1 is a link to contract on the block explorer when we're not able to retrieve a erc721 or erc1155 name"
  },
  "revokePermission": {
    "message": "Revoke permission"
  },
  "revokeSpendingCap": {
    "message": "Revoke spending cap for your $1",
    "description": "$1 is a token symbol"
  },
  "revokeSpendingCapTooltipText": {
    "message": "This third party will be unable to spend any more of your current or future tokens."
  },
  "rpcUrl": {
    "message": "New RPC URL"
  },
  "safeTransferFrom": {
    "message": "Safe transfer from"
  },
  "save": {
    "message": "Save"
  },
  "scanInstructions": {
    "message": "Place the QR code in front of your camera"
  },
  "scanQrCode": {
    "message": "Scan QR code"
  },
  "scrollDown": {
    "message": "Scroll down"
  },
  "search": {
    "message": "Search"
  },
  "searchAccounts": {
    "message": "Search accounts"
  },
  "searchTokenOrNFT": {
    "message": "Search token or NFT"
  },
  "searchTokens": {
    "message": "Search tokens"
  },
  "secretRecoveryPhrase": {
    "message": "Secret Recovery Phrase"
  },
  "secureWallet": {
    "message": "Secure wallet"
  },
  "security": {
    "message": "Security"
  },
  "securityAlert": {
    "message": "Security alert from $1 and $2"
  },
  "securityAlerts": {
    "message": "Security alerts"
  },
  "securityAlertsDescription": {
    "message": "This feature alerts you to malicious activity by actively reviewing transaction and signature requests. $1",
    "description": "Link to learn more about security alerts"
  },
  "securityAndPrivacy": {
    "message": "Security & privacy"
  },
  "securityProviderPoweredBy": {
    "message": "Powered by $1",
    "description": "The security provider that is providing data"
  },
  "seeDetails": {
    "message": "See details"
  },
  "seedPhraseConfirm": {
    "message": "Confirm Secret Recovery Phrase"
  },
  "seedPhraseEnterMissingWords": {
    "message": "Confirm Secret Recovery Phrase"
  },
  "seedPhraseIntroNotRecommendedButtonCopy": {
    "message": "Remind me later (not recommended)"
  },
  "seedPhraseIntroRecommendedButtonCopy": {
    "message": "Secure my wallet (recommended)"
  },
  "seedPhraseIntroSidebarBulletFour": {
    "message": "Write down and store in multiple secret places"
  },
  "seedPhraseIntroSidebarBulletOne": {
    "message": "Save in a password manager"
  },
  "seedPhraseIntroSidebarBulletThree": {
    "message": "Store in a safe deposit box"
  },
  "seedPhraseIntroSidebarCopyOne": {
    "message": "Your Secret Recovery Phrase is a 12-word phrase that is the “master key” to your wallet and your funds"
  },
  "seedPhraseIntroSidebarCopyThree": {
    "message": "If someone asks for your recovery phrase they are likely trying to scam you and steal your wallet funds."
  },
  "seedPhraseIntroSidebarCopyTwo": {
    "message": "Never, ever share your Secret Recovery Phrase, not even with MetaMask!"
  },
  "seedPhraseIntroSidebarTitleOne": {
    "message": "What is a Secret Recovery Phrase?"
  },
  "seedPhraseIntroSidebarTitleThree": {
    "message": "Should I share my Secret Recovery Phrase?"
  },
  "seedPhraseIntroSidebarTitleTwo": {
    "message": "How do I save my Secret Recovery Phrase?"
  },
  "seedPhraseIntroTitle": {
    "message": "Secure your wallet"
  },
  "seedPhraseIntroTitleCopy": {
    "message": "Before getting started, watch this short video to learn about your Secret Recovery Phrase and how to keep your wallet safe."
  },
  "seedPhraseReq": {
    "message": "Secret Recovery Phrases contain 12, 15, 18, 21, or 24 words"
  },
  "seedPhraseWriteDownDetails": {
    "message": "Write down this 12-word Secret Recovery Phrase and save it in a place that you trust and only you can access."
  },
  "seedPhraseWriteDownHeader": {
    "message": "Write down your Secret Recovery Phrase"
  },
  "select": {
    "message": "Select"
  },
  "selectAccounts": {
    "message": "Select the account(s) to use on this site"
  },
  "selectAccountsForSnap": {
    "message": "Select the account(s) to use with this snap"
  },
  "selectAll": {
    "message": "Select all"
  },
  "selectAllAccounts": {
    "message": "Select all accounts"
  },
  "selectAnAccount": {
    "message": "Select an account"
  },
  "selectAnAccountAlreadyConnected": {
    "message": "This account has already been connected to MetaMask"
  },
  "selectAnAccountHelp": {
    "message": "Select the custodian accounts to use in MetaMask Institutional."
  },
  "selectEnableDisplayMediaPrivacyPreference": {
    "message": "Turn on Display NFT Media"
  },
  "selectHdPath": {
    "message": "Select HD path"
  },
  "selectJWT": {
    "message": "Select token"
  },
  "selectNFTPrivacyPreference": {
    "message": "Turn on NFT detection in Settings"
  },
  "selectPathHelp": {
    "message": "If you don't see the accounts you expect, try switching the HD path or current selected network."
  },
  "selectType": {
    "message": "Select Type"
  },
  "selectingAllWillAllow": {
    "message": "Selecting all will allow this site to view all of your current accounts. Make sure you trust this site."
  },
  "send": {
    "message": "Send"
  },
  "sendAToken": {
    "message": "Send a token"
  },
  "sendBugReport": {
    "message": "Send us a bug report."
  },
  "sendNoContactsConversionText": {
    "message": "click here"
  },
  "sendNoContactsDescription": {
    "message": "Contacts allow you to safely send transactions to another account multiple times.  To create a contact, $1",
    "description": "$1 represents the action text 'click here'"
  },
  "sendNoContactsTitle": {
    "message": "You don't have any contacts yet"
  },
  "sendSelectReceiveAsset": {
    "message": "Select asset to receive"
  },
  "sendSelectSendAsset": {
    "message": "Select asset to send"
  },
  "sendSpecifiedTokens": {
    "message": "Send $1",
    "description": "Symbol of the specified token"
  },
  "sendSwapSubmissionWarning": {
    "message": "Clicking this button will immediately initiate your swap transaction. Please review your transaction details before proceeding."
  },

  "sendTo": {
    "message": "Send to"
  },
  "sendTokenAsToken": {
    "message": "Send $1 as $2",
    "description": "Used in the transaction display list to describe a swap and send. $1 and $2 are the symbols of tokens in involved in the swap."
  },
  "sendTokens": {
    "message": "Send tokens"
  },
  "sendingAsset": {
    "message": "Sending $1"
  },
  "sendingDisabled": {
    "message": "Sending of ERC-1155 NFT assets is not yet supported."
  },
  "sendingNativeAsset": {
    "message": "Sending $1",
    "description": "$1 represents the native currency symbol for the current network (e.g. ETH or BNB)"
  },
  "sendingToTokenContractWarning": {
    "message": "Warning: you are about to send to a token contract which could result in a loss of funds. $1",
    "description": "$1 is a clickable link with text defined by the 'learnMoreUpperCase' key. The link will open to a support article regarding the known contract address warning"
  },
  "sendingZeroAmount": {
    "message": "You are sending 0 $1."
  },
  "sepolia": {
    "message": "Sepolia test network"
  },
  "serviceWorkerKeepAlive": {
    "message": "Service Worker Keep Alive"
  },
  "setAdvancedPrivacySettingsDetails": {
    "message": "MetaMask uses these trusted third-party services to enhance product usability and safety."
  },
  "setApprovalForAll": {
    "message": "Set approval for all"
  },
  "setApprovalForAllTitle": {
    "message": "Approve $1 with no spend limit",
    "description": "The token symbol that is being approved"
  },
  "settingAddSnapAccount": {
    "message": "Add account Snap"
  },
  "settings": {
    "message": "Settings"
  },
  "settingsSearchMatchingNotFound": {
    "message": "No matching results found."
  },
  "settingsSubHeadingSignaturesAndTransactions": {
    "message": "Signature and transaction requests"
  },
  "show": {
    "message": "Show"
  },
  "showAccount": {
    "message": "Show account"
  },
  "showExtensionInFullSizeView": {
    "message": "Show extension in full-size view"
  },
  "showExtensionInFullSizeViewDescription": {
    "message": "Turn this on to make full-size view your default when you click the extension icon."
  },
  "showFiatConversionInTestnets": {
    "message": "Show conversion on test networks"
  },
  "showFiatConversionInTestnetsDescription": {
    "message": "Select this to show fiat conversion on test networks"
  },
  "showHexData": {
    "message": "Show hex data"
  },
  "showHexDataDescription": {
    "message": "Select this to show the hex data field on the send screen"
  },
  "showIncomingTransactions": {
    "message": "Show incoming transactions"
  },
  "showIncomingTransactionsDescription": {
    "message": "This relies on $1 which will have access to your Ethereum address and your IP address. $2",
    "description": "$1 is the link to etherscan url and $2 is the link to the privacy policy of consensys APIs"
  },
  "showIncomingTransactionsExplainer": {
    "message": "This relies on different third-party APIs for each network, which expose your Ethereum address and your IP address."
  },
  "showMore": {
    "message": "Show more"
  },
  "showNft": {
    "message": "Show NFT"
  },
  "showPermissions": {
    "message": "Show permissions"
  },
  "showPrivateKey": {
    "message": "Show private key"
  },
  "showTestnetNetworks": {
    "message": "Show test networks"
  },
  "showTestnetNetworksDescription": {
    "message": "Select this to show test networks in network list"
  },
  "sigRequest": {
    "message": "Signature request"
  },
  "sign": {
    "message": "Sign"
  },
  "signatureRequest": {
    "message": "Signature request"
  },
  "signatureRequestGuidance": {
    "message": "Only sign this message if you fully understand the content and trust the requesting site."
  },
  "signatureRequestWarning": {
    "message": "Signing this message could be dangerous. You may be giving total control of your account and assets to the party on the other end of this message. That means they could drain your account at any time. Proceed with caution. $1."
  },
  "signed": {
    "message": "Signed"
  },
  "signin": {
    "message": "Sign-In"
  },
  "signing": {
    "message": "Signing"
  },
  "signingInWith": {
    "message": "Signing in with"
  },
  "simulationDetailsFailed": {
    "message": "There was an error loading your estimation."
  },
  "simulationDetailsFiatNotAvailable": {
    "message": "Not Available"
  },
  "simulationDetailsIncomingHeading": {
    "message": "You receive"
  },
  "simulationDetailsNoBalanceChanges": {
    "message": "No changes predicted for your wallet"
  },
  "simulationDetailsOutgoingHeading": {
    "message": "You send"
  },
  "simulationDetailsTitle": {
    "message": "Estimated changes"
  },
  "simulationDetailsTitleTooltip": {
    "message": "Estimated changes are what might happen if you go through with this transaction. This is just a prediction, not a guarantee."
  },
  "simulationDetailsTotalFiat": {
    "message": "Total = $1",
    "description": "$1 is the total amount in fiat currency on one side of the transaction"
  },
  "simulationDetailsTransactionReverted": {
    "message": "This transaction is likely to fail"
  },
  "simulationErrorMessageV2": {
    "message": "We were not able to estimate gas. There might be an error in the contract and this transaction may fail."
  },
  "simulationsSettingDescription": {
    "message": "Turn this on to estimate balance changes of transactions before you confirm them. This doesn't guarantee the final outcome of your transactions. $1"
  },
  "simulationsSettingSubHeader": {
    "message": "Estimate balance changes"
  },
  "skip": {
    "message": "Skip"
  },
  "skipAccountSecurity": {
    "message": "Skip account security?"
  },
  "skipAccountSecurityDetails": {
    "message": "I understand that until I back up my Secret Recovery Phrase, I may lose my accounts and all of their assets."
  },
  "smartContracts": {
    "message": "Smart contracts"
  },
  "smartSwapsErrorNotEnoughFunds": {
    "message": "Not enough funds for a smart swap."
  },
  "smartSwapsErrorUnavailable": {
    "message": "Smart Swaps are temporarily unavailable."
  },
  "smartTransactionCancelled": {
    "message": "Your transaction was canceled"
  },
  "smartTransactionCancelledDescription": {
    "message": "Your transaction couldn't be completed, so it was canceled to save you from paying unnecessary gas fees."
  },
  "smartTransactionError": {
    "message": "Your transaction failed"
  },
  "smartTransactionErrorDescription": {
    "message": "Sudden market changes can cause failures. If the problem continues, reach out to MetaMask customer support."
  },
  "smartTransactionPending": {
    "message": "Submitting your transaction"
  },
  "smartTransactionSuccess": {
    "message": "Your transaction is complete"
  },
  "smartTransactionTakingTooLong": {
    "message": "Sorry for the wait"
  },
  "smartTransactionTakingTooLongDescription": {
    "message": "If your transaction is not finalized within $1, it will be canceled and you will not be charged for gas.",
    "description": "$1 is remaining time in seconds"
  },
  "smartTransactions": {
    "message": "Smart Transactions"
  },
  "smartTransactionsBenefit1": {
    "message": "99.5% success rate"
  },
  "smartTransactionsBenefit2": {
    "message": "Saves you money"
  },
  "smartTransactionsBenefit3": {
    "message": "Real-time updates"
  },
  "smartTransactionsDescription": {
    "message": "Unlock higher success rates, frontrunning protection, and better visibility with Smart Transactions."
  },
  "smartTransactionsDescription2": {
    "message": "Only available on Ethereum. Enable or disable any time in settings. $1",
    "description": "$1 is an external link to learn more about Smart Transactions"
  },
  "smartTransactionsOptItModalTitle": {
    "message": "Enhanced Transaction Protection"
  },
  "snapAccountCreated": {
    "message": "Account created"
  },
  "snapAccountCreatedDescription": {
    "message": "Your new account is ready to use!"
  },
  "snapAccountCreationFailed": {
    "message": "Account creation failed"
  },
  "snapAccountCreationFailedDescription": {
    "message": "$1 didn't manage to create an account for you.",
    "description": "$1 is the snap name"
  },
  "snapAccountRedirectFinishSigningTitle": {
    "message": "Finish signing"
  },
  "snapAccountRedirectSiteDescription": {
    "message": "Follow the instructions from $1"
  },
  "snapAccountRemovalFailed": {
    "message": "Account removal failed"
  },
  "snapAccountRemovalFailedDescription": {
    "message": "$1 didn't manage to remove this account for you.",
    "description": "$1 is the snap name"
  },
  "snapAccountRemoved": {
    "message": "Account removed"
  },
  "snapAccountRemovedDescription": {
    "message": "This account will no longer be available to use in MetaMask."
  },
  "snapAccounts": {
    "message": "Account Snaps"
  },
  "snapAccountsDescription": {
    "message": "Accounts controlled by third-party Snaps."
  },
  "snapConnectionWarning": {
    "message": "$1 wants to use $2",
    "description": "$2 is the snap and $1 is the dapp requesting connection to the snap."
  },
  "snapContent": {
    "message": "This content is coming from $1",
    "description": "This is shown when a snap shows transaction insight information in the confirmation UI. $1 is a link to the snap's settings page with the link text being the name of the snap."
  },
  "snapDetailWebsite": {
    "message": "Website"
  },
  "snapInstallRequest": {
    "message": "Installing $1 gives it the following permissions.",
    "description": "$1 is the snap name."
  },
  "snapInstallSuccess": {
    "message": "Installation complete"
  },
  "snapInstallWarningCheck": {
    "message": "$1 wants permission to do the following:",
    "description": "Warning message used in popup displayed on snap install. $1 is the snap name."
  },
  "snapInstallWarningHeading": {
    "message": "Proceed with caution"
  },
  "snapInstallWarningPermissionDescriptionForBip32View": {
    "message": "Allow $1 to view your public keys (and addresses). This does not grant any control of accounts or assets.",
    "description": "An extended description for the `snap_getBip32PublicKey` permission used for tooltip on Snap Install Warning screen (popup/modal). $1 is the snap name."
  },
  "snapInstallWarningPermissionDescriptionForEntropy": {
    "message": "Allow $1 Snap to manage accounts and assets on the requested network(s). These accounts are derived and backed up using your secret recovery phrase (without revealing it). With the power to derive keys, $1 can support a variety of blockchain protocols beyond Ethereum (EVMs).",
    "description": "An extended description for the `snap_getBip44Entropy` and `snap_getBip44Entropy` permissions used for tooltip on Snap Install Warning screen (popup/modal). $1 is the snap name."
  },
  "snapInstallWarningPermissionNameForEntropy": {
    "message": "Manage $1 accounts",
    "description": "Permission name used for the Permission Cell component displayed on warning popup when installing a Snap. $1 is list of account types."
  },
  "snapInstallWarningPermissionNameForViewPublicKey": {
    "message": "View your public key for $1",
    "description": "Permission name used for the Permission Cell component displayed on warning popup when installing a Snap. $1 is list of account types."
  },
  "snapInstallationErrorDescription": {
    "message": "$1 couldn’t be installed.",
    "description": "Error description used when snap installation fails. $1 is the snap name."
  },
  "snapInstallationErrorTitle": {
    "message": "Installation failed",
    "description": "Error title used when snap installation fails."
  },
  "snapResultError": {
    "message": "Error"
  },
  "snapResultSuccess": {
    "message": "Success"
  },
  "snapResultSuccessDescription": {
    "message": "$1 is ready to use"
  },
  "snapUpdateAlertDescription": {
    "message": "Get the latest version of $1",
    "description": "Description used in Snap update alert banner when snap update is available. $1 is the Snap name."
  },
  "snapUpdateAvailable": {
    "message": "Update available"
  },
  "snapUpdateErrorDescription": {
    "message": "$1 couldn’t be updated.",
    "description": "Error description used when snap update fails. $1 is the snap name."
  },
  "snapUpdateErrorTitle": {
    "message": "Update failed",
    "description": "Error title used when snap update fails."
  },
  "snapUpdateRequest": {
    "message": "Updating $1 gives it the following permissions.",
    "description": "$1 is the Snap name."
  },
  "snapUpdateSuccess": {
    "message": "Update complete"
  },
  "snapUrlIsBlocked": {
    "message": "This Snap wants to take you to a blocked site. $1."
  },
  "snaps": {
    "message": "Snaps"
  },
  "snapsConnected": {
    "message": "Snaps connected"
  },
  "snapsNoInsight": {
    "message": "The snap didn't return any insight"
  },
  "snapsPrivacyWarningFirstMessage": {
    "message": "You acknowledge that any Snap that you install is a Third Party Service, unless otherwise identified, as defined in the Consensys $1. Your use of Third Party Services is governed by separate terms and conditions set forth by the Third Party Service provider. Consensys does not recommend the use of any Snap by any particular person for any particular reason. You access, rely upon or use the Third Party Service at your own risk. Consensys disclaims all responsibility and liability for any losses on account of your use of Third Party Services.",
    "description": "First part of a message in popup modal displayed when installing a snap for the first time. $1 is terms of use link."
  },
  "snapsPrivacyWarningSecondMessage": {
    "message": "Any information you share with Third Party Services will be collected directly by those Third Party Services in accordance with their privacy policies. Please refer to their privacy policies for more information.",
    "description": "Second part of a message in popup modal displayed when installing a snap for the first time."
  },
  "snapsPrivacyWarningThirdMessage": {
    "message": "Consensys has no access to information you share with Third Party Services.",
    "description": "Third part of a message in popup modal displayed when installing a snap for the first time."
  },
  "snapsSettings": {
    "message": "Snap settings"
  },
  "snapsTermsOfUse": {
    "message": "Terms of Use"
  },
  "snapsToggle": {
    "message": "A snap will only run if it is enabled"
  },
  "snapsUIError": {
    "message": "Contact the creators of $1 for further support.",
    "description": "This is shown when the insight snap throws an error. $1 is the snap name"
  },
  "someNetworksMayPoseSecurity": {
    "message": "Some networks may pose security and/or privacy risks. Understand the risks before adding & using a network."
  },
  "somethingDoesntLookRight": {
    "message": "Something doesn't look right? $1",
    "description": "A false positive message for users to contact support. $1 is a link to the support page."
  },
  "somethingIsWrong": {
    "message": "Something's gone wrong. Try reloading the page."
  },
  "somethingWentWrong": {
    "message": "Oops! Something went wrong."
  },
  "source": {
    "message": "Source"
  },
  "speedUp": {
    "message": "Speed up"
  },
  "speedUpCancellation": {
    "message": "Speed up this cancellation"
  },
  "speedUpExplanation": {
    "message": "We’ve updated the gas fee based on current network conditions and have increased it by at least 10% (required by the network)."
  },
  "speedUpPopoverTitle": {
    "message": "Speed up transaction"
  },
  "speedUpTooltipText": {
    "message": "New gas fee"
  },
  "speedUpTransaction": {
    "message": "Speed up this transaction"
  },
  "spendLimitInsufficient": {
    "message": "Spend limit insufficient"
  },
  "spendLimitInvalid": {
    "message": "Spend limit invalid; must be a positive number"
  },
  "spendLimitPermission": {
    "message": "Spend limit permission"
  },
  "spendLimitRequestedBy": {
    "message": "Spend limit requested by $1",
    "description": "Origin of the site requesting the spend limit"
  },
  "spendLimitTooLarge": {
    "message": "Spend limit too large"
  },
  "spendingCap": {
    "message": "Spending cap"
  },
  "spendingCapError": {
    "message": "Error: Enter numbers only"
  },
  "spendingCapErrorDescription": {
    "message": "Only enter a number that you're comfortable with $1 accessing now or in the future. You can always increase the token limit later.",
    "description": "$1 is origin of the site requesting the token limit"
  },
  "spendingCapRequest": {
    "message": "Spending cap request for your $1"
  },
  "srpInputNumberOfWords": {
    "message": "I have a $1-word phrase",
    "description": "This is the text for each option in the dropdown where a user selects how many words their secret recovery phrase has during import. The $1 is the number of words (either 12, 15, 18, 21, or 24)."
  },
  "srpPasteFailedTooManyWords": {
    "message": "Paste failed because it contained over 24 words. A secret recovery phrase can have a maximum of 24 words.",
    "description": "Description of SRP paste error when the pasted content has too many words"
  },
  "srpPasteTip": {
    "message": "You can paste your entire secret recovery phrase into any field",
    "description": "Our secret recovery phrase input is split into one field per word. This message explains to users that they can paste their entire secrete recovery phrase into any field, and we will handle it correctly."
  },
  "srpSecurityQuizGetStarted": {
    "message": "Get started"
  },
  "srpSecurityQuizImgAlt": {
    "message": "An eye with a keyhole in the center, and three floating password fields"
  },
  "srpSecurityQuizIntroduction": {
    "message": "To reveal your Secret Recovery Phrase, you need to correctly answer two questions"
  },
  "srpSecurityQuizQuestionOneQuestion": {
    "message": "If you lose your Secret Recovery Phrase, MetaMask..."
  },
  "srpSecurityQuizQuestionOneRightAnswer": {
    "message": "Can’t help you"
  },
  "srpSecurityQuizQuestionOneRightAnswerDescription": {
    "message": "Write it down, engrave it on metal, or keep it in multiple secret spots so you never lose it. If you lose it, it’s gone forever."
  },
  "srpSecurityQuizQuestionOneRightAnswerTitle": {
    "message": "Right! No one can help get your Secret Recovery Phrase back"
  },
  "srpSecurityQuizQuestionOneWrongAnswer": {
    "message": "Can get it back for you"
  },
  "srpSecurityQuizQuestionOneWrongAnswerDescription": {
    "message": "If you lose your Secret Recovery Phrase, it’s gone forever. No one can help you get it back, no matter what they might say."
  },
  "srpSecurityQuizQuestionOneWrongAnswerTitle": {
    "message": "Wrong! No one can help get your Secret Recovery Phrase back"
  },
  "srpSecurityQuizQuestionTwoQuestion": {
    "message": "If anyone, even a support agent, asks for your Secret Recovery Phrase..."
  },
  "srpSecurityQuizQuestionTwoRightAnswer": {
    "message": "You’re being scammed"
  },
  "srpSecurityQuizQuestionTwoRightAnswerDescription": {
    "message": "Anyone claiming to need your Secret Recovery Phrase is lying to you. If you share it with them, they will steal your assets."
  },
  "srpSecurityQuizQuestionTwoRightAnswerTitle": {
    "message": "Correct! Sharing your Secret Recovery Phrase is never a good idea"
  },
  "srpSecurityQuizQuestionTwoWrongAnswer": {
    "message": "You should give it to them"
  },
  "srpSecurityQuizQuestionTwoWrongAnswerDescription": {
    "message": "Anyone claiming to need your Secret Recovery Phrase is lying to you. If you share it with them, they will steal your assets."
  },
  "srpSecurityQuizQuestionTwoWrongAnswerTitle": {
    "message": "Nope! Never share your Secret Recovery Phrase with anyone, ever"
  },
  "srpSecurityQuizTitle": {
    "message": "Security quiz"
  },
  "srpToggleShow": {
    "message": "Show/Hide this word of the secret recovery phrase",
    "description": "Describes a toggle that is used to show or hide a single word of the secret recovery phrase"
  },
  "srpWordHidden": {
    "message": "This word is hidden",
    "description": "Explains that a word in the secret recovery phrase is hidden"
  },
  "srpWordShown": {
    "message": "This word is being shown",
    "description": "Explains that a word in the secret recovery phrase is being shown"
  },
  "stable": {
    "message": "Stable"
  },
  "stableLowercase": {
    "message": "stable"
  },
  "stake": {
    "message": "Stake"
  },
  "startYourJourney": {
    "message": "Start your journey with $1",
    "description": "$1 is the token symbol"
  },
  "startYourJourneyDescription": {
    "message": "Get started with web3 by adding some $1 to your wallet.",
    "description": "$1 is the token symbol"
  },
  "stateLogError": {
    "message": "Error in retrieving state logs."
  },
  "stateLogFileName": {
    "message": "MetaMask state logs"
  },
  "stateLogs": {
    "message": "State logs"
  },
  "stateLogsDescription": {
    "message": "State logs contain your public account addresses and sent transactions."
  },
  "states": {
    "message": "States"
  },
  "status": {
    "message": "Status"
  },
  "statusNotConnected": {
    "message": "Not connected"
  },
  "statusNotConnectedAccount": {
    "message": "No accounts connected"
  },
  "step1LatticeWallet": {
    "message": "Connect your Lattice1"
  },
  "step1LatticeWalletMsg": {
    "message": "You can connect MetaMask to your Lattice1 device once it is set up and online. Unlock your device and have your Device ID ready.",
    "description": "$1 represents the `hardwareWalletSupportLinkConversion` localization key"
  },
  "step1LedgerWallet": {
    "message": "Download Ledger app"
  },
  "step1LedgerWalletMsg": {
    "message": "Download, set up, and enter your password to unlock $1.",
    "description": "$1 represents the `ledgerLiveApp` localization value"
  },
  "step1TrezorWallet": {
    "message": "Connect your Trezor"
  },
  "step1TrezorWalletMsg": {
    "message": "Plug your Trezor directly into your computer and unlock it. Make sure you use the correct passphrase.",
    "description": "$1 represents the `hardwareWalletSupportLinkConversion` localization key"
  },
  "step2LedgerWallet": {
    "message": "Connect your Ledger"
  },
  "step2LedgerWalletMsg": {
    "message": "Plug your Ledger directly into your computer, then  unlock it and open the Ethereum app.",
    "description": "$1 represents the `hardwareWalletSupportLinkConversion` localization key"
  },
  "stillGettingMessage": {
    "message": "Still getting this message?"
  },
  "strong": {
    "message": "Strong"
  },
  "stxCancelled": {
    "message": "Swap would have failed"
  },
  "stxCancelledDescription": {
    "message": "Your transaction would have failed and was cancelled to protect you from paying unnecessary gas fees."
  },
  "stxCancelledSubDescription": {
    "message": "Try your swap again. We’ll be here to protect you against similar risks next time."
  },
  "stxEstimatedCompletion": {
    "message": "Estimated completion in < $1",
    "description": "$1 is remeaning time in minutes and seconds, e.g. 0:10"
  },
  "stxFailure": {
    "message": "Swap failed"
  },
  "stxFailureDescription": {
    "message": "Sudden market changes can cause failures. If the problem persists, please reach out to $1.",
    "description": "This message is shown to a user if their swap fails. The $1 will be replaced by support.metamask.io"
  },
  "stxOptInDescription": {
    "message": "Turn on Smart Transactions for more reliable and secure transactions on Ethereum Mainnet. $1"
  },
  "stxPendingPrivatelySubmittingSwap": {
    "message": "Privately submitting your Swap..."
  },
  "stxPendingPubliclySubmittingSwap": {
    "message": "Publicly submitting your Swap..."
  },
  "stxSuccess": {
    "message": "Swap complete!"
  },
  "stxSuccessDescription": {
    "message": "Your $1 is now available.",
    "description": "$1 is a token symbol, e.g. ETH"
  },
  "stxSwapCompleteIn": {
    "message": "Swap will complete in <",
    "description": "'<' means 'less than', e.g. Swap will complete in < 2:59"
  },
  "stxTryingToCancel": {
    "message": "Trying to cancel your transaction..."
  },
  "stxUnknown": {
    "message": "Status unknown"
  },
  "stxUnknownDescription": {
    "message": "A transaction has been successful but we’re unsure what it is. This may be due to submitting another transaction while this swap was processing."
  },
  "stxUserCancelled": {
    "message": "Swap cancelled"
  },
  "stxUserCancelledDescription": {
    "message": "Your transaction has been cancelled and you did not pay any unnecessary gas fees."
  },
  "submit": {
    "message": "Submit"
  },
  "submitted": {
    "message": "Submitted"
  },
  "suggestedBy": {
    "message": "Suggested by"
  },
  "suggestedTokenSymbol": {
    "message": "Suggested ticker symbol:"
  },
  "support": {
    "message": "Support"
  },
  "supportCenter": {
    "message": "Visit our support center"
  },
  "surveyConversion": {
    "message": "Take our survey"
  },
  "surveyTitle": {
    "message": "Shape the future of MetaMask"
  },
  "swap": {
    "message": "Swap"
  },
  "swapAdjustSlippage": {
    "message": "Adjust slippage"
  },
  "swapAggregator": {
    "message": "Aggregator"
  },
  "swapAllowSwappingOf": {
    "message": "Allow swapping of $1",
    "description": "Shows a user that they need to allow a token for swapping on their hardware wallet"
  },
  "swapAmountReceived": {
    "message": "Guaranteed amount"
  },
  "swapAmountReceivedInfo": {
    "message": "This is the minimum amount you will receive. You may receive more depending on slippage."
  },
  "swapAndSend": {
    "message": "Swap & Send"
  },
  "swapAnyway": {
    "message": "Swap anyway"
  },
  "swapApproval": {
    "message": "Approve $1 for swaps",
    "description": "Used in the transaction display list to describe a transaction that is an approve call on a token that is to be swapped.. $1 is the symbol of a token that has been approved."
  },
  "swapApproveNeedMoreTokens": {
    "message": "You need $1 more $2 to complete this swap",
    "description": "Tells the user how many more of a given token they need for a specific swap. $1 is an amount of tokens and $2 is the token symbol."
  },
  "swapAreYouStillThere": {
    "message": "Are you still there?"
  },
  "swapAreYouStillThereDescription": {
    "message": "We’re ready to show you the latest quotes when you want to continue"
  },
  "swapBuildQuotePlaceHolderText": {
    "message": "No tokens available matching $1",
    "description": "Tells the user that a given search string does not match any tokens in our token lists. $1 can be any string of text"
  },
  "swapConfirmWithHwWallet": {
    "message": "Confirm with your hardware wallet"
  },
  "swapContinueSwapping": {
    "message": "Continue swapping"
  },
  "swapContractDataDisabledErrorDescription": {
    "message": "In the Ethereum app on your Ledger, go to \"Settings\" and allow contract data. Then, try your swap again."
  },
  "swapContractDataDisabledErrorTitle": {
    "message": "Contract data is not enabled on your Ledger"
  },
  "swapCustom": {
    "message": "custom"
  },
  "swapDecentralizedExchange": {
    "message": "Decentralized exchange"
  },
  "swapDirectContract": {
    "message": "Direct contract"
  },
  "swapEditLimit": {
    "message": "Edit limit"
  },
  "swapEnableDescription": {
    "message": "This is required and gives MetaMask permission to swap your $1.",
    "description": "Gives the user info about the required approval transaction for swaps. $1 will be the symbol of a token being approved for swaps."
  },
  "swapEnableTokenForSwapping": {
    "message": "This will $1 for swapping",
    "description": "$1 is for the 'enableToken' key, e.g. 'enable ETH'"
  },
  "swapEnterAmount": {
    "message": "Enter an amount"
  },
  "swapEstimatedNetworkFees": {
    "message": "Estimated network fees"
  },
  "swapEstimatedNetworkFeesInfo": {
    "message": "This is an estimate of the network fee that will be used to complete your swap. The actual amount may change according to network conditions."
  },
  "swapFailedErrorDescriptionWithSupportLink": {
    "message": "Transaction failures happen and we are here to help. If this issue persists, you can reach our customer support at $1 for further assistance.",
    "description": "This message is shown to a user if their swap fails. The $1 will be replaced by support.metamask.io"
  },
  "swapFailedErrorTitle": {
    "message": "Swap failed"
  },
  "swapFetchingQuote": {
    "message": "Fetching quote"
  },
  "swapFetchingQuoteNofN": {
    "message": "Fetching quote $1 of $2",
    "description": "A count of possible quotes shown to the user while they are waiting for quotes to be fetched. $1 is the number of quotes already loaded, and $2 is the total number of resources that we check for quotes. Keep in mind that not all resources will have a quote for a particular swap."
  },
  "swapFetchingQuotes": {
    "message": "Fetching quotes..."
  },
  "swapFetchingQuotesErrorDescription": {
    "message": "Hmmm... something went wrong. Try again, or if errors persist, contact customer support."
  },
  "swapFetchingQuotesErrorTitle": {
    "message": "Error fetching quotes"
  },
  "swapFetchingTokens": {
    "message": "Fetching tokens..."
  },
  "swapFromTo": {
    "message": "The swap of $1 to $2",
    "description": "Tells a user that they need to confirm on their hardware wallet a swap of 2 tokens. $1 is a source token and $2 is a destination token"
  },
  "swapGasFeesDetails": {
    "message": "Gas fees are estimated and will fluctuate based on network traffic and transaction complexity."
  },
  "swapGasFeesLearnMore": {
    "message": "Learn more about gas fees"
  },
  "swapGasFeesSplit": {
    "message": "Gas fees on the previous screen are split between these two transactions."
  },
  "swapGasFeesSummary": {
    "message": "Gas fees are paid to crypto miners who process transactions on the $1 network. MetaMask does not profit from gas fees.",
    "description": "$1 is the selected network, e.g. Ethereum or BSC"
  },
  "swapHighSlippage": {
    "message": "High slippage"
  },
  "swapHighSlippageWarning": {
    "message": "Slippage amount is very high."
  },
  "swapIncludesMMFee": {
    "message": "Includes a $1% MetaMask fee.",
    "description": "Provides information about the fee that metamask takes for swaps. $1 is a decimal number."
  },
  "swapIncludesMMFeeAlt": {
    "message": "Quote reflects $1% MetaMask fee",
    "description": "Provides information about the fee that metamask takes for swaps using the latest copy. $1 is a decimal number."
  },
  "swapIncludesMetaMaskFeeViewAllQuotes": {
    "message": "Includes a $1% MetaMask fee – $2",
    "description": "Provides information about the fee that metamask takes for swaps. $1 is a decimal number and $2 is a link to view all quotes."
  },
  "swapLearnMore": {
    "message": "Learn more about Swaps"
  },
  "swapLiquiditySourceInfo": {
    "message": "We search multiple liquidity sources (exchanges, aggregators and professional market makers) to compare exchange rates and network fees."
  },
  "swapLowSlippage": {
    "message": "Low slippage"
  },
  "swapLowSlippageError": {
    "message": "Transaction may fail, max slippage too low."
  },
  "swapMaxSlippage": {
    "message": "Max slippage"
  },
  "swapMetaMaskFee": {
    "message": "MetaMask fee"
  },
  "swapMetaMaskFeeDescription": {
    "message": "The fee of $1% is automatically factored into this quote. You pay it in exchange for a license to use MetaMask's liquidity provider information aggregation software.",
    "description": "Provides information about the fee that metamask takes for swaps. $1 is a decimal number."
  },
  "swapNQuotesWithDot": {
    "message": "$1 quotes.",
    "description": "$1 is the number of quotes that the user can select from when opening the list of quotes on the 'view quote' screen"
  },
  "swapNewQuoteIn": {
    "message": "New quotes in $1",
    "description": "Tells the user the amount of time until the currently displayed quotes are update. $1 is a time that is counting down from 1:00 to 0:00"
  },
  "swapNoTokensAvailable": {
    "message": "No tokens available matching $1",
    "description": "Tells the user that a given search string does not match any tokens in our token lists. $1 can be any string of text"
  },
  "swapOnceTransactionHasProcess": {
    "message": "Your $1 will be added to your account once this transaction has processed.",
    "description": "This message communicates the token that is being transferred. It is shown on the awaiting swap screen. The $1 will be a token symbol."
  },
  "swapPriceDifference": {
    "message": "You are about to swap $1 $2 (~$3) for $4 $5 (~$6).",
    "description": "This message represents the price slippage for the swap.  $1 and $4 are a number (ex: 2.89), $2 and $5 are symbols (ex: ETH), and $3 and $6 are fiat currency amounts."
  },
  "swapPriceDifferenceTitle": {
    "message": "Price difference of ~$1%",
    "description": "$1 is a number (ex: 1.23) that represents the price difference."
  },
  "swapPriceImpactTooltip": {
    "message": "Price impact is the difference between the current market price and the amount received during transaction execution. Price impact is a function of the size of your trade relative to the size of the liquidity pool."
  },
  "swapPriceUnavailableDescription": {
    "message": "Price impact could not be determined due to lack of market price data. Please confirm that you are comfortable with the amount of tokens you are about to receive before swapping."
  },
  "swapPriceUnavailableTitle": {
    "message": "Check your rate before proceeding"
  },
  "swapProcessing": {
    "message": "Processing"
  },
  "swapQuoteDetails": {
    "message": "Quote details"
  },
  "swapQuoteNofM": {
    "message": "$1 of $2",
    "description": "A count of possible quotes shown to the user while they are waiting for quotes to be fetched. $1 is the number of quotes already loaded, and $2 is the total number of resources that we check for quotes. Keep in mind that not all resources will have a quote for a particular swap."
  },
  "swapQuoteSource": {
    "message": "Quote source"
  },
  "swapQuotesExpiredErrorDescription": {
    "message": "Please request new quotes to get the latest rates."
  },
  "swapQuotesExpiredErrorTitle": {
    "message": "Quotes timeout"
  },
  "swapQuotesNotAvailableDescription": {
    "message": "Reduce the size of your trade or use a different token."
  },
  "swapQuotesNotAvailableErrorDescription": {
    "message": "Try adjusting the amount or slippage settings and try again."
  },
  "swapQuotesNotAvailableErrorTitle": {
    "message": "No quotes available"
  },
  "swapRate": {
    "message": "Rate"
  },
  "swapReceiving": {
    "message": "Receiving"
  },
  "swapReceivingInfoTooltip": {
    "message": "This is an estimate. The exact amount depends on slippage."
  },
  "swapRequestForQuotation": {
    "message": "Request for quotation"
  },
  "swapReviewSwap": {
    "message": "Review swap"
  },
  "swapSearchNameOrAddress": {
    "message": "Search name or paste address"
  },
  "swapSelect": {
    "message": "Select"
  },
  "swapSelectAQuote": {
    "message": "Select a quote"
  },
  "swapSelectAToken": {
    "message": "Select token"
  },
  "swapSelectQuotePopoverDescription": {
    "message": "Below are all the quotes gathered from multiple liquidity sources."
  },
  "swapSelectToken": {
    "message": "Select token"
  },
  "swapShowLatestQuotes": {
    "message": "Show latest quotes"
  },
  "swapSlippageHighDescription": {
    "message": "The slippage entered ($1%) is considered very high and may result in a bad rate",
    "description": "$1 is the amount of % for slippage"
  },
  "swapSlippageHighTitle": {
    "message": "High slippage"
  },
  "swapSlippageLowDescription": {
    "message": "A value this low ($1%) may result in a failed swap",
    "description": "$1 is the amount of % for slippage"
  },
  "swapSlippageLowTitle": {
    "message": "Low slippage"
  },
  "swapSlippageNegative": {
    "message": "Slippage must be greater or equal to zero"
  },
  "swapSlippageNegativeDescription": {
    "message": "Slippage must be greater or equal to zero"
  },
  "swapSlippageNegativeTitle": {
    "message": "Increase slippage to continue"
  },
  "swapSlippageOverLimitDescription": {
    "message": "Slippage tolerance must be 15% or less. Anything higher will result in a bad rate."
  },
  "swapSlippageOverLimitTitle": {
    "message": "Very high slippage"
  },
  "swapSlippagePercent": {
    "message": "$1%",
    "description": "$1 is the amount of % for slippage"
  },
  "swapSlippageTooltip": {
    "message": "If the price changes between the time your order is placed and confirmed it’s called “slippage”. Your swap will automatically cancel if slippage exceeds your “slippage tolerance” setting."
  },
  "swapSlippageZeroDescription": {
    "message": "There are fewer zero-slippage quote providers which will result in a less competitive quote."
  },
  "swapSlippageZeroTitle": {
    "message": "Sourcing zero-slippage providers"
  },
  "swapSource": {
    "message": "Liquidity source"
  },
  "swapSuggested": {
    "message": "Swap suggested"
  },
  "swapSuggestedGasSettingToolTipMessage": {
    "message": "Swaps are complex and time sensitive transactions. We recommend this gas fee for a good balance between cost and confidence of a successful Swap."
  },
  "swapSwapFrom": {
    "message": "Swap from"
  },
  "swapSwapSwitch": {
    "message": "Switch token order"
  },
  "swapSwapTo": {
    "message": "Swap to"
  },
  "swapToConfirmWithHwWallet": {
    "message": "to confirm with your hardware wallet"
  },
  "swapTokenAddedManuallyDescription": {
    "message": "Verify this token on $1 and make sure it is the token you want to trade.",
    "description": "$1 points the user to etherscan as a place they can verify information about a token. $1 is replaced with the translation for \"etherscan\""
  },
  "swapTokenAddedManuallyTitle": {
    "message": "Token added manually"
  },
  "swapTokenAvailable": {
    "message": "Your $1 has been added to your account.",
    "description": "This message is shown after a swap is successful and communicates the exact amount of tokens the user has received for a swap. The $1 is a decimal number of tokens followed by the token symbol."
  },
  "swapTokenBalanceUnavailable": {
    "message": "We were unable to retrieve your $1 balance",
    "description": "This message communicates to the user that their balance of a given token is currently unavailable. $1 will be replaced by a token symbol"
  },
  "swapTokenNotAvailable": {
    "message": "Token is not available to swap in this region"
  },
  "swapTokenToToken": {
    "message": "Swap $1 to $2",
    "description": "Used in the transaction display list to describe a swap. $1 and $2 are the symbols of tokens in involved in a swap."
  },
  "swapTokenVerificationAddedManually": {
    "message": "This token has been added manually."
  },
  "swapTokenVerificationMessage": {
    "message": "Always confirm the token address on $1.",
    "description": "Points the user to Etherscan as a place they can verify information about a token. $1 is replaced with the translation for \"Etherscan\" followed by an info icon that shows more info on hover."
  },
  "swapTokenVerificationOnlyOneSource": {
    "message": "Only verified on 1 source."
  },
  "swapTokenVerificationSources": {
    "message": "Verified on $1 sources.",
    "description": "Indicates the number of token information sources that recognize the symbol + address. $1 is a decimal number."
  },
  "swapTokenVerifiedOn1SourceDescription": {
    "message": "$1 is only verified on 1 source. Consider verifying it on $2 before proceeding.",
    "description": "$1 is a token name, $2 points the user to etherscan as a place they can verify information about a token. $1 is replaced with the translation for \"etherscan\""
  },
  "swapTokenVerifiedOn1SourceTitle": {
    "message": "Potentially inauthentic token"
  },
  "swapTooManyDecimalsError": {
    "message": "$1 allows up to $2 decimals",
    "description": "$1 is a token symbol and $2 is the max. number of decimals allowed for the token"
  },
  "swapTransactionComplete": {
    "message": "Transaction complete"
  },
  "swapTwoTransactions": {
    "message": "2 transactions"
  },
  "swapUnknown": {
    "message": "Unknown"
  },
  "swapVerifyTokenExplanation": {
    "message": "Multiple tokens can use the same name and symbol. Check $1 to verify this is the token you're looking for.",
    "description": "This appears in a tooltip next to the verifyThisTokenOn message. It gives the user more information about why they should check the token on a block explorer. $1 will be the name or url of the block explorer, which will be the translation of 'etherscan' or a block explorer url specified for a custom network."
  },
  "swapYourTokenBalance": {
    "message": "$1 $2 available to swap",
    "description": "Tells the user how much of a token they have in their balance. $1 is a decimal number amount of tokens, and $2 is a token symbol"
  },
  "swapZeroSlippage": {
    "message": "0% Slippage"
  },
  "swapsAdvancedOptions": {
    "message": "Advanced options"
  },
  "swapsExcessiveSlippageWarning": {
    "message": "Slippage amount is too high and will result in a bad rate. Please reduce your slippage tolerance to a value below 15%."
  },
  "swapsMaxSlippage": {
    "message": "Slippage tolerance"
  },
  "swapsNotEnoughForTx": {
    "message": "Not enough $1 to complete this transaction",
    "description": "Tells the user that they don't have enough of a token for a proposed swap. $1 is a token symbol"
  },
  "swapsNotEnoughToken": {
    "message": "Not enough $1",
    "description": "Tells the user that they don't have enough of a token for a proposed swap. $1 is a token symbol"
  },
  "swapsViewInActivity": {
    "message": "View in activity"
  },
  "switch": {
    "message": "Switch"
  },
  "switchEthereumChainConfirmationDescription": {
    "message": "This will switch the selected network within MetaMask to a previously added network:"
  },
  "switchEthereumChainConfirmationTitle": {
    "message": "Allow this site to switch the network?"
  },
  "switchInputCurrency": {
    "message": "Switch input currency"
  },
  "switchNetwork": {
    "message": "Switch network"
  },
  "switchNetworks": {
    "message": "Switch networks"
  },
  "switchToNetwork": {
    "message": "Switch to $1",
    "description": "$1 represents the custom network that has previously been added"
  },
  "switchToThisAccount": {
    "message": "Switch to this account"
  },
  "switchedNetworkToastDecline": {
    "message": "Don't show again"
  },
  "switchedNetworkToastMessage": {
    "message": "$1 is now active on $2",
    "description": "$1 represents the account name, $2 represents the network name"
  },
  "switchedTo": {
    "message": "You're now using"
  },
  "switchingNetworksCancelsPendingConfirmations": {
    "message": "Switching networks will cancel all pending confirmations"
  },
  "symbol": {
    "message": "Symbol"
  },
  "symbolBetweenZeroTwelve": {
    "message": "Symbol must be 11 characters or fewer."
  },
  "tenPercentIncreased": {
    "message": "10% increase"
  },
  "terms": {
    "message": "Terms of use"
  },
  "termsOfService": {
    "message": "Terms of service"
  },
  "termsOfUseAgreeText": {
    "message": " I agree to the Terms of Use, which apply to my use of MetaMask and all of its features"
  },
  "termsOfUseFooterText": {
    "message": "Please scroll to read all sections"
  },
  "termsOfUseTitle": {
    "message": "Our Terms of Use have updated"
  },
  "testNetworks": {
    "message": "Test networks"
  },
  "theme": {
    "message": "Theme"
  },
  "themeDescription": {
    "message": "Choose your preferred MetaMask theme."
  },
  "thingsToKeep": {
    "message": "Keep in mind:"
  },
  "thirdPartySoftware": {
    "message": "Third-party software notice",
    "description": "Title of a popup modal displayed when installing a snap for the first time."
  },
  "thisCollection": {
    "message": "this collection"
  },
  "time": {
    "message": "Time"
  },
  "tips": {
    "message": "Tips"
  },
  "to": {
    "message": "To"
  },
  "toAddress": {
    "message": "To: $1",
    "description": "$1 is the address to include in the To label. It is typically shortened first using shortenAddress"
  },
  "toggleEthSignBannerDescription": {
    "message": "You’re at risk for phishing attacks. Protect yourself by turning off eth_sign."
  },
  "toggleEthSignDescriptionField": {
    "message": "If you enable this setting, you might get signature requests that aren’t readable. By signing a message you don't understand, you could be agreeing to give away your funds and NFTs."
  },
  "toggleEthSignField": {
    "message": "Eth_sign requests"
  },
  "toggleEthSignModalBannerBoldText": {
    "message": " you might be getting scammed"
  },
  "toggleEthSignModalBannerText": {
    "message": "If you've been asked to turn this setting on,"
  },
  "toggleEthSignModalCheckBox": {
    "message": "I understand that I can lose all of my funds and NFTs if I enable eth_sign requests. "
  },
  "toggleEthSignModalDescription": {
    "message": "Allowing eth_sign requests can make you vulnerable to phishing attacks. Always review the URL and be careful when signing  messages that contain code."
  },
  "toggleEthSignModalFormError": {
    "message": "The text is incorrect"
  },
  "toggleEthSignModalFormLabel": {
    "message": "Enter “I only sign what I understand” to continue"
  },
  "toggleEthSignModalFormValidation": {
    "message": "I only sign what I understand"
  },
  "toggleEthSignModalTitle": {
    "message": "Use at your own risk"
  },
  "toggleEthSignOff": {
    "message": "OFF (Recommended)"
  },
  "toggleEthSignOn": {
    "message": "ON (Not recommended)"
  },
  "toggleRequestQueueDescription": {
    "message": "This allows you to select a network for each site instead of a single selected network for all sites. This feature will prevent you from switching networks manually, which may break your user experience on certain sites."
  },
  "toggleRequestQueueField": {
    "message": "Select networks for each site"
  },
  "toggleRequestQueueOff": {
    "message": "Off"
  },
  "toggleRequestQueueOn": {
    "message": "On"
  },
  "token": {
    "message": "Token"
  },
  "tokenAddress": {
    "message": "Token address"
  },
  "tokenAlreadyAdded": {
    "message": "Token has already been added."
  },
  "tokenAutoDetection": {
    "message": "Token autodetection"
  },
  "tokenContractAddress": {
    "message": "Token contract address"
  },
  "tokenDecimalFetchFailed": {
    "message": "Token decimal required. Find it on: $1"
  },
  "tokenDecimalTitle": {
    "message": "Token decimal:"
  },
  "tokenDetails": {
    "message": "Token details"
  },
  "tokenFoundTitle": {
    "message": "1 new token found"
  },
  "tokenId": {
    "message": "Token ID"
  },
  "tokenList": {
    "message": "Token lists:"
  },
  "tokenScamSecurityRisk": {
    "message": "token scams and security risks"
  },
  "tokenShowUp": {
    "message": "Your tokens may not automatically show up in your wallet. "
  },
  "tokenSymbol": {
    "message": "Token symbol"
  },
  "tokens": {
    "message": "Tokens"
  },
  "tokensFoundTitle": {
    "message": "$1 new tokens found",
    "description": "$1 is the number of new tokens detected"
  },
  "tooltipApproveButton": {
    "message": "I understand"
  },
  "tooltipSatusConnected": {
    "message": "connected"
  },
  "tooltipSatusConnectedUpperCase": {
    "message": "Connected"
  },
  "tooltipSatusNotConnected": {
    "message": "not connected"
  },
  "total": {
    "message": "Total"
  },
  "transaction": {
    "message": "transaction"
  },
  "transactionCancelAttempted": {
    "message": "Transaction cancel attempted with estimated gas fee of $1 at $2"
  },
  "transactionCancelSuccess": {
    "message": "Transaction successfully cancelled at $2"
  },
  "transactionConfirmed": {
    "message": "Transaction confirmed at $2."
  },
  "transactionCreated": {
    "message": "Transaction created with a value of $1 at $2."
  },
  "transactionDetailDappGasMoreInfo": {
    "message": "Site suggested"
  },
  "transactionDetailDappGasTooltip": {
    "message": "Edit to use MetaMask's recommended gas fee based on the latest block."
  },
  "transactionDetailGasHeading": {
    "message": "Estimated gas fee"
  },
  "transactionDetailGasTooltipConversion": {
    "message": "Learn more about gas fees"
  },
  "transactionDetailGasTooltipExplanation": {
    "message": "Gas fees are set by the network and fluctuate based on network traffic and transaction complexity."
  },
  "transactionDetailGasTooltipIntro": {
    "message": "Gas fees are paid to crypto miners who process transactions on the $1 network. MetaMask does not profit from gas fees."
  },
  "transactionDetailGasTotalSubtitle": {
    "message": "Amount + gas fee"
  },
  "transactionDetailLayer2GasHeading": {
    "message": "Layer 2 gas fee"
  },
  "transactionDetailMultiLayerTotalSubtitle": {
    "message": "Amount + fees"
  },
  "transactionDropped": {
    "message": "Transaction dropped at $2."
  },
  "transactionError": {
    "message": "Transaction error. Exception thrown in contract code."
  },
  "transactionErrorNoContract": {
    "message": "Trying to call a function on a non-contract address."
  },
  "transactionErrored": {
    "message": "Transaction encountered an error."
  },
  "transactionFailed": {
    "message": "Transaction Failed"
  },
  "transactionFee": {
    "message": "Transaction fee"
  },
  "transactionHistoryBaseFee": {
    "message": "Base fee (GWEI)"
  },
  "transactionHistoryL1GasLabel": {
    "message": "Total L1 gas fee"
  },
  "transactionHistoryL2GasLimitLabel": {
    "message": "L2 gas limit"
  },
  "transactionHistoryL2GasPriceLabel": {
    "message": "L2 gas price"
  },
  "transactionHistoryMaxFeePerGas": {
    "message": "Max fee per gas"
  },
  "transactionHistoryPriorityFee": {
    "message": "Priority fee (GWEI)"
  },
  "transactionHistoryTotalGasFee": {
    "message": "Total gas fee"
  },
  "transactionNote": {
    "message": "Transaction note"
  },
  "transactionResubmitted": {
    "message": "Transaction resubmitted with estimated gas fee increased to $1 at $2"
  },
  "transactionSettings": {
    "message": "Transaction settings"
  },
  "transactionSubmitted": {
    "message": "Transaction submitted with estimated gas fee of $1 at $2."
  },
  "transactionUpdated": {
    "message": "Transaction updated at $2."
  },
  "transactions": {
    "message": "Transactions"
  },
  "transfer": {
    "message": "Transfer"
  },
  "transferFrom": {
    "message": "Transfer from"
  },
  "troubleConnectingToLedgerU2FOnFirefox": {
    "message": "We're having trouble connecting your Ledger. $1",
    "description": "$1 is a link to the wallet connection guide;"
  },
  "troubleConnectingToLedgerU2FOnFirefox2": {
    "message": "Review our hardware wallet connection guide and try again.",
    "description": "$1 of the ledger wallet connection guide"
  },
  "troubleConnectingToLedgerU2FOnFirefoxLedgerSolution": {
    "message": "If you're on the latest version of Firefox, you might be experiencing an issue related to Firefox dropping U2F support. Learn how to fix this issue $1.",
    "description": "It is a link to the ledger website for the workaround."
  },
  "troubleConnectingToLedgerU2FOnFirefoxLedgerSolution2": {
    "message": "here",
    "description": "Second part of the error message; It is a link to the ledger website for the workaround."
  },
  "troubleConnectingToWallet": {
    "message": "We had trouble connecting to your $1, try reviewing $2 and try again.",
    "description": "$1 is the wallet device name; $2 is a link to wallet connection guide"
  },
  "troubleStarting": {
    "message": "MetaMask had trouble starting. This error could be intermittent, so try restarting the extension."
  },
  "trustSiteApprovePermission": {
    "message": "By granting permission, you are allowing the following $1 to access your funds"
  },
  "tryAgain": {
    "message": "Try again"
  },
  "turnOff": {
    "message": "Turn off"
  },
  "turnOffMetamaskNotificationsError": {
    "message": "There was an error in disabling the notifications. Please try again later."
  },
  "turnOn": {
    "message": "Turn on"
  },
  "turnOnMetamaskNotifications": {
    "message": "Turn on notifications"
  },
  "turnOnMetamaskNotificationsButton": {
    "message": "Turn on"
  },
  "turnOnMetamaskNotificationsError": {
    "message": "There was an error in creating the notifications. Please try again later."
  },
  "turnOnMetamaskNotificationsMessageFirst": {
    "message": "Stay in the loop on what's happening in your wallet with notifications."
  },

  "turnOnMetamaskNotificationsMessagePrivacyBold": {
    "message": "Settings > Notifications."
  },

  "turnOnMetamaskNotificationsMessagePrivacyLink": {
    "message": "Learn how we protect your privacy while using this feature."
  },

  "turnOnMetamaskNotificationsMessageSecond": {
    "message": "To use wallet notifications, we use a profile to sync some settings across your devices. $1"
  },

  "turnOnMetamaskNotificationsMessageThird": {
    "message": "You can turn off notifications at any time in $1"
  },
  "turnOnTokenDetection": {
    "message": "Turn on enhanced token detection"
  },
  "tutorial": {
    "message": "Tutorial"
  },
  "twelveHrTitle": {
    "message": "12hr:"
  },
  "typeYourSRP": {
    "message": "Type your Secret Recovery Phrase"
  },
  "u2f": {
    "message": "U2F",
    "description": "A name on an API for the browser to interact with devices that support the U2F protocol. On some browsers we use it to connect MetaMask to Ledger devices."
  },
  "unapproved": {
    "message": "Unapproved"
  },
  "units": {
    "message": "units"
  },
  "unknown": {
    "message": "Unknown"
  },
  "unknownCollection": {
    "message": "Unnamed collection"
  },
  "unknownNetwork": {
    "message": "Unknown private network"
  },
  "unknownNetworkForKeyEntropy": {
    "message": "Unknown network",
    "description": "Displayed on places like Snap install warning when regular name is not available."
  },
  "unknownQrCode": {
    "message": "Error: We couldn't identify that QR code"
  },
  "unlimited": {
    "message": "Unlimited"
  },
  "unlock": {
    "message": "Unlock"
  },
  "unlockMessage": {
    "message": "The decentralized web awaits"
  },
  "unpin": {
    "message": "Unpin"
  },
  "unrecognizedChain": {
    "message": "This custom network is not recognized",
    "description": "$1 is a clickable link with text defined by the 'unrecognizedChanLinkText' key. The link will open to instructions for users to validate custom network details."
  },
  "unsendableAsset": {
    "message": "Sending NFT (ERC-721) tokens is not currently supported",
    "description": "This is an error message we show the user if they attempt to send an NFT asset type, for which currently don't support sending"
  },
  "unverifiedContractAddressMessage": {
    "message": "We cannot verify this contract. Make sure you trust this address."
  },
  "upArrow": {
    "message": "up arrow"
  },
  "update": {
    "message": "Update"
  },
  "updateRequest": {
    "message": "Update request"
  },
  "updatedWithDate": {
    "message": "Updated $1"
  },
  "urlErrorMsg": {
    "message": "URLs require the appropriate HTTP/HTTPS prefix."
  },
  "urlExistsErrorMsg": {
    "message": "This URL is currently used by the $1 network."
  },
  "use4ByteResolution": {
    "message": "Decode smart contracts"
  },
  "use4ByteResolutionDescription": {
    "message": "To improve user experience, we customize the activity tab with messages based on the smart contracts you interact with. MetaMask uses a service called 4byte.directory to decode data and show you a version of a smart contract that's easier to read. This helps reduce your chances of approving malicious smart contract actions, but can result in your IP address being shared."
  },
  "useMultiAccountBalanceChecker": {
    "message": "Batch account balance requests"
  },
  "useMultiAccountBalanceCheckerSettingDescription": {
    "message": "Get faster balance updates by batching account balance requests. This lets us fetch your account balances together, so you get quicker updates for an improved experience. When this feature is off, third parties may be less likely to associate your accounts with each other."
  },
  "useNftDetection": {
    "message": "Autodetect NFTs"
  },
  "useNftDetectionDescriptionText": {
    "message": "Let MetaMask add NFTs you own using third-party services (like OpenSea). Autodetecting NFTs exposes your IP and account address to these services. Enabling this feature could associate your IP address with your Ethereum address and display fake NFTs airdropped by scammers. You can add tokens manually to avoid this risk."
  },
  "usePhishingDetection": {
    "message": "Use phishing detection"
  },
  "usePhishingDetectionDescription": {
    "message": "Display a warning for phishing domains targeting Ethereum users"
  },
  "useSafeChainsListValidation": {
    "message": "Network details check"
  },
  "useSafeChainsListValidationDescription": {
    "message": "MetaMask uses a third-party service called $1 to show accurate and standardized network details. This reduces your chances of connecting to malicious or incorrect network. When using this feature, your IP address is exposed to chainid.network."
  },
  "useSafeChainsListValidationWebsite": {
    "message": "chainid.network",
    "description": "useSafeChainsListValidationWebsite is separated from the rest of the text so that we can bold the third party service name in the middle of them"
  },
  "useSiteSuggestion": {
    "message": "Use site suggestion"
  },
  "useTokenDetectionPrivacyDesc": {
    "message": "Automatically displaying tokens sent to your account involves communication with third party servers to fetch token’s images. Those serves will have access to your IP address."
  },
  "usedByClients": {
    "message": "Used by a variety of different clients"
  },
  "userName": {
    "message": "Username"
  },
  "userOpContractDeployError": {
    "message": "Contract deployment from a smart contract account is not supported"
  },
  "verifyContractDetails": {
    "message": "Verify third-party details"
  },
  "verifyThisTokenOn": {
    "message": "Verify this token on $1",
    "description": "Points the user to etherscan as a place they can verify information about a token. $1 is replaced with the translation for \"etherscan\""
  },
  "verifyThisUnconfirmedTokenOn": {
    "message": "Verify this token on $1 and make sure this is the token you want to trade.",
    "description": "Points the user to etherscan as a place they can verify information about a token. $1 is replaced with the translation for \"etherscan\""
  },
  "version": {
    "message": "Version"
  },
  "view": {
    "message": "View"
  },
  "viewActivity": {
    "message": "View activity"
  },
  "viewAllDetails": {
    "message": "View all details"
  },
  "viewAllQuotes": {
    "message": "view all quotes"
  },
  "viewContact": {
    "message": "View contact"
  },
  "viewDetails": {
    "message": "View details"
  },
  "viewFullTransactionDetails": {
    "message": "View full transaction details"
  },
  "viewMore": {
    "message": "View more"
  },
  "viewOnBlockExplorer": {
    "message": "View on block explorer"
  },
  "viewOnCustomBlockExplorer": {
    "message": "View $1 at $2",
    "description": "$1 is the action type. e.g (Account, Transaction, Swap) and $2 is the Custom Block Explorer URL"
  },
  "viewOnEtherscan": {
    "message": "View $1 on Etherscan",
    "description": "$1 is the action type. e.g (Account, Transaction, Swap)"
  },
  "viewOnExplorer": {
    "message": "View on explorer"
  },
  "viewOnOpensea": {
    "message": "View on Opensea"
  },
  "viewTransaction": {
    "message": "View transaction"
  },
  "viewinCustodianApp": {
    "message": "View in custodian app"
  },
  "viewinExplorer": {
    "message": "View $1 in explorer",
    "description": "$1 is the action type. e.g (Account, Transaction, Swap)"
  },
  "visitSite": {
    "message": "Visit site"
  },
  "visitWebSite": {
    "message": "Visit our website"
  },
  "wallet": {
    "message": "Wallet"
  },
  "walletConnectionGuide": {
    "message": "our hardware wallet connection guide"
  },
  "walletCreationSuccessDetail": {
    "message": "You’ve successfully protected your wallet. Keep your Secret Recovery Phrase safe and secret -- it’s your responsibility!"
  },
  "walletCreationSuccessReminder1": {
    "message": "MetaMask can’t recover your Secret Recovery Phrase."
  },
  "walletCreationSuccessReminder2": {
    "message": "MetaMask will never ask you for your Secret Recovery Phrase."
  },
  "walletCreationSuccessReminder3": {
    "message": "$1 with anyone or risk your funds being stolen",
    "description": "$1 is separated as walletCreationSuccessReminder3BoldSection so that we can bold it"
  },
  "walletCreationSuccessReminder3BoldSection": {
    "message": "Never share your Secret Recovery Phrase",
    "description": "This string is localized separately from walletCreationSuccessReminder3 so that we can bold it"
  },
  "walletCreationSuccessTitle": {
    "message": "Wallet creation successful"
  },
  "wantToAddThisNetwork": {
    "message": "Want to add this network?"
  },
  "wantsToAddThisAsset": {
    "message": "This allows the following asset to be added to your wallet."
  },
  "warning": {
    "message": "Warning"
  },
  "warningFromSnap": {
    "message": "Warning from $1",
    "description": "$1 represents the name of the snap"
  },
  "warningTooltipText": {
    "message": "$1 The third party could spend your entire token balance without further notice or consent. Protect yourself by customizing a lower spending cap.",
    "description": "$1 is a warning icon with text 'Be careful' in 'warning' colour"
  },
  "weak": {
    "message": "Weak"
  },
  "web3": {
    "message": "Web3"
  },
  "web3ShimUsageNotification": {
    "message": "We noticed that the current website tried to use the removed window.web3 API. If the site appears to be broken, please click $1 for more information.",
    "description": "$1 is a clickable link."
  },
  "webhid": {
    "message": "WebHID",
    "description": "Refers to a interface for connecting external devices to the browser. Used for connecting ledger to the browser. Read more here https://developer.mozilla.org/en-US/docs/Web/API/WebHID_API"
  },
  "websites": {
    "message": "websites",
    "description": "Used in the 'permission_rpc' message."
  },
  "welcomeBack": {
    "message": "Welcome back!"
  },
  "welcomeExploreDescription": {
    "message": "Store, send and spend crypto currencies and assets."
  },
  "welcomeExploreTitle": {
    "message": "Explore decentralized apps"
  },
  "welcomeLoginDescription": {
    "message": "Use your MetaMask to login to decentralized apps - no signup needed."
  },
  "welcomeLoginTitle": {
    "message": "Say hello to your wallet"
  },
  "welcomeToMetaMask": {
    "message": "Let's get started"
  },
  "welcomeToMetaMaskIntro": {
    "message": "Trusted by millions, MetaMask is a secure wallet making the world of web3 accessible to all."
  },
  "whatsNew": {
    "message": "What's new",
    "description": "This is the title of a popup that gives users notifications about new features and updates to MetaMask."
  },
  "whatsThis": {
    "message": "What's this?"
  },
  "xOfYPending": {
    "message": "$1 of $2 pending",
    "description": "$1 and $2 are intended to be two numbers, where $2 is a total number of pending confirmations, and $1 is a count towards that total"
  },
  "yes": {
    "message": "Yes"
  },
  "you": {
    "message": "You"
  },
  "youHaveAddedAll": {
    "message": "You've added all the popular networks. You can discover more networks $1 Or you can $2",
    "description": "$1 is a link with the text 'here' and $2 is a button with the text 'add more networks manually'"
  },
  "youNeedToAllowCameraAccess": {
    "message": "You need to allow camera access to use this feature."
  },
  "youSign": {
    "message": "You are signing"
  },
  "yourAccounts": {
    "message": "Your accounts"
  },
  "yourFundsMayBeAtRisk": {
    "message": "Your funds may be at risk"
  },
  "yourNFTmayBeAtRisk": {
    "message": "Your NFT may be at risk"
  },
  "yourPrivateSeedPhrase": {
    "message": "Your Secret Recovery Phrase"
  },
  "yourTransactionConfirmed": {
    "message": "Transaction already confirmed"
  },
  "yourTransactionJustConfirmed": {
    "message": "We weren't able to cancel your transaction before it was confirmed on the blockchain."
  },
  "zeroGasPriceOnSpeedUpError": {
    "message": "Zero gas price on speed up"
  }
}<|MERGE_RESOLUTION|>--- conflicted
+++ resolved
@@ -405,12 +405,9 @@
   "allow": {
     "message": "Allow"
   },
-<<<<<<< HEAD
-=======
   "allowMetaMaskToDetectTokens": {
     "message": "Allow MetaMask to detect and display your tokens with autodetection. You’ll be able to:"
   },
->>>>>>> cf417bb2
   "allowMmiToConnectToCustodian": {
     "message": "This will allow MMI to connect to $1 to import your accounts."
   },
@@ -1472,12 +1469,9 @@
   "developerOptionsResetStatesOnboarding": {
     "message": "Resets various states related to onboarding and redirects to the \"Secure Your Wallet\" onboarding page."
   },
-<<<<<<< HEAD
-=======
   "developerOptionsServiceWorkerKeepAlive": {
     "message": "Results in a timestamp being continuously saved to session.storage"
   },
->>>>>>> cf417bb2
   "disabledGasOptionToolTipMessage": {
     "message": "“$1” is disabled because it does not meet the minimum of a 10% increase from the original gas fee.",
     "description": "$1 is gas estimate type which can be market or aggressive"
@@ -1669,12 +1663,9 @@
   "editSpeedUpEditGasFeeModalTitle": {
     "message": "Edit speed up gas fee"
   },
-<<<<<<< HEAD
-=======
   "effortlesslyNavigateYourDigitalAssets": {
     "message": "Effortlessly navigate your digital assets"
   },
->>>>>>> cf417bb2
   "enable": {
     "message": "Enable"
   },
@@ -3316,10 +3307,6 @@
     "message": "Dropping Ledger Support for Firefox",
     "description": "Title for a notification in the 'See What's New' popup. Tells firefox users that ledger support is being dropped."
   },
-<<<<<<< HEAD
-  "notificationsEmptyText": {
-    "message": "This is where you can find notifications from your installed snaps."
-  },
   "notificationsFeatureToggle": {
     "message": "Enable Wallet Notifications",
     "description": "Experimental feature title"
@@ -3328,18 +3315,6 @@
     "message": "This enables wallet notifications like send/receive funds or nfts and feature announcements.",
     "description": "Description of the experimental notifications feature"
   },
-  "notificationsHeader": {
-    "message": "Notifications"
-=======
-  "notificationsFeatureToggle": {
-    "message": "Enable Wallet Notifications",
-    "description": "Experimental feature title"
->>>>>>> cf417bb2
-  },
-  "notificationsFeatureToggleDescription": {
-    "message": "This enables wallet notifications like send/receive funds or nfts and feature announcements.",
-    "description": "Description of the experimental notifications feature"
-  },
   "notificationsMarkAllAsRead": {
     "message": "Mark all as read"
   },
@@ -4178,17 +4153,10 @@
     "message": "Protect your funds"
   },
   "redesignedConfirmationsEnabledToggle": {
-<<<<<<< HEAD
-    "message": "Redesigned confirmations"
-  },
-  "redesignedConfirmationsToggleDescription": {
-    "message": "Turn this on to see re-designed confirmations whenever you receive signature requests."
-=======
     "message": "Improved signature requests"
   },
   "redesignedConfirmationsToggleDescription": {
     "message": "Turn this on to see signature requests in an enhanced format."
->>>>>>> cf417bb2
   },
   "refreshList": {
     "message": "Refresh list"
