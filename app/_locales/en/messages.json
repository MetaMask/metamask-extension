{
  "QRHardwareInvalidTransactionTitle": {
    "message": "Error"
  },
  "QRHardwareMismatchedSignId": {
    "message": "Incongruent transaction data. Please check the transaction details."
  },
  "QRHardwarePubkeyAccountOutOfRange": {
    "message": "No more accounts. If you would like to access another account unlisted below, please reconnect your hardware wallet and select it."
  },
  "QRHardwareScanInstructions": {
    "message": "Place the QR code in front of your camera. The screen is blurred, but it will not affect the reading."
  },
  "QRHardwareSignRequestCancel": {
    "message": "Reject"
  },
  "QRHardwareSignRequestDescription": {
    "message": "After you’ve signed with your wallet, click on 'Get Signature' to receive the signature"
  },
  "QRHardwareSignRequestGetSignature": {
    "message": "Get signature"
  },
  "QRHardwareSignRequestSubtitle": {
    "message": "Scan the QR code with your wallet"
  },
  "QRHardwareSignRequestTitle": {
    "message": "Request signature"
  },
  "QRHardwareUnknownQRCodeTitle": {
    "message": "Error"
  },
  "QRHardwareUnknownWalletQRCode": {
    "message": "Invalid QR code. Please scan the sync QR code of the hardware wallet."
  },
  "QRHardwareWalletImporterTitle": {
    "message": "Scan QR code"
  },
  "QRHardwareWalletSteps1Description": {
    "message": "You can choose from a list of official QR-code supporting partners below."
  },
  "QRHardwareWalletSteps1Title": {
    "message": "Connect your QR hardware wallet"
  },
  "QRHardwareWalletSteps2Description": {
    "message": "Ngrave (coming soon)"
  },
  "SIWEAddressInvalid": {
    "message": "The address in the sign-in request does not match the address of the account you are using to sign in."
  },
  "SIWEDomainInvalidText": {
    "message": "The site you're attempting to sign into doesn't match the domain in the request. Proceed with caution."
  },
  "SIWEDomainInvalidTitle": {
    "message": "Deceptive site request."
  },
  "SIWEDomainWarningBody": {
    "message": "The website ($1) is asking you to sign in to the wrong domain. This may be a phishing attack.",
    "description": "$1 represents the website domain"
  },
  "SIWEDomainWarningLabel": {
    "message": "Unsafe"
  },
  "SIWELabelChainID": {
    "message": "Chain ID:"
  },
  "SIWELabelExpirationTime": {
    "message": "Expires At:"
  },
  "SIWELabelIssuedAt": {
    "message": "Issued At:"
  },
  "SIWELabelMessage": {
    "message": "Message:"
  },
  "SIWELabelNonce": {
    "message": "Nonce:"
  },
  "SIWELabelNotBefore": {
    "message": "Not Before:"
  },
  "SIWELabelRequestID": {
    "message": "Request ID:"
  },
  "SIWELabelResources": {
    "message": "Resources: $1",
    "description": "$1 represents the number of resources"
  },
  "SIWELabelURI": {
    "message": "URI:"
  },
  "SIWELabelVersion": {
    "message": "Version:"
  },
  "SIWESiteRequestSubtitle": {
    "message": "This site is requesting to sign in with"
  },
  "SIWESiteRequestTitle": {
    "message": "Sign-in request"
  },
  "SIWEWarningSubtitle": {
    "message": "To confirm you understand, check:"
  },
  "SIWEWarningTitle": {
    "message": "Are you sure?"
  },
  "about": {
    "message": "About"
  },
  "accept": {
    "message": "Accept"
  },
  "acceptTermsOfUse": {
    "message": "I have read and agree to the $1",
    "description": "$1 is the `terms` message"
  },
  "accessAndSpendNoticeNFT": {
    "message": "$1 may access and spend this asset",
    "description": "$1 is the url of the site requesting ability to spend"
  },
  "accessYourWalletWithSRP": {
    "message": "Access your wallet with your Secret Recovery Phrase"
  },
  "accessYourWalletWithSRPDescription": {
    "message": "MetaMask cannot recover your password. We will use your Secret Recovery Phrase to validate your ownership, restore your wallet and set up a new password. First, enter the Secret Recovery Phrase that you were given when you created your wallet. $1",
    "description": "$1 is the words 'Learn More' from key 'learnMore', separated here so that it can be added as a link"
  },
  "accessingYourCamera": {
    "message": "Accessing your camera..."
  },
  "account": {
    "message": "Account"
  },
  "accountActivity": {
    "message": "Account activity"
  },
  "accountActivityText": {
    "message": "Select the accounts you want to be notified about:"
  },
  "accountDetails": {
    "message": "Account details"
  },
  "accountIdenticon": {
    "message": "Account identicon"
  },
  "accountIsntConnectedToastText": {
    "message": "$1 isn't connected to $2"
  },
  "accountName": {
    "message": "Account name"
  },
  "accountNameDuplicate": {
    "message": "This account name already exists",
    "description": "This is an error message shown when the user enters a new account name that matches an existing account name"
  },
  "accountNameReserved": {
    "message": "This account name is reserved",
    "description": "This is an error message shown when the user enters a new account name that is reserved for future use"
  },
  "accountOptions": {
    "message": "Account options"
  },
  "accountSelectionRequired": {
    "message": "You need to select an account!"
  },
  "accountTypeNotSupported": {
    "message": "Account type not supported"
  },
  "accounts": {
    "message": "Accounts"
  },
  "accountsConnected": {
    "message": "Accounts connected"
  },
  "active": {
    "message": "Active"
  },
  "activity": {
    "message": "Activity"
  },
  "activityLog": {
    "message": "Activity log"
  },
  "add": {
    "message": "Add"
  },
  "addANetwork": {
    "message": "Add a network"
  },
  "addANetworkManually": {
    "message": "Add a network manually"
  },
  "addANickname": {
    "message": "Add a nickname"
  },
  "addAccount": {
    "message": "Add account"
  },
  "addAccountToMetaMask": {
    "message": "Add account to MetaMask"
  },
  "addAcquiredTokens": {
    "message": "Add the tokens you've acquired using MetaMask"
  },
  "addAlias": {
    "message": "Add alias"
  },
  "addBlockExplorer": {
    "message": "Add a block explorer"
  },
  "addContact": {
    "message": "Add contact"
  },
  "addCustomNetwork": {
    "message": "Add custom network"
  },
  "addEthereumChainConfirmationDescription": {
    "message": "This will allow this network to be used within MetaMask."
  },
  "addEthereumChainConfirmationRisks": {
    "message": "MetaMask does not verify custom networks."
  },
  "addEthereumChainConfirmationRisksLearnMore": {
    "message": "Learn about $1.",
    "description": "$1 is a link with text that is provided by the 'addEthereumChainConfirmationRisksLearnMoreLink' key"
  },
  "addEthereumChainConfirmationRisksLearnMoreLink": {
    "message": "scams and network security risks",
    "description": "Link text for the 'addEthereumChainConfirmationRisksLearnMore' translation key"
  },
  "addEthereumChainConfirmationTitle": {
    "message": "Allow this site to add a network?"
  },
  "addEthereumChainWarningModalHeader": {
    "message": "Only add this RPC provider if you’re sure you can trust it. $1",
    "description": "$1 is addEthereumChainWarningModalHeaderPartTwo passed separately so that it can be bolded"
  },
  "addEthereumChainWarningModalHeaderPartTwo": {
    "message": "Malicious providers may lie about the state of the blockchain and record your network activity."
  },
  "addEthereumChainWarningModalListHeader": {
    "message": "It's important that your provider is reliable, as it has the power to:"
  },
  "addEthereumChainWarningModalListPointOne": {
    "message": "See your accounts and IP address, and associate them together"
  },
  "addEthereumChainWarningModalListPointThree": {
    "message": "Show account balances and other on-chain states"
  },
  "addEthereumChainWarningModalListPointTwo": {
    "message": "Broadcast your transactions"
  },
  "addEthereumChainWarningModalTitle": {
    "message": "You are adding a new RPC provider for Ethereum Mainnet"
  },
  "addFriendsAndAddresses": {
    "message": "Add friends and addresses you trust"
  },
  "addFromAListOfPopularNetworks": {
    "message": "Add from a list of popular networks or add a network manually. Only interact with the entities you trust."
  },
  "addHardwareWallet": {
    "message": "Add hardware wallet"
  },
  "addIPFSGateway": {
    "message": "Add your preferred IPFS gateway"
  },
  "addImportAccount": {
    "message": "Add account or hardware wallet"
  },
  "addMemo": {
    "message": "Add memo"
  },
  "addMoreNetworks": {
    "message": "add more networks manually"
  },
  "addNetwork": {
    "message": "Add network"
  },
  "addNetworkTooltipWarning": {
    "message": "This network connection relies on third parties. This connection may be less reliable or enable third-parties to track activity. $1",
    "description": "$1 is Learn more link"
  },
  "addNewAccount": {
    "message": "Add a new Ethereum account"
  },
  "addNewBitcoinAccount": {
    "message": "Add a new Bitcoin account"
  },
  "addNewToken": {
    "message": "Add new token"
  },
  "addNft": {
    "message": "Add NFT"
  },
  "addNfts": {
    "message": "Add NFTs"
  },
  "addRpcUrl": {
    "message": "Add RPC URL"
  },
  "addSnapAccountToggle": {
    "message": "Enable \"Add account Snap (Beta)\""
  },
  "addSnapAccountsDescription": {
    "message": "Turning on this feature will give you the option to add the new Beta account Snaps right from your account list. If you install an account Snap, remember that it is a third-party service."
  },
  "addSuggestedNFTs": {
    "message": "Add suggested NFTs"
  },
  "addSuggestedTokens": {
    "message": "Add suggested tokens"
  },
  "addToken": {
    "message": "Add token"
  },
  "addTokenByContractAddress": {
    "message": "Can’t find a token? You can manually add any token by pasting its address. Token contract addresses can be found on $1",
    "description": "$1 is a blockchain explorer for a specific network, e.g. Etherscan for Ethereum"
  },
<<<<<<< HEAD
  "addingAccount": {
    "message": "Adding account"
=======
  "addUrl": {
    "message": "Add URL"
>>>>>>> 6557b599
  },
  "addingCustomNetwork": {
    "message": "Adding Network"
  },
  "addingTokens": {
    "message": "Adding tokens"
  },
  "additionalNetworks": {
    "message": "Additional networks"
  },
  "additionalRpcUrl": {
    "message": "Additional RPC URL"
  },
  "address": {
    "message": "Address"
  },
  "addressCopied": {
    "message": "Address copied!"
  },
  "advanced": {
    "message": "Advanced"
  },
  "advancedBaseGasFeeToolTip": {
    "message": "When your transaction gets included in the block, any difference between your max base fee and the actual base fee will be refunded. Total amount is calculated as max base fee (in GWEI) * gas limit."
  },
  "advancedConfiguration": {
    "message": "Advanced configuration"
  },
  "advancedDetailsDataDesc": {
    "message": "Data"
  },
  "advancedDetailsHexDesc": {
    "message": "Hex"
  },
  "advancedDetailsNonceDesc": {
    "message": "Nonce"
  },
  "advancedDetailsNonceTooltip": {
    "message": "This is the transaction number of an account. Nonce for the first transaction is 0 and it increases in sequential order."
  },
  "advancedGasFeeDefaultOptIn": {
    "message": "Save these values as my default for the $1 network.",
    "description": "$1 is the current network name."
  },
  "advancedGasFeeModalTitle": {
    "message": "Advanced gas fee"
  },
  "advancedGasPriceTitle": {
    "message": "Gas price"
  },
  "advancedPriorityFeeToolTip": {
    "message": "Priority fee (aka “miner tip”) goes directly to miners and incentivizes them to prioritize your transaction."
  },
  "agreeTermsOfUse": {
    "message": "I agree to MetaMask's $1",
    "description": "$1 is the `terms` link"
  },
  "airgapVault": {
    "message": "AirGap Vault"
  },
  "alert": {
    "message": "Alert"
  },
  "alertActionBuy": {
    "message": "Buy ETH"
  },
  "alertActionUpdateGas": {
    "message": "Update gas limit"
  },
  "alertActionUpdateGasFee": {
    "message": "Update fee"
  },
  "alertActionUpdateGasFeeLevel": {
    "message": "Update gas options"
  },
  "alertBannerMultipleAlertsDescription": {
    "message": "If you approve this request, a third party known for scams might take all your assets."
  },
  "alertBannerMultipleAlertsTitle": {
    "message": "Multiple alerts!"
  },
  "alertDisableTooltip": {
    "message": "This can be changed in \"Settings > Alerts\""
  },
  "alertMessageGasEstimateFailed": {
    "message": "We’re unable to provide an accurate fee and this estimate might be high. We suggest you to input a custom gas limit, but there’s a risk the transaction will still fail."
  },
  "alertMessageGasFeeLow": {
    "message": "When choosing a low fee, expect slower transactions and longer wait times. For faster transactions, choose Market or Aggressive fee options."
  },
  "alertMessageGasTooLow": {
    "message": "To continue with this transaction, you’ll need to increase the gas limit to 21000 or higher."
  },
  "alertMessageInsufficientBalance": {
    "message": "You do not have enough ETH in your account to pay for transaction fees."
  },
  "alertMessageNetworkBusy": {
    "message": "Gas prices are high and estimates are less accurate."
  },
  "alertMessageNoGasPrice": {
    "message": "We can’t move forward with this transaction until you manually update the fee."
  },
  "alertMessagePendingTransactions": {
    "message": "This transaction won’t go through until a previous transaction is complete. Learn how to cancel or speed up a transaction."
  },
  "alertMessageSignInDomainMismatch": {
    "message": "The site making the request is not the site you’re signing into. This could be an attempt to steal your login credentials."
  },
  "alertMessageSigningOrSubmitting": {
    "message": "This transaction will only go through once your previous transaction is complete."
  },
  "alertModalAcknowledge": {
    "message": "I have acknowledged the risk and still want to proceed"
  },
  "alertModalDetails": {
    "message": "Alert Details"
  },
  "alertModalReviewAllAlerts": {
    "message": "Review all alerts"
  },
  "alertReasonGasEstimateFailed": {
    "message": "Inaccurate fee"
  },
  "alertReasonGasFeeLow": {
    "message": "Slow speed"
  },
  "alertReasonGasTooLow": {
    "message": "Low gas limit"
  },
  "alertReasonInsufficientBalance": {
    "message": "Insufficient funds"
  },
  "alertReasonNetworkBusy": {
    "message": "Network is busy"
  },
  "alertReasonNoGasPrice": {
    "message": "Fee estimate unavailable"
  },
  "alertReasonPendingTransactions": {
    "message": "Pending transaction"
  },
  "alertReasonSignIn": {
    "message": "Suspicious sign-in request"
  },
  "alertSettingsUnconnectedAccount": {
    "message": "Browsing a website with an unconnected account selected"
  },
  "alertSettingsUnconnectedAccountDescription": {
    "message": "This alert is shown in the popup when you are browsing a connected web3 site, but the currently selected account is not connected."
  },
  "alertSettingsWeb3ShimUsage": {
    "message": "When a website tries to use the removed window.web3 API"
  },
  "alertSettingsWeb3ShimUsageDescription": {
    "message": "This alert is shown in the popup when you are browsing a site that tries to use the removed window.web3 API, and may be broken as a result."
  },
  "alerts": {
    "message": "Alerts"
  },
  "all": {
    "message": "All"
  },
  "allCustodianAccountsConnectedSubtitle": {
    "message": "You have either already connected all your custodian accounts or don’t have any account to connect to MetaMask Institutional."
  },
  "allCustodianAccountsConnectedTitle": {
    "message": "No accounts available to connect"
  },
  "allOfYour": {
    "message": "All of your $1",
    "description": "$1 is the symbol or name of the token that the user is approving spending"
  },
  "allPermissions": {
    "message": "All Permissions"
  },
  "allTimeHigh": {
    "message": "All time high"
  },
  "allTimeLow": {
    "message": "All time low"
  },
  "allYourNFTsOf": {
    "message": "All of your NFTs from $1",
    "description": "$1 is a link to contract on the block explorer when we're not able to retrieve a erc721 or erc1155 name"
  },
  "allow": {
    "message": "Allow"
  },
  "allowMetaMaskToDetectNFTs": {
    "message": "Allow MetaMask to detect and display your NFTs with autodetection. You’ll be able to:"
  },
  "allowMetaMaskToDetectTokens": {
    "message": "Allow MetaMask to detect and display your tokens with autodetection. You’ll be able to:"
  },
  "allowMmiToConnectToCustodian": {
    "message": "This will allow MMI to connect to $1 to import your accounts."
  },
  "allowNotifications": {
    "message": "Allow notifications"
  },
  "allowSpendToken": {
    "message": "Give permission to access your $1?",
    "description": "$1 is the symbol of the token that are requesting to spend"
  },
  "allowWithdrawAndSpend": {
    "message": "Allow $1 to withdraw and spend up to the following amount:",
    "description": "The url of the site that requested permission to 'withdraw and spend'"
  },
  "amount": {
    "message": "Amount"
  },
  "amountReceived": {
    "message": "Amount Received"
  },
  "amountSent": {
    "message": "Amount Sent"
  },
  "andForListItems": {
    "message": "$1, and $2",
    "description": "$1 is the first item, $2 is the last item in a list of items. Used in Snap Install Warning modal."
  },
  "andForTwoItems": {
    "message": "$1 and $2",
    "description": "$1 is the first item, $2 is the second item. Used in Snap Install Warning modal."
  },
  "announcements": {
    "message": "Announcements"
  },
  "appDescription": {
    "message": "An Ethereum Wallet in your Browser",
    "description": "The description of the application"
  },
  "appName": {
    "message": "MetaMask",
    "description": "The name of the application"
  },
  "appNameBeta": {
    "message": "MetaMask Beta",
    "description": "The name of the application (Beta)"
  },
  "appNameFlask": {
    "message": "MetaMask Flask",
    "description": "The name of the application (Flask)"
  },
  "appNameMmi": {
    "message": "MetaMask Institutional",
    "description": "The name of the application (MMI)"
  },
  "approve": {
    "message": "Approve spend limit"
  },
  "approveAllTokensTitle": {
    "message": "Allow access to and transfer of all your $1?",
    "description": "$1 is the symbol of the token for which the user is granting approval"
  },
  "approveAllTokensTitleWithoutSymbol": {
    "message": "Allow access to and transfer all of your NFTs from $1?",
    "description": "$1 a link to contract on the block explorer when we're not able to retrieve a erc721 or erc1155 name"
  },
  "approveButtonText": {
    "message": "Approve"
  },
  "approveIncreaseAllowance": {
    "message": "Increase $1 spending cap",
    "description": "The token symbol that is being approved"
  },
  "approveSpendingCap": {
    "message": "Approve $1 spending cap",
    "description": "The token symbol that is being approved"
  },
  "approveTokenDescription": {
    "message": "This allows a third party to access and transfer the following NFTs without further notice until you revoke its access."
  },
  "approveTokenDescriptionWithoutSymbol": {
    "message": "This allows a third party to access and transfer all of your NFTs from $1 without further notice until you revoke its access.",
    "description": "$1 is a link to contract on the block explorer when we're not able to retrieve a erc721 or erc1155 name"
  },
  "approveTokenTitle": {
    "message": "Allow access to and transfer of your $1?",
    "description": "$1 is the symbol of the token for which the user is granting approval"
  },
  "approved": {
    "message": "Approved"
  },
  "approvedAsset": {
    "message": "Approved asset"
  },
  "approvedOn": {
    "message": "Approved on $1",
    "description": "$1 is the approval date for a permission"
  },
  "approvedOnForAccounts": {
    "message": "Approved on $1 for $2",
    "description": "$1 is the approval date for a permission. $2 is the AvatarGroup component displaying account images."
  },
  "areYouSure": {
    "message": "Are you sure?"
  },
  "asset": {
    "message": "Asset"
  },
  "assetOptions": {
    "message": "Asset options"
  },
  "attemptSendingAssets": {
    "message": "You may lose your assets if you try to send them from another network. Transfer funds safely between networks by using a bridge."
  },
  "attemptSendingAssetsWithPortfolio": {
    "message": "You may lose your assets if you try to send them from another network. Transfer funds safely between networks by using a bridge, like $1"
  },
  "attemptToCancelSwapForFree": {
    "message": "Attempt to cancel swap for free"
  },
  "attributions": {
    "message": "Attributions"
  },
  "auroraRpcDeprecationMessage": {
    "message": "The Infura RPC URL is no longer supporting Aurora."
  },
  "authorizedPermissions": {
    "message": "You have authorized the following permissions"
  },
  "autoDetectTokens": {
    "message": "Autodetect tokens"
  },
  "autoDetectTokensDescription": {
    "message": "We use third-party APIs to detect and display new tokens sent to your wallet. Turn off if you don’t want the app to automatically pull data from those services. $1",
    "description": "$1 is a link to a support article"
  },
  "autoLockTimeLimit": {
    "message": "Auto-lock timer (minutes)"
  },
  "autoLockTimeLimitDescription": {
    "message": "Set the idle time in minutes before MetaMask will become locked."
  },
  "average": {
    "message": "Average"
  },
  "awaitingApproval": {
    "message": "Awaiting approval..."
  },
  "back": {
    "message": "Back"
  },
  "backup": {
    "message": "Back up"
  },
  "backupApprovalInfo": {
    "message": "This secret code is required to recover your wallet in case you lose your device, forget your password, have to re-install MetaMask, or want to access your wallet on another device."
  },
  "backupApprovalNotice": {
    "message": "Back up your Secret Recovery Phrase to keep your wallet and funds secure."
  },
  "backupKeyringSnapReminder": {
    "message": "Be sure you can access any accounts created by this Snap on your own before removing it"
  },
  "backupNow": {
    "message": "Back up now"
  },
  "backupUserData": {
    "message": "Back up your data"
  },
  "backupUserDataDescription": {
    "message": "You can back up data like your contacts and preferences."
  },
  "balance": {
    "message": "Balance"
  },
  "balanceOutdated": {
    "message": "Balance may be outdated"
  },
  "baseFee": {
    "message": "Base fee"
  },
  "basic": {
    "message": "Basic"
  },
  "basicConfigurationBannerCTA": {
    "message": "Turn on basic functionality"
  },
  "basicConfigurationBannerTitle": {
    "message": "Basic functionality is off"
  },
  "basicConfigurationDescription": {
    "message": "MetaMask offers basic features like token details and gas settings through internet services. When you use internet services, your IP address is shared, in this case with MetaMask. This is just like when you visit any website. MetaMask uses this data temporarily and never sells your data. You can use a VPN or turn off these services, but it may affect your MetaMask experience. To learn more read our $1.",
    "description": "$1 is to be replaced by the message for privacyMsg, and will link to https://consensys.io/privacy-policy"
  },
  "basicConfigurationLabel": {
    "message": "Basic functionality"
  },
  "basicConfigurationModalCheckbox": {
    "message": "I understand and want to continue"
  },
  "basicConfigurationModalDisclaimerOff": {
    "message": "This means you won't fully optimize your time on MetaMask. Basic features (like token details, optimal gas settings, and others) won't be available to you."
  },
  "basicConfigurationModalDisclaimerOn": {
    "message": "To optimize your time on MetaMask, you’ll need to turn on this feature. Basic functions (like token details, optimal gas settings, and others) are important to the web3 experience."
  },
  "basicConfigurationModalHeadingOff": {
    "message": "Turn off basic functionality"
  },
  "basicConfigurationModalHeadingOn": {
    "message": "Turn on basic functionality"
  },
  "beCareful": {
    "message": "Be careful"
  },
  "beta": {
    "message": "Beta"
  },
  "betaHeaderText": {
    "message": "This is a beta version. Please report bugs $1",
    "description": "$1 represents the word 'here' in a hyperlink"
  },
  "betaMetamaskInstitutionalVersion": {
    "message": "MetaMask Institutional Beta Version"
  },
  "betaMetamaskVersion": {
    "message": "MetaMask Beta Version"
  },
  "betaTerms": {
    "message": "Beta Terms of use"
  },
  "betaWalletCreationSuccessReminder1": {
    "message": "MetaMask Beta can’t recover your Secret Recovery Phrase."
  },
  "betaWalletCreationSuccessReminder2": {
    "message": "MetaMask Beta will never ask you for your Secret Recovery Phrase."
  },
  "billionAbbreviation": {
    "message": "B",
    "description": "Shortened form of 'billion'"
  },
  "blockExplorerAccountAction": {
    "message": "Account",
    "description": "This is used with viewOnEtherscan and viewInExplorer e.g View Account in Explorer"
  },
  "blockExplorerAssetAction": {
    "message": "Asset",
    "description": "This is used with viewOnEtherscan and viewInExplorer e.g View Asset in Explorer"
  },
  "blockExplorerSwapAction": {
    "message": "Swap",
    "description": "This is used with viewOnEtherscan e.g View Swap on Etherscan"
  },
  "blockExplorerUrl": {
    "message": "Block explorer URL"
  },
  "blockExplorerUrlDefinition": {
    "message": "The URL used as the block explorer for this network."
  },
  "blockExplorerView": {
    "message": "View account at $1",
    "description": "$1 replaced by URL for custom block explorer"
  },
  "blockaid": {
    "message": "Blockaid"
  },
  "blockaidAlertInfo": {
    "message": "We don't recommend proceeding with this request."
  },
  "blockaidDescriptionApproveFarming": {
    "message": "If you approve this request, a third party known for scams might take all your assets."
  },
  "blockaidDescriptionBlurFarming": {
    "message": "If you approve this request, someone can steal your assets listed on Blur."
  },
  "blockaidDescriptionErrored": {
    "message": "Because of an error, we couldn't check for security alerts. Only continue if you trust every address involved."
  },
  "blockaidDescriptionMaliciousDomain": {
    "message": "You're interacting with a malicious domain. If you approve this request, you might lose your assets."
  },
  "blockaidDescriptionMightLoseAssets": {
    "message": "If you approve this request, you might lose your assets."
  },
  "blockaidDescriptionSeaportFarming": {
    "message": "If you approve this request, someone can steal your assets listed on OpenSea."
  },
  "blockaidDescriptionTransferFarming": {
    "message": "If you approve this request, a third party known for scams will take all your assets."
  },
  "blockaidDescriptionWarning": {
    "message": "This could be a deceptive request. Only continue if you trust every address involved."
  },
  "blockaidMessage": {
    "message": "Privacy preserving - no data is shared with third parties. Available on Arbitrum, Avalanche, BNB chain, Ethereum Mainnet, Linea, Optimism, Polygon, Base and Sepolia."
  },
  "blockaidTitleDeceptive": {
    "message": "This is a deceptive request"
  },
  "blockaidTitleMayNotBeSafe": {
    "message": "Be careful"
  },
  "blockaidTitleSuspicious": {
    "message": "This is a suspicious request"
  },
  "blockies": {
    "message": "Blockies"
  },
  "bridge": {
    "message": "Bridge"
  },
  "bridgeDontSend": {
    "message": "Bridge, don't send"
  },
  "browserNotSupported": {
    "message": "Your browser is not supported..."
  },
  "buildContactList": {
    "message": "Build your contact list"
  },
  "builtAroundTheWorld": {
    "message": "MetaMask is designed and built around the world."
  },
  "busy": {
    "message": "Busy"
  },
  "buyAndSell": {
    "message": "Buy & Sell"
  },
  "buyAsset": {
    "message": "Buy $1",
    "description": "$1 is the ticker symbol of a an asset the user is being prompted to purchase"
  },
  "buyMoreAsset": {
    "message": "Buy more $1",
    "description": "$1 is the ticker symbol of a an asset the user is being prompted to purchase"
  },
  "buyNow": {
    "message": "Buy Now"
  },
  "buyToken": {
    "message": "Buy $1",
    "description": "$1 is the token symbol"
  },
  "bytes": {
    "message": "Bytes"
  },
  "canToggleInSettings": {
    "message": "You can re-enable this notification in Settings > Alerts."
  },
  "cancel": {
    "message": "Cancel"
  },
  "cancelPopoverTitle": {
    "message": "Cancel transaction"
  },
  "cancelSpeedUp": {
    "message": "cancel or speed up a transaction."
  },
  "cancelSpeedUpLabel": {
    "message": "This gas fee will $1 the original.",
    "description": "$1 is text 'replace' in bold"
  },
  "cancelSpeedUpTransactionTooltip": {
    "message": "To $1 a transaction the gas fee must be increased by at least 10% for it to be recognized by the network.",
    "description": "$1 is string 'cancel' or 'speed up'"
  },
  "cancelled": {
    "message": "Cancelled"
  },
  "chainId": {
    "message": "Chain ID"
  },
  "chainIdDefinition": {
    "message": "The chain ID used to sign transactions for this network."
  },
  "chainIdExistsErrorMsg": {
    "message": "This Chain ID is currently used by the $1 network."
  },
  "chainListReturnedDifferentTickerSymbol": {
    "message": "This token symbol doesn't match the network name or chain ID entered. Many popular tokens use similar symbols, which scammers can use to trick you into sending them a more valuable token in return. Verify everything before you continue."
  },
  "chooseYourNetwork": {
    "message": "Choose your network"
  },
  "chooseYourNetworkDescription": {
    "message": "We use Infura as our remote procedure call (RPC) provider to offer the most reliable and private access to Ethereum data we can. You can choose your own RPC, but remember that any RPC will receive your IP address and Ethereum wallet to make transactions. Read our $1 to learn more about how Infura handles data.",
    "description": "$1 is a link to the privacy policy"
  },
  "chromeRequiredForHardwareWallets": {
    "message": "You need to use MetaMask on Google Chrome in order to connect to your Hardware Wallet."
  },
  "circulatingSupply": {
    "message": "Circulating supply"
  },
  "clear": {
    "message": "Clear"
  },
  "clearActivity": {
    "message": "Clear activity and nonce data"
  },
  "clearActivityButton": {
    "message": "Clear activity tab data"
  },
  "clearActivityDescription": {
    "message": "This resets the account's nonce and erases data from the activity tab in your wallet. Only the current account and network will be affected. Your balances and incoming transactions won't change."
  },
  "click": {
    "message": "Click"
  },
  "clickToConnectLedgerViaWebHID": {
    "message": "Click here to connect your Ledger via WebHID",
    "description": "Text that can be clicked to open a browser popup for connecting the ledger device via webhid"
  },
  "clickToManuallyAdd": {
    "message": "You can always add tokens manually."
  },
  "close": {
    "message": "Close"
  },
  "closeExtension": {
    "message": "Close extension"
  },
  "closeWindowAnytime": {
    "message": "You may close this window anytime."
  },
  "coingecko": {
    "message": "CoinGecko"
  },
  "comboNoOptions": {
    "message": "No options found",
    "description": "Default text shown in the combo field dropdown if no options."
  },
  "configureSnapPopupDescription": {
    "message": "You're now leaving MetaMask to configure this snap."
  },
  "configureSnapPopupInstallDescription": {
    "message": "You're now leaving MetaMask to install this snap."
  },
  "configureSnapPopupInstallTitle": {
    "message": "Install snap"
  },
  "configureSnapPopupLink": {
    "message": "Click this link to continue:"
  },
  "configureSnapPopupTitle": {
    "message": "Configure snap"
  },
  "confirm": {
    "message": "Confirm"
  },
  "confirmAlertModalAcknowledgeMultiple": {
    "message": "I have acknowledged the alerts and still want to proceed"
  },
  "confirmAlertModalAcknowledgeSingle": {
    "message": "I have acknowledged the alert and still want to proceed"
  },
  "confirmAlertModalDetails": {
    "message": "If you sign in, a third party known for scams might take all your assets. Please review the alerts before you proceed."
  },
  "confirmAlertModalTitle": {
    "message": "Your assets may be at risk"
  },
  "confirmConnectCustodianRedirect": {
    "message": "We will redirect you to $1 upon clicking continue."
  },
  "confirmConnectCustodianText": {
    "message": "To connect your accounts log into your $1 account and click on the 'connect to MMI' button."
  },
  "confirmConnectionTitle": {
    "message": "Confirm connection to $1"
  },
  "confirmDeletion": {
    "message": "Confirm deletion"
  },
  "confirmFieldPaymaster": {
    "message": "Fee paid by"
  },
  "confirmFieldTooltipPaymaster": {
    "message": "The fee for this transaction will be paid by the paymaster smart contract."
  },
  "confirmPassword": {
    "message": "Confirm password"
  },
  "confirmRecoveryPhrase": {
    "message": "Confirm Secret Recovery Phrase"
  },
  "confirmRpcUrlDeletionMessage": {
    "message": "Are you sure you want to delete the RPC URL? Your information will not be saved for this network."
  },
  "confirmTitleDescContractInteractionTransaction": {
    "message": "Only confirm this transaction if you fully understand the content and trust the requesting site."
  },
  "confirmTitleDescPermitSignature": {
    "message": "This site wants permission to spend your tokens."
  },
  "confirmTitleDescSIWESignature": {
    "message": "A site wants you to sign in to prove you own this account."
  },
  "confirmTitleDescSignature": {
    "message": "Only confirm this message if you approve the content and trust the requesting site."
  },
  "confirmTitlePermitSignature": {
    "message": "Spending cap request"
  },
  "confirmTitleSIWESignature": {
    "message": "Sign-in request"
  },
  "confirmTitleSignature": {
    "message": "Signature request"
  },
  "confirmTitleTransaction": {
    "message": "Transaction request"
  },
  "confirmed": {
    "message": "Confirmed"
  },
  "confusableUnicode": {
    "message": "'$1' is similar to '$2'."
  },
  "confusableZeroWidthUnicode": {
    "message": "Zero-width character found."
  },
  "confusingEnsDomain": {
    "message": "We have detected a confusable character in the ENS name. Check the ENS name to avoid a potential scam."
  },
  "connect": {
    "message": "Connect"
  },
  "connectAccount": {
    "message": "Connect account"
  },
  "connectAccountOrCreate": {
    "message": "Connect account or create new"
  },
  "connectAccounts": {
    "message": "Connect accounts"
  },
  "connectCustodialAccountMenu": {
    "message": "Connect Custodial Account"
  },
  "connectCustodialAccountMsg": {
    "message": "Please choose the custodian you want to connect in order to add or refresh a token."
  },
  "connectCustodialAccountTitle": {
    "message": "Custodial Accounts"
  },
  "connectCustodianAccounts": {
    "message": "Connect $1 accounts"
  },
  "connectManually": {
    "message": "Manually connect to current site"
  },
  "connectMoreAccounts": {
    "message": "Connect more accounts"
  },
  "connectSnap": {
    "message": "Connect $1",
    "description": "$1 is the snap for which a connection is being requested."
  },
  "connectWithMetaMask": {
    "message": "Connect with MetaMask"
  },
  "connectedAccounts": {
    "message": "Connected accounts"
  },
  "connectedAccountsDescriptionPlural": {
    "message": "You have $1 accounts connected to this site.",
    "description": "$1 is the number of accounts"
  },
  "connectedAccountsDescriptionSingular": {
    "message": "You have 1 account connected to this site."
  },
  "connectedAccountsEmptyDescription": {
    "message": "MetaMask is not connected to this site. To connect to a web3 site, find and click the connect button."
  },
  "connectedAccountsListTooltip": {
    "message": "$1 can see the account balance, address, activity, and suggest transactions to approve for connected accounts.",
    "description": "$1 is the origin name"
  },
  "connectedAccountsToast": {
    "message": "Connected accounts updated"
  },
  "connectedSites": {
    "message": "Connected sites"
  },
  "connectedSitesDescription": {
    "message": "$1 is connected to these sites. They can view your account address.",
    "description": "$1 is the account name"
  },
  "connectedSitesEmptyDescription": {
    "message": "$1 is not connected to any sites.",
    "description": "$1 is the account name"
  },
  "connectedSnapAndNoAccountDescription": {
    "message": "MetaMask is connected to this site, but no accounts are connected yet"
  },
  "connectedWith": {
    "message": "Connected with"
  },
  "connecting": {
    "message": "Connecting"
  },
  "connectingTo": {
    "message": "Connecting to $1"
  },
  "connectingToDeprecatedNetwork": {
    "message": "'$1' is being phased out and may not work. Try another network."
  },
  "connectingToGoerli": {
    "message": "Connecting to Goerli test network"
  },
  "connectingToLineaGoerli": {
    "message": "Connecting to Linea Goerli test network"
  },
  "connectingToLineaMainnet": {
    "message": "Connecting to Linea Mainnet"
  },
  "connectingToLineaSepolia": {
    "message": "Connecting to Linea Sepolia test network"
  },
  "connectingToMainnet": {
    "message": "Connecting to Ethereum Mainnet"
  },
  "connectingToSepolia": {
    "message": "Connecting to Sepolia test network"
  },
  "connectionFailed": {
    "message": "Connection failed"
  },
  "connectionFailedDescription": {
    "message": "Fetching of $1 failed, check your network and try again.",
    "description": "$1 is the name of the snap being fetched."
  },
  "connectionRequest": {
    "message": "Connection request"
  },
  "contactUs": {
    "message": "Contact us"
  },
  "contacts": {
    "message": "Contacts"
  },
  "contentFromSnap": {
    "message": "Content from $1",
    "description": "$1 represents the name of the snap"
  },
  "continue": {
    "message": "Continue"
  },
  "continueMmiOnboarding": {
    "message": "Continue MetaMask Institutional onboarding"
  },
  "continueToWallet": {
    "message": "Continue to wallet"
  },
  "contract": {
    "message": "Contract"
  },
  "contractAddress": {
    "message": "Contract address"
  },
  "contractAddressError": {
    "message": "You are sending tokens to the token's contract address. This may result in the loss of these tokens."
  },
  "contractDeployment": {
    "message": "Contract deployment"
  },
  "contractDescription": {
    "message": "To protect yourself against scammers, take a moment to verify third-party details."
  },
  "contractInteraction": {
    "message": "Contract interaction"
  },
  "contractNFT": {
    "message": "NFT contract"
  },
  "contractRequestingAccess": {
    "message": "Third party requesting access"
  },
  "contractRequestingSignature": {
    "message": "Third party requesting signature"
  },
  "contractRequestingSpendingCap": {
    "message": "Third party requesting spending cap"
  },
  "contractTitle": {
    "message": "Third-party details"
  },
  "contractToken": {
    "message": "Token contract"
  },
  "convertTokenToNFTDescription": {
    "message": "We've detected that this asset is an NFT. MetaMask now has full native support for NFTs. Would you like to remove it from your token list and add it as an NFT?"
  },
  "convertTokenToNFTExistDescription": {
    "message": "We’ve detected that this asset has been added as an NFT. Would you like to remove it from your token list?"
  },
  "coolWallet": {
    "message": "CoolWallet"
  },
  "copiedExclamation": {
    "message": "Copied."
  },
  "copyAddress": {
    "message": "Copy address to clipboard"
  },
  "copyPrivateKey": {
    "message": "Copy private key"
  },
  "copyRawTransactionData": {
    "message": "Copy raw transaction data"
  },
  "copyToClipboard": {
    "message": "Copy to clipboard"
  },
  "copyTransactionId": {
    "message": "Copy transaction ID"
  },
  "create": {
    "message": "Create"
  },
  "createNewWallet": {
    "message": "Create a new wallet"
  },
  "createPassword": {
    "message": "Create password"
  },
  "createSnapAccountDescription": {
    "message": "$1 wants to add a new account to MetaMask."
  },
  "createSnapAccountTitle": {
    "message": "Create account"
  },
  "crossChainSwapsLink": {
    "message": "Swap across networks with MetaMask Portfolio"
  },
  "cryptoCompare": {
    "message": "CryptoCompare"
  },
  "currencyConversion": {
    "message": "Currency conversion"
  },
  "currencyRateCheckToggle": {
    "message": "Show balance and token price checker"
  },
  "currencyRateCheckToggleDescription": {
    "message": "We use $1 and $2 APIs to display your balance and token price. $3",
    "description": "$1 represents Coingecko, $2 represents CryptoCompare and $3 represents Privacy Policy"
  },
  "currencySymbol": {
    "message": "Currency symbol"
  },
  "currencySymbolDefinition": {
    "message": "The ticker symbol displayed for this network’s currency."
  },
  "currentAccountNotConnected": {
    "message": "Your current account is not connected"
  },
  "currentExtension": {
    "message": "Current extension page"
  },
  "currentLanguage": {
    "message": "Current language"
  },
  "currentRpcUrlDeprecated": {
    "message": "The current rpc url for this network has been deprecated."
  },
  "currentTitle": {
    "message": "Current:"
  },
  "currentlyUnavailable": {
    "message": "Unavailable on this network"
  },
  "curveHighGasEstimate": {
    "message": "Aggressive gas estimate graph"
  },
  "curveLowGasEstimate": {
    "message": "Low gas estimate graph"
  },
  "curveMediumGasEstimate": {
    "message": "Market gas estimate graph"
  },
  "custodian": {
    "message": "Custodian"
  },
  "custodianAccountAddedDesc": {
    "message": "You can now use your accounts in MetaMask Institutional."
  },
  "custodianAccountAddedTitle": {
    "message": "Selected $1 accounts have been added."
  },
  "custodianQRCodeScan": {
    "message": "Scan QR code with your $1 mobile app"
  },
  "custodianQRCodeScanDescription": {
    "message": "Or log into your $1 account and click on the 'Connect to MMI' button"
  },
  "custodianReplaceRefreshTokenChangedFailed": {
    "message": "Please go to $1 and click the 'Connect to MMI' button within their user interface to connect your accounts to MMI again."
  },
  "custodianReplaceRefreshTokenChangedSubtitle": {
    "message": "You can now use your custodian accounts in MetaMask Institutional."
  },
  "custodianReplaceRefreshTokenChangedTitle": {
    "message": "Your custodian token has been refreshed"
  },
  "custodianReplaceRefreshTokenSubtitle": {
    "message": "This is will replace the custodian token for the following address:"
  },
  "custodianReplaceRefreshTokenTitle": {
    "message": "Replace custodian token"
  },
  "custodyDeeplinkDescription": {
    "message": "Approve the transaction in the $1 app. Once all required custody approvals have been performed the transaction will complete. Check your $1 app for status."
  },
  "custodyRefreshTokenModalDescription": {
    "message": "Please go to $1 and click the 'Connect to MMI' button within their user interface to connect your accounts to MMI again."
  },
  "custodyRefreshTokenModalDescription1": {
    "message": "Your custodian issues a token that authenticates the MetaMask Institutional extension, allowing you to connect your accounts."
  },
  "custodyRefreshTokenModalDescription2": {
    "message": "This token expires after a certain period for security reasons. This requires you to reconnect to MMI."
  },
  "custodyRefreshTokenModalSubtitle": {
    "message": "Why am I seeing this?"
  },
  "custodyRefreshTokenModalTitle": {
    "message": "Your custodian session has expired"
  },
  "custodySessionExpired": {
    "message": "Custodian session expired."
  },
  "custodyWrongChain": {
    "message": "This account is not set up for use with $1"
  },
  "custom": {
    "message": "Advanced"
  },
  "customContentSearch": {
    "message": "Search for a previously added network"
  },
  "customGasSettingToolTipMessage": {
    "message": "Use $1 to customize the gas price. This can be confusing if you aren’t familiar. Interact at your own risk.",
    "description": "$1 is key 'advanced' (text: 'Advanced') separated here so that it can be passed in with bold font-weight"
  },
  "customSpendLimit": {
    "message": "Custom spend limit"
  },
  "customSpendingCap": {
    "message": "Custom spending cap"
  },
  "customToken": {
    "message": "Custom token"
  },
  "customTokenWarningInNonTokenDetectionNetwork": {
    "message": "Token detection is not available on this network yet. Please import token manually and make sure you trust it. Learn about $1"
  },
  "customTokenWarningInTokenDetectionNetwork": {
    "message": "Anyone can create a token, including creating fake versions of existing tokens. Learn about $1"
  },
  "customTokenWarningInTokenDetectionNetworkWithTDOFF": {
    "message": "Make sure you trust a token before you import it. Learn how to avoid $1. You can also enable token detection $2."
  },
  "customerSupport": {
    "message": "customer support"
  },
  "customizeYourNotifications": {
    "message": "Customize your notifications"
  },
  "customizeYourNotificationsText": {
    "message": "Turn on the types of notifications you want to receive:"
  },
  "dappRequestedSpendingCap": {
    "message": "Site requested spending cap"
  },
  "dappSuggested": {
    "message": "Site suggested"
  },
  "dappSuggestedGasSettingToolTipMessage": {
    "message": "$1 has suggested this price.",
    "description": "$1 is url for the dapp that has suggested gas settings"
  },
  "dappSuggestedHigh": {
    "message": "Site suggested"
  },
  "dappSuggestedHighShortLabel": {
    "message": "Site (high)"
  },
  "dappSuggestedShortLabel": {
    "message": "Site"
  },
  "dappSuggestedTooltip": {
    "message": "$1 has recommended this price.",
    "description": "$1 represents the Dapp's origin"
  },
  "darkTheme": {
    "message": "Dark"
  },
  "data": {
    "message": "Data"
  },
  "dataBackupSeemsCorrupt": {
    "message": "Can not restore your data. The file appears to be corrupt."
  },
  "dataCollectionForMarketing": {
    "message": "Data collection for marketing"
  },
  "dataCollectionForMarketingDescription": {
    "message": "We'll use MetaMetrics to learn how you interact with our marketing communications. We may share relevant news (like product features and other materials)."
  },
  "dataCollectionWarningPopoverButton": {
    "message": "Okay"
  },
  "dataCollectionWarningPopoverDescription": {
    "message": "You turned off data collection for our marketing purposes. This only applies to this device. If you use MetaMask on other devices, make sure to opt out there as well."
  },
  "dataHex": {
    "message": "Hex"
  },
  "dcent": {
    "message": "D'Cent"
  },
  "decimal": {
    "message": "Token decimal"
  },
  "decimalsMustZerotoTen": {
    "message": "Decimals must be at least 0, and not over 36."
  },
  "decrypt": {
    "message": "Decrypt"
  },
  "decryptCopy": {
    "message": "Copy encrypted message"
  },
  "decryptInlineError": {
    "message": "This message cannot be decrypted due to error: $1",
    "description": "$1 is error message"
  },
  "decryptMessageNotice": {
    "message": "$1 would like to read this message to complete your action",
    "description": "$1 is the web3 site name"
  },
  "decryptMetamask": {
    "message": "Decrypt message"
  },
  "decryptRequest": {
    "message": "Decrypt request"
  },
  "defaultRpcUrl": {
    "message": "Default RPC URL"
  },
  "delete": {
    "message": "Delete"
  },
  "deleteContact": {
    "message": "Delete contact"
  },
  "deleteNetwork": {
    "message": "Delete network?"
  },
  "deleteNetworkIntro": {
    "message": "If you delete this network, you will need to add it again to view your assets in this network"
  },
  "deleteNetworkTitle": {
    "message": "Delete $1 network?",
    "description": "$1 represents the name of the network"
  },
  "deleteRpcUrl": {
    "message": "Delete RPC URL"
  },
  "deposit": {
    "message": "Deposit"
  },
  "deprecatedGoerliNtwrkMsg": {
    "message": "Because of updates to the Ethereum system, the Goerli test network will be phased out soon."
  },
  "deprecatedNetwork": {
    "message": "This network is deprecated"
  },
  "deprecatedNetworkButtonMsg": {
    "message": "Got it"
  },
  "deprecatedNetworkDescription": {
    "message": "The network you're trying to connect to is no longer supported by Metamask. $1"
  },
  "description": {
    "message": "Description"
  },
  "descriptionFromSnap": {
    "message": "Description from $1",
    "description": "$1 represents the name of the snap"
  },
  "details": {
    "message": "Details"
  },
  "developerOptions": {
    "message": "Developer Options"
  },
  "developerOptionsNetworkMenuRedesignDescription": {
    "message": "Toggles the new design of the Networks menu"
  },
  "developerOptionsNetworkMenuRedesignTitle": {
    "message": "Network Menu Redesign"
  },
  "developerOptionsResetStatesAnnouncementsDescription": {
    "message": "Resets isShown boolean to false for all announcements. Announcements are the notifications shown in the What's New popup modal."
  },
  "developerOptionsResetStatesOnboarding": {
    "message": "Resets various states related to onboarding and redirects to the \"Secure Your Wallet\" onboarding page."
  },
  "developerOptionsServiceWorkerKeepAlive": {
    "message": "Results in a timestamp being continuously saved to session.storage"
  },
  "disabledGasOptionToolTipMessage": {
    "message": "“$1” is disabled because it does not meet the minimum of a 10% increase from the original gas fee.",
    "description": "$1 is gas estimate type which can be market or aggressive"
  },
  "disconnect": {
    "message": "Disconnect"
  },
  "disconnectAllAccounts": {
    "message": "Disconnect all accounts"
  },
  "disconnectAllAccountsConfirmationDescription": {
    "message": "Are you sure you want to disconnect? You may lose site functionality."
  },
  "disconnectAllAccountsText": {
    "message": "accounts"
  },
  "disconnectAllSnapsText": {
    "message": "Snaps"
  },
  "disconnectAllText": {
    "message": "If you disconnect your $1 from $2, you'll need to reconnect to use them again.",
    "description": "$1 will map to `disconnectAllAccountsText` or `disconnectAllSnapsText`, $2 represents the website hostname"
  },
  "disconnectAllTitle": {
    "message": "Disconnect all $1",
    "description": "$1 will map to `disconnectAllAccountsText` or `disconnectAllSnapsText`"
  },
  "disconnectPrompt": {
    "message": "Disconnect $1"
  },
  "disconnectThisAccount": {
    "message": "Disconnect this account"
  },
  "disconnectedAllAccountsToast": {
    "message": "All accounts disconnected from $1",
    "description": "$1 is name of the dapp`"
  },
  "disconnectedSingleAccountToast": {
    "message": "$1 disconnected from $2",
    "description": "$1 is name of the name and $2 represents the dapp name`"
  },
  "discoverSnaps": {
    "message": "Discover Snaps",
    "description": "Text that links to the Snaps website. Displayed in a banner on Snaps list page in settings."
  },
  "dismiss": {
    "message": "Dismiss"
  },
  "dismissReminderDescriptionField": {
    "message": "Turn this on to dismiss the Secret Recovery Phrase backup reminder message. We highly recommend that you back up your Secret Recovery Phrase to avoid loss of funds"
  },
  "dismissReminderField": {
    "message": "Dismiss Secret Recovery Phrase backup reminder"
  },
  "displayNftMedia": {
    "message": "Display NFT media"
  },
  "displayNftMediaDescription": {
    "message": "Displaying NFT media and data exposes your IP address to OpenSea or other third parties. This can allow attackers to associate your IP address with your Ethereum address. NFT autodetection relies on this setting, and won't be available when this is turned off."
  },
  "diveStraightIntoUsingYourNFTs": {
    "message": "Dive straight into using your NFTs"
  },
  "diveStraightIntoUsingYourTokens": {
    "message": "Dive straight into using your tokens"
  },
  "doNotShare": {
    "message": "Do not share this with anyone"
  },
  "domain": {
    "message": "Domain"
  },
  "domainNotSupportedOnNetwork": {
    "message": "Network does not support domain lookup"
  },
  "done": {
    "message": "Done"
  },
  "dontShowThisAgain": {
    "message": "Don't show this again"
  },
  "downArrow": {
    "message": "down arrow"
  },
  "downloadGoogleChrome": {
    "message": "Download Google Chrome"
  },
  "downloadNow": {
    "message": "Download Now"
  },
  "downloadStateLogs": {
    "message": "Download state logs"
  },
  "dragAndDropBanner": {
    "message": "You can drag networks to reorder them. "
  },
  "dropped": {
    "message": "Dropped"
  },
  "edit": {
    "message": "Edit"
  },
  "editANickname": {
    "message": "Edit nickname"
  },
  "editAddressNickname": {
    "message": "Edit address nickname"
  },
  "editCancellationGasFeeModalTitle": {
    "message": "Edit cancellation gas fee"
  },
  "editContact": {
    "message": "Edit contact"
  },
  "editGasFeeModalTitle": {
    "message": "Edit gas fee"
  },
  "editGasLimitOutOfBounds": {
    "message": "Gas limit must be at least $1"
  },
  "editGasLimitOutOfBoundsV2": {
    "message": "Gas limit must be greater than $1 and less than $2",
    "description": "$1 is the minimum limit for gas and $2 is the maximum limit"
  },
  "editGasLimitTooltip": {
    "message": "Gas limit is the maximum units of gas you are willing to use. Units of gas are a multiplier to “Max priority fee” and “Max fee”."
  },
  "editGasMaxBaseFeeGWEIImbalance": {
    "message": "Max base fee cannot be lower than priority fee"
  },
  "editGasMaxBaseFeeHigh": {
    "message": "Max base fee is higher than necessary"
  },
  "editGasMaxBaseFeeLow": {
    "message": "Max base fee is low for current network conditions"
  },
  "editGasMaxFeeHigh": {
    "message": "Max fee is higher than necessary"
  },
  "editGasMaxFeeLow": {
    "message": "Max fee too low for network conditions"
  },
  "editGasMaxFeePriorityImbalance": {
    "message": "Max fee cannot be lower than max priority fee"
  },
  "editGasMaxPriorityFeeBelowMinimum": {
    "message": "Max priority fee must be greater than 0 GWEI"
  },
  "editGasMaxPriorityFeeBelowMinimumV2": {
    "message": "Priority fee must be greater than 0."
  },
  "editGasMaxPriorityFeeHigh": {
    "message": "Max priority fee is higher than necessary. You may pay more than needed."
  },
  "editGasMaxPriorityFeeHighV2": {
    "message": "Priority fee is higher than necessary. You may pay more than needed"
  },
  "editGasMaxPriorityFeeLow": {
    "message": "Max priority fee is low for current network conditions"
  },
  "editGasMaxPriorityFeeLowV2": {
    "message": "Priority fee is low for current network conditions"
  },
  "editGasPriceTooLow": {
    "message": "Gas price must be greater than 0"
  },
  "editGasPriceTooltip": {
    "message": "This network requires a “Gas price” field when submitting a transaction. Gas price is the amount you will pay pay per unit of gas."
  },
  "editGasSubTextAmountLabel": {
    "message": "Max amount:",
    "description": "This is meant to be used as the $1 substitution editGasSubTextAmount"
  },
  "editGasSubTextFeeLabel": {
    "message": "Max fee:"
  },
  "editGasTitle": {
    "message": "Edit priority"
  },
  "editGasTooLow": {
    "message": "Unknown processing time"
  },
  "editNonceField": {
    "message": "Edit nonce"
  },
  "editNonceMessage": {
    "message": "This is an advanced feature, use cautiously."
  },
  "editPermission": {
    "message": "Edit permission"
  },
  "editSpeedUpEditGasFeeModalTitle": {
    "message": "Edit speed up gas fee"
  },
  "effortlesslyNavigateYourDigitalAssets": {
    "message": "Effortlessly navigate your digital assets"
  },
  "enable": {
    "message": "Enable"
  },
  "enableAutoDetect": {
    "message": " Enable autodetect"
  },
  "enableFromSettings": {
    "message": " Enable it from Settings."
  },
  "enableNftAutoDetection": {
    "message": "Enable NFT autodetection"
  },
  "enableSnap": {
    "message": "Enable"
  },
  "enableToken": {
    "message": "enable $1",
    "description": "$1 is a token symbol, e.g. ETH"
  },
  "enableTokenAutoDetection": {
    "message": "Enable token autodetection"
  },
  "enabled": {
    "message": "Enabled"
  },
  "enabledNetworks": {
    "message": "Enabled networks"
  },
  "encryptionPublicKeyNotice": {
    "message": "$1 would like your public encryption key. By consenting, this site will be able to compose encrypted messages to you.",
    "description": "$1 is the web3 site name"
  },
  "encryptionPublicKeyRequest": {
    "message": "Request encryption public key"
  },
  "endpointReturnedDifferentChainId": {
    "message": "The RPC URL you have entered returned a different chain ID ($1). Please update the Chain ID to match the RPC URL of the network you are trying to add.",
    "description": "$1 is the return value of eth_chainId from an RPC endpoint"
  },
  "enhancedTokenDetectionAlertMessage": {
    "message": "Enhanced token detection is currently available on $1. $2"
  },
  "ensDomainsSettingDescriptionIntroduction": {
    "message": "MetaMask lets you see ENS domains right in your browser's address bar. Here's how it works:"
  },
  "ensDomainsSettingDescriptionOutroduction": {
    "message": "Keep in mind that using this feature exposes your IP address to IPFS third-party services."
  },
  "ensDomainsSettingDescriptionPart1": {
    "message": "MetaMask checks with Ethereum's ENS contract to find the code connected to the ENS name."
  },
  "ensDomainsSettingDescriptionPart2": {
    "message": "If the code links to IPFS, you can see the content associated with it (usually a website)."
  },
  "ensDomainsSettingTitle": {
    "message": "Show ENS domains in address bar"
  },
  "ensIllegalCharacter": {
    "message": "Illegal character for ENS."
  },
  "ensRegistrationError": {
    "message": "Error in ENS name registration"
  },
  "ensUnknownError": {
    "message": "ENS lookup failed."
  },
  "enterANumber": {
    "message": "Enter a number"
  },
  "enterCustodianToken": {
    "message": "Enter your $1 token or add a new token"
  },
  "enterMaxSpendLimit": {
    "message": "Enter max spend limit"
  },
  "enterOptionalPassword": {
    "message": "Enter optional password"
  },
  "enterPasswordContinue": {
    "message": "Enter password to continue"
  },
  "enterTokenNameOrAddress": {
    "message": "Enter token name or paste address"
  },
  "enterYourPassword": {
    "message": "Enter your password"
  },
  "errorCode": {
    "message": "Code: $1",
    "description": "Displayed error code for debugging purposes. $1 is the error code"
  },
  "errorDetails": {
    "message": "Error details",
    "description": "Title for collapsible section that displays error details for debugging purposes"
  },
  "errorGettingSafeChainList": {
    "message": "Error while getting safe chain list, please continue with caution."
  },
  "errorMessage": {
    "message": "Message: $1",
    "description": "Displayed error message for debugging purposes. $1 is the error message"
  },
  "errorName": {
    "message": "Code: $1",
    "description": "Displayed error name for debugging purposes. $1 is the error name"
  },
  "errorPageMessage": {
    "message": "Try again by reloading the page, or contact support $1.",
    "description": "Message displayed on generic error page in the fullscreen or notification UI, $1 is a clickable link with text defined by the 'here' key. The link will open to a form where users can file support tickets."
  },
  "errorPagePopupMessage": {
    "message": "Try again by closing and reopening the popup, or contact support $1.",
    "description": "Message displayed on generic error page in the popup UI, $1 is a clickable link with text defined by the 'here' key. The link will open to a form where users can file support tickets."
  },
  "errorPageTitle": {
    "message": "MetaMask encountered an error",
    "description": "Title of generic error page"
  },
  "errorStack": {
    "message": "Stack:",
    "description": "Title for error stack, which is displayed for debugging purposes"
  },
  "errorWhileConnectingToRPC": {
    "message": "Error while connecting to the custom network."
  },
  "errorWithSnap": {
    "message": "Error with $1",
    "description": "$1 represents the name of the snap"
  },
  "estimatedFee": {
    "message": "Estimated fee"
  },
  "ethGasPriceFetchWarning": {
    "message": "Backup gas price is provided as the main gas estimation service is unavailable right now."
  },
  "ethereumProviderAccess": {
    "message": "Grant Ethereum provider access to $1",
    "description": "The parameter is the name of the requesting origin"
  },
  "ethereumPublicAddress": {
    "message": "Ethereum public address"
  },
  "etherscan": {
    "message": "Etherscan"
  },
  "etherscanView": {
    "message": "View account on Etherscan"
  },
  "etherscanViewOn": {
    "message": "View on Etherscan"
  },
  "expandView": {
    "message": "Expand view"
  },
  "experimental": {
    "message": "Experimental"
  },
  "extendWalletWithSnaps": {
    "message": "Explore community-built Snaps to customize your web3 experience",
    "description": "Banner description displayed on Snaps list page in Settings when less than 6 Snaps is installed."
  },
  "extensionInsallCompleteDescription": {
    "message": "Return to the MetaMask Institutional product onboarding to connect your custodial or self-custodial accounts."
  },
  "extensionInsallCompleteTitle": {
    "message": "Extension install complete"
  },
  "externalExtension": {
    "message": "External extension"
  },
  "externalNameSourcesSetting": {
    "message": "Proposed nicknames"
  },
  "externalNameSourcesSettingDescription": {
    "message": "We’ll fetch proposed nicknames for addresses you interact with from third-party sources like Etherscan, Infura, and Lens Protocol. These sources will be able to see those addresses and your IP address. Your account address won’t be exposed to third parties."
  },
  "failed": {
    "message": "Failed"
  },
  "failedToFetchChainId": {
    "message": "Could not fetch chain ID. Is your RPC URL correct?"
  },
  "failedToFetchTickerSymbolData": {
    "message": "Ticker symbol verification data is currently unavailable, make sure that the symbol you have entered is correct. It will impact the conversion rates that you see for this network"
  },
  "failureMessage": {
    "message": "Something went wrong, and we were unable to complete the action"
  },
  "fast": {
    "message": "Fast"
  },
  "feeAssociatedRequest": {
    "message": "A fee is associated with this request."
  },
  "feeDetails": {
    "message": "Fee details"
  },
  "fiat": {
    "message": "Fiat",
    "description": "Exchange type"
  },
  "fileImportFail": {
    "message": "File import not working? Click here!",
    "description": "Helps user import their account from a JSON file"
  },
  "flaskWelcomeUninstall": {
    "message": "you should uninstall this extension",
    "description": "This request is shown on the Flask Welcome screen. It is intended for non-developers, and will be bolded."
  },
  "flaskWelcomeWarning1": {
    "message": "Flask is for developers to experiment with new unstable APIs. Unless you are a developer or beta tester, $1.",
    "description": "This is a warning shown on the Flask Welcome screen, intended to encourage non-developers not to proceed any further. $1 is the bolded message 'flaskWelcomeUninstall'"
  },
  "flaskWelcomeWarning2": {
    "message": "We do not guarantee the safety or stability of this extension. The new APIs offered by Flask are not hardened against phishing attacks, meaning that any site or snap that requires Flask might be a malicious attempt to steal your assets.",
    "description": "This explains the risks of using MetaMask Flask"
  },
  "flaskWelcomeWarning3": {
    "message": "All Flask APIs are experimental. They may be changed or removed without notice, or they might stay on Flask indefinitely without ever being migrated to stable MetaMask. Use them at your own risk.",
    "description": "This message warns developers about unstable Flask APIs"
  },
  "flaskWelcomeWarning4": {
    "message": "Make sure to disable your regular MetaMask extension when using Flask.",
    "description": "This message calls to pay attention about multiple versions of MetaMask running on the same site (Flask + Prod)"
  },
  "flaskWelcomeWarningAcceptButton": {
    "message": "I accept the risks",
    "description": "this text is shown on a button, which the user presses to confirm they understand the risks of using Flask"
  },
  "floatAmountToken": {
    "message": "Token amount must be an integer"
  },
  "followUsOnTwitter": {
    "message": "Follow us on Twitter"
  },
  "forbiddenIpfsGateway": {
    "message": "Forbidden IPFS Gateway: Please specify a CID gateway"
  },
  "forgetDevice": {
    "message": "Forget this device"
  },
  "forgotPassword": {
    "message": "Forgot password?"
  },
  "from": {
    "message": "From"
  },
  "fromAddress": {
    "message": "From: $1",
    "description": "$1 is the address to include in the From label. It is typically shortened first using shortenAddress"
  },
  "fromTokenLists": {
    "message": "From token lists: $1"
  },
  "function": {
    "message": "Function: $1"
  },
  "functionApprove": {
    "message": "Function: Approve"
  },
  "functionSetApprovalForAll": {
    "message": "Function: SetApprovalForAll"
  },
  "functionType": {
    "message": "Function type"
  },
  "fundYourWallet": {
    "message": "Fund your wallet"
  },
  "fundYourWalletDescription": {
    "message": "Get started by adding some $1 to your wallet.",
    "description": "$1 is the token symbol"
  },
  "gas": {
    "message": "Gas"
  },
  "gasDisplayAcknowledgeDappButtonText": {
    "message": "Edit suggested gas fee"
  },
  "gasDisplayDappWarning": {
    "message": "This gas fee has been suggested by $1. Overriding this may cause a problem with your transaction. Please reach out to $1 if you have questions.",
    "description": "$1 represents the Dapp's origin"
  },
  "gasIsETH": {
    "message": "Gas is $1 "
  },
  "gasLimit": {
    "message": "Gas limit"
  },
  "gasLimitInfoTooltipContent": {
    "message": "Gas limit is the maximum amount of units of gas you are willing to spend."
  },
  "gasLimitRecommended": {
    "message": "Recommended gas limit is $1. If the gas limit is less than that, it may fail."
  },
  "gasLimitTooLow": {
    "message": "Gas limit must be at least 21000"
  },
  "gasLimitTooLowWithDynamicFee": {
    "message": "Gas limit must be at least $1",
    "description": "$1 is the custom gas limit, in decimal."
  },
  "gasLimitV2": {
    "message": "Gas limit"
  },
  "gasOption": {
    "message": "Gas option"
  },
  "gasPrice": {
    "message": "Gas price (GWEI)"
  },
  "gasPriceExcessive": {
    "message": "Your gas fee is set unnecessarily high. Consider lowering the amount."
  },
  "gasPriceExcessiveInput": {
    "message": "Gas price is excessive"
  },
  "gasPriceExtremelyLow": {
    "message": "Gas price extremely low"
  },
  "gasPriceFetchFailed": {
    "message": "Gas price estimation failed due to network error."
  },
  "gasPriceInfoTooltipContent": {
    "message": "Gas price specifies the amount of Ether you are willing to pay for each unit of gas."
  },
  "gasTimingHoursShort": {
    "message": "$1 hrs",
    "description": "$1 represents a number of hours"
  },
  "gasTimingLow": {
    "message": "Slow"
  },
  "gasTimingMinutesShort": {
    "message": "$1 min",
    "description": "$1 represents a number of minutes"
  },
  "gasTimingSecondsShort": {
    "message": "$1 sec",
    "description": "$1 represents a number of seconds"
  },
  "gasUsed": {
    "message": "Gas used"
  },
  "general": {
    "message": "General"
  },
  "generalCameraError": {
    "message": "We couldn't access your camera. Please give it another try."
  },
  "generalCameraErrorTitle": {
    "message": "Something went wrong...."
  },
  "genericExplorerView": {
    "message": "View account on $1"
  },
  "getStartedWithNFTs": {
    "message": "Get $1 to buy NFTs",
    "description": "$1 is the token symbol"
  },
  "getStartedWithNFTsDescription": {
    "message": "Get started with NFTs by adding some $1 to your wallet.",
    "description": "$1 is the token symbol"
  },
  "goBack": {
    "message": "Go back"
  },
  "goToSite": {
    "message": "Go to site"
  },
  "goerli": {
    "message": "Goerli test network"
  },
  "gotIt": {
    "message": "Got it"
  },
  "grantedToWithColon": {
    "message": "Granted to:"
  },
  "gwei": {
    "message": "GWEI"
  },
  "hardware": {
    "message": "Hardware"
  },
  "hardwareWalletConnected": {
    "message": "Hardware wallet connected"
  },
  "hardwareWalletLegacyDescription": {
    "message": "(legacy)",
    "description": "Text representing the MEW path"
  },
  "hardwareWalletSupportLinkConversion": {
    "message": "click here"
  },
  "hardwareWallets": {
    "message": "Connect a hardware wallet"
  },
  "hardwareWalletsInfo": {
    "message": "Hardware wallet integrations use API calls to external servers, which can see your IP address and the smart contract addresses you interact with."
  },
  "hardwareWalletsMsg": {
    "message": "Select a hardware wallet you would like to use with MetaMask."
  },
  "here": {
    "message": "here",
    "description": "as in -click here- for more information (goes with troubleTokenBalances)"
  },
  "hexData": {
    "message": "Hex data"
  },
  "hiddenAccounts": {
    "message": "Hidden accounts"
  },
  "hide": {
    "message": "Hide"
  },
  "hideAccount": {
    "message": "Hide account"
  },
  "hideFullTransactionDetails": {
    "message": "Hide full transaction details"
  },
  "hideSeedPhrase": {
    "message": "Hide seed phrase"
  },
  "hideSentitiveInfo": {
    "message": "Hide sensitive information"
  },
  "hideToken": {
    "message": "Hide token"
  },
  "hideTokenPrompt": {
    "message": "Hide token?"
  },
  "hideTokenSymbol": {
    "message": "Hide $1",
    "description": "$1 is the symbol for a token (e.g. 'DAI')"
  },
  "hideZeroBalanceTokens": {
    "message": "Hide tokens without balance"
  },
  "high": {
    "message": "Aggressive"
  },
  "highGasSettingToolTipMessage": {
    "message": "High probability, even in volatile markets. Use $1 to cover surges in network traffic due to things like popular NFT drops.",
    "description": "$1 is key 'high' (text: 'Aggressive') separated here so that it can be passed in with bold font-weight"
  },
  "highLowercase": {
    "message": "high"
  },
  "history": {
    "message": "History"
  },
  "holdToRevealContent1": {
    "message": "Your Secret Recovery Phrase provides $1",
    "description": "$1 is a bolded text with the message from 'holdToRevealContent2'"
  },
  "holdToRevealContent2": {
    "message": "full access to your wallet and funds.",
    "description": "Is the bolded text in 'holdToRevealContent1'"
  },
  "holdToRevealContent3": {
    "message": "Do not share this with anyone. $1 $2",
    "description": "$1 is a message from 'holdToRevealContent4' and $2 is a text link with the message from 'holdToRevealContent5'"
  },
  "holdToRevealContent4": {
    "message": "MetaMask Support will not request this,",
    "description": "Part of 'holdToRevealContent3'"
  },
  "holdToRevealContent5": {
    "message": "but phishers might.",
    "description": "The text link in 'holdToRevealContent3'"
  },
  "holdToRevealContentPrivateKey1": {
    "message": "Your Private Key provides $1",
    "description": "$1 is a bolded text with the message from 'holdToRevealContentPrivateKey2'"
  },
  "holdToRevealContentPrivateKey2": {
    "message": "full access to your wallet and funds.",
    "description": "Is the bolded text in 'holdToRevealContentPrivateKey2'"
  },
  "holdToRevealLockedLabel": {
    "message": "hold to reveal circle locked"
  },
  "holdToRevealPrivateKey": {
    "message": "Hold to reveal Private Key"
  },
  "holdToRevealPrivateKeyTitle": {
    "message": "Keep your private key safe"
  },
  "holdToRevealSRP": {
    "message": "Hold to reveal SRP"
  },
  "holdToRevealSRPTitle": {
    "message": "Keep your SRP safe"
  },
  "holdToRevealUnlockedLabel": {
    "message": "hold to reveal circle unlocked"
  },
  "id": {
    "message": "ID"
  },
  "ignoreAll": {
    "message": "Ignore all"
  },
  "ignoreTokenWarning": {
    "message": "If you hide tokens, they will not be shown in your wallet. However, you can still add them by searching for them."
  },
  "imToken": {
    "message": "imToken"
  },
  "immediateAccessToYourNFTs": {
    "message": "Immediately access your NFTs"
  },
  "immediateAccessToYourTokens": {
    "message": "Immediate access to your tokens"
  },
  "import": {
    "message": "Import",
    "description": "Button to import an account from a selected file"
  },
  "importAccount": {
    "message": "Import account"
  },
  "importAccountError": {
    "message": "Error importing account."
  },
  "importAccountErrorIsSRP": {
    "message": "You have entered a Secret Recovery Phrase (or mnemonic). To import an account here, you have to enter a private key, which is a hexadecimal string of length 64."
  },
  "importAccountErrorNotAValidPrivateKey": {
    "message": "This is not a valid private key. You have entered a hexadecimal string, but it must be 64 characters long."
  },
  "importAccountErrorNotHexadecimal": {
    "message": "This is not a valid private key. You must enter a hexadecimal string of length 64."
  },
  "importAccountJsonLoading1": {
    "message": "Expect this JSON import to take a few minutes and freeze MetaMask."
  },
  "importAccountJsonLoading2": {
    "message": "We apologize, and we will make it faster in the future."
  },
  "importAccountMsg": {
    "message": "Imported accounts won’t be associated with your MetaMask Secret Recovery Phrase. Learn more about imported accounts"
  },
  "importMyWallet": {
    "message": "Import my wallet"
  },
  "importNFT": {
    "message": "Import NFT"
  },
  "importNFTAddressToolTip": {
    "message": "On OpenSea, for example, on the NFT's page under Details, there is a blue hyperlinked value labeled 'Contract Address'. If you click on this, it will take you to the contract's address on Etherscan; at the top-left of that page, there should be an icon labeled 'Contract', and to the right, a long string of letters and numbers. This is the address of the contract that created your NFT. Click on the 'copy' icon to the right of the address, and you'll have it on your clipboard."
  },
  "importNFTPage": {
    "message": "Import NFT page"
  },
  "importNFTTokenIdToolTip": {
    "message": "An NFT's ID is a unique identifier since no two NFTs are alike. Again, on OpenSea this number is under 'Details'. Make a note of it, or copy it onto your clipboard."
  },
  "importSelectedTokens": {
    "message": "Import selected tokens?"
  },
  "importSelectedTokensDescription": {
    "message": "Only the tokens you've selected will appear in your wallet. You can always import hidden tokens later by searching for them."
  },
  "importTokenQuestion": {
    "message": "Import token?"
  },
  "importTokenWarning": {
    "message": "Anyone can create a token with any name, including fake versions of existing tokens. Add and trade at your own risk!"
  },
  "importTokensCamelCase": {
    "message": "Import tokens"
  },
  "importTokensError": {
    "message": "We could not import the tokens. Please try again later."
  },
  "importWithCount": {
    "message": "Import $1",
    "description": "$1 will the number of detected tokens that are selected for importing, if all of them are selected then $1 will be all"
  },
  "imported": {
    "message": "Imported",
    "description": "status showing that an account has been fully loaded into the keyring"
  },
  "inYourSettings": {
    "message": "in your Settings"
  },
  "infuraBlockedNotification": {
    "message": "MetaMask is unable to connect to the blockchain host. Review possible reasons $1.",
    "description": "$1 is a clickable link with with text defined by the 'here' key"
  },
  "initialTransactionConfirmed": {
    "message": "Your initial transaction was confirmed by the network. Click OK to go back."
  },
  "inputLogicEmptyState": {
    "message": "Only enter a number that you're comfortable with the third party spending now or in the future. You can always increase the spending cap later."
  },
  "inputLogicEqualOrSmallerNumber": {
    "message": "This allows the third party to spend $1 from your current balance.",
    "description": "$1 is the current token balance in the account and the name of the current token"
  },
  "inputLogicHigherNumber": {
    "message": "This allows the third party to spend all your token balance until it reaches the cap or you revoke the spending cap. If this is not intended, consider setting a lower spending cap."
  },
  "insightWarning": {
    "message": "warning"
  },
  "insightWarningCheckboxMessage": {
    "message": "$1 the request by $2",
    "description": "$1 is the action i.e. sign, confirm. $2 is the origin making the request."
  },
  "insightWarningContentPlural": {
    "message": "Review $1 before $2. Once made, the $3 is irreversible.",
    "description": "$1 the 'insightWarnings' message (2 warnings) representing warnings, $2 is the action (i.e. signing) and $3 is the result (i.e. signature, transaction)"
  },
  "insightWarningContentSingular": {
    "message": "Review $1 before $2. Once made, the $3 is irreversible.",
    "description": "$1 is the 'insightWarning' message (1 warning), $2 is the action (i.e. signing) and $3 is the result (i.e. signature, transaction)"
  },
  "insightWarningHeader": {
    "message": "This request may be risky"
  },
  "insightWarnings": {
    "message": "warnings"
  },
  "insightsFromSnap": {
    "message": "Insights from $1",
    "description": "$1 represents the name of the snap"
  },
  "install": {
    "message": "Install"
  },
  "installExtension": {
    "message": "Install extension"
  },
  "installExtensionDescription": {
    "message": "The institution-compliant version of the world's leading web3 wallet, MetaMask."
  },
  "installOrigin": {
    "message": "Install origin"
  },
  "installRequest": {
    "message": "Add to MetaMask"
  },
  "installedOn": {
    "message": "Installed on $1",
    "description": "$1 is the date when the snap has been installed"
  },
  "insufficientBalance": {
    "message": "Insufficient balance."
  },
  "insufficientCurrencyBuyOrDeposit": {
    "message": "You do not have enough $1 in your account to pay for transaction fees on $2 network. $3 or deposit from another account.",
    "description": "$1 is the native currency of the network, $2 is the name of the current network, $3 is the key 'buy' + the ticker symbol of the native currency of the chain wrapped in a button"
  },
  "insufficientCurrencyBuyOrReceive": {
    "message": "You do not have enough $1 in your account to pay for transaction fees on $2 network. $3 or $4 from another account.",
    "description": "$1 is the native currency of the network, $2 is the name of the current network, $3 is the key 'buy' + the ticker symbol of the native currency of the chain wrapped in a button, $4 is the key 'deposit' button"
  },
  "insufficientCurrencyDeposit": {
    "message": "You do not have enough $1 in your account to pay for transaction fees on $2 network. Deposit $1 from another account.",
    "description": "$1 is the native currency of the network, $2 is the name of the current network"
  },
  "insufficientFunds": {
    "message": "Insufficient funds."
  },
  "insufficientFundsForGas": {
    "message": "Insufficient funds for gas"
  },
  "insufficientTokens": {
    "message": "Insufficient tokens."
  },
  "interactingWith": {
    "message": "Interacting with"
  },
  "interactingWithTransactionDescription": {
    "message": "This is the contract you're interacting with. Protect yourself from scammers by  verifying the details."
  },
  "invalidAddress": {
    "message": "Invalid address"
  },
  "invalidAddressRecipient": {
    "message": "Recipient address is invalid"
  },
  "invalidAddressRecipientNotEthNetwork": {
    "message": "Not ETH network, set to lowercase"
  },
  "invalidAssetType": {
    "message": "This asset is an NFT and needs to be re-added on the Import NFTs page found under the NFTs tab"
  },
  "invalidBlockExplorerURL": {
    "message": "Invalid block explorer URL"
  },
  "invalidChainIdTooBig": {
    "message": "Invalid chain ID. The chain ID is too big."
  },
  "invalidCustomNetworkAlertContent1": {
    "message": "The chain ID for custom network '$1' has to be re-entered.",
    "description": "$1 is the name/identifier of the network."
  },
  "invalidCustomNetworkAlertContent2": {
    "message": "To protect you from malicious or faulty network providers, chain IDs are now required for all custom networks."
  },
  "invalidCustomNetworkAlertContent3": {
    "message": "Go to Settings > Network and enter the chain ID. You can find the chain IDs of most popular networks on $1.",
    "description": "$1 is a link to https://chainid.network"
  },
  "invalidCustomNetworkAlertTitle": {
    "message": "Invalid custom network"
  },
  "invalidHexNumber": {
    "message": "Invalid hexadecimal number."
  },
  "invalidHexNumberLeadingZeros": {
    "message": "Invalid hexadecimal number. Remove any leading zeros."
  },
  "invalidIpfsGateway": {
    "message": "Invalid IPFS Gateway: The value must be a valid URL"
  },
  "invalidNumber": {
    "message": "Invalid number. Enter a decimal or '0x'-prefixed hexadecimal number."
  },
  "invalidNumberLeadingZeros": {
    "message": "Invalid number. Remove any leading zeros."
  },
  "invalidRPC": {
    "message": "Invalid RPC URL"
  },
  "invalidSeedPhrase": {
    "message": "Invalid Secret Recovery Phrase"
  },
  "invalidSeedPhraseCaseSensitive": {
    "message": "Invalid input! Secret Recovery Phrase is case sensitive."
  },
  "ipfsGateway": {
    "message": "IPFS gateway"
  },
  "ipfsGatewayDescription": {
    "message": "MetaMask uses third-party services to show images of your NFTs stored on IPFS, display information related to ENS addresses entered in your browser's address bar, and fetch icons for different tokens. Your IP address may be exposed to these services when you’re using them."
  },
  "ipfsToggleModalDescriptionOne": {
    "message": "We use third-party services to show images of your NFTs stored on IPFS, display information related to ENS addresses entered in your browser's address bar, and fetch icons for different tokens. Your IP address may be exposed to these services when you’re using them."
  },
  "ipfsToggleModalDescriptionTwo": {
    "message": "Selecting Confirm turns on IPFS resolution. You can turn it off in $1 at any time.",
    "description": "$1 is the method to turn off ipfs"
  },
  "ipfsToggleModalSettings": {
    "message": "Settings > Security and privacy"
  },
  "isSigningOrSubmitting": {
    "message": "A previous transaction is still being signed or submitted"
  },
  "jazzAndBlockies": {
    "message": "Jazzicons and Blockies are two different styles of unique icons that help you identify an account at a glance."
  },
  "jazzicons": {
    "message": "Jazzicons"
  },
  "jsDeliver": {
    "message": "jsDeliver"
  },
  "jsonFile": {
    "message": "JSON File",
    "description": "format for importing an account"
  },
  "keyringAccountName": {
    "message": "Account name"
  },
  "keyringAccountPublicAddress": {
    "message": "Public Address"
  },
  "keyringSnapRemovalResult1": {
    "message": "$1 $2removed",
    "description": "Displays the result after removal of a keyring snap. $1 is the snap name, $2 is whether it is successful or not"
  },
  "keyringSnapRemovalResultNotSuccessful": {
    "message": "not ",
    "description": "Displays the `not` word in $2."
  },
  "keyringSnapRemoveConfirmation": {
    "message": "Type $1 to confirm you want to remove this snap:",
    "description": "Asks user to input the name nap prior to deleting the snap. $1 is the snap name"
  },
  "keystone": {
    "message": "Keystone"
  },
  "knownAddressRecipient": {
    "message": "Known contract address."
  },
  "knownTokenWarning": {
    "message": "This action will edit tokens that are already listed in your wallet, which can be used to phish you. Only approve if you are certain that you mean to change what these tokens represent. Learn more about $1"
  },
  "lastConnected": {
    "message": "Last connected"
  },
  "lastPriceSold": {
    "message": "Last price sold"
  },
  "lastSold": {
    "message": "Last sold"
  },
  "lavaDomeCopyWarning": {
    "message": "For your safety, selecting this text is not available right now."
  },
  "layer1Fees": {
    "message": "Layer 1 fees"
  },
  "layer2Fees": {
    "message": "Layer 2 fees"
  },
  "learnCancelSpeeedup": {
    "message": "Learn how to $1",
    "description": "$1 is link to cancel or speed up transactions"
  },
  "learnMore": {
    "message": "learn more"
  },
  "learnMoreAboutGas": {
    "message": "Want to $1 about gas?",
    "description": "$1 will be replaced by the learnMore translation key"
  },
  "learnMoreKeystone": {
    "message": "Learn More"
  },
  "learnMoreUpperCase": {
    "message": "Learn more"
  },
  "learnMoreUpperCaseWithDot": {
    "message": "Learn more."
  },
  "learnScamRisk": {
    "message": "scams and security risks."
  },
  "learnToBridge": {
    "message": "Learn to bridge"
  },
  "leaveMetaMask": {
    "message": "Leave MetaMask?"
  },
  "leaveMetaMaskDesc": {
    "message": "You're about to visit a site outside of MetaMask. Double-check the URL before continuing."
  },
  "ledgerAccountRestriction": {
    "message": "You need to make use your last account before you can add a new one."
  },
  "ledgerConnectionInstructionCloseOtherApps": {
    "message": "Close any other software connected to your device and then click here to refresh."
  },
  "ledgerConnectionInstructionHeader": {
    "message": "Prior to clicking confirm:"
  },
  "ledgerConnectionInstructionStepFour": {
    "message": "Enable \"smart contract data\" or \"blind signing\" on your Ledger device."
  },
  "ledgerConnectionInstructionStepThree": {
    "message": "Be sure your Ledger is plugged in and to select the Ethereum app."
  },
  "ledgerDeviceOpenFailureMessage": {
    "message": "The Ledger device failed to open. Your Ledger might be connected to other software. Please close Ledger Live or other applications connected to your Ledger device, and try to connect again."
  },
  "ledgerErrorConnectionIssue": {
    "message": "Reconnect your ledger, open the ETH app and try again."
  },
  "ledgerErrorDevicedLocked": {
    "message": "Your Ledger is locked. Unlock it then try again."
  },
  "ledgerErrorEthAppNotOpen": {
    "message": "To solve the issue, open the ETH application on your device and retry."
  },
  "ledgerErrorTransactionDataNotPadded": {
    "message": "Ethereum transaction's input data isn't sufficiently padded."
  },
  "ledgerLiveApp": {
    "message": "Ledger Live App"
  },
  "ledgerLocked": {
    "message": "Cannot connect to Ledger device. Please make sure your device is unlocked and Ethereum app is opened."
  },
  "ledgerTimeout": {
    "message": "Ledger Live is taking too long to respond or connection timeout. Make sure Ledger Live app is opened and your device is unlocked."
  },
  "ledgerWebHIDNotConnectedErrorMessage": {
    "message": "The ledger device was not connected. If you wish to connect your Ledger, please click 'Continue' again and approve HID connection",
    "description": "An error message shown to the user during the hardware connect flow."
  },
  "levelArrow": {
    "message": "level arrow"
  },
  "lightTheme": {
    "message": "Light"
  },
  "likeToImportToken": {
    "message": "Would you like to import this token?"
  },
  "likeToImportTokens": {
    "message": "Would you like to import these tokens?"
  },
  "lineaGoerli": {
    "message": "Linea Goerli test network"
  },
  "lineaMainnet": {
    "message": "Linea Mainnet"
  },
  "lineaSepolia": {
    "message": "Linea Sepolia test network"
  },
  "link": {
    "message": "Link"
  },
  "links": {
    "message": "Links"
  },
  "loadMore": {
    "message": "Load more"
  },
  "loading": {
    "message": "Loading..."
  },
  "loadingScreenHardwareWalletMessage": {
    "message": "Please complete the transaction on the hardware wallet."
  },
  "loadingScreenSnapMessage": {
    "message": "Please complete the transaction on the Snap."
  },
  "loadingTokens": {
    "message": "Loading tokens..."
  },
  "localhost": {
    "message": "Localhost 8545"
  },
  "lock": {
    "message": "Lock"
  },
  "lockMetaMask": {
    "message": "Lock MetaMask"
  },
  "lockTimeInvalid": {
    "message": "Lock time must be a number between 0 and 10080"
  },
  "logo": {
    "message": "$1 logo",
    "description": "$1 is the name of the ticker"
  },
  "low": {
    "message": "Low"
  },
  "lowGasSettingToolTipMessage": {
    "message": "Use $1 to wait for a cheaper price. Time estimates are much less accurate as prices are somewhat unpredictable.",
    "description": "$1 is key 'low' separated here so that it can be passed in with bold font-weight"
  },
  "lowLowercase": {
    "message": "low"
  },
  "lowPriorityMessage": {
    "message": "Future transactions will queue after this one."
  },
  "mainnet": {
    "message": "Ethereum Mainnet"
  },
  "mainnetToken": {
    "message": "This address matches a known Ethereum Mainnet token address. Recheck the contract address and network for the token you are trying to add."
  },
  "makeAnotherSwap": {
    "message": "Create a new swap"
  },
  "makeSureNoOneWatching": {
    "message": "Make sure nobody is looking",
    "description": "Warning to users to be care while creating and saving their new Secret Recovery Phrase"
  },
  "manageInSettings": {
    "message": "Manage in settings"
  },
  "marketCap": {
    "message": "Market cap"
  },
  "marketDetails": {
    "message": "Market details"
  },
  "max": {
    "message": "Max"
  },
  "maxBaseFee": {
    "message": "Max base fee"
  },
  "maxFee": {
    "message": "Max fee"
  },
  "maxPriorityFee": {
    "message": "Max priority fee"
  },
  "medium": {
    "message": "Market"
  },
  "mediumGasSettingToolTipMessage": {
    "message": "Use $1 for fast processing at current market price.",
    "description": "$1 is key 'medium' (text: 'Market') separated here so that it can be passed in with bold font-weight"
  },
  "memo": {
    "message": "memo"
  },
  "message": {
    "message": "Message"
  },
  "metaMaskConnectStatusParagraphOne": {
    "message": "You now have more control over your account connections in MetaMask."
  },
  "metaMaskConnectStatusParagraphThree": {
    "message": "Click it to manage your connected accounts."
  },
  "metaMaskConnectStatusParagraphTwo": {
    "message": "The connection status button shows if the website you’re visiting is connected to your currently selected account."
  },
  "metadataModalSourceTooltip": {
    "message": "$1 is hosted on npm and $2 is this Snap’s unique identifier.",
    "description": "$1 is the snap name and $2 is the snap NPM id."
  },
  "metamaskInstitutionalVersion": {
    "message": "MetaMask Institutional Version"
  },
  "metamaskNotificationsAreOff": {
    "message": "Wallet notifications are currently not active."
  },
  "metamaskPortfolio": {
    "message": "MetaMask Portfolio."
  },
  "metamaskSwapsOfflineDescription": {
    "message": "MetaMask Swaps is undergoing maintenance. Please check back later."
  },
  "metamaskVersion": {
    "message": "MetaMask Version"
  },
  "methodData": {
    "message": "Method"
  },
  "methodDataTransactionDescription": {
    "message": "This is the specific action that will be taken. This data can be faked, so be sure you trust the site on the other end."
  },
  "methodNotSupported": {
    "message": "Not supported with this account."
  },
  "metrics": {
    "message": "Metrics"
  },
  "millionAbbreviation": {
    "message": "M",
    "description": "Shortened form of 'million'"
  },
  "mismatchAccount": {
    "message": "Your selected account ($1) is different than the account trying to sign ($2)"
  },
  "mismatchedChainLinkText": {
    "message": "verify the network details",
    "description": "Serves as link text for the 'mismatchedChain' key. This text will be embedded inside the translation for that key."
  },
  "mismatchedChainRecommendation": {
    "message": "We recommend that you $1 before proceeding.",
    "description": "$1 is a clickable link with text defined by the 'mismatchedChainLinkText' key. The link will open to instructions for users to validate custom network details."
  },
  "mismatchedNetworkName": {
    "message": "According to our record the network name may not correctly match this chain ID."
  },
  "mismatchedNetworkSymbol": {
    "message": "The submitted currency symbol does not match what we expect for this chain ID."
  },
  "mismatchedRpcChainId": {
    "message": "Chain ID returned by the custom network does not match the submitted chain ID."
  },
  "mismatchedRpcUrl": {
    "message": "According to our records the submitted RPC URL value does not match a known provider for this chain ID."
  },
  "missingSetting": {
    "message": "Can't find a setting?"
  },
  "missingSettingRequest": {
    "message": "Request here"
  },
  "mmiBuiltAroundTheWorld": {
    "message": "MetaMask Institutional is designed and built around the world."
  },
  "mmiNewNFTDetectedInNFTsTabMessage": {
    "message": "Let MetaMask Institutional automatically detect and display NFTs in your wallet."
  },
  "mmiPasswordSetupDetails": {
    "message": "This password will unlock your MetaMask Institutional extension only."
  },
  "more": {
    "message": "more"
  },
  "multipleSnapConnectionWarning": {
    "message": "$1 wants to use $2 Snaps",
    "description": "$1 is the dapp and $2 is the number of snaps it wants to connect to."
  },
  "mustSelectOne": {
    "message": "Must select at least 1 token."
  },
  "name": {
    "message": "Name"
  },
  "nameAddressLabel": {
    "message": "Address",
    "description": "Label above address field in name component modal."
  },
  "nameInstructionsNew": {
    "message": "If you know this address, give it a nickname to recognize it in the future.",
    "description": "Instruction text in name component modal when value is not recognised."
  },
  "nameInstructionsRecognized": {
    "message": "This address has a default nickname, but you can edit it or explore other suggestions.",
    "description": "Instruction text in name component modal when value is recognized but not saved."
  },
  "nameInstructionsSaved": {
    "message": "You've added a nickname for this address before. You can edit or view other suggested nicknames.",
    "description": "Instruction text in name component modal when value is saved."
  },
  "nameLabel": {
    "message": "Nickname",
    "description": "Label above name input field in name component modal."
  },
  "nameModalMaybeProposedName": {
    "message": "Maybe: $1",
    "description": "$1 is the proposed name"
  },
  "nameModalTitleNew": {
    "message": "Unknown address",
    "description": "Title of the modal created by the name component when value is not recognised."
  },
  "nameModalTitleRecognized": {
    "message": "Recognized address",
    "description": "Title of the modal created by the name component when value is recognized but not saved."
  },
  "nameModalTitleSaved": {
    "message": "Saved address",
    "description": "Title of the modal created by the name component when value is saved."
  },
  "nameProviderProposedBy": {
    "message": "Proposed by $1",
    "description": "$1 is the name of the provider"
  },
  "nameProvider_ens": {
    "message": "Ethereum Name Service (ENS)"
  },
  "nameProvider_etherscan": {
    "message": "Etherscan"
  },
  "nameProvider_lens": {
    "message": "Lens Protocol"
  },
  "nameProvider_token": {
    "message": "MetaMask"
  },
  "nameSetPlaceholder": {
    "message": "Choose a nickname...",
    "description": "Placeholder text for name input field in name component modal."
  },
  "nativePermissionRequestDescription": {
    "message": "Do you want this site to do the following?",
    "description": "Description below header used on Permission Connect screen for native permissions."
  },
  "nativeToken": {
    "message": "The native token on this network is $1. It is the token used for gas fees. ",
    "description": "$1 represents the name of the native token on the current network"
  },
  "nativeTokenScamWarningConversion": {
    "message": "Edit network details"
  },
  "nativeTokenScamWarningDescription": {
    "message": "This network doesn't match its associated chain ID or name. Many popular tokens use the name $1, making it a target for scams. Scammers may trick you into sending them more valuable currency in return. Verify everything before you continue.",
    "description": "$1 represents the currency name"
  },
  "nativeTokenScamWarningTitle": {
    "message": "This is a potential scam"
  },
  "needHelp": {
    "message": "Need help? Contact $1",
    "description": "$1 represents `needHelpLinkText`, the text which goes in the help link"
  },
  "needHelpFeedback": {
    "message": "Share your feedback"
  },
  "needHelpLinkText": {
    "message": "MetaMask support"
  },
  "needHelpSubmitTicket": {
    "message": "Submit a ticket"
  },
  "needImportFile": {
    "message": "You must select a file to import.",
    "description": "User is important an account and needs to add a file to continue"
  },
  "negativeETH": {
    "message": "Can not send negative amounts of ETH."
  },
  "negativeOrZeroAmountToken": {
    "message": "Cannot send negative or zero amounts of asset."
  },
  "network": {
    "message": "Network:"
  },
  "networkAddedSuccessfully": {
    "message": "Network added successfully!"
  },
  "networkDetails": {
    "message": "Network details"
  },
  "networkIsBusy": {
    "message": "Network is busy. Gas prices are high and estimates are less accurate."
  },
  "networkMenu": {
    "message": "Network Menu"
  },
  "networkMenuHeading": {
    "message": "Select a network"
  },
  "networkName": {
    "message": "Network name"
  },
  "networkNameArbitrum": {
    "message": "Arbitrum"
  },
  "networkNameAvalanche": {
    "message": "Avalanche"
  },
  "networkNameBSC": {
    "message": "BSC"
  },
  "networkNameBase": {
    "message": "Base"
  },
  "networkNameBitcoin": {
    "message": "Bitcoin"
  },
  "networkNameDefinition": {
    "message": "The name associated with this network."
  },
  "networkNameEthereum": {
    "message": "Ethereum"
  },
  "networkNameGoerli": {
    "message": "Goerli"
  },
  "networkNameLinea": {
    "message": "Linea"
  },
  "networkNameOpMainnet": {
    "message": "OP Mainnet"
  },
  "networkNamePolygon": {
    "message": "Polygon"
  },
  "networkNameTestnet": {
    "message": "Testnet"
  },
  "networkNameZkSyncEra": {
    "message": "zkSync Era"
  },
  "networkOptions": {
    "message": "Network options"
  },
  "networkProvider": {
    "message": "Network provider"
  },
  "networkSettingsChainIdDescription": {
    "message": "The chain ID is used for signing transactions. It must match the chain ID returned by the network. You can enter a decimal or '0x'-prefixed hexadecimal number, but we will display the number in decimal."
  },
  "networkStatus": {
    "message": "Network status"
  },
  "networkStatusBaseFeeTooltip": {
    "message": "The base fee is set by the network and changes every 13-14 seconds. Our $1 and $2 options account for sudden increases.",
    "description": "$1 and $2 are bold text for Medium and Aggressive respectively."
  },
  "networkStatusPriorityFeeTooltip": {
    "message": "Range of priority fees (aka “miner tip”). This goes to miners and incentivizes them to prioritize your transaction."
  },
  "networkStatusStabilityFeeTooltip": {
    "message": "Gas fees are $1 relative to the past 72 hours.",
    "description": "$1 is networks stability value - stable, low, high"
  },
  "networkSwitchConnectionError": {
    "message": "We can't connect to $1",
    "description": "$1 represents the network name"
  },
  "networkURL": {
    "message": "Network URL"
  },
  "networkURLDefinition": {
    "message": "The URL used to access this network."
  },
  "networks": {
    "message": "Networks"
  },
  "nevermind": {
    "message": "Nevermind"
  },
  "new": {
    "message": "New!"
  },
  "newAccount": {
    "message": "New account"
  },
  "newAccountNumberName": {
    "message": "Account $1",
    "description": "Default name of next account to be created on create account screen"
  },
  "newContact": {
    "message": "New contact"
  },
  "newContract": {
    "message": "New contract"
  },
  "newNFTDetectedInImportNFTsMessageStrongText": {
    "message": "Settings > Security and privacy"
  },
  "newNFTDetectedInImportNFTsMsg": {
    "message": "To use Opensea to see your NFTs, turn on 'Display NFT Media' in $1.",
    "description": "$1 is used for newNFTDetectedInImportNFTsMessageStrongText"
  },
  "newNFTDetectedInNFTsTabMessage": {
    "message": "Let MetaMask automatically detect and display NFTs in your wallet."
  },
  "newNFTsAutodetected": {
    "message": "NFT autodetection"
  },
  "newNetworkAdded": {
    "message": "“$1” was successfully added!"
  },
  "newNetworkEdited": {
    "message": "“$1” was successfully edited!"
  },
  "newNftAddedMessage": {
    "message": "NFT was successfully added!"
  },
  "newPassword": {
    "message": "New password (8 characters min)"
  },
  "newPrivacyPolicyActionButton": {
    "message": "Read more"
  },
  "newPrivacyPolicyTitle": {
    "message": "We’ve updated our privacy policy"
  },
  "newTokensImportedMessage": {
    "message": "You’ve successfully imported $1.",
    "description": "$1 is the string of symbols of all the tokens imported"
  },
  "newTokensImportedTitle": {
    "message": "Token imported"
  },
  "next": {
    "message": "Next"
  },
  "nextNonceWarning": {
    "message": "Nonce is higher than suggested nonce of $1",
    "description": "The next nonce according to MetaMask's internal logic"
  },
  "nftAddFailedMessage": {
    "message": "NFT can’t be added as the ownership details do not match. Make sure you have entered correct information."
  },
  "nftAddressError": {
    "message": "This token is an NFT. Add on the $1",
    "description": "$1 is a clickable link with text defined by the 'importNFTPage' key"
  },
  "nftAlreadyAdded": {
    "message": "NFT has already been added."
  },
  "nftAutoDetectionEnabled": {
    "message": "NFT autodetection enabled"
  },
  "nftDisclaimer": {
    "message": "Disclaimer: MetaMask pulls the media file from the source url. This url sometimes gets changed by the marketplace on which the NFT was minted."
  },
  "nftOptions": {
    "message": "NFT Options"
  },
  "nftTokenIdPlaceholder": {
    "message": "Enter the token id"
  },
  "nftWarningContent": {
    "message": "You're granting access to $1, including any you might own in the future. The party on the other end can transfer these NFTs from your wallet at any time without asking you until you revoke this approval. $2",
    "description": "$1 is nftWarningContentBold bold part, $2 is Learn more link"
  },
  "nftWarningContentBold": {
    "message": "all your $1 NFTs",
    "description": "$1 is name of the collection"
  },
  "nftWarningContentGrey": {
    "message": "Proceed with caution."
  },
  "nfts": {
    "message": "NFTs"
  },
  "nftsPreviouslyOwned": {
    "message": "Previously Owned"
  },
  "nickname": {
    "message": "Nickname"
  },
  "noAccountsFound": {
    "message": "No accounts found for the given search query"
  },
  "noAddressForName": {
    "message": "No address has been set for this name."
  },
  "noConnectedAccountDescription": {
    "message": "Select an account you want to use on this site to continue."
  },
  "noConnectedAccountTitle": {
    "message": "MetaMask isn’t connected to this site"
  },
  "noConversionDateAvailable": {
    "message": "No currency conversion date available"
  },
  "noConversionRateAvailable": {
    "message": "No conversion rate available"
  },
  "noDomainResolution": {
    "message": "No resolution for domain provided."
  },
  "noHardwareWalletOrSnapsSupport": {
    "message": "Snaps, and most hardware wallets, will not work with your current browser version."
  },
  "noNFTs": {
    "message": "No NFTs yet"
  },
  "noNetworksFound": {
    "message": "No networks found for the given search query"
  },
  "noSnaps": {
    "message": "You don't have any snaps installed."
  },
  "noTransactions": {
    "message": "You have no transactions"
  },
  "noWebcamFound": {
    "message": "Your computer's webcam was not found. Please try again."
  },
  "noWebcamFoundTitle": {
    "message": "Webcam not found"
  },
  "nonCustodialAccounts": {
    "message": "MetaMask Institutional allows you to use non-custodial accounts, if you plan to use these accounts backup the Secret Recovery Phrase."
  },
  "nonce": {
    "message": "Nonce"
  },
  "nonceField": {
    "message": "Customize transaction nonce"
  },
  "nonceFieldDescription": {
    "message": "Turn this on to change the nonce (transaction number) on confirmation screens. This is an advanced feature, use cautiously."
  },
  "nonceFieldHeading": {
    "message": "Custom nonce"
  },
  "notBusy": {
    "message": "Not busy"
  },
  "notCurrentAccount": {
    "message": "Is this the correct account? It's different from the currently selected account in your wallet"
  },
  "notEnoughBalance": {
    "message": "Insufficient balance"
  },
  "notEnoughGas": {
    "message": "Not enough gas"
  },
  "notRightNow": {
    "message": "Not right now"
  },
  "note": {
    "message": "Note"
  },
  "notePlaceholder": {
    "message": "The approver will see this note when approving the transaction at the custodian."
  },
  "notificationDetail": {
    "message": "Details"
  },
  "notificationDetailBaseFee": {
    "message": "Base fee (GWEI)"
  },
  "notificationDetailGasLimit": {
    "message": "Gas limit (units)"
  },
  "notificationDetailGasUsed": {
    "message": "Gas used (units)"
  },
  "notificationDetailMaxFee": {
    "message": "Max fee per gas"
  },
  "notificationDetailNetwork": {
    "message": "Network"
  },
  "notificationDetailNetworkFee": {
    "message": "Network fee"
  },
  "notificationDetailPriorityFee": {
    "message": "Priority fee (GWEI)"
  },
  "notificationItemCheckBlockExplorer": {
    "message": "Check on the Block Explorer"
  },
  "notificationItemCollection": {
    "message": "Collection"
  },
  "notificationItemConfirmed": {
    "message": "Confirmed"
  },
  "notificationItemError": {
    "message": "Unable to retrieve fees currently"
  },
  "notificationItemFrom": {
    "message": "From"
  },
  "notificationItemLidoStakeReadyToBeWithdrawn": {
    "message": "Withdrawal Ready"
  },
  "notificationItemLidoStakeReadyToBeWithdrawnMessage": {
    "message": "You can now withdraw your unstaked $1"
  },
  "notificationItemLidoWithdrawalRequestedMessage": {
    "message": "Your request to unstake $1 has been sent"
  },
  "notificationItemNFTReceivedFrom": {
    "message": "Received NFT from"
  },
  "notificationItemNFTSentTo": {
    "message": "Sent NFT to"
  },
  "notificationItemNetwork": {
    "message": "Network"
  },
  "notificationItemRate": {
    "message": "Rate (fee included)"
  },
  "notificationItemReceived": {
    "message": "Received"
  },
  "notificationItemReceivedFrom": {
    "message": "Received from"
  },
  "notificationItemSent": {
    "message": "Sent"
  },
  "notificationItemSentTo": {
    "message": "Sent to"
  },
  "notificationItemStakeCompleted": {
    "message": "Stake completed"
  },
  "notificationItemStaked": {
    "message": "Staked"
  },
  "notificationItemStakingProvider": {
    "message": "Staking Provider"
  },
  "notificationItemStatus": {
    "message": "Status"
  },
  "notificationItemSwapped": {
    "message": "Swapped"
  },
  "notificationItemSwappedFor": {
    "message": "for"
  },
  "notificationItemTo": {
    "message": "To"
  },
  "notificationItemTransactionId": {
    "message": "Transaction ID"
  },
  "notificationItemUnStakeCompleted": {
    "message": "UnStaking complete"
  },
  "notificationItemUnStaked": {
    "message": "Unstaked"
  },
  "notificationItemUnStakingRequested": {
    "message": "Unstaking requested"
  },
  "notificationTransactionFailedMessage": {
    "message": "Transaction $1 failed! $2",
    "description": "Content of the browser notification that appears when a transaction fails"
  },
  "notificationTransactionFailedMessageMMI": {
    "message": "Transaction failed! $1",
    "description": "Content of the browser notification that appears when a transaction fails in MMI"
  },
  "notificationTransactionFailedTitle": {
    "message": "Failed transaction",
    "description": "Title of the browser notification that appears when a transaction fails"
  },
  "notificationTransactionSuccessMessage": {
    "message": "Transaction $1 confirmed!",
    "description": "Content of the browser notification that appears when a transaction is confirmed"
  },
  "notificationTransactionSuccessTitle": {
    "message": "Confirmed transaction",
    "description": "Title of the browser notification that appears when a transaction is confirmed"
  },
  "notificationTransactionSuccessView": {
    "message": "View on $1",
    "description": "Additional content in browser notification that appears when a transaction is confirmed and has a block explorer URL"
  },
  "notifications": {
    "message": "Notifications"
  },
  "notificationsDropLedgerFirefoxDescription": {
    "message": "Firefox no longer supports U2F, so Ledger won't work with MetaMask on Firefox. Try MetaMask on Google Chrome instead.",
    "description": "Description of a notification in the 'See What's New' popup. Describes that ledger will not longer be supported for firefox users and they should use MetaMask on chrome for ledger support instead."
  },
  "notificationsDropLedgerFirefoxTitle": {
    "message": "Dropping Ledger Support for Firefox",
    "description": "Title for a notification in the 'See What's New' popup. Tells firefox users that ledger support is being dropped."
  },
  "notificationsFeatureToggle": {
    "message": "Enable Wallet Notifications",
    "description": "Experimental feature title"
  },
  "notificationsFeatureToggleDescription": {
    "message": "This enables wallet notifications like send/receive funds or nfts and feature announcements.",
    "description": "Description of the experimental notifications feature"
  },
  "notificationsMarkAllAsRead": {
    "message": "Mark all as read"
  },
  "notificationsPageEmptyTitle": {
    "message": "Nothing to see here"
  },
  "notificationsPageErrorContent": {
    "message": "Please, try to visit this page again."
  },
  "notificationsPageErrorTitle": {
    "message": "There has been an error"
  },
  "notificationsPageNoNotificationsContent": {
    "message": "You have not received any notifications yet."
  },
  "notificationsSettingsBoxError": {
    "message": "Something went wrong. Please try again."
  },
  "notificationsSettingsPageAllowNotifications": {
    "message": "Stay in the loop on what’s happening in your wallet with notifications. To use notifications, we use a profile to sync some settings across your devices. $1"
  },
  "notificationsSettingsPageAllowNotificationsLink": {
    "message": "Learn how we protect your privacy while using this feature."
  },
  "numberOfNewTokensDetectedPlural": {
    "message": "$1 new tokens found in this account",
    "description": "$1 is the number of new tokens detected"
  },
  "numberOfNewTokensDetectedSingular": {
    "message": "1 new token found in this account"
  },
  "ofTextNofM": {
    "message": "of"
  },
  "off": {
    "message": "Off"
  },
  "offlineForMaintenance": {
    "message": "Offline for maintenance"
  },
  "ok": {
    "message": "Ok"
  },
  "on": {
    "message": "On"
  },
  "onboardedMetametricsAccept": {
    "message": "I agree"
  },
  "onboardedMetametricsDisagree": {
    "message": "No thanks"
  },
  "onboardedMetametricsKey1": {
    "message": "Latest developments"
  },
  "onboardedMetametricsKey2": {
    "message": "Product features"
  },
  "onboardedMetametricsKey3": {
    "message": "Other relevant promotional materials"
  },
  "onboardedMetametricsLink": {
    "message": "MetaMetrics"
  },
  "onboardedMetametricsParagraph1": {
    "message": "In addition to $1, we'd like to use data to understand how you interact with marketing communications.",
    "description": "$1 represents the 'onboardedMetametricsLink' locale string"
  },
  "onboardedMetametricsParagraph2": {
    "message": "This helps us personalize what we share with you, like:"
  },
  "onboardedMetametricsParagraph3": {
    "message": "Remember, we never sell the data you provide and you can opt out any time."
  },
  "onboardedMetametricsTitle": {
    "message": "Help us enhance your experience"
  },
  "onboarding": {
    "message": "Onboarding"
  },
  "onboardingAdvancedPrivacyIPFSDescription": {
    "message": "The IPFS gateway makes it possible to access and view data hosted by third parties. You can add a custom IPFS gateway or continue using the default."
  },
  "onboardingAdvancedPrivacyIPFSInvalid": {
    "message": "Please enter a valid URL"
  },
  "onboardingAdvancedPrivacyIPFSTitle": {
    "message": "Add custom IPFS Gateway"
  },
  "onboardingAdvancedPrivacyIPFSValid": {
    "message": "IPFS gateway URL is valid"
  },
  "onboardingAdvancedPrivacyNetworkButton": {
    "message": "Add custom network"
  },
  "onboardingAdvancedPrivacyNetworkDescription": {
    "message": "We use Infura as our remote procedure call (RPC) provider to offer the most reliable and private access to Ethereum data we can. You can choose your own RPC, but remember that any RPC will receive your IP address and Ethereum wallet to make transactions. Read our $1 to learn more about how Infura handles data."
  },
  "onboardingAdvancedPrivacyNetworkTitle": {
    "message": "Choose your network"
  },
  "onboardingCreateWallet": {
    "message": "Create a new wallet"
  },
  "onboardingImportWallet": {
    "message": "Import an existing wallet"
  },
  "onboardingMetametricsAgree": {
    "message": "I agree"
  },
  "onboardingMetametricsDescription": {
    "message": "We’d like to gather basic usage and diagnostics data to improve MetaMask. Know that we never sell the data you provide here."
  },
  "onboardingMetametricsDescription2": {
    "message": "When we gather metrics, it will always be..."
  },
  "onboardingMetametricsDisagree": {
    "message": "No thanks"
  },
  "onboardingMetametricsInfuraTerms": {
    "message": "We’ll let you know if we decide to use this data for other purposes. You can review our $1 for more information. Remember, you can go to settings and opt out at any time.",
    "description": "$1 represents `onboardingMetametricsInfuraTermsPolicy`"
  },
  "onboardingMetametricsInfuraTermsPolicy": {
    "message": "Privacy Policy"
  },
  "onboardingMetametricsModalTitle": {
    "message": "Add custom network"
  },
  "onboardingMetametricsNeverCollect": {
    "message": "$1 clicks and views on the app are stored, but other details (like your public address) are not.",
    "description": "$1 represents `onboardingMetametricsNeverCollectEmphasis`"
  },
  "onboardingMetametricsNeverCollectEmphasis": {
    "message": "Private:"
  },
  "onboardingMetametricsNeverCollectIP": {
    "message": "$1 we temporarily use your IP address to detect a general location (like your country or region), but it's never stored.",
    "description": "$1 represents `onboardingMetametricsNeverCollectIPEmphasis`"
  },
  "onboardingMetametricsNeverCollectIPEmphasis": {
    "message": "General:"
  },
  "onboardingMetametricsNeverSellData": {
    "message": "$1 you decide if you want to share or delete your usage data via settings any time.",
    "description": "$1 represents `onboardingMetametricsNeverSellDataEmphasis`"
  },
  "onboardingMetametricsNeverSellDataEmphasis": {
    "message": "Optional:"
  },
  "onboardingMetametricsTitle": {
    "message": "Help us improve MetaMask"
  },
  "onboardingMetametricsUseDataCheckbox": {
    "message": "We’ll use this data to learn how you interact with our marketing communications. We may share relevant news (like product features)."
  },
  "onboardingPinExtensionBillboardAccess": {
    "message": "Full access"
  },
  "onboardingPinExtensionBillboardDescription": {
    "message": "These extensions can see and change information"
  },
  "onboardingPinExtensionBillboardDescription2": {
    "message": "on this site."
  },
  "onboardingPinExtensionBillboardTitle": {
    "message": "Extensions"
  },
  "onboardingPinExtensionChrome": {
    "message": "Click the browser extension icon"
  },
  "onboardingPinExtensionDescription": {
    "message": "Pin MetaMask on your browser so it's accessible and easy to view transaction confirmations."
  },
  "onboardingPinExtensionDescription2": {
    "message": "You can open MetaMask by clicking on the extension and access your wallet with 1 click."
  },
  "onboardingPinExtensionDescription3": {
    "message": "Click browser extension icon to access it instantly"
  },
  "onboardingPinExtensionLabel": {
    "message": "Pin MetaMask"
  },
  "onboardingPinExtensionStep1": {
    "message": "1"
  },
  "onboardingPinExtensionStep2": {
    "message": "2"
  },
  "onboardingPinExtensionTitle": {
    "message": "Your MetaMask install is complete!"
  },
  "onboardingPinMmiExtensionLabel": {
    "message": "Pin MetaMask Institutional"
  },
  "onboardingUsePhishingDetectionDescription": {
    "message": "Phishing detection alerts rely on communication with $1. jsDeliver will have access to your IP address. View $2.",
    "description": "The $1 is the word 'jsDeliver', from key 'jsDeliver' and $2 is the words Privacy Policy from key 'privacyMsg', both separated here so that it can be wrapped as a link"
  },
  "oneDayAbbreviation": {
    "message": "1D",
    "description": "Shortened form of '1 day'"
  },
  "oneMonthAbbreviation": {
    "message": "1M",
    "description": "Shortened form of '1 month'"
  },
  "oneWeekAbbreviation": {
    "message": "1W",
    "description": "Shortened form of '1 week'"
  },
  "oneYearAbbreviation": {
    "message": "1Y",
    "description": "Shortened form of '1 year'"
  },
  "onekey": {
    "message": "OneKey"
  },
  "onlyAddTrustedNetworks": {
    "message": "A malicious network provider can lie about the state of the blockchain and record your network activity. Only add custom networks you trust."
  },
  "onlyConnectTrust": {
    "message": "Only connect with sites you trust. $1",
    "description": "Text displayed above the buttons for connection confirmation. $1 is the link to the learn more web page."
  },
  "openCustodianApp": {
    "message": "Open $1 app",
    "description": "The $1 is the name of the Custodian that will be open"
  },
  "openFullScreenForLedgerWebHid": {
    "message": "Go to full screen to connect your Ledger.",
    "description": "Shown to the user on the confirm screen when they are viewing MetaMask in a popup window but need to connect their ledger via webhid."
  },
  "openInBlockExplorer": {
    "message": "Open in block explorer"
  },
  "openSeaNew": {
    "message": "OpenSea"
  },
  "operationFailed": {
    "message": "Operation Failed"
  },
  "optional": {
    "message": "Optional"
  },
  "optionalWithParanthesis": {
    "message": "(Optional)"
  },
  "options": {
    "message": "Options"
  },
  "or": {
    "message": "or"
  },
  "origin": {
    "message": "Origin"
  },
  "osTheme": {
    "message": "System"
  },
  "otherSnaps": {
    "message": "other snaps",
    "description": "Used in the 'permission_rpc' message."
  },
  "outdatedBrowserNotification": {
    "message": "Your browser is out of date. If you don't update your browser, you won't be able to get security patches and new features from MetaMask."
  },
  "padlock": {
    "message": "Padlock"
  },
  "parameters": {
    "message": "Parameters"
  },
  "participateInMetaMetrics": {
    "message": "Participate in MetaMetrics"
  },
  "participateInMetaMetricsDescription": {
    "message": "Participate in MetaMetrics to help us make MetaMask better"
  },
  "password": {
    "message": "Password"
  },
  "passwordMmiTermsWarning": {
    "message": "I understand that MetaMask Institutional cannot recover this password for me. $1"
  },
  "passwordNotLongEnough": {
    "message": "Password not long enough"
  },
  "passwordSetupDetails": {
    "message": "This password will unlock your MetaMask wallet only on this device. MetaMask can not recover this password."
  },
  "passwordStrength": {
    "message": "Password strength: $1",
    "description": "Return password strength to the user when user wants to create password."
  },
  "passwordStrengthDescription": {
    "message": "A strong password can improve the security of your wallet should your device be stolen or compromised."
  },
  "passwordTermsWarning": {
    "message": "I understand that MetaMask cannot recover this password for me. $1"
  },
  "passwordsDontMatch": {
    "message": "Passwords don't match"
  },
  "pasteJWTToken": {
    "message": "Paste or drop your token here:"
  },
  "pastePrivateKey": {
    "message": "Enter your private key string here:",
    "description": "For importing an account from a private key"
  },
  "paymasterInUse": {
    "message": "The gas for this transaction will be paid by a paymaster.",
    "description": "Alert shown in transaction confirmation if paymaster in use."
  },
  "pending": {
    "message": "Pending"
  },
  "pendingTransactionInfo": {
    "message": "This transaction will not process until that one is complete."
  },
  "pendingTransactionMultiple": {
    "message": "You have ($1) pending transactions."
  },
  "pendingTransactionSingle": {
    "message": "You have (1) pending transaction.",
    "description": "$1 is count of pending transactions"
  },
  "permissionDetails": {
    "message": "Permission details"
  },
  "permissionRequest": {
    "message": "Permission request"
  },
  "permissionRequested": {
    "message": "Requested now"
  },
  "permissionRequestedForAccounts": {
    "message": "Requested now for $1",
    "description": "Permission cell status for requested permission including accounts, rendered as AvatarGroup which is $1."
  },
  "permissionRevoked": {
    "message": "Revoked in this update"
  },
  "permissionRevokedForAccounts": {
    "message": "Revoked in this update for $1",
    "description": "Permission cell status for revoked permission including accounts, rendered as AvatarGroup which is $1."
  },
  "permission_accessNamedSnap": {
    "message": "Connect to $1.",
    "description": "The description for the `wallet_snap` permission. $1 is the human-readable name of the snap."
  },
  "permission_accessNetwork": {
    "message": "Access the internet.",
    "description": "The description of the `endowment:network-access` permission."
  },
  "permission_accessNetworkDescription": {
    "message": "Allow $1 to access the internet. This can be used to both send and receive data with third-party servers.",
    "description": "An extended description of the `endowment:network-access` permission. $1 is the snap name."
  },
  "permission_accessSnap": {
    "message": "Connect to the $1 snap.",
    "description": "The description for the `wallet_snap` permission. $1 is the name of the snap."
  },
  "permission_accessSnapDescription": {
    "message": "Allow the website or snap to interact with $1.",
    "description": "The description for the `wallet_snap_*` permission. $1 is the name of the Snap."
  },
  "permission_cronjob": {
    "message": "Schedule and execute periodic actions.",
    "description": "The description for the `snap_cronjob` permission"
  },
  "permission_cronjobDescription": {
    "message": "Allow $1 to perform actions that run periodically at fixed times, dates, or intervals. This can be used to trigger time-sensitive interactions or notifications.",
    "description": "An extended description for the `snap_cronjob` permission. $1 is the snap name."
  },
  "permission_dialog": {
    "message": "Display dialog windows in MetaMask.",
    "description": "The description for the `snap_dialog` permission"
  },
  "permission_dialogDescription": {
    "message": "Allow $1 to display MetaMask popups with custom text, input field, and buttons to approve or reject an action.\nCan be used to create e.g. alerts, confirmations, and opt-in flows for a snap.",
    "description": "An extended description for the `snap_dialog` permission. $1 is the snap name."
  },
  "permission_ethereumAccounts": {
    "message": "See address, account balance, activity and suggest transactions to approve",
    "description": "The description for the `eth_accounts` permission"
  },
  "permission_ethereumProvider": {
    "message": "Access the Ethereum provider.",
    "description": "The description for the `endowment:ethereum-provider` permission"
  },
  "permission_ethereumProviderDescription": {
    "message": "Allow $1 to communicate with MetaMask directly, in order for it to read data from the blockchain and suggest messages and transactions.",
    "description": "An extended description for the `endowment:ethereum-provider` permission. $1 is the snap name."
  },
  "permission_getEntropy": {
    "message": "Derive arbitrary keys unique to $1.",
    "description": "The description for the `snap_getEntropy` permission. $1 is the snap name."
  },
  "permission_getEntropyDescription": {
    "message": "Allow $1 to derive arbitrary keys unique to $1, without exposing them. These keys are separate from your MetaMask account(s) and not related to your private keys or Secret Recovery Phrase. Other snaps cannot access this information.",
    "description": "An extended description for the `snap_getEntropy` permission. $1 is the snap name."
  },
  "permission_getLocale": {
    "message": "View your preferred language.",
    "description": "The description for the `snap_getLocale` permission"
  },
  "permission_getLocaleDescription": {
    "message": "Let $1 access your preferred language from your MetaMask settings. This can be used to localize and display $1's content using your language.",
    "description": "An extended description for the `snap_getLocale` permission. $1 is the snap name."
  },
  "permission_homePage": {
    "message": "Display a custom screen",
    "description": "The description for the `endowment:page-home` permission"
  },
  "permission_homePageDescription": {
    "message": "Let $1 display a custom home screen in MetaMask. This can be used for user interfaces, configuration, and dashboards.",
    "description": "An extended description for the `endowment:page-home` permission. $1 is the snap name."
  },
  "permission_keyring": {
    "message": "Allow requests for adding and controlling Ethereum accounts",
    "description": "The description for the `endowment:keyring` permission"
  },
  "permission_keyringDescription": {
    "message": "Let $1 receive requests to add or remove accounts, plus sign and transact on behalf of these accounts.",
    "description": "An extended description for the `endowment:keyring` permission. $1 is the snap name."
  },
  "permission_lifecycleHooks": {
    "message": "Use lifecycle hooks.",
    "description": "The description for the `endowment:lifecycle-hooks` permission"
  },
  "permission_lifecycleHooksDescription": {
    "message": "Allow $1 to use lifecycle hooks to run code at specific times during its lifecycle.",
    "description": "An extended description for the `endowment:lifecycle-hooks` permission. $1 is the snap name."
  },
  "permission_manageAccounts": {
    "message": "Add and control Ethereum accounts",
    "description": "The description for `snap_manageAccounts` permission"
  },
  "permission_manageAccountsDescription": {
    "message": "Allow $1 to add or remove Ethereum accounts, then transact and sign with these accounts.",
    "description": "An extended description for the `snap_manageAccounts` permission. $1 is the snap name."
  },
  "permission_manageBip32Keys": {
    "message": "Manage $1 accounts.",
    "description": "The description for the `snap_getBip32Entropy` permission. $1 is a derivation path, e.g. 'm/44'/0'/0' (secp256k1)'."
  },
  "permission_manageBip44AndBip32KeysDescription": {
    "message": "Allow $1 to manage accounts and assets on the requested network. These accounts are derived and backed up using your secret recovery phrase (without revealing it). With the power to derive keys, $1 can support a variety of blockchain protocols beyond Ethereum (EVMs).",
    "description": "An extended description for the `snap_getBip44Entropy` and `snap_getBip44Entropy` permissions. $1 is the snap name."
  },
  "permission_manageBip44Keys": {
    "message": "Manage $1 accounts.",
    "description": "The description for the `snap_getBip44Entropy` permission. $1 is the name of a protocol, e.g. 'Filecoin'."
  },
  "permission_manageState": {
    "message": "Store and manage its data on your device.",
    "description": "The description for the `snap_manageState` permission"
  },
  "permission_manageStateDescription": {
    "message": "Allow $1 to store, update, and retrieve data securely with encryption. Other snaps cannot access this information.",
    "description": "An extended description for the `snap_manageState` permission. $1 is the snap name."
  },
  "permission_nameLookup": {
    "message": "Provide domain and address lookups.",
    "description": "The description for the `endowment:name-lookup` permission."
  },
  "permission_nameLookupDescription": {
    "message": "Allow the snap to fetch and display address and domain lookups in different parts of the MetaMask UI.",
    "description": "An extended description for the `endowment:name-lookup` permission."
  },
  "permission_notifications": {
    "message": "Show notifications.",
    "description": "The description for the `snap_notify` permission"
  },
  "permission_notificationsDescription": {
    "message": "Allow $1 to display notifications within MetaMask. A short notification text can be triggered by a snap for actionable or time-sensitive information.",
    "description": "An extended description for the `snap_notify` permission. $1 is the snap name."
  },
  "permission_rpc": {
    "message": "Allow $1 to communicate directly with $2.",
    "description": "The description for the `endowment:rpc` permission. $1 is 'other snaps' or 'websites', $2 is the snap name."
  },
  "permission_rpcDescription": {
    "message": "Allow $1 to send messages to $2 and receive a response from $2.",
    "description": "An extended description for the `endowment:rpc` permission. $1 is 'other snaps' or 'websites', $2 is the snap name."
  },
  "permission_rpcDescriptionOriginList": {
    "message": "$1 and $2",
    "description": "A list of allowed origins where $2 is the last origin of the list and $1 is the rest of the list separated by ','."
  },
  "permission_signatureInsight": {
    "message": "Display signature insights modal.",
    "description": "The description for the `endowment:signature-insight` permission"
  },
  "permission_signatureInsightDescription": {
    "message": "Allow $1 to display a modal with insights on any signature request before approval. This can be used for anti-phishing and security solutions.",
    "description": "An extended description for the `endowment:signature-insight` permission. $1 is the snap name."
  },
  "permission_signatureInsightOrigin": {
    "message": "See the origins of websites that initiate a signature request",
    "description": "The description for the `signatureOrigin` caveat, to be used with the `endowment:signature-insight` permission"
  },
  "permission_signatureInsightOriginDescription": {
    "message": "Allow $1 to see the origin (URI) of websites that initiate signature requests. This can be used for anti-phishing and security solutions.",
    "description": "An extended description for the `signatureOrigin` caveat, to be used with the `endowment:signature-insight` permission. $1 is the snap name."
  },
  "permission_transactionInsight": {
    "message": "Fetch and display transaction insights.",
    "description": "The description for the `endowment:transaction-insight` permission"
  },
  "permission_transactionInsightDescription": {
    "message": "Allow $1 to decode transactions and show insights within the MetaMask UI. This can be used for anti-phishing and security solutions.",
    "description": "An extended description for the `endowment:transaction-insight` permission. $1 is the snap name."
  },
  "permission_transactionInsightOrigin": {
    "message": "See the origins of websites that suggest transactions",
    "description": "The description for the `transactionOrigin` caveat, to be used with the `endowment:transaction-insight` permission"
  },
  "permission_transactionInsightOriginDescription": {
    "message": "Allow $1 to see the origin (URI) of websites that suggest transactions. This can be used for anti-phishing and security solutions.",
    "description": "An extended description for the `transactionOrigin` caveat, to be used with the `endowment:transaction-insight` permission. $1 is the snap name."
  },
  "permission_unknown": {
    "message": "Unknown permission: $1",
    "description": "$1 is the name of a requested permission that is not recognized."
  },
  "permission_viewBip32PublicKeys": {
    "message": "View your public key for $1 ($2).",
    "description": "The description for the `snap_getBip32PublicKey` permission. $1 is a derivation path, e.g. 'm/44'/0'/0''. $2 is the elliptic curve name, e.g. 'secp256k1'."
  },
  "permission_viewBip32PublicKeysDescription": {
    "message": "Allow $2 to view your public keys (and addresses) for $1. This does not grant any control of accounts or assets.",
    "description": "An extended description for the `snap_getBip32PublicKey` permission. $1 is a derivation path (name). $2 is the snap name."
  },
  "permission_viewNamedBip32PublicKeys": {
    "message": "View your public key for $1.",
    "description": "The description for the `snap_getBip32PublicKey` permission. $1 is a name for the derivation path, e.g., 'Ethereum accounts'."
  },
  "permission_walletSwitchEthereumChain": {
    "message": "Switch to and use the following network",
    "description": "The label for the `wallet_switchEthereumChain` permission"
  },
  "permission_webAssembly": {
    "message": "Support for WebAssembly.",
    "description": "The description of the `endowment:webassembly` permission."
  },
  "permission_webAssemblyDescription": {
    "message": "Allow $1 to access low-level execution environments via WebAssembly.",
    "description": "An extended description of the `endowment:webassembly` permission. $1 is the snap name."
  },
  "permissions": {
    "message": "Permissions"
  },
  "permissionsPageEmptyContent": {
    "message": "Nothing to see here"
  },
  "permissionsPageEmptySubContent": {
    "message": "This is where you can see the permissions you've given to installed Snaps or connected sites."
  },
  "permissionsPageTourDescription": {
    "message": "This is your control panel for managing permissions given to connected sites and installed Snaps."
  },
  "permissionsPageTourTitle": {
    "message": "Connected sites are now permissions"
  },
  "permitSimulationDetailInfo": {
    "message": "You're giving the spender permission to spend this many tokens from your account."
  },
  "personalAddressDetected": {
    "message": "Personal address detected. Input the token contract address."
  },
  "petnamesEnabledToggle": {
    "message": "Allow nicknames"
  },
  "petnamesEnabledToggleDescription": {
    "message": "This lets you assign a nickname to any address. We’ll suggest names for addresses that you interact with when possible."
  },
  "pinExtensionDescription": {
    "message": "Navigate to the extension menu and pin MetaMask Institutional for seamless access."
  },
  "pinExtensionTitle": {
    "message": "Pin extension"
  },
  "pinToTop": {
    "message": "Pin to top"
  },
  "pleaseConfirm": {
    "message": "Please confirm"
  },
  "plusMore": {
    "message": "+ $1 more",
    "description": "$1 is the number of additional items"
  },
  "plusXMore": {
    "message": "+ $1 more",
    "description": "$1 is a number of additional but unshown items in a list- this message will be shown in place of those items"
  },
  "popularCustomNetworks": {
    "message": "Popular custom networks"
  },
  "popularNetworkAddToolTip": {
    "message": "Some of these networks rely on third parties. The connections may be less reliable or enable third-parties to track activity. $1",
    "description": "$1 is Learn more link"
  },
  "portfolio": {
    "message": "Portfolio"
  },
  "portfolioDashboard": {
    "message": "Portfolio Dashboard"
  },
  "preparingSwap": {
    "message": "Preparing swap..."
  },
  "prev": {
    "message": "Prev"
  },
  "primaryCurrencySetting": {
    "message": "Primary currency"
  },
  "primaryCurrencySettingDescription": {
    "message": "Select native to prioritize displaying values in the native currency of the chain (e.g. ETH). Select Fiat to prioritize displaying values in your selected fiat currency."
  },
  "primaryType": {
    "message": "Primary type"
  },
  "priorityFee": {
    "message": "Priority fee"
  },
  "priorityFeeProperCase": {
    "message": "Priority Fee"
  },
  "privacy": {
    "message": "Privacy"
  },
  "privacyMsg": {
    "message": "Privacy policy"
  },
  "privateKey": {
    "message": "Private Key",
    "description": "select this type of file to use to import an account"
  },
  "privateKeyCopyWarning": {
    "message": "Private key for $1",
    "description": "$1 represents the account name"
  },
  "privateKeyHidden": {
    "message": "The private key is hidden",
    "description": "Explains that the private key input is hidden"
  },
  "privateKeyShow": {
    "message": "Show/Hide the private key input",
    "description": "Describes a toggle that is used to show or hide the private key input"
  },
  "privateKeyShown": {
    "message": "This private key is being shown",
    "description": "Explains that the private key input is being shown"
  },
  "privateKeyWarning": {
    "message": "Warning: Never disclose this key. Anyone with your private keys can steal any assets held in your account."
  },
  "privateNetwork": {
    "message": "Private network"
  },
  "proceedWithTransaction": {
    "message": "I want to proceed anyway"
  },
  "productAnnouncements": {
    "message": "Product announcements"
  },
  "profileSync": {
    "message": "Profile Sync"
  },
  "profileSyncConfirmation": {
    "message": "If you turn off profile sync, you won’t be able to receive notifications."
  },
  "profileSyncDescription": {
    "message": "Creates a profile that MetaMask uses to sync some settings among your devices. This is required to get notifications. $1."
  },
  "profileSyncPrivacyLink": {
    "message": "Learn how we protect your privacy"
  },
  "proposedApprovalLimit": {
    "message": "Proposed approval limit"
  },
  "provide": {
    "message": "Provide"
  },
  "publicAddress": {
    "message": "Public address"
  },
  "pushPlatformNotificationsFundsReceivedDescription": {
    "message": "You received $1 $2"
  },
  "pushPlatformNotificationsFundsReceivedDescriptionDefault": {
    "message": "You received some tokens"
  },
  "pushPlatformNotificationsFundsReceivedTitle": {
    "message": "Funds received"
  },
  "pushPlatformNotificationsFundsSentDescription": {
    "message": "You successfully sent $1 $2"
  },
  "pushPlatformNotificationsFundsSentDescriptionDefault": {
    "message": "You successfully sent some tokens"
  },
  "pushPlatformNotificationsFundsSentTitle": {
    "message": "Funds sent"
  },
  "pushPlatformNotificationsNftReceivedDescription": {
    "message": "You received new NFTs"
  },
  "pushPlatformNotificationsNftReceivedTitle": {
    "message": "NFT received"
  },
  "pushPlatformNotificationsNftSentDescription": {
    "message": "You have successfully sent an NFT"
  },
  "pushPlatformNotificationsNftSentTitle": {
    "message": "NFT sent"
  },
  "pushPlatformNotificationsStakingLidoStakeCompletedDescription": {
    "message": "Your Lido stake was successful"
  },
  "pushPlatformNotificationsStakingLidoStakeCompletedTitle": {
    "message": "Stake complete"
  },
  "pushPlatformNotificationsStakingLidoStakeReadyToBeWithdrawnDescription": {
    "message": "Your Lido stake is now ready to be withdrawn"
  },
  "pushPlatformNotificationsStakingLidoStakeReadyToBeWithdrawnTitle": {
    "message": "Stake ready for withdrawal"
  },
  "pushPlatformNotificationsStakingLidoWithdrawalCompletedDescription": {
    "message": "Your Lido withdrawal was successful"
  },
  "pushPlatformNotificationsStakingLidoWithdrawalCompletedTitle": {
    "message": "Withdrawal completed"
  },
  "pushPlatformNotificationsStakingLidoWithdrawalRequestedDescription": {
    "message": "Your Lido withdrawal request was submitted"
  },
  "pushPlatformNotificationsStakingLidoWithdrawalRequestedTitle": {
    "message": "Withdrawal requested"
  },
  "pushPlatformNotificationsStakingRocketpoolStakeCompletedDescription": {
    "message": "Your RocketPool stake was successful"
  },
  "pushPlatformNotificationsStakingRocketpoolStakeCompletedTitle": {
    "message": "Stake complete"
  },
  "pushPlatformNotificationsStakingRocketpoolUnstakeCompletedDescription": {
    "message": "Your RocketPool unstake was successful"
  },
  "pushPlatformNotificationsStakingRocketpoolUnstakeCompletedTitle": {
    "message": "Unstake complete"
  },
  "pushPlatformNotificationsSwapCompletedDescription": {
    "message": "Your MetaMask Swap was successful"
  },
  "pushPlatformNotificationsSwapCompletedTitle": {
    "message": "Swap completed"
  },
  "queued": {
    "message": "Queued"
  },
  "quoteRate": {
    "message": "Quote rate"
  },
  "reAddAccounts": {
    "message": "re-add any other accounts"
  },
  "reAdded": {
    "message": "re-added"
  },
  "readdToken": {
    "message": "You can add this token back in the future by going to “Import token” in your accounts options menu."
  },
  "receive": {
    "message": "Receive"
  },
  "receiveTokensCamelCase": {
    "message": "Receive tokens"
  },
  "recipientAddressPlaceholder": {
    "message": "Enter public address (0x) or ENS name"
  },
  "recipientAddressPlaceholderFlask": {
    "message": "Enter public address (0x) or domain name"
  },
  "recommendedGasLabel": {
    "message": "Recommended"
  },
  "recoveryPhraseReminderBackupStart": {
    "message": "Start here"
  },
  "recoveryPhraseReminderConfirm": {
    "message": "Got it"
  },
  "recoveryPhraseReminderHasBackedUp": {
    "message": "Always keep your Secret Recovery Phrase in a secure and secret place"
  },
  "recoveryPhraseReminderHasNotBackedUp": {
    "message": "Need to backup your Secret Recovery Phrase again?"
  },
  "recoveryPhraseReminderItemOne": {
    "message": "Never share your Secret Recovery Phrase with anyone"
  },
  "recoveryPhraseReminderItemTwo": {
    "message": "The MetaMask team will never ask for your Secret Recovery Phrase"
  },
  "recoveryPhraseReminderSubText": {
    "message": "Your Secret Recovery Phrase controls all of your accounts."
  },
  "recoveryPhraseReminderTitle": {
    "message": "Protect your funds"
  },
  "redesignedConfirmationsEnabledToggle": {
    "message": "Improved signature requests"
  },
  "redesignedConfirmationsToggleDescription": {
    "message": "Turn this on to see signature requests in an enhanced format."
  },
  "refreshList": {
    "message": "Refresh list"
  },
  "reject": {
    "message": "Reject"
  },
  "rejectAll": {
    "message": "Reject all"
  },
  "rejectRequestsDescription": {
    "message": "You are about to batch reject $1 requests."
  },
  "rejectRequestsN": {
    "message": "Reject $1 requests"
  },
  "rejectTxsDescription": {
    "message": "You are about to batch reject $1 transactions."
  },
  "rejectTxsN": {
    "message": "Reject $1 transactions"
  },
  "rejected": {
    "message": "Rejected"
  },
  "remember": {
    "message": "Remember:"
  },
  "remove": {
    "message": "Remove"
  },
  "removeAccount": {
    "message": "Remove account"
  },
  "removeAccountDescription": {
    "message": "This account will be removed from your wallet. Please make sure you have the original Secret Recovery Phrase or private key for this imported account before continuing. You can import or create accounts again from the account drop-down. "
  },
  "removeJWT": {
    "message": "Remove custodian token"
  },
  "removeJWTDescription": {
    "message": "Are you sure you want to remove this token? All accounts assigned to this token will be removed from extension as well: "
  },
  "removeKeyringSnap": {
    "message": "Removing this Snap removes these accounts from MetaMask:"
  },
  "removeKeyringSnapToolTip": {
    "message": "The snap controls the accounts, and by removing it, the accounts will be removed from MetaMask, too, but they will remain in the blockchain."
  },
  "removeNFT": {
    "message": "Remove NFT"
  },
  "removeNftErrorMessage": {
    "message": "We could not remove this NFT."
  },
  "removeNftMessage": {
    "message": "NFT was successfully removed!"
  },
  "removeSnap": {
    "message": "Remove Snap"
  },
  "removeSnapAccountDescription": {
    "message": "If you proceed, this account will no longer be available in MetaMask."
  },
  "removeSnapAccountTitle": {
    "message": "Remove account"
  },
  "removeSnapConfirmation": {
    "message": "Are you sure you want to remove $1?",
    "description": "$1 represents the name of the snap"
  },
  "removeSnapDescription": {
    "message": "This action will delete the snap, its data and revoke your given permissions."
  },
  "replace": {
    "message": "replace"
  },
  "reportIssue": {
    "message": "Report an issue"
  },
  "requestFlaggedAsMaliciousFallbackCopyReason": {
    "message": "The security provider has not shared additional details"
  },
  "requestFlaggedAsMaliciousFallbackCopyReasonTitle": {
    "message": "Request flagged as malicious"
  },
  "requestFrom": {
    "message": "Request from"
  },
  "requestFromInfo": {
    "message": "This is the site asking for your signature."
  },
  "requestFromTransactionDescription": {
    "message": "This is the site asking for your confirmation."
  },
  "requestMayNotBeSafe": {
    "message": "Request may not be safe"
  },
  "requestMayNotBeSafeError": {
    "message": "The security provider didn't detect any known malicious activity, but it still may not be safe to continue."
  },
  "requestNotVerified": {
    "message": "Request not verified"
  },
  "requestNotVerifiedError": {
    "message": "Because of an error, this request was not verified by the security provider. Proceed with caution."
  },
  "requestsAwaitingAcknowledgement": {
    "message": "requests waiting to be acknowledged"
  },
  "required": {
    "message": "Required"
  },
  "reset": {
    "message": "Reset"
  },
  "resetStates": {
    "message": "Reset States"
  },
  "resetWallet": {
    "message": "Reset wallet"
  },
  "resetWalletSubHeader": {
    "message": "MetaMask does not keep a copy of your password. If you’re having trouble unlocking your account, you will need to reset your wallet. You can do this by providing the Secret Recovery Phrase you used when you set up your wallet."
  },
  "resetWalletUsingSRP": {
    "message": "This action will delete your current wallet and Secret Recovery Phrase from this device, along with the list of accounts you’ve curated. After resetting with a Secret Recovery Phrase, you’ll see a list of accounts based on the Secret Recovery Phrase you use to reset. This new list will automatically include accounts that have a balance. You’ll also be able to $1 created previously. Custom accounts that you’ve imported will need to be $2, and any custom tokens you’ve added to an account will need to be $3 as well."
  },
  "resetWalletWarning": {
    "message": "Make sure you’re using the correct Secret Recovery Phrase before proceeding. You will not be able to undo this."
  },
  "restartMetamask": {
    "message": "Restart MetaMask"
  },
  "restore": {
    "message": "Restore"
  },
  "restoreFailed": {
    "message": "Can not restore your data from the file provided"
  },
  "restoreSuccessful": {
    "message": "Your data has been restored successfully"
  },
  "restoreUserData": {
    "message": "Restore user data"
  },
  "restoreUserDataDescription": {
    "message": "You can restore data like contacts and preferences from a backup file."
  },
  "resultPageError": {
    "message": "Error"
  },
  "resultPageErrorDefaultMessage": {
    "message": "The operation failed."
  },
  "resultPageSuccess": {
    "message": "Success"
  },
  "resultPageSuccessDefaultMessage": {
    "message": "The operation completed successfully."
  },
  "retryTransaction": {
    "message": "Retry transaction"
  },
  "reusedTokenNameWarning": {
    "message": "A token here reuses a symbol from another token you watch, this can be confusing or deceptive."
  },
  "revealSeedWords": {
    "message": "Reveal Secret Recovery Phrase"
  },
  "revealSeedWordsDescription1": {
    "message": "The $1 provides $2",
    "description": "This is a sentence consisting of link using 'revealSeedWordsSRPName' as $1 and bolded text using 'revealSeedWordsDescription3' as $2."
  },
  "revealSeedWordsDescription2": {
    "message": "MetaMask is a $1. That means you're the owner of your SRP.",
    "description": "$1 is text link with the message from 'revealSeedWordsNonCustodialWallet'"
  },
  "revealSeedWordsDescription3": {
    "message": "full access to your wallet and funds.\n"
  },
  "revealSeedWordsNonCustodialWallet": {
    "message": "non-custodial wallet"
  },
  "revealSeedWordsQR": {
    "message": "QR"
  },
  "revealSeedWordsSRPName": {
    "message": "Secret Recovery Phrase (SRP)"
  },
  "revealSeedWordsText": {
    "message": "Text"
  },
  "revealSeedWordsWarning": {
    "message": "Make sure no one is looking at your screen. $1",
    "description": "$1 is bolded text using the message from 'revealSeedWordsWarning2'"
  },
  "revealSeedWordsWarning2": {
    "message": "MetaMask Support will never request this.",
    "description": "The bolded texted in the second part of 'revealSeedWordsWarning'"
  },
  "revealSensitiveContent": {
    "message": "Reveal sensitive content"
  },
  "revealTheSeedPhrase": {
    "message": "Reveal seed phrase"
  },
  "reviewAlerts": {
    "message": "Review alerts"
  },
  "revokeAllTokensTitle": {
    "message": "Revoke permission to access and transfer all of your $1?",
    "description": "$1 is the symbol of the token for which the user is revoking approval"
  },
  "revokeAllTokensTitleWithoutSymbol": {
    "message": "Revoke permission to access and transfer all of your NFTs from $1?",
    "description": "$1 is a link to contract on the block explorer when we're not able to retrieve a erc721 or erc1155 name"
  },
  "revokeApproveForAllDescription": {
    "message": "This revokes the permission for a third party to access and transfer all of your $1 without further notice.",
    "description": "$1 is either a string or link of a given token symbol or name"
  },
  "revokeApproveForAllDescriptionWithoutSymbol": {
    "message": "This revokes the permission for a third party to access and transfer all of your NFTs from $1 without further notice.",
    "description": "$1 is a link to contract on the block explorer when we're not able to retrieve a erc721 or erc1155 name"
  },
  "revokePermission": {
    "message": "Revoke permission"
  },
  "revokeSpendingCap": {
    "message": "Revoke spending cap for your $1",
    "description": "$1 is a token symbol"
  },
  "revokeSpendingCapTooltipText": {
    "message": "This third party will be unable to spend any more of your current or future tokens."
  },
  "rpcUrl": {
    "message": "New RPC URL"
  },
  "safeTransferFrom": {
    "message": "Safe transfer from"
  },
  "save": {
    "message": "Save"
  },
  "scanInstructions": {
    "message": "Place the QR code in front of your camera"
  },
  "scanQrCode": {
    "message": "Scan QR code"
  },
  "scrollDown": {
    "message": "Scroll down"
  },
  "search": {
    "message": "Search"
  },
  "searchAccounts": {
    "message": "Search accounts"
  },
  "searchNfts": {
    "message": "Search NFTs"
  },
  "searchTokens": {
    "message": "Search tokens"
  },
  "secretRecoveryPhrase": {
    "message": "Secret Recovery Phrase"
  },
  "secureWallet": {
    "message": "Secure wallet"
  },
  "security": {
    "message": "Security"
  },
  "securityAlert": {
    "message": "Security alert from $1 and $2"
  },
  "securityAlerts": {
    "message": "Security alerts"
  },
  "securityAlertsDescription": {
    "message": "This feature alerts you to malicious activity by actively reviewing transaction and signature requests. $1",
    "description": "Link to learn more about security alerts"
  },
  "securityAndPrivacy": {
    "message": "Security & privacy"
  },
  "securityProviderPoweredBy": {
    "message": "Powered by $1",
    "description": "The security provider that is providing data"
  },
  "seeDetails": {
    "message": "See details"
  },
  "seedPhraseConfirm": {
    "message": "Confirm Secret Recovery Phrase"
  },
  "seedPhraseEnterMissingWords": {
    "message": "Confirm Secret Recovery Phrase"
  },
  "seedPhraseIntroNotRecommendedButtonCopy": {
    "message": "Remind me later (not recommended)"
  },
  "seedPhraseIntroRecommendedButtonCopy": {
    "message": "Secure my wallet (recommended)"
  },
  "seedPhraseIntroSidebarBulletFour": {
    "message": "Write down and store in multiple secret places"
  },
  "seedPhraseIntroSidebarBulletOne": {
    "message": "Save in a password manager"
  },
  "seedPhraseIntroSidebarBulletThree": {
    "message": "Store in a safe deposit box"
  },
  "seedPhraseIntroSidebarCopyOne": {
    "message": "Your Secret Recovery Phrase is a 12-word phrase that is the “master key” to your wallet and your funds"
  },
  "seedPhraseIntroSidebarCopyThree": {
    "message": "If someone asks for your recovery phrase they are likely trying to scam you and steal your wallet funds."
  },
  "seedPhraseIntroSidebarCopyTwo": {
    "message": "Never, ever share your Secret Recovery Phrase, not even with MetaMask!"
  },
  "seedPhraseIntroSidebarTitleOne": {
    "message": "What is a Secret Recovery Phrase?"
  },
  "seedPhraseIntroSidebarTitleThree": {
    "message": "Should I share my Secret Recovery Phrase?"
  },
  "seedPhraseIntroSidebarTitleTwo": {
    "message": "How do I save my Secret Recovery Phrase?"
  },
  "seedPhraseIntroTitle": {
    "message": "Secure your wallet"
  },
  "seedPhraseIntroTitleCopy": {
    "message": "Before getting started, watch this short video to learn about your Secret Recovery Phrase and how to keep your wallet safe."
  },
  "seedPhraseReq": {
    "message": "Secret Recovery Phrases contain 12, 15, 18, 21, or 24 words"
  },
  "seedPhraseWriteDownDetails": {
    "message": "Write down this 12-word Secret Recovery Phrase and save it in a place that you trust and only you can access."
  },
  "seedPhraseWriteDownHeader": {
    "message": "Write down your Secret Recovery Phrase"
  },
  "select": {
    "message": "Select"
  },
  "selectAccounts": {
    "message": "Select the account(s) to use on this site"
  },
  "selectAccountsForSnap": {
    "message": "Select the account(s) to use with this snap"
  },
  "selectAll": {
    "message": "Select all"
  },
  "selectAllAccounts": {
    "message": "Select all accounts"
  },
  "selectAnAccount": {
    "message": "Select an account"
  },
  "selectAnAccountAlreadyConnected": {
    "message": "This account has already been connected to MetaMask"
  },
  "selectAnAccountHelp": {
    "message": "Select the custodian accounts to use in MetaMask Institutional."
  },
  "selectEnableDisplayMediaPrivacyPreference": {
    "message": "Turn on Display NFT Media"
  },
  "selectHdPath": {
    "message": "Select HD path"
  },
  "selectJWT": {
    "message": "Select token"
  },
  "selectNFTPrivacyPreference": {
    "message": "Enable NFT Autodetection"
  },
  "selectPathHelp": {
    "message": "If you don't see the accounts you expect, try switching the HD path or current selected network."
  },
  "selectType": {
    "message": "Select Type"
  },
  "selectingAllWillAllow": {
    "message": "Selecting all will allow this site to view all of your current accounts. Make sure you trust this site."
  },
  "send": {
    "message": "Send"
  },
  "sendAToken": {
    "message": "Send a token"
  },
  "sendBugReport": {
    "message": "Send us a bug report."
  },
  "sendNoContactsConversionText": {
    "message": "click here"
  },
  "sendNoContactsDescription": {
    "message": "Contacts allow you to safely send transactions to another account multiple times.  To create a contact, $1",
    "description": "$1 represents the action text 'click here'"
  },
  "sendNoContactsTitle": {
    "message": "You don't have any contacts yet"
  },
  "sendSelectReceiveAsset": {
    "message": "Select asset to receive"
  },
  "sendSelectSendAsset": {
    "message": "Select asset to send"
  },
  "sendSpecifiedTokens": {
    "message": "Send $1",
    "description": "Symbol of the specified token"
  },
  "sendSwapSubmissionWarning": {
    "message": "Clicking this button will immediately initiate your swap transaction. Please review your transaction details before proceeding."
  },
  "sendTokenAsToken": {
    "message": "Send $1 as $2",
    "description": "Used in the transaction display list to describe a swap and send. $1 and $2 are the symbols of tokens in involved in the swap."
  },
  "sendingAsset": {
    "message": "Sending $1"
  },
  "sendingDisabled": {
    "message": "Sending of ERC-1155 NFT assets is not yet supported."
  },
  "sendingNativeAsset": {
    "message": "Sending $1",
    "description": "$1 represents the native currency symbol for the current network (e.g. ETH or BNB)"
  },
  "sendingToTokenContractWarning": {
    "message": "Warning: you are about to send to a token contract which could result in a loss of funds. $1",
    "description": "$1 is a clickable link with text defined by the 'learnMoreUpperCase' key. The link will open to a support article regarding the known contract address warning"
  },
  "sendingZeroAmount": {
    "message": "You are sending 0 $1."
  },
  "sepolia": {
    "message": "Sepolia test network"
  },
  "serviceWorkerKeepAlive": {
    "message": "Service Worker Keep Alive"
  },
  "setAdvancedPrivacySettingsDetails": {
    "message": "MetaMask uses these trusted third-party services to enhance product usability and safety."
  },
  "setApprovalForAll": {
    "message": "Set approval for all"
  },
  "setApprovalForAllTitle": {
    "message": "Approve $1 with no spend limit",
    "description": "The token symbol that is being approved"
  },
  "settingAddSnapAccount": {
    "message": "Add account Snap"
  },
  "settings": {
    "message": "Settings"
  },
  "settingsSearchMatchingNotFound": {
    "message": "No matching results found."
  },
  "settingsSubHeadingSignaturesAndTransactions": {
    "message": "Signature and transaction requests"
  },
  "show": {
    "message": "Show"
  },
  "showAccount": {
    "message": "Show account"
  },
  "showExtensionInFullSizeView": {
    "message": "Show extension in full-size view"
  },
  "showExtensionInFullSizeViewDescription": {
    "message": "Turn this on to make full-size view your default when you click the extension icon."
  },
  "showFiatConversionInTestnets": {
    "message": "Show conversion on test networks"
  },
  "showFiatConversionInTestnetsDescription": {
    "message": "Select this to show fiat conversion on test networks"
  },
  "showHexData": {
    "message": "Show hex data"
  },
  "showHexDataDescription": {
    "message": "Select this to show the hex data field on the send screen"
  },
  "showIncomingTransactions": {
    "message": "Show incoming transactions"
  },
  "showIncomingTransactionsDescription": {
    "message": "This relies on $1 which will have access to your Ethereum address and your IP address. $2",
    "description": "$1 is the link to etherscan url and $2 is the link to the privacy policy of consensys APIs"
  },
  "showIncomingTransactionsExplainer": {
    "message": "This relies on different third-party APIs for each network, which expose your Ethereum address and your IP address."
  },
  "showMore": {
    "message": "Show more"
  },
  "showNft": {
    "message": "Show NFT"
  },
  "showPermissions": {
    "message": "Show permissions"
  },
  "showPrivateKey": {
    "message": "Show private key"
  },
  "showTestnetNetworks": {
    "message": "Show test networks"
  },
  "showTestnetNetworksDescription": {
    "message": "Select this to show test networks in network list"
  },
  "sigRequest": {
    "message": "Signature request"
  },
  "sign": {
    "message": "Sign"
  },
  "signatureRequest": {
    "message": "Signature request"
  },
  "signatureRequestGuidance": {
    "message": "Only sign this message if you fully understand the content and trust the requesting site."
  },
  "signatureRequestWarning": {
    "message": "Signing this message could be dangerous. You may be giving total control of your account and assets to the party on the other end of this message. That means they could drain your account at any time. Proceed with caution. $1."
  },
  "signed": {
    "message": "Signed"
  },
  "signin": {
    "message": "Sign-In"
  },
  "signing": {
    "message": "Signing"
  },
  "signingInWith": {
    "message": "Signing in with"
  },
  "simulationDetailsFailed": {
    "message": "There was an error loading your estimation."
  },
  "simulationDetailsFiatNotAvailable": {
    "message": "Not Available"
  },
  "simulationDetailsIncomingHeading": {
    "message": "You receive"
  },
  "simulationDetailsNoBalanceChanges": {
    "message": "No changes predicted for your wallet"
  },
  "simulationDetailsOutgoingHeading": {
    "message": "You send"
  },
  "simulationDetailsTitle": {
    "message": "Estimated changes"
  },
  "simulationDetailsTitleTooltip": {
    "message": "Estimated changes are what might happen if you go through with this transaction. This is just a prediction, not a guarantee."
  },
  "simulationDetailsTotalFiat": {
    "message": "Total = $1",
    "description": "$1 is the total amount in fiat currency on one side of the transaction"
  },
  "simulationDetailsTransactionReverted": {
    "message": "This transaction is likely to fail"
  },
  "simulationErrorMessageV2": {
    "message": "We were not able to estimate gas. There might be an error in the contract and this transaction may fail."
  },
  "simulationsSettingDescription": {
    "message": "Turn this on to estimate balance changes of transactions before you confirm them. This doesn't guarantee the final outcome of your transactions. $1"
  },
  "simulationsSettingSubHeader": {
    "message": "Estimate balance changes"
  },
  "siweIssued": {
    "message": "Issued"
  },
  "siweNetwork": {
    "message": "Network"
  },
  "siweRequestId": {
    "message": "Request ID"
  },
  "siweResources": {
    "message": "Resources"
  },
  "siweSignatureSimulationDetailInfo": {
    "message": "You’re signing into a site and there are no predicted changes to your account."
  },
  "siweURI": {
    "message": "URL"
  },
  "skip": {
    "message": "Skip"
  },
  "skipAccountSecurity": {
    "message": "Skip account security?"
  },
  "skipAccountSecurityDetails": {
    "message": "I understand that until I back up my Secret Recovery Phrase, I may lose my accounts and all of their assets."
  },
  "smartContracts": {
    "message": "Smart contracts"
  },
  "smartSwapsErrorNotEnoughFunds": {
    "message": "Not enough funds for a smart swap."
  },
  "smartSwapsErrorUnavailable": {
    "message": "Smart Swaps are temporarily unavailable."
  },
  "smartTransactionCancelled": {
    "message": "Your transaction was canceled"
  },
  "smartTransactionCancelledDescription": {
    "message": "Your transaction couldn't be completed, so it was canceled to save you from paying unnecessary gas fees."
  },
  "smartTransactionError": {
    "message": "Your transaction failed"
  },
  "smartTransactionErrorDescription": {
    "message": "Sudden market changes can cause failures. If the problem continues, reach out to MetaMask customer support."
  },
  "smartTransactionPending": {
    "message": "Submitting your transaction"
  },
  "smartTransactionSuccess": {
    "message": "Your transaction is complete"
  },
  "smartTransactionTakingTooLong": {
    "message": "Sorry for the wait"
  },
  "smartTransactionTakingTooLongDescription": {
    "message": "If your transaction is not finalized within $1, it will be canceled and you will not be charged for gas.",
    "description": "$1 is remaining time in seconds"
  },
  "smartTransactions": {
    "message": "Smart Transactions"
  },
  "smartTransactionsBenefit1": {
    "message": "99.5% success rate"
  },
  "smartTransactionsBenefit2": {
    "message": "Saves you money"
  },
  "smartTransactionsBenefit3": {
    "message": "Real-time updates"
  },
  "smartTransactionsDescription": {
    "message": "Unlock higher success rates, frontrunning protection, and better visibility with Smart Transactions."
  },
  "smartTransactionsDescription2": {
    "message": "Only available on Ethereum. Enable or disable any time in settings. $1",
    "description": "$1 is an external link to learn more about Smart Transactions"
  },
  "smartTransactionsOptItModalTitle": {
    "message": "Enhanced Transaction Protection"
  },
  "snapAccountCreated": {
    "message": "Account created"
  },
  "snapAccountCreatedDescription": {
    "message": "Your new account is ready to use!"
  },
  "snapAccountCreationFailed": {
    "message": "Account creation failed"
  },
  "snapAccountCreationFailedDescription": {
    "message": "$1 didn't manage to create an account for you.",
    "description": "$1 is the snap name"
  },
  "snapAccountNamingFailed": {
    "message": "Account naming failed"
  },
  "snapAccountNamingFailedDescription": {
    "message": "$1 didn't manage to name this account for you.",
    "description": "$1 is the snap name"
  },
  "snapAccountRedirectFinishSigningTitle": {
    "message": "Finish signing"
  },
  "snapAccountRedirectSiteDescription": {
    "message": "Follow the instructions from $1"
  },
  "snapAccountRemovalFailed": {
    "message": "Account removal failed"
  },
  "snapAccountRemovalFailedDescription": {
    "message": "$1 didn't manage to remove this account for you.",
    "description": "$1 is the snap name"
  },
  "snapAccountRemoved": {
    "message": "Account removed"
  },
  "snapAccountRemovedDescription": {
    "message": "This account will no longer be available to use in MetaMask."
  },
  "snapAccounts": {
    "message": "Account Snaps"
  },
  "snapAccountsDescription": {
    "message": "Accounts controlled by third-party Snaps."
  },
  "snapConnectTo": {
    "message": "Connect to $1",
    "description": "$1 is the website URL or a Snap name. Used for Snaps pre-approved connections."
  },
  "snapConnectionPermissionDescription": {
    "message": "Let $1 automatically connect to $2 without your approval.",
    "description": "Used for Snap pre-approved connections. $1 is the Snap name, $2 is a website URL."
  },
  "snapConnectionWarning": {
    "message": "$1 wants to use $2",
    "description": "$2 is the snap and $1 is the dapp requesting connection to the snap."
  },
  "snapContent": {
    "message": "This content is coming from $1",
    "description": "This is shown when a snap shows transaction insight information in the confirmation UI. $1 is a link to the snap's settings page with the link text being the name of the snap."
  },
  "snapDetailWebsite": {
    "message": "Website"
  },
  "snapInstallRequest": {
    "message": "Installing $1 gives it the following permissions.",
    "description": "$1 is the snap name."
  },
  "snapInstallSuccess": {
    "message": "Installation complete"
  },
  "snapInstallWarningCheck": {
    "message": "$1 wants permission to do the following:",
    "description": "Warning message used in popup displayed on snap install. $1 is the snap name."
  },
  "snapInstallWarningHeading": {
    "message": "Proceed with caution"
  },
  "snapInstallWarningPermissionDescriptionForBip32View": {
    "message": "Allow $1 to view your public keys (and addresses). This does not grant any control of accounts or assets.",
    "description": "An extended description for the `snap_getBip32PublicKey` permission used for tooltip on Snap Install Warning screen (popup/modal). $1 is the snap name."
  },
  "snapInstallWarningPermissionDescriptionForEntropy": {
    "message": "Allow $1 Snap to manage accounts and assets on the requested network(s). These accounts are derived and backed up using your secret recovery phrase (without revealing it). With the power to derive keys, $1 can support a variety of blockchain protocols beyond Ethereum (EVMs).",
    "description": "An extended description for the `snap_getBip44Entropy` and `snap_getBip44Entropy` permissions used for tooltip on Snap Install Warning screen (popup/modal). $1 is the snap name."
  },
  "snapInstallWarningPermissionNameForEntropy": {
    "message": "Manage $1 accounts",
    "description": "Permission name used for the Permission Cell component displayed on warning popup when installing a Snap. $1 is list of account types."
  },
  "snapInstallWarningPermissionNameForViewPublicKey": {
    "message": "View your public key for $1",
    "description": "Permission name used for the Permission Cell component displayed on warning popup when installing a Snap. $1 is list of account types."
  },
  "snapInstallationErrorDescription": {
    "message": "$1 couldn’t be installed.",
    "description": "Error description used when snap installation fails. $1 is the snap name."
  },
  "snapInstallationErrorTitle": {
    "message": "Installation failed",
    "description": "Error title used when snap installation fails."
  },
  "snapResultError": {
    "message": "Error"
  },
  "snapResultSuccess": {
    "message": "Success"
  },
  "snapResultSuccessDescription": {
    "message": "$1 is ready to use"
  },
  "snapUpdateAlertDescription": {
    "message": "Get the latest version of $1",
    "description": "Description used in Snap update alert banner when snap update is available. $1 is the Snap name."
  },
  "snapUpdateAvailable": {
    "message": "Update available"
  },
  "snapUpdateErrorDescription": {
    "message": "$1 couldn’t be updated.",
    "description": "Error description used when snap update fails. $1 is the snap name."
  },
  "snapUpdateErrorTitle": {
    "message": "Update failed",
    "description": "Error title used when snap update fails."
  },
  "snapUpdateRequest": {
    "message": "Updating $1 gives it the following permissions.",
    "description": "$1 is the Snap name."
  },
  "snapUpdateSuccess": {
    "message": "Update complete"
  },
  "snapUrlIsBlocked": {
    "message": "This Snap wants to take you to a blocked site. $1."
  },
  "snaps": {
    "message": "Snaps"
  },
  "snapsConnected": {
    "message": "Snaps connected"
  },
  "snapsNoInsight": {
    "message": "The snap didn't return any insight"
  },
  "snapsPrivacyWarningFirstMessage": {
    "message": "You acknowledge that any Snap that you install is a Third Party Service, unless otherwise identified, as defined in the Consensys $1. Your use of Third Party Services is governed by separate terms and conditions set forth by the Third Party Service provider. Consensys does not recommend the use of any Snap by any particular person for any particular reason. You access, rely upon or use the Third Party Service at your own risk. Consensys disclaims all responsibility and liability for any losses on account of your use of Third Party Services.",
    "description": "First part of a message in popup modal displayed when installing a snap for the first time. $1 is terms of use link."
  },
  "snapsPrivacyWarningSecondMessage": {
    "message": "Any information you share with Third Party Services will be collected directly by those Third Party Services in accordance with their privacy policies. Please refer to their privacy policies for more information.",
    "description": "Second part of a message in popup modal displayed when installing a snap for the first time."
  },
  "snapsPrivacyWarningThirdMessage": {
    "message": "Consensys has no access to information you share with Third Party Services.",
    "description": "Third part of a message in popup modal displayed when installing a snap for the first time."
  },
  "snapsSettings": {
    "message": "Snap settings"
  },
  "snapsTermsOfUse": {
    "message": "Terms of Use"
  },
  "snapsToggle": {
    "message": "A snap will only run if it is enabled"
  },
  "snapsUIError": {
    "message": "Contact the creators of $1 for further support.",
    "description": "This is shown when the insight snap throws an error. $1 is the snap name"
  },
  "someNetworksMayPoseSecurity": {
    "message": "Some networks may pose security and/or privacy risks. Understand the risks before adding & using a network."
  },
  "somethingDoesntLookRight": {
    "message": "Something doesn't look right? $1",
    "description": "A false positive message for users to contact support. $1 is a link to the support page."
  },
  "somethingIsWrong": {
    "message": "Something's gone wrong. Try reloading the page."
  },
  "somethingWentWrong": {
    "message": "Oops! Something went wrong."
  },
  "source": {
    "message": "Source"
  },
  "speedUp": {
    "message": "Speed up"
  },
  "speedUpCancellation": {
    "message": "Speed up this cancellation"
  },
  "speedUpExplanation": {
    "message": "We’ve updated the gas fee based on current network conditions and have increased it by at least 10% (required by the network)."
  },
  "speedUpPopoverTitle": {
    "message": "Speed up transaction"
  },
  "speedUpTooltipText": {
    "message": "New gas fee"
  },
  "speedUpTransaction": {
    "message": "Speed up this transaction"
  },
  "spendLimitInsufficient": {
    "message": "Spend limit insufficient"
  },
  "spendLimitInvalid": {
    "message": "Spend limit invalid; must be a positive number"
  },
  "spendLimitPermission": {
    "message": "Spend limit permission"
  },
  "spendLimitRequestedBy": {
    "message": "Spend limit requested by $1",
    "description": "Origin of the site requesting the spend limit"
  },
  "spendLimitTooLarge": {
    "message": "Spend limit too large"
  },
  "spender": {
    "message": "Spender"
  },
  "spendingCap": {
    "message": "Spending cap"
  },
  "spendingCapError": {
    "message": "Error: Enter numbers only"
  },
  "spendingCapErrorDescription": {
    "message": "Only enter a number that you're comfortable with $1 accessing now or in the future. You can always increase the token limit later.",
    "description": "$1 is origin of the site requesting the token limit"
  },
  "spendingCapRequest": {
    "message": "Spending cap request for your $1"
  },
  "srpInputNumberOfWords": {
    "message": "I have a $1-word phrase",
    "description": "This is the text for each option in the dropdown where a user selects how many words their secret recovery phrase has during import. The $1 is the number of words (either 12, 15, 18, 21, or 24)."
  },
  "srpPasteFailedTooManyWords": {
    "message": "Paste failed because it contained over 24 words. A secret recovery phrase can have a maximum of 24 words.",
    "description": "Description of SRP paste error when the pasted content has too many words"
  },
  "srpPasteTip": {
    "message": "You can paste your entire secret recovery phrase into any field",
    "description": "Our secret recovery phrase input is split into one field per word. This message explains to users that they can paste their entire secrete recovery phrase into any field, and we will handle it correctly."
  },
  "srpSecurityQuizGetStarted": {
    "message": "Get started"
  },
  "srpSecurityQuizImgAlt": {
    "message": "An eye with a keyhole in the center, and three floating password fields"
  },
  "srpSecurityQuizIntroduction": {
    "message": "To reveal your Secret Recovery Phrase, you need to correctly answer two questions"
  },
  "srpSecurityQuizQuestionOneQuestion": {
    "message": "If you lose your Secret Recovery Phrase, MetaMask..."
  },
  "srpSecurityQuizQuestionOneRightAnswer": {
    "message": "Can’t help you"
  },
  "srpSecurityQuizQuestionOneRightAnswerDescription": {
    "message": "Write it down, engrave it on metal, or keep it in multiple secret spots so you never lose it. If you lose it, it’s gone forever."
  },
  "srpSecurityQuizQuestionOneRightAnswerTitle": {
    "message": "Right! No one can help get your Secret Recovery Phrase back"
  },
  "srpSecurityQuizQuestionOneWrongAnswer": {
    "message": "Can get it back for you"
  },
  "srpSecurityQuizQuestionOneWrongAnswerDescription": {
    "message": "If you lose your Secret Recovery Phrase, it’s gone forever. No one can help you get it back, no matter what they might say."
  },
  "srpSecurityQuizQuestionOneWrongAnswerTitle": {
    "message": "Wrong! No one can help get your Secret Recovery Phrase back"
  },
  "srpSecurityQuizQuestionTwoQuestion": {
    "message": "If anyone, even a support agent, asks for your Secret Recovery Phrase..."
  },
  "srpSecurityQuizQuestionTwoRightAnswer": {
    "message": "You’re being scammed"
  },
  "srpSecurityQuizQuestionTwoRightAnswerDescription": {
    "message": "Anyone claiming to need your Secret Recovery Phrase is lying to you. If you share it with them, they will steal your assets."
  },
  "srpSecurityQuizQuestionTwoRightAnswerTitle": {
    "message": "Correct! Sharing your Secret Recovery Phrase is never a good idea"
  },
  "srpSecurityQuizQuestionTwoWrongAnswer": {
    "message": "You should give it to them"
  },
  "srpSecurityQuizQuestionTwoWrongAnswerDescription": {
    "message": "Anyone claiming to need your Secret Recovery Phrase is lying to you. If you share it with them, they will steal your assets."
  },
  "srpSecurityQuizQuestionTwoWrongAnswerTitle": {
    "message": "Nope! Never share your Secret Recovery Phrase with anyone, ever"
  },
  "srpSecurityQuizTitle": {
    "message": "Security quiz"
  },
  "srpToggleShow": {
    "message": "Show/Hide this word of the secret recovery phrase",
    "description": "Describes a toggle that is used to show or hide a single word of the secret recovery phrase"
  },
  "srpWordHidden": {
    "message": "This word is hidden",
    "description": "Explains that a word in the secret recovery phrase is hidden"
  },
  "srpWordShown": {
    "message": "This word is being shown",
    "description": "Explains that a word in the secret recovery phrase is being shown"
  },
  "stable": {
    "message": "Stable"
  },
  "stableLowercase": {
    "message": "stable"
  },
  "stake": {
    "message": "Stake"
  },
  "startYourJourney": {
    "message": "Start your journey with $1",
    "description": "$1 is the token symbol"
  },
  "startYourJourneyDescription": {
    "message": "Get started with web3 by adding some $1 to your wallet.",
    "description": "$1 is the token symbol"
  },
  "stateLogError": {
    "message": "Error in retrieving state logs."
  },
  "stateLogFileName": {
    "message": "MetaMask state logs"
  },
  "stateLogs": {
    "message": "State logs"
  },
  "stateLogsDescription": {
    "message": "State logs contain your public account addresses and sent transactions."
  },
  "states": {
    "message": "States"
  },
  "status": {
    "message": "Status"
  },
  "statusNotConnected": {
    "message": "Not connected"
  },
  "statusNotConnectedAccount": {
    "message": "No accounts connected"
  },
  "step1LatticeWallet": {
    "message": "Connect your Lattice1"
  },
  "step1LatticeWalletMsg": {
    "message": "You can connect MetaMask to your Lattice1 device once it is set up and online. Unlock your device and have your Device ID ready.",
    "description": "$1 represents the `hardwareWalletSupportLinkConversion` localization key"
  },
  "step1LedgerWallet": {
    "message": "Download Ledger app"
  },
  "step1LedgerWalletMsg": {
    "message": "Download, set up, and enter your password to unlock $1.",
    "description": "$1 represents the `ledgerLiveApp` localization value"
  },
  "step1TrezorWallet": {
    "message": "Connect your Trezor"
  },
  "step1TrezorWalletMsg": {
    "message": "Plug your Trezor directly into your computer and unlock it. Make sure you use the correct passphrase.",
    "description": "$1 represents the `hardwareWalletSupportLinkConversion` localization key"
  },
  "step2LedgerWallet": {
    "message": "Connect your Ledger"
  },
  "step2LedgerWalletMsg": {
    "message": "Plug your Ledger directly into your computer, then  unlock it and open the Ethereum app.",
    "description": "$1 represents the `hardwareWalletSupportLinkConversion` localization key"
  },
  "stillGettingMessage": {
    "message": "Still getting this message?"
  },
  "strong": {
    "message": "Strong"
  },
  "stxCancelled": {
    "message": "Swap would have failed"
  },
  "stxCancelledDescription": {
    "message": "Your transaction would have failed and was cancelled to protect you from paying unnecessary gas fees."
  },
  "stxCancelledSubDescription": {
    "message": "Try your swap again. We’ll be here to protect you against similar risks next time."
  },
  "stxEstimatedCompletion": {
    "message": "Estimated completion in < $1",
    "description": "$1 is remeaning time in minutes and seconds, e.g. 0:10"
  },
  "stxFailure": {
    "message": "Swap failed"
  },
  "stxFailureDescription": {
    "message": "Sudden market changes can cause failures. If the problem persists, please reach out to $1.",
    "description": "This message is shown to a user if their swap fails. The $1 will be replaced by support.metamask.io"
  },
  "stxOptInDescription": {
    "message": "Turn on Smart Transactions for more reliable and secure transactions on Ethereum Mainnet. $1"
  },
  "stxPendingPrivatelySubmittingSwap": {
    "message": "Privately submitting your Swap..."
  },
  "stxPendingPubliclySubmittingSwap": {
    "message": "Publicly submitting your Swap..."
  },
  "stxSuccess": {
    "message": "Swap complete!"
  },
  "stxSuccessDescription": {
    "message": "Your $1 is now available.",
    "description": "$1 is a token symbol, e.g. ETH"
  },
  "stxSwapCompleteIn": {
    "message": "Swap will complete in <",
    "description": "'<' means 'less than', e.g. Swap will complete in < 2:59"
  },
  "stxTryingToCancel": {
    "message": "Trying to cancel your transaction..."
  },
  "stxUnknown": {
    "message": "Status unknown"
  },
  "stxUnknownDescription": {
    "message": "A transaction has been successful but we’re unsure what it is. This may be due to submitting another transaction while this swap was processing."
  },
  "stxUserCancelled": {
    "message": "Swap cancelled"
  },
  "stxUserCancelledDescription": {
    "message": "Your transaction has been cancelled and you did not pay any unnecessary gas fees."
  },
  "submit": {
    "message": "Submit"
  },
  "submitted": {
    "message": "Submitted"
  },
  "suggestedBySnap": {
    "message": "Suggested by $1",
    "description": "$1 is the snap name"
  },
  "suggestedTokenName": {
    "message": "Suggested name:"
  },
  "suggestedTokenSymbol": {
    "message": "Suggested ticker symbol:"
  },
  "support": {
    "message": "Support"
  },
  "supportCenter": {
    "message": "Visit our support center"
  },
  "surveyConversion": {
    "message": "Take our survey"
  },
  "surveyTitle": {
    "message": "Shape the future of MetaMask"
  },
  "swap": {
    "message": "Swap"
  },
  "swapAdjustSlippage": {
    "message": "Adjust slippage"
  },
  "swapAggregator": {
    "message": "Aggregator"
  },
  "swapAllowSwappingOf": {
    "message": "Allow swapping of $1",
    "description": "Shows a user that they need to allow a token for swapping on their hardware wallet"
  },
  "swapAmountReceived": {
    "message": "Guaranteed amount"
  },
  "swapAmountReceivedInfo": {
    "message": "This is the minimum amount you will receive. You may receive more depending on slippage."
  },
  "swapAndSend": {
    "message": "Swap & Send"
  },
  "swapAnyway": {
    "message": "Swap anyway"
  },
  "swapApproval": {
    "message": "Approve $1 for swaps",
    "description": "Used in the transaction display list to describe a transaction that is an approve call on a token that is to be swapped.. $1 is the symbol of a token that has been approved."
  },
  "swapApproveNeedMoreTokens": {
    "message": "You need $1 more $2 to complete this swap",
    "description": "Tells the user how many more of a given token they need for a specific swap. $1 is an amount of tokens and $2 is the token symbol."
  },
  "swapAreYouStillThere": {
    "message": "Are you still there?"
  },
  "swapAreYouStillThereDescription": {
    "message": "We’re ready to show you the latest quotes when you want to continue"
  },
  "swapBuildQuotePlaceHolderText": {
    "message": "No tokens available matching $1",
    "description": "Tells the user that a given search string does not match any tokens in our token lists. $1 can be any string of text"
  },
  "swapConfirmWithHwWallet": {
    "message": "Confirm with your hardware wallet"
  },
  "swapContinueSwapping": {
    "message": "Continue swapping"
  },
  "swapContractDataDisabledErrorDescription": {
    "message": "In the Ethereum app on your Ledger, go to \"Settings\" and allow contract data. Then, try your swap again."
  },
  "swapContractDataDisabledErrorTitle": {
    "message": "Contract data is not enabled on your Ledger"
  },
  "swapCustom": {
    "message": "custom"
  },
  "swapDecentralizedExchange": {
    "message": "Decentralized exchange"
  },
  "swapDirectContract": {
    "message": "Direct contract"
  },
  "swapEditLimit": {
    "message": "Edit limit"
  },
  "swapEnableDescription": {
    "message": "This is required and gives MetaMask permission to swap your $1.",
    "description": "Gives the user info about the required approval transaction for swaps. $1 will be the symbol of a token being approved for swaps."
  },
  "swapEnableTokenForSwapping": {
    "message": "This will $1 for swapping",
    "description": "$1 is for the 'enableToken' key, e.g. 'enable ETH'"
  },
  "swapEnterAmount": {
    "message": "Enter an amount"
  },
  "swapEstimatedNetworkFees": {
    "message": "Estimated network fees"
  },
  "swapEstimatedNetworkFeesInfo": {
    "message": "This is an estimate of the network fee that will be used to complete your swap. The actual amount may change according to network conditions."
  },
  "swapFailedErrorDescriptionWithSupportLink": {
    "message": "Transaction failures happen and we are here to help. If this issue persists, you can reach our customer support at $1 for further assistance.",
    "description": "This message is shown to a user if their swap fails. The $1 will be replaced by support.metamask.io"
  },
  "swapFailedErrorTitle": {
    "message": "Swap failed"
  },
  "swapFetchingQuote": {
    "message": "Fetching quote"
  },
  "swapFetchingQuoteNofN": {
    "message": "Fetching quote $1 of $2",
    "description": "A count of possible quotes shown to the user while they are waiting for quotes to be fetched. $1 is the number of quotes already loaded, and $2 is the total number of resources that we check for quotes. Keep in mind that not all resources will have a quote for a particular swap."
  },
  "swapFetchingQuotes": {
    "message": "Fetching quotes..."
  },
  "swapFetchingQuotesErrorDescription": {
    "message": "Hmmm... something went wrong. Try again, or if errors persist, contact customer support."
  },
  "swapFetchingQuotesErrorTitle": {
    "message": "Error fetching quotes"
  },
  "swapFetchingTokens": {
    "message": "Fetching tokens..."
  },
  "swapFromTo": {
    "message": "The swap of $1 to $2",
    "description": "Tells a user that they need to confirm on their hardware wallet a swap of 2 tokens. $1 is a source token and $2 is a destination token"
  },
  "swapGasFeesDetails": {
    "message": "Gas fees are estimated and will fluctuate based on network traffic and transaction complexity."
  },
  "swapGasFeesLearnMore": {
    "message": "Learn more about gas fees"
  },
  "swapGasFeesSplit": {
    "message": "Gas fees on the previous screen are split between these two transactions."
  },
  "swapGasFeesSummary": {
    "message": "Gas fees are paid to crypto miners who process transactions on the $1 network. MetaMask does not profit from gas fees.",
    "description": "$1 is the selected network, e.g. Ethereum or BSC"
  },
  "swapHighSlippage": {
    "message": "High slippage"
  },
  "swapHighSlippageWarning": {
    "message": "Slippage amount is very high."
  },
  "swapIncludesMMFee": {
    "message": "Includes a $1% MetaMask fee.",
    "description": "Provides information about the fee that metamask takes for swaps. $1 is a decimal number."
  },
  "swapIncludesMMFeeAlt": {
    "message": "Quote reflects $1% MetaMask fee",
    "description": "Provides information about the fee that metamask takes for swaps using the latest copy. $1 is a decimal number."
  },
  "swapIncludesMetaMaskFeeViewAllQuotes": {
    "message": "Includes a $1% MetaMask fee – $2",
    "description": "Provides information about the fee that metamask takes for swaps. $1 is a decimal number and $2 is a link to view all quotes."
  },
  "swapLearnMore": {
    "message": "Learn more about Swaps"
  },
  "swapLiquiditySourceInfo": {
    "message": "We search multiple liquidity sources (exchanges, aggregators and professional market makers) to compare exchange rates and network fees."
  },
  "swapLowSlippage": {
    "message": "Low slippage"
  },
  "swapLowSlippageError": {
    "message": "Transaction may fail, max slippage too low."
  },
  "swapMaxSlippage": {
    "message": "Max slippage"
  },
  "swapMetaMaskFee": {
    "message": "MetaMask fee"
  },
  "swapMetaMaskFeeDescription": {
    "message": "The fee of $1% is automatically factored into this quote. You pay it in exchange for a license to use MetaMask's liquidity provider information aggregation software.",
    "description": "Provides information about the fee that metamask takes for swaps. $1 is a decimal number."
  },
  "swapNQuotesWithDot": {
    "message": "$1 quotes.",
    "description": "$1 is the number of quotes that the user can select from when opening the list of quotes on the 'view quote' screen"
  },
  "swapNewQuoteIn": {
    "message": "New quotes in $1",
    "description": "Tells the user the amount of time until the currently displayed quotes are update. $1 is a time that is counting down from 1:00 to 0:00"
  },
  "swapNoTokensAvailable": {
    "message": "No tokens available matching $1",
    "description": "Tells the user that a given search string does not match any tokens in our token lists. $1 can be any string of text"
  },
  "swapOnceTransactionHasProcess": {
    "message": "Your $1 will be added to your account once this transaction has processed.",
    "description": "This message communicates the token that is being transferred. It is shown on the awaiting swap screen. The $1 will be a token symbol."
  },
  "swapPriceDifference": {
    "message": "You are about to swap $1 $2 (~$3) for $4 $5 (~$6).",
    "description": "This message represents the price slippage for the swap.  $1 and $4 are a number (ex: 2.89), $2 and $5 are symbols (ex: ETH), and $3 and $6 are fiat currency amounts."
  },
  "swapPriceDifferenceTitle": {
    "message": "Price difference of ~$1%",
    "description": "$1 is a number (ex: 1.23) that represents the price difference."
  },
  "swapPriceImpactTooltip": {
    "message": "Price impact is the difference between the current market price and the amount received during transaction execution. Price impact is a function of the size of your trade relative to the size of the liquidity pool."
  },
  "swapPriceUnavailableDescription": {
    "message": "Price impact could not be determined due to lack of market price data. Please confirm that you are comfortable with the amount of tokens you are about to receive before swapping."
  },
  "swapPriceUnavailableTitle": {
    "message": "Check your rate before proceeding"
  },
  "swapProcessing": {
    "message": "Processing"
  },
  "swapQuoteDetails": {
    "message": "Quote details"
  },
  "swapQuoteNofM": {
    "message": "$1 of $2",
    "description": "A count of possible quotes shown to the user while they are waiting for quotes to be fetched. $1 is the number of quotes already loaded, and $2 is the total number of resources that we check for quotes. Keep in mind that not all resources will have a quote for a particular swap."
  },
  "swapQuoteSource": {
    "message": "Quote source"
  },
  "swapQuotesExpiredErrorDescription": {
    "message": "Please request new quotes to get the latest rates."
  },
  "swapQuotesExpiredErrorTitle": {
    "message": "Quotes timeout"
  },
  "swapQuotesNotAvailableDescription": {
    "message": "Reduce the size of your trade or use a different token."
  },
  "swapQuotesNotAvailableErrorDescription": {
    "message": "Try adjusting the amount or slippage settings and try again."
  },
  "swapQuotesNotAvailableErrorTitle": {
    "message": "No quotes available"
  },
  "swapRate": {
    "message": "Rate"
  },
  "swapReceiving": {
    "message": "Receiving"
  },
  "swapReceivingInfoTooltip": {
    "message": "This is an estimate. The exact amount depends on slippage."
  },
  "swapRequestForQuotation": {
    "message": "Request for quotation"
  },
  "swapReviewSwap": {
    "message": "Review swap"
  },
  "swapSearchNameOrAddress": {
    "message": "Search name or paste address"
  },
  "swapSelect": {
    "message": "Select"
  },
  "swapSelectAQuote": {
    "message": "Select a quote"
  },
  "swapSelectAToken": {
    "message": "Select token"
  },
  "swapSelectQuotePopoverDescription": {
    "message": "Below are all the quotes gathered from multiple liquidity sources."
  },
  "swapSelectToken": {
    "message": "Select token"
  },
  "swapShowLatestQuotes": {
    "message": "Show latest quotes"
  },
  "swapSlippageHighDescription": {
    "message": "The slippage entered ($1%) is considered very high and may result in a bad rate",
    "description": "$1 is the amount of % for slippage"
  },
  "swapSlippageHighTitle": {
    "message": "High slippage"
  },
  "swapSlippageLowDescription": {
    "message": "A value this low ($1%) may result in a failed swap",
    "description": "$1 is the amount of % for slippage"
  },
  "swapSlippageLowTitle": {
    "message": "Low slippage"
  },
  "swapSlippageNegative": {
    "message": "Slippage must be greater or equal to zero"
  },
  "swapSlippageNegativeDescription": {
    "message": "Slippage must be greater or equal to zero"
  },
  "swapSlippageNegativeTitle": {
    "message": "Increase slippage to continue"
  },
  "swapSlippageOverLimitDescription": {
    "message": "Slippage tolerance must be 15% or less. Anything higher will result in a bad rate."
  },
  "swapSlippageOverLimitTitle": {
    "message": "Very high slippage"
  },
  "swapSlippagePercent": {
    "message": "$1%",
    "description": "$1 is the amount of % for slippage"
  },
  "swapSlippageTooltip": {
    "message": "If the price changes between the time your order is placed and confirmed it’s called “slippage”. Your swap will automatically cancel if slippage exceeds your “slippage tolerance” setting."
  },
  "swapSlippageZeroDescription": {
    "message": "There are fewer zero-slippage quote providers which will result in a less competitive quote."
  },
  "swapSlippageZeroTitle": {
    "message": "Sourcing zero-slippage providers"
  },
  "swapSource": {
    "message": "Liquidity source"
  },
  "swapSuggested": {
    "message": "Swap suggested"
  },
  "swapSuggestedGasSettingToolTipMessage": {
    "message": "Swaps are complex and time sensitive transactions. We recommend this gas fee for a good balance between cost and confidence of a successful Swap."
  },
  "swapSwapFrom": {
    "message": "Swap from"
  },
  "swapSwapSwitch": {
    "message": "Switch token order"
  },
  "swapSwapTo": {
    "message": "Swap to"
  },
  "swapToConfirmWithHwWallet": {
    "message": "to confirm with your hardware wallet"
  },
  "swapTokenAddedManuallyDescription": {
    "message": "Verify this token on $1 and make sure it is the token you want to trade.",
    "description": "$1 points the user to etherscan as a place they can verify information about a token. $1 is replaced with the translation for \"etherscan\""
  },
  "swapTokenAddedManuallyTitle": {
    "message": "Token added manually"
  },
  "swapTokenAvailable": {
    "message": "Your $1 has been added to your account.",
    "description": "This message is shown after a swap is successful and communicates the exact amount of tokens the user has received for a swap. The $1 is a decimal number of tokens followed by the token symbol."
  },
  "swapTokenBalanceUnavailable": {
    "message": "We were unable to retrieve your $1 balance",
    "description": "This message communicates to the user that their balance of a given token is currently unavailable. $1 will be replaced by a token symbol"
  },
  "swapTokenNotAvailable": {
    "message": "Token is not available to swap in this region"
  },
  "swapTokenToToken": {
    "message": "Swap $1 to $2",
    "description": "Used in the transaction display list to describe a swap. $1 and $2 are the symbols of tokens in involved in a swap."
  },
  "swapTokenVerificationAddedManually": {
    "message": "This token has been added manually."
  },
  "swapTokenVerificationMessage": {
    "message": "Always confirm the token address on $1.",
    "description": "Points the user to Etherscan as a place they can verify information about a token. $1 is replaced with the translation for \"Etherscan\" followed by an info icon that shows more info on hover."
  },
  "swapTokenVerificationOnlyOneSource": {
    "message": "Only verified on 1 source."
  },
  "swapTokenVerificationSources": {
    "message": "Verified on $1 sources.",
    "description": "Indicates the number of token information sources that recognize the symbol + address. $1 is a decimal number."
  },
  "swapTokenVerifiedOn1SourceDescription": {
    "message": "$1 is only verified on 1 source. Consider verifying it on $2 before proceeding.",
    "description": "$1 is a token name, $2 points the user to etherscan as a place they can verify information about a token. $1 is replaced with the translation for \"etherscan\""
  },
  "swapTokenVerifiedOn1SourceTitle": {
    "message": "Potentially inauthentic token"
  },
  "swapTooManyDecimalsError": {
    "message": "$1 allows up to $2 decimals",
    "description": "$1 is a token symbol and $2 is the max. number of decimals allowed for the token"
  },
  "swapTransactionComplete": {
    "message": "Transaction complete"
  },
  "swapTwoTransactions": {
    "message": "2 transactions"
  },
  "swapUnknown": {
    "message": "Unknown"
  },
  "swapVerifyTokenExplanation": {
    "message": "Multiple tokens can use the same name and symbol. Check $1 to verify this is the token you're looking for.",
    "description": "This appears in a tooltip next to the verifyThisTokenOn message. It gives the user more information about why they should check the token on a block explorer. $1 will be the name or url of the block explorer, which will be the translation of 'etherscan' or a block explorer url specified for a custom network."
  },
  "swapYourTokenBalance": {
    "message": "$1 $2 available to swap",
    "description": "Tells the user how much of a token they have in their balance. $1 is a decimal number amount of tokens, and $2 is a token symbol"
  },
  "swapZeroSlippage": {
    "message": "0% Slippage"
  },
  "swapsAdvancedOptions": {
    "message": "Advanced options"
  },
  "swapsExcessiveSlippageWarning": {
    "message": "Slippage amount is too high and will result in a bad rate. Please reduce your slippage tolerance to a value below 15%."
  },
  "swapsMaxSlippage": {
    "message": "Slippage tolerance"
  },
  "swapsNotEnoughForTx": {
    "message": "Not enough $1 to complete this transaction",
    "description": "Tells the user that they don't have enough of a token for a proposed swap. $1 is a token symbol"
  },
  "swapsNotEnoughToken": {
    "message": "Not enough $1",
    "description": "Tells the user that they don't have enough of a token for a proposed swap. $1 is a token symbol"
  },
  "swapsViewInActivity": {
    "message": "View in activity"
  },
  "switch": {
    "message": "Switch"
  },
  "switchEthereumChainConfirmationDescription": {
    "message": "This will switch the selected network within MetaMask to a previously added network:"
  },
  "switchEthereumChainConfirmationTitle": {
    "message": "Allow this site to switch the network?"
  },
  "switchInputCurrency": {
    "message": "Switch input currency"
  },
  "switchNetwork": {
    "message": "Switch network"
  },
  "switchNetworks": {
    "message": "Switch networks"
  },
  "switchToNetwork": {
    "message": "Switch to $1",
    "description": "$1 represents the custom network that has previously been added"
  },
  "switchToThisAccount": {
    "message": "Switch to this account"
  },
  "switchedNetworkToastDecline": {
    "message": "Don't show again"
  },
  "switchedNetworkToastMessage": {
    "message": "$1 is now active on $2",
    "description": "$1 represents the account name, $2 represents the network name"
  },
  "switchedTo": {
    "message": "You're now using"
  },
  "switchingNetworksCancelsPendingConfirmations": {
    "message": "Switching networks will cancel all pending confirmations"
  },
  "symbol": {
    "message": "Symbol"
  },
  "symbolBetweenZeroTwelve": {
    "message": "Symbol must be 11 characters or fewer."
  },
  "tenPercentIncreased": {
    "message": "10% increase"
  },
  "terms": {
    "message": "Terms of use"
  },
  "termsOfService": {
    "message": "Terms of service"
  },
  "termsOfUseAgreeText": {
    "message": " I agree to the Terms of Use, which apply to my use of MetaMask and all of its features"
  },
  "termsOfUseFooterText": {
    "message": "Please scroll to read all sections"
  },
  "termsOfUseTitle": {
    "message": "Our Terms of Use have updated"
  },
  "testNetworks": {
    "message": "Test networks"
  },
  "theme": {
    "message": "Theme"
  },
  "themeDescription": {
    "message": "Choose your preferred MetaMask theme."
  },
  "thingsToKeep": {
    "message": "Keep in mind:"
  },
  "thirdPartySoftware": {
    "message": "Third-party software notice",
    "description": "Title of a popup modal displayed when installing a snap for the first time."
  },
  "thisCollection": {
    "message": "this collection"
  },
  "threeMonthsAbbreviation": {
    "message": "3M",
    "description": "Shortened form of '3 months'"
  },
  "time": {
    "message": "Time"
  },
  "tips": {
    "message": "Tips"
  },
  "to": {
    "message": "To"
  },
  "toAddress": {
    "message": "To: $1",
    "description": "$1 is the address to include in the To label. It is typically shortened first using shortenAddress"
  },
  "toggleEthSignBannerDescription": {
    "message": "You’re at risk for phishing attacks. Protect yourself by turning off eth_sign."
  },
  "toggleEthSignDescriptionField": {
    "message": "If you enable this setting, you might get signature requests that aren’t readable. By signing a message you don't understand, you could be agreeing to give away your funds and NFTs."
  },
  "toggleEthSignField": {
    "message": "Eth_sign requests"
  },
  "toggleEthSignModalBannerBoldText": {
    "message": " you might be getting scammed"
  },
  "toggleEthSignModalBannerText": {
    "message": "If you've been asked to turn this setting on,"
  },
  "toggleEthSignModalCheckBox": {
    "message": "I understand that I can lose all of my funds and NFTs if I enable eth_sign requests. "
  },
  "toggleEthSignModalDescription": {
    "message": "Allowing eth_sign requests can make you vulnerable to phishing attacks. Always review the URL and be careful when signing  messages that contain code."
  },
  "toggleEthSignModalFormError": {
    "message": "The text is incorrect"
  },
  "toggleEthSignModalFormLabel": {
    "message": "Enter “I only sign what I understand” to continue"
  },
  "toggleEthSignModalFormValidation": {
    "message": "I only sign what I understand"
  },
  "toggleEthSignModalTitle": {
    "message": "Use at your own risk"
  },
  "toggleEthSignOff": {
    "message": "OFF (Recommended)"
  },
  "toggleEthSignOn": {
    "message": "ON (Not recommended)"
  },
  "toggleRequestQueueDescription": {
    "message": "This allows you to select a network for each site instead of a single selected network for all sites. This feature will prevent you from switching networks manually, which may break your user experience on certain sites."
  },
  "toggleRequestQueueField": {
    "message": "Select networks for each site"
  },
  "toggleRequestQueueOff": {
    "message": "Off"
  },
  "toggleRequestQueueOn": {
    "message": "On"
  },
  "token": {
    "message": "Token"
  },
  "tokenAddress": {
    "message": "Token address"
  },
  "tokenAlreadyAdded": {
    "message": "Token has already been added."
  },
  "tokenAutoDetection": {
    "message": "Token autodetection"
  },
  "tokenContractAddress": {
    "message": "Token contract address"
  },
  "tokenDecimal": {
    "message": "Token decimal"
  },
  "tokenDecimalFetchFailed": {
    "message": "Token decimal required. Find it on: $1"
  },
  "tokenDecimalTitle": {
    "message": "Token decimal:"
  },
  "tokenDetails": {
    "message": "Token details"
  },
  "tokenFoundTitle": {
    "message": "1 new token found"
  },
  "tokenId": {
    "message": "Token ID"
  },
  "tokenList": {
    "message": "Token lists"
  },
  "tokenScamSecurityRisk": {
    "message": "token scams and security risks"
  },
  "tokenShowUp": {
    "message": "Your tokens may not automatically show up in your wallet. "
  },
  "tokenSymbol": {
    "message": "Token symbol"
  },
  "tokens": {
    "message": "Tokens"
  },
  "tokensFoundTitle": {
    "message": "$1 new tokens found",
    "description": "$1 is the number of new tokens detected"
  },
  "tooltipApproveButton": {
    "message": "I understand"
  },
  "tooltipSatusConnected": {
    "message": "connected"
  },
  "tooltipSatusConnectedUpperCase": {
    "message": "Connected"
  },
  "tooltipSatusNotConnected": {
    "message": "not connected"
  },
  "total": {
    "message": "Total"
  },
  "totalVolume": {
    "message": "Total volume"
  },
  "transaction": {
    "message": "transaction"
  },
  "transactionCancelAttempted": {
    "message": "Transaction cancel attempted with estimated gas fee of $1 at $2"
  },
  "transactionCancelSuccess": {
    "message": "Transaction successfully cancelled at $2"
  },
  "transactionConfirmed": {
    "message": "Transaction confirmed at $2."
  },
  "transactionCreated": {
    "message": "Transaction created with a value of $1 at $2."
  },
  "transactionDetailDappGasMoreInfo": {
    "message": "Site suggested"
  },
  "transactionDetailDappGasTooltip": {
    "message": "Edit to use MetaMask's recommended gas fee based on the latest block."
  },
  "transactionDetailGasHeading": {
    "message": "Estimated gas fee"
  },
  "transactionDetailGasTooltipConversion": {
    "message": "Learn more about gas fees"
  },
  "transactionDetailGasTooltipExplanation": {
    "message": "Gas fees are set by the network and fluctuate based on network traffic and transaction complexity."
  },
  "transactionDetailGasTooltipIntro": {
    "message": "Gas fees are paid to crypto miners who process transactions on the $1 network. MetaMask does not profit from gas fees."
  },
  "transactionDetailGasTotalSubtitle": {
    "message": "Amount + gas fee"
  },
  "transactionDetailLayer2GasHeading": {
    "message": "Layer 2 gas fee"
  },
  "transactionDetailMultiLayerTotalSubtitle": {
    "message": "Amount + fees"
  },
  "transactionDropped": {
    "message": "Transaction dropped at $2."
  },
  "transactionError": {
    "message": "Transaction error. Exception thrown in contract code."
  },
  "transactionErrorNoContract": {
    "message": "Trying to call a function on a non-contract address."
  },
  "transactionErrored": {
    "message": "Transaction encountered an error."
  },
  "transactionFailed": {
    "message": "Transaction Failed"
  },
  "transactionFee": {
    "message": "Transaction fee"
  },
  "transactionHistoryBaseFee": {
    "message": "Base fee (GWEI)"
  },
  "transactionHistoryL1GasLabel": {
    "message": "Total L1 gas fee"
  },
  "transactionHistoryL2GasLimitLabel": {
    "message": "L2 gas limit"
  },
  "transactionHistoryL2GasPriceLabel": {
    "message": "L2 gas price"
  },
  "transactionHistoryMaxFeePerGas": {
    "message": "Max fee per gas"
  },
  "transactionHistoryPriorityFee": {
    "message": "Priority fee (GWEI)"
  },
  "transactionHistoryTotalGasFee": {
    "message": "Total gas fee"
  },
  "transactionNote": {
    "message": "Transaction note"
  },
  "transactionResubmitted": {
    "message": "Transaction resubmitted with estimated gas fee increased to $1 at $2"
  },
  "transactionSettings": {
    "message": "Transaction settings"
  },
  "transactionSubmitted": {
    "message": "Transaction submitted with estimated gas fee of $1 at $2."
  },
  "transactionUpdated": {
    "message": "Transaction updated at $2."
  },
  "transactions": {
    "message": "Transactions"
  },
  "transfer": {
    "message": "Transfer"
  },
  "transferFrom": {
    "message": "Transfer from"
  },
  "trillionAbbreviation": {
    "message": "T",
    "description": "Shortened form of 'trillion'"
  },
  "troubleConnectingToLedgerU2FOnFirefox": {
    "message": "We're having trouble connecting your Ledger. $1",
    "description": "$1 is a link to the wallet connection guide;"
  },
  "troubleConnectingToLedgerU2FOnFirefox2": {
    "message": "Review our hardware wallet connection guide and try again.",
    "description": "$1 of the ledger wallet connection guide"
  },
  "troubleConnectingToLedgerU2FOnFirefoxLedgerSolution": {
    "message": "If you're on the latest version of Firefox, you might be experiencing an issue related to Firefox dropping U2F support. Learn how to fix this issue $1.",
    "description": "It is a link to the ledger website for the workaround."
  },
  "troubleConnectingToLedgerU2FOnFirefoxLedgerSolution2": {
    "message": "here",
    "description": "Second part of the error message; It is a link to the ledger website for the workaround."
  },
  "troubleConnectingToWallet": {
    "message": "We had trouble connecting to your $1, try reviewing $2 and try again.",
    "description": "$1 is the wallet device name; $2 is a link to wallet connection guide"
  },
  "troubleStarting": {
    "message": "MetaMask had trouble starting. This error could be intermittent, so try restarting the extension."
  },
  "trustSiteApprovePermission": {
    "message": "By granting permission, you are allowing the following $1 to access your funds"
  },
  "tryAgain": {
    "message": "Try again"
  },
  "turnOff": {
    "message": "Turn off"
  },
  "turnOffMetamaskNotificationsError": {
    "message": "There was an error in disabling the notifications. Please try again later."
  },
  "turnOn": {
    "message": "Turn on"
  },
  "turnOnMetamaskNotifications": {
    "message": "Turn on notifications"
  },
  "turnOnMetamaskNotificationsButton": {
    "message": "Turn on"
  },
  "turnOnMetamaskNotificationsError": {
    "message": "There was an error in creating the notifications. Please try again later."
  },
  "turnOnMetamaskNotificationsMessageFirst": {
    "message": "Stay in the loop on what's happening in your wallet with notifications."
  },
  "turnOnMetamaskNotificationsMessagePrivacyBold": {
    "message": "Settings > Notifications."
  },
  "turnOnMetamaskNotificationsMessagePrivacyLink": {
    "message": "Learn how we protect your privacy while using this feature."
  },
  "turnOnMetamaskNotificationsMessageSecond": {
    "message": "To use wallet notifications, we use a profile to sync some settings across your devices. $1"
  },
  "turnOnMetamaskNotificationsMessageThird": {
    "message": "You can turn off notifications at any time in $1"
  },
  "turnOnTokenDetection": {
    "message": "Turn on enhanced token detection"
  },
  "tutorial": {
    "message": "Tutorial"
  },
  "twelveHrTitle": {
    "message": "12hr:"
  },
  "typeYourSRP": {
    "message": "Type your Secret Recovery Phrase"
  },
  "u2f": {
    "message": "U2F",
    "description": "A name on an API for the browser to interact with devices that support the U2F protocol. On some browsers we use it to connect MetaMask to Ledger devices."
  },
  "unapproved": {
    "message": "Unapproved"
  },
  "units": {
    "message": "units"
  },
  "unknown": {
    "message": "Unknown"
  },
  "unknownCollection": {
    "message": "Unnamed collection"
  },
  "unknownNetwork": {
    "message": "Unknown private network"
  },
  "unknownNetworkForKeyEntropy": {
    "message": "Unknown network",
    "description": "Displayed on places like Snap install warning when regular name is not available."
  },
  "unknownQrCode": {
    "message": "Error: We couldn't identify that QR code"
  },
  "unlimited": {
    "message": "Unlimited"
  },
  "unlock": {
    "message": "Unlock"
  },
  "unlockMessage": {
    "message": "The decentralized web awaits"
  },
  "unpin": {
    "message": "Unpin"
  },
  "unrecognizedChain": {
    "message": "This custom network is not recognized",
    "description": "$1 is a clickable link with text defined by the 'unrecognizedChanLinkText' key. The link will open to instructions for users to validate custom network details."
  },
  "unsendableAsset": {
    "message": "Sending NFT (ERC-721) tokens is not currently supported",
    "description": "This is an error message we show the user if they attempt to send an NFT asset type, for which currently don't support sending"
  },
  "unverifiedContractAddressMessage": {
    "message": "We cannot verify this contract. Make sure you trust this address."
  },
  "upArrow": {
    "message": "up arrow"
  },
  "update": {
    "message": "Update"
  },
  "updateRequest": {
    "message": "Update request"
  },
  "updatedWithDate": {
    "message": "Updated $1"
  },
  "uploadDropFile": {
    "message": "Drop your file here"
  },
  "uploadFile": {
    "message": "Upload file"
  },
  "urlErrorMsg": {
    "message": "URLs require the appropriate HTTP/HTTPS prefix."
  },
  "urlExistsErrorMsg": {
    "message": "This URL is currently used by the $1 network."
  },
  "use4ByteResolution": {
    "message": "Decode smart contracts"
  },
  "use4ByteResolutionDescription": {
    "message": "To improve user experience, we customize the activity tab with messages based on the smart contracts you interact with. MetaMask uses a service called 4byte.directory to decode data and show you a version of a smart contract that's easier to read. This helps reduce your chances of approving malicious smart contract actions, but can result in your IP address being shared."
  },
  "useMultiAccountBalanceChecker": {
    "message": "Batch account balance requests"
  },
  "useMultiAccountBalanceCheckerSettingDescription": {
    "message": "Get faster balance updates by batching account balance requests. This lets us fetch your account balances together, so you get quicker updates for an improved experience. When this feature is off, third parties may be less likely to associate your accounts with each other."
  },
  "useNftDetection": {
    "message": "Autodetect NFTs"
  },
  "useNftDetectionDescriptionText": {
    "message": "Let MetaMask add NFTs you own using third-party services (like OpenSea). Autodetecting NFTs exposes your IP and account address to these services. Enabling this feature could associate your IP address with your Ethereum address and display fake NFTs airdropped by scammers. You can add tokens manually to avoid this risk."
  },
  "usePhishingDetection": {
    "message": "Use phishing detection"
  },
  "usePhishingDetectionDescription": {
    "message": "Display a warning for phishing domains targeting Ethereum users"
  },
  "useSafeChainsListValidation": {
    "message": "Network details check"
  },
  "useSafeChainsListValidationDescription": {
    "message": "MetaMask uses a third-party service called $1 to show accurate and standardized network details. This reduces your chances of connecting to malicious or incorrect network. When using this feature, your IP address is exposed to chainid.network."
  },
  "useSafeChainsListValidationWebsite": {
    "message": "chainid.network",
    "description": "useSafeChainsListValidationWebsite is separated from the rest of the text so that we can bold the third party service name in the middle of them"
  },
  "useSiteSuggestion": {
    "message": "Use site suggestion"
  },
  "useTokenDetectionPrivacyDesc": {
    "message": "Automatically displaying tokens sent to your account involves communication with third party servers to fetch token’s images. Those serves will have access to your IP address."
  },
  "usedByClients": {
    "message": "Used by a variety of different clients"
  },
  "userName": {
    "message": "Username"
  },
  "userOpContractDeployError": {
    "message": "Contract deployment from a smart contract account is not supported"
  },
  "verifyContractDetails": {
    "message": "Verify third-party details"
  },
  "verifyThisTokenOn": {
    "message": "Verify this token on $1",
    "description": "Points the user to etherscan as a place they can verify information about a token. $1 is replaced with the translation for \"etherscan\""
  },
  "verifyThisUnconfirmedTokenOn": {
    "message": "Verify this token on $1 and make sure this is the token you want to trade.",
    "description": "Points the user to etherscan as a place they can verify information about a token. $1 is replaced with the translation for \"etherscan\""
  },
  "version": {
    "message": "Version"
  },
  "view": {
    "message": "View"
  },
  "viewActivity": {
    "message": "View activity"
  },
  "viewAllDetails": {
    "message": "View all details"
  },
  "viewAllQuotes": {
    "message": "view all quotes"
  },
  "viewContact": {
    "message": "View contact"
  },
  "viewDetails": {
    "message": "View details"
  },
  "viewFullTransactionDetails": {
    "message": "View full transaction details"
  },
  "viewMore": {
    "message": "View more"
  },
  "viewOnBlockExplorer": {
    "message": "View on block explorer"
  },
  "viewOnCustomBlockExplorer": {
    "message": "View $1 at $2",
    "description": "$1 is the action type. e.g (Account, Transaction, Swap) and $2 is the Custom Block Explorer URL"
  },
  "viewOnEtherscan": {
    "message": "View $1 on Etherscan",
    "description": "$1 is the action type. e.g (Account, Transaction, Swap)"
  },
  "viewOnExplorer": {
    "message": "View on explorer"
  },
  "viewOnOpensea": {
    "message": "View on Opensea"
  },
  "viewTransaction": {
    "message": "View transaction"
  },
  "viewinCustodianApp": {
    "message": "View in custodian app"
  },
  "viewinExplorer": {
    "message": "View $1 in explorer",
    "description": "$1 is the action type. e.g (Account, Transaction, Swap)"
  },
  "visitSite": {
    "message": "Visit site"
  },
  "visitWebSite": {
    "message": "Visit our website"
  },
  "wallet": {
    "message": "Wallet"
  },
  "walletConnectionGuide": {
    "message": "our hardware wallet connection guide"
  },
  "walletCreationSuccessDetail": {
    "message": "You’ve successfully protected your wallet. Keep your Secret Recovery Phrase safe and secret -- it’s your responsibility!"
  },
  "walletCreationSuccessReminder1": {
    "message": "MetaMask can’t recover your Secret Recovery Phrase."
  },
  "walletCreationSuccessReminder2": {
    "message": "MetaMask will never ask you for your Secret Recovery Phrase."
  },
  "walletCreationSuccessReminder3": {
    "message": "$1 with anyone or risk your funds being stolen",
    "description": "$1 is separated as walletCreationSuccessReminder3BoldSection so that we can bold it"
  },
  "walletCreationSuccessReminder3BoldSection": {
    "message": "Never share your Secret Recovery Phrase",
    "description": "This string is localized separately from walletCreationSuccessReminder3 so that we can bold it"
  },
  "walletCreationSuccessTitle": {
    "message": "Wallet creation successful"
  },
  "wantToAddThisNetwork": {
    "message": "Want to add this network?"
  },
  "wantsToAddThisAsset": {
    "message": "This allows the following asset to be added to your wallet."
  },
  "warning": {
    "message": "Warning"
  },
  "warningFromSnap": {
    "message": "Warning from $1",
    "description": "$1 represents the name of the snap"
  },
  "warningTooltipText": {
    "message": "$1 The third party could spend your entire token balance without further notice or consent. Protect yourself by customizing a lower spending cap.",
    "description": "$1 is a warning icon with text 'Be careful' in 'warning' colour"
  },
  "weak": {
    "message": "Weak"
  },
  "web3": {
    "message": "Web3"
  },
  "web3ShimUsageNotification": {
    "message": "We noticed that the current website tried to use the removed window.web3 API. If the site appears to be broken, please click $1 for more information.",
    "description": "$1 is a clickable link."
  },
  "webhid": {
    "message": "WebHID",
    "description": "Refers to a interface for connecting external devices to the browser. Used for connecting ledger to the browser. Read more here https://developer.mozilla.org/en-US/docs/Web/API/WebHID_API"
  },
  "websites": {
    "message": "websites",
    "description": "Used in the 'permission_rpc' message."
  },
  "welcomeBack": {
    "message": "Welcome back!"
  },
  "welcomeExploreDescription": {
    "message": "Store, send and spend crypto currencies and assets."
  },
  "welcomeExploreTitle": {
    "message": "Explore decentralized apps"
  },
  "welcomeLoginDescription": {
    "message": "Use your MetaMask to login to decentralized apps - no signup needed."
  },
  "welcomeLoginTitle": {
    "message": "Say hello to your wallet"
  },
  "welcomeToMetaMask": {
    "message": "Let's get started"
  },
  "welcomeToMetaMaskIntro": {
    "message": "Trusted by millions, MetaMask is a secure wallet making the world of web3 accessible to all."
  },
  "whatsNew": {
    "message": "What's new",
    "description": "This is the title of a popup that gives users notifications about new features and updates to MetaMask."
  },
  "whatsThis": {
    "message": "What's this?"
  },
  "wrongNetworkName": {
    "message": "According to our records, the network name may not correctly match this chain ID."
  },
  "xOfYPending": {
    "message": "$1 of $2 pending",
    "description": "$1 and $2 are intended to be two numbers, where $2 is a total number of pending confirmations, and $1 is a count towards that total"
  },
  "yes": {
    "message": "Yes"
  },
  "you": {
    "message": "You"
  },
  "youHaveAddedAll": {
    "message": "You've added all the popular networks. You can discover more networks $1 Or you can $2",
    "description": "$1 is a link with the text 'here' and $2 is a button with the text 'add more networks manually'"
  },
  "youNeedToAllowCameraAccess": {
    "message": "You need to allow camera access to use this feature."
  },
  "youSign": {
    "message": "You are signing"
  },
  "yourAccounts": {
    "message": "Your accounts"
  },
  "yourActivity": {
    "message": "Your activity"
  },
  "yourBalance": {
    "message": "Your balance"
  },
  "yourFundsMayBeAtRisk": {
    "message": "Your funds may be at risk"
  },
  "yourNFTmayBeAtRisk": {
    "message": "Your NFT may be at risk"
  },
  "yourPrivateSeedPhrase": {
    "message": "Your Secret Recovery Phrase"
  },
  "yourTransactionConfirmed": {
    "message": "Transaction already confirmed"
  },
  "yourTransactionJustConfirmed": {
    "message": "We weren't able to cancel your transaction before it was confirmed on the blockchain."
  },
  "zeroGasPriceOnSpeedUpError": {
    "message": "Zero gas price on speed up"
  }
}<|MERGE_RESOLUTION|>--- conflicted
+++ resolved
@@ -317,13 +317,11 @@
     "message": "Can’t find a token? You can manually add any token by pasting its address. Token contract addresses can be found on $1",
     "description": "$1 is a blockchain explorer for a specific network, e.g. Etherscan for Ethereum"
   },
-<<<<<<< HEAD
   "addingAccount": {
     "message": "Adding account"
-=======
+  },
   "addUrl": {
     "message": "Add URL"
->>>>>>> 6557b599
   },
   "addingCustomNetwork": {
     "message": "Adding Network"
