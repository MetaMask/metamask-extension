{
  "QRHardwareInvalidTransactionTitle": {
    "message": "Error"
  },
  "QRHardwareMismatchedSignId": {
    "message": "Incongruent transaction data. Please check the transaction details."
  },
  "QRHardwarePubkeyAccountOutOfRange": {
    "message": "No more accounts. If you would like to access another account unlisted below, please reconnect your hardware wallet and select it."
  },
  "QRHardwareScanInstructions": {
    "message": "Place the QR code in front of your camera. The screen is blurred, but it will not affect the reading."
  },
  "QRHardwareSignRequestCancel": {
    "message": "Reject"
  },
  "QRHardwareSignRequestDescription": {
    "message": "After you’ve signed with your wallet, click on 'Get Signature' to receive the signature"
  },
  "QRHardwareSignRequestGetSignature": {
    "message": "Get Signature"
  },
  "QRHardwareSignRequestSubtitle": {
    "message": "Scan the QR code with your wallet"
  },
  "QRHardwareSignRequestTitle": {
    "message": "Request Signature"
  },
  "QRHardwareUnknownQRCodeTitle": {
    "message": "Error"
  },
  "QRHardwareUnknownWalletQRCode": {
    "message": "Invalid QR code. Please scan the sync QR code of the hardware wallet."
  },
  "QRHardwareWalletImporterTitle": {
    "message": "Scan QR Code"
  },
  "QRHardwareWalletSteps1Description": {
    "message": "Connect an airgapped hardware wallet that communicates through QR-codes. Officially supported airgapped hardware wallets include:"
  },
  "QRHardwareWalletSteps1Title": {
    "message": "QR-based HW Wallet"
  },
  "QRHardwareWalletSteps2Description": {
    "message": "AirGap Vault & Ngrave (Coming Soon)"
  },
  "about": {
    "message": "About"
  },
  "aboutSettingsDescription": {
    "message": "Version, support center, and contact info"
  },
  "acceleratingATransaction": {
    "message": "* Accelerating a transaction by using a higher gas price increases its chances of getting processed by the network faster, but it is not always guaranteed."
  },
  "acceptTermsOfUse": {
    "message": "I have read and agree to the $1",
    "description": "$1 is the `terms` message"
  },
  "accessAndSpendNotice": {
    "message": "$1 may access and spend up to this max amount",
    "description": "$1 is the url of the site requesting ability to spend"
  },
  "accessingYourCamera": {
    "message": "Accessing your camera..."
  },
  "account": {
    "message": "Account"
  },
  "accountDetails": {
    "message": "Account details"
  },
  "accountName": {
    "message": "Account Name"
  },
  "accountNameDuplicate": {
    "message": "This account name already exists",
    "description": "This is an error message shown when the user enters a new account name that matches an existing account name"
  },
  "accountOptions": {
    "message": "Account Options"
  },
  "accountSelectionRequired": {
    "message": "You need to select an account!"
  },
  "active": {
    "message": "Active"
  },
  "activity": {
    "message": "Activity"
  },
  "activityLog": {
    "message": "Activity log"
  },
  "add": {
    "message": "Add"
  },
  "addANetwork": {
    "message": "Add a network"
  },
  "addANickname": {
    "message": "Add a nickname"
  },
  "addAcquiredTokens": {
    "message": "Add the tokens you've acquired using MetaMask"
  },
  "addAlias": {
    "message": "Add alias"
  },
  "addContact": {
    "message": "Add contact"
  },
  "addCustomToken": {
    "message": "Add Custom Token"
  },
  "addCustomTokenByContractAddress": {
    "message": "Can’t find a token? You can manually add any token by pasting its address. Token contract addresses can be found on $1.",
    "description": "$1 is a blockchain explorer for a specific network, e.g. Etherscan for Ethereum"
  },
  "addEthereumChainConfirmationDescription": {
    "message": "This will allow this network to be used within MetaMask."
  },
  "addEthereumChainConfirmationRisks": {
    "message": "MetaMask does not verify custom networks."
  },
  "addEthereumChainConfirmationRisksLearnMore": {
    "message": "Learn about $1.",
    "description": "$1 is a link with text that is provided by the 'addEthereumChainConfirmationRisksLearnMoreLink' key"
  },
  "addEthereumChainConfirmationRisksLearnMoreLink": {
    "message": "scams and network security risks",
    "description": "Link text for the 'addEthereumChainConfirmationRisksLearnMore' translation key"
  },
  "addEthereumChainConfirmationTitle": {
    "message": "Allow this site to add a network?"
  },
  "addFriendsAndAddresses": {
    "message": "Add friends and addresses you trust"
  },
  "addMemo": {
    "message": "Add memo"
  },
  "addNFT": {
    "message": "Add NFT"
  },
  "addNetwork": {
    "message": "Add Network"
  },
  "addSuggestedTokens": {
    "message": "Add Suggested Tokens"
  },
  "addToAddressBook": {
    "message": "Add to address book"
  },
  "addToAddressBookModalPlaceholder": {
    "message": "e.g. John D."
  },
  "addToken": {
    "message": "Add Token"
  },
  "address": {
    "message": "Address"
  },
  "addressBookIcon": {
    "message": "Address book icon"
  },
  "advanced": {
    "message": "Advanced"
  },
  "advancedBaseGasFeeToolTip": {
    "message": "When your transaction gets included in the block, any difference between your max base fee and the actual base fee will be refunded. Total amount is calculated as max base fee (in GWEI) * gas limit."
  },
  "advancedGasFeeModalTitle": {
    "message": "Advanced gas fee"
  },
  "advancedGasPriceTitle": {
    "message": "Gas price"
  },
  "advancedOptions": {
    "message": "Advanced Options"
  },
  "advancedPriorityFeeToolTip": {
    "message": "Priority fee (aka “miner tip”) goes directly to miners and incentivizes them to prioritize your transaction."
  },
  "advancedSettingsDescription": {
    "message": "Access developer features, download State Logs, Reset Account, setup test networks and custom RPC"
  },
  "affirmAgree": {
    "message": "I Agree"
  },
  "aggregatorFeeCost": {
    "message": "Aggregator network fee"
  },
  "alertDisableTooltip": {
    "message": "This can be changed in \"Settings > Alerts\""
  },
  "alertSettingsUnconnectedAccount": {
    "message": "Browsing a website with an unconnected account selected"
  },
  "alertSettingsUnconnectedAccountDescription": {
    "message": "This alert is shown in the popup when you are browsing a connected web3 site, but the currently selected account is not connected."
  },
  "alertSettingsWeb3ShimUsage": {
    "message": "When a website tries to use the removed window.web3 API"
  },
  "alertSettingsWeb3ShimUsageDescription": {
    "message": "This alert is shown in the popup when you are browsing a site that tries to use the removed window.web3 API, and may be broken as a result."
  },
  "alerts": {
    "message": "Alerts"
  },
  "alertsSettingsDescription": {
    "message": "Enable or disable each alert"
  },
  "allowExternalExtensionTo": {
    "message": "Allow this external extension to:"
  },
  "allowSpendToken": {
    "message": "Give permission to access your $1?",
    "description": "$1 is the symbol of the token that are requesting to spend"
  },
  "allowThisSiteTo": {
    "message": "Allow this site to:"
  },
  "allowWithdrawAndSpend": {
    "message": "Allow $1 to withdraw and spend up to the following amount:",
    "description": "The url of the site that requested permission to 'withdraw and spend'"
  },
  "amount": {
    "message": "Amount"
  },
  "appDescription": {
    "message": "An Ethereum Wallet in your Browser",
    "description": "The description of the application"
  },
  "appName": {
    "message": "MetaMask",
    "description": "The name of the application"
  },
  "appNameBeta": {
    "message": "MetaMask Beta",
    "description": "The name of the application (Beta)"
  },
  "appNameFlask": {
    "message": "MetaMask Flask",
    "description": "The name of the application (Flask)"
  },
  "approvalAndAggregatorTxFeeCost": {
    "message": "Approval and aggregator network fee"
  },
  "approvalTxGasCost": {
    "message": "Approval Tx Gas Cost"
  },
  "approve": {
    "message": "Approve spend limit"
  },
  "approveButtonText": {
    "message": "Approve"
  },
  "approveSpendLimit": {
    "message": "Approve $1 spend limit",
    "description": "The token symbol that is being approved"
  },
  "approved": {
    "message": "Approved"
  },
  "approvedAmountWithColon": {
    "message": "Approved amount:"
  },
  "asset": {
    "message": "Asset"
  },
  "assetOptions": {
    "message": "Asset options"
  },
  "assets": {
    "message": "Assets"
  },
  "attemptToCancel": {
    "message": "Attempt to Cancel?"
  },
  "attemptToCancelDescription": {
    "message": "Submitting this attempt does not guarantee your original transaction will be cancelled. If the cancellation attempt is successful, you will be charged the transaction fee above."
  },
  "attemptingConnect": {
    "message": "Attempting to connect to blockchain."
  },
  "attributions": {
    "message": "Attributions"
  },
  "authorizedPermissions": {
    "message": "You have authorized the following permissions"
  },
  "autoLockTimeLimit": {
    "message": "Auto-Lock Timer (minutes)"
  },
  "autoLockTimeLimitDescription": {
    "message": "Set the idle time in minutes before MetaMask will become locked."
  },
  "average": {
    "message": "Average"
  },
  "back": {
    "message": "Back"
  },
  "backToAll": {
    "message": "Back to All"
  },
  "backupApprovalInfo": {
    "message": "This secret code is required to recover your wallet in case you lose your device, forget your password, have to re-install MetaMask, or want to access your wallet on another device."
  },
  "backupApprovalNotice": {
    "message": "Backup your Secret Recovery Phrase to keep your wallet and funds secure."
  },
  "backupNow": {
    "message": "Backup now"
  },
  "balance": {
    "message": "Balance"
  },
  "balanceOutdated": {
    "message": "Balance may be outdated"
  },
  "baseFee": {
    "message": "Base fee"
  },
  "basic": {
    "message": "Basic"
  },
  "betaMetamaskDescription": {
    "message": "Trusted by millions, MetaMask is a secure wallet making the world of web3 accessible to all."
  },
  "betaMetamaskDescriptionExplanation": {
    "message": "Use this version to test upcoming features before they’re released. Your use and feedback helps us build the best version of MetaMask possible. Your use of MetaMask Beta is subject to our standard $1 as well as our $2. As a Beta, there may be an increased risk of bugs. By proceeding, you accept and acknowledge these risks, as well as those risks found in our Terms and Beta Terms.",
    "description": "$1 represents localization item betaMetamaskDescriptionExplanationTermsLinkText.  $2 represents localization item betaMetamaskDescriptionExplanationBetaTermsLinkText"
  },
  "betaMetamaskDescriptionExplanationBetaTermsLinkText": {
    "message": "Supplemental Beta Terms"
  },
  "betaMetamaskDescriptionExplanationTermsLinkText": {
    "message": "Terms"
  },
  "betaMetamaskVersion": {
    "message": "MetaMask Beta Version"
  },
  "betaWelcome": {
    "message": "Welcome to MetaMask Beta"
  },
  "blockExplorerAccountAction": {
    "message": "Account",
    "description": "This is used with viewOnEtherscan and viewInExplorer e.g View Account in Explorer"
  },
  "blockExplorerAssetAction": {
    "message": "Asset",
    "description": "This is used with viewOnEtherscan and viewInExplorer e.g View Asset in Explorer"
  },
  "blockExplorerSwapAction": {
    "message": "Swap",
    "description": "This is used with viewOnEtherscan e.g View Swap on Etherscan"
  },
  "blockExplorerUrl": {
    "message": "Block Explorer URL"
  },
  "blockExplorerUrlDefinition": {
    "message": "The URL used as the block explorer for this network."
  },
  "blockExplorerView": {
    "message": "View account at $1",
    "description": "$1 replaced by URL for custom block explorer"
  },
  "blockiesIdenticon": {
    "message": "Use Blockies Identicon"
  },
  "browserNotSupported": {
    "message": "Your Browser is not supported..."
  },
  "buildContactList": {
    "message": "Build your contact list"
  },
  "builtAroundTheWorld": {
    "message": "MetaMask is designed and built around the world."
  },
  "busy": {
    "message": "Busy"
  },
  "buy": {
    "message": "Buy"
  },
  "buyWithTransak": {
    "message": "Buy ETH with Transak"
  },
  "buyWithTransakDescription": {
    "message": "Transak supports debit card and bank transfers (depending on location) in 59+ countries. ETH deposits into your MetaMask account."
  },
  "buyWithWyre": {
    "message": "Buy ETH with Wyre"
  },
  "buyWithWyreDescription": {
    "message": "Wyre lets you use a debit card to deposit ETH right in to your MetaMask account."
  },
  "bytes": {
    "message": "Bytes"
  },
  "canToggleInSettings": {
    "message": "You can re-enable this notification in Settings -> Alerts."
  },
  "cancel": {
    "message": "Cancel"
  },
  "cancelEdit": {
    "message": "Cancel Edit"
  },
  "cancelPopoverTitle": {
    "message": "Cancel transaction"
  },
  "cancelSpeedUp": {
    "message": "cancel or speed up a tranaction."
  },
  "cancelSpeedUpLabel": {
    "message": "This gas fee will $1 the original.",
    "description": "$1 is text replace in bold"
  },
  "cancellationGasFee": {
    "message": "Cancellation Gas Fee"
  },
  "cancelled": {
    "message": "Cancelled"
  },
  "chainId": {
    "message": "Chain ID"
  },
  "chainIdDefinition": {
    "message": "The chain ID used to sign transactions for this network."
  },
  "chainIdExistsErrorMsg": {
    "message": "This Chain ID is currently used by the $1 network."
  },
  "chromeRequiredForHardwareWallets": {
    "message": "You need to use MetaMask on Google Chrome in order to connect to your Hardware Wallet."
  },
  "clickToConnectLedgerViaWebHID": {
    "message": "Click here to connect your Ledger via WebHID",
    "description": "Text that can be clicked to open a browser popup for connecting the ledger device via webhid"
  },
  "clickToRevealSeed": {
    "message": "Click here to reveal secret words"
  },
  "close": {
    "message": "Close"
  },
  "confirm": {
    "message": "Confirm"
  },
  "confirmPassword": {
    "message": "Confirm password"
  },
  "confirmRecoveryPhrase": {
    "message": "Confirm Secret Recovery Phrase"
  },
  "confirmSecretBackupPhrase": {
    "message": "Confirm your Secret Recovery Phrase"
  },
  "confirmed": {
    "message": "Confirmed"
  },
  "confusableUnicode": {
    "message": "'$1' is similar to '$2'."
  },
  "confusableZeroWidthUnicode": {
    "message": "Zero-width character found."
  },
  "confusingEnsDomain": {
    "message": "We have detected a confusable character in the ENS name. Check the ENS name to avoid a potential scam."
  },
  "congratulations": {
    "message": "Congratulations"
  },
  "connect": {
    "message": "Connect"
  },
  "connectAccountOrCreate": {
    "message": "Connect account or create new"
  },
  "connectHardwareWallet": {
    "message": "Connect Hardware Wallet"
  },
  "connectManually": {
    "message": "Manually connect to current site"
  },
  "connectTo": {
    "message": "Connect to $1",
    "description": "$1 is the name/origin of a web3 site/application that the user can connect to metamask"
  },
  "connectToAll": {
    "message": "Connect to all your $1",
    "description": "$1 will be replaced by the translation of connectToAllAccounts"
  },
  "connectToAllAccounts": {
    "message": "accounts",
    "description": "will replace $1 in connectToAll, completing the sentence 'connect to all of your accounts', will be text that shows list of accounts on hover"
  },
  "connectToMultiple": {
    "message": "Connect to $1",
    "description": "$1 will be replaced by the translation of connectToMultipleNumberOfAccounts"
  },
  "connectToMultipleNumberOfAccounts": {
    "message": "$1 accounts",
    "description": "$1 is the number of accounts to which the web3 site/application is asking to connect; this will substitute $1 in connectToMultiple"
  },
  "connectWithMetaMask": {
    "message": "Connect With MetaMask"
  },
  "connectedAccountsDescriptionPlural": {
    "message": "You have $1 accounts connected to this site.",
    "description": "$1 is the number of accounts"
  },
  "connectedAccountsDescriptionSingular": {
    "message": "You have 1 account connected to this site."
  },
  "connectedAccountsEmptyDescription": {
    "message": "MetaMask is not connected to this site. To connect to a web3 site, find and click the connect button."
  },
  "connectedSites": {
    "message": "Connected sites"
  },
  "connectedSitesDescription": {
    "message": "$1 is connected to these sites. They can view your account address.",
    "description": "$1 is the account name"
  },
  "connectedSitesEmptyDescription": {
    "message": "$1 is not connected to any sites.",
    "description": "$1 is the account name"
  },
  "connecting": {
    "message": "Connecting..."
  },
  "connectingTo": {
    "message": "Connecting to $1"
  },
  "connectingToGoerli": {
    "message": "Connecting to Goerli Test Network"
  },
  "connectingToKovan": {
    "message": "Connecting to Kovan Test Network"
  },
  "connectingToMainnet": {
    "message": "Connecting to Ethereum Mainnet"
  },
  "connectingToRinkeby": {
    "message": "Connecting to Rinkeby Test Network"
  },
  "connectingToRopsten": {
    "message": "Connecting to Ropsten Test Network"
  },
  "contactUs": {
    "message": "Contact us"
  },
  "contacts": {
    "message": "Contacts"
  },
  "contactsSettingsDescription": {
    "message": "Add, edit, remove, and manage your contacts"
  },
  "continue": {
    "message": "Continue"
  },
  "continueToTransak": {
    "message": "Continue to Transak"
  },
  "continueToWyre": {
    "message": "Continue to Wyre"
  },
  "contract": {
    "message": "Contract"
  },
  "contractAddress": {
    "message": "Contract address"
  },
  "contractAddressError": {
    "message": "You are sending tokens to the token's contract address. This may result in the loss of these tokens."
  },
  "contractDeployment": {
    "message": "Contract Deployment"
  },
  "contractInteraction": {
    "message": "Contract Interaction"
  },
  "copiedExclamation": {
    "message": "Copied!"
  },
  "copyAddress": {
    "message": "Copy address to clipboard"
  },
  "copyPrivateKey": {
    "message": "This is your private key (click to copy)"
  },
  "copyRawTransactionData": {
    "message": "Copy raw transaction data"
  },
  "copyToClipboard": {
    "message": "Copy to clipboard"
  },
  "copyTransactionId": {
    "message": "Copy Transaction ID"
  },
  "create": {
    "message": "Create"
  },
  "createAWallet": {
    "message": "Create a Wallet"
  },
  "createAccount": {
    "message": "Create Account"
  },
  "createNewWallet": {
    "message": "Create a new wallet"
  },
  "createPassword": {
    "message": "Create Password"
  },
  "currencyConversion": {
    "message": "Currency Conversion"
  },
  "currencySymbol": {
    "message": "Currency Symbol"
  },
  "currencySymbolDefinition": {
    "message": "The ticker symbol displayed for this network’s currency."
  },
  "currentAccountNotConnected": {
    "message": "Your current account is not connected"
  },
  "currentExtension": {
    "message": "Current extension page"
  },
  "currentLanguage": {
    "message": "Current Language"
  },
  "currentTitle": {
    "message": "Current:"
  },
  "currentlyUnavailable": {
    "message": "Unavailable on this network"
  },
  "custom": {
    "message": "Advanced"
  },
  "customGas": {
    "message": "Customize Gas"
  },
  "customGasSettingToolTipMessage": {
    "message": "Use $1 to customise the gas price. This can be confusing if you aren’t familiar. Interact at your own risk.",
    "description": "$1 is key 'advanced' (text: 'Advanced') separated here so that it can be passed in with bold fontweight"
  },
  "customGasSubTitle": {
    "message": "Increasing fee may decrease processing times, but it is not guaranteed."
  },
  "customSpendLimit": {
    "message": "Custom Spend Limit"
  },
  "customToken": {
    "message": "Custom Token"
  },
  "dappSuggested": {
    "message": "Site suggested"
  },
  "dappSuggestedGasSettingToolTipMessage": {
    "message": "$1 has suggested this price.",
    "description": "$1 is url for the dapp that has suggested gas settings"
  },
  "dappSuggestedShortLabel": {
    "message": "Site"
  },
  "dappSuggestedTooltip": {
    "message": "$1 has recommended this price.",
    "description": "$1 represents the Dapp's origin"
  },
  "data": {
    "message": "Data"
  },
  "dataBackupFoundInfo": {
    "message": "Some of your account data was backed up during a previous installation of MetaMask. This could include your settings, contacts, and tokens. Would you like to restore this data now?"
  },
  "dataHex": {
    "message": "Hex"
  },
  "decimal": {
    "message": "Token Decimal"
  },
  "decimalsMustZerotoTen": {
    "message": "Decimals must be at least 0, and not over 36."
  },
  "decrypt": {
    "message": "Decrypt"
  },
  "decryptCopy": {
    "message": "Copy encrypted message"
  },
  "decryptInlineError": {
    "message": "This message cannot be decrypted due to error: $1",
    "description": "$1 is error message"
  },
  "decryptMessageNotice": {
    "message": "$1 would like to read this message to complete your action",
    "description": "$1 is the web3 site name"
  },
  "decryptMetamask": {
    "message": "Decrypt message"
  },
  "decryptRequest": {
    "message": "Decrypt request"
  },
  "delete": {
    "message": "Delete"
  },
  "deleteAccount": {
    "message": "Delete Account"
  },
  "deleteNetwork": {
    "message": "Delete Network?"
  },
  "deleteNetworkDescription": {
    "message": "Are you sure you want to delete this network?"
  },
  "depositEther": {
    "message": "Deposit Ether"
  },
  "description": {
    "message": "Description"
  },
  "details": {
    "message": "Details"
  },
  "directDepositEther": {
    "message": "Directly Deposit Ether"
  },
  "directDepositEtherExplainer": {
    "message": "If you already have some Ether, the quickest way to get Ether in your new wallet by direct deposit."
  },
  "disconnect": {
    "message": "Disconnect"
  },
  "disconnectAllAccounts": {
    "message": "Disconnect all accounts"
  },
  "disconnectAllAccountsConfirmationDescription": {
    "message": "Are you sure you want to disconnect? You may lose site functionality."
  },
  "disconnectPrompt": {
    "message": "Disconnect $1"
  },
  "disconnectThisAccount": {
    "message": "Disconnect this account"
  },
  "dismiss": {
    "message": "Dismiss"
  },
  "dismissReminderDescriptionField": {
    "message": "Turn this on to dismiss the Secret Recovery Phrase backup reminder message. We highly recommend that you back up your Secret Recovery Phrase to avoid loss of funds"
  },
  "dismissReminderField": {
    "message": "Dismiss Secret Recovery Phrase backup reminder"
  },
  "domain": {
    "message": "Domain"
  },
  "done": {
    "message": "Done"
  },
  "dontShowThisAgain": {
    "message": "Don't show this again"
  },
  "downloadGoogleChrome": {
    "message": "Download Google Chrome"
  },
  "downloadSecretBackup": {
    "message": "Download this Secret Recovery Phrase and keep it stored safely on an external encrypted hard drive or storage medium."
  },
  "downloadStateLogs": {
    "message": "Download State Logs"
  },
  "dropped": {
    "message": "Dropped"
  },
  "edit": {
    "message": "Edit"
  },
  "editANickname": {
    "message": "Edit nickname"
  },
  "editAddressNickname": {
    "message": "Edit address nickname"
  },
  "editCancellationGasFeeModalTitle": {
    "message": "Edit cancellation gas fee"
  },
  "editContact": {
    "message": "Edit Contact"
  },
  "editGasEducationButtonText": {
    "message": "How should I choose?"
  },
  "editGasEducationHighExplanation": {
    "message": "This is best for time sensitive transactions (like Swaps) as it increases the likelihood of a successful transaction. If a Swap takes too long to process it may fail and result in losing some of your gas fee."
  },
  "editGasEducationLowExplanation": {
    "message": "A lower gas fee should only be used when processing time is less important. Lower fees make it hard predict when (or if) your transaction will be successful."
  },
  "editGasEducationMediumExplanation": {
    "message": "A medium gas fee is good for sending, withdrawing or other non-time sensitive transactions. This setting will most often result in a successful transaction."
  },
  "editGasEducationModalIntro": {
    "message": "Selecting the right gas fee depends on the type of transaction and how important it is to you."
  },
  "editGasEducationModalTitle": {
    "message": "How to choose?"
  },
  "editGasFeeModalTitle": {
    "message": "Edit gas fee"
  },
  "editGasHigh": {
    "message": "High"
  },
  "editGasLimitOutOfBounds": {
    "message": "Gas limit must be at least $1"
  },
  "editGasLimitOutOfBoundsV2": {
    "message": "Gas limit must be greater than $1 and less than $2",
    "description": "$1 is the minimum limit for gas and $2 is the maximum limit"
  },
  "editGasLimitTooltip": {
    "message": "Gas limit is the maximum units of gas you are willing to use. Units of gas are a multiplier to “Max priority fee” and “Max fee”."
  },
  "editGasLow": {
    "message": "Low"
  },
  "editGasMaxBaseFeeGWEIImbalance": {
    "message": "Max base fee cannot be lower than priority fee"
  },
  "editGasMaxBaseFeeHigh": {
    "message": "Max base fee is higher than necessary"
  },
  "editGasMaxBaseFeeLow": {
    "message": "Max base fee is low for current network conditions"
  },
  "editGasMaxBaseFeeMultiplierImbalance": {
    "message": "Multiplier is low relative to Priority fee"
  },
  "editGasMaxFeeHigh": {
    "message": "Max fee is higher than necessary"
  },
  "editGasMaxFeeLow": {
    "message": "Max fee too low for network conditions"
  },
  "editGasMaxFeePriorityImbalance": {
    "message": "Max fee cannot be lower than max priority fee"
  },
  "editGasMaxFeeTooltip": {
    "message": "The max fee is the most you’ll pay (base fee + priority fee)."
  },
  "editGasMaxPriorityFeeBelowMinimum": {
    "message": "Max priority fee must be greater than 0 GWEI"
  },
  "editGasMaxPriorityFeeBelowMinimumV2": {
    "message": "Priority fee must be greater than 0."
  },
  "editGasMaxPriorityFeeHigh": {
    "message": "Max priority fee is higher than necessary. You may pay more than needed."
  },
  "editGasMaxPriorityFeeHighV2": {
    "message": "Priority fee is higher than necessary. You may pay more than needed"
  },
  "editGasMaxPriorityFeeLow": {
    "message": "Max priority fee is low for current network conditions"
  },
  "editGasMaxPriorityFeeLowV2": {
    "message": "Priority fee is low for current network conditions"
  },
  "editGasMaxPriorityFeeTooltip": {
    "message": "Max priority fee (aka “miner tip”) goes directly to miners and incentivizes them to prioritize your transaction. You’ll most often pay your max setting"
  },
  "editGasMedium": {
    "message": "Medium"
  },
  "editGasPriceTooLow": {
    "message": "Gas price must be greater than 0"
  },
  "editGasPriceTooltip": {
    "message": "This network requires a “Gas price” field when submitting a transaction. Gas price is the amount you will pay pay per unit of gas."
  },
  "editGasSubTextAmountLabel": {
    "message": "Max amount:",
    "description": "This is meant to be used as the $1 substitution editGasSubTextAmount"
  },
  "editGasSubTextFeeLabel": {
    "message": "Max fee:"
  },
  "editGasTitle": {
    "message": "Edit priority"
  },
  "editGasTooLow": {
    "message": "Unknown processing time"
  },
  "editGasTooLowTooltip": {
    "message": "Your max fee or max priority fee may be low for current market conditions. We don't know when (or if) your transaction will be processed. "
  },
  "editGasTooLowWarningTooltip": {
    "message": "This lowers your maximum fee but if network traffic increases your transaction may be delayed or fail."
  },
  "editInGwei": {
    "message": "Edit in GWEI"
  },
  "editInMultiplier": {
    "message": "Edit in multiplier"
  },
  "editNonceField": {
    "message": "Edit Nonce"
  },
  "editNonceMessage": {
    "message": "This is an advanced feature, use cautiously."
  },
  "editPermission": {
    "message": "Edit Permission"
  },
<<<<<<< HEAD
  "editSpeedUpEditGasFeeModalTitle": {
    "message": "Edit speed up gas fee"
=======
  "enableAutoDetect": {
    "message": " Enable Autodetect"
>>>>>>> d990cb5e
  },
  "enableFromSettings": {
    "message": " Enable it from Settings."
  },
  "enableOpenSeaAPI": {
    "message": "Enable OpenSea API"
  },
  "enableOpenSeaAPIDescription": {
    "message": "Use OpenSea's API to fetch NFT data. NFT auto-detection relies on OpenSea's API, and will not be available when this is turned off."
  },
  "enableToken": {
    "message": "enable $1",
    "description": "$1 is a token symbol, e.g. ETH"
  },
  "encryptionPublicKeyNotice": {
    "message": "$1 would like your public encryption key. By consenting, this site will be able to compose encrypted messages to you.",
    "description": "$1 is the web3 site name"
  },
  "encryptionPublicKeyRequest": {
    "message": "Request encryption public key"
  },
  "endOfFlowMessage1": {
    "message": "You passed the test - keep your Secret Recovery Phrase safe, it's your responsibility!"
  },
  "endOfFlowMessage10": {
    "message": "All Done"
  },
  "endOfFlowMessage2": {
    "message": "Tips on storing it safely"
  },
  "endOfFlowMessage3": {
    "message": "Save a backup in multiple places."
  },
  "endOfFlowMessage4": {
    "message": "Never share the phrase with anyone."
  },
  "endOfFlowMessage5": {
    "message": "Be careful of phishing! MetaMask will never spontaneously ask for your Secret Recovery Phrase."
  },
  "endOfFlowMessage6": {
    "message": "If you need to back up your Secret Recovery Phrase again, you can find it in Settings -> Security."
  },
  "endOfFlowMessage7": {
    "message": "If you ever have questions or see something fishy, contact our support $1.",
    "description": "$1 is a clickable link with text defined by the 'here' key. The link will open to a form where users can file support tickets."
  },
  "endOfFlowMessage8": {
    "message": "MetaMask cannot recover your Secret Recovery Phrase."
  },
  "endOfFlowMessage9": {
    "message": "Learn more."
  },
  "endpointReturnedDifferentChainId": {
    "message": "The endpoint returned a different chain ID: $1",
    "description": "$1 is the return value of eth_chainId from an RPC endpoint"
  },
  "ensIllegalCharacter": {
    "message": "Illegal Character for ENS."
  },
  "ensNotFoundOnCurrentNetwork": {
    "message": "ENS name not found on the current network. Try switching to Ethereum Mainnet."
  },
  "ensNotSupportedOnNetwork": {
    "message": "Network does not support ENS"
  },
  "ensRegistrationError": {
    "message": "Error in ENS name registration"
  },
  "ensUnknownError": {
    "message": "ENS Lookup failed."
  },
  "enterAnAlias": {
    "message": "Enter an alias"
  },
  "enterMaxSpendLimit": {
    "message": "Enter Max Spend Limit"
  },
  "enterPassword": {
    "message": "Enter password"
  },
  "enterPasswordContinue": {
    "message": "Enter password to continue"
  },
  "errorCode": {
    "message": "Code: $1",
    "description": "Displayed error code for debugging purposes. $1 is the error code"
  },
  "errorDetails": {
    "message": "Error Details",
    "description": "Title for collapsible section that displays error details for debugging purposes"
  },
  "errorMessage": {
    "message": "Message: $1",
    "description": "Displayed error message for debugging purposes. $1 is the error message"
  },
  "errorName": {
    "message": "Code: $1",
    "description": "Displayed error name for debugging purposes. $1 is the error name"
  },
  "errorPageMessage": {
    "message": "Try again by reloading the page, or contact support $1.",
    "description": "Message displayed on generic error page in the fullscreen or notification UI, $1 is a clickable link with text defined by the 'here' key. The link will open to a form where users can file support tickets."
  },
  "errorPagePopupMessage": {
    "message": "Try again by closing and reopening the popup, or contact support $1.",
    "description": "Message displayed on generic error page in the popup UI, $1 is a clickable link with text defined by the 'here' key. The link will open to a form where users can file support tickets."
  },
  "errorPageTitle": {
    "message": "MetaMask encountered an error",
    "description": "Title of generic error page"
  },
  "errorStack": {
    "message": "Stack:",
    "description": "Title for error stack, which is displayed for debugging purposes"
  },
  "estimatedProcessingTimes": {
    "message": "Estimated Processing Times"
  },
  "ethGasPriceFetchWarning": {
    "message": "Backup gas price is provided as the main gas estimation service is unavailable right now."
  },
  "eth_accounts": {
    "message": "See address, account balance, activity and initiate transactions",
    "description": "The description for the `eth_accounts` permission"
  },
  "ethereumPublicAddress": {
    "message": "Ethereum Public Address"
  },
  "etherscan": {
    "message": "Etherscan"
  },
  "etherscanView": {
    "message": "View account on Etherscan"
  },
  "etherscanViewOn": {
    "message": "View on Etherscan"
  },
  "expandView": {
    "message": "Expand view"
  },
  "experimental": {
    "message": "Experimental"
  },
  "experimentalSettingsDescription": {
    "message": "Token detection & more"
  },
  "exportPrivateKey": {
    "message": "Export Private Key"
  },
  "externalExtension": {
    "message": "External Extension"
  },
  "extraApprovalGas": {
    "message": "+$1 approval gas",
    "description": "Expresses an additional gas amount the user will have to pay, on top of some other displayed amount. $1 is a decimal amount of gas"
  },
  "failed": {
    "message": "Failed"
  },
  "failedToFetchChainId": {
    "message": "Could not fetch chain ID. Is your RPC URL correct?"
  },
  "failureMessage": {
    "message": "Something went wrong, and we were unable to complete the action"
  },
  "fakeTokenWarning": {
    "message": "Anyone can create a token, including creating fake versions of existing tokens. Learn more about $1"
  },
  "fast": {
    "message": "Fast"
  },
  "fastest": {
    "message": "Fastest"
  },
  "feeAssociatedRequest": {
    "message": "A fee is associated with this request."
  },
  "fiat": {
    "message": "Fiat",
    "description": "Exchange type"
  },
  "fileImportFail": {
    "message": "File import not working? Click here!",
    "description": "Helps user import their account from a JSON file"
  },
  "flaskExperimentalText1": {
    "message": "Using Flask can greatly increase your risk of fund loss:"
  },
  "flaskExperimentalText2": {
    "message": "if you use it to install non-trustworthy Snaps"
  },
  "flaskExperimentalText3": {
    "message": "if you do not review confirmations before approving changes"
  },
  "flaskExperimentalText4": {
    "message": "if you interact with unfamiliar smart contracts"
  },
  "flaskExperimentalText5": {
    "message": "Using Flask gives you much greater discretion in using the power of MetaMask, and that discretion is yours. Do you accept these risks as well as extra responsibility for your wallet's safety?"
  },
  "flaskSnapSettingsCardButtonCta": {
    "message": "See details",
    "description": "Call to action a user can take to see more information about the Snap that is installed"
  },
  "flaskSnapSettingsCardDateAddedOn": {
    "message": "Added on",
    "description": "Start of the sentence describing when and where snap was added"
  },
  "flaskSnapSettingsCardFrom": {
    "message": "from",
    "description": "Part of the sentence describing when and where snap was added"
  },
  "followUsOnTwitter": {
    "message": "Follow us on Twitter"
  },
  "forbiddenIpfsGateway": {
    "message": "Forbidden IPFS Gateway: Please specify a CID gateway"
  },
  "forgetDevice": {
    "message": "Forget this device"
  },
  "from": {
    "message": "From"
  },
  "fromAddress": {
    "message": "From: $1",
    "description": "$1 is the address to include in the From label. It is typically shortened first using shortenAddress"
  },
  "functionApprove": {
    "message": "Function: Approve"
  },
  "functionType": {
    "message": "Function Type"
  },
  "gas": {
    "message": "Gas"
  },
  "gasDisplayAcknowledgeDappButtonText": {
    "message": "Edit suggested gas fee"
  },
  "gasDisplayDappWarning": {
    "message": "This gas fee has been suggested by $1. Overriding this may cause a problem with your transaction. Please reach out to $1 if you have questions.",
    "description": "$1 represents the Dapp's origin"
  },
  "gasEstimatesUnavailableWarning": {
    "message": "Our low, medium and high estimates are not available."
  },
  "gasLimit": {
    "message": "Gas Limit"
  },
  "gasLimitInfoTooltipContent": {
    "message": "Gas limit is the maximum amount of units of gas you are willing to spend."
  },
  "gasLimitTooLow": {
    "message": "Gas limit must be at least 21000"
  },
  "gasLimitTooLowWithDynamicFee": {
    "message": "Gas limit must be at least $1",
    "description": "$1 is the custom gas limit, in decimal."
  },
  "gasLimitV2": {
    "message": "Gas limit"
  },
  "gasOption": {
    "message": "Gas option"
  },
  "gasPrice": {
    "message": "Gas Price (GWEI)"
  },
  "gasPriceExcessive": {
    "message": "Your gas fee is set unnecessarily high. Consider lowering the amount."
  },
  "gasPriceExcessiveInput": {
    "message": "Gas Price Is Excessive"
  },
  "gasPriceExtremelyLow": {
    "message": "Gas Price Extremely Low"
  },
  "gasPriceFetchFailed": {
    "message": "Gas price estimation failed due to network error."
  },
  "gasPriceInfoTooltipContent": {
    "message": "Gas price specifies the amount of Ether you are willing to pay for each unit of gas."
  },
  "gasTimingHoursShort": {
    "message": "$1 hrs",
    "description": "$1 represents a number of hours"
  },
  "gasTimingMinutes": {
    "message": "$1 minutes",
    "description": "$1 represents a number of minutes"
  },
  "gasTimingMinutesShort": {
    "message": "$1 min",
    "description": "$1 represents a number of minutes"
  },
  "gasTimingNegative": {
    "message": "Maybe in $1",
    "description": "$1 represents an amount of time"
  },
  "gasTimingPositive": {
    "message": "Likely in < $1",
    "description": "$1 represents an amount of time"
  },
  "gasTimingSeconds": {
    "message": "$1 seconds",
    "description": "$1 represents a number of seconds"
  },
  "gasTimingSecondsShort": {
    "message": "$1 sec",
    "description": "$1 represents a number of seconds"
  },
  "gasTimingVeryPositive": {
    "message": "Very likely in < $1",
    "description": "$1 represents an amount of time"
  },
  "gasUsed": {
    "message": "Gas Used"
  },
  "gdprMessage": {
    "message": "This data is aggregated and is therefore anonymous for the purposes of General Data Protection Regulation (EU) 2016/679. For more information in relation to our privacy practices, please see our $1.",
    "description": "$1 refers to the gdprMessagePrivacyPolicy message, the translation of which is meant to be used exclusively in the context of gdprMessage"
  },
  "gdprMessagePrivacyPolicy": {
    "message": "Privacy Policy here",
    "description": "this translation is intended to be exclusively used as the replacement for the $1 in the gdprMessage translation"
  },
  "general": {
    "message": "General"
  },
  "generalSettingsDescription": {
    "message": "Currency conversion, primary currency, language, blockies identicon"
  },
  "getEther": {
    "message": "Get Ether"
  },
  "getEtherFromFaucet": {
    "message": "Get Ether from a faucet for the $1",
    "description": "Displays network name for Ether faucet"
  },
  "getStarted": {
    "message": "Get Started"
  },
  "goBack": {
    "message": "Go Back"
  },
  "goerli": {
    "message": "Goerli Test Network"
  },
  "grantedToWithColon": {
    "message": "Granted to:"
  },
  "happyToSeeYou": {
    "message": "We’re happy to see you."
  },
  "hardware": {
    "message": "Hardware"
  },
  "hardwareWalletConnected": {
    "message": "Hardware wallet connected"
  },
  "hardwareWalletLegacyDescription": {
    "message": "(legacy)",
    "description": "Text representing the MEW path"
  },
  "hardwareWalletSupportLinkConversion": {
    "message": "click here"
  },
  "hardwareWallets": {
    "message": "Connect a hardware wallet"
  },
  "hardwareWalletsMsg": {
    "message": "Select a hardware wallet you'd like to use with MetaMask."
  },
  "here": {
    "message": "here",
    "description": "as in -click here- for more information (goes with troubleTokenBalances)"
  },
  "hexData": {
    "message": "Hex Data"
  },
  "hide": {
    "message": "Hide"
  },
  "hideTokenPrompt": {
    "message": "Hide Token?"
  },
  "hideTokenSymbol": {
    "message": "Hide $1",
    "description": "$1 is the symbol for a token (e.g. 'DAI')"
  },
  "hideZeroBalanceTokens": {
    "message": "Hide Tokens Without Balance"
  },
  "high": {
    "message": "Aggressive"
  },
  "highGasSettingToolTipDialog": {
    "message": "High probability, even in volatile markets"
  },
  "highGasSettingToolTipMessage": {
    "message": "Use $1 to cover surges in network traffic due to things like popular NFT drops.",
    "description": "$1 is key 'high' (text: 'Aggressive') separated here so that it can be passed in with bold fontweight"
  },
  "highLowercase": {
    "message": "high"
  },
  "history": {
    "message": "History"
  },
  "id": {
    "message": "ID"
  },
  "import": {
    "message": "Import",
    "description": "Button to import an account from a selected file"
  },
  "importAccount": {
    "message": "Import Account"
  },
  "importAccountError": {
    "message": "Error importing account."
  },
  "importAccountLinkText": {
    "message": "import using Secret Recovery Phrase"
  },
  "importAccountMsg": {
    "message": "Imported accounts will not be associated with your originally created MetaMask account Secret Recovery Phrase. Learn more about imported accounts"
  },
  "importAccountSeedPhrase": {
    "message": "Import a wallet with Secret Recovery Phrase"
  },
  "importAccountText": {
    "message": "or $1",
    "description": "$1 represents the text from `importAccountLinkText` as a link"
  },
  "importExistingWalletDescription": {
    "message": "Enter your Secret Recovery Phrase (aka Seed Phrase) that you were given when you created your wallet. $1",
    "description": "$1 is the words 'Learn More' from key 'learnMore', separated here so that it can be added as a link"
  },
  "importExistingWalletTitle": {
    "message": "Import existing wallet with Secret Recovery Phrase"
  },
  "importMyWallet": {
    "message": "Import My Wallet"
  },
  "importNFTs": {
    "message": "Import NFTs"
  },
  "importTokenQuestion": {
    "message": "Import token?"
  },
  "importTokenWarning": {
    "message": "Anyone can create a token with any name, including fake versions of existing tokens. Add and trade at your own risk!"
  },
  "importTokens": {
    "message": "import tokens"
  },
  "importTokensCamelCase": {
    "message": "Import Tokens"
  },
  "importWallet": {
    "message": "Import wallet"
  },
  "importYourExisting": {
    "message": "Import your existing wallet using a Secret Recovery Phrase"
  },
  "imported": {
    "message": "Imported",
    "description": "status showing that an account has been fully loaded into the keyring"
  },
  "infuraBlockedNotification": {
    "message": "MetaMask is unable to connect to the blockchain host. Review possible reasons $1.",
    "description": "$1 is a clickable link with with text defined by the 'here' key"
  },
  "initialTransactionConfirmed": {
    "message": "Your initial transaction was confirmed by the network. Click OK to go back."
  },
  "insufficientBalance": {
    "message": "Insufficient balance."
  },
  "insufficientFunds": {
    "message": "Insufficient funds."
  },
  "insufficientFundsForGas": {
    "message": "Insufficient funds for gas"
  },
  "insufficientTokens": {
    "message": "Insufficient tokens."
  },
  "invalidAddress": {
    "message": "Invalid address"
  },
  "invalidAddressRecipient": {
    "message": "Recipient address is invalid"
  },
  "invalidAddressRecipientNotEthNetwork": {
    "message": "Not ETH network, set to lowercase"
  },
  "invalidBlockExplorerURL": {
    "message": "Invalid Block Explorer URL"
  },
  "invalidChainIdTooBig": {
    "message": "Invalid chain ID. The chain ID is too big."
  },
  "invalidCustomNetworkAlertContent1": {
    "message": "The chain ID for custom network '$1' has to be re-entered.",
    "description": "$1 is the name/identifier of the network."
  },
  "invalidCustomNetworkAlertContent2": {
    "message": "To protect you from malicious or faulty network providers, chain IDs are now required for all custom networks."
  },
  "invalidCustomNetworkAlertContent3": {
    "message": "Go to Settings > Network and enter the chain ID. You can find the chain IDs of most popular networks on $1.",
    "description": "$1 is a link to https://chainid.network"
  },
  "invalidCustomNetworkAlertTitle": {
    "message": "Invalid Custom Network"
  },
  "invalidHexNumber": {
    "message": "Invalid hexadecimal number."
  },
  "invalidHexNumberLeadingZeros": {
    "message": "Invalid hexadecimal number. Remove any leading zeros."
  },
  "invalidIpfsGateway": {
    "message": "Invalid IPFS Gateway: The value must be a valid URL"
  },
  "invalidNumber": {
    "message": "Invalid number. Enter a decimal or '0x'-prefixed hexadecimal number."
  },
  "invalidNumberLeadingZeros": {
    "message": "Invalid number. Remove any leading zeros."
  },
  "invalidRPC": {
    "message": "Invalid RPC URL"
  },
  "invalidSeedPhrase": {
    "message": "Invalid Secret Recovery Phrase"
  },
  "ipfsGateway": {
    "message": "IPFS Gateway"
  },
  "ipfsGatewayDescription": {
    "message": "Enter the URL of the IPFS CID gateway to use for ENS content resolution."
  },
  "jsDeliver": {
    "message": "jsDeliver"
  },
  "jsonFile": {
    "message": "JSON File",
    "description": "format for importing an account"
  },
  "keystone": {
    "message": "Keystone"
  },
  "keystoneTutorial": {
    "message": " (Tutorials)"
  },
  "knownAddressRecipient": {
    "message": "Known contract address."
  },
  "knownTokenWarning": {
    "message": "This action will edit tokens that are already listed in your wallet, which can be used to phish you. Only approve if you are certain that you mean to change what these tokens represent."
  },
  "kovan": {
    "message": "Kovan Test Network"
  },
  "lastConnected": {
    "message": "Last Connected"
  },
  "layer1Fees": {
    "message": "Layer 1 fees"
  },
  "learmMoreAboutGas": {
    "message": "Want to $1 about gas?"
  },
  "learnCancelSpeeedup": {
    "message": "Learn how to $1",
    "description": "$1 is link to cancel or speed up transactions"
  },
  "learnMore": {
    "message": "learn more"
  },
  "learnMoreUpperCase": {
    "message": "Learn more"
  },
  "learnScamRisk": {
    "message": "scams and security risks."
  },
  "ledgerAccountRestriction": {
    "message": "You need to make use your last account before you can add a new one."
  },
  "ledgerConnectionInstructionCloseOtherApps": {
    "message": "Close any other software connected to your device and then click here to refresh."
  },
  "ledgerConnectionInstructionHeader": {
    "message": "Prior to clicking confirm:"
  },
  "ledgerConnectionInstructionStepFour": {
    "message": "Enable \"smart contract data\" or \"blind signing\" on your Ledger device"
  },
  "ledgerConnectionInstructionStepOne": {
    "message": "Enable Use Ledger Live under Settings > Advanced"
  },
  "ledgerConnectionInstructionStepThree": {
    "message": "Plug in your Ledger device and select the Ethereum app"
  },
  "ledgerConnectionInstructionStepTwo": {
    "message": "Open and unlock Ledger Live App"
  },
  "ledgerConnectionPreferenceDescription": {
    "message": "Customize how you connect your Ledger to MetaMask. $1 is recommended, but other options are available. Read more here: $2",
    "description": "A description that appears above a dropdown where users can select between up to three options - Ledger Live, U2F or WebHID - depending on what is supported in their browser. $1 is the recommended browser option, it will be either WebHID or U2f. $2 is a link to an article where users can learn more, but will be the translation of the learnMore message."
  },
  "ledgerDeviceOpenFailureMessage": {
    "message": "The Ledger device failed to open. Your Ledger might be connected to other software. Please close Ledger Live or other applications connected to your Ledger device, and try to connect again."
  },
  "ledgerLive": {
    "message": "Ledger Live",
    "description": "The name of a desktop app that can be used with your ledger device. We can also use it to connect a users Ledger device to MetaMask."
  },
  "ledgerLiveApp": {
    "message": "Ledger Live App"
  },
  "ledgerLocked": {
    "message": "Cannot connect to Ledger device. Please make sure your device is unlocked and Ethereum app is opened."
  },
  "ledgerTimeout": {
    "message": "Ledger Live is taking too long to respond or connection timeout. Make sure Ledger Live app is opened and your device is unlocked."
  },
  "ledgerTransportChangeWarning": {
    "message": "If your Ledger Live app is open, please disconnect any open Ledger Live connection and close the Ledger Live app."
  },
  "ledgerWebHIDNotConnectedErrorMessage": {
    "message": "The ledger device was not connected. If you wish to connect your Ledger, please click 'Continue' again and approve HID connection",
    "description": "An error message shown to the user during the hardware connect flow."
  },
  "letsGoSetUp": {
    "message": "Yes, let’s get set up!"
  },
  "likeToImportTokens": {
    "message": "Would you like to import these tokens?"
  },
  "link": {
    "message": "Link"
  },
  "links": {
    "message": "Links"
  },
  "loadMore": {
    "message": "Load More"
  },
  "loading": {
    "message": "Loading..."
  },
  "loadingTokens": {
    "message": "Loading Tokens..."
  },
  "localhost": {
    "message": "Localhost 8545"
  },
  "lock": {
    "message": "Lock"
  },
  "lockTimeTooGreat": {
    "message": "Lock time is too great"
  },
  "low": {
    "message": "Low"
  },
  "lowGasSettingToolTipMessage": {
    "message": "Use $1 to wait for a cheaper price. Time estimates are much less accurate as prices are somewhat unpredicible.",
    "description": "$1 is key 'low' separated here so that it can be passed in with bold fontweight"
  },
  "lowLowercase": {
    "message": "low"
  },
  "lowPriorityMessage": {
    "message": "Future transactions will queue after this one. This price was last seen was some time ago."
  },
  "mainnet": {
    "message": "Ethereum Mainnet"
  },
  "makeAnotherSwap": {
    "message": "Create a new swap"
  },
  "makeSureNoOneWatching": {
    "message": "Make sure no one is watching your screen",
    "description": "Warning to users to be care while creating and saving their new Secret Recovery Phrase"
  },
  "max": {
    "message": "Max"
  },
  "maxBaseFee": {
    "message": "Max base fee"
  },
  "maxFee": {
    "message": "Max fee"
  },
  "maxPriorityFee": {
    "message": "Max priority fee"
  },
  "medium": {
    "message": "Market"
  },
  "mediumGasSettingToolTipMessage": {
    "message": "Use $1 for fast processing at current market price.",
    "description": "$1 is key 'medium' (text: 'Market') separated here so that it can be passed in with bold fontweight"
  },
  "memo": {
    "message": "memo"
  },
  "memorizePhrase": {
    "message": "Memorize this phrase."
  },
  "message": {
    "message": "Message"
  },
  "metaMaskConnectStatusParagraphOne": {
    "message": "You now have more control over your account connections in MetaMask."
  },
  "metaMaskConnectStatusParagraphThree": {
    "message": "Click it to manage your connected accounts."
  },
  "metaMaskConnectStatusParagraphTwo": {
    "message": "The connection status button shows if the website you’re visiting is connected to your currently selected account."
  },
  "metamaskDescription": {
    "message": "Connecting you to Ethereum and the Decentralized Web."
  },
  "metamaskSwapsOfflineDescription": {
    "message": "MetaMask Swaps is undergoing maintenance. Please check back later."
  },
  "metamaskVersion": {
    "message": "MetaMask Version"
  },
  "metametricsCommitmentsAllowOptOut": {
    "message": "Always allow you to opt-out via Settings"
  },
  "metametricsCommitmentsAllowOptOut2": {
    "message": "Always be able to opt-out via Settings"
  },
  "metametricsCommitmentsBoldNever": {
    "message": "Never",
    "description": "This string is localized separately from some of the commitments so that we can bold it"
  },
  "metametricsCommitmentsIntro": {
    "message": "MetaMask will.."
  },
  "metametricsCommitmentsNeverCollect": {
    "message": "Never collect keys, addresses, transactions, balances, hashes, or any personal information"
  },
  "metametricsCommitmentsNeverCollectIP": {
    "message": "$1 collect your full IP address",
    "description": "The $1 is the bolded word 'Never', from 'metametricsCommitmentsBoldNever'"
  },
  "metametricsCommitmentsNeverCollectKeysEtc": {
    "message": "$1 collect keys, addresses, transactions, balances, hashes, or any personal information",
    "description": "The $1 is the bolded word 'Never', from 'metametricsCommitmentsBoldNever'"
  },
  "metametricsCommitmentsNeverIP": {
    "message": "Never collect your full IP address"
  },
  "metametricsCommitmentsNeverSell": {
    "message": "Never sell data for profit. Ever!"
  },
  "metametricsCommitmentsNeverSellDataForProfit": {
    "message": "$1 sell data for profit. Ever!",
    "description": "The $1 is the bolded word 'Never', from 'metametricsCommitmentsBoldNever'"
  },
  "metametricsCommitmentsSendAnonymizedEvents": {
    "message": "Send anonymized click & pageview events"
  },
  "metametricsHelpImproveMetaMask": {
    "message": "Help us improve MetaMask"
  },
  "metametricsOptInDescription": {
    "message": "MetaMask would like to gather usage data to better understand how our users interact with the extension. This data will be used to continually improve the usability and user experience of our product and the Ethereum ecosystem."
  },
  "metametricsOptInDescription2": {
    "message": "We would like to gather basic usage data to improve the usability of our product.  These metrics will..."
  },
  "metametricsTitle": {
    "message": "Join 6M+ users to improve MetaMask"
  },
  "minimum": {
    "message": "minimum"
  },
  "minimumCancelSpeedupGasFee": {
    "message": "+10%"
  },
  "mismatchedChain": {
    "message": "The network details for this chain ID do not match our records. We recommend that you $1 before proceeding.",
    "description": "$1 is a clickable link with text defined by the 'mismatchedChainLinkText' key"
  },
  "mismatchedChainLinkText": {
    "message": "verify the network details",
    "description": "Serves as link text for the 'mismatchedChain' key. This text will be embedded inside the translation for that key."
  },
  "missingNFT": {
    "message": "Don't see your NFT?"
  },
  "missingToken": {
    "message": "Don't see your token?"
  },
  "mobileSyncWarning": {
    "message": "The 'Sync with extension' feature is temporarily disabled. If you want to use your extension wallet on MetaMask mobile, then on your mobile app: go back to the wallet setup options and select the 'Import with Secret Recovery Phrase' option. Use your extension wallet's secret phrase to then import your wallet into mobile."
  },
  "multiplier": {
    "message": "multiplier"
  },
  "mustSelectOne": {
    "message": "Must select at least 1 token."
  },
  "myAccounts": {
    "message": "My Accounts"
  },
  "name": {
    "message": "Name"
  },
  "needEtherInWallet": {
    "message": "To interact with decentralized applications using MetaMask, you’ll need Ether in your wallet."
  },
  "needHelp": {
    "message": "Need help? Contact $1",
    "description": "$1 represents `needHelpLinkText`, the text which goes in the help link"
  },
  "needHelpFeedback": {
    "message": "Share your Feedback"
  },
  "needHelpLinkText": {
    "message": "MetaMask Support"
  },
  "needHelpSubmitTicket": {
    "message": "Submit a Ticket"
  },
  "needImportFile": {
    "message": "You must select a file to import.",
    "description": "User is important an account and needs to add a file to continue"
  },
  "negativeETH": {
    "message": "Can not send negative amounts of ETH."
  },
  "networkDetails": {
    "message": "Network Details"
  },
  "networkName": {
    "message": "Network Name"
  },
  "networkNameBSC": {
    "message": "BSC"
  },
  "networkNameDefinition": {
    "message": "The name associated with this network."
  },
  "networkNameEthereum": {
    "message": "Ethereum"
  },
  "networkNamePolygon": {
    "message": "Polygon"
  },
  "networkNameRinkeby": {
    "message": "Rinkeby"
  },
  "networkNameTestnet": {
    "message": "Testnet"
  },
  "networkSettingsChainIdDescription": {
    "message": "The chain ID is used for signing transactions. It must match the chain ID returned by the network. You can enter a decimal or '0x'-prefixed hexadecimal number, but we will display the number in decimal."
  },
  "networkSettingsDescription": {
    "message": "Add and edit custom RPC networks"
  },
  "networkStatus": {
    "message": "Network status"
  },
  "networkStatusBaseFeeTooltip": {
    "message": "The base fee is set by the network and changes every 13-14 seconds. Our $1 and $2 options account for sudden increases.",
    "description": "$1 and $2 are bold text for Medium and Aggressive respectively."
  },
  "networkStatusPriorityFeeTooltip": {
    "message": "Range of priority fees (aka “miner tip”). This goes to miners and incentivizes them to prioritize your transaction."
  },
  "networkStatusStabilityFeeTooltip": {
    "message": "Gas fees are $1 relative to the past 72 hours.",
    "description": "$1 is networks stability value - stable, low, high"
  },
  "networkURL": {
    "message": "Network URL"
  },
  "networkURLDefinition": {
    "message": "The URL used to access this network."
  },
  "networks": {
    "message": "Networks"
  },
  "nevermind": {
    "message": "Nevermind"
  },
  "newAccount": {
    "message": "New Account"
  },
  "newAccountDetectedDialogMessage": {
    "message": "New address detected! Click here to add to your address book."
  },
  "newAccountNumberName": {
    "message": "Account $1",
    "description": "Default name of next account to be created on create account screen"
  },
  "newCollectibleAddFailed": {
    "message": "Collectible was not added because: $1"
  },
  "newCollectibleAddedMessage": {
    "message": "Collectible was successfully added!"
  },
  "newContact": {
    "message": "New Contact"
  },
  "newContract": {
    "message": "New Contract"
  },
  "newNFTsDetected": {
    "message": "New! NFT detection"
  },
  "newNFTsDetectedInfo": {
    "message": "Allow MetaMask to automatically detect NFTs from Opensea and display in your MetaMask wallet."
  },
  "newNetworkAdded": {
    "message": "“$1” was successfully added!"
  },
  "newPassword": {
    "message": "New password (min 8 chars)"
  },
  "newToMetaMask": {
    "message": "New to MetaMask?"
  },
  "newTotal": {
    "message": "New Total"
  },
  "newTransactionFee": {
    "message": "New Transaction Fee"
  },
  "next": {
    "message": "Next"
  },
  "nextNonceWarning": {
    "message": "Nonce is higher than suggested nonce of $1",
    "description": "The next nonce according to MetaMask's internal logic"
  },
  "nftTokenIdPlaceholder": {
    "message": "Enter the collectible ID"
  },
  "nfts": {
    "message": "NFTs"
  },
  "nickname": {
    "message": "Nickname"
  },
  "noAccountsFound": {
    "message": "No accounts found for the given search query"
  },
  "noAddressForName": {
    "message": "No address has been set for this name."
  },
  "noAlreadyHaveSeed": {
    "message": "No, I already have a Secret Recovery Phrase"
  },
  "noConversionDateAvailable": {
    "message": "No Currency Conversion Date Available"
  },
  "noConversionRateAvailable": {
    "message": "No Conversion Rate Available"
  },
  "noNFTs": {
    "message": "No NFTs yet"
  },
  "noThanks": {
    "message": "No Thanks"
  },
  "noTransactions": {
    "message": "You have no transactions"
  },
  "noWebcamFound": {
    "message": "Your computer's webcam was not found. Please try again."
  },
  "noWebcamFoundTitle": {
    "message": "Webcam not found"
  },
  "nonce": {
    "message": "Nonce"
  },
  "nonceField": {
    "message": "Customize transaction nonce"
  },
  "nonceFieldDescription": {
    "message": "Turn this on to change the nonce (transaction number) on confirmation screens. This is an advanced feature, use cautiously."
  },
  "nonceFieldHeading": {
    "message": "Custom Nonce"
  },
  "notBusy": {
    "message": "Not busy"
  },
  "notCurrentAccount": {
    "message": "Is this the correct account? It's different from the currently selected account in your wallet"
  },
  "notEnoughGas": {
    "message": "Not Enough Gas"
  },
  "notifications1Description": {
    "message": "MetaMask Mobile users can now swap tokens inside their mobile wallet. Scan the QR code to get the mobile app and start swapping.",
    "description": "Description of a notification in the 'See What's New' popup. Describes the swapping on mobile feature."
  },
  "notifications1Title": {
    "message": "Swapping on mobile is here!",
    "description": "Title for a notification in the 'See What's New' popup. Tells users that they can now use MetaMask Swaps on Mobile."
  },
  "notifications3ActionText": {
    "message": "Read more",
    "description": "The 'call to action' on the button, or link, of the 'Stay secure' notification. Upon clicking, users will be taken to a page about security on the metamask support website."
  },
  "notifications3Description": {
    "message": "Stay up to date on MetaMask security best practices and get the latest security tips from official MetaMask support.",
    "description": "Description of a notification in the 'See What's New' popup. Describes the information they can get on security from the linked support page."
  },
  "notifications3Title": {
    "message": "Stay secure",
    "description": "Title for a notification in the 'See What's New' popup. Encourages users to consider security."
  },
  "notifications4ActionText": {
    "message": "Start swapping",
    "description": "The 'call to action' on the button, or link, of the 'Swap on Binance Smart Chain!' notification. Upon clicking, users will be taken to a page where then can swap tokens on Binance Smart Chain."
  },
  "notifications4Description": {
    "message": "Get the best prices on token swaps right inside your wallet. MetaMask now connects you to multiple decentralized exchange aggregators and professional market makers on Binance Smart Chain.",
    "description": "Description of a notification in the 'See What's New' popup."
  },
  "notifications4Title": {
    "message": "Swap on Binance Smart Chain",
    "description": "Title for a notification in the 'See What's New' popup. Encourages users to do swaps on Binance Smart Chain."
  },
  "notifications5Description": {
    "message": "Your \"Seed Phrase\" is now called your \"Secret Recovery Phrase.\"",
    "description": "Description of a notification in the 'See What's New' popup. Describes the seed phrase wording update."
  },
  "notifications6DescriptionOne": {
    "message": "As of Chrome version 91, the API that enabled our Ledger support (U2F) no longer supports hardware wallets. MetaMask has implemented a new Ledger Live support that allows you to continue to connect to your Ledger device via the Ledger Live desktop app.",
    "description": "Description of a notification in the 'See What's New' popup. Describes the Ledger support update."
  },
  "notifications6DescriptionThree": {
    "message": "When interacting with your Ledger account in MetaMask, a new tab will open and you will be asked to open the Ledger Live app.  Once the app opens, you'll be asked to allow a WebSocket connection to your MetaMask account.  That's all!",
    "description": "Description of a notification in the 'See What's New' popup. Describes the Ledger support update."
  },
  "notifications6DescriptionTwo": {
    "message": "You can enable Ledger Live support by clicking Settings > Advanced > Use Ledger Live.",
    "description": "Description of a notification in the 'See What's New' popup. Describes the Ledger support update."
  },
  "notifications6Title": {
    "message": "Ledger Support Update for Chrome Users",
    "description": "Title for a notification in the 'See What's New' popup. Lets users know about the Ledger support update"
  },
  "notifications7DescriptionOne": {
    "message": "MetaMask v10.1.0 included new support for EIP-1559 transactions when using Ledger devices.",
    "description": "Description of a notification in the 'See What's New' popup. Describes changes for ledger and EIP1559 in v10.1.0"
  },
  "notifications7DescriptionTwo": {
    "message": "To complete transactions on Ethereum Mainnet, make sure your Ledger device has the latest firmware.",
    "description": "Description of a notification in the 'See What's New' popup. Describes the need to update ledger firmware."
  },
  "notifications7Title": {
    "message": "Ledger firmware update",
    "description": "Title for a notification in the 'See What's New' popup. Notifies ledger users of the need to update firmware."
  },
  "notifications8ActionText": {
    "message": "Go to Advanced Settings",
    "description": "Description on an action button that appears in the What's New popup. Tells the user that if they click it, they will go to our Advanced Settings page."
  },
  "notifications8DescriptionOne": {
    "message": "As of MetaMask v10.4.0, you no longer need Ledger Live to connect your Ledger device to MetaMask.",
    "description": "Description of a notification in the 'See What's New' popup. Describes changes for how Ledger Live is no longer needed to connect the device."
  },
  "notifications8DescriptionTwo": {
    "message": "For an easier and more stable ledger experience, go to the Advanced tab of settings and switch the 'Preferred Ledger Connection Type' to 'WebHID'.",
    "description": "Description of a notification in the 'See What's New' popup. Describes how the user can turn off the Ledger Live setting."
  },
  "notifications8Title": {
    "message": "Ledger connection improvement",
    "description": "Title for a notification in the 'See What's New' popup. Notifies ledger users that there is an improvement in how they can connect their device."
  },
  "notifications9DescriptionOne": {
    "message": "We now provide you with more insights on the 'Data' tab when confirming smart contract transactions."
  },
  "notifications9DescriptionTwo": {
    "message": "You can now get a better understanding of your transaction’s details before confirming, and more easily add transaction addresses to your address book, helping you make safe and informed decisions."
  },
  "notifications9Title": {
    "message": "👓 We are making transactions easier to read."
  },
  "ofTextNofM": {
    "message": "of"
  },
  "off": {
    "message": "Off"
  },
  "offlineForMaintenance": {
    "message": "Offline for maintenance"
  },
  "ok": {
    "message": "Ok"
  },
  "on": {
    "message": "On"
  },
  "onboardingCreateWallet": {
    "message": "Create a new wallet"
  },
  "onboardingImportWallet": {
    "message": "Import an existing wallet"
  },
  "onboardingPinExtensionBillboardAccess": {
    "message": "Full Access"
  },
  "onboardingPinExtensionBillboardDescription": {
    "message": "These extensions can see and change information"
  },
  "onboardingPinExtensionBillboardDescription2": {
    "message": "on this site."
  },
  "onboardingPinExtensionBillboardTitle": {
    "message": "Extensions"
  },
  "onboardingPinExtensionChrome": {
    "message": "Click the browser extension icon"
  },
  "onboardingPinExtensionDescription": {
    "message": "Pin MetaMask on your browser so it's accessible and easy to view transaction confirmations."
  },
  "onboardingPinExtensionDescription2": {
    "message": "You can open MetaMask by clicking on the extension and access your wallet with 1 click."
  },
  "onboardingPinExtensionDescription3": {
    "message": "Click browser extension icon to access it instantly"
  },
  "onboardingPinExtensionLabel": {
    "message": "Pin MetaMask"
  },
  "onboardingPinExtensionStep1": {
    "message": "1"
  },
  "onboardingPinExtensionStep2": {
    "message": "2"
  },
  "onboardingPinExtensionTitle": {
    "message": "Your MetaMask install is complete!"
  },
  "onboardingReturnNotice": {
    "message": "\"$1\" will close this tab and direct back to $2",
    "description": "Return the user to the site that initiated onboarding"
  },
  "onboardingShowIncomingTransactionsDescription": {
    "message": "Showing incoming transactions in your wallet relies on communication with $1. Etherscan will have access to your Ethereum address and your IP address. View $2.",
    "description": "$1 is a clickable link with text defined by the 'etherscan' key. $2 is a clickable link with text defined by the 'privacyMsg' key."
  },
  "onboardingUsePhishingDetectionDescription": {
    "message": "Phishing detection alerts rely on communication with $1. jsDeliver will have access to your IP address. View $2.",
    "description": "The $1 is the word 'jsDeliver', from key 'jsDeliver' and $2 is the words Privacy Policy from key 'privacyMsg', both separated here so that it can be wrapped as a link"
  },
  "onlyAddTrustedNetworks": {
    "message": "A malicious network provider can lie about the state of the blockchain and record your network activity. Only add custom networks you trust."
  },
  "onlyConnectTrust": {
    "message": "Only connect with sites you trust."
  },
  "openFullScreenForLedgerWebHid": {
    "message": "Open MetaMask in full screen to connect your ledger via WebHID.",
    "description": "Shown to the user on the confirm screen when they are viewing MetaMask in a popup window but need to connect their ledger via webhid."
  },
  "optional": {
    "message": "Optional"
  },
  "optionalWithParanthesis": {
    "message": "(Optional)"
  },
  "or": {
    "message": "or"
  },
  "origin": {
    "message": "Origin"
  },
  "parameters": {
    "message": "Parameters"
  },
  "participateInMetaMetrics": {
    "message": "Participate in MetaMetrics"
  },
  "participateInMetaMetricsDescription": {
    "message": "Participate in MetaMetrics to help us make MetaMask better"
  },
  "password": {
    "message": "Password"
  },
  "passwordNotLongEnough": {
    "message": "Password not long enough"
  },
  "passwordSetupDetails": {
    "message": "This password will unlock your MetaMask wallet only on this device. MetaMask can not recover this password."
  },
  "passwordTermsWarning": {
    "message": "I understand that MetaMask cannot recover this password for me. $1"
  },
  "passwordsDontMatch": {
    "message": "Passwords Don't Match"
  },
  "pastePrivateKey": {
    "message": "Paste your private key string here:",
    "description": "For importing an account from a private key"
  },
  "pending": {
    "message": "Pending"
  },
  "pendingTransactionInfo": {
    "message": "This transaction will not process until that one is complete."
  },
  "pendingTransactionMultiple": {
    "message": "You have ($1) pending transactions."
  },
  "pendingTransactionSingle": {
    "message": "You have (1) pending transaction.",
    "description": "$1 is count of pending transactions"
  },
  "permissionRequest": {
    "message": "Permission request"
  },
  "permissions": {
    "message": "Permissions"
  },
  "personalAddressDetected": {
    "message": "Personal address detected. Input the token contract address."
  },
  "plusXMore": {
    "message": "+ $1 more",
    "description": "$1 is a number of additional but unshown items in a list- this message will be shown in place of those items"
  },
  "preferredLedgerConnectionType": {
    "message": "Preferred Ledger Connection Type",
    "description": "A header for a dropdown in the advanced section of settings. Appears above the ledgerConnectionPreferenceDescription message"
  },
  "prev": {
    "message": "Prev"
  },
  "primaryCurrencySetting": {
    "message": "Primary Currency"
  },
  "primaryCurrencySettingDescription": {
    "message": "Select native to prioritize displaying values in the native currency of the chain (e.g. ETH). Select Fiat to prioritize displaying values in your selected fiat currency."
  },
  "priorityFee": {
    "message": "Priority fee"
  },
  "priorityFeeProperCase": {
    "message": "Priority Fee"
  },
  "privacyMsg": {
    "message": "Privacy Policy"
  },
  "privateKey": {
    "message": "Private Key",
    "description": "select this type of file to use to import an account"
  },
  "privateKeyWarning": {
    "message": "Warning: Never disclose this key. Anyone with your private keys can steal any assets held in your account."
  },
  "privateNetwork": {
    "message": "Private Network"
  },
  "proceedWithTransaction": {
    "message": "I want to proceed anyway"
  },
  "proposedApprovalLimit": {
    "message": "Proposed Approval Limit"
  },
  "provide": {
    "message": "Provide"
  },
  "publicAddress": {
    "message": "Public Address"
  },
  "queue": {
    "message": "Queue"
  },
  "queued": {
    "message": "Queued"
  },
  "readdToken": {
    "message": "You can add this token back in the future by going to “Import token” in your accounts options menu."
  },
  "receive": {
    "message": "Receive"
  },
  "recents": {
    "message": "Recents"
  },
  "recipientAddressPlaceholder": {
    "message": "Search, public address (0x), or ENS"
  },
  "recommendedGasLabel": {
    "message": "Recommended"
  },
  "recoveryPhraseReminderBackupStart": {
    "message": "Start here"
  },
  "recoveryPhraseReminderConfirm": {
    "message": "Got it"
  },
  "recoveryPhraseReminderHasBackedUp": {
    "message": "Always keep your Secret Recovery Phrase in a secure and secret place"
  },
  "recoveryPhraseReminderHasNotBackedUp": {
    "message": "Need to backup your Secret Recovery Phrase again?"
  },
  "recoveryPhraseReminderItemOne": {
    "message": "Never share your Secret Recovery Phrase with anyone"
  },
  "recoveryPhraseReminderItemTwo": {
    "message": "The MetaMask team will never ask for your Secret Recovery Phrase"
  },
  "recoveryPhraseReminderSubText": {
    "message": "Your Secret Recovery Phrase controls all of your accounts."
  },
  "recoveryPhraseReminderTitle": {
    "message": "Protect your funds"
  },
  "refreshList": {
    "message": "Refresh list"
  },
  "reject": {
    "message": "Reject"
  },
  "rejectAll": {
    "message": "Reject All"
  },
  "rejectTxsDescription": {
    "message": "You are about to batch reject $1 transactions."
  },
  "rejectTxsN": {
    "message": "Reject $1 transactions"
  },
  "rejected": {
    "message": "Rejected"
  },
  "remember": {
    "message": "Remember:"
  },
  "remindMeLater": {
    "message": "Remind me later"
  },
  "remove": {
    "message": "Remove"
  },
  "removeAccount": {
    "message": "Remove account"
  },
  "removeAccountDescription": {
    "message": "This account will be removed from your wallet. Please make sure you have the original Secret Recovery Phrase or private key for this imported account before continuing. You can import or create accounts again from the account drop-down. "
  },
<<<<<<< HEAD
  "replace": {
    "message": "replace"
=======
  "removeNFT": {
    "message": "Remove NFT"
>>>>>>> d990cb5e
  },
  "requestsAwaitingAcknowledgement": {
    "message": "requests waiting to be acknowledged"
  },
  "required": {
    "message": "Required"
  },
  "reset": {
    "message": "Reset"
  },
  "resetAccount": {
    "message": "Reset Account"
  },
  "resetAccountDescription": {
    "message": "Resetting your account will clear your transaction history. This will not change the balances in your accounts or require you to re-enter your Secret Recovery Phrase."
  },
  "restore": {
    "message": "Restore"
  },
  "restoreAccountWithSeed": {
    "message": "Restore your Account with Secret Recovery Phrase"
  },
  "restoreWalletPreferences": {
    "message": "A backup of your data from $1 has been found. Would you like to restore your wallet preferences?",
    "description": "$1 is the date at which the data was backed up"
  },
  "retryTransaction": {
    "message": "Retry Transaction"
  },
  "reusedTokenNameWarning": {
    "message": "A token here reuses a symbol from another token you watch, this can be confusing or deceptive."
  },
  "revealSeedWords": {
    "message": "Reveal Secret Recovery Phrase"
  },
  "revealSeedWordsDescription": {
    "message": "If you ever change browsers or move computers, you will need this Secret Recovery Phrase to access your accounts. Save them somewhere safe and secret."
  },
  "revealSeedWordsWarning": {
    "message": "These words can be used to steal all your accounts."
  },
  "revealSeedWordsWarningTitle": {
    "message": "DO NOT share this phrase with anyone!"
  },
  "rinkeby": {
    "message": "Rinkeby Test Network"
  },
  "ropsten": {
    "message": "Ropsten Test Network"
  },
  "rpcUrl": {
    "message": "New RPC URL"
  },
  "save": {
    "message": "Save"
  },
  "saveAsCsvFile": {
    "message": "Save as CSV File"
  },
  "scanInstructions": {
    "message": "Place the QR code in front of your camera"
  },
  "scanQrCode": {
    "message": "Scan QR Code"
  },
  "scrollDown": {
    "message": "Scroll down"
  },
  "search": {
    "message": "Search"
  },
  "searchAccounts": {
    "message": "Search Accounts"
  },
  "searchResults": {
    "message": "Search Results"
  },
  "searchTokens": {
    "message": "Search Tokens"
  },
  "secretBackupPhraseDescription": {
    "message": "Your Secret Recovery Phrase makes it easy to back up and restore your account."
  },
  "secretBackupPhraseWarning": {
    "message": "WARNING: Never disclose your Secret Recovery Phrase. Anyone with this phrase can take your Ether forever."
  },
  "secretPhrase": {
    "message": "Only the first account on this wallet will auto load. After completing this process, to add additional accounts, click the drop down menu, then select Create Account."
  },
  "secretPhraseWarning": {
    "message": "If you restore using another Secret Recovery Phrase, your current wallet, accounts and assets will be removed from this app permanently. This action cannot be undone."
  },
  "secretRecoveryPhrase": {
    "message": "Secret Recovery Phrase"
  },
  "secureWallet": {
    "message": "Secure Wallet"
  },
  "securityAndPrivacy": {
    "message": "Security & Privacy"
  },
  "securitySettingsDescription": {
    "message": "Privacy settings and wallet Secret Recovery Phrase"
  },
  "seedPhraseConfirm": {
    "message": "Confirm Secret Recovery Phrase"
  },
  "seedPhraseEnterMissingWords": {
    "message": "Confirm Secret Recovery Phrase"
  },
  "seedPhraseIntroNotRecommendedButtonCopy": {
    "message": "Remind me later (not recommended)"
  },
  "seedPhraseIntroRecommendedButtonCopy": {
    "message": "Secure my wallet (recommended)"
  },
  "seedPhraseIntroSidebarBulletFour": {
    "message": "Write down and store in multiple secret places."
  },
  "seedPhraseIntroSidebarBulletOne": {
    "message": "Save in a password manager"
  },
  "seedPhraseIntroSidebarBulletThree": {
    "message": "Store in a safe-deposit box."
  },
  "seedPhraseIntroSidebarBulletTwo": {
    "message": "Store in a bank vault."
  },
  "seedPhraseIntroSidebarCopyOne": {
    "message": "Your Secret Recovery Phrase is a 12-word phrase that is the “master key” to your wallet and your funds"
  },
  "seedPhraseIntroSidebarCopyThree": {
    "message": "If someone asks for your recovery phrase they are likely trying to scam you and steal your wallet funds"
  },
  "seedPhraseIntroSidebarCopyTwo": {
    "message": "Never, ever share your Secret Recovery Phrase, not even with MetaMask!"
  },
  "seedPhraseIntroSidebarTitleOne": {
    "message": "What is a Secret Recovery Phrase?"
  },
  "seedPhraseIntroSidebarTitleThree": {
    "message": "Should I share my Secret Recovery Phrase?"
  },
  "seedPhraseIntroSidebarTitleTwo": {
    "message": "How do I save my Secret Recovery Phrase?"
  },
  "seedPhraseIntroTitle": {
    "message": "Secure your wallet"
  },
  "seedPhraseIntroTitleCopy": {
    "message": "Before getting started, watch this short video to learn about your Secret Recovery Phrase and how to keep your wallet safe."
  },
  "seedPhrasePlaceholder": {
    "message": "Separate each word with a single space"
  },
  "seedPhrasePlaceholderPaste": {
    "message": "Paste Secret Recovery Phrase from clipboard"
  },
  "seedPhraseReq": {
    "message": "Secret Recovery Phrases contain 12, 15, 18, 21, or 24 words"
  },
  "seedPhraseWriteDownDetails": {
    "message": "Write down this 12-word Secret Recovery Phrase and save it in a place that you trust and only you can access."
  },
  "seedPhraseWriteDownHeader": {
    "message": "Write down your Secret Recovery Phrase"
  },
  "selectAHigherGasFee": {
    "message": "Select a higher gas fee to accelerate the processing of your transaction.*"
  },
  "selectAccounts": {
    "message": "Select the account(s) to use on this site"
  },
  "selectAll": {
    "message": "Select all"
  },
  "selectAnAccount": {
    "message": "Select an Account"
  },
  "selectAnAccountAlreadyConnected": {
    "message": "This account has already been connected to MetaMask"
  },
  "selectEachPhrase": {
    "message": "Please select each phrase in order to make sure it is correct."
  },
  "selectHdPath": {
    "message": "Select HD Path"
  },
  "selectNFTPrivacyPreference": {
    "message": "Turn on NFT detection in Settings"
  },
  "selectPathHelp": {
    "message": "If you don't see the accounts you expect, try switching the HD path."
  },
  "selectType": {
    "message": "Select Type"
  },
  "selectingAllWillAllow": {
    "message": "Selecting all will allow this site to view all of your current accounts. Make sure you trust this site."
  },
  "send": {
    "message": "Send"
  },
  "sendAmount": {
    "message": "Send Amount"
  },
  "sendSpecifiedTokens": {
    "message": "Send $1",
    "description": "Symbol of the specified token"
  },
  "sendTo": {
    "message": "Send to"
  },
  "sendTokens": {
    "message": "Send Tokens"
  },
  "sendingNativeAsset": {
    "message": "Sending $1",
    "description": "$1 represents the native currency symbol for the current network (e.g. ETH or BNB)"
  },
  "separateEachWord": {
    "message": "Separate each word with a single space"
  },
  "setAdvancedPrivacySettings": {
    "message": "Set advanced privacy settings"
  },
  "setAdvancedPrivacySettingsDetails": {
    "message": "MetaMask uses these trusted third-party services to enhance product usability and safety."
  },
  "settings": {
    "message": "Settings"
  },
  "show": {
    "message": "Show"
  },
  "showAdvancedGasInline": {
    "message": "Advanced gas controls"
  },
  "showAdvancedGasInlineDescription": {
    "message": "Select this to show gas price and limit controls directly on the send and confirm screens."
  },
  "showFiatConversionInTestnets": {
    "message": "Show Conversion on test networks"
  },
  "showFiatConversionInTestnetsDescription": {
    "message": "Select this to show fiat conversion on test networks"
  },
  "showHexData": {
    "message": "Show Hex Data"
  },
  "showHexDataDescription": {
    "message": "Select this to show the hex data field on the send screen"
  },
  "showHide": {
    "message": "Show/hide"
  },
  "showIncomingTransactions": {
    "message": "Show Incoming Transactions"
  },
  "showIncomingTransactionsDescription": {
    "message": "Select this to use Etherscan to show incoming transactions in the transactions list"
  },
  "showPermissions": {
    "message": "Show permissions"
  },
  "showPrivateKeys": {
    "message": "Show Private Keys"
  },
  "showRecommendations": {
    "message": "Show Recommendations"
  },
  "showSeedPhrase": {
    "message": "Show Secret Recovery Phrase"
  },
  "showTestnetNetworks": {
    "message": "Show test networks"
  },
  "showTestnetNetworksDescription": {
    "message": "Select this to show test networks in network list"
  },
  "sigRequest": {
    "message": "Signature Request"
  },
  "sign": {
    "message": "Sign"
  },
  "signNotice": {
    "message": "Signing this message can be dangerous. This signature could potentially perform any operation on your account's behalf, including granting complete control of your account and all of its assets to the requesting site. Only sign this message if you know what you're doing or completely trust the requesting site."
  },
  "signatureRequest": {
    "message": "Signature Request"
  },
  "signatureRequest1": {
    "message": "Message"
  },
  "signed": {
    "message": "Signed"
  },
  "simulationErrorMessage": {
    "message": "This transaction is expected to fail. Trying to execute it is expected to be expensive but fail, and is not recommended."
  },
  "simulationErrorMessageV2": {
    "message": "We were not able to estimate gas. There might be an error in the contract and this transaction may fail."
  },
  "skip": {
    "message": "Skip"
  },
  "skipAccountSecurity": {
    "message": "Skip Account Security?"
  },
  "skipAccountSecurityDetails": {
    "message": "I understand that until I back up my Secret Recovery Phrase, I may lose my accounts and all of their assets."
  },
  "slow": {
    "message": "Slow"
  },
  "somethingWentWrong": {
    "message": "Oops! Something went wrong."
  },
  "source": {
    "message": "Source"
  },
  "speedUp": {
    "message": "Speed Up"
  },
  "speedUpCancellation": {
    "message": "Speed up this cancellation"
  },
  "speedUpExplanation": {
    "message": "We’ve updated the gas fee based on current network conditions and have increased it by at least 10% (required by the network)."
  },
  "speedUpPopoverTitle": {
    "message": "Speed up transaction"
  },
  "speedUpTooltipText": {
    "message": "New gas fee"
  },
  "speedUpTransaction": {
    "message": "Speed up this transaction"
  },
  "spendLimitAmount": {
    "message": "Spend limit amount"
  },
  "spendLimitInsufficient": {
    "message": "Spend limit insufficient"
  },
  "spendLimitInvalid": {
    "message": "Spend limit invalid; must be a positive number"
  },
  "spendLimitPermission": {
    "message": "Spend limit permission"
  },
  "spendLimitRequestedBy": {
    "message": "Spend limit requested by $1",
    "description": "Origin of the site requesting the spend limit"
  },
  "spendLimitTooLarge": {
    "message": "Spend limit too large"
  },
  "stable": {
    "message": "Stable"
  },
  "stableLowercase": {
    "message": "stable"
  },
  "stateLogError": {
    "message": "Error in retrieving state logs."
  },
  "stateLogFileName": {
    "message": "MetaMask State Logs"
  },
  "stateLogs": {
    "message": "State Logs"
  },
  "stateLogsDescription": {
    "message": "State logs contain your public account addresses and sent transactions."
  },
  "statusConnected": {
    "message": "Connected"
  },
  "statusNotConnected": {
    "message": "Not connected"
  },
  "step1LatticeWallet": {
    "message": "Make sure your Lattice1 is ready to connect"
  },
  "step1LatticeWalletMsg": {
    "message": "You can connect MetaMask to your Lattice1 device once it is set up and online. Unlock your device and have your Device ID ready. For more on using hardware wallets, $1",
    "description": "$1 represents the `hardwareWalletSupportLinkConversion` localization key"
  },
  "step1LedgerWallet": {
    "message": "Download Ledger app"
  },
  "step1LedgerWalletMsg": {
    "message": "Download, set up, and enter your password to unlock $1.",
    "description": "$1 represents the `ledgerLiveApp` localization value"
  },
  "step1TrezorWallet": {
    "message": "Plug in Trezor wallet"
  },
  "step1TrezorWalletMsg": {
    "message": "Connect your wallet directly to your computer. For more on using your hardware wallet device, $1",
    "description": "$1 represents the `hardwareWalletSupportLinkConversion` localization key"
  },
  "step2LedgerWallet": {
    "message": "Plug in Ledger wallet"
  },
  "step2LedgerWalletMsg": {
    "message": "Connect your wallet directly to your computer.  Unlock your Ledger and open the Ethereum app. For more on using your hardware wallet device, $1.",
    "description": "$1 represents the `hardwareWalletSupportLinkConversion` localization key"
  },
  "storePhrase": {
    "message": "Store this phrase in a password manager like 1Password."
  },
  "submit": {
    "message": "Submit"
  },
  "submitted": {
    "message": "Submitted"
  },
  "support": {
    "message": "Support"
  },
  "supportCenter": {
    "message": "Visit our Support Center"
  },
  "swap": {
    "message": "Swap"
  },
  "swapAdvancedSlippageInfo": {
    "message": "If the price changes between the time your order is placed and confirmed it’s called “slippage”. Your swap will automatically cancel if slippage exceeds your “max slippage” setting."
  },
  "swapAggregator": {
    "message": "Aggregator"
  },
  "swapAllowSwappingOf": {
    "message": "Allow swapping of $1",
    "description": "Shows a user that they need to allow a token for swapping on their hardware wallet"
  },
  "swapAmountReceived": {
    "message": "Guaranteed amount"
  },
  "swapAmountReceivedInfo": {
    "message": "This is the minimum amount you will receive. You may receive more depending on slippage."
  },
  "swapApproval": {
    "message": "Approve $1 for swaps",
    "description": "Used in the transaction display list to describe a transaction that is an approve call on a token that is to be swapped.. $1 is the symbol of a token that has been approved."
  },
  "swapApproveNeedMoreTokens": {
    "message": "You need $1 more $2 to complete this swap",
    "description": "Tells the user how many more of a given token they need for a specific swap. $1 is an amount of tokens and $2 is the token symbol."
  },
  "swapBestOfNQuotes": {
    "message": "Best of $1 quotes.",
    "description": "$1 is the number of quotes that the user can select from when opening the list of quotes on the 'view quote' screen"
  },
  "swapBuildQuotePlaceHolderText": {
    "message": "No tokens available matching $1",
    "description": "Tells the user that a given search string does not match any tokens in our token lists. $1 can be any string of text"
  },
  "swapConfirmWithHwWallet": {
    "message": "Confirm with your hardware wallet"
  },
  "swapContractDataDisabledErrorDescription": {
    "message": "In the Ethereum app on your Ledger, go to \"Settings\" and allow contract data. Then, try your swap again."
  },
  "swapContractDataDisabledErrorTitle": {
    "message": "Contract data is not enabled on your Ledger"
  },
  "swapCustom": {
    "message": "custom"
  },
  "swapDecentralizedExchange": {
    "message": "Decentralized exchange"
  },
  "swapDirectContract": {
    "message": "Direct contract"
  },
  "swapEditLimit": {
    "message": "Edit limit"
  },
  "swapEnableDescription": {
    "message": "This is required and gives MetaMask permission to swap your $1.",
    "description": "Gives the user info about the required approval transaction for swaps. $1 will be the symbol of a token being approved for swaps."
  },
  "swapEnableTokenForSwapping": {
    "message": "This will $1 for swapping",
    "description": "$1 is for the 'enableToken' key, e.g. 'enable ETH'"
  },
  "swapEstimatedNetworkFees": {
    "message": "Estimated network fees"
  },
  "swapEstimatedNetworkFeesInfo": {
    "message": "This is an estimate of the network fee that will be used to complete your swap. The actual amount may change according to network conditions."
  },
  "swapFailedErrorDescriptionWithSupportLink": {
    "message": "Transaction failures happen and we are here to help. If this issue persists, you can reach our customer support at $1 for further assistance.",
    "description": "This message is shown to a user if their swap fails. The $1 will be replaced by support.metamask.io"
  },
  "swapFailedErrorTitle": {
    "message": "Swap failed"
  },
  "swapFetchingQuotes": {
    "message": "Fetching quotes"
  },
  "swapFetchingQuotesErrorDescription": {
    "message": "Hmmm... something went wrong. Try again, or if errors persist, contact customer support."
  },
  "swapFetchingQuotesErrorTitle": {
    "message": "Error fetching quotes"
  },
  "swapFetchingTokens": {
    "message": "Fetching tokens..."
  },
  "swapFromTo": {
    "message": "The swap of $1 to $2",
    "description": "Tells a user that they need to confirm on their hardware wallet a swap of 2 tokens. $1 is a source token and $2 is a destination token"
  },
  "swapGasFeesDetails": {
    "message": "Gas fees are estimated and will fluctuate based on network traffic and transaction complexity."
  },
  "swapGasFeesLearnMore": {
    "message": "Learn more about gas fees"
  },
  "swapGasFeesSplit": {
    "message": "Gas fees on the previous screen are split between these two transactions."
  },
  "swapGasFeesSummary": {
    "message": "Gas fees are paid to crypto miners who process transactions on the $1 network. MetaMask does not profit from gas fees.",
    "description": "$1 is the selected network, e.g. Ethereum or BSC"
  },
  "swapHighSlippageWarning": {
    "message": "Slippage amount is very high."
  },
  "swapIncludesMMFee": {
    "message": "Includes a $1% MetaMask fee.",
    "description": "Provides information about the fee that metamask takes for swaps. $1 is a decimal number."
  },
  "swapLowSlippageError": {
    "message": "Transaction may fail, max slippage too low."
  },
  "swapMaxSlippage": {
    "message": "Max slippage"
  },
  "swapMetaMaskFee": {
    "message": "MetaMask fee"
  },
  "swapMetaMaskFeeDescription": {
    "message": "We find the best price from the top liquidity sources, every time. A fee of $1% is automatically factored into this quote.",
    "description": "Provides information about the fee that metamask takes for swaps. $1 is a decimal number."
  },
  "swapNQuotesWithDot": {
    "message": "$1 quotes.",
    "description": "$1 is the number of quotes that the user can select from when opening the list of quotes on the 'view quote' screen"
  },
  "swapNewQuoteIn": {
    "message": "New quotes in $1",
    "description": "Tells the user the amount of time until the currently displayed quotes are update. $1 is a time that is counting down from 1:00 to 0:00"
  },
  "swapOnceTransactionHasProcess": {
    "message": "Your $1 will be added to your account once this transaction has processed.",
    "description": "This message communicates the token that is being transferred. It is shown on the awaiting swap screen. The $1 will be a token symbol."
  },
  "swapPriceDifference": {
    "message": "You are about to swap $1 $2 (~$3) for $4 $5 (~$6).",
    "description": "This message represents the price slippage for the swap.  $1 and $4 are a number (ex: 2.89), $2 and $5 are symbols (ex: ETH), and $3 and $6 are fiat currency amounts."
  },
  "swapPriceDifferenceTitle": {
    "message": "Price difference of ~$1%",
    "description": "$1 is a number (ex: 1.23) that represents the price difference."
  },
  "swapPriceImpactTooltip": {
    "message": "Price impact is the difference between the current market price and the amount received during transaction execution. Price impact is a function of the size of your trade relative to the size of the liquidity pool."
  },
  "swapPriceUnavailableDescription": {
    "message": "Price impact could not be determined due to lack of market price data. Please confirm that you are comfortable with the amount of tokens you are about to receive before swapping."
  },
  "swapPriceUnavailableTitle": {
    "message": "Check your rate before proceeding"
  },
  "swapProcessing": {
    "message": "Processing"
  },
  "swapQuoteDetails": {
    "message": "Quote details"
  },
  "swapQuoteDetailsSlippageInfo": {
    "message": "If the price changes between the time your order is placed and confirmed it’s called \"slippage\". Your Swap will automatically cancel if slippage exceeds your \"slippage tolerance\" setting."
  },
  "swapQuoteNofN": {
    "message": "Quote $1 of $2",
    "description": "A count of loaded quotes shown to the user while they are waiting for quotes to be fetched. $1 is the number of quotes already loaded, and $2 is the total number of quotes to load."
  },
  "swapQuoteSource": {
    "message": "Quote source"
  },
  "swapQuotesExpiredErrorDescription": {
    "message": "Please request new quotes to get the latest rates."
  },
  "swapQuotesExpiredErrorTitle": {
    "message": "Quotes timeout"
  },
  "swapQuotesNotAvailableErrorDescription": {
    "message": "Try adjusting the amount or slippage settings and try again."
  },
  "swapQuotesNotAvailableErrorTitle": {
    "message": "No quotes available"
  },
  "swapRate": {
    "message": "Rate"
  },
  "swapReceiving": {
    "message": "Receiving"
  },
  "swapReceivingInfoTooltip": {
    "message": "This is an estimate. The exact amount depends on slippage."
  },
  "swapRequestForQuotation": {
    "message": "Request for quotation"
  },
  "swapReviewSwap": {
    "message": "Review Swap"
  },
  "swapSearchForAToken": {
    "message": "Search for a token"
  },
  "swapSelect": {
    "message": "Select"
  },
  "swapSelectAQuote": {
    "message": "Select a quote"
  },
  "swapSelectAToken": {
    "message": "Select a token"
  },
  "swapSelectQuotePopoverDescription": {
    "message": "Below are all the quotes gathered from multiple liquidity sources."
  },
  "swapSlippageNegative": {
    "message": "Slippage must be greater or equal to zero"
  },
  "swapSource": {
    "message": "Liquidity source"
  },
  "swapSourceInfo": {
    "message": "We search multiple liquidity sources (exchanges, aggregators and professional market makers) to find the best rates and lowest network fees."
  },
  "swapSuggested": {
    "message": "Swap suggested"
  },
  "swapSuggestedGasSettingToolTipMessage": {
    "message": "Swaps are complex and time sensitive transactions. We recommend this gas fee for a good balance between cost and confidence of a successful Swap."
  },
  "swapSwapFrom": {
    "message": "Swap from"
  },
  "swapSwapSwitch": {
    "message": "Switch from and to tokens"
  },
  "swapSwapTo": {
    "message": "Swap to"
  },
  "swapToConfirmWithHwWallet": {
    "message": "to confirm with your hardware wallet"
  },
  "swapTokenAvailable": {
    "message": "Your $1 has been added to your account.",
    "description": "This message is shown after a swap is successful and communicates the exact amount of tokens the user has received for a swap. The $1 is a decimal number of tokens followed by the token symbol."
  },
  "swapTokenBalanceUnavailable": {
    "message": "We were unable to retrieve your $1 balance",
    "description": "This message communicates to the user that their balance of a given token is currently unavailable. $1 will be replaced by a token symbol"
  },
  "swapTokenToToken": {
    "message": "Swap $1 to $2",
    "description": "Used in the transaction display list to describe a swap. $1 and $2 are the symbols of tokens in involved in a swap."
  },
  "swapTokenVerificationAddedManually": {
    "message": "This token has been added manually."
  },
  "swapTokenVerificationMessage": {
    "message": "Always confirm the token address on $1.",
    "description": "Points the user to Etherscan as a place they can verify information about a token. $1 is replaced with the translation for \"Etherscan\" followed by an info icon that shows more info on hover."
  },
  "swapTokenVerificationOnlyOneSource": {
    "message": "Only verified on 1 source."
  },
  "swapTokenVerificationSources": {
    "message": "Verified on $1 sources.",
    "description": "Indicates the number of token information sources that recognize the symbol + address. $1 is a decimal number."
  },
  "swapTooManyDecimalsError": {
    "message": "$1 allows up to $2 decimals",
    "description": "$1 is a token symbol and $2 is the max. number of decimals allowed for the token"
  },
  "swapTransactionComplete": {
    "message": "Transaction complete"
  },
  "swapTwoTransactions": {
    "message": "2 transactions"
  },
  "swapUnknown": {
    "message": "Unknown"
  },
  "swapVerifyTokenExplanation": {
    "message": "Multiple tokens can use the same name and symbol. Check $1 to verify this is the token you're looking for.",
    "description": "This appears in a tooltip next to the verifyThisTokenOn message. It gives the user more information about why they should check the token on a block explorer. $1 will be the name or url of the block explorer, which will be the translation of 'etherscan' or a block explorer url specified for a custom network."
  },
  "swapYourTokenBalance": {
    "message": "$1 $2 available to swap",
    "description": "Tells the user how much of a token they have in their balance. $1 is a decimal number amount of tokens, and $2 is a token symbol"
  },
  "swapZeroSlippage": {
    "message": "0% Slippage"
  },
  "swapsAdvancedOptions": {
    "message": "Advanced Options"
  },
  "swapsExcessiveSlippageWarning": {
    "message": "Slippage amount is too high and will result in a bad rate. Please reduce your slippage tolerance to a value below 15%."
  },
  "swapsMaxSlippage": {
    "message": "Slippage Tolerance"
  },
  "swapsNotEnoughForTx": {
    "message": "Not enough $1 to complete this transaction",
    "description": "Tells the user that they don't have enough of a token for a proposed swap. $1 is a token symbol"
  },
  "swapsViewInActivity": {
    "message": "View in activity"
  },
  "switchEthereumChainConfirmationDescription": {
    "message": "This will switch the selected network within MetaMask to a previously added network:"
  },
  "switchEthereumChainConfirmationTitle": {
    "message": "Allow this site to switch the network?"
  },
  "switchNetwork": {
    "message": "Switch network"
  },
  "switchNetworks": {
    "message": "Switch Networks"
  },
  "switchToThisAccount": {
    "message": "Switch to this account"
  },
  "switchingNetworksCancelsPendingConfirmations": {
    "message": "Switching networks will cancel all pending confirmations"
  },
  "symbol": {
    "message": "Symbol"
  },
  "symbolBetweenZeroTwelve": {
    "message": "Symbol must be 11 characters or fewer."
  },
  "syncFailed": {
    "message": "Sync failed"
  },
  "syncInProgress": {
    "message": "Sync in progress"
  },
  "syncWithMobile": {
    "message": "Sync with mobile"
  },
  "syncWithMobileBeCareful": {
    "message": "Make sure nobody else is looking at your screen when you scan this code"
  },
  "syncWithMobileComplete": {
    "message": "Your data has been synced successfully. Enjoy the MetaMask mobile app!"
  },
  "syncWithMobileDesc": {
    "message": "You can sync your accounts and information with your mobile device. Open the MetaMask mobile app, go to \"Settings\" and tap on \"Sync from Browser Extension\""
  },
  "syncWithMobileDescNewUsers": {
    "message": "If you just open the MetaMask Mobile app for the first time, just follow the steps in your phone."
  },
  "syncWithMobileScanThisCode": {
    "message": "Scan this code with your MetaMask mobile app"
  },
  "syncWithMobileTitle": {
    "message": "Sync with mobile"
  },
  "syncWithThreeBox": {
    "message": "Sync data with 3Box (experimental)"
  },
  "syncWithThreeBoxDescription": {
    "message": "Turn on to have your settings backed up with 3Box. This feature is currently experimental; use at your own risk."
  },
  "syncWithThreeBoxDisabled": {
    "message": "3Box has been disabled due to an error during the initial sync"
  },
  "terms": {
    "message": "Terms of Use"
  },
  "termsOfService": {
    "message": "Terms of Service"
  },
  "testFaucet": {
    "message": "Test Faucet"
  },
  "thisWillCreate": {
    "message": "This will create a new wallet and Secret Recovery Phrase"
  },
  "time": {
    "message": "Time"
  },
  "tips": {
    "message": "Tips"
  },
  "to": {
    "message": "To"
  },
  "toAddress": {
    "message": "To: $1",
    "description": "$1 is the address to include in the To label. It is typically shortened first using shortenAddress"
  },
  "toggleTestNetworks": {
    "message": "$1 test networks",
    "description": "$1 is a clickable link with text defined by the 'showHide' key. The link will open to the advanced settings where users can enable the display of test networks in the network dropdown."
  },
  "token": {
    "message": "Token"
  },
  "tokenAlreadyAdded": {
    "message": "Token has already been added."
  },
  "tokenContractAddress": {
    "message": "Token Contract Address"
  },
  "tokenDecimalFetchFailed": {
    "message": "Token decimal required."
  },
  "tokenDetectionAnnouncement": {
    "message": "New! Improved token detection is available on Ethereum Mainnet as an experimental feature. $1"
  },
  "tokenSymbol": {
    "message": "Token Symbol"
  },
  "tooltipApproveButton": {
    "message": "I understand"
  },
  "total": {
    "message": "Total"
  },
  "transaction": {
    "message": "transaction"
  },
  "transactionCancelAttempted": {
    "message": "Transaction cancel attempted with estimated gas fee of $1 at $2"
  },
  "transactionCancelSuccess": {
    "message": "Transaction successfully cancelled at $2"
  },
  "transactionConfirmed": {
    "message": "Transaction confirmed at $2."
  },
  "transactionCreated": {
    "message": "Transaction created with a value of $1 at $2."
  },
  "transactionData": {
    "message": "Transaction data"
  },
  "transactionDecodingAccreditationDecoded": {
    "message": "Decoded by Truffle"
  },
  "transactionDecodingAccreditationVerified": {
    "message": "Verified contract on $1"
  },
  "transactionDecodingUnsupportedNetworkError": {
    "message": "Transaction decoding is not available for chainId $1"
  },
  "transactionDetailDappGasMoreInfo": {
    "message": "Site suggested"
  },
  "transactionDetailDappGasTooltip": {
    "message": "Edit to use MetaMask's recommended gas fee based on the latest block."
  },
  "transactionDetailGasHeading": {
    "message": "Estimated gas fee"
  },
  "transactionDetailGasInfoV2": {
    "message": "estimated"
  },
  "transactionDetailGasTooltipConversion": {
    "message": "Learn more about gas fees"
  },
  "transactionDetailGasTooltipExplanation": {
    "message": "Gas fees are set by the network and fluctuate based on network traffic and transaction complexity."
  },
  "transactionDetailGasTooltipIntro": {
    "message": "Gas fees are paid to crypto miners who process transactions on the $1 network. MetaMask does not profit from gas fees."
  },
  "transactionDetailGasTotalSubtitle": {
    "message": "Amount + gas fee"
  },
  "transactionDetailLayer2GasHeading": {
    "message": "Layer 2 gas fee"
  },
  "transactionDetailMultiLayerTotalSubtitle": {
    "message": "Amount + fees"
  },
  "transactionDropped": {
    "message": "Transaction dropped at $2."
  },
  "transactionError": {
    "message": "Transaction Error. Exception thrown in contract code."
  },
  "transactionErrorNoContract": {
    "message": "Trying to call a function on a non-contract address."
  },
  "transactionErrored": {
    "message": "Transaction encountered an error."
  },
  "transactionFee": {
    "message": "Transaction fee"
  },
  "transactionHistoryBaseFee": {
    "message": "Base Fee (GWEI)"
  },
  "transactionHistoryL1GasLabel": {
    "message": "Total L1 Gas Fee"
  },
  "transactionHistoryL2GasLimitLabel": {
    "message": "L2 Gas Limit"
  },
  "transactionHistoryL2GasPriceLabel": {
    "message": "L2 Gas Price"
  },
  "transactionHistoryMaxFeePerGas": {
    "message": "Max Fee Per Gas"
  },
  "transactionHistoryPriorityFee": {
    "message": "Priority Fee (GWEI)"
  },
  "transactionHistoryTotalGasFee": {
    "message": "Total Gas Fee"
  },
  "transactionResubmitted": {
    "message": "Transaction resubmitted with estimated gas fee increased to $1 at $2"
  },
  "transactionSubmitted": {
    "message": "Transaction submitted with estimated gas fee of $1 at $2."
  },
  "transactionUpdated": {
    "message": "Transaction updated at $2."
  },
  "transfer": {
    "message": "Transfer"
  },
  "transferBetweenAccounts": {
    "message": "Transfer between my accounts"
  },
  "transferFrom": {
    "message": "Transfer From"
  },
  "troubleConnectingToWallet": {
    "message": "We had trouble connecting to your $1, try reviewing $2 and try again.",
    "description": "$1 is the wallet device name; $2 is a link to wallet connection guide"
  },
  "troubleTokenBalances": {
    "message": "We had trouble loading your token balances. You can view them ",
    "description": "Followed by a link (here) to view token balances"
  },
  "trustSiteApprovePermission": {
    "message": "By granting permission, you are allowing the following $1 to access your funds"
  },
  "tryAgain": {
    "message": "Try again"
  },
  "tryAnywayOption": {
    "message": "I will try anyway"
  },
  "turnOnTokenDetection": {
    "message": "Turn on enhanced token detection"
  },
  "twelveHrTitle": {
    "message": "12hr:"
  },
  "txInsightsNotSupported": {
    "message": "Transaction insights not supported for this contract at this time."
  },
  "typePassword": {
    "message": "Type your MetaMask password"
  },
  "u2f": {
    "message": "U2F",
    "description": "A name on an API for the browser to interact with devices that support the U2F protocol. On some browsers we use it to connect MetaMask to Ledger devices."
  },
  "unapproved": {
    "message": "Unapproved"
  },
  "units": {
    "message": "units"
  },
  "unknown": {
    "message": "Unknown"
  },
  "unknownCameraError": {
    "message": "There was an error while trying to access your camera. Please try again..."
  },
  "unknownCameraErrorTitle": {
    "message": "Ooops! Something went wrong...."
  },
  "unknownNetwork": {
    "message": "Unknown Private Network"
  },
  "unknownQrCode": {
    "message": "Error: We couldn't identify that QR code"
  },
  "unlimited": {
    "message": "Unlimited"
  },
  "unlock": {
    "message": "Unlock"
  },
  "unlockMessage": {
    "message": "The decentralized web awaits"
  },
  "unrecognizedChain": {
    "message": "This custom network is not recognized. We recommend that you $1 before proceeding",
    "description": "$1 is a clickable link with text defined by the 'unrecognizedChanLinkText' key. The link will open to instructions for users to validate custom network details."
  },
  "unrecognizedChainLinkText": {
    "message": "verify the network details",
    "description": "Serves as link text for the 'unrecognizedChain' key. This text will be embedded inside the translation for that key."
  },
  "unsendableAsset": {
    "message": "Sending collectible (ERC-721) tokens is not currently supported",
    "description": "This is an error message we show the user if they attempt to send a collectible asset type, for which currently don't support sending"
  },
  "updatedWithDate": {
    "message": "Updated $1"
  },
  "urlErrorMsg": {
    "message": "URLs require the appropriate HTTP/HTTPS prefix."
  },
  "urlExistsErrorMsg": {
    "message": "This URL is currently used by the $1 network."
  },
  "useCollectibleDetection": {
    "message": "Autodetect NFTs"
  },
  "useCollectibleDetectionDescription": {
    "message": "Displaying NFTs media & data may expose your IP address to centralized servers. Third-party APIs (like OpenSea) are used to detect NFTs in your wallet. This exposes your account address with those services. Leave this disabled if you don’t want the app to pull data from those those services."
  },
  "usePhishingDetection": {
    "message": "Use Phishing Detection"
  },
  "usePhishingDetectionDescription": {
    "message": "Display a warning for phishing domains targeting Ethereum users"
  },
  "useTokenDetection": {
    "message": "Use Token Detection"
  },
  "useTokenDetectionDescription": {
    "message": "We use third-party APIs to detect and display new tokens sent to your wallet. Turn off if you don’t want MetaMask to pull data from those services."
  },
  "usedByClients": {
    "message": "Used by a variety of different clients"
  },
  "userAccepts": {
    "message": "I accept"
  },
  "userName": {
    "message": "Username"
  },
  "verifyThisTokenDecimalOn": {
    "message": "Token decimal can be found on $1",
    "description": "Points the user to etherscan as a place they can verify information about a token. $1 is replaced with the translation for \"etherscan\""
  },
  "verifyThisTokenOn": {
    "message": "Verify this token on $1",
    "description": "Points the user to etherscan as a place they can verify information about a token. $1 is replaced with the translation for \"etherscan\""
  },
  "verifyThisUnconfirmedTokenOn": {
    "message": "Verify this token on $1 and make sure this is the token you want to trade.",
    "description": "Points the user to etherscan as a place they can verify information about a token. $1 is replaced with the translation for \"etherscan\""
  },
  "viewAccount": {
    "message": "View Account"
  },
  "viewAllDetails": {
    "message": "View all details"
  },
  "viewContact": {
    "message": "View Contact"
  },
  "viewFullTransactionDetails": {
    "message": "View full transaction details"
  },
  "viewMore": {
    "message": "View More"
  },
  "viewOnBlockExplorer": {
    "message": "View on block explorer"
  },
  "viewOnCustomBlockExplorer": {
    "message": "View $1 at $2",
    "description": "$1 is the action type. e.g (Account, Transaction, Swap) and $2 is the Custom Block Exporer URL"
  },
  "viewOnEtherscan": {
    "message": "View $1 on Etherscan",
    "description": "$1 is the action type. e.g (Account, Transaction, Swap)"
  },
  "viewOnOpensea": {
    "message": "View on Opensea"
  },
  "viewinExplorer": {
    "message": "View $1 in Explorer",
    "description": "$1 is the action type. e.g (Account, Transaction, Swap)"
  },
  "visitWebSite": {
    "message": "Visit our web site"
  },
  "walletConnectionGuide": {
    "message": "our hardware wallet connection guide"
  },
  "walletCreationSuccessDetail": {
    "message": "You’ve successfully protected your wallet. Keep your Secret Recovery Phrase safe and secret -- it’s your responsibility!"
  },
  "walletCreationSuccessReminder1": {
    "message": "MetaMask can’t recover your Secret Recovery Phrase."
  },
  "walletCreationSuccessReminder2": {
    "message": "MetaMask will never ask you for your Secret Recovery Phrase."
  },
  "walletCreationSuccessReminder3": {
    "message": "$1 with anyone or risk your funds being stolen",
    "description": "$1 is separated as walletCreationSuccessReminder3BoldSection so that we can bold it"
  },
  "walletCreationSuccessReminder3BoldSection": {
    "message": "Never share your Secret Recovery Phrase",
    "description": "This string is localized separately from walletCreationSuccessReminder3 so that we can bold it"
  },
  "walletCreationSuccessTitle": {
    "message": "Wallet creation successful"
  },
  "walletSeedRestore": {
    "message": "Wallet Secret Recovery Phrase"
  },
  "web3ShimUsageNotification": {
    "message": "We noticed that the current website tried to use the removed window.web3 API. If the site appears to be broken, please click $1 for more information.",
    "description": "$1 is a clickable link."
  },
  "webhid": {
    "message": "WebHID",
    "description": "Refers to a interface for connecting external devices to the browser. Used for connecting ledger to the browser. Read more here https://developer.mozilla.org/en-US/docs/Web/API/WebHID_API"
  },
  "welcome": {
    "message": "Welcome to MetaMask"
  },
  "welcomeBack": {
    "message": "Welcome Back!"
  },
  "welcomeExploreDescription": {
    "message": "Store, send and spend crypto currencies and assets."
  },
  "welcomeExploreTitle": {
    "message": "Explore decentralized apps"
  },
  "welcomeLoginDescription": {
    "message": "Use your MetaMask to login to decentralized apps - no signup needed."
  },
  "welcomeLoginTitle": {
    "message": "Say hello to your wallet"
  },
  "welcomeToMetaMask": {
    "message": "Let's get started"
  },
  "welcomeToMetaMaskIntro": {
    "message": "Trusted by millions, MetaMask is a secure wallet making the world of web3 accessible to all."
  },
  "whatsNew": {
    "message": "What's new",
    "description": "This is the title of a popup that gives users notifications about new features and updates to MetaMask."
  },
  "whatsThis": {
    "message": "What's this?"
  },
  "writePhrase": {
    "message": "Write this phrase on a piece of paper and store in a secure location. If you want even more security, write it down on multiple pieces of paper and store each in 2 - 3 different locations."
  },
  "xOfY": {
    "message": "$1 of $2",
    "description": "$1 and $2 are intended to be two numbers, where $2 is a total, and $1 is a count towards that total"
  },
  "xOfYPending": {
    "message": "$1 of $2 pending",
    "description": "$1 and $2 are intended to be two numbers, where $2 is a total number of pending confirmations, and $1 is a count towards that total"
  },
  "yesLetsTry": {
    "message": "Yes, let's try"
  },
  "youNeedToAllowCameraAccess": {
    "message": "You need to allow camera access to use this feature."
  },
  "youSign": {
    "message": "You are signing"
  },
  "yourPrivateSeedPhrase": {
    "message": "Your private Secret Recovery Phrase"
  },
  "zeroGasPriceOnSpeedUpError": {
    "message": "Zero gas price on speed up"
  }
}<|MERGE_RESOLUTION|>--- conflicted
+++ resolved
@@ -922,13 +922,11 @@
   "editPermission": {
     "message": "Edit Permission"
   },
-<<<<<<< HEAD
   "editSpeedUpEditGasFeeModalTitle": {
     "message": "Edit speed up gas fee"
-=======
+  },
   "enableAutoDetect": {
     "message": " Enable Autodetect"
->>>>>>> d990cb5e
   },
   "enableFromSettings": {
     "message": " Enable it from Settings."
@@ -2295,13 +2293,11 @@
   "removeAccountDescription": {
     "message": "This account will be removed from your wallet. Please make sure you have the original Secret Recovery Phrase or private key for this imported account before continuing. You can import or create accounts again from the account drop-down. "
   },
-<<<<<<< HEAD
+  "removeNFT": {
+    "message": "Remove NFT"
+  },
   "replace": {
     "message": "replace"
-=======
-  "removeNFT": {
-    "message": "Remove NFT"
->>>>>>> d990cb5e
   },
   "requestsAwaitingAcknowledgement": {
     "message": "requests waiting to be acknowledged"
