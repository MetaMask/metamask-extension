{
  "privacyMode": {
    "message": "Privacy Mode"
  },
  "privacyModeDescription": {
    "message": "Websites must request access to view your account information."
  },
  "exposeAccounts": {
    "message": "Expose Accounts"
  },
  "exposeDescription": {
    "message": "Expose accounts to the current website. Useful for legacy dapps."
  },
  "confirmExpose": {
    "message": "Are you sure you want to expose your accounts to the current website?"
  },
  "confirmClear": {
    "message": "Are you sure you want to clear approved websites?"
  },
  "contractInteraction": {
    "message": "Contract Interaction"
  },
  "clearApprovalDataSuccess": {
    "message": "Approved website data cleared successfully."
  },
  "approvalData": {
    "message": "Privacy Data"
  },
  "approvalDataDescription": {
    "message": "Clear privacy data so all websites must request access to view account information again."
  },
  "clearApprovalData": {
    "message": "Clear Privacy Data"
  },
  "reject": {
    "message": "Reject"
  },
  "providerRequest": {
    "message": "$1 would like to connect to your account"
  },
  "providerRequestInfo": {
    "message": "This site is requesting access to view your current account address. Always make sure you trust the sites you interact with."
  },
  "accept": {
    "message": "Accept"
  },
  "acceleratingATransaction": {
    "message": "* Accelerating a transaction by using a higher gas price increases its chances of getting processed by the network faster, but it is not always guaranteed."
  },
  "accessingYourCamera": {
    "message": "Accessing your camera..."
  },
  "account": {
    "message": "Account"
  },
  "accountDetails": {
    "message": "Account Details"
  },
  "accountName": {
    "message": "Account Name"
  },
  "accountOptions": {
    "message": "Account Options"
  },
  "accountSelectionRequired": {
    "message": "You need to select an account!"
  },
  "activityLog": {
    "message": "activity log"
  },
  "address": {
    "message": "Address"
  },
<<<<<<< HEAD
  "addCustomLayer2App": {
    "message": "Add custom layer 2 App"
=======
  "advancedOptions": {
    "message": "Advanced Options"
>>>>>>> 0ad77970
  },
  "addCustomToken": {
    "message": "Add custom token"
  }, 
  "addLayer2App": {
    "message": "Add Layer 2 App"
  },
  "addLayer2Apps": {
    "message": "Add Layer 2 Apps"
  },
  "addToken": {
    "message": "Add Token"
  },
  "addTokens": {
    "message": "Add Tokens"
  },
  "addSuggestedTokens": {
    "message": "Add Suggested Tokens"
  },
  "addAcquiredTokens": {
    "message": "Add the tokens you've acquired using MetaMask"
  },
  "advanced": {
    "message": "Advanced"
  },
  "amount": {
    "message": "Amount"
  },
  "amountPlusGas": {
    "message": "Amount + Gas"
  },
  "amountPlusTxFee": {
    "message": "Amount + TX Fee"
  },
  "appDescription": {
    "message": "An Ethereum Wallet in your Browser",
    "description": "The description of the application"
  },
  "appName": {
    "message": "MetaMask",
    "description": "The name of the application"
  },
  "approve": {
    "message": "Approve"
  },
  "approved": {
    "message": "Approved"
  },
  "attemptingConnect": {
    "message": "Attempting to connect to blockchain."
  },
  "attemptToCancel": {
    "message": "Attempt to Cancel?"
  },
  "attemptToCancelDescription": {
    "message": "Submitting this attempt does not guarantee your original transaction will be cancelled. If the cancellation attempt is successful, you will be charged the transaction fee above."
  },
  "attributions": {
    "message": "Attributions"
  },
  "available": {
    "message": "Available"
  },
  "average": {
    "message": "Average"
  },
  "back": {
    "message": "Back"
  },
  "balance": {
    "message": "Balance"
  },
  "balances": {
    "message": "Token balance(s)"
  },
  "balanceIsInsufficientGas": {
    "message": "Insufficient balance for current gas total"
  },
  "basic": {
    "message": "Basic"
  },
  "beta": {
    "message": "BETA"
  },
  "betweenMinAndMax": {
    "message": "must be greater than or equal to $1 and less than or equal to $2.",
    "description": "helper for inputting hex as decimal input"
  },
  "blockiesIdenticon": {
    "message": "Use Blockies Identicon"
  },
  "borrowDharma": {
    "message": "Borrow With Dharma (Beta)"
  },
  "browserNotSupported": {
    "message": "Your Browser is not supported..."
  },
  "builtInCalifornia": {
    "message": "MetaMask is designed and built in California."
  },
  "buy": {
    "message": "Buy"
  },
  "buyCoinbase": {
    "message": "Buy on Coinbase"
  },
  "buyCoinbaseExplainer": {
    "message": "Coinbase is the world’s most popular way to buy and sell Bitcoin, Ethereum, and Litecoin."
  },
  "bytes": {
    "message": "Bytes"
  },
  "ok": {
    "message": "Ok"
  },
  "cancel": {
    "message": "Cancel"
  },
  "cancelAttempt": {
    "message": "Cancel Attempt"
  },
  "cancellationGasFee": {
    "message": "Cancellation Gas Fee"
  },
  "cancelled": {
    "message": "Cancelled"
  },
  "cancelN": {
    "message": "Cancel all $1 transactions"
  },
  "classicInterface": {
    "message": "Use classic interface"
  },
  "clickCopy": {
    "message": "Click to Copy"
  },
  "clickToAdd": {
    "message": "Click on $1 to add them to your account"
  },
  "close": {
    "message": "Close"
  },
  "chromeRequiredForHardwareWallets": {
    "message": "You need to use MetaMask on Google Chrome in order to connect to your Hardware Wallet."
  },
  "confirm": {
    "message": "Confirm"
  },
  "confirmationTime": {
    "message": "Confirmation time (sec)"
  },
  "confirmed": {
    "message": "Confirmed"
  },
  "confirmContract": {
    "message": "Confirm Contract"
  },
  "confirmPassword": {
    "message": "Confirm Password"
  },
  "confirmTransaction": {
    "message": "Confirm Transaction"
  },
  "connectHardwareWallet": {
    "message": "Connect Hardware Wallet"
  },
  "connect": {
    "message": "Connect"
  },
  "connectRequest": {
    "message": "Connect Request"
  },
  "connecting": {
    "message": "Connecting..."
  },
  "connectingTo": {
    "message": "Connecting to $1"
  },
  "connectingToKovan": {
    "message": "Connecting to Kovan Test Network"
  },
  "connectingToMainnet": {
    "message": "Connecting to Main Ethereum Network"
  },
  "connectingToRopsten": {
    "message": "Connecting to Ropsten Test Network"
  },
  "connectingToRinkeby": {
    "message": "Connecting to Rinkeby Test Network"
  },
  "connectingToUnknown": {
    "message": "Connecting to Unknown Network"
  },
  "connectToLedger": {
    "message": "Connect to Ledger"
  },
  "connectToTrezor": {
    "message": "Connect to Trezor"
  },
  "continue": {
    "message": "Continue"
  },
  "continueToCoinbase": {
    "message": "Continue to Coinbase"
  },
  "contractDeployment": {
    "message": "Contract Deployment"
  },
  "conversionProgress": {
    "message": "Conversion in progress"
  },
  "copiedButton": {
    "message": "Copied"
  },
  "copiedClipboard": {
    "message": "Copied to Clipboard"
  },
  "copiedExclamation": {
    "message": "Copied!"
  },
  "copiedSafe": {
    "message": "I've copied it somewhere safe"
  },
  "copy": {
    "message": "Copy"
  },
  "copyAddress": {
    "message": "Copy address to clipboard"
  },
  "copyToClipboard": {
    "message": "Copy to clipboard"
  },
  "copyButton": {
    "message": " Copy "
  },
  "copyPrivateKey": {
    "message": "This is your private key (click to copy)"
  },
  "create": {
    "message": "Create"
  },
  "createAccount": {
    "message": "Create Account"
  },
  "createDen": {
    "message": "Create"
  },
  "crypto": {
    "message": "Crypto",
    "description": "Exchange type (cryptocurrencies)"
  },
  "currencyConversion": {
    "message": "Currency Conversion"
  },
  "currentLanguage": {
    "message": "Current Language"
  },
  "currentNetwork": {
    "message": "Current Network"
  },
  "currentRpc": {
    "message": "Current RPC"
  },
  "customGas": {
    "message": "Customize Gas"
  },
<<<<<<< HEAD
  "customLayer2App": {
    "message": "Custom Layer 2 App"
=======
  "customGasSubTitle": {
    "message": "Increasing fee may decrease processing times, but it is not guaranteed."
>>>>>>> 0ad77970
  },
  "customToken": {
    "message": "Custom Token"
  },
  "customize": {
    "message": "Customize"
  },
  "customRPC": {
    "message": "Custom RPC"
  },
  "decimalsMustZerotoTen": {
    "message": "Decimals must be at least 0, and not over 36."
  },
  "decimal": {
    "message": "Decimals of Precision"
  },
  "defaultNetwork": {
    "message": "The default network for Ether transactions is Main Net."
  },
  "denExplainer": {
    "message": "Your DEN is your password-encrypted storage within MetaMask."
  },
  "deposit": {
    "message": "Deposit"
  },
  "depositBTC": {
    "message": "Deposit your BTC to the address below:"
  },
  "depositCoin": {
    "message": "Deposit your $1 to the address below",
    "description": "Tells the user what coin they have selected to deposit with shapeshift"
  },
  "depositEth": {
    "message": "Deposit Eth"
  },
  "depositEther": {
    "message": "Deposit Ether"
  },
  "depositFiat": {
    "message": "Deposit with Fiat"
  },
  "depositFromAccount": {
    "message": "Deposit from another account"
  },
  "depositShapeShift": {
    "message": "Deposit with ShapeShift"
  },
  "depositShapeShiftExplainer": {
    "message": "If you own other cryptocurrencies, you can trade and deposit Ether directly into your MetaMask wallet. No Account Needed."
  },
  "details": {
    "message": "Details"
  },
  "directDeposit": {
    "message": "Direct Deposit"
  },
  "directDepositEther": {
    "message": "Directly Deposit Ether"
  },
  "directDepositEtherExplainer": {
    "message": "If you already have some Ether, the quickest way to get Ether in your new wallet by direct deposit."
  },
  "done": {
    "message": "Done"
  },
  "downloadGoogleChrome": {
    "message": "Download Google Chrome"
  },
  "downloadStateLogs": {
    "message": "Download State Logs"
  },
  "dontHaveAHardwareWallet": {
    "message": "Don’t have a hardware wallet?"
  },
  "dropped": {
    "message": "Dropped"
  },
  "edit": {
    "message": "Edit"
  },
  "editAccountName": {
    "message": "Edit Account Name"
  },
  "editingTransaction": {
    "message": "Make changes to your transaction"
  },
  "emailUs": {
    "message": "Email us!"
  },
  "encryptNewDen": {
    "message": "Encrypt your new DEN"
  },
  "ensNameNotFound": {
    "message": "ENS name not found"
  },
  "enterPassword": {
    "message": "Enter password"
  },
  "enterPasswordConfirm": {
    "message": "Enter your password to confirm"
  },
  "enterPasswordContinue": {
    "message": "Enter password to continue"
  },
  "eth": {
    "message": "ETH"
  },
  "etherscanView": {
    "message": "View account on Etherscan"
  },
  "estimatedProcessingTimes": {
    "message": "Estimated Processing Times"
  },
  "exchangeRate": {
    "message": "Exchange Rate"
  },
  "expandView": {
    "message": "Expand View"
  },
  "exportPrivateKey": {
    "message": "Export Private Key"
  },
  "exportPrivateKeyWarning": {
    "message": "Export private keys at your own risk."
  },
  "failed": {
    "message": "Failed"
  },
  "fast": {
    "message": "Fast"
  },
  "faster": {
    "message": "Faster"
  },
  "fastest": {
    "message": "Fastest"
  },
  "feeChartTitle": {
    "message": "Live Transaction Fee Predictions"
  },
  "fiat": {
    "message": "Fiat",
    "description": "Exchange type"
  },
  "fileImportFail": {
    "message": "File import not working? Click here!",
    "description": "Helps user import their account from a JSON file"
  },
  "followTwitter": {
    "message": "Follow us on Twitter"
  },
  "forgetDevice": {
    "message": "Forget this device"
  },
  "from": {
    "message": "From"
  },
  "fromToSame": {
    "message": "From and To address cannot be the same"
  },
  "fromShapeShift": {
    "message": "From ShapeShift"
  },
  "functionType": {
    "message": "Function Type"
  },
  "gas": {
    "message": "Gas",
    "description": "Short indication of gas cost"
  },
  "gasFee": {
    "message": "Gas Fee"
  },
  "gasLimit": {
    "message": "Gas Limit"
  },
  "gasLimitCalculation": {
    "message": "We calculate the suggested gas limit based on network success rates."
  },
  "gasLimitRequired": {
    "message": "Gas Limit Required"
  },
  "gasLimitTooLow": {
    "message": "Gas limit must be at least 21000"
  },
  "gasUsed": {
    "message": "Gas Used"
  },
  "generatingSeed": {
    "message": "Generating Seed..."
  },
  "gasPrice": {
    "message": "Gas Price (GWEI)"
  },
  "gasPriceExtremelyLow": {
    "message": "Gas Price Extremely Low"
  },
  "gasPriceNoDenom": {
    "message": "Gas Price"
  },
  "gasPriceCalculation": {
    "message": "We calculate the suggested gas prices based on network success rates."
  },
  "gasPriceRequired": {
    "message": "Gas Price Required"
  },
  "generatingTransaction": {
    "message": "Generating transaction"
  },
  "getEther": {
    "message": "Get Ether"
  },
  "getEtherFromFaucet": {
    "message": "Get Ether from a faucet for the $1",
    "description": "Displays network name for Ether faucet"
  },
  "getHelp": {
    "message": "Get Help."
  },
  "greaterThanMin": {
    "message": "must be greater than or equal to $1.",
    "description": "helper for inputting hex as decimal input"
  },
  "hardware": {
    "message": "hardware"
  },
  "hardwareWalletConnected": {
    "message": "Hardware wallet connected"
  },
  "hardwareWallets": {
    "message": "Connect a hardware wallet"
  },
  "hardwareWalletsMsg": {
    "message": "Select a hardware wallet you'd like to use with MetaMask"
  },
  "havingTroubleConnecting": {
    "message": "Having trouble connecting?"
  },
  "here": {
    "message": "here",
    "description": "as in -click here- for more information (goes with troubleTokenBalances)"
  },
  "hereList": {
    "message": "Here's a list!!!!"
  },
  "hexData": {
    "message": "Hex Data"
  },
  "hide": {
    "message": "Hide"
  },
  "hideLayer2App": {
    "message": "Hide Layer 2 App"
  },
  "hideToken": {
    "message": "Hide Token"
  },
  "hideTokenPrompt": {
    "message": "Hide Token?"
  },
  "history": {
    "message": "History"
  },
  "howToDeposit": {
    "message": "How would you like to deposit Ether?"
  },
  "holdEther": {
    "message": "It allows you to hold ether & tokens, and serves as your bridge to decentralized applications."
  },
  "import": {
    "message": "Import",
    "description": "Button to import an account from a selected file"
  },
  "importAccount": {
    "message": "Import Account"
  },
  "importAccountMsg": {
    "message": " Imported accounts will not be associated with your originally created MetaMask account seedphrase. Learn more about imported accounts "
  },
  "importAnAccount": {
    "message": "Import an account"
  },
  "importDen": {
    "message": "Import Existing DEN"
  },
  "imported": {
    "message": "Imported",
    "description": "status showing that an account has been fully loaded into the keyring"
  },
  "importUsingSeed": {
    "message": "Import using account seed phrase"
  },
  "info": {
    "message": "Info"
  },
  "infoHelp": {
    "message": "Info & Help"
  },
  "initialTransactionConfirmed": {
    "message": "Your initial transaction was confirmed by the network. Click OK to go back."
  },
  "insufficientBalance": {
    "message": "Insufficient balance."
  },
  "insufficientFunds": {
    "message": "Insufficient funds."
  },
  "insufficientTokens": {
    "message": "Insufficient tokens."
  },
  "invalidAddress": {
    "message": "Invalid address"
  },
  "invalidAddressRecipient": {
    "message": "Recipient address is invalid"
  },
  "invalidGasParams": {
    "message": "Invalid Gas Parameters"
  },
  "invalidInput": {
    "message": "Invalid input."
  },
  "invalidRequest": {
    "message": "Invalid Request"
  },
  "invalidRPC": {
    "message": "Invalid RPC URL"
  },
  "invalidSeedPhrase": {
    "message": "Invalid seed phrase"
  },
  "jsonFail": {
    "message": "Something went wrong. Please make sure your JSON file is properly formatted."
  },
  "jsonFile": {
    "message": "JSON File",
    "description": "format for importing an account"
  },
  "keepTrackTokens": {
    "message": "Keep track of the tokens you’ve bought with your MetaMask account."
  },
  "kovan": {
    "message": "Kovan Test Network"
  },
  "knowledgeDataBase": {
    "message": "Visit our Knowledge Base"
  },
  "max": {
    "message": "Max"
  },
  "layer2App": {
    "message": "Layer 2 App"
  },
  "layer2AppAddress": {
    "message": "Layer 2 App Address"
  },
  "layer2AppSymbol": {
    "message": "Layer 2 App Symbol"
  },
  "learnMore": {
    "message": "Learn more"
  },
  "ledgerAccountRestriction": {
    "message": "You need to make use your last account before you can add a new one."
  },
  "lessThanMax": {
    "message": "must be less than or equal to $1.",
    "description": "helper for inputting hex as decimal input"
  },
  "likeToAddLayer2Apps": {
    "message": "Would you like to add these layer 2 apps?"
  },
  "likeToAddTokens": {
    "message": "Would you like to add these tokens?"
  },
  "links": {
    "message": "Links"
  },
  "limit": {
    "message": "Limit"
  },
  "liveGasPricePredictions": {
    "message": "Live Gas Price Predictions"
  },
  "loading": {
    "message": "Loading..."
  },
  "loadingLayer2Apps": {
    "message": "Loading Layer 2 Apps..."
  },
  "loadingTokens": {
    "message": "Loading Tokens..."
  },
  "localhost": {
    "message": "Localhost 8545"
  },
  "login": {
    "message": "Log In"
  },
  "logout": {
    "message": "Log out"
  },
  "loose": {
    "message": "Loose"
  },
  "loweCaseWords": {
    "message": "seed words only have lowercase characters"
  },
  "mainnet": {
    "message": "Main Ethereum Network"
  },
  "menu": {
    "message": "Menu"
  },
  "message": {
    "message": "Message"
  },
  "metamaskDescription": {
    "message": "MetaMask is a secure identity vault for Ethereum."
  },
  "metamaskSeedWords": {
    "message": "MetaMask Seed Words"
  },
  "metamaskVersion": {
    "message": "MetaMask Version"
  },
  "min": {
    "message": "Minimum"
  },
  "missingYourTokens": {
    "message": "Don't see your tokens?"
  },
  "minutesShorthand": {
    "message": "Min"
  },
  "myAccounts": {
    "message": "My Accounts"
  },
  "mustSelectOne": {
    "message": "Must select at least 1 token."
  },
  "needEtherInWallet": {
    "message": "To interact with decentralized applications using MetaMask, you’ll need Ether in your wallet."
  },
  "needImportFile": {
    "message": "You must select a file to import.",
    "description": "User is important an account and needs to add a file to continue"
  },
  "needImportPassword": {
    "message": "You must enter a password for the selected file.",
    "description": "Password and file needed to import an account"
  },
  "negativeETH": {
    "message": "Can not send negative amounts of ETH."
  },
  "networks": {
    "message": "Networks"
  },
  "nevermind": {
    "message": "Nevermind"
  },
  "newAccount": {
    "message": "New Account"
  },
  "newAccountNumberName": {
    "message": "Account $1",
    "description": "Default name of next account to be created on create account screen"
  },
  "newContract": {
    "message": "New Contract"
  },
  "newPassword": {
    "message": "New Password (min 8 chars)"
  },
  "newPassword8Chars": {
    "message": "New Password (min 8 chars)"
  },
  "newRecipient": {
    "message": "New Recipient"
  },
  "newNetwork": {
    "message": "New Network"
  },
  "rpcURL": {
    "message": "New RPC URL"
  },
  "showAdvancedOptions": {
    "message": "Show Advanced Options"
  },
  "hideAdvancedOptions": {
    "message": "Hide Advanced Options"
  },
  "optionalChainId": {
    "message": "ChainID (optional)"
  },
  "optionalSymbol": {
    "message": "Symbol (optional)"
  },
  "optionalNickname": {
    "message": "Nickname (optional)"
  },
  "newTotal": {
    "message": "New Total"
  },
  "newTransactionFee": {
    "message": "New Transaction Fee"
  },
  "next": {
    "message": "Next"
  },
  "noAddressForName": {
    "message": "No address has been set for this name."
  },
  "noDeposits": {
    "message": "No deposits received"
  },
  "noConversionRateAvailable": {
    "message": "No Conversion Rate Available"
  },
  "noTransactionHistory": {
    "message": "No transaction history."
  },
  "noTransactions": {
    "message": "You have no transactions"
  },
  "notFound": {
    "message": "Not Found"
  },
  "notStarted": {
    "message": "Not Started"
  },
  "noWebcamFoundTitle": {
    "message": "Webcam not found"
  },
  "noWebcamFound": {
    "message": "Your computer's webcam was not found. Please try again."
  },
  "ofTextNofM": {
    "message": "of"
  },
  "oldUI": {
    "message": "Old UI"
  },
  "oldUIMessage": {
    "message": "You have returned to the old UI. You can switch back to the New UI through the option in the top right dropdown menu."
  },
  "onlySendToEtherAddress": {
    "message": "Only send ETH to an Ethereum address."
  },
  "onlySendTokensToAccountAddress": {
    "message": "Only send $1 to an Ethereum account address.",
    "description": "displays token symbol"
  },
  "openInTab": {
    "message": "Open in tab"
  },
  "or": {
    "message": "or",
    "description": "choice between creating or importing a new account"
  },
  "orderOneHere": {
    "message": "Order a Trezor or Ledger and keep your funds in cold storage"
  },
  "origin": {
    "message": "Origin"
  },
  "outgoing": {
    "message": "Outgoing"
  },
  "parameters": {
    "message": "Parameters"
  },
  "originalTotal": {
    "message": "Original Total"
  },
  "password": {
    "message": "Password"
  },
  "passwordCorrect": {
    "message": "Please make sure your password is correct."
  },
  "passwordsDontMatch": {
    "message": "Passwords Don't Match"
  },
  "passwordMismatch": {
    "message": "passwords don't match",
    "description": "in password creation process, the two new password fields did not match"
  },
  "passwordNotLongEnough": {
    "message": "Password not long enough"
  },
  "passwordShort": {
    "message": "password not long enough",
    "description": "in password creation process, the password is not long enough to be secure"
  },
  "pastePrivateKey": {
    "message": "Paste your private key string here:",
    "description": "For importing an account from a private key"
  },
  "pasteSeed": {
    "message": "Paste your seed phrase here!"
  },
  "pending": {
    "message": "pending"
  },
  "personalAddressDetected": {
    "message": "Personal address detected. Input the token contract address."
  },
  "pleaseReviewTransaction": {
    "message": "Please review your transaction."
  },
  "popularTokens": {
    "message": "Popular Tokens"
  },
  "prev": {
    "message": "Prev"
  },
  "primaryCurrencySetting": {
    "message": "Primary Currency"
  },
  "primaryCurrencySettingDescription": {
    "message": "Select native to prioritize displaying values in the native currency of the chain (e.g. ETH). Select Fiat to prioritize displaying values in your selected fiat currency."
  },
  "privacyMsg": {
    "message": "Privacy Policy"
  },
  "privateKey": {
    "message": "Private Key",
    "description": "select this type of file to use to import an account"
  },
  "privateKeyWarning": {
    "message": "Warning: Never disclose this key. Anyone with your private keys can steal any assets held in your account."
  },
  "privateNetwork": {
    "message": "Private Network"
  },
  "qrCode": {
    "message": "Show QR Code"
  },
  "queue": {
    "message": "Queue"
  },
  "readdToken": {
    "message": "You can add this token back in the future by going go to “Add token” in your accounts options menu."
  },
  "readMore": {
    "message": "Read more here."
  },
  "readMore2": {
    "message": "Read more."
  },
  "receive": {
    "message": "Receive"
  },
  "recipientAddress": {
    "message": "Recipient Address"
  },
  "refundAddress": {
    "message": "Your Refund Address"
  },
  "rejectAll": {
    "message": "Reject All"
  },
  "rejectTxsN": {
    "message": "Reject $1 transactions"
  },
  "rejectTxsDescription": {
    "message": "You are about to batch reject $1 transactions."
  },
  "rejected": {
    "message": "Rejected"
  },
  "reset": {
    "message": "Reset"
  },
  "resetAccount": {
    "message": "Reset Account"
  },
  "resetAccountDescription": {
    "message": "Resetting your account will clear your transaction history."
  },
  "restoreFromSeed": {
    "message": "Restore account?"
  },
  "restoreVault": {
    "message": "Restore Vault"
  },
  "restoreAccountWithSeed": {
    "message": "Restore your Account with Seed Phrase"
  },
  "requestsAwaitingAcknowledgement": {
    "message": "requests waiting to be acknowledged"
  },
  "required": {
    "message": "Required"
  },
  "retryWithMoreGas": {
    "message": "Retry with a higher gas price here"
  },
  "restore": {
    "message": "Restore"
  },
  "revealSeedWords": {
    "message": "Reveal Seed Words"
  },
  "revealSeedWordsTitle": {
    "message": "Seed Phrase"
  },
  "revealSeedWordsDescription": {
    "message": "If you ever change browsers or move computers, you will need this seed phrase to access your accounts. Save them somewhere safe and secret."
  },
  "revealSeedWordsWarningTitle": {
    "message": "DO NOT share this phrase with anyone!"
  },
  "revealSeedWordsWarning": {
    "message": "These words can be used to steal all your accounts."
  },
  "revert": {
    "message": "Revert"
  },
  "remove": {
    "message": "remove"
  },
  "removeAccount": {
    "message": "Remove account"
  },
  "removeAccountDescription": {
    "message": "This account will be removed from your wallet. Please make sure you have the original seed phrase or private key for this imported account before continuing. You can import or create accounts again from the account drop-down. "
  },
  "readyToConnect": {
    "message": "Ready to Connect?"
  },
  "rinkeby": {
    "message": "Rinkeby Test Network"
  },
  "ropsten": {
    "message": "Ropsten Test Network"
  },
  "rpc": {
    "message": "Custom RPC"
  },
  "sampleAccountName": {
    "message": "E.g. My new account",
    "description": "Help user understand concept of adding a human-readable name to their account"
  },
  "save": {
    "message": "Save"
  },
  "slow": {
    "message": "Slow"
  },
  "slower": {
    "message": "Slower"
  },
  "saveAsCsvFile": {
    "message": "Save as CSV File"
  },
  "saveAsFile": {
    "message": "Save as File",
    "description": "Account export process"
  },
  "saveSeedAsFile": {
    "message": "Save Seed Words As File"
  },
  "scanInstructions": {
    "message": "Place the QR code in front of your camera"
  },
  "scanQrCode": {
    "message": "Scan QR Code"
  },
  "search": {
    "message": "Search"
  },
  "searchResults": {
    "message": "Search Results"
  },
  "secretPhrase": {
    "message": "Enter your secret twelve word phrase here to restore your vault."
  },
  "secondsShorthand": {
    "message": "Sec"
  },
  "seedPhraseReq": {
    "message": "Seed phrases are 12 words long"
  },
  "select": {
    "message": "Select"
  },
  "selectCurrency": {
    "message": "Select Currency"
  },
  "selectLocale": {
    "message": "Select Locale"
  },
  "selectService": {
    "message": "Select Service"
  },
  "selectType": {
    "message": "Select Type"
  },
  "send": {
    "message": "Send"
  },
  "sendAmount": {
    "message": "Send Amount"
  },
  "sendETH": {
    "message": "Send ETH"
  },
  "sendTokens": {
    "message": "Send Tokens"
  },
  "sentEther": {
    "message": "sent ether"
  },
  "sentTokens": {
    "message": "sent tokens"
  },
  "separateEachWord": {
    "message": "Separate each word with a single space"
  },
  "searchTokens": {
    "message": "Search Tokens"
  },
  "selectAnAddress": {
    "message": "Select an Address"
  },
  "selectAnAccount": {
    "message": "Select an Account"
  },
  "selectAnAccountHelp": {
    "message": "Select the account to view in MetaMask"
  },
  "selectAHigherGasFee": {
    "message": "Select a higher gas fee to accelerate the processing of your transaction.*"
  },
  "selectHdPath": {
    "message": "Select HD Path"
  },
  "selectPathHelp": {
    "message": "If you don't see your existing Ledger accounts below, try switching paths to \"Legacy (MEW / MyCrypto)\""
  },
  "sendTokensAnywhere": {
    "message": "Send Tokens to anyone with an Ethereum account"
  },
  "settings": {
    "message": "Settings"
  },
  "shapeshiftBuy": {
    "message": "Buy with Shapeshift"
  },
  "showPrivateKeys": {
    "message": "Show Private Keys"
  },
  "showQRCode": {
    "message": "Show QR Code"
  },
  "showHexData": {
    "message": "Show Hex Data"
  },
  "showHexDataDescription": {
    "message": "Select this to show the hex data field on the send screen"
  },
  "sign": {
    "message": "Sign"
  },
  "signatureRequest": {
    "message": "Signature Request"
  },
  "signed": {
    "message": "Signed"
  },
  "signMessage": {
    "message": "Sign Message"
  },
  "signNotice": {
    "message": "Signing this message can have \ndangerous side effects. Only sign messages from \nsites you fully trust with your entire account.\n This dangerous method will be removed in a future version. "
  },
  "sigRequest": {
    "message": "Signature Request"
  },
  "sigRequested": {
    "message": "Signature Requested"
  },
  "somethingWentWrong": {
    "message": "Oops! Something went wrong."
  },
  "spaceBetween": {
    "message": "there can only be a space between words"
  },
  "speedUp": {
    "message": "speed up"
  },
  "speedUpTitle": {
    "message": "Speed Up Transaction"
  },
  "speedUpSubtitle": {
    "message": "Increase your gas price to attempt to overwrite and speed up your transaction"
  },
  "speedUpCancellation": {
    "message": "Speed up this cancellation"
  },
  "speedUpTransaction": {
    "message": "Speed up this transaction"
  },
  "switchNetworks": {
    "message": "Switch Networks"
  },
  "status": {
    "message": "Status"
  },
  "stateLogs": {
    "message": "State Logs"
  },
  "stateLogsDescription": {
    "message": "State logs contain your public account addresses and sent transactions."
  },
  "stateLogError": {
    "message": "Error in retrieving state logs."
  },
  "step1HardwareWallet": {
    "message": "1. Connect Hardware Wallet"
  },
  "step1HardwareWalletMsg": {
    "message": "Connect your hardware wallet directly to your computer."
  },
  "step2HardwareWallet": {
    "message": "2. Select an Account"
  },
  "step2HardwareWalletMsg": {
    "message": "Select the account you want to view. You can only choose one at a time."
  },
  "step3HardwareWallet": {
    "message": "3. Start using dApps and more!"
  },
  "step3HardwareWalletMsg": {
    "message": "Use your hardware account like you would with any Ethereum account. Log in to dApps, send Eth, buy and store ERC20 tokens and Non-Fungible tokens like CryptoKitties."
  },
  "submit": {
    "message": "Submit"
  },
  "submitted": {
    "message": "Submitted"
  },
  "supportCenter": {
    "message": "Visit our Support Center"
  },
  "symbolBetweenZeroTwelve": {
    "message": "Symbol must be between 0 and 12 characters."
  },
  "takesTooLong": {
    "message": "Taking too long?"
  },
  "terms": {
    "message": "Terms of Use"
  },
  "testFaucet": {
    "message": "Test Faucet"
  },
  "to": {
    "message": "To"
  },
  "toETHviaShapeShift": {
    "message": "$1 to ETH via ShapeShift",
    "description": "system will fill in deposit type in start of message"
  },
  "token": {
    "message": "Token"
  },
  "tokenAddress": {
    "message": "Token Address"
  },
  "tokenAlreadyAdded": {
    "message": "Token has already been added."
  },
  "tokenBalance": {
    "message": "Your Token Balance is:"
  },
  "tokenSelection": {
    "message": "Search for tokens or select from our list of popular tokens."
  },
  "tokenSymbol": {
    "message": "Token Symbol"
  },
  "tokenWarning1": {
    "message": "Keep track of the tokens you’ve bought with your MetaMask account. If you bought tokens using a different account, those tokens will not appear here."
  },
  "total": {
    "message": "Total"
  },
  "transaction": {
    "message": "transaction"
  },
  "transactionConfirmed": {
    "message": "Transaction confirmed at $2."
  },
  "transactionCreated": {
    "message": "Transaction created with a value of $1 at $2."
  },
  "transactionWithNonce": {
    "message": "Transaction $1"
  },
  "transactionDropped": {
    "message": "Transaction dropped at $2."
  },
  "transactionSubmitted": {
    "message": "Transaction submitted with gas fee of $1 at $2."
  },
  "transactionResubmitted": {
    "message": "Transaction resubmitted with gas fee increased to $1 at $2"
  },
  "transactionUpdated": {
    "message": "Transaction updated at $2."
  },
  "transactionUpdatedGas": {
    "message": "Transaction updated with a gas fee of $1 at $2."
  },
  "transactionErrored": {
    "message": "Transaction encountered an error."
  },
  "transactionCancelAttempted": {
    "message": "Transaction cancel attempted with gas fee of $1 at $2"
  },
  "transactionCancelSuccess": {
    "message": "Transaction successfully cancelled at $2"
  },
  "transactions": {
    "message": "transactions"
  },
  "transactionError": {
    "message": "Transaction Error. Exception thrown in contract code."
  },
  "transactionErrorNoContract": {
    "message": "Trying to call a function on a non-contract address."
  },
  "transactionFee": {
    "message": "Transaction Fee"
  },
  "transactionMemo": {
    "message": "Transaction memo (optional)"
  },
  "transactionNumber": {
    "message": "Transaction Number"
  },
  "transactionTime": {
    "message": "Transaction Time"
  },
  "transfer": {
    "message": "Transfer"
  },
  "transferFrom": {
    "message": "Transfer From"
  },
  "transfers": {
    "message": "Transfers"
  },
  "trezorHardwareWallet": {
    "message": "TREZOR Hardware Wallet"
  },
  "troubleTokenBalances": {
    "message": "We had trouble loading your token balances. You can view them ",
    "description": "Followed by a link (here) to view token balances"
  },
  "tryAgain": {
    "message": "Try again"
  },
  "twelveWords": {
    "message": "These 12 words are the only way to restore your MetaMask accounts.\nSave them somewhere safe and secret."
  },
  "typePassword": {
    "message": "Type your MetaMask password"
  },
  "uiWelcome": {
    "message": "Welcome to the New UI (Beta)"
  },
  "uiWelcomeMessage": {
    "message": "You are now using the new MetaMask UI."
  },
  "unapproved": {
    "message": "Unapproved"
  },
  "unavailable": {
    "message": "Unavailable"
  },
  "units": {
    "message": "units"
  },
  "unknown": {
    "message": "Unknown"
  },
  "unknownNetwork": {
    "message": "Unknown Private Network"
  },
  "unknownNetworkId": {
    "message": "Unknown network ID"
  },
  "unknownQrCode": {
    "message": "Error: We couldn't identify that QR code"
  },
  "unknownCameraErrorTitle": {
    "message": "Ooops! Something went wrong...."
  },
  "unknownCameraError": {
    "message": "There was an error while trying to access your camera. Please try again..."
  },
  "unlock": {
    "message": "Unlock"
  },
  "unlockMessage": {
    "message": "The decentralized web awaits"
  },
  "updatedWithDate": {
    "message": "Updated $1"
  },
  "uriErrorMsg": {
    "message": "URIs require the appropriate HTTP/HTTPS prefix."
  },
  "usaOnly": {
    "message": "USA only",
    "description": "Using this exchange is limited to people inside the USA"
  },
  "usedByClients": {
    "message": "Used by a variety of different clients"
  },
  "useOldUI": {
    "message": "Use old UI"
  },
  "validFileImport": {
    "message": "You must select a valid file to import."
  },
  "vaultCreated": {
    "message": "Vault Created"
  },
  "viewAccount": {
    "message": "View Account"
  },
  "viewOnEtherscan": {
    "message": "View on Etherscan"
  },
  "visitWebSite": {
    "message": "Visit our web site"
  },
  "walletSeed": {
    "message": "Wallet Seed"
  },
  "warning": {
    "message": "Warning"
  },
  "welcomeBack": {
    "message": "Welcome Back!"
  },
  "welcome": {
    "message": "Welcome to MetaMask"
  },
  "whatsThis": {
    "message": "What's this?"
  },
  "yesLetsTry": {
    "message": "Yes, let's try"
  },
  "youNeedToAllowCameraAccess": {
    "message": "You need to allow camera access to use this feature."
  },
  "yourSigRequested": {
    "message": "Your signature is being requested"
  },
  "youSign": {
    "message": "You are signing"
  },
  "yourPrivateSeedPhrase": {
    "message": "Your private seed phrase"
  },
  "zeroGasPriceOnSpeedUpError": {
    "message":"Zero gas price on speed up"
  }
}<|MERGE_RESOLUTION|>--- conflicted
+++ resolved
@@ -71,13 +71,8 @@
   "address": {
     "message": "Address"
   },
-<<<<<<< HEAD
-  "addCustomLayer2App": {
-    "message": "Add custom layer 2 App"
-=======
   "advancedOptions": {
     "message": "Advanced Options"
->>>>>>> 0ad77970
   },
   "addCustomToken": {
     "message": "Add custom token"
@@ -344,13 +339,8 @@
   "customGas": {
     "message": "Customize Gas"
   },
-<<<<<<< HEAD
-  "customLayer2App": {
-    "message": "Custom Layer 2 App"
-=======
   "customGasSubTitle": {
     "message": "Increasing fee may decrease processing times, but it is not guaranteed."
->>>>>>> 0ad77970
   },
   "customToken": {
     "message": "Custom Token"
