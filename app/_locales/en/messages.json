{
  "CSS_loadingTakingTooLongActionText": {
    "message": "Relaunch MetaMask if the problem persists.",
    "description": "Second line of the message that is shown when the initial loading of the MetaMask UI takes a very long time."
  },
  "CSS_loadingTakingTooLongMessageText": {
    "message": "Loading is taking longer than usual.",
    "description": "First line of the message that is shown when the initial loading of the MetaMask UI takes a very long time."
  },
  "QRHardwareInvalidTransactionTitle": {
    "message": "Error"
  },
  "QRHardwareMismatchedSignId": {
    "message": "Incongruent transaction data. Please check the transaction details."
  },
  "QRHardwarePubkeyAccountOutOfRange": {
    "message": "No more accounts. If you would like to access another account unlisted below, please reconnect your hardware wallet and select it."
  },
  "QRHardwareScanInstructions": {
    "message": "Place the QR code in front of your camera. The screen is blurred, but it will not affect the reading."
  },
  "QRHardwareSignRequestCancel": {
    "message": "Reject"
  },
  "QRHardwareSignRequestDescription": {
    "message": "After you’ve signed with your wallet, click on 'Get Signature' to receive the signature"
  },
  "QRHardwareSignRequestGetSignature": {
    "message": "Get signature"
  },
  "QRHardwareSignRequestSubtitle": {
    "message": "Scan the QR code with your wallet"
  },
  "QRHardwareSignRequestTitle": {
    "message": "Request signature"
  },
  "QRHardwareUnknownQRCodeTitle": {
    "message": "Error"
  },
  "QRHardwareUnknownWalletQRCode": {
    "message": "Invalid QR code. Please scan the sync QR code of the hardware wallet."
  },
  "QRHardwareWalletImporterTitle": {
    "message": "Scan QR code"
  },
  "QRHardwareWalletSteps1Description": {
    "message": "You can choose from a list of official QR-code supporting partners below."
  },
  "QRHardwareWalletSteps1Title": {
    "message": "Connect your QR hardware wallet"
  },
  "QRHardwareWalletSteps2Description": {
    "message": "Ngrave Zero"
  },
  "SrpListHideAccounts": {
    "message": "Hide $1 accounts",
    "description": "$1 is the number of accounts"
  },
  "SrpListHideSingleAccount": {
    "message": "Hide 1 account"
  },
  "SrpListShowAccounts": {
    "message": "Show $1 accounts",
    "description": "$1 is the number of accounts"
  },
  "SrpListShowSingleAccount": {
    "message": "Show 1 account"
  },
  "about": {
    "message": "About"
  },
  "accept": {
    "message": "Accept"
  },
  "acceptTermsOfUse": {
    "message": "I have read and agree to the $1",
    "description": "$1 is the `terms` message"
  },
  "accessingYourCamera": {
    "message": "Accessing your camera..."
  },
  "account": {
    "message": "Account"
  },
  "accountActivity": {
    "message": "Account activity"
  },
  "accountActivityText": {
    "message": "Select the accounts you want to be notified about:"
  },
  "accountAlreadyExistsLogin": {
    "message": "Log in"
  },
  "accountAlreadyExistsLoginDescription": {
    "message": "A wallet using “$1” already exists. Do you want to try logging in instead?",
    "description": "$1 is the account email"
  },
  "accountAlreadyExistsTitle": {
    "message": "Wallet already exists"
  },
  "accountDetails": {
    "message": "Account details"
  },
  "accountDetailsSrpBackUpMessage": {
    "message": "Back up",
    "description": "Text used to describe action for SRP backup. Used on multichain account details."
  },
  "accountIdenticon": {
    "message": "Account icon"
  },
  "accountIdenticonDescription": {
    "message": "Choose from three different styles of unique icons that can help you identify accounts at a glance."
  },
  "accountIsntConnectedToastText": {
    "message": "$1 isn't connected to $2"
  },
  "accountName": {
    "message": "Account name"
  },
  "accountNameAlreadyInUse": {
    "message": "This name is already in use.",
    "description": "Error help text used under the input field for renaming multichain account when user tries to use existing name."
  },
  "accountNameDuplicate": {
    "message": "This account name already exists",
    "description": "This is an error message shown when the user enters a new account name that matches an existing account name"
  },
  "accountNameReserved": {
    "message": "This account name is reserved",
    "description": "This is an error message shown when the user enters a new account name that is reserved for future use"
  },
  "accountNotFoundCreateOne": {
    "message": "Yes, create a new wallet"
  },
  "accountNotFoundDescription": {
    "message": "We couldn’t find a wallet for “$1”. Do you want to create a new one with this login?",
    "description": "$1 is the account email"
  },
  "accountNotFoundTitle": {
    "message": "Wallet not found"
  },
  "accountOptions": {
    "message": "Account options"
  },
  "accountPermissionToast": {
    "message": "Account permissions updated"
  },
  "accountSelectionRequired": {
    "message": "You need to select an account!"
  },
  "accountSmallCase": {
    "message": "account"
  },
  "accountTypeNotSupported": {
    "message": "Account type not supported"
  },
  "accounts": {
    "message": "Accounts"
  },
  "accountsConnected": {
    "message": "Accounts connected"
  },
  "accountsPermissionsTitle": {
    "message": "See your accounts and suggest transactions"
  },
  "accountsSmallCase": {
    "message": "accounts"
  },
  "active": {
    "message": "Active"
  },
  "activity": {
    "message": "Activity"
  },
  "activityEmptyDescription": {
    "message": "Nothing to see yet. Swap your first token today."
  },
  "activityLog": {
    "message": "Activity log"
  },
  "add": {
    "message": "Add"
  },
  "addACustomNetwork": {
    "message": "Add a custom network"
  },
  "addAHardwareWallet": {
    "message": "Add a hardware wallet"
  },
  "addANetwork": {
    "message": "Add a network"
  },
  "addANickname": {
    "message": "Add a nickname"
  },
  "addAUrl": {
    "message": "Add a URL"
  },
  "addAccount": {
    "message": "Add account"
  },
  "addAccountFromNetwork": {
    "message": "Add $1 account",
    "description": "$1 is the network name, e.g. Bitcoin or Solana"
  },
  "addAccountOrWallet": {
    "message": "Add account or wallet"
  },
  "addAccountToMetaMask": {
    "message": "Add account to MetaMask"
  },
  "addAcquiredTokens": {
    "message": "Add the tokens you've acquired using MetaMask"
  },
  "addAlias": {
    "message": "Add alias"
  },
  "addBitcoinAccountLabel": {
    "message": "Bitcoin account"
  },
  "addBlockExplorer": {
    "message": "Add a block explorer"
  },
  "addBlockExplorerUrl": {
    "message": "Add a block explorer URL"
  },
  "addContact": {
    "message": "Add contact"
  },
  "addCustomNetwork": {
    "message": "Add custom network"
  },
  "addEthereumChainWarningModalHeader": {
    "message": "Only add this RPC provider if you’re sure you can trust it. $1",
    "description": "$1 is addEthereumChainWarningModalHeaderPartTwo passed separately so that it can be bolded"
  },
  "addEthereumChainWarningModalHeaderPartTwo": {
    "message": "Malicious providers may lie about the state of the blockchain and record your network activity."
  },
  "addEthereumChainWarningModalListHeader": {
    "message": "It's important that your provider is reliable, as it has the power to:"
  },
  "addEthereumChainWarningModalListPointOne": {
    "message": "See your accounts and IP address, and associate them together"
  },
  "addEthereumChainWarningModalListPointThree": {
    "message": "Show account balances and other on-chain states"
  },
  "addEthereumChainWarningModalListPointTwo": {
    "message": "Broadcast your transactions"
  },
  "addEthereumChainWarningModalTitle": {
    "message": "You are adding a new RPC provider for Ethereum Mainnet"
  },
  "addEthereumWatchOnlyAccount": {
    "message": "Watch an Ethereum account (Beta)"
  },
  "addFriendsAndAddresses": {
    "message": "Add friends and addresses you trust"
  },
  "addHardwareWalletLabel": {
    "message": "Hardware wallet"
  },
  "addIPFSGateway": {
    "message": "Add your preferred IPFS gateway"
  },
  "addImportAccount": {
    "message": "Add account or hardware wallet"
  },
  "addMemo": {
    "message": "Add memo"
  },
  "addNetwork": {
    "message": "Add network"
  },
  "addNetworkConfirmationTitle": {
    "message": "Add $1",
    "description": "$1 represents network name"
  },
  "addNewAccount": {
    "message": "Add a new Ethereum account"
  },
  "addNewEthereumAccountLabel": {
    "message": "Ethereum account"
  },
  "addNewSolanaAccountLabel": {
    "message": "Solana account"
  },
  "addNft": {
    "message": "Add NFT"
  },
  "addNfts": {
    "message": "Add NFTs"
  },
  "addNonEvmAccount": {
    "message": "Add $1 account",
    "description": "$1 is the non EVM network where the account is going to be created, e.g. Bitcoin or Solana"
  },
  "addNonEvmAccountFromNetworkPicker": {
    "message": "To enable the $1 network, you need to create a $2 account.",
    "description": "$1 is the non EVM network where the account is going to be created, e.g. Solana Mainnet or Solana Devnet. $2 is the account type, e.g. Bitcoin or Solana"
  },
  "addRpcUrl": {
    "message": "Add RPC URL"
  },
  "addSnapAccountToggle": {
    "message": "Enable \"Add account Snap (Beta)\""
  },
  "addSnapAccountsDescription": {
    "message": "Turning on this feature will give you the option to add the new Beta account Snaps right from your account list. If you install an account Snap, remember that it is a third-party service."
  },
  "addSuggestedNFTs": {
    "message": "Add suggested NFTs"
  },
  "addSuggestedTokens": {
    "message": "Add suggested tokens"
  },
  "addToken": {
    "message": "Add token"
  },
  "addTokenByContractAddress": {
    "message": "Can’t find a token? You can manually add any token by pasting its address. Token contract addresses can be found on $1",
    "description": "$1 is a blockchain explorer for a specific network, e.g. Etherscan for Ethereum"
  },
  "addUrl": {
    "message": "Add URL"
  },
  "addWallet": {
    "message": "Add wallet"
  },
  "addingAccount": {
    "message": "Adding account"
  },
  "additionalNetworks": {
    "message": "Additional networks"
  },
  "address": {
    "message": "Address"
  },
  "addressCopied": {
    "message": "Address copied"
  },
  "addressLabel": {
    "message": "address",
    "description": "Label for address count (single address). Used on multichain account details page."
  },
  "addressMismatch": {
    "message": "Site address mismatch"
  },
  "addressMismatchOriginal": {
    "message": "Current URL: $1",
    "description": "$1 replaced by origin URL in confirmation request"
  },
  "addressMismatchPunycode": {
    "message": "Punycode version: $1",
    "description": "$1 replaced by punycode version of the URL in confirmation request"
  },
  "addressQrCodeModalDescription": {
    "message": "Use this address to receive tokens and collectibles on $1",
    "description": "$1 is the network name"
  },
  "addressQrCodeModalHeading": {
    "message": "$1 Address",
    "description": "$1 is the network name"
  },
  "addressQrCodeModalTitle": {
    "message": "$1 / $2",
    "description": "$1 is account name, $2 is network name"
  },
  "addresses": {
    "message": "Addresses",
    "description": "Multichain account menu item for linking to addresses page"
  },
  "addressesLabel": {
    "message": "addresses",
    "description": "Label for address count (multiple addresses). Used on multichain account details page."
  },
  "advanced": {
    "message": "Advanced"
  },
  "advancedBaseGasFeeToolTip": {
    "message": "When your transaction gets included in the block, any difference between your max base fee and the actual base fee will be refunded. Total amount is calculated as max base fee (in GWEI) * gas limit."
  },
  "advancedDetailsDataDesc": {
    "message": "Data"
  },
  "advancedDetailsHexDesc": {
    "message": "Hex"
  },
  "advancedDetailsNonceDesc": {
    "message": "Nonce"
  },
  "advancedDetailsNonceTooltip": {
    "message": "This is the transaction number of an account. Nonce for the first transaction is 0 and it increases in sequential order."
  },
  "advancedGasFeeDefaultOptIn": {
    "message": "Save these values as my default for the $1 network.",
    "description": "$1 is the current network name."
  },
  "advancedGasFeeModalTitle": {
    "message": "Advanced gas fee"
  },
  "advancedGasPriceTitle": {
    "message": "Gas price"
  },
  "advancedPriorityFeeToolTip": {
    "message": "Priority fee (aka “miner tip”) goes directly to miners and incentivizes them to prioritize your transaction."
  },
  "airDropPatternDescription": {
    "message": "The token's on-chain history reveals prior instances of suspicious airdrop activities."
  },
  "airDropPatternTitle": {
    "message": "Airdrop Pattern"
  },
  "airgapVault": {
    "message": "AirGap Vault"
  },
  "alert": {
    "message": "Alert"
  },
  "alertAccountTypeUpgradeMessage": {
    "message": "You're updating your account to a smart account. You'll keep the same account address while unlocking faster transactions and lower network fees. $1."
  },
  "alertAccountTypeUpgradeTitle": {
    "message": "Account type"
  },
  "alertActionBuyWithNativeCurrency": {
    "message": "Buy $1"
  },
  "alertActionUpdateGas": {
    "message": "Update gas limit"
  },
  "alertActionUpdateGasFee": {
    "message": "Update fee"
  },
  "alertActionUpdateGasFeeLevel": {
    "message": "Update gas options"
  },
  "alertContentMultipleApprovals": {
    "message": "You're giving someone else permission to withdraw your tokens, even though it's not necessary for this transaction."
  },
  "alertDisableTooltip": {
    "message": "This can be changed in \"Settings > Alerts\""
  },
  "alertMessageAddressMismatchWarning": {
    "message": "Attackers sometimes mimic sites by making small changes to the site address. Make sure you're interacting with the intended site before you continue."
  },
  "alertMessageAddressTrustSignal": {
    "message": "We can't verify this address. It may be new or unverified. Only continue if you trust the source."
  },
  "alertMessageAddressTrustSignalMalicious": {
    "message": "If you confirm this request, you will probably lose your assets to a scammer."
  },
  "alertMessageChangeInSimulationResults": {
    "message": "Estimated changes for this transaction have been updated. Review them closely before proceeding."
  },
  "alertMessageFirstTimeInteraction": {
    "message": "You're interacting with this address for the first time. Make sure that it's correct before you continue."
  },
  "alertMessageGasEstimateFailed": {
    "message": "We’re unable to provide an accurate fee and this estimate might be high. We suggest you to input a custom gas limit, but there’s a risk the transaction will still fail."
  },
  "alertMessageGasFeeLow": {
    "message": "When choosing a low fee, expect slower transactions and longer wait times. For faster transactions, choose Market or Aggressive fee options."
  },
  "alertMessageGasTooLow": {
    "message": "To continue with this transaction, you’ll need to increase the gas limit to 21000 or higher."
  },
  "alertMessageInsufficientBalanceWithNativeCurrency": {
    "message": "You do not have enough $1 in your account to pay for network fees."
  },
  "alertMessageNoGasPrice": {
    "message": "We can’t move forward with this transaction until you manually update the fee."
  },
  "alertMessageOriginTrustSignalMalicious": {
    "message": "This has been identified as malicious. We recommend not interacting with this site."
  },
  "alertMessageOriginTrustSignalWarning": {
    "message": "This has been identified as suspicious. We recommend not interacting with this site."
  },
  "alertMessageSignInDomainMismatch": {
    "message": "The site making the request is not the site you’re signing into. This could be an attempt to steal your login credentials."
  },
  "alertMessageSignInWrongAccount": {
    "message": "This site is asking you to sign in using the wrong account."
  },
  "alertMessageTokenTrustSignalMalicious": {
    "message": "This token has been identified as malicious. Interacting with this token may result in a loss of funds."
  },
  "alertMessageTokenTrustSignalWarning": {
    "message": "This token shows strong signs of malicious behavior. Continuing may result in loss of funds."
  },
  "alertModalAcknowledge": {
    "message": "I have acknowledged the risk and still want to proceed"
  },
  "alertModalDetails": {
    "message": "Alert Details"
  },
  "alertModalReviewAllAlerts": {
    "message": "Review all alerts"
  },
  "alertReasonChangeInSimulationResults": {
    "message": "Results have changed"
  },
  "alertReasonFirstTimeInteraction": {
    "message": "1st interaction"
  },
  "alertReasonGasEstimateFailed": {
    "message": "Inaccurate fee"
  },
  "alertReasonGasFeeLow": {
    "message": "Slow speed"
  },
  "alertReasonGasTooLow": {
    "message": "Low gas limit"
  },
  "alertReasonInsufficientBalance": {
    "message": "Insufficient funds"
  },
  "alertReasonMultipleApprovals": {
    "message": "Unnecessary permission"
  },
  "alertReasonNoGasPrice": {
    "message": "Fee estimate unavailable"
  },
  "alertReasonOriginTrustSignalMalicious": {
    "message": "Malicious site"
  },
  "alertReasonOriginTrustSignalVerified": {
    "message": "Verified site"
  },
  "alertReasonOriginTrustSignalWarning": {
    "message": "Suspicious site"
  },
  "alertReasonPendingTransactions": {
    "message": "Pending transaction"
  },
  "alertReasonSignIn": {
    "message": "Suspicious sign-in request"
  },
  "alertReasonTokenTrustSignalMalicious": {
    "message": "Malicious token"
  },
  "alertReasonTokenTrustSignalWarning": {
    "message": "Suspicious token"
  },
  "alertReasonWrongAccount": {
    "message": "Wrong account"
  },
  "alertSelectedAccountWarning": {
    "message": "This request is for a different account than the one selected in your wallet. To use another account, connect it to the site."
  },
  "alerts": {
    "message": "Alerts"
  },
  "all": {
    "message": "All"
  },
  "allNetworks": {
    "message": "All networks"
  },
  "allPermissions": {
    "message": "All permissions"
  },
  "allPopularNetworks": {
    "message": "All popular networks"
  },
  "allTimeHigh": {
    "message": "All time high"
  },
  "allTimeLow": {
    "message": "All time low"
  },
  "allowNotifications": {
    "message": "Allow notifications"
  },
  "allowWithdrawAndSpend": {
    "message": "Allow $1 to withdraw and spend up to the following amount:",
    "description": "The url of the site that requested permission to 'withdraw and spend'"
  },
  "amount": {
    "message": "Amount"
  },
  "amountReceived": {
    "message": "Amount Received"
  },
  "amountSent": {
    "message": "Amount Sent"
  },
  "andForListItems": {
    "message": "$1, and $2",
    "description": "$1 is the first item, $2 is the last item in a list of items. Used in Snap Install Warning modal."
  },
  "andForTwoItems": {
    "message": "$1 and $2",
    "description": "$1 is the first item, $2 is the second item. Used in Snap Install Warning modal."
  },
  "annual": {
    "message": "Annual"
  },
  "appDescription": {
    "message": "The world's most trusted crypto wallet",
    "description": "The description of the application"
  },
  "appName": {
    "message": "MetaMask",
    "description": "The name of the application"
  },
  "appNameBeta": {
    "message": "MetaMask Beta",
    "description": "The name of the application (Beta)"
  },
  "appNameFlask": {
    "message": "MetaMask Flask",
    "description": "The name of the application (Flask)"
  },
  "apply": {
    "message": "Apply"
  },
  "approve": {
    "message": "Approve spend limit"
  },
  "approveButtonText": {
    "message": "Approve"
  },
  "approveIncreaseAllowance": {
    "message": "Increase $1 spending cap",
    "description": "The token symbol that is being approved"
  },
  "approveSpendingCap": {
    "message": "Approve $1 spending cap",
    "description": "The token symbol that is being approved"
  },
  "approved": {
    "message": "Approved"
  },
  "approvedOn": {
    "message": "Approved on $1",
    "description": "$1 is the approval date for a permission"
  },
  "approvedOnForAccounts": {
    "message": "Approved on $1 for $2",
    "description": "$1 is the approval date for a permission. $2 is the AvatarGroup component displaying account images."
  },
  "areYouSure": {
    "message": "Are you sure?"
  },
  "asset": {
    "message": "Asset"
  },
  "assetChartNoHistoricalPrices": {
    "message": "We could not fetch any historical data"
  },
  "assetMultipleNFTsBalance": {
    "message": "$1 NFTs"
  },
  "assetOptions": {
    "message": "Asset options"
  },
  "assetSingleNFTBalance": {
    "message": "$1 NFT"
  },
  "assets": {
    "message": "Assets"
  },
  "assetsDescription": {
    "message": "Autodetect tokens in your wallet, display NFTs, and get batched account balance updates"
  },
  "attemptToCancelSwapForFree": {
    "message": "Attempt to cancel swap for free"
  },
  "attributes": {
    "message": "Attributes"
  },
  "attributions": {
    "message": "Attributions"
  },
  "auroraRpcDeprecationMessage": {
    "message": "The Infura RPC URL is no longer supporting Aurora."
  },
  "authorizedPermissions": {
    "message": "You have authorized the following permissions"
  },
  "autoDetectTokens": {
    "message": "Autodetect tokens"
  },
  "autoDetectTokensDescription": {
    "message": "We use third-party APIs to detect and display new tokens sent to your wallet. Turn off if you don’t want the app to automatically pull data from those services. $1",
    "description": "$1 is a link to a support article"
  },
  "autoLockTimeLimit": {
    "message": "Auto-lock timer (minutes)"
  },
  "autoLockTimeLimitDescription": {
    "message": "Set the idle time in minutes before MetaMask will become locked."
  },
  "available": {
    "message": "available"
  },
  "average": {
    "message": "Average"
  },
  "back": {
    "message": "Back"
  },
  "backup": {
    "message": "Backup"
  },
  "backupAndSync": {
    "message": "Backup and sync"
  },
  "backupAndSyncBasicFunctionalityNameMention": {
    "message": "basic functionality"
  },
  "backupAndSyncEnable": {
    "message": "Turn on backup and sync"
  },
  "backupAndSyncEnableConfirmation": {
    "message": "When you turn on backup and sync, you’re also turning on $1. Do you want to continue?",
    "description": "$1 is backupAndSyncBasicFunctionalityNameMention in bold."
  },
  "backupAndSyncEnableDescription": {
    "message": "Backup and sync lets us store encrypted data for your custom settings and features. This keeps your MetaMask experience the same across devices and restores settings and features if you ever need to reinstall MetaMask. This doesn’t back up your Secret Recovery Phrase. $1.",
    "description": "$1 is link to the backup and sync privacy policy."
  },
  "backupAndSyncEnableDescriptionUpdatePreferences": {
    "message": "You can update your preferences at any time in $1",
    "description": "$1 is a bolded text that highlights the path to the settings page."
  },
  "backupAndSyncEnableDescriptionUpdatePreferencesPath": {
    "message": "Settings > Backup and sync."
  },
  "backupAndSyncFeatureAccounts": {
    "message": "Accounts"
  },
  "backupAndSyncFeatureContacts": {
    "message": "Contacts"
  },
  "backupAndSyncManageWhatYouSync": {
    "message": "Manage what you sync"
  },
  "backupAndSyncManageWhatYouSyncDescription": {
    "message": "Turn on what’s synced between your devices."
  },
  "backupAndSyncPrivacyLink": {
    "message": "Learn how we protect your privacy"
  },
  "backupApprovalInfo": {
    "message": "This secret code is required to recover your wallet in case you lose your device, forget your password, have to re-install MetaMask, or want to access your wallet on another device."
  },
  "backupApprovalNotice": {
    "message": "Back up your Secret Recovery Phrase to keep your wallet and funds secure."
  },
  "backupKeyringSnapReminder": {
    "message": "Be sure you can access any accounts created by this Snap on your own before removing it"
  },
  "backupNow": {
    "message": "Back up now"
  },
  "balance": {
    "message": "Balance"
  },
  "balanceOutdated": {
    "message": "Balance may be outdated"
  },
  "baseFee": {
    "message": "Base fee"
  },
  "basic": {
    "message": "Basic"
  },
  "basicConfigurationDescription": {
    "message": "MetaMask offers basic features like token details and gas settings through internet services. When you use internet services, your IP address is shared, in this case with MetaMask. This is just like when you visit any website. MetaMask uses this data temporarily and never sells your data. You can use a VPN or turn off these services, but it may affect your MetaMask experience. To learn more read our $1.",
    "description": "$1 is to be replaced by the message for privacyMsg, and will link to https://consensys.io/privacy-policy"
  },
  "basicConfigurationLabel": {
    "message": "Basic functionality"
  },
  "basicConfigurationModalCheckbox": {
    "message": "I understand and want to continue"
  },
  "basicConfigurationModalDisclaimerOff": {
    "message": "This means you won't fully optimize your time on MetaMask. Basic features (like token details, optimal gas settings, and others) won't be available to you."
  },
  "basicConfigurationModalDisclaimerOffAdditionalText": {
    "message": "Turning this off also disables all features within $1, and $2.",
    "description": "$1 and $2 are bold text for basicConfigurationModalDisclaimerOffAdditionalTextFeaturesFirst and basicConfigurationModalDisclaimerOffAdditionalTextFeaturesLast respectively"
  },
  "basicConfigurationModalDisclaimerOffAdditionalTextFeaturesFirst": {
    "message": "security and privacy, backup and sync"
  },
  "basicConfigurationModalDisclaimerOffAdditionalTextFeaturesLast": {
    "message": "notifications"
  },
  "basicConfigurationModalDisclaimerOn": {
    "message": "To optimize your time on MetaMask, you’ll need to turn on this feature. Basic functions (like token details, optimal gas settings, and others) are important to the web3 experience."
  },
  "basicConfigurationModalHeadingOff": {
    "message": "Turn off basic functionality"
  },
  "basicConfigurationModalHeadingOn": {
    "message": "Turn on basic functionality"
  },
  "beta": {
    "message": "Beta"
  },
  "betaMetamaskVersion": {
    "message": "MetaMask Beta Version"
  },
  "betaTerms": {
    "message": "Beta Terms of use"
  },
  "blockExplorerAccountAction": {
    "message": "Account",
    "description": "This is used with viewOnEtherscan and viewInExplorer e.g View Account in Explorer"
  },
  "blockExplorerAssetAction": {
    "message": "Asset",
    "description": "This is used with viewOnEtherscan and viewInExplorer e.g View Asset in Explorer"
  },
  "blockExplorerSwapAction": {
    "message": "Swap",
    "description": "This is used with viewOnEtherscan e.g View Swap on Etherscan"
  },
  "blockExplorerUrl": {
    "message": "Block explorer URL"
  },
  "blockExplorerUrlDefinition": {
    "message": "The URL used as the block explorer for this network."
  },
  "blockExplorerView": {
    "message": "View account at $1",
    "description": "$1 replaced by URL for custom block explorer"
  },
  "blockaid": {
    "message": "Blockaid"
  },
  "blockaidAlertDescriptionBlur": {
    "message": "If you continue, all the assets you’ve listed on Blur could be at risk."
  },
  "blockaidAlertDescriptionMalicious": {
    "message": "You’re interacting with a malicious site. If you continue, you will lose your assets."
  },
  "blockaidAlertDescriptionOpenSea": {
    "message": "If you continue, all the assets you’ve listed on OpenSea could be at risk."
  },
  "blockaidAlertDescriptionOthers": {
    "message": "If you confirm this request, you could lose your assets. We recommend that you cancel this request."
  },
  "blockaidAlertDescriptionTokenTransfer": {
    "message": "You’re sending your assets to a scammer. If you continue, you’ll lose those assets."
  },
  "blockaidAlertDescriptionWithdraw": {
    "message": "If you confirm this request, you’re allowing a scammer to withdraw and spend your assets. You won’t get them back."
  },
  "blockaidDescriptionApproveFarming": {
    "message": "If you approve this request, a third party known for scams might take all your assets."
  },
  "blockaidDescriptionBlurFarming": {
    "message": "If you approve this request, someone can steal your assets listed on Blur."
  },
  "blockaidDescriptionErrored": {
    "message": "Because of an error, we couldn't check for security alerts. Only continue if you trust every address involved."
  },
  "blockaidDescriptionMaliciousDomain": {
    "message": "You're interacting with a malicious domain. If you approve this request, you might lose your assets."
  },
  "blockaidDescriptionMightLoseAssets": {
    "message": "If you approve this request, you might lose your assets."
  },
  "blockaidDescriptionSeaportFarming": {
    "message": "If you approve this request, someone can steal your assets listed on OpenSea."
  },
  "blockaidDescriptionTransferFarming": {
    "message": "If you approve this request, a third party known for scams will take all your assets."
  },
  "blockaidMessage": {
    "message": "Privacy preserving - no data is shared with third parties. Available on Arbitrum, Avalanche, BNB chain, Ethereum Mainnet, Linea, Optimism, Polygon, Base and Sepolia."
  },
  "blockaidTitleDeceptive": {
    "message": "This is a deceptive request"
  },
  "blockaidTitleMayNotBeSafe": {
    "message": "Be careful"
  },
  "blockaidTitleSuspicious": {
    "message": "This is a suspicious request"
  },
  "blockies": {
    "message": "Blockies"
  },
  "borrowed": {
    "message": "Borrowed"
  },
  "boughtFor": {
    "message": "Bought for"
  },
  "bridge": {
    "message": "Bridge"
  },
  "bridgeAllowSwappingOf": {
    "message": "Allow exact access to $1 $2 on $3 for bridging",
    "description": "Shows a user that they need to allow a token for swapping on their hardware wallet"
  },
  "bridgeApproval": {
    "message": "Approve $1 for bridge",
    "description": "Used in the transaction display list to describe a transaction that is an approve call on a token that is to be bridged. $1 is the symbol of a token that has been approved."
  },
  "bridgeApprovalWarning": {
    "message": "You're allowing access to $1 $2. The contract won't access any additional funds."
  },
  "bridgeApprovalWarningForHardware": {
    "message": "You'll need to allow access to $1 $2 for bridging, and then approve bridging to $2. This will require two separate confirmations."
  },
  "bridgeBlockExplorerLinkCopied": {
    "message": "Block explorer link copied!"
  },
  "bridgeCalculatingAmount": {
    "message": "Calculating..."
  },
  "bridgeConfirmTwoTransactions": {
    "message": "You'll need to confirm 2 transactions on your hardware wallet:"
  },
  "bridgeCreateSolanaAccount": {
    "message": "Create Solana account"
  },
  "bridgeCreateSolanaAccountDescription": {
    "message": "To swap to the Solana network, you need an account and receiving address."
  },
  "bridgeCreateSolanaAccountTitle": {
    "message": "You'll need a Solana account first."
  },
  "bridgeDetailsTitle": {
    "message": "Bridge details",
    "description": "Title for the modal showing details about a bridge transaction."
  },
  "bridgeEnterAmount": {
    "message": "Select amount"
  },
  "bridgeEnterAmountAndSelectAccount": {
    "message": "Enter amount and select destination account"
  },
  "bridgeExplorerLinkViewOn": {
    "message": "View on $1"
  },
  "bridgeFetchNewQuotes": {
    "message": "Fetch a new one?"
  },
  "bridgeFromTo": {
    "message": "Bridge $1 $2 to $3",
    "description": "Tells a user that they need to confirm on their hardware wallet a bridge. $1 is amount of source token, $2 is the source network, and $3 is the destination network"
  },
  "bridgeGasFeesSplit": {
    "message": "Any network fee quoted on the previous screen includes both transactions and will be split."
  },
  "bridgeNetCost": {
    "message": "Net cost"
  },
  "bridgeNoMMFee": {
    "message": "No MM fee"
  },
  "bridgePriceImpact": {
    "message": "Price impact"
  },
  "bridgePriceImpactNormalWarning": {
    "message": "Price impact reflects how your swap affects the market price. If you don't have enough for gas, some of your tokens are used to cover fees, which raises price impact. MetaMask doesn't set or control this."
  },
  "bridgePriceImpactTooltipTitle": {
    "message": "Price Impact"
  },
  "bridgePriceImpactWarningTitle": {
    "message": "Price Impact Warning"
  },
  "bridgeQuoteExpired": {
    "message": "Your quote timed out."
  },
  "bridgeSelectDestinationAccount": {
    "message": "Select destination account"
  },
  "bridgeSelectDifferentQuote": {
    "message": "Please select a different quote."
  },
  "bridgeSelectNetwork": {
    "message": "Select network"
  },
  "bridgeSelectTokenAmountAndAccount": {
    "message": "Select token, amount and destination account"
  },
  "bridgeSelectTokenAndAmount": {
    "message": "Select token and amount"
  },
  "bridgeSolanaAccountCreated": {
    "message": "Solana account created"
  },
  "bridgeStatusComplete": {
    "message": "Complete",
    "description": "Status text indicating a bridge transaction has successfully completed."
  },
  "bridgeStatusFailed": {
    "message": "Failed",
    "description": "Status text indicating a bridge transaction has failed."
  },
  "bridgeStatusInProgress": {
    "message": "In Progress",
    "description": "Status text indicating a bridge transaction is currently processing."
  },
  "bridgeStepActionBridgeComplete": {
    "message": "$1 received on $2",
    "description": "$1 is the amount of the destination asset, $2 is the name of the destination network"
  },
  "bridgeStepActionBridgePending": {
    "message": "Receiving $1 on $2",
    "description": "$1 is the amount of the destination asset, $2 is the name of the destination network"
  },
  "bridgeStepActionSwapComplete": {
    "message": "Swapped $1 for $2",
    "description": "$1 is the amount of the source asset, $2 is the amount of the destination asset"
  },
  "bridgeStepActionSwapPending": {
    "message": "Swapping $1 for $2",
    "description": "$1 is the amount of the source asset, $2 is the amount of the destination asset"
  },
  "bridgeTimingMinutes": {
    "message": "$1 min",
    "description": "$1 is the ticker symbol of a an asset the user is being prompted to purchase"
  },
  "bridgeTo": {
    "message": "Bridge to"
  },
  "bridgeTokenCannotVerifyDescription": {
    "message": "If you added this token manually, make sure you are aware of the risks to your funds before you bridge."
  },
  "bridgeTokenCannotVerifyTitle": {
    "message": "We can't verify this token."
  },
  "bridgeTransactionProgress": {
    "message": "Transaction $1 of 2"
  },
  "bridgeTxDetailsBridged": {
    "message": "Bridged"
  },
  "bridgeTxDetailsBridging": {
    "message": "Bridging"
  },
  "bridgeTxDetailsDelayedDescription": {
    "message": "Reach out to"
  },
  "bridgeTxDetailsDelayedDescriptionSupport": {
    "message": "MetaMask Support"
  },
  "bridgeTxDetailsDelayedTitle": {
    "message": "Has it been longer than 3 hours?"
  },
  "bridgeTxDetailsNonce": {
    "message": "Nonce"
  },
  "bridgeTxDetailsStatus": {
    "message": "Status"
  },
  "bridgeTxDetailsSwapped": {
    "message": "Swapped"
  },
  "bridgeTxDetailsSwapping": {
    "message": "Swapping"
  },
  "bridgeTxDetailsTimestamp": {
    "message": "Time stamp"
  },
  "bridgeTxDetailsTimestampValue": {
    "message": "$1 at $2",
    "description": "$1 is the date, $2 is the time"
  },
  "bridgeTxDetailsTokenAmountOnChain": {
    "message": "$1 $2 on",
    "description": "$1 is the amount of the token, $2 is the ticker symbol of the token"
  },
  "bridgeTxDetailsTotalGasFee": {
    "message": "Total gas fee"
  },
  "bridgeTxDetailsYouReceived": {
    "message": "You received"
  },
  "bridgeTxDetailsYouSent": {
    "message": "You sent"
  },
  "bridgeValidationInsufficientGasMessage": {
    "message": "You don't have enough $1 to pay the gas fee for this bridge. Enter a smaller amount or buy more $1."
  },
  "bridgeValidationInsufficientGasTitle": {
    "message": "More $1 needed for gas"
  },
  "bridged": {
    "message": "Bridged"
  },
  "bridgedToChain": {
    "message": "Bridged to $1"
  },
  "bridging": {
    "message": "Bridging"
  },
  "browserNotSupported": {
    "message": "Your browser is not supported..."
  },
  "buildContactList": {
    "message": "Build your contact list"
  },
  "builtAroundTheWorld": {
    "message": "MetaMask is designed and built around the world."
  },
  "busy": {
    "message": "Busy"
  },
  "buy": {
    "message": "Buy"
  },
  "buyMoreAsset": {
    "message": "Buy more $1",
    "description": "$1 is the ticker symbol of a an asset the user is being prompted to purchase"
  },
  "buyNow": {
    "message": "Buy Now"
  },
  "bytes": {
    "message": "Bytes"
  },
  "canToggleInSettings": {
    "message": "You can re-enable this notification in Settings > Alerts."
  },
  "cancel": {
    "message": "Cancel"
  },
  "cancelPopoverTitle": {
    "message": "Cancel transaction"
  },
  "cancelSpeedUpLabel": {
    "message": "This gas fee will $1 the original.",
    "description": "$1 is text 'replace' in bold"
  },
  "cancelSpeedUpTransactionTooltip": {
    "message": "To $1 a transaction the gas fee must be increased by at least 10% for it to be recognized by the network.",
    "description": "$1 is string 'cancel' or 'speed up'"
  },
  "cancelled": {
    "message": "Cancelled"
  },
  "carouselAllCaughtUp": {
    "message": "You're all caught up!",
    "description": "Message shown in carousel when all promotional slides have been dismissed"
  },
  "chainId": {
    "message": "Chain ID"
  },
  "chainIdDefinition": {
    "message": "The chain ID used to sign transactions for this network."
  },
  "chainIdExistsErrorMsg": {
    "message": "This Chain ID is currently used by the $1 network."
  },
  "chainListReturnedDifferentTickerSymbol": {
    "message": "This token symbol doesn't match the network name or chain ID entered. Many popular tokens use similar symbols, which scammers can use to trick you into sending them a more valuable token in return. Verify everything before you continue."
  },
  "changePasswordLoading": {
    "message": "Changing password..."
  },
  "changePasswordLoadingNote": {
    "message": "This shouldn't take long"
  },
  "changePasswordWarning": {
    "message": "Are you sure?"
  },
  "changePasswordWarningDescription": {
    "message": "Changing your password here will lock MetaMask on other devices you’re using. You’ll need to log in again with your new password."
  },
  "chooseYourNetwork": {
    "message": "Choose your network"
  },
  "chooseYourNetworkDescription": {
    "message": "When you use our default settings and configurations, we use Infura as our default remote procedure call (RPC) provider to offer the most reliable and private access to Ethereum data we can. In limited cases, we may use other RPC providers in order to provide the best experience for our users. You can choose your own RPC, but remember that any RPC will receive your IP address and Ethereum wallet to make transactions. To learn more about how Infura handles data for EVM accounts, read our $1, and for Solana accounts, $2.",
    "description": "$1 is a link to the privacy policy, $2 is a link to Solana accounts support"
  },
  "chooseYourNetworkDescriptionCallToAction": {
    "message": "click here"
  },
  "chromeRequiredForHardwareWallets": {
    "message": "You need to use MetaMask on Google Chrome in order to connect to your Hardware Wallet."
  },
  "circulatingSupply": {
    "message": "Circulating supply"
  },
  "clear": {
    "message": "Clear"
  },
  "clearActivity": {
    "message": "Clear activity and nonce data"
  },
  "clearActivityButton": {
    "message": "Clear activity tab data"
  },
  "clearActivityDescription": {
    "message": "This resets the account's nonce and erases data from the activity tab in your wallet. Only the current account and network will be affected. Your balances and incoming transactions won't change."
  },
  "clearFilters": {
    "message": "Clear filters"
  },
  "click": {
    "message": "Click"
  },
  "clickToConnectLedgerViaWebHID": {
    "message": "Click here to connect your Ledger via WebHID",
    "description": "Text that can be clicked to open a browser popup for connecting the ledger device via webhid"
  },
  "close": {
    "message": "Close"
  },
  "closeExtension": {
    "message": "Close extension"
  },
  "closeSlide": {
    "message": "Close $1",
    "description": "Aria label for close button on carousel slides. $1 is the slide title"
  },
  "closeWindowAnytime": {
    "message": "You may close this window anytime."
  },
  "coingecko": {
    "message": "CoinGecko"
  },
  "collectionName": {
    "message": "Collection name"
  },
  "comboNoOptions": {
    "message": "No options found",
    "description": "Default text shown in the combo field dropdown if no options."
  },
  "concentratedSupplyDistributionDescription": {
    "message": "The majority of the token's supply is held by the top token holders, posing a risk of centralized price manipulation"
  },
  "concentratedSupplyDistributionTitle": {
    "message": "Concentrated Supply Distribution"
  },
  "configureSnapPopupDescription": {
    "message": "You're now leaving MetaMask to configure this snap."
  },
  "configureSnapPopupInstallDescription": {
    "message": "You're now leaving MetaMask to install this snap."
  },
  "configureSnapPopupInstallTitle": {
    "message": "Install snap"
  },
  "configureSnapPopupLink": {
    "message": "Click this link to continue:"
  },
  "configureSnapPopupTitle": {
    "message": "Configure snap"
  },
  "confirm": {
    "message": "Confirm"
  },
  "confirmAccountTypeSmartContract": {
    "message": "Smart account"
  },
  "confirmAccountTypeStandard": {
    "message": "Standard account"
  },
  "confirmAlertModalAcknowledgeMultiple": {
    "message": "I have acknowledged the alerts and still want to proceed"
  },
  "confirmAlertModalAcknowledgeSingle": {
    "message": "I have acknowledged the alert and still want to proceed"
  },
  "confirmFieldPaymaster": {
    "message": "Fee paid by"
  },
  "confirmFieldTooltipPaymaster": {
    "message": "The fee for this transaction will be paid by the paymaster smart contract."
  },
  "confirmGasFeeTokenBalance": {
    "message": "Bal:"
  },
  "confirmGasFeeTokenInsufficientBalance": {
    "message": "Insufficient funds"
  },
  "confirmGasFeeTokenMetaMaskFee": {
    "message": "Includes $1 fee"
  },
  "confirmGasFeeTokenModalNativeToggleMetaMask": {
    "message": "MetaMask is supplementing the balance to complete this transaction."
  },
  "confirmGasFeeTokenModalNativeToggleWallet": {
    "message": "Pay for network fee using the balance in your wallet."
  },
  "confirmGasFeeTokenModalPayETH": {
    "message": "Pay with ETH"
  },
  "confirmGasFeeTokenModalPayToken": {
    "message": "Pay with other tokens"
  },
  "confirmGasFeeTokenModalTitle": {
    "message": "Select a token"
  },
  "confirmGasFeeTokenToast": {
    "message": "You're paying this network fee with $1"
  },
  "confirmGasFeeTokenTooltip": {
    "message": "This is paid to the network to process your transaction. It includes a $1 MetaMask fee for non-ETH tokens or pre-funded ETH."
  },
  "confirmInfoAccountNow": {
    "message": "Now"
  },
  "confirmInfoSwitchingTo": {
    "message": "Switching To"
  },
  "confirmNestedTransactionTitle": {
    "message": "Transaction $1"
  },
  "confirmPassword": {
    "message": "Confirm password"
  },
  "confirmRecoveryPhrase": {
    "message": "Confirm Secret Recovery Phrase"
  },
  "confirmRecoveryPhraseDetails": {
    "message": "Select the missing words in the correct order."
  },
  "confirmRecoveryPhraseTitle": {
    "message": "Confirm your Secret Recovery Phrase"
  },
  "confirmRecoveryPhraseTitleSettings": {
    "message": "Confirm Secret Recovery Phrase"
  },
  "confirmSimulationApprove": {
    "message": "You approve"
  },
  "confirmSrpErrorDescription": {
    "message": "Double-check your Secret Recovery Phrase and try again."
  },
  "confirmSrpErrorTitle": {
    "message": "Not quite right"
  },
  "confirmSrpSuccessDescription": {
    "message": "That’s right! And remember: never share this phrase with anyone, ever."
  },
  "confirmSrpSuccessTitle": {
    "message": "Perfect"
  },
  "confirmTitleAccountTypeSwitch": {
    "message": "Account update"
  },
  "confirmTitleApproveTransactionNFT": {
    "message": "Withdrawal request"
  },
  "confirmTitleDeployContract": {
    "message": "Deploy a contract"
  },
  "confirmTitleDescApproveTransaction": {
    "message": "This site wants permission to withdraw your NFTs"
  },
  "confirmTitleDescDelegationRevoke": {
    "message": "You're switching back to a standard account (EOA)."
  },
  "confirmTitleDescDelegationUpgrade": {
    "message": "You're switching to a smart account"
  },
  "confirmTitleDescDeployContract": {
    "message": "This site wants you to deploy a contract"
  },
  "confirmTitleDescERC20ApproveTransaction": {
    "message": "This site wants permission to withdraw your tokens"
  },
  "confirmTitleDescPermitSignature": {
    "message": "This site wants permission to spend your tokens."
  },
  "confirmTitleDescSIWESignature": {
    "message": "A site wants you to sign in to prove you own this account."
  },
  "confirmTitleDescSign": {
    "message": "Review request details before you confirm."
  },
  "confirmTitlePermitTokens": {
    "message": "Spending cap request"
  },
  "confirmTitleRevokeApproveTransaction": {
    "message": "Remove permission"
  },
  "confirmTitleSIWESignature": {
    "message": "Sign-in request"
  },
  "confirmTitleSetApprovalForAllRevokeTransaction": {
    "message": "Remove permission"
  },
  "confirmTitleSignature": {
    "message": "Signature request"
  },
  "confirmTitleTransaction": {
    "message": "Transaction request"
  },
  "confirmationAlertDetails": {
    "message": "To protect your assets, we suggest you reject the request."
  },
  "confirmationAlertModalTitleDescription": {
    "message": "Your assets may be at risk"
  },
  "confirmed": {
    "message": "Confirmed"
  },
  "confusableCharacterTooltip": {
    "message": "Make sure this address is correct. The letter $1 is confusable with $2."
  },
  "confusableUnicode": {
    "message": "'$1' is similar to '$2'."
  },
  "confusableZeroWidthUnicode": {
    "message": "Zero-width character found."
  },
  "confusingEnsDomain": {
    "message": "We have detected a confusable character in the ENS name. Check the ENS name to avoid a potential scam."
  },
  "connect": {
    "message": "Connect"
  },
  "connectAccount": {
    "message": "Connect account"
  },
  "connectAccountOrCreate": {
    "message": "Connect account or create new"
  },
  "connectAccounts": {
    "message": "Connect accounts"
  },
  "connectAnAccountHeader": {
    "message": "Connect an account"
  },
  "connectManually": {
    "message": "Manually connect to current site"
  },
  "connectMoreAccounts": {
    "message": "Connect more accounts"
  },
  "connectSnap": {
    "message": "Connect $1",
    "description": "$1 is the snap for which a connection is being requested."
  },
  "connectWithMetaMask": {
    "message": "Connect with MetaMask"
  },
  "connectedAccounts": {
    "message": "Connected accounts"
  },
  "connectedAccountsDescriptionPlural": {
    "message": "You have $1 accounts connected to this site.",
    "description": "$1 is the number of accounts"
  },
  "connectedAccountsDescriptionSingular": {
    "message": "You have 1 account connected to this site."
  },
  "connectedAccountsEmptyDescription": {
    "message": "MetaMask is not connected to this site. To connect to a web3 site, find and click the connect button."
  },
  "connectedAccountsListTooltip": {
    "message": "$1 can see the account balance, address, activity, and suggest transactions to approve for connected accounts.",
    "description": "$1 is the origin name"
  },
  "connectedAccountsToast": {
    "message": "Connected accounts updated"
  },
  "connectedSites": {
    "message": "Connected sites"
  },
  "connectedSitesAndSnaps": {
    "message": "Connected sites and Snaps"
  },
  "connectedSitesDescription": {
    "message": "$1 is connected to these sites. They can view your account address.",
    "description": "$1 is the account name"
  },
  "connectedSitesEmptyDescription": {
    "message": "$1 is not connected to any sites.",
    "description": "$1 is the account name"
  },
  "connectedSnapAndNoAccountDescription": {
    "message": "MetaMask is connected to this site, but no accounts are connected yet"
  },
  "connectedSnaps": {
    "message": "Connected Snaps"
  },
  "connectedWithAccount": {
    "message": "$1 accounts connected",
    "description": "$1 represents account length"
  },
  "connectedWithAccountName": {
    "message": "Connected with $1",
    "description": "$1 represents account name"
  },
  "connectedWithNetwork": {
    "message": "$1 networks connected",
    "description": "$1 represents network length"
  },
  "connectedWithNetworkName": {
    "message": "Connected with $1",
    "description": "$1 represents network name"
  },
  "connecting": {
    "message": "Connecting"
  },
  "connectingTo": {
    "message": "Connecting to $1"
  },
  "connectingToGoerli": {
    "message": "Connecting to Goerli test network"
  },
  "connectingToLineaGoerli": {
    "message": "Connecting to Linea Goerli test network"
  },
  "connectingToLineaMainnet": {
    "message": "Connecting to Linea"
  },
  "connectingToLineaSepolia": {
    "message": "Connecting to Linea Sepolia test network"
  },
  "connectingToMainnet": {
    "message": "Connecting to Ethereum Mainnet"
  },
  "connectingToSepolia": {
    "message": "Connecting to Sepolia test network"
  },
  "connectionDescription": {
    "message": "Connect this website with MetaMask"
  },
  "connectionFailed": {
    "message": "Connection failed"
  },
  "connectionFailedDescription": {
    "message": "Fetching of $1 failed, check your network and try again.",
    "description": "$1 is the name of the snap being fetched."
  },
  "connectionPopoverDescription": {
    "message": "To connect to a site, select the connect button. MetaMask can only connect to web3 sites."
  },
  "connectionRequest": {
    "message": "Connection request"
  },
  "connectionsRemovedModalDescription": {
    "message": "Some connections (like hardware wallets and snaps) were removed due to inactivity on this device. You can re-add them anytime in Settings."
  },
  "connectionsRemovedModalTitle": {
    "message": "Connections removed"
  },
  "contactUs": {
    "message": "Contact us"
  },
  "contacts": {
    "message": "Contacts"
  },
  "contentFromSnap": {
    "message": "Content from $1",
    "description": "$1 represents the name of the snap"
  },
  "continue": {
    "message": "Continue"
  },
  "contract": {
    "message": "Contract"
  },
  "contractAddress": {
    "message": "Contract address"
  },
  "contractAddressError": {
    "message": "You are sending tokens to the token's contract address. This may result in the loss of these tokens."
  },
  "contractDeployment": {
    "message": "Contract deployment"
  },
  "contractInteraction": {
    "message": "Contract interaction"
  },
  "convertTokenToNFTDescription": {
    "message": "We've detected that this asset is an NFT. MetaMask now has full native support for NFTs. Would you like to remove it from your token list and add it as an NFT?"
  },
  "convertTokenToNFTExistDescription": {
    "message": "We’ve detected that this asset has been added as an NFT. Would you like to remove it from your token list?"
  },
  "coolWallet": {
    "message": "CoolWallet"
  },
  "copiedExclamation": {
    "message": "Copied."
  },
  "copyAddress": {
    "message": "Copy address to clipboard"
  },
  "copyAddressShort": {
    "message": "Copy address"
  },
  "copyPrivateKey": {
    "message": "Copy private key"
  },
  "copyToClipboard": {
    "message": "Copy to clipboard"
  },
  "copyTransactionId": {
    "message": "Copy transaction ID"
  },
  "create": {
    "message": "Create"
  },
  "createMultichainAccountButton": {
    "message": "Create account",
    "description": "Name of a button used on multichain account related pages for triggering the account creation process."
  },
  "createMultichainAccountButtonLoading": {
    "message": "Creating account...",
    "description": "Name of a button in loading state, used on multichain account related pages for the account creation process."
  },
  "createNewAccountHeader": {
    "message": "Create a new account"
  },
  "createPassword": {
    "message": "MetaMask password"
  },
  "createPasswordCreate": {
    "message": "Create password"
  },
  "createPasswordDetails": {
    "message": "Unlocks MetaMask on this device only."
  },
  "createPasswordDetailsSocial": {
    "message": "Losing this password means losing wallet access on all devices, "
  },
  "createPasswordDetailsSocialReset": {
    "message": "MetaMask can't reset it."
  },
  "createPasswordMarketing": {
    "message": "Get product updates, tips, and news including by email. We may use your interactions to improve what we share."
  },
  "createSnapAccountDescription": {
    "message": "$1 wants to add a new account to MetaMask."
  },
  "createSnapAccountTitle": {
    "message": "Create account"
  },
  "createSolanaAccount": {
    "message": "Create Solana account"
  },
  "creatorAddress": {
    "message": "Creator address"
  },
  "crossChainSwapsLink": {
    "message": "Swap across networks with MetaMask Portfolio"
  },
  "crossChainSwapsLinkNative": {
    "message": "Swap across networks with Bridge"
  },
  "cryptoCompare": {
    "message": "CryptoCompare"
  },
  "currencyConversion": {
    "message": "Currency"
  },
  "currencyRateCheckToggle": {
    "message": "Show balance and token price checker"
  },
  "currencyRateCheckToggleDescription": {
    "message": "We use $1 and $2 APIs to display your balance and token price. $3",
    "description": "$1 represents Coingecko, $2 represents CryptoCompare and $3 represents Privacy Policy"
  },
  "currencySymbol": {
    "message": "Currency symbol"
  },
  "currencySymbolDefinition": {
    "message": "The ticker symbol displayed for this network’s currency."
  },
  "currentAccountNotConnected": {
    "message": "Your current account is not connected"
  },
  "currentExtension": {
    "message": "Current extension page"
  },
  "currentLanguage": {
    "message": "Current language"
  },
  "currentNetwork": {
    "message": "Current network",
    "description": "Speicifies to token network filter to filter by current Network. Will render when network nickname is not available"
  },
  "currentTitle": {
    "message": "Current:"
  },
  "currentlyUnavailable": {
    "message": "Unavailable on this network"
  },
  "curveHighGasEstimate": {
    "message": "Aggressive gas estimate graph"
  },
  "curveLowGasEstimate": {
    "message": "Low gas estimate graph"
  },
  "curveMediumGasEstimate": {
    "message": "Market gas estimate graph"
  },
  "custom": {
    "message": "Advanced"
  },
  "customGasSettingToolTipMessage": {
    "message": "Use $1 to customize the gas price. This can be confusing if you aren’t familiar. Interact at your own risk.",
    "description": "$1 is key 'advanced' (text: 'Advanced') separated here so that it can be passed in with bold font-weight"
  },
  "customNetworks": {
    "message": "Custom networks"
  },
  "customSlippage": {
    "message": "Custom"
  },
  "customSpendLimit": {
    "message": "Custom spend limit"
  },
  "customToken": {
    "message": "Custom token"
  },
  "customTokenWarningInNonTokenDetectionNetwork": {
    "message": "Token detection is not available on this network yet. Please import token manually and make sure you trust it. Learn about $1"
  },
  "customTokenWarningInTokenDetectionNetwork": {
    "message": "Anyone can create a token, including creating fake versions of existing tokens. Learn about $1"
  },
  "customTokenWarningInTokenDetectionNetworkWithTDOFF": {
    "message": "Make sure you trust a token before you import it. Learn how to avoid $1. You can also enable token detection $2."
  },
  "customerSupport": {
    "message": "customer support"
  },
  "customizeYourNotifications": {
    "message": "Customize your notifications"
  },
  "customizeYourNotificationsText": {
    "message": "Turn on the types of notifications you want to receive:"
  },
  "dappSuggested": {
    "message": "Site suggested"
  },
  "dappSuggestedGasSettingToolTipMessage": {
    "message": "$1 has suggested this price.",
    "description": "$1 is url for the dapp that has suggested gas settings"
  },
  "dappSuggestedHigh": {
    "message": "Site suggested"
  },
  "dappSuggestedHighShortLabel": {
    "message": "Site (high)"
  },
  "dappSuggestedShortLabel": {
    "message": "Site"
  },
  "dappSuggestedTooltip": {
    "message": "$1 has recommended this price.",
    "description": "$1 represents the Dapp's origin"
  },
  "darkTheme": {
    "message": "Dark"
  },
  "data": {
    "message": "Data"
  },
  "dataCollectionForMarketing": {
    "message": "Data collection for marketing"
  },
  "dataCollectionForMarketingDescription": {
    "message": "We’ll use this data to learn how you interact with our marketing communications. We may share relevant news (like product features)."
  },
  "dataCollectionForMarketingDescriptionSocialLogin": {
    "message": "Get product updates, tips, and news - including by email. We may use your interactions to improve what we share."
  },
  "dataCollectionWarningPopoverButton": {
    "message": "Okay"
  },
  "dataCollectionWarningPopoverDescription": {
    "message": "You turned off data collection for our marketing purposes. This only applies to this device. If you use MetaMask on other devices, make sure to opt out there as well."
  },
  "dataUnavailable": {
    "message": "data unavailable"
  },
  "dateCreated": {
    "message": "Date created"
  },
  "dcent": {
    "message": "D'Cent"
  },
  "debitCreditPurchaseOptions": {
    "message": "Debit or credit card purchase options"
  },
  "decimal": {
    "message": "Token decimal"
  },
  "decimalsMustZerotoTen": {
    "message": "Decimals must be at least 0, and not over 36."
  },
  "decrypt": {
    "message": "Decrypt"
  },
  "decryptCopy": {
    "message": "Copy encrypted message"
  },
  "decryptInlineError": {
    "message": "This message cannot be decrypted due to error: $1",
    "description": "$1 is error message"
  },
  "decryptMessageNotice": {
    "message": "$1 would like to read this message to complete your action",
    "description": "$1 is the web3 site name"
  },
  "decryptMetamask": {
    "message": "Decrypt message"
  },
  "decryptRequest": {
    "message": "Decrypt request"
  },
  "deepLink_Caution": {
    "message": "Proceed with caution"
  },
  "deepLink_Continue": {
    "message": "Continue"
  },
  "deepLink_ContinueDescription": {
    "message": "You'll open $1 if you continue.",
    "description": "$1 is the name of the page they'll be redirected to if they click the Continue button. Examples of $1: 'the home page'; 'the buy page'; 'the swaps page'; 'the notifications page'"
  },
  "deepLink_DontRemindMeAgain": {
    "message": "Don't remind me again"
  },
  "deepLink_Error404Description": {
    "message": "We can't find the page you are looking for."
  },
  "deepLink_Error404Title": {
    "message": "This page doesn't exist"
  },
  "deepLink_Error404_CTA": {
    "message": "$1 and we'll take you to the right place.",
    "description": "$1 is a link with the text found in `deepLink_Error404_CTA_LinkText`"
  },
  "deepLink_Error404_CTA_LinkText": {
    "message": "Update to the latest version of MetaMask",
    "description": "Part of `deepLink_Error404_CTA`. The text links to https://support.metamask.io/configure/wallet/how-to-update-the-version-of-metamask/"
  },
  "deepLink_ErrorMissingUrl": {
    "message": "No url to navigate to was provided."
  },
  "deepLink_ErrorOtherDescription": {
    "message": "This is a bug and should be reported to MetaMask."
  },
  "deepLink_ErrorOtherTitle": {
    "message": "An error occurred while processing the deep link"
  },
  "deepLink_GoToTheHomePageButton": {
    "message": "Go to the home page"
  },
  "deepLink_RedirectingToMetaMask": {
    "message": "Redirecting to MetaMask"
  },
  "deepLink_ThirdPartyDescription": {
    "message": "You were sent here by a third party, not MetaMask. $1",
    "description": "$1 is the message 'deepLink_ContinueDescription'"
  },
  "deepLink_theBuyPage": {
    "message": "the buy page"
  },
  "deepLink_theHomePage": {
    "message": "the home page"
  },
  "deepLink_theNotificationsPage": {
    "message": "the notifications page"
  },
  "deepLink_thePerpsPage": {
    "message": "the perps page"
  },
  "deepLink_theSwapsPage": {
    "message": "the swaps page"
  },
  "deepLink_theSwapsRampsPage": {
    "message": "the Swaps/Ramps page"
  },
  "defaultRpcUrl": {
    "message": "Default RPC URL"
  },
  "defaultSettingsSubTitle": {
    "message": "MetaMask uses default settings to best balance safety and ease of use. Change these settings to further increase your privacy."
  },
  "defaultSettingsTitle": {
    "message": "Default privacy settings"
  },
  "defi": {
    "message": "DeFi"
  },
  "defiEmptyDescription": {
    "message": "Lend, borrow, and trade, right in your wallet."
  },
  "defiTabErrorContent": {
    "message": "Try visiting again later."
  },
  "defiTabErrorTitle": {
    "message": "We could not load this page."
  },
  "delete": {
    "message": "Delete"
  },
  "deleteContact": {
    "message": "Delete contact"
  },
  "deleteMetaMetricsData": {
    "message": "Delete MetaMetrics data"
  },
  "deleteMetaMetricsDataDescription": {
    "message": "This will delete historical MetaMetrics data associated with your use on this device. Your wallet and accounts will remain exactly as they are now after this data has been deleted. This process may take up to 30 days. View our $1.",
    "description": "$1 will have text saying Privacy Policy "
  },
  "deleteMetaMetricsDataErrorDesc": {
    "message": "This request can't be completed right now due to an analytics system server issue, please try again later"
  },
  "deleteMetaMetricsDataErrorTitle": {
    "message": "We are unable to delete this data right now"
  },
  "deleteMetaMetricsDataModalDesc": {
    "message": "We are about to remove all your MetaMetrics data. Are you sure?"
  },
  "deleteMetaMetricsDataModalTitle": {
    "message": "Delete MetaMetrics data?"
  },
  "deleteMetaMetricsDataRequestedDescription": {
    "message": "You initiated this action on $1. This process can take up to 30 days. View the $2",
    "description": "$1 will be the date on which teh deletion is requested and $2 will have text saying Privacy Policy "
  },
  "deleteNetworkIntro": {
    "message": "If you delete this network, you will need to add it again to view your assets in this network"
  },
  "deleteNetworkTitle": {
    "message": "Delete $1 network?",
    "description": "$1 represents the name of the network"
  },
  "depositCrypto": {
    "message": "Deposit crypto from another account with a wallet address or QR code."
  },
  "deprecatedGoerliNtwrkMsg": {
    "message": "Because of updates to the Ethereum system, the Goerli test network will be phased out soon."
  },
  "deprecatedNetwork": {
    "message": "This network is deprecated"
  },
  "deprecatedNetworkButtonMsg": {
    "message": "Got it"
  },
  "deprecatedNetworkDescription": {
    "message": "The network you're trying to connect to is no longer supported by Metamask. $1"
  },
  "description": {
    "message": "Description"
  },
  "descriptionFromSnap": {
    "message": "Description from $1",
    "description": "$1 represents the name of the snap"
  },
  "deselectAll": {
    "message": "Deselect all"
  },
  "destinationAccountPickerNoEligible": {
    "message": "No eligible accounts found"
  },
  "destinationAccountPickerNoMatching": {
    "message": "No matching accounts found"
  },
  "destinationAccountPickerSearchPlaceholderToMainnet": {
    "message": "Receiving address or ENS"
  },
  "destinationAccountPickerSearchPlaceholderToSolana": {
    "message": "Receiving address"
  },
  "destinationTransactionIdLabel": {
    "message": "Destination Tx ID",
    "description": "Label for the destination transaction ID field."
  },
  "details": {
    "message": "Details"
  },
  "developerOptions": {
    "message": "Developer Options"
  },
  "disabledGasOptionToolTipMessage": {
    "message": "“$1” is disabled because it does not meet the minimum of a 10% increase from the original gas fee.",
    "description": "$1 is gas estimate type which can be market or aggressive"
  },
  "disconnect": {
    "message": "Disconnect"
  },
  "disconnectAllAccounts": {
    "message": "Disconnect all accounts"
  },
  "disconnectAllAccountsConfirmationDescription": {
    "message": "Are you sure you want to disconnect? You may lose site functionality."
  },
  "disconnectAllAccountsText": {
    "message": "accounts"
  },
  "disconnectAllDescriptionText": {
    "message": "If you disconnect from this site, you’ll need to reconnect your accounts and networks to use this site again."
  },
  "disconnectAllSnapsText": {
    "message": "Snaps"
  },
  "disconnectMessage": {
    "message": "This will disconnect you from this site"
  },
  "disconnectPrompt": {
    "message": "Disconnect $1"
  },
  "disconnectThisAccount": {
    "message": "Disconnect this account"
  },
  "disconnectedAllAccountsToast": {
    "message": "All accounts disconnected from $1",
    "description": "$1 is name of the dapp`"
  },
  "disconnectedSingleAccountToast": {
    "message": "$1 disconnected from $2",
    "description": "$1 is name of the name and $2 represents the dapp name`"
  },
  "discover": {
    "message": "Discover"
  },
  "discoverSnaps": {
    "message": "Discover Snaps",
    "description": "Text that links to the Snaps website. Displayed in a banner on Snaps list page in settings."
  },
  "dismiss": {
    "message": "Dismiss"
  },
  "dismissReminderDescriptionField": {
    "message": "Turn this on to dismiss the Secret Recovery Phrase backup reminder message. We highly recommend that you back up your Secret Recovery Phrase to avoid loss of funds"
  },
  "dismissReminderField": {
    "message": "Dismiss Secret Recovery Phrase backup reminder"
  },
  "dismissSmartAccountSuggestionEnabledDescription": {
    "message": "Turn this on to no longer see the \"Switch to Smart Account\" suggestion on any account. Smart accounts unlocks faster transactions, lower network fees and more flexibility on payment for those."
  },
  "dismissSmartAccountSuggestionEnabledTitle": {
    "message": "Dismiss \"Switch to Smart Account\" suggestion"
  },
  "displayNftMedia": {
    "message": "Display NFT media"
  },
  "displayNftMediaDescription": {
    "message": "Displaying NFT media and data exposes your IP address to OpenSea or other third parties. This can allow attackers to associate your IP address with your Ethereum address. NFT autodetection relies on this setting, and won't be available when this is turned off."
  },
  "doNotShare": {
    "message": "Do not share this with anyone"
  },
  "domain": {
    "message": "Domain"
  },
  "done": {
    "message": "Done"
  },
  "dontShowThisAgain": {
    "message": "Don't show this again"
  },
  "downArrow": {
    "message": "down arrow"
  },
  "downloadAppDescription": {
    "message": "Bring MetaMask with you everywhere you go. Turn on Face ID so you always have access, even if you forget your password."
  },
  "downloadAppTitle": {
    "message": "Scan QR code and download the app"
  },
  "downloadGoogleChrome": {
    "message": "Download Google Chrome"
  },
  "downloadMetaMaskMobileDescription": {
    "message": "Face ID on our app lets you in even if you forget your password. Take MetaMask everywhere you go!"
  },
  "downloadMetaMaskMobileQrNote": {
    "message": "Scan this QR code to get started."
  },
  "downloadMetaMaskMobileTitle": {
    "message": "Get our mobile app"
  },
  "downloadNow": {
    "message": "Download Now"
  },
  "downloadStateLogs": {
    "message": "Download state logs"
  },
  "dropped": {
    "message": "Dropped"
  },
  "duplicateContactTooltip": {
    "message": "This contact name collides with an existing account or contact"
  },
  "duplicateContactWarning": {
    "message": "You have duplicate contacts"
  },
  "durationSuffixDay": {
    "message": "D",
    "description": "Shortened form of 'day'"
  },
  "durationSuffixHour": {
    "message": "H",
    "description": "Shortened form of 'hour'"
  },
  "durationSuffixMillisecond": {
    "message": "MS",
    "description": "Shortened form of 'millisecond'"
  },
  "durationSuffixMinute": {
    "message": "M",
    "description": "Shortened form of 'minute'"
  },
  "durationSuffixMonth": {
    "message": "M",
    "description": "Shortened form of 'month'"
  },
  "durationSuffixSecond": {
    "message": "S",
    "description": "Shortened form of 'second'"
  },
  "durationSuffixWeek": {
    "message": "W",
    "description": "Shortened form of 'week'"
  },
  "durationSuffixYear": {
    "message": "Y",
    "description": "Shortened form of 'year'"
  },
  "earn": {
    "message": "Earn"
  },
  "edit": {
    "message": "Edit"
  },
  "editANickname": {
    "message": "Edit nickname"
  },
  "editAccountName": {
    "message": "Edit account name"
  },
  "editAccounts": {
    "message": "Edit accounts"
  },
  "editAddressNickname": {
    "message": "Edit address nickname"
  },
  "editCancellationGasFeeModalTitle": {
    "message": "Edit cancellation gas fee"
  },
  "editContact": {
    "message": "Edit contact"
  },
  "editGasFeeModalTitle": {
    "message": "Edit gas fee"
  },
  "editGasLimitOutOfBounds": {
    "message": "Gas limit must be at least $1"
  },
  "editGasLimitOutOfBoundsV2": {
    "message": "Gas limit must be greater than $1 and less than $2",
    "description": "$1 is the minimum limit for gas and $2 is the maximum limit"
  },
  "editGasLimitTooltip": {
    "message": "Gas limit is the maximum units of gas you are willing to use. Units of gas are a multiplier to “Max priority fee” and “Max fee”."
  },
  "editGasMaxBaseFeeGWEIImbalance": {
    "message": "Max base fee cannot be lower than priority fee"
  },
  "editGasMaxBaseFeeHigh": {
    "message": "Max base fee is higher than necessary"
  },
  "editGasMaxBaseFeeLow": {
    "message": "Max base fee is low for current network conditions"
  },
  "editGasMaxFeeHigh": {
    "message": "Max fee is higher than necessary"
  },
  "editGasMaxFeeLow": {
    "message": "Max fee too low for network conditions"
  },
  "editGasMaxFeePriorityImbalance": {
    "message": "Max fee cannot be lower than max priority fee"
  },
  "editGasMaxPriorityFeeBelowMinimum": {
    "message": "Max priority fee must be greater than 0 GWEI"
  },
  "editGasMaxPriorityFeeBelowMinimumV2": {
    "message": "Priority fee must be greater than 0."
  },
  "editGasMaxPriorityFeeHigh": {
    "message": "Max priority fee is higher than necessary. You may pay more than needed."
  },
  "editGasMaxPriorityFeeHighV2": {
    "message": "Priority fee is higher than necessary. You may pay more than needed"
  },
  "editGasMaxPriorityFeeLow": {
    "message": "Max priority fee is low for current network conditions"
  },
  "editGasMaxPriorityFeeLowV2": {
    "message": "Priority fee is low for current network conditions"
  },
  "editGasPriceTooLow": {
    "message": "Gas price must be greater than 0"
  },
  "editGasPriceTooltip": {
    "message": "This network requires a “Gas price” field when submitting a transaction. Gas price is the amount you will pay pay per unit of gas."
  },
  "editGasSubTextFeeLabel": {
    "message": "Max fee:"
  },
  "editGasTitle": {
    "message": "Edit priority"
  },
  "editGasTooLow": {
    "message": "Unknown processing time"
  },
  "editInPortfolio": {
    "message": "Edit in Portfolio"
  },
  "editNetwork": {
    "message": "Edit network"
  },
  "editNetworkLink": {
    "message": "edit the original network"
  },
  "editNetworksTitle": {
    "message": "Edit networks"
  },
  "editNonceField": {
    "message": "Edit nonce"
  },
  "editNonceMessage": {
    "message": "This is an advanced feature, use cautiously."
  },
  "editPermission": {
    "message": "Edit permission"
  },
  "editPermissions": {
    "message": "Edit permissions"
  },
  "editSpeedUpEditGasFeeModalTitle": {
    "message": "Edit speed up gas fee"
  },
  "editSpendingCap": {
    "message": "Edit spending cap"
  },
  "editSpendingCapAccountBalance": {
    "message": "Account balance: $1 $2"
  },
  "editSpendingCapDesc": {
    "message": "Enter the amount that you feel comfortable being spent on your behalf."
  },
  "editSpendingCapError": {
    "message": "The spending cap can’t exceed $1 decimal digits. Remove decimal digits to continue."
  },
  "editSpendingCapSpecialCharError": {
    "message": "Enter numbers only"
  },
  "enableAutoDetect": {
    "message": " Enable autodetect"
  },
  "enableFromSettings": {
    "message": " Enable it from Settings."
  },
  "enableSmartContractAccount": {
    "message": "Enable smart contract account"
  },
  "enableSmartContractAccountDescription": {
    "message": "You can enable smart account features on supported networks."
  },
  "enableSnap": {
    "message": "Enable"
  },
  "enableToken": {
    "message": "enable $1",
    "description": "$1 is a token symbol, e.g. ETH"
  },
  "enabled": {
    "message": "Enabled"
  },
  "enabledNetworks": {
    "message": "Enabled networks"
  },
  "encryptionPublicKeyNotice": {
    "message": "$1 would like your public encryption key. By consenting, this site will be able to compose encrypted messages to you.",
    "description": "$1 is the web3 site name"
  },
  "encryptionPublicKeyRequest": {
    "message": "Request encryption public key"
  },
  "endpointReturnedDifferentChainId": {
    "message": "The RPC URL you have entered returned a different chain ID ($1).",
    "description": "$1 is the return value of eth_chainId from an RPC endpoint"
  },
  "enhancedTokenDetectionAlertMessage": {
    "message": "Enhanced token detection is currently available on $1. $2"
  },
  "ensDomainsSettingDescriptionIntroduction": {
    "message": "MetaMask lets you see ENS domains right in your browser's address bar. Here's how it works:"
  },
  "ensDomainsSettingDescriptionOutroduction": {
    "message": "Keep in mind that using this feature exposes your IP address to IPFS third-party services."
  },
  "ensDomainsSettingDescriptionPart1": {
    "message": "MetaMask checks with Ethereum's ENS contract to find the code connected to the ENS name."
  },
  "ensDomainsSettingDescriptionPart2": {
    "message": "If the code links to IPFS, you can see the content associated with it (usually a website)."
  },
  "ensDomainsSettingTitle": {
    "message": "Show ENS domains in address bar"
  },
  "ensUnknownError": {
    "message": "ENS lookup failed."
  },
  "enterANameToIdentifyTheUrl": {
    "message": "Enter a name to identify the URL"
  },
  "enterChainId": {
    "message": "Enter Chain ID"
  },
  "enterMaxSpendLimit": {
    "message": "Enter max spend limit"
  },
  "enterNetworkName": {
    "message": "Enter network name"
  },
  "enterOptionalPassword": {
    "message": "Enter optional password"
  },
  "enterPasswordContinue": {
    "message": "Enter password to continue"
  },
  "enterPasswordCurrent": {
    "message": "Enter your current password"
  },
  "enterRpcUrl": {
    "message": "Enter RPC URL"
  },
  "enterSymbol": {
    "message": "Enter symbol"
  },
  "enterTokenNameOrAddress": {
    "message": "Enter token name or paste address"
  },
  "enterYourPassword": {
    "message": "Enter your password"
  },
  "enterYourPasswordContinue": {
    "message": "Enter password to continue"
  },
  "enterYourPasswordSocialLoginFlow": {
    "message": "Enter Metamask Password"
  },
  "errorCode": {
    "message": "Code: $1",
    "description": "Displayed error code for debugging purposes. $1 is the error code"
  },
  "errorDetails": {
    "message": "Error details",
    "description": "Label for the error details field in the error screen."
  },
  "errorGettingSafeChainList": {
    "message": "Error while getting safe chain list, please continue with caution."
  },
  "errorLegalTextFirstInfo": {
    "message": "Technical diagnostic information."
  },
  "errorLegalTextNoPersonalInfo": {
    "message": "No personal information or other device information will be collected."
  },
  "errorLegalTextSecondInfo": {
    "message": "Your browser, operating system, and MetaMask versions."
  },
  "errorLegalTextSummary": {
    "message": "We will receive a single error report, containing:"
  },
  "errorMessage": {
    "message": "Message: $1",
    "description": "Displayed error message for debugging purposes. $1 is the error message"
  },
  "errorName": {
    "message": "Code: $1",
    "description": "Displayed error name for debugging purposes. $1 is the error name"
  },
  "errorPageContactSupport": {
    "message": "Contact support",
    "description": "Button for contact MM support"
  },
  "errorPageDescribeUsWhatHappened": {
    "message": "Describe what happened",
    "description": "Button for submitting report to sentry"
  },
  "errorPageInfo": {
    "message": "Your information can’t be shown. Don’t worry, your wallet and funds are safe.",
    "description": "Information banner shown in the error page"
  },
  "errorPageMessageTitle": {
    "message": "Error message",
    "description": "Title for description, which is displayed for debugging purposes"
  },
  "errorPageSentryFormTitle": {
    "message": "Describe what happened",
    "description": "In sentry feedback form, The title at the top of the feedback form."
  },
  "errorPageSentryMessagePlaceholder": {
    "message": "Sharing details like how we can reproduce the bug will help us fix the problem.",
    "description": "In sentry feedback form, The placeholder for the feedback description input field."
  },
  "errorPageSentrySuccessMessageText": {
    "message": "Thanks! We will take a look soon.",
    "description": "In sentry feedback form, The message displayed after a successful feedback submission."
  },
  "errorPageTitle": {
    "message": "MetaMask encountered an error",
    "description": "Title of generic error page"
  },
  "errorPageTryAgain": {
    "message": "Try again",
    "description": "Button for try again"
  },
  "errorStack": {
    "message": "Stack:",
    "description": "Title for error stack, which is displayed for debugging purposes"
  },
  "errorWhileConnectingToRPC": {
    "message": "Error while connecting to the custom network."
  },
  "errorWithSnap": {
    "message": "Error with $1",
    "description": "$1 represents the name of the snap"
  },
  "estimatedChanges": {
    "message": "Estimated changes"
  },
  "estimatedFee": {
    "message": "Estimated fee"
  },
  "estimatedFeeTooltip": {
    "message": "Amount paid to process the transaction on network."
  },
  "ethGasPriceFetchWarning": {
    "message": "Backup gas price is provided as the main gas estimation service is unavailable right now."
  },
  "ethereumProviderAccess": {
    "message": "Grant Ethereum provider access to $1",
    "description": "The parameter is the name of the requesting origin"
  },
  "ethereumPublicAddress": {
    "message": "Ethereum public address"
  },
  "etherscan": {
    "message": "Etherscan"
  },
  "etherscanView": {
    "message": "View account on Etherscan"
  },
  "etherscanViewOn": {
    "message": "View on Etherscan"
  },
  "existingChainId": {
    "message": "The information you have entered is associated with an existing chain ID."
  },
  "expandView": {
    "message": "Expand view"
  },
  "experimental": {
    "message": "Experimental"
  },
  "exploreDefi": {
    "message": "Explore DeFi"
  },
  "exploreweb3": {
    "message": "Explore web3"
  },
  "exportYourData": {
    "message": "Export your data"
  },
  "exportYourDataButton": {
    "message": "Download"
  },
  "exportYourDataDescription": {
    "message": "You can export data like your contacts and preferences."
  },
  "extendWalletWithSnaps": {
    "message": "Explore community-built Snaps to customize your web3 experience",
    "description": "Banner description displayed on Snaps list page in Settings when less than 6 Snaps is installed."
  },
  "externalAccount": {
    "message": "External Account"
  },
  "externalExtension": {
    "message": "External extension"
  },
  "externalNameSourcesSetting": {
    "message": "Proposed nicknames"
  },
  "externalNameSourcesSettingDescription": {
    "message": "We’ll fetch proposed nicknames for addresses you interact with from third-party sources like Etherscan, Infura, and Lens Protocol. These sources will be able to see those addresses and your IP address. Your account address won’t be exposed to third parties."
  },
  "failed": {
    "message": "Failed"
  },
  "failedToFetchChainId": {
    "message": "Could not fetch chain ID. Is your RPC URL correct?"
  },
  "failover": {
    "message": "Failover"
  },
  "failoverRpcUrl": {
    "message": "Failover RPC URL"
  },
  "failureMessage": {
    "message": "Something went wrong, and we were unable to complete the action"
  },
  "fast": {
    "message": "Fast"
  },
  "feeDetails": {
    "message": "Fee details"
  },
  "fileImportFail": {
    "message": "File import not working? Click here!",
    "description": "Helps user import their account from a JSON file"
  },
  "fileUploaderDescription": {
    "message": "Click to upload or drag and drop"
  },
  "fileUploaderInvalidFileTypeError": {
    "message": "Invalid file type. Please upload a supported file format."
  },
  "fileUploaderMaxFileSizeError": {
    "message": "File size exceeds $1MB. Please upload a smaller file.",
    "description": "$1 is the maximum file size in MB"
  },
  "flaskWelcomeUninstall": {
    "message": "you should uninstall this extension",
    "description": "This request is shown on the Flask Welcome screen. It is intended for non-developers, and will be bolded."
  },
  "flaskWelcomeWarning1": {
    "message": "Flask is for developers to experiment with new unstable APIs. Unless you are a developer or beta tester, $1.",
    "description": "This is a warning shown on the Flask Welcome screen, intended to encourage non-developers not to proceed any further. $1 is the bolded message 'flaskWelcomeUninstall'"
  },
  "flaskWelcomeWarning2": {
    "message": "We do not guarantee the safety or stability of this extension. The new APIs offered by Flask are not hardened against phishing attacks, meaning that any site or snap that requires Flask might be a malicious attempt to steal your assets.",
    "description": "This explains the risks of using MetaMask Flask"
  },
  "flaskWelcomeWarning3": {
    "message": "All Flask APIs are experimental. They may be changed or removed without notice, or they might stay on Flask indefinitely without ever being migrated to stable MetaMask. Use them at your own risk.",
    "description": "This message warns developers about unstable Flask APIs"
  },
  "flaskWelcomeWarning4": {
    "message": "Make sure to disable your regular MetaMask extension when using Flask.",
    "description": "This message calls to pay attention about multiple versions of MetaMask running on the same site (Flask + Prod)"
  },
  "flaskWelcomeWarningAcceptButton": {
    "message": "I accept the risks",
    "description": "this text is shown on a button, which the user presses to confirm they understand the risks of using Flask"
  },
  "floatAmountToken": {
    "message": "Token amount must be an integer"
  },
  "forbiddenIpfsGateway": {
    "message": "Forbidden IPFS Gateway: Please specify a CID gateway"
  },
  "forgetDevice": {
    "message": "Forget this device"
  },
  "forgotPassword": {
    "message": "Forgot password?"
  },
  "forgotPasswordModalButton": {
    "message": "Reset wallet"
  },
  "forgotPasswordModalDescription1": {
    "message": "MetaMask can’t recover your password for you."
  },
  "forgotPasswordModalDescription2": {
    "message": "You can reset your wallet by entering the Secret Recovery Phrase you used when you set up your wallet."
  },
  "forgotPasswordModalTitle": {
    "message": "Forgot your password?"
  },
  "forgotPasswordSocialDescription": {
    "message": "MetaMask can’t recover your password for you."
  },
  "forgotPasswordSocialStep1": {
    "message": "If you’re logged into MetaMask on a device with $1 (like Face ID), you can reset your password there.",
    "description": "$1 is bold biometrics turned on"
  },
  "forgotPasswordSocialStep1Biometrics": {
    "message": "biometrics turned on"
  },
  "forgotPasswordSocialStep2": {
    "message": "If you have your $1, you can reset your current wallet and reimport using Secret Recovery Phrase.",
    "description": "$1 is bold Secret Recovery Phrase"
  },
  "form": {
    "message": "form"
  },
  "freeSevenDayTrial": {
    "message": "Free 7-day trial"
  },
  "from": {
    "message": "From"
  },
  "fromAddress": {
    "message": "From: $1",
    "description": "$1 is the address to include in the From label. It is typically shortened first using shortenAddress"
  },
  "fromTokenLists": {
    "message": "From token lists: $1"
  },
  "function": {
    "message": "Function: $1"
  },
  "fundingMethod": {
    "message": "Funding method"
  },
  "gas": {
    "message": "Gas"
  },
  "gasDisplayAcknowledgeDappButtonText": {
    "message": "Edit suggested gas fee"
  },
  "gasDisplayDappWarning": {
    "message": "This gas fee has been suggested by $1. Overriding this may cause a problem with your transaction. Please reach out to $1 if you have questions.",
    "description": "$1 represents the Dapp's origin"
  },
  "gasFee": {
    "message": "Gas fee"
  },
  "gasLimit": {
    "message": "Gas limit"
  },
  "gasLimitRecommended": {
    "message": "Recommended gas limit is $1. If the gas limit is less than that, it may fail."
  },
  "gasLimitTooLow": {
    "message": "Gas limit must be at least 21000"
  },
  "gasLimitV2": {
    "message": "Gas limit"
  },
  "gasOption": {
    "message": "Gas option"
  },
  "gasPriceExcessive": {
    "message": "Your gas fee is set unnecessarily high. Consider lowering the amount."
  },
  "gasPriceFetchFailed": {
    "message": "Gas price estimation failed due to network error."
  },
  "gasTimingHoursShort": {
    "message": "$1 hrs",
    "description": "$1 represents a number of hours"
  },
  "gasTimingLow": {
    "message": "Slow"
  },
  "gasTimingMinutesShort": {
    "message": "$1 min",
    "description": "$1 represents a number of minutes"
  },
  "gasTimingSecondsShort": {
    "message": "$1 sec",
    "description": "$1 represents a number of seconds"
  },
  "gasUsed": {
    "message": "Gas used"
  },
  "general": {
    "message": "General"
  },
  "generalCameraError": {
    "message": "We couldn't access your camera. Please give it another try."
  },
  "generalCameraErrorTitle": {
    "message": "Something went wrong...."
  },
  "generalDescription": {
    "message": "Sync settings across devices, select network preferences, and track token data"
  },
  "genericExplorerView": {
    "message": "View account on $1"
  },
  "getTheNewestFeatures": {
    "message": "Get the newest features"
  },
  "goToSite": {
    "message": "Go to site"
  },
  "goerli": {
    "message": "Goerli test network"
  },
  "gotIt": {
    "message": "Got it"
  },
  "grantExactAccess": {
    "message": "Grant exact access"
  },
  "gwei": {
    "message": "GWEI"
  },
  "hardware": {
    "message": "Hardware"
  },
  "hardwareWalletConnected": {
    "message": "Hardware wallet connected"
  },
  "hardwareWalletLegacyDescription": {
    "message": "(legacy)",
    "description": "Text representing the MEW path"
  },
  "hardwareWalletSubmissionWarningStep1": {
    "message": "Be sure your $1 is plugged in and to select the Ethereum app."
  },
  "hardwareWalletSubmissionWarningStep2": {
    "message": "Enable \"smart contract data\" or \"blind signing\" on your $1 device."
  },
  "hardwareWalletSubmissionWarningTitle": {
    "message": "Prior to clicking Submit:"
  },
  "hardwareWalletSupportLinkConversion": {
    "message": "click here"
  },
  "hardwareWallets": {
    "message": "Connect a hardware wallet"
  },
  "hardwareWalletsInfo": {
    "message": "Hardware wallet integrations use API calls to external servers, which can see your IP address and the smart contract addresses you interact with."
  },
  "hardwareWalletsMsg": {
    "message": "Select a hardware wallet you would like to use with MetaMask."
  },
  "here": {
    "message": "here",
    "description": "as in -click here- for more information (goes with troubleTokenBalances)"
  },
  "hexData": {
    "message": "Hex data"
  },
  "hexDataPlaceholder": {
    "message": "Enter hex data (optional)"
  },
  "hiddenAccounts": {
    "message": "Hidden accounts"
  },
  "hide": {
    "message": "Hide"
  },
  "hideAccount": {
    "message": "Hide account"
  },
  "hideAdvancedDetails": {
    "message": "Hide advanced details"
  },
  "hideSentitiveInfo": {
    "message": "Hide sensitive information"
  },
  "hideTokenPrompt": {
    "message": "Hide token?"
  },
  "hideTokenSymbol": {
    "message": "Hide $1",
    "description": "$1 is the symbol for a token (e.g. 'DAI')"
  },
  "hideZeroBalanceTokens": {
    "message": "Hide tokens without balance"
  },
  "high": {
    "message": "Aggressive"
  },
  "highGasSettingToolTipMessage": {
    "message": "High probability, even in volatile markets. Use $1 to cover surges in network traffic due to things like popular NFT drops.",
    "description": "$1 is key 'high' (text: 'Aggressive') separated here so that it can be passed in with bold font-weight"
  },
  "highLowercase": {
    "message": "high"
  },
  "highestCurrentBid": {
    "message": "Highest current bid"
  },
  "highestFloorPrice": {
    "message": "Highest floor price"
  },
  "history": {
    "message": "History"
  },
  "holdToRevealContent1": {
    "message": "Your Secret Recovery Phrase provides $1",
    "description": "$1 is a bolded text with the message from 'holdToRevealContent2'"
  },
  "holdToRevealContent2": {
    "message": "full access to your wallet and funds.",
    "description": "Is the bolded text in 'holdToRevealContent1'"
  },
  "holdToRevealContent3": {
    "message": "Do not share this with anyone. $1 $2",
    "description": "$1 is a message from 'holdToRevealContent4' and $2 is a text link with the message from 'holdToRevealContent5'"
  },
  "holdToRevealContent4": {
    "message": "MetaMask Support will not request this,",
    "description": "Part of 'holdToRevealContent3'"
  },
  "holdToRevealContent5": {
    "message": "but phishers might.",
    "description": "The text link in 'holdToRevealContent3'"
  },
  "holdToRevealContentPrivateKey1": {
    "message": "Your Private Key provides $1",
    "description": "$1 is a bolded text with the message from 'holdToRevealContentPrivateKey2'"
  },
  "holdToRevealContentPrivateKey2": {
    "message": "full access to your wallet and funds.",
    "description": "Is the bolded text in 'holdToRevealContentPrivateKey2'"
  },
  "holdToRevealLockedLabel": {
    "message": "hold to reveal circle locked"
  },
  "holdToRevealPrivateKey": {
    "message": "Hold to reveal Private Key"
  },
  "holdToRevealPrivateKeyTitle": {
    "message": "Keep your private key safe"
  },
  "holdToRevealSRP": {
    "message": "Hold to reveal SRP"
  },
  "holdToRevealSRPTitle": {
    "message": "Keep your SRP safe"
  },
  "holdToRevealUnlockedLabel": {
    "message": "hold to reveal circle unlocked"
  },
  "honeypotDescription": {
    "message": "This token might pose a honeypot risk. It is advised to conduct due diligence before interacting to prevent any potential financial loss."
  },
  "honeypotTitle": {
    "message": "Honey Pot"
  },
  "hyperliquidReferralCheckboxLabel": {
    "message": "Allow MetaMask to add a referral code. This is permanent. The site offers discounts per their terms. MetaMask earns a fee.",
    "description": "The text for the checkbox label in the Hyperliquid referral confirmation screen"
  },
  "hyperliquidReferralSubtitle": {
    "message": "Save up to 4% on trades with a MetaMask referral code.",
    "description": "The subtitle of the Hyperliquid referral confirmation screen"
  },
  "hyperliquidReferralTitle": {
    "message": "MetaMask x Hyperliquid",
    "description": "The title of the Hyperliquid referral confirmation screen"
  },
  "id": {
    "message": "ID"
  },
  "ignoreAll": {
    "message": "Ignore all"
  },
  "ignoreTokenWarning": {
    "message": "If you hide tokens, they will not be shown in your wallet. However, you can still add them by searching for them."
  },
  "imToken": {
    "message": "imToken"
  },
  "import": {
    "message": "Import",
    "description": "Button to import an account from a selected file"
  },
  "importAWallet": {
    "message": "Import a wallet"
  },
  "importAccountError": {
    "message": "Error importing account."
  },
  "importAccountErrorIsSRP": {
    "message": "You have entered a Secret Recovery Phrase (or mnemonic). To import an account here, you have to enter a private key, which is a hexadecimal string of length 64."
  },
  "importAccountErrorNotAValidPrivateKey": {
    "message": "This is not a valid private key. You have entered a hexadecimal string, but it must be 64 characters long."
  },
  "importAccountErrorNotHexadecimal": {
    "message": "This is not a valid private key. You must enter a hexadecimal string of length 64."
  },
  "importAccountJsonLoading1": {
    "message": "Expect this JSON import to take a few minutes and freeze MetaMask."
  },
  "importAccountJsonLoading2": {
    "message": "We apologize, and we will make it faster in the future."
  },
  "importAccountMsg": {
    "message": "Imported accounts won’t be associated with your MetaMask Secret Recovery Phrase. Learn more about imported accounts"
  },
  "importAccountWithSocialMsg": {
    "message": "Imported private keys are backed up to your account and sync automatically when you sign in with the same Google or Apple login."
  },
  "importAccountWithSocialMsgLearnMore": {
    "message": "$1 about how imported keys work",
    "description": "$1 is a link to learn more about imported keys"
  },
  "importAnAccount": {
    "message": "Import an account"
  },
  "importNFT": {
    "message": "Import NFT"
  },
  "importNFTAddressToolTip": {
    "message": "On OpenSea, for example, on the NFT's page under Details, there is a blue hyperlinked value labeled 'Contract Address'. If you click on this, it will take you to the contract's address on Etherscan; at the top-left of that page, there should be an icon labeled 'Contract', and to the right, a long string of letters and numbers. This is the address of the contract that created your NFT. Click on the 'copy' icon to the right of the address, and you'll have it on your clipboard."
  },
  "importNFTPage": {
    "message": "Import NFT page"
  },
  "importNFTTokenIdToolTip": {
    "message": "An NFT's ID is a unique identifier since no two NFTs are alike. Again, on OpenSea this number is under 'Details'. Make a note of it, or copy it onto your clipboard."
  },
  "importNWordSRP": {
    "message": "I have a $1 word recovery phrase",
    "description": "$1 is the number of words in the recovery phrase"
  },
  "importPrivateKey": {
    "message": "Private Key"
  },
  "importSRPDescription": {
    "message": "Import an existing wallet with your 12 or 24-word secret recovery phrase."
  },
  "importSRPNumberOfWordsError": {
    "message": "Secret Recovery Phrases contain 12, or 24 words"
  },
  "importSRPWordError": {
    "message": "Word $1 is incorrect or misspelled.",
    "description": "$1 is the word that is incorrect or misspelled"
  },
  "importSRPWordErrorAlternative": {
    "message": "Word $1 and $2 is incorrect or misspelled.",
    "description": "$1 and $2 are multiple words that are mispelled."
  },
  "importSecretRecoveryPhrase": {
    "message": "Import Secret Recovery Phrase"
  },
  "importSecretRecoveryPhraseUnknownError": {
    "message": "An unknown error occurred."
  },
  "importSelectedTokens": {
    "message": "Import selected tokens?"
  },
  "importSelectedTokensDescription": {
    "message": "Only the tokens you've selected will appear in your wallet. You can always import hidden tokens later by searching for them."
  },
  "importTokenQuestion": {
    "message": "Import token?"
  },
  "importTokenWarning": {
    "message": "Anyone can create a token with any name, including fake versions of existing tokens. Add and trade at your own risk!"
  },
  "importTokensCamelCase": {
    "message": "Import tokens"
  },
  "importTokensError": {
    "message": "We could not import the tokens. Please try again later."
  },
  "importWallet": {
    "message": "Import wallet"
  },
  "importWalletOrAccountHeader": {
    "message": "Import a wallet or account"
  },
  "importWalletSuccess": {
    "message": "Wallet $1 imported",
    "description": "$1 is the index of the secret recovery phrase"
  },
  "importWithCount": {
    "message": "Import $1",
    "description": "$1 will the number of detected tokens that are selected for importing, if all of them are selected then $1 will be all"
  },
  "imported": {
    "message": "Imported",
    "description": "status showing that an account has been fully loaded into the keyring"
  },
  "inYourSettings": {
    "message": "in your Settings"
  },
  "included": {
    "message": "included"
  },
  "includesXTransactions": {
    "message": "Includes $1 transactions"
  },
  "infuraBlockedNotification": {
    "message": "MetaMask is unable to connect to the blockchain host. Review possible reasons $1.",
    "description": "$1 is a clickable link with with text defined by the 'here' key"
  },
  "initialTransactionConfirmed": {
    "message": "Your initial transaction was confirmed by the network. Click OK to go back."
  },
  "insightsFromSnap": {
    "message": "Insights from $1",
    "description": "$1 represents the name of the snap"
  },
  "install": {
    "message": "Install"
  },
  "installOrigin": {
    "message": "Install origin"
  },
  "installRequest": {
    "message": "Add to MetaMask"
  },
  "installedOn": {
    "message": "Installed on $1",
    "description": "$1 is the date when the snap has been installed"
  },
  "insufficientBalance": {
    "message": "Insufficient balance."
  },
  "insufficientFunds": {
    "message": "Insufficient funds."
  },
  "insufficientFundsForGas": {
    "message": "Insufficient funds for gas"
  },
  "insufficientFundsSend": {
    "message": "Insufficient funds"
  },
  "insufficientLockedLiquidityDescription": {
    "message": "The lack of adequately locked or burned liquidity leaves the token vulnerable to sudden liquidity withdrawals, potentially causing market instability."
  },
  "insufficientLockedLiquidityTitle": {
    "message": "Insufficient Locked Liquidity"
  },
  "insufficientTokens": {
    "message": "Insufficient tokens."
  },
  "interactWithSmartContract": {
    "message": "Smart contract"
  },
  "interactingWith": {
    "message": "Interacting with"
  },
  "interactingWithTransactionDescription": {
    "message": "This is the contract you're interacting with. Protect yourself from scammers by verifying the details."
  },
  "interaction": {
    "message": "Interaction"
  },
  "invalidAddress": {
    "message": "Invalid address"
  },
  "invalidAddressRecipient": {
    "message": "Recipient address is invalid"
  },
  "invalidAssetType": {
    "message": "This asset is an NFT and needs to be re-added on the Import NFTs page found under the NFTs tab"
  },
  "invalidChainIdTooBig": {
    "message": "Invalid chain ID. The chain ID is too big."
  },
  "invalidCustomNetworkAlertContent1": {
    "message": "The chain ID for custom network '$1' has to be re-entered.",
    "description": "$1 is the name/identifier of the network."
  },
  "invalidCustomNetworkAlertContent2": {
    "message": "To protect you from malicious or faulty network providers, chain IDs are now required for all custom networks."
  },
  "invalidCustomNetworkAlertContent3": {
    "message": "Go to Settings > Network and enter the chain ID. You can find the chain IDs of most popular networks on $1.",
    "description": "$1 is a link to https://chainid.network"
  },
  "invalidCustomNetworkAlertTitle": {
    "message": "Invalid custom network"
  },
  "invalidHexData": {
    "message": "Invalid hex data"
  },
  "invalidHexNumber": {
    "message": "Invalid hexadecimal number."
  },
  "invalidHexNumberLeadingZeros": {
    "message": "Invalid hexadecimal number. Remove any leading zeros."
  },
  "invalidIpfsGateway": {
    "message": "Invalid IPFS Gateway: The value must be a valid URL"
  },
  "invalidNumber": {
    "message": "Invalid number. Enter a decimal or '0x'-prefixed hexadecimal number."
  },
  "invalidNumberLeadingZeros": {
    "message": "Invalid number. Remove any leading zeros."
  },
  "invalidRPC": {
    "message": "Invalid RPC URL"
  },
  "invalidSeedPhrase": {
    "message": "Invalid Secret Recovery Phrase"
  },
  "invalidSeedPhraseCaseSensitive": {
    "message": "Invalid input! Secret Recovery Phrase is case sensitive."
  },
  "invalidSeedPhraseNotFound": {
    "message": "Secret Recovery Phrase not found."
  },
  "invalidValue": {
    "message": "Invalid value"
  },
  "ipfsGateway": {
    "message": "IPFS gateway"
  },
  "ipfsGatewayDescription": {
    "message": "MetaMask uses third-party services to show images of your NFTs stored on IPFS, display information related to ENS addresses entered in your browser's address bar, and fetch icons for different tokens. Your IP address may be exposed to these services when you’re using them."
  },
  "ipfsToggleModalDescriptionOne": {
    "message": "We use third-party services to show images of your NFTs stored on IPFS, display information related to ENS addresses entered in your browser's address bar, and fetch icons for different tokens. Your IP address may be exposed to these services when you’re using them."
  },
  "ipfsToggleModalDescriptionTwo": {
    "message": "Selecting Confirm turns on IPFS resolution. You can turn it off in $1 at any time.",
    "description": "$1 is the method to turn off ipfs"
  },
  "ipfsToggleModalSettings": {
    "message": "Settings > Security and privacy"
  },
  "isSigningOrSubmitting": {
    "message": "A previous transaction is still being signed or submitted"
  },
  "jazzicons": {
    "message": "Jazzicons"
  },
  "jsonFile": {
    "message": "JSON File",
    "description": "format for importing an account"
  },
  "keyringAccountName": {
    "message": "Account name"
  },
  "keyringAccountPublicAddress": {
    "message": "Public Address"
  },
  "keyringSnapRemovalResult1": {
    "message": "$1 $2removed",
    "description": "Displays the result after removal of a keyring snap. $1 is the snap name, $2 is whether it is successful or not"
  },
  "keyringSnapRemovalResultNotSuccessful": {
    "message": "not ",
    "description": "Displays the `not` word in $2."
  },
  "keyringSnapRemoveConfirmation": {
    "message": "Type $1 to confirm you want to remove this snap:",
    "description": "Asks user to input the name nap prior to deleting the snap. $1 is the snap name"
  },
  "keystone": {
    "message": "Keystone"
  },
  "knownAddressRecipient": {
    "message": "Known contract address."
  },
  "knownTokenWarning": {
    "message": "This action will edit tokens that are already listed in your wallet, which can be used to phish you. Only approve if you are certain that you mean to change what these tokens represent. Learn more about $1"
  },
  "l1Fee": {
    "message": "L1 fee"
  },
  "l1FeeTooltip": {
    "message": "L1 gas fee"
  },
  "l2Fee": {
    "message": "L2 fee"
  },
  "l2FeeTooltip": {
    "message": "L2 gas fee"
  },
  "lastConnected": {
    "message": "Last connected"
  },
  "lastSold": {
    "message": "Last sold"
  },
  "lavaDomeCopyWarning": {
    "message": "For your safety, selecting this text is not available right now."
  },
  "layer1Fees": {
    "message": "Layer 1 fees"
  },
  "layer2Fees": {
    "message": "Layer 2 fees"
  },
  "learnHow": {
    "message": "Learn how"
  },
  "learnMore": {
    "message": "learn more"
  },
  "learnMoreAboutGas": {
    "message": "Want to $1 about gas?",
    "description": "$1 will be replaced by the learnMore translation key"
  },
  "learnMoreAboutPrivacy": {
    "message": "Learn more about privacy best practices."
  },
  "learnMoreKeystone": {
    "message": "Learn More"
  },
  "learnMoreUpperCase": {
    "message": "Learn more"
  },
  "learnMoreUpperCaseWithDot": {
    "message": "Learn more."
  },
  "learnScamRisk": {
    "message": "scams and security risks."
  },
  "leaveMetaMask": {
    "message": "Leave MetaMask?"
  },
  "leaveMetaMaskDesc": {
    "message": "You're about to visit a site outside of MetaMask. Double-check the URL before continuing."
  },
  "ledgerAccountRestriction": {
    "message": "You need to make use your last account before you can add a new one."
  },
  "ledgerConnectionInstructionCloseOtherApps": {
    "message": "Close any other software connected to your device and then click here to refresh."
  },
  "ledgerConnectionInstructionHeader": {
    "message": "Prior to clicking confirm:"
  },
  "ledgerConnectionInstructionStepFour": {
    "message": "Enable \"smart contract data\" or \"blind signing\" on your Ledger device."
  },
  "ledgerConnectionInstructionStepThree": {
    "message": "Be sure your Ledger is plugged in and to select the Ethereum app."
  },
  "ledgerDeviceOpenFailureMessage": {
    "message": "The Ledger device failed to open. Your Ledger might be connected to other software. Please close Ledger Live or other applications connected to your Ledger device, and try to connect again."
  },
  "ledgerErrorConnectionIssue": {
    "message": "Reconnect your ledger, open the ETH app and try again."
  },
  "ledgerErrorDevicedLocked": {
    "message": "Your Ledger is locked. Unlock it then try again."
  },
  "ledgerErrorEthAppNotOpen": {
    "message": "To solve the issue, open the ETH application on your device and retry."
  },
  "ledgerErrorTransactionDataNotPadded": {
    "message": "Ethereum transaction's input data isn't sufficiently padded."
  },
  "ledgerEthAppNftNotSupportedNotification": {
    "message": "Ledger Nano S can't send or manage Ethereum NFTs. See upgrade options at https://shop.ledger.com/pages/ledger-nano-s-upgrade-program"
  },
  "ledgerFirefoxNotSupportedDescription1": {
    "message": "We're having trouble connecting to Ledger. Check out our "
  },
  "ledgerFirefoxNotSupportedDescription2": {
    "message": " on how to connect a hardware wallet, then try again."
  },
  "ledgerFirefoxNotSupportedDescription3": {
    "message": " Ledger no longer supports Firefox, so you might need to use a different browser."
  },
  "ledgerFirefoxNotSupportedLink": {
    "message": "guide"
  },
  "ledgerFirefoxNotSupportedTitle": {
    "message": "Firefox Not Supported"
  },
  "ledgerLiveApp": {
    "message": "Ledger Live App"
  },
  "ledgerLocked": {
    "message": "Cannot connect to Ledger device. Please make sure your device is unlocked and Ethereum app is opened."
  },
  "ledgerMultipleDevicesUnsupportedInfoDescription": {
    "message": "To connect a new device, disconnect the previous one."
  },
  "ledgerMultipleDevicesUnsupportedInfoTitle": {
    "message": "You can only connect one Ledger at a time"
  },
  "ledgerTimeout": {
    "message": "Ledger Live is taking too long to respond or connection timeout. Make sure Ledger Live app is opened and your device is unlocked."
  },
  "ledgerWebHIDNotConnectedErrorMessage": {
    "message": "The ledger device was not connected. If you wish to connect your Ledger, please click 'Continue' again and approve HID connection",
    "description": "An error message shown to the user during the hardware connect flow."
  },
  "levelArrow": {
    "message": "level arrow"
  },
  "lightTheme": {
    "message": "Light"
  },
  "likeToImportToken": {
    "message": "Would you like to import this token?"
  },
  "likeToImportTokens": {
    "message": "Would you like to import these tokens?"
  },
  "lineaGoerli": {
    "message": "Linea Goerli test network"
  },
  "lineaMainnet": {
    "message": "Linea"
  },
  "lineaSepolia": {
    "message": "Linea Sepolia test network"
  },
  "link": {
    "message": "Link"
  },
  "linkCentralizedExchanges": {
    "message": "Link your Coinbase or Binance accounts to transfer crypto to MetaMask for free."
  },
  "links": {
    "message": "Links"
  },
  "loadMore": {
    "message": "Load more"
  },
  "loading": {
    "message": "Loading..."
  },
  "loadingScreenSnapMessage": {
    "message": "Please complete the transaction on the Snap."
  },
  "loadingTokenList": {
    "message": "Loading token list"
  },
  "localhost": {
    "message": "Localhost 8545"
  },
  "lock": {
    "message": "Lock"
  },
  "lockMetaMask": {
    "message": "Lock MetaMask"
  },
  "lockMetaMaskLoadingMessage": {
    "message": "Locking MetaMask..."
  },
  "lockTimeInvalid": {
    "message": "Lock time must be a number between 0 and 10080"
  },
  "loginErrorConnectButton": {
    "message": "Try again"
  },
  "loginErrorConnectDescription": {
    "message": "Your internet connection is unstable. Check your connection and try again."
  },
  "loginErrorConnectTitle": {
    "message": "Unable to connect"
  },
  "loginErrorGenericButton": {
    "message": "Try again"
  },
  "loginErrorGenericDescription": {
    "message": "An error occurred while logging in. Try again and if the issue continues, contact $1.",
    "description": "$1 is the key 'loginErrorGenericSupport'"
  },
  "loginErrorGenericSupport": {
    "message": "Metamask Support"
  },
  "loginErrorGenericTitle": {
    "message": "Something went wrong"
  },
  "loginErrorSessionExpiredButton": {
    "message": "Log in"
  },
  "loginErrorSessionExpiredDescription": {
    "message": "Your session has expired. Please log in again to continue."
  },
  "loginErrorSessionExpiredTitle": {
    "message": "Session has expired"
  },
  "logo": {
    "message": "$1 logo",
    "description": "$1 is the name of the ticker"
  },
  "low": {
    "message": "Low"
  },
  "lowEstimatedReturnTooltipMessage": {
    "message": "You’ll pay more than $1% of your starting amount in fees. Check your receiving amount and network fees."
  },
  "lowEstimatedReturnTooltipTitle": {
    "message": "High cost"
  },
  "lowGasSettingToolTipMessage": {
    "message": "Use $1 to wait for a cheaper price. Time estimates are much less accurate as prices are somewhat unpredictable.",
    "description": "$1 is key 'low' separated here so that it can be passed in with bold font-weight"
  },
  "lowLowercase": {
    "message": "low"
  },
  "mainnet": {
    "message": "Ethereum Mainnet"
  },
  "mainnetToken": {
    "message": "This address matches a known Ethereum Mainnet token address. Recheck the contract address and network for the token you are trying to add."
  },
  "makeAnotherSwap": {
    "message": "Create a new swap"
  },
  "makeSureNoOneWatching": {
    "message": "Make sure nobody is looking",
    "description": "Warning to users to be care while creating and saving their new Secret Recovery Phrase"
  },
  "manageDefaultSettings": {
    "message": "Manage default settings"
  },
  "manageInstitutionalWallets": {
    "message": "Manage Institutional Wallets"
  },
  "manageInstitutionalWalletsDescription": {
    "message": "Turn this on to enable institutional wallets."
  },
  "manageNetworksMenuHeading": {
    "message": "Manage networks"
  },
  "managePermissions": {
    "message": "Manage permissions"
  },
  "marketCap": {
    "message": "Market cap"
  },
  "marketDetails": {
    "message": "Market details"
  },
  "maskicons": {
    "message": "Polycons"
  },
  "max": {
    "message": "Max"
  },
  "maxBaseFee": {
    "message": "Max base fee"
  },
  "maxFee": {
    "message": "Max fee"
  },
  "maxFeeTooltip": {
    "message": "A maximum fee provided to pay for the transaction."
  },
  "maxPriorityFee": {
    "message": "Max priority fee"
  },
  "medium": {
    "message": "Market"
  },
  "mediumGasSettingToolTipMessage": {
    "message": "Use $1 for fast processing at current market price.",
    "description": "$1 is key 'medium' (text: 'Market') separated here so that it can be passed in with bold font-weight"
  },
  "memo": {
    "message": "memo"
  },
  "message": {
    "message": "Message"
  },
  "metaMaskConnectStatusParagraphOne": {
    "message": "You now have more control over your account connections in MetaMask."
  },
  "metaMaskConnectStatusParagraphThree": {
    "message": "Click it to manage your connected accounts."
  },
  "metaMaskConnectStatusParagraphTwo": {
    "message": "The connection status button shows if the website you’re visiting is connected to your currently selected account."
  },
  "metaMetricsIdNotAvailableError": {
    "message": "Since you've never opted into MetaMetrics, there's no data to delete here."
  },
  "metadataModalSourceTooltip": {
    "message": "$1 is hosted on npm and $2 is this Snap’s unique identifier.",
    "description": "$1 is the snap name and $2 is the snap NPM id."
  },
  "metamaskNotificationsAreOff": {
    "message": "Wallet notifications are currently not active."
  },
  "metamaskSwapsOfflineDescription": {
    "message": "MetaMask Swaps is undergoing maintenance. Please check back later."
  },
  "metamaskVersion": {
    "message": "MetaMask Version"
  },
  "methodData": {
    "message": "Method"
  },
  "methodDataTransactionDesc": {
    "message": "Function executed based on decoded input data."
  },
  "methodNotSupported": {
    "message": "Not supported with this account."
  },
  "metrics": {
    "message": "Metrics"
  },
  "minimumReceivedExplanation": {
    "message": "The minimum you'll get if the price changes while your transaction processes, based on your slippage setting. The estimate comes from liquidity providers, so the final amount may differ."
  },
  "minimumReceivedExplanationTitle": {
    "message": "Minimum Amount Received"
  },
  "minimumReceivedLabel": {
    "message": "Minimum received"
  },
  "mismatchedChainLinkText": {
    "message": "verify the network details",
    "description": "Serves as link text for the 'mismatchedChain' key. This text will be embedded inside the translation for that key."
  },
  "mismatchedChainRecommendation": {
    "message": "We recommend that you $1 before proceeding.",
    "description": "$1 is a clickable link with text defined by the 'mismatchedChainLinkText' key. The link will open to instructions for users to validate custom network details."
  },
  "mismatchedNetworkName": {
    "message": "According to our record the network name may not correctly match this chain ID."
  },
  "mismatchedNetworkSymbol": {
    "message": "The submitted currency symbol does not match what we expect for this chain ID."
  },
  "mismatchedRpcChainId": {
    "message": "Chain ID returned by the custom network does not match the submitted chain ID."
  },
  "mismatchedRpcUrl": {
    "message": "According to our records the submitted RPC URL value does not match a known provider for this chain ID."
  },
  "missingSetting": {
    "message": "Can't find a setting?"
  },
  "missingSettingRequest": {
    "message": "Request here"
  },
  "month": {
    "message": "month"
  },
  "monthly": {
    "message": "Monthly"
  },
  "more": {
    "message": "more"
  },
  "moreAccounts": {
    "message": "+ $1 more accounts",
    "description": "$1 is the number of accounts"
  },
  "moreNetworks": {
    "message": "+ $1 more networks",
    "description": "$1 is the number of networks"
  },
  "moreQuotes": {
    "message": "More quotes"
  },
  "multichainAccountAddressCopied": {
    "message": "Address copied",
    "description": "Message displayed when the multichain account address is copied to clipboard"
  },
  "multichainAccountIntroLearnMore": {
    "message": "Learn more",
    "description": "Button text to learn more about multichain accounts"
  },
  "multichainAccountIntroSameAddressDescription": {
    "message": "We’ve grouped your accounts, so keep using MetaMask the same as before. Your funds are safe and unchanged.",
    "description": "Description explaining that accounts have been merged"
  },
  "multichainAccountIntroSameAddressTitle": {
    "message": "Same address, more networks",
    "description": "Title for the second section of the multichain account intro modal"
  },
  "multichainAccountIntroSettingUp": {
    "message": "Setting up your accounts...",
    "description": "Loading text shown while setting up multichain accounts"
  },
  "multichainAccountIntroViewAccounts": {
    "message": "View accounts",
    "description": "Button text to view accounts from the intro modal"
  },
  "multichainAccountIntroWhatDescription": {
    "message": "A multichain account is an account with addresses on several networks, supported by MetaMask. So now you can use Ethereum, Solana, and more without switching accounts.",
    "description": "Description explaining what multichain accounts are"
  },
  "multichainAccountIntroWhatTitle": {
    "message": "What are multichain accounts?",
    "description": "Title for the first section of the multichain account intro modal"
  },
  "multichainAccountPrivateKeyCopied": {
    "message": "Private key copied",
    "description": "Message displayed when the multichain account private key is copied to clipboard"
  },
  "multichainAccountsIntroductionModalTitle": {
    "message": "Introducing multichain accounts",
    "description": "Title for the multichain accounts introduction modal."
  },
  "multichainAddEthereumChainConfirmationDescription": {
    "message": "You're adding this network to MetaMask and giving this site permission to use it."
  },
  "multichainQuoteCardRateExplanation": {
    "message": "The best rate we found from providers, including provider fees and a $1% MetaMask fee."
  },
  "multichainQuoteCardRateLabel": {
    "message": "Rate"
  },
  "multipleSnapConnectionWarning": {
    "message": "$1 wants to use $2 Snaps",
    "description": "$1 is the dapp and $2 is the number of snaps it wants to connect to."
  },
  "mustSelectOne": {
    "message": "Must select at least 1 token."
  },
  "name": {
    "message": "Name"
  },
  "nameAddressLabel": {
    "message": "Address",
    "description": "Label above address field in name component modal."
  },
  "nameAlreadyInUse": {
    "message": "Name is already in use"
  },
  "nameFooterTrustWarning": {
    "message": "Only save addresses you trust.",
    "description": "Footer warning text shown in name modal for malicious and warning addresses."
  },
  "nameInstructionsMalicious": {
    "message": "This has been identified as malicious. We recommend not interacting with this address.",
    "description": "Instruction text in name component modal when address is malicious."
  },
  "nameInstructionsNew": {
    "message": "If you know this address, give it a nickname to recognize it in the future.",
    "description": "Instruction text in name component modal when value is not recognised."
  },
  "nameInstructionsRecognized": {
    "message": "This address has a default nickname, but you can edit it or explore other suggestions.",
    "description": "Instruction text in name component modal when value is recognized but not saved."
  },
  "nameInstructionsSaved": {
    "message": "You've added a nickname for this address before. You can edit or view other suggested nicknames.",
    "description": "Instruction text in name component modal when value is saved."
  },
  "nameInstructionsWarning": {
    "message": "We can't verify this address. It may be new or unverified. Set a personal display name to identify it going forward.",
    "description": "Instruction text in name component modal when address has warning signals."
  },
  "nameLabel": {
    "message": "Nickname",
    "description": "Label above name input field in name component modal."
  },
  "nameModalMaybeProposedName": {
    "message": "Maybe: $1",
    "description": "$1 is the proposed name"
  },
  "nameModalTitleMalicious": {
    "message": "Malicious address",
    "description": "Title of the modal created by the name component when address is identified as malicious."
  },
  "nameModalTitleNew": {
    "message": "Unknown address",
    "description": "Title of the modal created by the name component when value is not recognised."
  },
  "nameModalTitleRecognized": {
    "message": "Recognized address",
    "description": "Title of the modal created by the name component when value is recognized but not saved."
  },
  "nameModalTitleSaved": {
    "message": "Saved address",
    "description": "Title of the modal created by the name component when value is saved."
  },
  "nameModalTitleVerified": {
    "message": "Verified address",
    "description": "Title of the modal created by the name component when address is verified."
  },
  "nameModalTitleWarning": {
    "message": "Address Needs Review",
    "description": "Title of the modal created by the name component when address has warning trust signals."
  },
  "nameProviderProposedBy": {
    "message": "Proposed by $1",
    "description": "$1 is the name of the provider"
  },
  "nameProvider_ens": {
    "message": "Ethereum Name Service (ENS)"
  },
  "nameProvider_etherscan": {
    "message": "Etherscan"
  },
  "nameProvider_lens": {
    "message": "Lens Protocol"
  },
  "nameProvider_token": {
    "message": "MetaMask"
  },
  "nameSetPlaceholder": {
    "message": "Choose a nickname...",
    "description": "Placeholder text for name input field in name component modal."
  },
  "nameSetPlaceholderSuggested": {
    "message": "Suggested: $1",
    "description": "$1 is the proposed name"
  },
  "nativeNetworkPermissionRequestDescription": {
    "message": "$1 is asking for your approval to:",
    "description": "$1 represents dapp name"
  },
  "nativeTokenScamWarningConversion": {
    "message": "Edit network details"
  },
  "nativeTokenScamWarningDescription": {
    "message": "The native token symbol does not match the expected symbol of the native token for the network with the associated chain ID. You have entered $1 while the expected token symbol is $2. Please verify you are connected to the correct chain.",
    "description": "$1 represents the currency name, $2 represents the expected currency symbol"
  },
  "nativeTokenScamWarningDescriptionExpectedTokenFallback": {
    "message": "something else",
    "description": "graceful fallback for when token symbol isn't found"
  },
  "nativeTokenScamWarningTitle": {
    "message": "Unexpected Native Token Symbol",
    "description": "Title for nativeTokenScamWarningDescription"
  },
  "needHelp": {
    "message": "Need help? Contact $1",
    "description": "$1 represents `needHelpLinkText`, the text which goes in the help link"
  },
  "needHelpFeedback": {
    "message": "Share your feedback"
  },
  "needHelpLinkText": {
    "message": "MetaMask support"
  },
  "needHelpSubmitTicket": {
    "message": "Submit a ticket"
  },
  "needImportFile": {
    "message": "You must select a file to import.",
    "description": "User is important an account and needs to add a file to continue"
  },
  "negativeETH": {
    "message": "Can not send negative amounts of ETH."
  },
  "negativeOrZeroAmountToken": {
    "message": "Cannot send negative or zero amounts of asset."
  },
  "network": {
    "message": "Network"
  },
  "networkAddress": {
    "message": "1 network address"
  },
  "networkAddresses": {
    "message": "$1 network addresses",
    "description": "$1 is the number of accounts"
  },
  "networkChanged": {
    "message": "Network changed"
  },
  "networkChangedMessage": {
    "message": "You're now transacting on $1.",
    "description": "$1 is the name of the network"
  },
  "networkDetails": {
    "message": "Network details"
  },
  "networkFee": {
    "message": "Network fee"
  },
  "networkFeeExplanation": {
    "message": "Network fees depend on how busy the network is and how complex your transaction is."
  },
  "networkFeeExplanationTitle": {
    "message": "Network Fee"
  },
  "networkIsBusy": {
    "message": "Network is busy. Gas prices are high and estimates are less accurate."
  },
  "networkMenu": {
    "message": "Network Menu"
  },
  "networkMenuHeading": {
    "message": "Select a network"
  },
  "networkName": {
    "message": "Network name"
  },
  "networkNameArbitrum": {
    "message": "Arbitrum"
  },
  "networkNameAvalanche": {
    "message": "Avalanche"
  },
  "networkNameBSC": {
    "message": "BSC"
  },
  "networkNameBase": {
    "message": "Base"
  },
  "networkNameBitcoin": {
    "message": "Bitcoin"
  },
  "networkNameDefinition": {
    "message": "The name associated with this network."
  },
  "networkNameEthereum": {
    "message": "Ethereum"
  },
  "networkNameGoerli": {
    "message": "Goerli"
  },
  "networkNameLinea": {
    "message": "Linea"
  },
  "networkNameOpMainnet": {
    "message": "OP"
  },
  "networkNamePolygon": {
    "message": "Polygon"
  },
  "networkNameSolana": {
    "message": "Solana"
  },
  "networkNameTestnet": {
    "message": "Testnet"
  },
  "networkNameZkSyncEra": {
    "message": "zkSync Era"
  },
  "networkOptions": {
    "message": "Network options"
  },
  "networkPermissionToast": {
    "message": "Network permissions updated"
  },
  "networkProvider": {
    "message": "Network provider"
  },
  "networkStatus": {
    "message": "Network status"
  },
  "networkStatusBaseFeeTooltip": {
    "message": "The base fee is set by the network and changes every 13-14 seconds. Our $1 and $2 options account for sudden increases.",
    "description": "$1 and $2 are bold text for Medium and Aggressive respectively."
  },
  "networkStatusPriorityFeeTooltip": {
    "message": "Range of priority fees (aka “miner tip”). This goes to miners and incentivizes them to prioritize your transaction."
  },
  "networkStatusStabilityFeeTooltip": {
    "message": "Gas fees are $1 relative to the past 72 hours.",
    "description": "$1 is networks stability value - stable, low, high"
  },
  "networkTabCustom": {
    "message": "Custom"
  },
  "networkTabPopular": {
    "message": "Popular"
  },
  "networkURL": {
    "message": "Network URL"
  },
  "networkURLDefinition": {
    "message": "The URL used to access this network."
  },
  "networkUrlErrorWarning": {
    "message": "Attackers sometimes mimic sites by making small changes to the site address. Make sure you're interacting with the intended site before you continue. Punycode version: $1",
    "description": "$1 replaced by RPC URL for network"
  },
  "networks": {
    "message": "Networks"
  },
  "networksSmallCase": {
    "message": "networks"
  },
  "nevermind": {
    "message": "Nevermind"
  },
  "new": {
    "message": "New!"
  },
  "newAccount": {
    "message": "New account"
  },
  "newAccountIconMessage": {
    "message": "Weʼve refreshed account icons to help you tell your accounts apart more easily. You can change the style in $1 > $2 > $3.",
    "description": "$1, $2, and $3 are bold text for Settings, General, and Account icon respectively"
  },
  "newAccountIconTitle": {
    "message": "New account icon"
  },
  "newAccountNumberName": {
    "message": "Account $1",
    "description": "Default name of next account to be created on create account screen"
  },
  "newContact": {
    "message": "New contact"
  },
  "newContract": {
    "message": "New contract"
  },
  "newNFTDetectedInImportNFTsMessageStrongText": {
    "message": "Settings > Security and privacy"
  },
  "newNFTDetectedInImportNFTsMsg": {
    "message": "To use Opensea to see your NFTs, turn on 'Display NFT Media' in $1.",
    "description": "$1 is used for newNFTDetectedInImportNFTsMessageStrongText"
  },
  "newNFTDetectedInNFTsTabMessage": {
    "message": "Let MetaMask automatically detect and display NFTs in your wallet."
  },
  "newNFTsAutodetected": {
    "message": "NFT autodetection"
  },
  "newNetworkAdded": {
    "message": "“$1” was successfully added!"
  },
  "newNetworkEdited": {
    "message": "“$1” was successfully edited!"
  },
  "newNftAddedMessage": {
    "message": "NFT was successfully added!"
  },
  "newPassword": {
    "message": "New password"
  },
  "newPasswordCreate": {
    "message": "Create new password"
  },
  "newPrivacyPolicyActionButton": {
    "message": "Read more"
  },
  "newPrivacyPolicyTitle": {
    "message": "We’ve updated our privacy policy"
  },
  "newRpcUrl": {
    "message": "New RPC URL"
  },
  "newTokensImportedMessage": {
    "message": "You’ve successfully imported $1.",
    "description": "$1 is the string of symbols of all the tokens imported"
  },
  "newTokensImportedTitle": {
    "message": "Token imported"
  },
  "next": {
    "message": "Next"
  },
  "nftAddFailedMessage": {
    "message": "NFT can’t be added as the ownership details do not match. Make sure you have entered correct information."
  },
  "nftAddressError": {
    "message": "This token is an NFT. Add on the $1",
    "description": "$1 is a clickable link with text defined by the 'importNFTPage' key"
  },
  "nftAlreadyAdded": {
    "message": "NFT has already been added."
  },
  "nftAutoDetectionEnabled": {
    "message": "NFT autodetection enabled"
  },
  "nftDisclaimer": {
    "message": "Disclaimer: MetaMask pulls the media file from the source url. This url sometimes gets changed by the marketplace on which the NFT was minted."
  },
  "nftEmptyDescription": {
    "message": "There's a world of NFTs out there. Start your collection today."
  },
  "nftOptions": {
    "message": "NFT Options"
  },
  "nftTokenIdPlaceholder": {
    "message": "Enter the token id"
  },
  "nftWarningContent": {
    "message": "You're granting access to $1, including any you might own in the future. The party on the other end can transfer these NFTs from your wallet at any time without asking you until you revoke this approval. $2",
    "description": "$1 is nftWarningContentBold bold part, $2 is Learn more link"
  },
  "nftWarningContentBold": {
    "message": "all your $1 NFTs",
    "description": "$1 is name of the collection"
  },
  "nftWarningContentGrey": {
    "message": "Proceed with caution."
  },
  "nfts": {
    "message": "NFTs"
  },
  "nftsPreviouslyOwned": {
    "message": "Previously Owned"
  },
  "nickname": {
    "message": "Nickname"
  },
  "noAccountsFound": {
    "message": "No accounts found for the given search query"
  },
  "noConnectedAccountTitle": {
    "message": "MetaMask isn’t connected to this site"
  },
  "noConnectionDescription": {
    "message": "To connect to a site, find and select the \"connect\" button. Remember MetaMask can only connect to sites on web3"
  },
  "noConversionRateAvailable": {
    "message": "No conversion rate available"
  },
  "noDomainResolution": {
    "message": "No resolution for domain provided."
  },
  "noHardwareWalletOrSnapsSupport": {
    "message": "Snaps, and most hardware wallets, will not work with your current browser version."
  },
  "noMMFeeSwapping": {
    "message": "No MM fee swapping into $1."
  },
  "noNetworksAvailable": {
    "message": "No networks available"
  },
  "noNetworksFound": {
    "message": "No networks found for the given search query"
  },
  "noNetworksSelected": {
    "message": "No networks selected"
  },
  "noOptionsAvailableMessage": {
    "message": "This trade route isn't available right now. Try changing the amount, network, or token and we'll find the best option."
  },
  "noSnaps": {
    "message": "You don't have any snaps installed."
  },
  "noTokensMatchingYourFilters": {
    "message": "No tokens matching your filters"
  },
  "noWebcamFound": {
    "message": "Your computer's webcam was not found. Please try again."
  },
  "noWebcamFoundTitle": {
    "message": "Webcam not found"
  },
  "nonContractAddressAlertDesc": {
    "message": "You're sending call data to an address that isn't a contract. This could cause you to lose funds. Make sure you're using the correct address and network before continuing."
  },
  "nonContractAddressAlertTitle": {
    "message": "Potential mistake"
  },
  "nonce": {
    "message": "Nonce"
  },
  "none": {
    "message": "None"
  },
  "notBusy": {
    "message": "Not busy"
  },
  "notCurrentAccount": {
    "message": "Is this the correct account? It's different from the currently selected account in your wallet"
  },
  "notEnoughBalance": {
    "message": "Insufficient balance"
  },
  "notEnoughGas": {
    "message": "Not enough gas"
  },
  "notificationDetail": {
    "message": "Details"
  },
  "notificationDetailBaseFee": {
    "message": "Base fee (GWEI)"
  },
  "notificationDetailGasLimit": {
    "message": "Gas limit (units)"
  },
  "notificationDetailGasUsed": {
    "message": "Gas used (units)"
  },
  "notificationDetailMaxFee": {
    "message": "Max fee per gas"
  },
  "notificationDetailNetwork": {
    "message": "Network"
  },
  "notificationDetailNetworkFee": {
    "message": "Network fee"
  },
  "notificationDetailPriorityFee": {
    "message": "Priority fee (GWEI)"
  },
  "notificationItemCheckBlockExplorer": {
    "message": "Check on the Block Explorer"
  },
  "notificationItemCollection": {
    "message": "Collection"
  },
  "notificationItemConfirmed": {
    "message": "Confirmed"
  },
  "notificationItemError": {
    "message": "Unable to retrieve fees currently"
  },
  "notificationItemFrom": {
    "message": "From"
  },
  "notificationItemLidoStakeReadyToBeWithdrawn": {
    "message": "Withdrawal Ready"
  },
  "notificationItemLidoStakeReadyToBeWithdrawnMessage": {
    "message": "You can now withdraw your unstaked $1"
  },
  "notificationItemLidoWithdrawalRequestedMessage": {
    "message": "Your request to unstake $1 has been sent"
  },
  "notificationItemNFTReceivedFrom": {
    "message": "Received NFT from"
  },
  "notificationItemNFTSentTo": {
    "message": "Sent NFT to"
  },
  "notificationItemNetwork": {
    "message": "Network"
  },
  "notificationItemRate": {
    "message": "Rate (fee included)"
  },
  "notificationItemReceived": {
    "message": "Received"
  },
  "notificationItemReceivedFrom": {
    "message": "Received from"
  },
  "notificationItemSent": {
    "message": "Sent"
  },
  "notificationItemSentTo": {
    "message": "Sent to"
  },
  "notificationItemStakeCompleted": {
    "message": "Stake completed"
  },
  "notificationItemStaked": {
    "message": "Staked"
  },
  "notificationItemStakingProvider": {
    "message": "Staking Provider"
  },
  "notificationItemStatus": {
    "message": "Status"
  },
  "notificationItemSwapped": {
    "message": "Swapped"
  },
  "notificationItemSwappedFor": {
    "message": "for"
  },
  "notificationItemTo": {
    "message": "To"
  },
  "notificationItemTransactionId": {
    "message": "Transaction ID"
  },
  "notificationItemUnStakeCompleted": {
    "message": "UnStaking complete"
  },
  "notificationItemUnStaked": {
    "message": "Unstaked"
  },
  "notificationItemUnStakingRequested": {
    "message": "Unstaking requested"
  },
  "notificationTransactionFailedMessage": {
    "message": "Transaction $1 failed! $2",
    "description": "Content of the browser notification that appears when a transaction fails"
  },
  "notificationTransactionFailedTitle": {
    "message": "Failed transaction",
    "description": "Title of the browser notification that appears when a transaction fails"
  },
  "notificationTransactionSuccessMessage": {
    "message": "Transaction $1 confirmed!",
    "description": "Content of the browser notification that appears when a transaction is confirmed"
  },
  "notificationTransactionSuccessTitle": {
    "message": "Confirmed transaction",
    "description": "Title of the browser notification that appears when a transaction is confirmed"
  },
  "notificationTransactionSuccessView": {
    "message": "View on $1",
    "description": "Additional content in a notification that appears when a transaction is confirmed and has a block explorer URL."
  },
  "notifications": {
    "message": "Notifications"
  },
  "notificationsFeatureToggle": {
    "message": "Enable Wallet Notifications",
    "description": "Experimental feature title"
  },
  "notificationsFeatureToggleDescription": {
    "message": "This enables wallet notifications like send/receive funds or nfts and feature announcements.",
    "description": "Description of the experimental notifications feature"
  },
  "notificationsMarkAllAsRead": {
    "message": "Mark all as read"
  },
  "notificationsPageEmptyTitle": {
    "message": "Nothing to see here"
  },
  "notificationsPageErrorContent": {
    "message": "Please, try to visit this page again."
  },
  "notificationsPageErrorTitle": {
    "message": "There has been an error"
  },
  "notificationsPageNoNotificationsContent": {
    "message": "You have not received any notifications yet."
  },
  "notificationsSettingsBoxError": {
    "message": "Something went wrong. Please try again."
  },
  "notificationsSettingsPageAllowNotifications": {
    "message": "Stay in the loop on what’s happening in your wallet with notifications. To use notifications, we use a profile to sync some settings across your devices. $1"
  },
  "notificationsSettingsPageAllowNotificationsLink": {
    "message": "Learn how we protect your privacy while using this feature."
  },
  "numberOfNewTokensDetectedPlural": {
    "message": "$1 new tokens found in this account",
    "description": "$1 is the number of new tokens detected"
  },
  "numberOfNewTokensDetectedSingular": {
    "message": "1 new token found in this account"
  },
  "numberOfTokens": {
    "message": "Number of tokens"
  },
  "ofTextNofM": {
    "message": "of"
  },
  "off": {
    "message": "Off"
  },
  "offlineForMaintenance": {
    "message": "Offline for maintenance"
  },
  "ok": {
    "message": "Ok"
  },
  "on": {
    "message": "On"
  },
  "onboardedMetametricsAccept": {
    "message": "I agree"
  },
  "onboardedMetametricsDisagree": {
    "message": "No thanks"
  },
  "onboardedMetametricsKey1": {
    "message": "Latest developments"
  },
  "onboardedMetametricsKey2": {
    "message": "Product features"
  },
  "onboardedMetametricsKey3": {
    "message": "Other relevant promotional materials"
  },
  "onboardedMetametricsLink": {
    "message": "MetaMetrics"
  },
  "onboardedMetametricsParagraph1": {
    "message": "In addition to $1, we'd like to use data to understand how you interact with marketing communications.",
    "description": "$1 represents the 'onboardedMetametricsLink' locale string"
  },
  "onboardedMetametricsParagraph2": {
    "message": "This helps us personalize what we share with you, like:"
  },
  "onboardedMetametricsParagraph3": {
    "message": "Remember, we never sell the data you provide and you can opt out any time."
  },
  "onboardedMetametricsTitle": {
    "message": "Help us enhance your experience"
  },
  "onboardingAdvancedPrivacyIPFSDescription": {
    "message": "The IPFS gateway makes it possible to access and view data hosted by third parties. You can add a custom IPFS gateway or continue using the default."
  },
  "onboardingAdvancedPrivacyIPFSInvalid": {
    "message": "Please enter a valid URL"
  },
  "onboardingAdvancedPrivacyIPFSTitle": {
    "message": "Add custom IPFS Gateway"
  },
  "onboardingAdvancedPrivacyIPFSValid": {
    "message": "IPFS gateway URL is valid"
  },
  "onboardingAdvancedPrivacyNetworkDescription": {
    "message": "When you use our default settings and configurations, we use Infura as our default remote procedure call (RPC) provider to offer the most reliable and private access to Ethereum data we can. In limited cases, we may use other RPC providers in order to provide the best experience for our users. You can choose your own RPC, but remember that any RPC will receive your IP address and Ethereum wallet to make transactions. To learn more about how Infura handles data for EVM accounts, read our $1; for Solana accounts, $2."
  },
  "onboardingAdvancedPrivacyNetworkDescriptionCallToAction": {
    "message": "click here"
  },
  "onboardingAdvancedPrivacyNetworkTitle": {
    "message": "Choose your network"
  },
  "onboardingContinueWith": {
    "message": "Continue with $1",
    "description": "$1 is the type of login used Google, Apple, etc."
  },
  "onboardingCreateWallet": {
    "message": "Create a new wallet"
  },
  "onboardingImportWallet": {
    "message": "I have an existing wallet"
  },
  "onboardingLoginFooter": {
    "message": "By continuing, I agree to MetaMask’s $1 and $2"
  },
  "onboardingLoginFooterPrivacyNotice": {
    "message": "Privacy notice."
  },
  "onboardingLoginFooterTermsOfUse": {
    "message": "Terms of Use"
  },
  "onboardingMetametricCheckboxDescriptionOne": {
    "message": "We’ll collect basic product usage data like general location, clicks, and views. No other information will be stored."
  },
  "onboardingMetametricCheckboxDescriptionTwo": {
    "message": "We’ll use this data to learn how you interact with our marketing communications. We may share relevant news (like product features)."
  },
  "onboardingMetametricCheckboxTitleOne": {
    "message": "Gather basic usage data"
  },
  "onboardingMetametricCheckboxTitleTwo": {
    "message": "Product updates"
  },
  "onboardingMetametricsContinue": {
    "message": "Continue"
  },
  "onboardingMetametricsDescription": {
    "message": "We’d like to request these permissions. You can opt out or delete your usage data at any time."
  },
  "onboardingMetametricsTitle": {
    "message": "Help us improve MetaMask"
  },
  "onboardingOptionIcon": {
    "message": "$1 icon",
    "description": "$1 is the icon name"
  },
  "onboardingOptionTitle": {
    "message": "Choose an option to continue"
  },
  "onboardingPinExtensionAltLaunch": {
    "message": "Launch extension"
  },
  "onboardingPinExtensionAltPin": {
    "message": "Pin extension"
  },
  "onboardingPinExtensionDescription": {
    "message": "Pin MetaMask on your browser so it’s accessible and easy to view transaction confirmations."
  },
  "onboardingPinExtensionDescription2": {
    "message": "Access your MetaMask wallet with 1 click by clicking on the extension."
  },
  "onboardingPinExtensionDescription3": {
    "message": "Click $1 extension icon to access it instantly",
    "description": "$1 is the browser name"
  },
  "onboardingPinExtensionTitle": {
    "message": "Installation is complete!"
  },
  "onboardingSignInWith": {
    "message": "Sign in with $1",
    "description": "$1 is the type of login used Google, Apple, etc"
  },
  "onboardingSrpCreate": {
    "message": "Use Secret Recovery Phrase"
  },
  "onboardingSrpImport": {
    "message": "Import using Secret Recovery Phrase"
  },
  "onboardingSrpImportError": {
    "message": "Use only lowercase letters, check your spelling, and put the words in the original order."
  },
  "onboardingSrpInputClearAll": {
    "message": "Clear all"
  },
  "onboardingSrpInputPlaceholder": {
    "message": "Add a space between each word and make sure no one is watching."
  },
  "onekey": {
    "message": "OneKey"
  },
  "only": {
    "message": "only"
  },
  "onlyConnectTrust": {
    "message": "Only connect with sites you trust. $1",
    "description": "Text displayed above the buttons for connection confirmation. $1 is the link to the learn more web page."
  },
  "openFullScreenForLedgerWebHid": {
    "message": "Go to full screen to connect your Ledger.",
    "description": "Shown to the user on the confirm screen when they are viewing MetaMask in a popup window but need to connect their ledger via webhid."
  },
  "openInBlockExplorer": {
    "message": "Open in block explorer"
  },
  "optional": {
    "message": "Optional"
  },
  "options": {
    "message": "Options"
  },
  "or": {
    "message": "Or"
  },
  "origin": {
    "message": "Origin"
  },
  "originChanged": {
    "message": "Site changed"
  },
  "originChangedMessage": {
    "message": "You're now reviewing a request from $1.",
    "description": "$1 is the name of the origin"
  },
  "osTheme": {
    "message": "System"
  },
  "other": {
    "message": "other"
  },
  "otherSnaps": {
    "message": "other snaps",
    "description": "Used in the 'permission_rpc' message."
  },
  "others": {
    "message": "others"
  },
  "outdatedBrowserNotification": {
    "message": "Your browser is out of date. If you don't update your browser, you won't be able to get security patches and new features from MetaMask."
  },
  "overrideContentSecurityPolicyHeader": {
    "message": "Override Content-Security-Policy header"
  },
  "overrideContentSecurityPolicyHeaderDescription": {
    "message": "This option is a workaround for a known issue in Firefox, where a dapp's Content-Security-Policy header may prevent the extension from loading properly. Disabling this option is not recommended unless required for specific web page compatibility."
  },
  "padlock": {
    "message": "Padlock"
  },
  "participateInMetaMetrics": {
    "message": "Participate in MetaMetrics"
  },
  "participateInMetaMetricsDescription": {
    "message": "Participate in MetaMetrics to help us make MetaMask better"
  },
  "password": {
    "message": "Password"
  },
  "passwordChangedRecently": {
    "message": "Your password was changed"
  },
  "passwordChangedRecentlyDescription": {
    "message": "Enter your new password to stay logged into MetaMask."
  },
  "passwordNotLongEnough": {
    "message": "Must be at least 8 characters"
  },
  "passwordTermsWarning": {
    "message": "If I lose this password, MetaMask can’t reset it."
  },
  "passwordTermsWarningSocial": {
    "message": "If I forget this password, I’ll lose access to my wallet permanently. MetaMask can’t reset it for me."
  },
  "passwordToggleHide": {
    "message": "Hide Password"
  },
  "passwordToggleShow": {
    "message": "Show Password"
  },
  "passwordsDontMatch": {
    "message": "Passwords don't match"
  },
  "paste": {
    "message": "Paste"
  },
  "pastePrivateKey": {
    "message": "Enter your private key string here:",
    "description": "For importing an account from a private key"
  },
  "pending": {
    "message": "Pending"
  },
  "pendingConfirmationAddNetworkAlertMessage": {
    "message": "Updating network will cancel $1 pending transactions from this site.",
    "description": "Number of transactions."
  },
  "pendingConfirmationSwitchNetworkAlertMessage": {
    "message": "Switching network will cancel $1 pending transactions from this site.",
    "description": "Number of transactions."
  },
  "pendingTransactionAlertMessage": {
    "message": "This transaction won't go through until a previous transaction is complete. $1",
    "description": "$1 represents the words 'how to cancel or speed up a transaction' in a hyperlink"
  },
  "pendingTransactionAlertMessageHyperlink": {
    "message": "Learn how to cancel or speed up a transaction.",
    "description": "The text for the hyperlink in the pending transaction alert message"
  },
  "permissionDetails": {
    "message": "Permission details"
  },
  "permissionFor": {
    "message": "Permission for"
  },
  "permissionFrom": {
    "message": "Permission from"
  },
  "permissionRequested": {
    "message": "Requested now"
  },
  "permissionRequestedForAccounts": {
    "message": "Requested now for $1",
    "description": "Permission cell status for requested permission including accounts, rendered as AvatarGroup which is $1."
  },
  "permissionRevoked": {
    "message": "Revoked in this update"
  },
  "permissionRevokedForAccounts": {
    "message": "Revoked in this update for $1",
    "description": "Permission cell status for revoked permission including accounts, rendered as AvatarGroup which is $1."
  },
  "permission_accessNamedSnap": {
    "message": "Connect to $1.",
    "description": "The description for the `wallet_snap` permission. $1 is the human-readable name of the snap."
  },
  "permission_accessNetwork": {
    "message": "Access the internet.",
    "description": "The description of the `endowment:network-access` permission."
  },
  "permission_accessNetworkDescription": {
    "message": "Allow $1 to access the internet. This can be used to both send and receive data with third-party servers.",
    "description": "An extended description of the `endowment:network-access` permission. $1 is the snap name."
  },
  "permission_accessSnap": {
    "message": "Connect to the $1 snap.",
    "description": "The description for the `wallet_snap` permission. $1 is the name of the snap."
  },
  "permission_accessSnapDescription": {
    "message": "Allow the website or snap to interact with $1.",
    "description": "The description for the `wallet_snap_*` permission. $1 is the name of the Snap."
  },
  "permission_assets": {
    "message": "Display account assets in MetaMask.",
    "description": "The description for the `endowment:assets` permission."
  },
  "permission_assetsDescription": {
    "message": "Allow $1 to provide asset information to the MetaMask client. The assets can be onchain or offchain.",
    "description": "An extended description for the `endowment:assets` permission. $1 is the name of the Snap."
  },
  "permission_cronjob": {
    "message": "Schedule and execute periodic actions.",
    "description": "The description for the `snap_cronjob` permission"
  },
  "permission_cronjobDescription": {
    "message": "Allow $1 to perform actions that run periodically at fixed times, dates, or intervals. This can be used to trigger time-sensitive interactions or notifications.",
    "description": "An extended description for the `snap_cronjob` permission. $1 is the snap name."
  },
  "permission_dialog": {
    "message": "Display dialog windows in MetaMask.",
    "description": "The description for the `snap_dialog` permission"
  },
  "permission_dialogDescription": {
    "message": "Allow $1 to display MetaMask popups with custom text, input field, and buttons to approve or reject an action.\nCan be used to create e.g. alerts, confirmations, and opt-in flows for a snap.",
    "description": "An extended description for the `snap_dialog` permission. $1 is the snap name."
  },
  "permission_ethereumAccounts": {
    "message": "See address, account balance, activity and suggest transactions to approve",
    "description": "The description for the `eth_accounts` permission"
  },
  "permission_ethereumProvider": {
    "message": "Access the Ethereum provider.",
    "description": "The description for the `endowment:ethereum-provider` permission"
  },
  "permission_ethereumProviderDescription": {
    "message": "Allow $1 to communicate with MetaMask directly, in order for it to read data from the blockchain and suggest messages and transactions.",
    "description": "An extended description for the `endowment:ethereum-provider` permission. $1 is the snap name."
  },
  "permission_getEntropy": {
    "message": "Derive arbitrary keys unique to $1.",
    "description": "The description for the `snap_getEntropy` permission. $1 is the snap name."
  },
  "permission_getEntropyDescription": {
    "message": "Allow $1 to derive arbitrary keys unique to $1, without exposing them. These keys are separate from your MetaMask account(s) and not related to your private keys or Secret Recovery Phrase. Other snaps cannot access this information.",
    "description": "An extended description for the `snap_getEntropy` permission. $1 is the snap name."
  },
  "permission_getLocale": {
    "message": "View your preferred language.",
    "description": "The description for the `snap_getLocale` permission"
  },
  "permission_getLocaleDescription": {
    "message": "Let $1 access your preferred language from your MetaMask settings. This can be used to localize and display $1's content using your language.",
    "description": "An extended description for the `snap_getLocale` permission. $1 is the snap name."
  },
  "permission_getPreferences": {
    "message": "See information like your preferred language and fiat currency.",
    "description": "The description for the `snap_getPreferences` permission"
  },
  "permission_getPreferencesDescription": {
    "message": "Let $1 access information like your preferred language and fiat currency in your MetaMask settings. This helps $1 display content tailored to your preferences. ",
    "description": "An extended description for the `snap_getPreferences` permission. $1 is the snap name."
  },
  "permission_homePage": {
    "message": "Display a custom screen",
    "description": "The description for the `endowment:page-home` permission"
  },
  "permission_homePageDescription": {
    "message": "Let $1 display a custom home screen in MetaMask. This can be used for user interfaces, configuration, and dashboards.",
    "description": "An extended description for the `endowment:page-home` permission. $1 is the snap name."
  },
  "permission_keyring": {
    "message": "Allow requests for adding and controlling Ethereum accounts",
    "description": "The description for the `endowment:keyring` permission"
  },
  "permission_keyringDescription": {
    "message": "Let $1 receive requests to add or remove accounts, plus sign and transact on behalf of these accounts.",
    "description": "An extended description for the `endowment:keyring` permission. $1 is the snap name."
  },
  "permission_lifecycleHooks": {
    "message": "Use lifecycle hooks.",
    "description": "The description for the `endowment:lifecycle-hooks` permission"
  },
  "permission_lifecycleHooksDescription": {
    "message": "Allow $1 to use lifecycle hooks to run code at specific times during its lifecycle.",
    "description": "An extended description for the `endowment:lifecycle-hooks` permission. $1 is the snap name."
  },
  "permission_manageAccounts": {
    "message": "Add and control Ethereum accounts",
    "description": "The description for `snap_manageAccounts` permission"
  },
  "permission_manageAccountsDescription": {
    "message": "Allow $1 to add or remove Ethereum accounts, then transact and sign with these accounts.",
    "description": "An extended description for the `snap_manageAccounts` permission. $1 is the snap name."
  },
  "permission_manageBip32Keys": {
    "message": "Manage $1 accounts.",
    "description": "The description for the `snap_getBip32Entropy` permission. $1 is a derivation path, e.g. 'm/44'/0'/0' (secp256k1)'."
  },
  "permission_manageBip44AndBip32KeysDescription": {
    "message": "Allow $1 to manage accounts and assets on the requested network. These accounts are derived and backed up using your secret recovery phrase (without revealing it). With the power to derive keys, $1 can support a variety of blockchain protocols beyond Ethereum (EVMs).",
    "description": "An extended description for the `snap_getBip44Entropy` and `snap_getBip44Entropy` permissions. $1 is the snap name."
  },
  "permission_manageBip44Keys": {
    "message": "Manage $1 accounts.",
    "description": "The description for the `snap_getBip44Entropy` permission. $1 is the name of a protocol, e.g. 'Filecoin'."
  },
  "permission_manageState": {
    "message": "Store and manage its data on your device.",
    "description": "The description for the `snap_manageState` permission"
  },
  "permission_manageStateDescription": {
    "message": "Allow $1 to store, update, and retrieve data securely with encryption. Other snaps cannot access this information.",
    "description": "An extended description for the `snap_manageState` permission. $1 is the snap name."
  },
  "permission_nameLookup": {
    "message": "Provide domain and address lookups.",
    "description": "The description for the `endowment:name-lookup` permission."
  },
  "permission_nameLookupDescription": {
    "message": "Allow the snap to fetch and display address and domain lookups in different parts of the MetaMask UI.",
    "description": "An extended description for the `endowment:name-lookup` permission."
  },
  "permission_notifications": {
    "message": "Show notifications.",
    "description": "The description for the `snap_notify` permission"
  },
  "permission_notificationsDescription": {
    "message": "Allow $1 to display notifications within MetaMask. A short notification text can be triggered by a snap for actionable or time-sensitive information.",
    "description": "An extended description for the `snap_notify` permission. $1 is the snap name."
  },
  "permission_protocol": {
    "message": "Provide protocol data for one or more chains.",
    "description": "The description for the `endowment:protocol` permission."
  },
  "permission_protocolDescription": {
    "message": "Allow $1 to provide MetaMask with protocol data such as gas estimates or token information.",
    "description": "An extended description for the `endowment:protocol` permission. $1 is the name of the Snap."
  },
  "permission_rpc": {
    "message": "Allow $1 to communicate directly with $2.",
    "description": "The description for the `endowment:rpc` permission. $1 is 'other snaps' or 'websites', $2 is the snap name."
  },
  "permission_rpcDescription": {
    "message": "Allow $1 to send messages to $2 and receive a response from $2.",
    "description": "An extended description for the `endowment:rpc` permission. $1 is 'other snaps' or 'websites', $2 is the snap name."
  },
  "permission_rpcDescriptionOriginList": {
    "message": "$1 and $2",
    "description": "A list of allowed origins where $2 is the last origin of the list and $1 is the rest of the list separated by ','."
  },
  "permission_signatureInsight": {
    "message": "Display signature insights modal.",
    "description": "The description for the `endowment:signature-insight` permission"
  },
  "permission_signatureInsightDescription": {
    "message": "Allow $1 to display a modal with insights on any signature request before approval. This can be used for anti-phishing and security solutions.",
    "description": "An extended description for the `endowment:signature-insight` permission. $1 is the snap name."
  },
  "permission_signatureInsightOrigin": {
    "message": "See the origins of websites that initiate a signature request",
    "description": "The description for the `signatureOrigin` caveat, to be used with the `endowment:signature-insight` permission"
  },
  "permission_signatureInsightOriginDescription": {
    "message": "Allow $1 to see the origin (URI) of websites that initiate signature requests. This can be used for anti-phishing and security solutions.",
    "description": "An extended description for the `signatureOrigin` caveat, to be used with the `endowment:signature-insight` permission. $1 is the snap name."
  },
  "permission_transactionInsight": {
    "message": "Fetch and display transaction insights.",
    "description": "The description for the `endowment:transaction-insight` permission"
  },
  "permission_transactionInsightDescription": {
    "message": "Allow $1 to decode transactions and show insights within the MetaMask UI. This can be used for anti-phishing and security solutions.",
    "description": "An extended description for the `endowment:transaction-insight` permission. $1 is the snap name."
  },
  "permission_transactionInsightOrigin": {
    "message": "See the origins of websites that suggest transactions",
    "description": "The description for the `transactionOrigin` caveat, to be used with the `endowment:transaction-insight` permission"
  },
  "permission_transactionInsightOriginDescription": {
    "message": "Allow $1 to see the origin (URI) of websites that suggest transactions. This can be used for anti-phishing and security solutions.",
    "description": "An extended description for the `transactionOrigin` caveat, to be used with the `endowment:transaction-insight` permission. $1 is the snap name."
  },
  "permission_unknown": {
    "message": "Unknown permission: $1",
    "description": "$1 is the name of a requested permission that is not recognized."
  },
  "permission_viewBip32PublicKeys": {
    "message": "View your public key for $1 ($2).",
    "description": "The description for the `snap_getBip32PublicKey` permission. $1 is a derivation path, e.g. 'm/44'/0'/0''. $2 is the elliptic curve name, e.g. 'secp256k1'."
  },
  "permission_viewBip32PublicKeysDescription": {
    "message": "Allow $2 to view your public keys (and addresses) for $1. This does not grant any control of accounts or assets.",
    "description": "An extended description for the `snap_getBip32PublicKey` permission. $1 is a derivation path (name). $2 is the snap name."
  },
  "permission_viewNamedBip32PublicKeys": {
    "message": "View your public key for $1.",
    "description": "The description for the `snap_getBip32PublicKey` permission. $1 is a name for the derivation path, e.g., 'Ethereum accounts'."
  },
  "permission_walletSwitchEthereumChain": {
    "message": "Use your enabled networks",
    "description": "The label for the `wallet_switchEthereumChain` permission"
  },
  "permission_webAssembly": {
    "message": "Support for WebAssembly.",
    "description": "The description of the `endowment:webassembly` permission."
  },
  "permission_webAssemblyDescription": {
    "message": "Allow $1 to access low-level execution environments via WebAssembly.",
    "description": "An extended description of the `endowment:webassembly` permission. $1 is the snap name."
  },
  "permissions": {
    "message": "Permissions"
  },
  "permissionsPageEmptyContent": {
    "message": "Nothing to see here"
  },
  "permissionsPageEmptySubContent": {
    "message": "This is where you can see the permissions you've given to installed Snaps or connected sites."
  },
  "permitSimulationChange_approve": {
    "message": "Spending cap"
  },
  "permitSimulationChange_bidding": {
    "message": "You bid"
  },
  "permitSimulationChange_listing": {
    "message": "You list"
  },
  "permitSimulationChange_nft_listing": {
    "message": "Listing price"
  },
  "permitSimulationChange_receive": {
    "message": "You receive"
  },
  "permitSimulationChange_revoke2": {
    "message": "Revoke"
  },
  "permitSimulationChange_transfer": {
    "message": "You send"
  },
  "permitSimulationDetailInfo": {
    "message": "You're giving the spender permission to spend this many tokens from your account."
  },
  "permittedChainToastUpdate": {
    "message": "$1 has access to $2."
  },
  "personalAddressDetected": {
    "message": "Personal address detected. Input the token contract address."
  },
  "pin": {
    "message": "Pin",
    "description": "Pin label used in multichain account menu"
  },
  "pinMetaMask": {
    "message": "Pin the MetaMask extension"
  },
  "pinMetaMaskDescription": {
    "message": "Click on $1 and then $2 to pin it."
  },
  "pinToTop": {
    "message": "Pin to top"
  },
  "pleaseConfirm": {
    "message": "Please confirm"
  },
  "plusMore": {
    "message": "+ $1 more",
    "description": "$1 is the number of additional items"
  },
  "plusXMore": {
    "message": "+ $1 more",
    "description": "$1 is a number of additional but unshown items in a list- this message will be shown in place of those items"
  },
  "popularNetworkAddToolTip": {
    "message": "Some of these networks rely on third parties. The connections may be less reliable or enable third-parties to track activity.",
    "description": "Learn more link"
  },
  "popularNetworks": {
    "message": "Popular networks"
  },
  "preparingSwap": {
    "message": "Preparing swap..."
  },
  "prev": {
    "message": "Prev"
  },
  "price": {
    "message": "Price"
  },
  "priceUnavailable": {
    "message": "price unavailable"
  },
  "primaryType": {
    "message": "Primary type"
  },
  "priority": {
    "message": "Priority"
  },
  "priorityFee": {
    "message": "Priority fee"
  },
  "priorityFeeProperCase": {
    "message": "Priority Fee"
  },
  "privacy": {
    "message": "Privacy"
  },
  "privacyMsg": {
    "message": "Privacy policy"
  },
  "privateKey": {
    "message": "Private key",
    "description": "select this type of file to use to import an account"
  },
  "privateKeyCopyWarning": {
    "message": "Private key for $1",
    "description": "$1 represents the account name"
  },
  "privateKeyHidden": {
    "message": "The private key is hidden",
    "description": "Explains that the private key input is hidden"
  },
  "privateKeyShow": {
    "message": "Show/Hide the private key input",
    "description": "Describes a toggle that is used to show or hide the private key input"
  },
  "privateKeyShown": {
    "message": "This private key is being shown",
    "description": "Explains that the private key input is being shown"
  },
  "privateKeyWarning": {
    "message": "Warning: Never disclose this key. Anyone with your private keys can steal any assets held in your account."
  },
  "privateKeys": {
    "message": "Private keys",
    "description": "Private keys row label on multichain account details page."
  },
  "privateNetwork": {
    "message": "Private network"
  },
  "proceedWithTransaction": {
    "message": "I want to proceed anyway"
  },
  "productAnnouncements": {
    "message": "Product announcements"
  },
  "proposedApprovalLimit": {
    "message": "Proposed approval limit"
  },
  "provide": {
    "message": "Provide"
  },
  "publicAddress": {
    "message": "Public address"
  },
  "pushNotificationLimitOrderFilledDescriptionLong": {
    "message": "Your $1 long position is now open.",
    "description": "$1 is the asset symbol"
  },
  "pushNotificationLimitOrderFilledDescriptionShort": {
    "message": "Your $1 short position is now open.",
    "description": "$1 is the asset symbol"
  },
  "pushNotificationLimitOrderFilledTitle": {
    "message": "Limit order filled"
  },
  "pushNotificationPositionLiquidatedDescriptionLong": {
    "message": "Your $1 long was closed.",
    "description": "$1 is the asset symbol"
  },
  "pushNotificationPositionLiquidatedDescriptionShort": {
    "message": "Your $1 short was closed.",
    "description": "$1 is the asset symbol"
  },
  "pushNotificationPositionLiquidatedTitle": {
    "message": "Position liquidated"
  },
  "pushNotificationStopLossTriggeredDescriptionLong": {
    "message": "Your $1 long closed at your stop loss.",
    "description": "$1 is the asset symbol"
  },
  "pushNotificationStopLossTriggeredDescriptionShort": {
    "message": "Your $1 short closed at your stop loss.",
    "description": "$1 is the asset symbol"
  },
  "pushNotificationStopLossTriggeredTitle": {
    "message": "Stop loss triggered"
  },
  "pushNotificationTakeProfitTriggeredDescriptionLong": {
    "message": "Your $1 long closed at your take profit.",
    "description": "$1 is the asset symbol"
  },
  "pushNotificationTakeProfitTriggeredDescriptionShort": {
    "message": "Your $1 short closed at your take profit.",
    "description": "$1 is the asset symbol"
  },
  "pushNotificationTakeProfitTriggeredTitle": {
    "message": "Take profit triggered"
  },
  "pushPlatformNotificationsFundsReceivedDescription": {
    "message": "You received $1 $2"
  },
  "pushPlatformNotificationsFundsReceivedDescriptionDefault": {
    "message": "You received some tokens"
  },
  "pushPlatformNotificationsFundsReceivedTitle": {
    "message": "Funds received"
  },
  "pushPlatformNotificationsFundsSentDescription": {
    "message": "You successfully sent $1 $2"
  },
  "pushPlatformNotificationsFundsSentDescriptionDefault": {
    "message": "You successfully sent some tokens"
  },
  "pushPlatformNotificationsFundsSentTitle": {
    "message": "Funds sent"
  },
  "pushPlatformNotificationsNftReceivedDescription": {
    "message": "You received new NFTs"
  },
  "pushPlatformNotificationsNftReceivedTitle": {
    "message": "NFT received"
  },
  "pushPlatformNotificationsNftSentDescription": {
    "message": "You have successfully sent an NFT"
  },
  "pushPlatformNotificationsNftSentTitle": {
    "message": "NFT sent"
  },
  "pushPlatformNotificationsStakingLidoStakeCompletedDescription": {
    "message": "Your Lido stake was successful"
  },
  "pushPlatformNotificationsStakingLidoStakeCompletedTitle": {
    "message": "Stake complete"
  },
  "pushPlatformNotificationsStakingLidoStakeReadyToBeWithdrawnDescription": {
    "message": "Your Lido stake is now ready to be withdrawn"
  },
  "pushPlatformNotificationsStakingLidoStakeReadyToBeWithdrawnTitle": {
    "message": "Stake ready for withdrawal"
  },
  "pushPlatformNotificationsStakingLidoWithdrawalCompletedDescription": {
    "message": "Your Lido withdrawal was successful"
  },
  "pushPlatformNotificationsStakingLidoWithdrawalCompletedTitle": {
    "message": "Withdrawal completed"
  },
  "pushPlatformNotificationsStakingLidoWithdrawalRequestedDescription": {
    "message": "Your Lido withdrawal request was submitted"
  },
  "pushPlatformNotificationsStakingLidoWithdrawalRequestedTitle": {
    "message": "Withdrawal requested"
  },
  "pushPlatformNotificationsStakingRocketpoolStakeCompletedDescription": {
    "message": "Your RocketPool stake was successful"
  },
  "pushPlatformNotificationsStakingRocketpoolStakeCompletedTitle": {
    "message": "Stake complete"
  },
  "pushPlatformNotificationsStakingRocketpoolUnstakeCompletedDescription": {
    "message": "Your RocketPool unstake was successful"
  },
  "pushPlatformNotificationsStakingRocketpoolUnstakeCompletedTitle": {
    "message": "Unstake complete"
  },
  "pushPlatformNotificationsSwapCompletedDescription": {
    "message": "Your MetaMask Swap was successful"
  },
  "pushPlatformNotificationsSwapCompletedTitle": {
    "message": "Swap completed"
  },
  "queued": {
    "message": "Queued"
  },
  "quoteRate": {
    "message": "Quote rate"
  },
  "quotedReceiveAmount": {
    "message": "$1 receive amount"
  },
  "quotedTotalCost": {
    "message": "$1 total cost"
  },
  "rank": {
    "message": "Rank"
  },
  "rateIncludesMMFee": {
    "message": "Includes $1% MM fee."
  },
  "reAddAccounts": {
    "message": "re-add any other accounts"
  },
  "reAdded": {
    "message": "re-added"
  },
  "readdToken": {
    "message": "You can add this token back in the future by going to “Import token” in your accounts options menu."
  },
  "receive": {
    "message": "Receive"
  },
  "receiveCrypto": {
    "message": "Receive crypto"
  },
  "received": {
    "message": "Received"
  },
  "receivingAddress": {
    "message": "Receiving address",
    "description": "Page title when viewing addresses for receiving funds"
  },
  "recipient": {
    "message": "Recipient"
  },
  "recipientAddressPlaceholderNew": {
    "message": "Enter public address (0x) or domain name"
  },
  "recipientEditAriaLabel": {
    "message": "Edit recipient"
  },
  "recipientPlaceholder": {
    "message": "Enter or paste a valid address"
  },
  "recoveryPhraseReminderBackupStart": {
    "message": "Back up now"
  },
  "recoveryPhraseReminderConfirm": {
    "message": "Remind me later"
  },
  "recoveryPhraseReminderSubText": {
    "message": "If you don’t back up your wallet, you’ll lose access to your funds if you get locked out of the app or get a new device."
  },
  "recoveryPhraseReminderTitle": {
    "message": "Protect your wallet"
  },
  "redeposit": {
    "message": "Redeposit"
  },
  "refreshList": {
    "message": "Refresh list"
  },
  "reject": {
    "message": "Reject"
  },
  "rejectAll": {
    "message": "Reject all"
  },
  "rejectRequestsDescription": {
    "message": "You are about to batch reject $1 requests."
  },
  "rejectRequestsN": {
    "message": "Reject $1 requests"
  },
  "rejectTxsDescription": {
    "message": "You are about to batch reject $1 transactions."
  },
  "rejectTxsN": {
    "message": "Reject $1 transactions"
  },
  "rejected": {
    "message": "Rejected"
  },
  "remove": {
    "message": "Remove"
  },
  "removeAccount": {
    "message": "Remove account"
  },
  "removeAccountDescription": {
    "message": "This account will be removed from your wallet. Please make sure you have the original Secret Recovery Phrase or private key for this imported account before continuing. You can import or create accounts again from the account drop-down. "
  },
  "removeAccountModalBannerDescription": {
    "message": "Make sure you have the Secret Recovery Phrase or private key for this account before removing.",
    "description": "Make sure you have the Secret Recovery Phrase or private key for this account before removing."
  },
  "removeAccountModalBannerTitle": {
    "message": "This account will be removed from MetaMask.",
    "description": "Title of a banner alert used on account remove modal."
  },
  "removeKeyringSnap": {
    "message": "Removing this Snap removes these accounts from MetaMask:"
  },
  "removeKeyringSnapToolTip": {
    "message": "The snap controls the accounts, and by removing it, the accounts will be removed from MetaMask, too, but they will remain in the blockchain."
  },
  "removeNFT": {
    "message": "Remove NFT"
  },
  "removeNftErrorMessage": {
    "message": "We could not remove this NFT."
  },
  "removeNftMessage": {
    "message": "NFT was successfully removed!"
  },
  "removeSnap": {
    "message": "Remove Snap"
  },
  "removeSnapAccountDescription": {
    "message": "If you proceed, this account will no longer be available in MetaMask."
  },
  "removeSnapAccountTitle": {
    "message": "Remove account"
  },
  "removeSnapConfirmation": {
    "message": "Are you sure you want to remove $1?",
    "description": "$1 represents the name of the snap"
  },
  "removeSnapDescription": {
    "message": "This action will delete the snap, its data and revoke your given permissions."
  },
  "rename": {
    "message": "Rename",
    "description": "Multichain account menu item for triggering account rename action modal"
  },
  "replace": {
    "message": "replace"
  },
  "reportIssue": {
    "message": "Report an issue"
  },
  "reportThisError": {
    "message": "Report this error"
  },
  "requestFrom": {
    "message": "Request from"
  },
  "requestFromInfo": {
    "message": "This is the site asking for your signature."
  },
  "requestFromInfoSnap": {
    "message": "This is the Snap asking for your signature."
  },
  "requestFromTransactionDescription": {
    "message": "This is the site asking for your confirmation."
  },
  "requestingFor": {
    "message": "Requesting for"
  },
  "requestingForAccount": {
    "message": "Requesting for $1",
    "description": "Name of Account"
  },
  "requestingForNetwork": {
    "message": "Requesting for $1",
    "description": "Name of Network"
  },
  "required": {
    "message": "Required"
  },
  "reset": {
    "message": "Reset"
  },
  "resetWallet": {
    "message": "Reset your wallet"
  },
  "resetWalletSubHeader": {
    "message": "MetaMask does not keep a copy of your password. If you’re having trouble unlocking your account, you will need to reset your wallet. You can do this by providing the Secret Recovery Phrase you used when you set up your wallet."
  },
  "resetWalletSubHeaderSocial": {
    "message": "MetaMask doesn’t keep a copy of your password. If you’re having trouble unlocking your account, you’ll need to reset your wallet. If you have a Secret Recovery Phrase, you can use it to erase your current wallet from this device, along with the list of your accounts."
  },
  "resetWalletUsingSRP": {
    "message": "This action will delete your current wallet and Secret Recovery Phrase from this device, along with the list of accounts you’ve curated. After resetting with a Secret Recovery Phrase, you’ll see a list of accounts based on the Secret Recovery Phrase you use to reset. This new list will automatically include accounts that have a balance. You’ll also be able to $1 created previously. Custom accounts that you’ve imported will need to be $2, and any custom tokens you’ve added to an account will need to be $3 as well."
  },
  "resetWalletUsingSRPSocial": {
    "message": "After resetting with a Secret Recovery Phrase, you’ll see a new list of accounts. This list will include accounts that have a balance. You can $1 you made before. But you’ll need to add back any $2 and $3 you imported. "
  },
  "resetWalletUsingSRPSocialAccounts": {
    "message": "add back any other accounts"
  },
  "resetWalletUsingSRPSocialCustomAccounts": {
    "message": "custom accounts"
  },
  "resetWalletUsingSRPSocialCustomTokens": {
    "message": "custom tokens"
  },
  "resetWalletWarning": {
    "message": "Make sure you’re using the correct Secret Recovery Phrase before proceeding. You will not be able to undo this."
  },
  "resetWalletWarningSocial": {
    "message": "Make sure you use the right Secret Recovery Phrase before you reset. This can’t be undone."
  },
  "resolutionProtocol": {
    "message": "Address resolved via $1",
    "description": "$1 is the protocol name."
  },
  "restartMetamask": {
    "message": "Restart MetaMask"
  },
  "restore": {
    "message": "Restore"
  },
  "restoreUserData": {
    "message": "Restore user data"
  },
  "resultPageError": {
    "message": "Error"
  },
  "resultPageErrorDefaultMessage": {
    "message": "The operation failed."
  },
  "resultPageSuccess": {
    "message": "Success"
  },
  "resultPageSuccessDefaultMessage": {
    "message": "The operation completed successfully."
  },
  "retryTransaction": {
    "message": "Retry transaction"
  },
  "reusedTokenNameWarning": {
    "message": "A token here reuses a symbol from another token you watch, this can be confusing or deceptive."
  },
  "revealMultichainPrivateKeysBannerDescription": {
    "message": "This key grants full control of your account for the associated chain. $1",
    "description": "Description for the banner warning users not to share their private key"
  },
  "revealMultichainPrivateKeysBannerTitle": {
    "message": "Don’t share your private key",
    "description": "Title for the banner warning users not to share their private key"
  },
  "revealSecretRecoveryPhrase": {
    "message": "Back up Secret Recovery Phrase"
  },
  "revealSeedWords": {
    "message": "Reveal Secret Recovery Phrase"
  },
  "revealSeedWordsDescription1": {
    "message": "The $1 provides $2",
    "description": "This is a sentence consisting of link using 'revealSeedWordsSRPName' as $1 and bolded text using 'revealSeedWordsDescription3' as $2."
  },
  "revealSeedWordsDescription2": {
    "message": "MetaMask is a $1. That means you're the owner of your SRP.",
    "description": "$1 is text link with the message from 'revealSeedWordsNonCustodialWallet'"
  },
  "revealSeedWordsDescription3": {
    "message": "full access to your wallet and funds.\n"
  },
  "revealSeedWordsNonCustodialWallet": {
    "message": "non-custodial wallet"
  },
  "revealSeedWordsQR": {
    "message": "QR"
  },
  "revealSeedWordsSRPName": {
    "message": "Secret Recovery Phrase (SRP)"
  },
  "revealSeedWordsText": {
    "message": "Text"
  },
  "revealSeedWordsWarning": {
    "message": "Make sure no one is looking at your screen. $1",
    "description": "$1 is bolded text using the message from 'revealSeedWordsWarning2'"
  },
  "revealSeedWordsWarning2": {
    "message": "MetaMask Support will never request this.",
    "description": "The bolded texted in the second part of 'revealSeedWordsWarning'"
  },
  "revealSensitiveContent": {
    "message": "Reveal sensitive content"
  },
  "review": {
    "message": "Review"
  },
  "reviewAlert": {
    "message": "Review alert"
  },
  "reviewAlerts": {
    "message": "Review alerts"
  },
  "reviewPendingTransactions": {
    "message": "Review pending transactions"
  },
  "reviewPermissions": {
    "message": "Review permissions"
  },
  "revokePermission": {
    "message": "Revoke permission"
  },
  "revokePermissionTitle": {
    "message": "Remove $1 permission",
    "description": "The token symbol that is being revoked"
  },
  "revokeSimulationDetailsDesc": {
    "message": "You're removing someone's permission to spend tokens from your account."
  },
  "reward": {
    "message": "Reward"
  },
  "rpcNameOptional": {
    "message": "RPC Name (Optional)"
  },
  "rpcUrl": {
    "message": "RPC URL"
  },
  "safeTransferFrom": {
    "message": "Safe transfer from"
  },
  "save": {
    "message": "Save"
  },
  "scanInstructions": {
    "message": "Place the QR code in front of your camera"
  },
  "scanQrCode": {
    "message": "Scan QR code"
  },
  "scrollDown": {
    "message": "Scroll down"
  },
  "search": {
    "message": "Search"
  },
  "searchAccounts": {
    "message": "Search accounts"
  },
  "searchAnAcccountOrContact": {
    "message": "Search an account or contact"
  },
  "searchForAnAssetToSend": {
    "message": "Search for an asset to send"
  },
  "searchNetworks": {
    "message": "Search networks"
  },
  "searchNfts": {
    "message": "Search NFTs"
  },
  "searchTokens": {
    "message": "Search tokens"
  },
  "searchTokensByNameOrAddress": {
    "message": "Search tokens by name or address"
  },
  "searchYourAccounts": {
    "message": "Search your accounts",
    "description": "Placeholder in a searchbar. Used on multichain account list page."
  },
  "secretRecoveryPhrase": {
    "message": "Secret Recovery Phrase"
  },
  "secretRecoveryPhrasePlusNumber": {
    "message": "Secret Recovery Phrase $1",
    "description": "The $1 is the order of the Secret Recovery Phrase"
  },
  "secureWallet": {
    "message": "Secure wallet"
  },
  "secureWalletRemindLaterButton": {
    "message": "Remind me later"
  },
  "security": {
    "message": "Security"
  },
  "securityAlert": {
    "message": "Security alert from $1 and $2"
  },
  "securityAlerts": {
    "message": "Security alerts"
  },
  "securityAlertsDescription": {
    "message": "This feature alerts you to malicious or unusual activity by actively reviewing transaction and signature requests. $1",
    "description": "Link to learn more about security alerts"
  },
  "securityAndPrivacy": {
    "message": "Security & privacy"
  },
  "securityChangePassword": {
    "message": "Change password"
  },
  "securityChangePasswordDescription": {
    "message": "Choose a strong password to unlock MetaMask app on your device. If you lose this password, you will need your Secret Recovery Phrase to re-import your wallet."
  },
  "securityChangePasswordTitle": {
    "message": "Password"
  },
  "securityChangePasswordToastError": {
    "message": "Password couldn’t be changed. Please try again."
  },
  "securityChangePasswordToastSuccess": {
    "message": "New password saved"
  },
  "securityDefaultSettingsSocialLogin": {
    "message": "Security & privacy"
  },
  "securityDescription": {
    "message": "Reduce your chances of joining unsafe networks and protect your accounts"
  },
  "securityLoginWithSocial": {
    "message": "Log in with $1",
    "description": "The $1 is the text 'Google' or 'Apple'"
  },
  "securityLoginWithSrpBackedUp": {
    "message": "Secret Recovery Phrase backed up"
  },
  "securityLoginWithSrpNotBackedUp": {
    "message": "Back up Secret Recovery Phrase"
  },
  "securityMessageLinkForNetworks": {
    "message": "network scams and security risks"
  },
  "securityProviderPoweredBy": {
    "message": "Powered by $1",
    "description": "The security provider that is providing data"
  },
  "securitySocialLoginDefaultSettingsDescription": {
    "message": "Reduce your chances of joining unsafe networks and protect your accounts and data"
  },
  "securitySocialLoginEnabled": {
    "message": "Enabled"
  },
  "securitySocialLoginEnabledDescription": {
    "message": "Use your $1 login and MetaMask password to recover your account and Secret Recovery Phrases.",
    "description": "The $1 is the text 'Google' or 'Apple'"
  },
  "securitySocialLoginLabel": {
    "message": "$1 RECOVERY",
    "description": "The $1 is the text 'Google' or 'Apple'"
  },
  "securitySrpDescription": {
    "message": "Back up your Secret Recovery Phrase so you never lose access to your wallet. Be sure to store it in a safe place that only you can access and won’t forget."
  },
  "securitySrpLabel": {
    "message": "SECRET RECOVERY PHRASES"
  },
  "securitySrpWalletRecovery": {
    "message": "Manage recovery methods"
  },
  "seeAllPermissions": {
    "message": "See all permissions",
    "description": "Used for revealing more content (e.g. permission list, etc.)"
  },
  "seeDetails": {
    "message": "See details"
  },
  "seedPhraseReq": {
    "message": "Secret Recovery Phrases contain 12, 15, 18, 21, or 24 words"
  },
  "seedPhraseReviewDetails": {
    "message": "This is your $1. Write it down in the correct order and keep it safe. If someone has your Secret Recovery Phrase, they can access your wallet. $2",
    "description": "The $1 is the bolded text 'Secret Recovery Phrase' and $2 is 'seedPhraseReviewDetails2'"
  },
  "seedPhraseReviewDetails2": {
    "message": "Don’t share it with anyone, ever."
  },
  "seedPhraseReviewTitle": {
    "message": "Save your Secret Recovery Phrase"
  },
  "seedPhraseReviewTitleSettings": {
    "message": "Save Secret Recovery Phrase"
  },
  "select": {
    "message": "Select"
  },
  "selectAccountToConnect": {
    "message": "Select an account to connect"
  },
  "selectAccounts": {
    "message": "Select the account(s) to use on this site"
  },
  "selectAccountsForSnap": {
    "message": "Select the account(s) to use with this snap"
  },
  "selectAll": {
    "message": "Select all"
  },
  "selectAnAccount": {
    "message": "Select an account"
  },
  "selectAnAccountAlreadyConnected": {
    "message": "This account has already been connected to MetaMask"
  },
  "selectEnableDisplayMediaPrivacyPreference": {
    "message": "Turn on Display NFT Media"
  },
  "selectHdPath": {
    "message": "Select HD path"
  },
  "selectNFTPrivacyPreference": {
    "message": "Enable NFT Autodetection"
  },
  "selectNetworkToFilter": {
    "message": "Select network to filter"
  },
  "selectPathHelp": {
    "message": "If you don't see the accounts you expect, try switching the HD path or current selected network."
  },
  "selectRecipient": {
    "message": "Select recipient"
  },
  "selectRpcUrl": {
    "message": "Select RPC URL"
  },
  "selectSecretRecoveryPhrase": {
    "message": "Select Secret Recovery Phrase"
  },
  "selectType": {
    "message": "Select Type"
  },
  "selectedAccountMismatch": {
    "message": "Different account selected"
  },
  "selectingAllWillAllow": {
    "message": "Selecting all will allow this site to view all of your current accounts. Make sure you trust this site."
  },
  "send": {
    "message": "Send"
  },
  "sendBugReport": {
    "message": "Send us a bug report."
  },
  "sendNoContactsConversionText": {
    "message": "click here"
  },
  "sendNoContactsDescription": {
    "message": "Contacts allow you to safely send transactions to another account multiple times.  To create a contact, $1",
    "description": "$1 represents the action text 'click here'"
  },
  "sendNoContactsTitle": {
    "message": "You don't have any contacts yet"
  },
  "sendSelectReceiveAsset": {
    "message": "Select asset to receive"
  },
  "sendSelectSendAsset": {
    "message": "Select asset to send"
  },
  "sendSwapSubmissionWarning": {
    "message": "Clicking this button will immediately initiate your swap transaction. Please review your transaction details before proceeding."
  },
  "sendingAsset": {
    "message": "Sending $1"
  },
  "sendingDisabled": {
    "message": "Sending of ERC-1155 NFT assets is not yet supported."
  },
  "sendingNativeAsset": {
    "message": "Sending $1",
    "description": "$1 represents the native currency symbol for the current network (e.g. ETH or BNB)"
  },
  "sendingToTokenContractWarning": {
    "message": "Warning: you are about to send to a token contract which could result in a loss of funds. $1",
    "description": "$1 is a clickable link with text defined by the 'learnMoreUpperCase' key. The link will open to a support article regarding the known contract address warning"
  },
  "sent": {
    "message": "Sent"
  },
  "sentSpecifiedTokens": {
    "message": "Sent $1",
    "description": "Symbol of the specified token"
  },
  "sentTokenAsToken": {
    "message": "Sent $1 as $2",
    "description": "Used in the transaction display list to describe a swap and send. $1 and $2 are the symbols of tokens in involved in the swap."
  },
  "sepolia": {
    "message": "Sepolia test network"
  },
  "setApprovalForAll": {
    "message": "Set approval for all"
  },
  "setApprovalForAllRedesignedTitle": {
    "message": "Withdrawal request"
  },
  "setApprovalForAllTitle": {
    "message": "Approve $1 with no spend limit",
    "description": "The token symbol that is being approved"
  },
  "setUp": {
    "message": "Set up",
    "description": "Action label for Smart Accounts. Used on multichain details page."
  },
  "settingAddSnapAccount": {
    "message": "Add account Snap"
  },
  "settings": {
    "message": "Settings"
  },
  "settingsSearchMatchingNotFound": {
    "message": "No matching results found."
  },
  "settingsSubHeadingSignaturesAndTransactions": {
    "message": "Signature and transaction requests"
  },
<<<<<<< HEAD
  "shieldCoverageEnding": {
    "message": "Shield coverage ends soon"
  },
  "shieldCoverageEndingAction": {
    "message": "Renew"
  },
  "shieldCoverageEndingDescription": {
    "message": "Membership ends on $1.",
    "description": "The $1 is the date"
=======
  "shieldClaim": {
    "message": "Submit a claim"
  },
  "shieldClaimDescription": {
    "message": "Description of case"
  },
  "shieldClaimDetails": {
    "message": "You may file a single claim per incident within 21 days of the incident. View the full coverage policy $1.",
    "description": "The $1 is a link to the full coverage policy"
  },
  "shieldClaimEmail": {
    "message": "Email"
  },
  "shieldClaimEmailHelpText": {
    "message": "We'll use this email to keep you informed with updates."
  },
  "shieldClaimFileUploader": {
    "message": "Image Upload"
  },
  "shieldClaimFileUploaderHelpText": {
    "message": "If you have any additional evidence, please upload it here."
  },
  "shieldClaimImpactedTxHash": {
    "message": "Impacted transaction hash"
  },
  "shieldClaimImpactedTxHashHelpText": {
    "message": "Also known as TXID, hash ID, or transaction ID."
  },
  "shieldClaimImpactedTxHashHelpTextLink": {
    "message": "Need help finding it?"
  },
  "shieldClaimImpactedWalletAddress": {
    "message": "Impacted wallet address"
  },
  "shieldClaimInvalidEmail": {
    "message": "Invalid email"
  },
  "shieldClaimInvalidTxHash": {
    "message": "Invalid transaction hash"
  },
  "shieldClaimInvalidWalletAddress": {
    "message": "Invalid wallet address"
  },
  "shieldClaimReimbursementWalletAddress": {
    "message": "Wallet address for reimbursement"
  },
  "shieldClaimReimbursementWalletAddressHelpText": {
    "message": "Please ensure this is not a compromised wallet."
  },
  "shieldClaimSubmit": {
    "message": "Submit a claim"
  },
  "shieldConfirmMembership": {
    "message": "Confirm membership"
  },
  "shieldCoverageAlertMessageChainNotSupported": {
    "message": "This chain is not supported, so it isn't protected by Transaction Shield. $1."
  },
  "shieldCoverageAlertMessageLearnHowCoverageWorks": {
    "message": "Learn how coverage works"
  },
  "shieldCoverageAlertMessagePotentialRisks": {
    "message": "This transaction has potential risks, so it isn't protected by Transaction Shield. $1."
  },
  "shieldCoverageAlertMessageSignatureNotSupported": {
    "message": "This signature isn't supported, so it isn't protected by Transaction Shield. $1."
  },
  "shieldCoverageAlertMessageTitle": {
    "message": "This transaction isn't covered"
  },
  "shieldCoverageAlertMessageTxTypeNotSupported": {
    "message": "This transaction type is not supported, so it isn't protected by Transaction Shield. $1."
  },
  "shieldCoverageAlertMessageUnknown": {
    "message": "This request can't be verified, so it isn't protected by Transaction Shield. $1."
  },
  "shieldCovered": {
    "message": "Covered"
>>>>>>> 318bc93f
  },
  "shieldEntryModalAssetCoverage": {
    "message": "$1 asset coverage per transaction",
    "description": "The $1 is the amount of asset coverage per transaction"
  },
  "shieldEntryModalDescription": {
    "message": "Renews at $1/month, cancel anytime. $2",
    "description": "The $1 is the price of the shield and $2 is a link to the learn more page"
  },
  "shieldEntryModalGetStarted": {
    "message": "Get started"
  },
  "shieldEntryModalProtection": {
    "message": "Protection across all your accounts"
  },
  "shieldEntryModalSkip": {
    "message": "Skip"
  },
  "shieldEntryModalSubtitle": {
    "message": "Transaction Shield, free for 14 days."
  },
  "shieldEntryModalSupport": {
    "message": "Priority customer support"
  },
<<<<<<< HEAD
  "shieldPaymentDeclined": {
    "message": "Shield payment declined"
  },
  "shieldPaymentDeclinedAction": {
    "message": "Add funds"
  },
  "shieldPaymentDeclinedDescription": {
    "message": "Insufficient token balance. Please try again to resume coverage."
=======
  "shieldEstimatedChangesMonthlyTooltip": {
    "message": "Authorize up to $$1 for the full year. You'll be billed $$2 each month, not the full amount now."
  },
  "shieldFooterAgreement": {
    "message": "By continuing, I agree to Transaction Shield $1."
  },
  "shieldNotCovered": {
    "message": "Not covered"
>>>>>>> 318bc93f
  },
  "shieldPlanAnnual": {
    "message": "Annual"
  },
  "shieldPlanAnnualPrice": {
    "message": "$1/year",
    "description": "The $1 is the price of the annual plan"
  },
  "shieldPlanAutoRenew": {
    "message": "Auto renews for $1 until canceled",
    "description": "The $1 is the price of the monthly plan"
  },
  "shieldPlanCard": {
    "message": "Card"
  },
  "shieldPlanDetails": {
    "message": "Plan details"
  },
  "shieldPlanDetails1": {
    "message": "No charge now, try free for 14 days"
  },
  "shieldPlanDetails2": {
    "message": "Pre-approve membership (default 1 year), with fees charged only on a monthly basis"
  },
  "shieldPlanDetails2Card": {
    "message": "Plan auto-renews at the end of the term"
  },
  "shieldPlanDetails3": {
    "message": "Secures your assets from risky transactions"
  },
  "shieldPlanMonthly": {
    "message": "Monthly"
  },
  "shieldPlanMonthlyPrice": {
    "message": "$1/month",
    "description": "The $1 is the price of the monthly plan"
  },
  "shieldPlanNoFunds": {
    "message": "No available funds"
  },
  "shieldPlanPayWith": {
    "message": "Pay with"
  },
  "shieldPlanPayWithCard": {
    "message": "Pay with card"
  },
  "shieldPlanPayWithToken": {
    "message": "Pay with $1",
    "description": "The $1 is token"
  },
  "shieldPlanPaymentTitle": {
    "message": "Change payment method"
  },
  "shieldPlanSave": {
    "message": "Save 16%"
  },
  "shieldPlanSelectToken": {
    "message": "Select a token"
  },
  "shieldPlanTitle": {
    "message": "Choose your plan"
  },
  "shieldStartNowCTA": {
    "message": "Start now"
  },
  "shieldTx": {
    "message": "Transaction Shield"
  },
  "shieldTxCancelDetails": {
    "message": "If you cancel, your wallet and transactions will not be covered starting $1.",
    "description": "The $1 is the date subscription ends"
  },
  "shieldTxDetails1Description": {
    "message": "Secures your assets from risky transactions"
  },
  "shieldTxDetails1Title": {
    "message": "Covers $10,000 in transaction protection"
  },
  "shieldTxDetails2Description": {
    "message": "Get faster, dedicated support anytime"
  },
  "shieldTxDetails2Title": {
    "message": "Priority support"
  },
  "shieldTxMembershipActive": {
    "message": "Active membership"
  },
  "shieldTxMembershipBillingDetails": {
    "message": "Billing details"
  },
  "shieldTxMembershipBillingDetailsBillingAccount": {
    "message": "Billing account"
  },
  "shieldTxMembershipBillingDetailsCharges": {
    "message": "Charges"
  },
  "shieldTxMembershipBillingDetailsNextBilling": {
    "message": "Next billing"
  },
  "shieldTxMembershipBillingDetailsPaymentMethod": {
    "message": "Payment method"
  },
  "shieldTxMembershipBillingDetailsViewBillingHistory": {
    "message": "View billing history"
  },
  "shieldTxMembershipCancel": {
    "message": "Cancel membership"
  },
  "shieldTxMembershipCancelNotification": {
    "message": "Your membership will be cancelled on $1.",
    "description": "The $1 is the date"
  },
  "shieldTxMembershipErrorAddFunds": {
    "message": "Add funds"
  },
  "shieldTxMembershipErrorInsufficientFunds": {
    "message": "Insufficient funds for your $1 renewal. Keep access active by adding funds.",
    "description": "The $1 is the date"
  },
  "shieldTxMembershipErrorInsufficientToken": {
    "message": "Insufficient $1",
    "description": "The $1 is the token symbol"
  },
  "shieldTxMembershipErrorPaused": {
    "message": "Membership paused due to insufficient funds. Coverage will resume after payment update."
  },
  "shieldTxMembershipErrorPausedCardTooltip": {
    "message": "Your payment was declined. Please update your payment method to continue your coverage."
  },
  "shieldTxMembershipErrorPausedCryptoTooltip": {
    "message": "Insufficient token balance in your wallet. Top up to resume coverage."
  },
  "shieldTxMembershipErrorUpdateCard": {
    "message": "Update card details"
  },
  "shieldTxMembershipErrorUpdatePayment": {
    "message": "Update payment"
  },
  "shieldTxMembershipFreeTrial": {
    "message": "Free trial"
  },
  "shieldTxMembershipId": {
    "message": "Member ID"
  },
  "shieldTxMembershipInactive": {
    "message": "Inactive membership"
  },
  "shieldTxMembershipPaused": {
    "message": "Paused"
  },
  "shieldTxMembershipRenew": {
    "message": "Renew membership"
  },
  "shieldTxMembershipResubscribe": {
    "message": "Restart membership"
  },
  "shieldTxMembershipSubmitCase": {
    "message": "Submit a claim"
  },
  "shieldTxMembershipViewFullBenefits": {
    "message": "View full benefits"
  },
  "show": {
    "message": "Show"
  },
  "showAccount": {
    "message": "Show account"
  },
  "showAdvancedDetails": {
    "message": "Show advanced details"
  },
  "showExtensionInFullSizeView": {
    "message": "Show extension in full-size view"
  },
  "showExtensionInFullSizeViewDescription": {
    "message": "Turn this on to make full-size view your default when you click the extension icon."
  },
  "showFiatConversionInTestnets": {
    "message": "Show conversion on test networks"
  },
  "showFiatConversionInTestnetsDescription": {
    "message": "Select this to show fiat conversion on test networks"
  },
  "showHexData": {
    "message": "Show hex data"
  },
  "showHexDataDescription": {
    "message": "Select this to show the hex data field on the send screen"
  },
  "showLess": {
    "message": "Show less"
  },
  "showMore": {
    "message": "Show more"
  },
  "showNativeTokenAsMainBalance": {
    "message": "Show native token as main balance"
  },
  "showNft": {
    "message": "Show NFT"
  },
  "showPermissions": {
    "message": "Show permissions"
  },
  "showPrivateKey": {
    "message": "Show private key"
  },
  "showSRP": {
    "message": "Show Secret Recovery Phrase"
  },
  "showTestnetNetworks": {
    "message": "Show test networks"
  },
  "showTestnetNetworksDescription": {
    "message": "Select this to show test networks in network list"
  },
  "sign": {
    "message": "Sign"
  },
  "signatureRequest": {
    "message": "Signature request"
  },
  "signature_decoding_bid_nft_tooltip": {
    "message": "The NFT will be reflected in your wallet, when the bid is accepted."
  },
  "signature_decoding_list_nft_tooltip": {
    "message": "Expect changes only if someone buys your NFTs."
  },
  "signed": {
    "message": "Signed"
  },
  "signing": {
    "message": "Signing"
  },
  "signingInWith": {
    "message": "Signing in with"
  },
  "signingWith": {
    "message": "Signing with"
  },
  "simulationApproveHeading": {
    "message": "Withdraw"
  },
  "simulationDetailsApproveDesc": {
    "message": "You're giving someone else permission to withdraw NFTs from your account."
  },
  "simulationDetailsERC20ApproveDesc": {
    "message": "You're giving someone else permission to spend this amount from your account."
  },
  "simulationDetailsFiatNotAvailable": {
    "message": "Not Available"
  },
  "simulationDetailsIncomingHeading": {
    "message": "You receive"
  },
  "simulationDetailsNoChanges": {
    "message": "No changes"
  },
  "simulationDetailsOutgoingHeading": {
    "message": "You send"
  },
  "simulationDetailsRevokeSetApprovalForAllDesc": {
    "message": "You're removing someone else's permission to withdraw NFTs from your account."
  },
  "simulationDetailsSetApprovalForAllDesc": {
    "message": "You're giving permission for someone else to withdraw NFTs from your account."
  },
  "simulationDetailsTitle": {
    "message": "Estimated changes"
  },
  "simulationDetailsTitleEnforced": {
    "message": "Balance changes"
  },
  "simulationDetailsTitleTooltip": {
    "message": "Estimated changes are what might happen if you go through with this transaction. This is just a prediction, not a guarantee."
  },
  "simulationDetailsTitleTooltipEnforced": {
    "message": "Balance changes are guaranteed. If this outcome isn't possible, the transaction will be stopped."
  },
  "simulationDetailsTotalFiat": {
    "message": "Total = $1",
    "description": "$1 is the total amount in fiat currency on one side of the transaction"
  },
  "simulationDetailsTransactionReverted": {
    "message": "This transaction is likely to fail"
  },
  "simulationDetailsUnavailable": {
    "message": "Unavailable"
  },
  "simulationErrorMessageV2": {
    "message": "We were not able to estimate gas. There might be an error in the contract and this transaction may fail."
  },
  "simulationSettingsModalEnforceSlippage": {
    "message": "Slippage tolerance"
  },
  "simulationSettingsModalEnforceSlippageDescription": {
    "message": "Set a difference you're comfortable with for balance changes. Transactions won't go through if the difference is higher."
  },
  "simulationSettingsModalEnforceToggle": {
    "message": "Enforce balance changes"
  },
  "simulationSettingsModalEnforceToggleDescription": {
    "message": "To keep your money safe, this transaction won't go through if the balance changes or the slippage tolerance isn't met."
  },
  "simulationSettingsModalTitle": {
    "message": "Transaction settings"
  },
  "simulationsSettingDescription": {
    "message": "Turn this on to estimate balance changes of transactions and signatures before you confirm them. This doesn't guarantee their final outcome. $1"
  },
  "simulationsSettingSubHeader": {
    "message": "Estimate balance changes"
  },
  "singleNetwork": {
    "message": "1 network"
  },
  "sites": {
    "message": "Sites"
  },
  "siweIssued": {
    "message": "Issued"
  },
  "siweNetwork": {
    "message": "Network"
  },
  "siweRequestId": {
    "message": "Request ID"
  },
  "siweResources": {
    "message": "Resources"
  },
  "siweURI": {
    "message": "URL"
  },
  "skipDeepLinkInterstitial": {
    "message": "Don't show interstitial screen when opening deep links"
  },
  "skipDeepLinkInterstitialDescription": {
    "message": "Enabling this option will skip the interstitial screen that is shown when opening deep links in MetaMask. A \"deep link\" is a link like https://link.metamask.io/home that will cause MetaMask to open; these links can be obfuscated by others. The interstitial screen is designed to protect you from accidentally opening pages within MetaMask that might display your accounts, tokens, history, balances, settings, or other potentially sensitive information. This setting only applies to links signed by MetaMask."
  },
  "slippage": {
    "message": "Slippage"
  },
  "slippageAuto": {
    "message": "Auto"
  },
  "slippageEditAriaLabel": {
    "message": "Edit slippage"
  },
  "slippageExplanation": {
    "message": "The % change in price you're willing to allow before your transaction is canceled."
  },
  "smartAccount": {
    "message": "Smart account"
  },
  "smartAccountAccept": {
    "message": "Use smart account"
  },
  "smartAccountBetterTransaction": {
    "message": "Faster transactions, lower fees"
  },
  "smartAccountBetterTransactionDescription": {
    "message": "Save time and money by processing transactions together."
  },
  "smartAccountFeaturesDescription": {
    "message": "Keep the same account address, and you can switch back anytime."
  },
  "smartAccountLabel": {
    "message": "Smart Account"
  },
  "smartAccountPayToken": {
    "message": "Pay with any token, any time"
  },
  "smartAccountPayTokenDescription": {
    "message": "Use the tokens you already have to cover network fees."
  },
  "smartAccountReject": {
    "message": "Don’t use smart account"
  },
  "smartAccountSameAccount": {
    "message": "Same account, smarter features."
  },
  "smartAccountSplashInfo": {
    "message": "Smart accounts"
  },
  "smartAccountSplashTitle": {
    "message": "Use smart account?"
  },
  "smartAccountUpdateSuccessMessage": {
    "message": "Your account will be updated to smart account with your next transaction."
  },
  "smartAccountUpdateSuccessTitle": {
    "message": "Successful!"
  },
  "smartAccountUpgradeBannerDescription": {
    "message": "Same address. Smarter features."
  },
  "smartAccountUpgradeBannerTitle": {
    "message": "Switch to smart account"
  },
  "smartContracts": {
    "message": "Smart contracts"
  },
  "smartSwapsErrorNotEnoughFunds": {
    "message": "Not enough funds for a smart swap."
  },
  "smartSwapsErrorUnavailable": {
    "message": "Smart Swaps are temporarily unavailable."
  },
  "smartTransactionCancelled": {
    "message": "Your transaction was canceled"
  },
  "smartTransactionCancelledDescription": {
    "message": "Your transaction couldn't be completed, so it was canceled to save you from paying unnecessary gas fees."
  },
  "smartTransactionError": {
    "message": "Your transaction failed"
  },
  "smartTransactionErrorDescription": {
    "message": "Sudden market changes can cause failures. If the problem continues, reach out to MetaMask customer support."
  },
  "smartTransactionPending": {
    "message": "Your transaction was submitted"
  },
  "smartTransactionSuccess": {
    "message": "Your transaction is complete"
  },
  "smartTransactions": {
    "message": "Smart Transactions"
  },
  "smartTransactionsEnabledDescription": {
    "message": " and MEV protection. Now on by default."
  },
  "smartTransactionsEnabledLink": {
    "message": "Higher success rates"
  },
  "smartTransactionsEnabledTitle": {
    "message": "Transactions just got smarter"
  },
  "snapAccountCreated": {
    "message": "Account created"
  },
  "snapAccountCreatedDescription": {
    "message": "Your new account is ready to use!"
  },
  "snapAccountCreationFailed": {
    "message": "Account creation failed"
  },
  "snapAccountCreationFailedDescription": {
    "message": "$1 didn't manage to create an account for you.",
    "description": "$1 is the snap name"
  },
  "snapAccountRedirectFinishSigningTitle": {
    "message": "Finish signing"
  },
  "snapAccountRedirectSiteDescription": {
    "message": "Follow the instructions from $1"
  },
  "snapAccountRemovalFailed": {
    "message": "Account removal failed"
  },
  "snapAccountRemovalFailedDescription": {
    "message": "$1 didn't manage to remove this account for you.",
    "description": "$1 is the snap name"
  },
  "snapAccountRemoved": {
    "message": "Account removed"
  },
  "snapAccountRemovedDescription": {
    "message": "This account will no longer be available to use in MetaMask."
  },
  "snapAccounts": {
    "message": "Account Snaps"
  },
  "snapAccountsDescription": {
    "message": "Accounts controlled by third-party Snaps."
  },
  "snapConnectTo": {
    "message": "Connect to $1",
    "description": "$1 is the website URL or a Snap name. Used for Snaps pre-approved connections."
  },
  "snapConnectionPermissionDescription": {
    "message": "Let $1 automatically connect to $2 without your approval.",
    "description": "Used for Snap pre-approved connections. $1 is the Snap name, $2 is a website URL."
  },
  "snapConnectionWarning": {
    "message": "$1 wants to use $2",
    "description": "$2 is the snap and $1 is the dapp requesting connection to the snap."
  },
  "snapDetailWebsite": {
    "message": "Website"
  },
  "snapHomeMenu": {
    "message": "Snap Home Menu"
  },
  "snapInstallRequest": {
    "message": "Installing $1 gives it the following permissions.",
    "description": "$1 is the snap name."
  },
  "snapInstallSuccess": {
    "message": "Installation complete"
  },
  "snapInstallWarningCheck": {
    "message": "$1 wants permission to do the following:",
    "description": "Warning message used in popup displayed on snap install. $1 is the snap name."
  },
  "snapInstallWarningHeading": {
    "message": "Proceed with caution"
  },
  "snapInstallWarningPermissionDescriptionForBip32View": {
    "message": "Allow $1 to view your public keys (and addresses). This does not grant any control of accounts or assets.",
    "description": "An extended description for the `snap_getBip32PublicKey` permission used for tooltip on Snap Install Warning screen (popup/modal). $1 is the snap name."
  },
  "snapInstallWarningPermissionDescriptionForEntropy": {
    "message": "Allow $1 Snap to manage accounts and assets on the requested network(s). These accounts are derived and backed up using your secret recovery phrase (without revealing it). With the power to derive keys, $1 can support a variety of blockchain protocols beyond Ethereum (EVMs).",
    "description": "An extended description for the `snap_getBip44Entropy` and `snap_getBip44Entropy` permissions used for tooltip on Snap Install Warning screen (popup/modal). $1 is the snap name."
  },
  "snapInstallWarningPermissionNameForEntropy": {
    "message": "Manage $1 accounts",
    "description": "Permission name used for the Permission Cell component displayed on warning popup when installing a Snap. $1 is list of account types."
  },
  "snapInstallWarningPermissionNameForViewPublicKey": {
    "message": "View your public key for $1",
    "description": "Permission name used for the Permission Cell component displayed on warning popup when installing a Snap. $1 is list of account types."
  },
  "snapInstallationErrorDescription": {
    "message": "$1 couldn’t be installed.",
    "description": "Error description used when snap installation fails. $1 is the snap name."
  },
  "snapInstallationErrorTitle": {
    "message": "Installation failed",
    "description": "Error title used when snap installation fails."
  },
  "snapResultError": {
    "message": "Error"
  },
  "snapResultSuccess": {
    "message": "Success"
  },
  "snapResultSuccessDescription": {
    "message": "$1 is ready to use"
  },
  "snapUIAccountSelectorTitle": {
    "message": "Select account"
  },
  "snapUIAssetSelectorTitle": {
    "message": "Select an asset"
  },
  "snapUpdateAlertDescription": {
    "message": "Get the latest version of $1",
    "description": "Description used in Snap update alert banner when snap update is available. $1 is the Snap name."
  },
  "snapUpdateAvailable": {
    "message": "Update available"
  },
  "snapUpdateErrorDescription": {
    "message": "$1 couldn’t be updated.",
    "description": "Error description used when snap update fails. $1 is the snap name."
  },
  "snapUpdateErrorTitle": {
    "message": "Update failed",
    "description": "Error title used when snap update fails."
  },
  "snapUpdateRequest": {
    "message": "Updating $1 gives it the following permissions.",
    "description": "$1 is the Snap name."
  },
  "snapUpdateSuccess": {
    "message": "Update complete"
  },
  "snapUrlIsBlocked": {
    "message": "This Snap wants to take you to a blocked site. $1."
  },
  "snaps": {
    "message": "Snaps"
  },
  "snapsConnected": {
    "message": "Snaps connected"
  },
  "snapsNoInsight": {
    "message": "No insight to show"
  },
  "snapsPrivacyWarningFirstMessage": {
    "message": "You acknowledge that any Snap that you install is a Third Party Service, unless otherwise identified, as defined in the Consensys $1. Your use of Third Party Services is governed by separate terms and conditions set forth by the Third Party Service provider. Consensys does not recommend the use of any Snap by any particular person for any particular reason. You access, rely upon or use the Third Party Service at your own risk. Consensys disclaims all responsibility and liability for any losses on account of your use of Third Party Services.",
    "description": "First part of a message in popup modal displayed when installing a snap for the first time. $1 is terms of use link."
  },
  "snapsPrivacyWarningSecondMessage": {
    "message": "Any information you share with Third Party Services will be collected directly by those Third Party Services in accordance with their privacy policies. Please refer to their privacy policies for more information.",
    "description": "Second part of a message in popup modal displayed when installing a snap for the first time."
  },
  "snapsPrivacyWarningThirdMessage": {
    "message": "Consensys has no access to information you share with Third Party Services.",
    "description": "Third part of a message in popup modal displayed when installing a snap for the first time."
  },
  "snapsSettings": {
    "message": "Snap settings"
  },
  "snapsTermsOfUse": {
    "message": "Terms of Use"
  },
  "snapsToggle": {
    "message": "A snap will only run if it is enabled"
  },
  "snapsUIError": {
    "message": "Contact the creators of $1 for further support.",
    "description": "This is shown when the insight snap throws an error. $1 is the snap name"
  },
  "solanaAccountRequested": {
    "message": "This site is requesting a Solana account."
  },
  "solanaAccountRequired": {
    "message": "A Solana account is required to connect to this site."
  },
  "someNetworks": {
    "message": "$1 networks"
  },
  "somethingDoesntLookRight": {
    "message": "Something doesn't look right? $1",
    "description": "A false positive message for users to contact support. $1 is a link to the support page."
  },
  "somethingIsWrong": {
    "message": "Something's gone wrong. Try reloading the page."
  },
  "somethingWentWrong": {
    "message": "We could not load this page."
  },
  "sortBy": {
    "message": "Sort by"
  },
  "sortByAlphabetically": {
    "message": "Alphabetically (A-Z)"
  },
  "sortByDecliningBalance": {
    "message": "Declining balance ($1 high-low)",
    "description": "Indicates a descending order based on token fiat balance. $1 is the preferred currency symbol"
  },
  "source": {
    "message": "Source"
  },
  "spamModalBlockedDescription": {
    "message": "This site will be blocked for 1 minute."
  },
  "spamModalBlockedTitle": {
    "message": "You've temporarily blocked this site"
  },
  "spamModalDescription": {
    "message": "If you're being spammed with multiple requests, you can temporarily block the site."
  },
  "spamModalTemporaryBlockButton": {
    "message": "Temporarily block this site"
  },
  "spamModalTitle": {
    "message": "We've noticed multiple requests"
  },
  "speed": {
    "message": "Speed"
  },
  "speedUp": {
    "message": "Speed up"
  },
  "speedUpCancellation": {
    "message": "Speed up this cancellation"
  },
  "speedUpExplanation": {
    "message": "We’ve updated the gas fee based on current network conditions and have increased it by at least 10% (required by the network)."
  },
  "speedUpPopoverTitle": {
    "message": "Speed up transaction"
  },
  "speedUpTooltipText": {
    "message": "New gas fee"
  },
  "speedUpTransaction": {
    "message": "Speed up this transaction"
  },
  "spendLimitInsufficient": {
    "message": "Spend limit insufficient"
  },
  "spendLimitInvalid": {
    "message": "Spend limit invalid; must be a positive number"
  },
  "spendLimitPermission": {
    "message": "Spend limit permission"
  },
  "spendLimitRequestedBy": {
    "message": "Spend limit requested by $1",
    "description": "Origin of the site requesting the spend limit"
  },
  "spendLimitTooLarge": {
    "message": "Spend limit too large"
  },
  "spender": {
    "message": "Spender"
  },
  "spenderTooltipDesc": {
    "message": "This is the address that will be able to withdraw your NFTs."
  },
  "spenderTooltipERC20ApproveDesc": {
    "message": "This is the address that will be able to spend your tokens on your behalf."
  },
  "spendingCap": {
    "message": "Spending cap"
  },
  "spendingCaps": {
    "message": "Spending caps"
  },
  "srpDetailsDescription": {
    "message": "A Secret Recovery Phrase, also called a seed phrase or mnemonic, is a set of words that lets you access and control your crypto wallet. To move your wallet to MetaMask, you need this phrase."
  },
  "srpDetailsOwnsAccessListItemOne": {
    "message": "Take all your money"
  },
  "srpDetailsOwnsAccessListItemThree": {
    "message": "Change your login information"
  },
  "srpDetailsOwnsAccessListItemTwo": {
    "message": "Confirm transactions"
  },
  "srpDetailsOwnsAccessListTitle": {
    "message": "Anyone with your Secret Recovery Phrase can:"
  },
  "srpDetailsTitle": {
    "message": "What’s a Secret Recovery Phrase?"
  },
  "srpInputNumberOfWords": {
    "message": "I have a $1-word phrase",
    "description": "This is the text for each option in the dropdown where a user selects how many words their secret recovery phrase has during import. The $1 is the number of words (either 12, 15, 18, 21, or 24)."
  },
  "srpListName": {
    "message": "Secret Recovery Phrase $1",
    "description": "$1 is the order of the Secret Recovery Phrase"
  },
  "srpListNumberOfAccounts": {
    "message": "$1 accounts",
    "description": "$1 is the number of accounts in the list"
  },
  "srpListSelectionDescription": {
    "message": "The Secret Recovery Phrase your new account will be generated from"
  },
  "srpListSingleOrZero": {
    "message": "$1 account",
    "description": "$1 is the number of accounts in the list, it is either 1 or 0"
  },
  "srpListStateBackedUp": {
    "message": "Reveal"
  },
  "srpListStateNotBackedUp": {
    "message": "Backup"
  },
  "srpPasteFailedTooManyWords": {
    "message": "Paste failed because it contained over 24 words. A secret recovery phrase can have a maximum of 24 words.",
    "description": "Description of SRP paste error when the pasted content has too many words"
  },
  "srpPasteTip": {
    "message": "You can paste your entire Secret Recovery Phrase into any field.",
    "description": "Our secret recovery phrase input is split into one field per word. This message explains to users that they can paste their entire secrete recovery phrase into any field, and we will handle it correctly."
  },
  "srpSecurityQuizGetStarted": {
    "message": "Get started"
  },
  "srpSecurityQuizImgAlt": {
    "message": "An eye with a keyhole in the center, and three floating password fields"
  },
  "srpSecurityQuizIntroduction": {
    "message": "To reveal your Secret Recovery Phrase, you need to correctly answer two questions"
  },
  "srpSecurityQuizQuestionOneQuestion": {
    "message": "If you lose your Secret Recovery Phrase, MetaMask..."
  },
  "srpSecurityQuizQuestionOneRightAnswer": {
    "message": "Can’t help you"
  },
  "srpSecurityQuizQuestionOneRightAnswerDescription": {
    "message": "Write it down, engrave it on metal, or keep it in multiple secret spots so you never lose it. If you lose it, it’s gone forever."
  },
  "srpSecurityQuizQuestionOneRightAnswerTitle": {
    "message": "Right! No one can help get your Secret Recovery Phrase back"
  },
  "srpSecurityQuizQuestionOneWrongAnswer": {
    "message": "Can get it back for you"
  },
  "srpSecurityQuizQuestionOneWrongAnswerDescription": {
    "message": "If you lose your Secret Recovery Phrase, it’s gone forever. No one can help you get it back, no matter what they might say."
  },
  "srpSecurityQuizQuestionOneWrongAnswerTitle": {
    "message": "Wrong! No one can help get your Secret Recovery Phrase back"
  },
  "srpSecurityQuizQuestionTwoQuestion": {
    "message": "If anyone, even a support agent, asks for your Secret Recovery Phrase..."
  },
  "srpSecurityQuizQuestionTwoRightAnswer": {
    "message": "You’re being scammed"
  },
  "srpSecurityQuizQuestionTwoRightAnswerDescription": {
    "message": "Anyone claiming to need your Secret Recovery Phrase is lying to you. If you share it with them, they will steal your assets."
  },
  "srpSecurityQuizQuestionTwoRightAnswerTitle": {
    "message": "Correct! Sharing your Secret Recovery Phrase is never a good idea"
  },
  "srpSecurityQuizQuestionTwoWrongAnswer": {
    "message": "You should give it to them"
  },
  "srpSecurityQuizQuestionTwoWrongAnswerDescription": {
    "message": "Anyone claiming to need your Secret Recovery Phrase is lying to you. If you share it with them, they will steal your assets."
  },
  "srpSecurityQuizQuestionTwoWrongAnswerTitle": {
    "message": "Nope! Never share your Secret Recovery Phrase with anyone, ever"
  },
  "srpSecurityQuizTitle": {
    "message": "Security quiz"
  },
  "srpToggleShow": {
    "message": "Show/Hide this word of the secret recovery phrase",
    "description": "Describes a toggle that is used to show or hide a single word of the secret recovery phrase"
  },
  "srpWordHidden": {
    "message": "This word is hidden",
    "description": "Explains that a word in the secret recovery phrase is hidden"
  },
  "srpWordShown": {
    "message": "This word is being shown",
    "description": "Explains that a word in the secret recovery phrase is being shown"
  },
  "stable": {
    "message": "Stable"
  },
  "stableLowercase": {
    "message": "stable"
  },
  "stake": {
    "message": "Stake"
  },
  "staked": {
    "message": "Staked"
  },
  "standardAccountLabel": {
    "message": "Standard Account"
  },
  "stateCorruptionAreYouSure": {
    "message": "Are you sure you want to proceed?"
  },
  "stateCorruptionCopyAndRestoreBeforeRecovery": {
    "message": "You can try to copy and restore your state file manually before you decide to restore your vault by following $1.",
    "description": "$1 represents the `stateCorruptionTheseInstructions` localization key"
  },
  "stateCorruptionCopyAndRestoreBeforeReset": {
    "message": "You can try to copy and restore your state file manually before you decide to reset MetaMask by following $1.",
    "description": "$1 represents the `stateCorruptionTheseInstructions` localization key"
  },
  "stateCorruptionDetectedNoBackup": {
    "message": "Your vault cannot be automatically recovered."
  },
  "stateCorruptionDetectedWithBackup": {
    "message": "Your vault can be recovered from an automated backup. Automatic recovery will delete your current settings and preferences, and restore only your vault."
  },
  "stateCorruptionMetamaskDatabaseCannotBeAccessed": {
    "message": "Internal Error: Database cannot be accessed"
  },
  "stateCorruptionResetMetaMaskState": {
    "message": "Reset MetaMask State"
  },
  "stateCorruptionResettingDatabase": {
    "message": "Resetting database…"
  },
  "stateCorruptionRestoreAccountsFromBackup": {
    "message": "Restore Accounts"
  },
  "stateCorruptionRestoringDatabase": {
    "message": "Restoring database…"
  },
  "stateCorruptionTheseInstructions": {
    "message": "these instructions",
    "description": "This is a link to instructions on how to recover your Secret Recovery Phrase manually. It is used in the `stateCorruptionCopyAndRestoreBeforeRecovery` and `stateCorruptionCopyAndRestoreBeforeReset` localization keys."
  },
  "stateCorruptionTheseInstructionsLinkTitle": {
    "message": "How to recover your Secret Recovery Phrase"
  },
  "stateLogError": {
    "message": "Error in retrieving state logs."
  },
  "stateLogFileName": {
    "message": "MetaMask state logs"
  },
  "stateLogs": {
    "message": "State logs"
  },
  "stateLogsDescription": {
    "message": "State logs contain your public account addresses and sent transactions."
  },
  "status": {
    "message": "Status"
  },
  "statusNotConnected": {
    "message": "Not connected"
  },
  "step1LatticeWallet": {
    "message": "Connect your Lattice1"
  },
  "step1LatticeWalletMsg": {
    "message": "You can connect MetaMask to your Lattice1 device once it is set up and online. Unlock your device and have your Device ID ready.",
    "description": "$1 represents the `hardwareWalletSupportLinkConversion` localization key"
  },
  "step1LedgerWallet": {
    "message": "Download Ledger app"
  },
  "step1LedgerWalletMsg": {
    "message": "Download, set up, and enter your password to unlock $1.",
    "description": "$1 represents the `ledgerLiveApp` localization value"
  },
  "step1TrezorWallet": {
    "message": "Connect your Trezor"
  },
  "step1TrezorWalletMsg": {
    "message": "Plug your Trezor directly into your computer and unlock it. Make sure you use the correct passphrase.",
    "description": "$1 represents the `hardwareWalletSupportLinkConversion` localization key"
  },
  "step2LedgerWallet": {
    "message": "Connect your Ledger"
  },
  "step2LedgerWalletMsg": {
    "message": "Plug your Ledger directly into your computer, then  unlock it and open the Ethereum app.",
    "description": "$1 represents the `hardwareWalletSupportLinkConversion` localization key"
  },
  "stillConnectingTo": {
    "message": "Still connecting to $1...",
    "description": "Message shown when network connection is slow. $1 is the network name."
  },
  "stillGettingMessage": {
    "message": "Still getting this message?"
  },
  "strong": {
    "message": "Strong"
  },
  "stxCancelled": {
    "message": "Swap would have failed"
  },
  "stxCancelledDescription": {
    "message": "Your transaction would have failed and was cancelled to protect you from paying unnecessary gas fees."
  },
  "stxCancelledSubDescription": {
    "message": "Try your swap again. We’ll be here to protect you against similar risks next time."
  },
  "stxFailure": {
    "message": "Swap failed"
  },
  "stxFailureDescription": {
    "message": "Sudden market changes can cause failures. If the problem persists, please reach out to $1.",
    "description": "This message is shown to a user if their swap fails. The $1 will be replaced by support.metamask.io"
  },
  "stxOptInSupportedNetworksDescription": {
    "message": "Turn on Smart Transactions for more reliable and secure transactions on supported networks. $1"
  },
  "stxPendingPrivatelySubmittingSwap": {
    "message": "Privately submitting your Swap..."
  },
  "stxPendingPubliclySubmittingSwap": {
    "message": "Publicly submitting your Swap..."
  },
  "stxSuccess": {
    "message": "Swap complete!"
  },
  "stxSuccessDescription": {
    "message": "Your $1 is now available.",
    "description": "$1 is a token symbol, e.g. ETH"
  },
  "stxSwapCompleteIn": {
    "message": "Swap will complete in <",
    "description": "'<' means 'less than', e.g. Swap will complete in < 2:59"
  },
  "stxTryingToCancel": {
    "message": "Trying to cancel your transaction..."
  },
  "stxUnknown": {
    "message": "Status unknown"
  },
  "stxUnknownDescription": {
    "message": "A transaction has been successful but we’re unsure what it is. This may be due to submitting another transaction while this swap was processing."
  },
  "stxUserCancelled": {
    "message": "Swap cancelled"
  },
  "stxUserCancelledDescription": {
    "message": "Your transaction has been cancelled and you did not pay any unnecessary gas fees."
  },
  "submit": {
    "message": "Submit"
  },
  "submitted": {
    "message": "Submitted"
  },
  "suggestedBySnap": {
    "message": "Suggested by $1",
    "description": "$1 is the snap name"
  },
  "suggestedCurrencySymbol": {
    "message": "Suggested currency symbol:"
  },
  "suggestedTokenName": {
    "message": "Suggested name:"
  },
  "supplied": {
    "message": "Supplied"
  },
  "support": {
    "message": "Support"
  },
  "supportCenter": {
    "message": "Visit our support center"
  },
  "supportMultiRpcInformation": {
    "message": "We now support multiple RPCs for a single network. Your most recent RPC has been selected as the default one to resolve conflicting information."
  },
  "surveyConversion": {
    "message": "Take our survey"
  },
  "surveyTitle": {
    "message": "Shape the future of MetaMask"
  },
  "swap": {
    "message": "Swap"
  },
  "swapAdjustSlippage": {
    "message": "Adjust slippage"
  },
  "swapAggregator": {
    "message": "Aggregator"
  },
  "swapAllowSwappingOf": {
    "message": "Allow swapping of $1",
    "description": "Shows a user that they need to allow a token for swapping on their hardware wallet"
  },
  "swapAmountReceived": {
    "message": "Guaranteed amount"
  },
  "swapAmountReceivedInfo": {
    "message": "This is the minimum amount you will receive. You may receive more depending on slippage."
  },
  "swapAndSend": {
    "message": "Swap & Send"
  },
  "swapAnyway": {
    "message": "Swap anyway"
  },
  "swapApproval": {
    "message": "Approve $1 for swaps",
    "description": "Used in the transaction display list to describe a transaction that is an approve call on a token that is to be swapped.. $1 is the symbol of a token that has been approved."
  },
  "swapApproveNeedMoreTokens": {
    "message": "You need $1 more $2 to complete this swap",
    "description": "Tells the user how many more of a given token they need for a specific swap. $1 is an amount of tokens and $2 is the token symbol."
  },
  "swapAreYouStillThere": {
    "message": "Are you still there?"
  },
  "swapAreYouStillThereDescription": {
    "message": "We’re ready to show you the latest quotes when you want to continue"
  },
  "swapConfirmWithHwWallet": {
    "message": "Confirm with your hardware wallet"
  },
  "swapContinueSwapping": {
    "message": "Continue swapping"
  },
  "swapContractDataDisabledErrorDescription": {
    "message": "In the Ethereum app on your Ledger, go to \"Settings\" and allow contract data. Then, try your swap again."
  },
  "swapContractDataDisabledErrorTitle": {
    "message": "Contract data is not enabled on your Ledger"
  },
  "swapCustom": {
    "message": "custom"
  },
  "swapDecentralizedExchange": {
    "message": "Decentralized exchange"
  },
  "swapDetailsTitle": {
    "message": "Swap details",
    "description": "Title for the modal showing details about a swap transaction."
  },
  "swapDirectContract": {
    "message": "Direct contract"
  },
  "swapEditLimit": {
    "message": "Edit limit"
  },
  "swapEnableDescription": {
    "message": "This is required and gives MetaMask permission to swap your $1.",
    "description": "Gives the user info about the required approval transaction for swaps. $1 will be the symbol of a token being approved for swaps."
  },
  "swapEnableTokenForSwapping": {
    "message": "This will $1 for swapping",
    "description": "$1 is for the 'enableToken' key, e.g. 'enable ETH'"
  },
  "swapEnterAmount": {
    "message": "Enter an amount"
  },
  "swapEstimatedNetworkFees": {
    "message": "Estimated network fees"
  },
  "swapEstimatedNetworkFeesInfo": {
    "message": "This is an estimate of the network fee that will be used to complete your swap. The actual amount may change according to network conditions."
  },
  "swapFailedErrorDescriptionWithSupportLink": {
    "message": "Transaction failures happen and we are here to help. If this issue persists, you can reach our customer support at $1 for further assistance.",
    "description": "This message is shown to a user if their swap fails. The $1 will be replaced by support.metamask.io"
  },
  "swapFailedErrorTitle": {
    "message": "Swap failed"
  },
  "swapFetchingQuote": {
    "message": "Fetching quote"
  },
  "swapFetchingQuoteNofN": {
    "message": "Fetching quote $1 of $2",
    "description": "A count of possible quotes shown to the user while they are waiting for quotes to be fetched. $1 is the number of quotes already loaded, and $2 is the total number of resources that we check for quotes. Keep in mind that not all resources will have a quote for a particular swap."
  },
  "swapFetchingQuotes": {
    "message": "Fetching quotes..."
  },
  "swapFetchingQuotesErrorDescription": {
    "message": "Hmmm... something went wrong. Try again, or if errors persist, contact customer support."
  },
  "swapFetchingQuotesErrorTitle": {
    "message": "Error fetching quotes"
  },
  "swapFromTo": {
    "message": "The swap of $1 to $2",
    "description": "Tells a user that they need to confirm on their hardware wallet a swap of 2 tokens. $1 is a source token and $2 is a destination token"
  },
  "swapGasFeesDetails": {
    "message": "Gas fees are estimated and will fluctuate based on network traffic and transaction complexity."
  },
  "swapGasFeesExplanation": {
    "message": "MetaMask doesn't make money from gas fees. These fees are estimates and can change based on how busy the network is and how complex a transaction is. Learn more $1.",
    "description": "$1 is a link (text in link can be found at 'swapGasFeesSummaryLinkText')"
  },
  "swapGasFeesExplanationLinkText": {
    "message": "here",
    "description": "Text for link in swapGasFeesExplanation"
  },
  "swapGasFeesIncluded": {
    "message": " Included"
  },
  "swapGasFeesLearnMore": {
    "message": "Learn more about gas fees"
  },
  "swapGasFeesSplit": {
    "message": "Gas fees on the previous screen are split between these two transactions."
  },
  "swapGasFeesSummary": {
    "message": "Gas fees are paid to crypto miners who process transactions on the $1 network. MetaMask does not profit from gas fees.",
    "description": "$1 is the selected network, e.g. Ethereum or BSC"
  },
  "swapGasIncludedTooltipExplanation": {
    "message": "This quote incorporates gas fees by adjusting the token amount sent or received. You may receive ETH in a separate transaction on your activity list."
  },
  "swapGasIncludedTooltipExplanationLinkText": {
    "message": "Learn more about gas fees"
  },
  "swapHighSlippage": {
    "message": "High slippage"
  },
  "swapIncludesGasAndMetaMaskFee": {
    "message": "Includes gas and a $1% MetaMask fee",
    "description": "Provides information about the fee that metamask takes for swaps. $1 is a decimal number."
  },
  "swapIncludesMMFee": {
    "message": "Includes a $1% MetaMask fee.",
    "description": "Provides information about the fee that metamask takes for swaps. $1 is a decimal number."
  },
  "swapIncludesMMFeeAlt": {
    "message": "Quote reflects $1% MetaMask fee",
    "description": "Provides information about the fee that metamask takes for swaps using the latest copy. $1 is a decimal number."
  },
  "swapIncludesMetaMaskFeeViewAllQuotes": {
    "message": "Includes a $1% MetaMask fee – $2",
    "description": "Provides information about the fee that metamask takes for swaps. $1 is a decimal number and $2 is a link to view all quotes."
  },
  "swapLearnMore": {
    "message": "Learn more about Swaps"
  },
  "swapLiquiditySourceInfo": {
    "message": "We search multiple liquidity sources (exchanges, aggregators and professional market makers) to compare exchange rates and network fees."
  },
  "swapLowSlippage": {
    "message": "Low slippage"
  },
  "swapMaxSlippage": {
    "message": "Max slippage"
  },
  "swapMetaMaskFee": {
    "message": "MetaMask fee"
  },
  "swapMetaMaskFeeDescription": {
    "message": "The fee of $1% is automatically factored into this quote. You pay it in exchange for a license to use MetaMask's liquidity provider information aggregation software.",
    "description": "Provides information about the fee that metamask takes for swaps. $1 is a decimal number."
  },
  "swapNQuotesWithDot": {
    "message": "$1 quotes.",
    "description": "$1 is the number of quotes that the user can select from when opening the list of quotes on the 'view quote' screen"
  },
  "swapNewQuoteIn": {
    "message": "New quotes in $1",
    "description": "Tells the user the amount of time until the currently displayed quotes are update. $1 is a time that is counting down from 1:00 to 0:00"
  },
  "swapNoTokensAvailable": {
    "message": "No tokens available matching $1",
    "description": "Tells the user that a given search string does not match any tokens in our token lists. $1 can be any string of text"
  },
  "swapOnceTransactionHasProcess": {
    "message": "Your $1 will be added to your account once this transaction has processed.",
    "description": "This message communicates the token that is being transferred. It is shown on the awaiting swap screen. The $1 will be a token symbol."
  },
  "swapPriceDifference": {
    "message": "You are about to swap $1 $2 (~$3) for $4 $5 (~$6).",
    "description": "This message represents the price slippage for the swap.  $1 and $4 are a number (ex: 2.89), $2 and $5 are symbols (ex: ETH), and $3 and $6 are fiat currency amounts."
  },
  "swapPriceDifferenceTitle": {
    "message": "Price difference of ~$1%",
    "description": "$1 is a number (ex: 1.23) that represents the price difference."
  },
  "swapPriceUnavailableDescription": {
    "message": "Price impact could not be determined due to lack of market price data. Please confirm that you are comfortable with the amount of tokens you are about to receive before swapping."
  },
  "swapPriceUnavailableTitle": {
    "message": "Check your rate before proceeding"
  },
  "swapProcessing": {
    "message": "Processing"
  },
  "swapQuoteDetails": {
    "message": "Quote details"
  },
  "swapQuoteNofM": {
    "message": "$1 of $2",
    "description": "A count of possible quotes shown to the user while they are waiting for quotes to be fetched. $1 is the number of quotes already loaded, and $2 is the total number of resources that we check for quotes. Keep in mind that not all resources will have a quote for a particular swap."
  },
  "swapQuoteSource": {
    "message": "Quote source"
  },
  "swapQuotesExpiredErrorDescription": {
    "message": "Please request new quotes to get the latest rates."
  },
  "swapQuotesExpiredErrorTitle": {
    "message": "Quotes timeout"
  },
  "swapQuotesNotAvailableDescription": {
    "message": "This trade route isn't available right now. Try changing the amount, network, or token and we'll find the best option."
  },
  "swapQuotesNotAvailableErrorDescription": {
    "message": "Try adjusting the amount or slippage settings and try again."
  },
  "swapQuotesNotAvailableErrorTitle": {
    "message": "No quotes available"
  },
  "swapRate": {
    "message": "Rate"
  },
  "swapReceiving": {
    "message": "Receiving"
  },
  "swapReceivingInfoTooltip": {
    "message": "This is an estimate. The exact amount depends on slippage."
  },
  "swapRequestForQuotation": {
    "message": "Request for quotation"
  },
  "swapSelect": {
    "message": "Select"
  },
  "swapSelectAQuote": {
    "message": "Select a quote"
  },
  "swapSelectAToken": {
    "message": "Select token"
  },
  "swapSelectQuotePopoverDescription": {
    "message": "Below are all the quotes gathered from multiple liquidity sources."
  },
  "swapSelectToken": {
    "message": "Select token"
  },
  "swapShowLatestQuotes": {
    "message": "Show latest quotes"
  },
  "swapSlippageAutoDescription": {
    "message": "Auto"
  },
  "swapSlippageHighDescription": {
    "message": "The slippage entered ($1%) is considered very high and may result in a bad rate",
    "description": "$1 is the amount of % for slippage"
  },
  "swapSlippageHighTitle": {
    "message": "High slippage"
  },
  "swapSlippageLowDescription": {
    "message": "A value this low ($1%) may result in a failed swap",
    "description": "$1 is the amount of % for slippage"
  },
  "swapSlippageLowTitle": {
    "message": "Low slippage"
  },
  "swapSlippageNegativeDescription": {
    "message": "Slippage must be greater or equal to zero"
  },
  "swapSlippageNegativeTitle": {
    "message": "Increase slippage to continue"
  },
  "swapSlippageOverLimitDescription": {
    "message": "Slippage tolerance must be 15% or less. Anything higher will result in a bad rate."
  },
  "swapSlippageOverLimitTitle": {
    "message": "Very high slippage"
  },
  "swapSlippagePercent": {
    "message": "$1%",
    "description": "$1 is the amount of % for slippage"
  },
  "swapSlippageTooltip": {
    "message": "If the price changes between the time your order is placed and confirmed it’s called “slippage”. Your swap will automatically cancel if slippage exceeds your “slippage tolerance” setting."
  },
  "swapSlippageZeroDescription": {
    "message": "There are fewer zero-slippage quote providers which will result in a less competitive quote."
  },
  "swapSlippageZeroTitle": {
    "message": "Sourcing zero-slippage providers"
  },
  "swapSource": {
    "message": "Liquidity source"
  },
  "swapSuggested": {
    "message": "Swap suggested"
  },
  "swapSuggestedGasSettingToolTipMessage": {
    "message": "Swaps are complex and time sensitive transactions. We recommend this gas fee for a good balance between cost and confidence of a successful Swap."
  },
  "swapSwapFrom": {
    "message": "Swap from"
  },
  "swapSwapSwitch": {
    "message": "Switch token order"
  },
  "swapSwapTo": {
    "message": "Swap to"
  },
  "swapToConfirmWithHwWallet": {
    "message": "to confirm with your hardware wallet"
  },
  "swapTokenAddedManuallyDescription": {
    "message": "Verify this token on $1 and make sure it is the token you want to trade.",
    "description": "$1 points the user to etherscan as a place they can verify information about a token. $1 is replaced with the translation for \"etherscan\""
  },
  "swapTokenAddedManuallyTitle": {
    "message": "Token added manually"
  },
  "swapTokenAvailable": {
    "message": "Your $1 has been added to your account.",
    "description": "This message is shown after a swap is successful and communicates the exact amount of tokens the user has received for a swap. The $1 is a decimal number of tokens followed by the token symbol."
  },
  "swapTokenBalanceUnavailable": {
    "message": "We were unable to retrieve your $1 balance",
    "description": "This message communicates to the user that their balance of a given token is currently unavailable. $1 will be replaced by a token symbol"
  },
  "swapTokenNotAvailable": {
    "message": "Token is not available to swap in this region"
  },
  "swapTokenToToken": {
    "message": "Swap $1 to $2",
    "description": "Used in the transaction display list to describe a swap. $1 and $2 are the symbols of tokens in involved in a swap."
  },
  "swapTokenVerifiedOn1SourceDescription": {
    "message": "$1 is only verified on 1 source. Consider verifying it on $2 before proceeding.",
    "description": "$1 is a token name, $2 points the user to etherscan as a place they can verify information about a token. $1 is replaced with the translation for \"etherscan\""
  },
  "swapTokenVerifiedOn1SourceTitle": {
    "message": "Potentially inauthentic token"
  },
  "swapTokenVerifiedSources": {
    "message": "Confirmed by $1 sources. Verify on $2.",
    "description": "$1 the number of sources that have verified the token, $2 points the user to a block explorer as a place they can verify information about the token."
  },
  "swapTokens": {
    "message": "Swap tokens"
  },
  "swapTooManyDecimalsError": {
    "message": "$1 allows up to $2 decimals",
    "description": "$1 is a token symbol and $2 is the max. number of decimals allowed for the token"
  },
  "swapTransactionComplete": {
    "message": "Transaction complete"
  },
  "swapTwoTransactions": {
    "message": "2 transactions"
  },
  "swapUnknown": {
    "message": "Unknown"
  },
  "swapValidationInsufficientGasMessage": {
    "message": "You don't have enough $1 to pay the gas fee for this swap. Enter a smaller amount or buy more $1."
  },
  "swapZeroSlippage": {
    "message": "0% Slippage"
  },
  "swapsMaxSlippage": {
    "message": "Slippage tolerance"
  },
  "swapsNotEnoughToken": {
    "message": "Not enough $1",
    "description": "Tells the user that they don't have enough of a token for a proposed swap. $1 is a token symbol"
  },
  "swapsViewInActivity": {
    "message": "View in activity"
  },
  "switch": {
    "message": "Switch"
  },
  "switchBack": {
    "message": "Switch back"
  },
  "switchEthereumChainConfirmationDescription": {
    "message": "This will switch the selected network within MetaMask to a previously added network:"
  },
  "switchEthereumChainConfirmationTitle": {
    "message": "Allow this site to switch the network?"
  },
  "switchInputCurrency": {
    "message": "Switch input currency"
  },
  "switchNetwork": {
    "message": "Switch network"
  },
  "switchToNetwork": {
    "message": "Switch to $1",
    "description": "$1 represents the custom network that has previously been added"
  },
  "switchToThisAccount": {
    "message": "Switch to this account"
  },
  "switchingNetworksCancelsPendingConfirmations": {
    "message": "Switching networks will cancel all pending confirmations"
  },
  "symbol": {
    "message": "Symbol"
  },
  "symbolBetweenZeroTwelve": {
    "message": "Symbol must be 11 characters or fewer."
  },
  "syncing": {
    "message": "Syncing..."
  },
  "tapToReveal": {
    "message": "Tap to reveal"
  },
  "tapToRevealNote": {
    "message": "Make sure no one is watching your screen."
  },
  "tenPercentIncreased": {
    "message": "10% increase"
  },
  "terms": {
    "message": "Terms of use"
  },
  "termsOfService": {
    "message": "Terms of service"
  },
  "termsOfUseAgree": {
    "message": "Agree"
  },
  "termsOfUseAgreeText": {
    "message": "I agree to the Terms of Use, which apply to my use of MetaMask and all of its features."
  },
  "termsOfUseFooterText": {
    "message": "Please scroll to read all sections"
  },
  "termsOfUseTitle": {
    "message": "Review our Terms of Use"
  },
  "testNetworks": {
    "message": "Test networks"
  },
  "testnets": {
    "message": "Testnets"
  },
  "theme": {
    "message": "Theme"
  },
  "themeDescription": {
    "message": "Choose your preferred MetaMask theme."
  },
  "thirdPartySoftware": {
    "message": "Third-party software notice",
    "description": "Title of a popup modal displayed when installing a snap for the first time."
  },
  "time": {
    "message": "Time"
  },
  "tipsForUsingAWallet": {
    "message": "Tips for using a wallet"
  },
  "tipsForUsingAWalletDescription": {
    "message": "Adding tokens unlocks more ways to use web3."
  },
  "to": {
    "message": "To"
  },
  "toAddress": {
    "message": "To: $1",
    "description": "$1 is the address to include in the To label. It is typically shortened first using shortenAddress"
  },
  "toggleDecodeDescription": {
    "message": "We use 4byte.directory and Sourcify services to decode and display more readable transaction data. This helps you understand the outcome of pending and past transactions, but can result in your IP address being shared."
  },
  "token": {
    "message": "Token"
  },
  "tokenAddress": {
    "message": "Token address"
  },
  "tokenAlreadyAdded": {
    "message": "Token has already been added."
  },
  "tokenAutoDetection": {
    "message": "Token autodetection"
  },
  "tokenContractAddress": {
    "message": "Token contract address"
  },
  "tokenContractError": {
    "message": "This address is a token contract address. If you send tokens to this address, you will lose them."
  },
  "tokenDecimal": {
    "message": "Token decimal"
  },
  "tokenDecimalFetchFailed": {
    "message": "Token decimal required. Find it on: $1"
  },
  "tokenDetails": {
    "message": "Token details"
  },
  "tokenFoundTitle": {
    "message": "1 new token found"
  },
  "tokenId": {
    "message": "Token ID"
  },
  "tokenList": {
    "message": "Token lists"
  },
  "tokenMarketplace": {
    "message": "Token marketplace"
  },
  "tokenPermissionCount": {
    "message": "$1 token permission",
    "description": "$1 is the count of token permissions (singular form)"
  },
  "tokenPermissionsCount": {
    "message": "$1 token permissions",
    "description": "$1 is the count of token permissions (plural form)"
  },
  "tokenScamSecurityRisk": {
    "message": "token scams and security risks"
  },
  "tokenStandard": {
    "message": "Token standard"
  },
  "tokenSymbol": {
    "message": "Token symbol"
  },
  "tokenTransfer": {
    "message": "Token transfer"
  },
  "tokens": {
    "message": "Tokens"
  },
  "tokensFoundTitle": {
    "message": "$1 new tokens found",
    "description": "$1 is the number of new tokens detected"
  },
  "tokensInCollection": {
    "message": "Tokens in collection"
  },
  "tooltipApproveButton": {
    "message": "I understand"
  },
  "tooltipSatusConnected": {
    "message": "connected"
  },
  "tooltipSatusConnectedUpperCase": {
    "message": "Connected"
  },
  "tooltipSatusNotConnected": {
    "message": "not connected"
  },
  "total": {
    "message": "Total"
  },
  "totalVolume": {
    "message": "Total volume"
  },
  "transaction": {
    "message": "transaction"
  },
  "transactionCancelAttempted": {
    "message": "Transaction cancel attempted with estimated gas fee of $1 at $2"
  },
  "transactionCancelSuccess": {
    "message": "Transaction successfully cancelled at $2"
  },
  "transactionConfirmed": {
    "message": "Transaction confirmed at $2."
  },
  "transactionCreated": {
    "message": "Transaction created with a value of $1 at $2."
  },
  "transactionDataFunction": {
    "message": "Function"
  },
  "transactionDetailGasHeading": {
    "message": "Estimated gas fee"
  },
  "transactionDetailMultiLayerTotalSubtitle": {
    "message": "Amount + fees"
  },
  "transactionDropped": {
    "message": "Transaction dropped at $2."
  },
  "transactionError": {
    "message": "Transaction error. Exception thrown in contract code."
  },
  "transactionErrorNoContract": {
    "message": "Trying to call a function on a non-contract address."
  },
  "transactionErrored": {
    "message": "Transaction encountered an error."
  },
  "transactionFlowNetwork": {
    "message": "Network"
  },
  "transactionHistoryBaseFee": {
    "message": "Base fee (GWEI)"
  },
  "transactionHistoryL1GasLabel": {
    "message": "Total L1 gas fee"
  },
  "transactionHistoryL2GasLimitLabel": {
    "message": "L2 gas limit"
  },
  "transactionHistoryL2GasPriceLabel": {
    "message": "L2 gas price"
  },
  "transactionHistoryMaxFeePerGas": {
    "message": "Max fee per gas"
  },
  "transactionHistoryPriorityFee": {
    "message": "Priority fee (GWEI)"
  },
  "transactionHistoryTotalGasFee": {
    "message": "Total gas fee"
  },
  "transactionIdLabel": {
    "message": "Transaction ID",
    "description": "Label for the source transaction ID field."
  },
  "transactionIncludesTypes": {
    "message": "This transaction includes: $1."
  },
  "transactionResubmitted": {
    "message": "Transaction resubmitted with estimated gas fee increased to $1 at $2"
  },
  "transactionSettings": {
    "message": "Transaction settings"
  },
  "transactionShield": {
    "message": "Transaction Shield"
  },
  "transactionSubmitted": {
    "message": "Transaction submitted with estimated gas fee of $1 at $2."
  },
  "transactionTotalGasFee": {
    "message": "Total gas fee",
    "description": "Label for the total gas fee incurred in the transaction."
  },
  "transactionUpdated": {
    "message": "Transaction updated at $2."
  },
  "transactions": {
    "message": "Transactions"
  },
  "transfer": {
    "message": "Transfer"
  },
  "transferCrypto": {
    "message": "Transfer crypto"
  },
  "transferFrom": {
    "message": "Transfer from"
  },
  "transferRequest": {
    "message": "Transfer request"
  },
  "troubleConnectingToLedgerU2FOnFirefox": {
    "message": "We're having trouble connecting your Ledger. $1",
    "description": "$1 is a link to the wallet connection guide;"
  },
  "troubleConnectingToLedgerU2FOnFirefox2": {
    "message": "Review our hardware wallet connection guide and try again.",
    "description": "$1 of the ledger wallet connection guide"
  },
  "troubleConnectingToLedgerU2FOnFirefoxLedgerSolution": {
    "message": "If you're on the latest version of Firefox, you might be experiencing an issue related to Firefox dropping U2F support. Learn how to fix this issue $1.",
    "description": "It is a link to the ledger website for the workaround."
  },
  "troubleConnectingToLedgerU2FOnFirefoxLedgerSolution2": {
    "message": "here",
    "description": "Second part of the error message; It is a link to the ledger website for the workaround."
  },
  "troubleConnectingToWallet": {
    "message": "We had trouble connecting to your $1, try reviewing $2 and try again.",
    "description": "$1 is the wallet device name; $2 is a link to wallet connection guide"
  },
  "troubleStartingMessage": {
    "message": "This error could be intermittent, so try restarting the extension."
  },
  "troubleStartingTitle": {
    "message": "MetaMask had trouble starting."
  },
  "tryAgain": {
    "message": "Try again"
  },
  "turnOff": {
    "message": "Turn off"
  },
  "turnOffMetamaskNotificationsError": {
    "message": "There was an error in disabling the notifications. Please try again later."
  },
  "turnOn": {
    "message": "Turn on"
  },
  "turnOnMetamaskNotifications": {
    "message": "Turn on notifications"
  },
  "turnOnMetamaskNotificationsButton": {
    "message": "Turn on"
  },
  "turnOnMetamaskNotificationsError": {
    "message": "There was an error in creating the notifications. Please try again later."
  },
  "turnOnMetamaskNotificationsMessageFirst": {
    "message": "Stay in the loop on what's happening in your wallet with notifications."
  },
  "turnOnMetamaskNotificationsMessagePrivacyBold": {
    "message": "notifications settings."
  },
  "turnOnMetamaskNotificationsMessagePrivacyLink": {
    "message": "Learn how we protect your privacy while using this feature."
  },
  "turnOnMetamaskNotificationsMessageSecond": {
    "message": "To use wallet notifications, we use a profile to sync some settings across your devices. $1"
  },
  "turnOnMetamaskNotificationsMessageThird": {
    "message": "You can turn off notifications at any time in the $1"
  },
  "turnOnTokenDetection": {
    "message": "Turn on enhanced token detection"
  },
  "tutorial": {
    "message": "Tutorial"
  },
  "twelveHrTitle": {
    "message": "12hr:"
  },
  "txAlertTitle": {
    "message": "This transaction will be reverted"
  },
  "typeYourSRP": {
    "message": "Enter your Secret Recovery Phrase"
  },
  "u2f": {
    "message": "U2F",
    "description": "A name on an API for the browser to interact with devices that support the U2F protocol. On some browsers we use it to connect MetaMask to Ledger devices."
  },
  "unableToConnectTo": {
    "message": "Unable to connect to $1.",
    "description": "Message shown when network connection fails. $1 is the network name."
  },
  "unapproved": {
    "message": "Unapproved"
  },
  "unexpectedBehavior": {
    "message": "This behavior is unexpected and should be reported as a bug, even if your accounts are restored."
  },
  "unifiedSwapAllowSwappingOf": {
    "message": "Allow exact access to $1 $2 on $3 for swapping"
  },
  "unifiedSwapFromTo": {
    "message": "Swap $1 $2 to $3",
    "description": "Tells a user that they need to confirm on their hardware wallet a swap of 2 tokens. $1 is a source token and $2 is a destination token"
  },
  "units": {
    "message": "units"
  },
  "unknown": {
    "message": "Unknown"
  },
  "unknownCollection": {
    "message": "Unnamed collection"
  },
  "unknownNetworkForGatorPermissions": {
    "message": "Unknown network",
    "description": "Displayed on places like Gator permissions when regular name is not available."
  },
  "unknownNetworkForKeyEntropy": {
    "message": "Unknown network",
    "description": "Displayed on places like Snap install warning when regular name is not available."
  },
  "unknownQrCode": {
    "message": "Error: We couldn't identify that QR code"
  },
  "unlimited": {
    "message": "Unlimited"
  },
  "unlock": {
    "message": "Unlock"
  },
  "unlockPageIncorrectPassword": {
    "message": "Password is incorrect. Please try again."
  },
  "unlockPageTooManyFailedAttempts": {
    "message": "Too many attempts. Try again in "
  },
  "unlockToReveal": {
    "message": "Unlock to reveal",
    "description": "Label used for Private Keys row on multichain account details page."
  },
  "unpin": {
    "message": "Unpin"
  },
  "unrecognizedChain": {
    "message": "This custom network is not recognized",
    "description": "$1 is a clickable link with text defined by the 'unrecognizedChanLinkText' key. The link will open to instructions for users to validate custom network details."
  },
  "unsendableAsset": {
    "message": "Sending NFT (ERC-721) tokens is not currently supported",
    "description": "This is an error message we show the user if they attempt to send an NFT asset type, for which currently don't support sending"
  },
  "unstableTokenPriceDescription": {
    "message": "The price of this token in USD is highly volatile, indicating a high risk of losing significant value by interacting with it."
  },
  "unstableTokenPriceTitle": {
    "message": "Unstable Token Price"
  },
  "upArrow": {
    "message": "up arrow"
  },
  "update": {
    "message": "Update"
  },
  "updateEthereumChainConfirmationDescription": {
    "message": "This site is requesting to update your default network URL. You can edit defaults and network information any time."
  },
  "updateInformation": {
    "message": "We've made your wallet safer, smoother, and added some new features. Update now to stay protected and use our latest improvements."
  },
  "updateNetworkConfirmationTitle": {
    "message": "Update $1",
    "description": "$1 represents network name"
  },
  "updateOrEditNetworkInformations": {
    "message": "Update your information or"
  },
  "updateRequest": {
    "message": "Update request"
  },
  "updateRpc": {
    "message": "Update RPC",
    "description": "Button text to update RPC endpoint"
  },
  "updateToTheLatestVersion": {
    "message": "Update to the latest version"
  },
  "updatedRpcForNetworks": {
    "message": "Network RPCs Updated"
  },
  "uploadDropFile": {
    "message": "Drop your file here"
  },
  "uploadFile": {
    "message": "Upload file"
  },
  "urlErrorMsg": {
    "message": "URLs require the appropriate HTTP/HTTPS prefix."
  },
  "use4ByteResolution": {
    "message": "Decode smart contracts"
  },
  "useDifferentLoginMethod": {
    "message": "Use a different login method"
  },
  "useMultiAccountBalanceChecker": {
    "message": "Batch account balance requests"
  },
  "useMultiAccountBalanceCheckerSettingDescription": {
    "message": "Get faster balance updates by batching account balance requests. This lets us fetch your account balances together, so you get quicker updates for an improved experience. When this feature is off, third parties may be less likely to associate your accounts with each other."
  },
  "useNftDetection": {
    "message": "Autodetect NFTs"
  },
  "useNftDetectionDescriptionText": {
    "message": "Let MetaMask add NFTs you own using third-party services. Autodetecting NFTs exposes your IP and account address to these services. Enabling this feature could associate your IP address with your Ethereum address and display fake NFTs airdropped by scammers. You can add tokens manually to avoid this risk."
  },
  "usePhishingDetection": {
    "message": "Use phishing detection"
  },
  "usePhishingDetectionDescription": {
    "message": "Display a warning for phishing domains targeting Ethereum users"
  },
  "useSafeChainsListValidation": {
    "message": "Network details check"
  },
  "useSafeChainsListValidationDescription": {
    "message": "MetaMask uses a third-party service called $1 to show accurate and standardized network details. This reduces your chances of connecting to malicious or incorrect network. When using this feature, your IP address is exposed to chainid.network."
  },
  "useSafeChainsListValidationWebsite": {
    "message": "chainid.network",
    "description": "useSafeChainsListValidationWebsite is separated from the rest of the text so that we can bold the third party service name in the middle of them"
  },
  "useSmartAccountDescription": {
    "message": "Keep this on to automatically switch accounts created within MetaMask to smart accounts whenever relevant features are available, such as faster transactions, lower network fees and payment flexibility on payment for those."
  },
  "useSmartAccountTitle": {
    "message": "Use smart account"
  },
  "useTokenDetectionPrivacyDesc": {
    "message": "Automatically displaying tokens sent to your account involves communication with third party servers to fetch token’s images. Those serves will have access to your IP address."
  },
  "usedByClients": {
    "message": "Used by a variety of different clients"
  },
  "userName": {
    "message": "Username"
  },
  "userOpContractDeployError": {
    "message": "Contract deployment from a smart contract account is not supported"
  },
  "value": {
    "message": "Value"
  },
  "version": {
    "message": "Version"
  },
  "view": {
    "message": "View"
  },
  "viewActivity": {
    "message": "View activity"
  },
  "viewAddressOnExplorer": {
    "message": "View on $1",
    "description": "$1 is the block explorer name"
  },
  "viewAllQuotes": {
    "message": "view all quotes"
  },
  "viewContact": {
    "message": "View contact"
  },
  "viewDetails": {
    "message": "View details"
  },
  "viewMore": {
    "message": "View more"
  },
  "viewOnBlockExplorer": {
    "message": "View on block explorer"
  },
  "viewOnCustomBlockExplorer": {
    "message": "View $1 at $2",
    "description": "$1 is the action type. e.g (Account, Transaction, Swap) and $2 is the Custom Block Explorer URL"
  },
  "viewOnEtherscan": {
    "message": "View $1 on Etherscan",
    "description": "$1 is the action type. e.g (Account, Transaction, Swap)"
  },
  "viewOnExplorer": {
    "message": "View on explorer"
  },
  "viewOnOpensea": {
    "message": "View on Opensea"
  },
  "viewTransaction": {
    "message": "View transaction"
  },
  "viewinExplorer": {
    "message": "View $1 in explorer",
    "description": "$1 is the action type. e.g (Account, Transaction, Swap)"
  },
  "visitSite": {
    "message": "Visit site"
  },
  "visitSupportDataConsentModalAccept": {
    "message": "Confirm"
  },
  "visitSupportDataConsentModalDescription": {
    "message": "Do you want to share your MetaMask Identifier and app version with our Support Center? This can help us better solve your problem, but is optional."
  },
  "visitSupportDataConsentModalReject": {
    "message": "Don’t share"
  },
  "visitSupportDataConsentModalTitle": {
    "message": "Share device details with support"
  },
  "visitWebSite": {
    "message": "Visit our website"
  },
  "wallet": {
    "message": "Wallet"
  },
  "walletConnectionGuide": {
    "message": "our hardware wallet connection guide"
  },
  "walletDetails": {
    "message": "Wallet details"
  },
  "walletName": {
    "message": "Wallet name"
  },
  "walletNotFoundDescription": {
    "message": "The wallet with ID $1 was not found.",
    "description": "$1 is the wallet ID"
  },
  "walletNotFoundTitle": {
    "message": "Wallet not found"
  },
  "walletReadyLearn": {
    "message": "$1 you can keep this phrase safe so you never lose access to your money.",
    "description": "$1 is the link to Learn how"
  },
  "walletReadyLearnRemind": {
    "message": "You can back up your wallets or see your Secret Recovery Phrase in Settings > Security & Password."
  },
  "walletReadyLoseSrp": {
    "message": "If you lose your Secret Recovery Phrase, you won’t be able to use your wallet."
  },
  "walletReadyLoseSrpFromReminder": {
    "message": "This Secret Recovery Phrase can help you regain access if you ever forget your password or lose access to your login."
  },
  "walletReadyLoseSrpRemind": {
    "message": "If you don’t back up your Secret Recovery Phrase, you’ll lose access to your funds if you get locked out of the app or get a new device."
  },
  "walletReadySocialDetails1": {
    "message": "You can log in to your wallet anytime with your $1 account and password.",
    "description": "$1 is the social login type. e.g Google, Apple, etc."
  },
  "walletReadySocialDetails2": {
    "message": "If you forget your password, you won’t be able to access your wallet."
  },
  "wantToAddThisNetwork": {
    "message": "Want to add this network?"
  },
  "wantsToAddThisAsset": {
    "message": "This allows the following asset to be added to your wallet."
  },
  "warning": {
    "message": "Warning"
  },
  "warningFromSnap": {
    "message": "Warning from $1",
    "description": "$1 represents the name of the snap"
  },
  "watchEthereumAccountsDescription": {
    "message": "Turning this option on will give you the ability to watch Ethereum accounts via a public address or ENS name. For feedback on this Beta feature please complete this $1.",
    "description": "$1 is the link to a product feedback form"
  },
  "watchEthereumAccountsToggle": {
    "message": "Watch Ethereum Accounts (Beta)"
  },
  "watchOutMessage": {
    "message": "Beware of $1.",
    "description": "$1 is a link with text that is provided by the 'securityMessageLinkForNetworks' key"
  },
  "web3": {
    "message": "Web3"
  },
  "web3ShimUsageNotification": {
    "message": "We noticed that the current website tried to use the removed window.web3 API. If the site appears to be broken, please click $1 for more information.",
    "description": "$1 is a clickable link."
  },
  "webhid": {
    "message": "WebHID",
    "description": "Refers to a interface for connecting external devices to the browser. Used for connecting ledger to the browser. Read more here https://developer.mozilla.org/en-US/docs/Web/API/WebHID_API"
  },
  "websites": {
    "message": "websites",
    "description": "Used in the 'permission_rpc' message."
  },
  "welcomeBack": {
    "message": "Welcome back"
  },
  "welcomeToMetaMask": {
    "message": "Let's get started"
  },
  "whatsThis": {
    "message": "What's this?"
  },
  "willApproveAmountForBridging": {
    "message": "Approves token for bridge."
  },
  "willApproveAmountForSwapping": {
    "message": "Approves token for swap."
  },
  "withdrawing": {
    "message": "Withdrawing"
  },
  "wrongNetworkName": {
    "message": "According to our records, the network name may not correctly match this chain ID."
  },
  "wrongPassword": {
    "message": "Wrong password",
    "description": "Displayed when the user enters an incorrect password"
  },
  "year": {
    "message": "year"
  },
  "yes": {
    "message": "Yes"
  },
  "you": {
    "message": "You"
  },
  "youApprove": {
    "message": "You approve"
  },
  "youDeclinedTheTransaction": {
    "message": "You declined the transaction."
  },
  "youNeedToAllowCameraAccess": {
    "message": "You need to allow camera access to use this feature."
  },
  "youReceived": {
    "message": "You received",
    "description": "Label indicating the amount and asset the user received."
  },
  "youSent": {
    "message": "You sent",
    "description": "Label indicating the amount and asset the user sent."
  },
  "yourAccounts": {
    "message": "Your accounts"
  },
  "yourActivity": {
    "message": "Your activity"
  },
  "yourBalance": {
    "message": "Your balance"
  },
  "yourNFTmayBeAtRisk": {
    "message": "Your NFT may be at risk"
  },
  "yourNetworks": {
    "message": "Your networks"
  },
  "yourPrivateSeedPhrase": {
    "message": "Your Secret Recovery Phrase"
  },
  "yourTransactionConfirmed": {
    "message": "Transaction already confirmed"
  },
  "yourTransactionJustConfirmed": {
    "message": "We weren't able to cancel your transaction before it was confirmed on the blockchain."
  },
  "yourWalletIsReady": {
    "message": "Your wallet is ready!"
  },
  "yourWalletIsReadyFromReminder": {
    "message": "Keep your Secret Recovery Phrase safe!"
  },
  "yourWalletIsReadyRemind": {
    "message": "We’ll remind you later"
  }
}<|MERGE_RESOLUTION|>--- conflicted
+++ resolved
@@ -5616,7 +5616,82 @@
   "settingsSubHeadingSignaturesAndTransactions": {
     "message": "Signature and transaction requests"
   },
-<<<<<<< HEAD
+  "shieldClaim": {
+    "message": "Submit a claim"
+  },
+  "shieldClaimDescription": {
+    "message": "Description of case"
+  },
+  "shieldClaimDetails": {
+    "message": "You may file a single claim per incident within 21 days of the incident. View the full coverage policy $1.",
+    "description": "The $1 is a link to the full coverage policy"
+  },
+  "shieldClaimEmail": {
+    "message": "Email"
+  },
+  "shieldClaimEmailHelpText": {
+    "message": "We'll use this email to keep you informed with updates."
+  },
+  "shieldClaimFileUploader": {
+    "message": "Image Upload"
+  },
+  "shieldClaimFileUploaderHelpText": {
+    "message": "If you have any additional evidence, please upload it here."
+  },
+  "shieldClaimImpactedTxHash": {
+    "message": "Impacted transaction hash"
+  },
+  "shieldClaimImpactedTxHashHelpText": {
+    "message": "Also known as TXID, hash ID, or transaction ID."
+  },
+  "shieldClaimImpactedTxHashHelpTextLink": {
+    "message": "Need help finding it?"
+  },
+  "shieldClaimImpactedWalletAddress": {
+    "message": "Impacted wallet address"
+  },
+  "shieldClaimInvalidEmail": {
+    "message": "Invalid email"
+  },
+  "shieldClaimInvalidTxHash": {
+    "message": "Invalid transaction hash"
+  },
+  "shieldClaimInvalidWalletAddress": {
+    "message": "Invalid wallet address"
+  },
+  "shieldClaimReimbursementWalletAddress": {
+    "message": "Wallet address for reimbursement"
+  },
+  "shieldClaimReimbursementWalletAddressHelpText": {
+    "message": "Please ensure this is not a compromised wallet."
+  },
+  "shieldClaimSubmit": {
+    "message": "Submit a claim"
+  },
+  "shieldConfirmMembership": {
+    "message": "Confirm membership"
+  },
+  "shieldCoverageAlertMessageChainNotSupported": {
+    "message": "This chain is not supported, so it isn't protected by Transaction Shield. $1."
+  },
+  "shieldCoverageAlertMessageLearnHowCoverageWorks": {
+    "message": "Learn how coverage works"
+  },
+  "shieldCoverageAlertMessagePotentialRisks": {
+    "message": "This transaction has potential risks, so it isn't protected by Transaction Shield. $1."
+  },
+  "shieldCoverageAlertMessageSignatureNotSupported": {
+    "message": "This signature isn't supported, so it isn't protected by Transaction Shield. $1."
+  },
+  "shieldCoverageAlertMessageTitle": {
+    "message": "This transaction isn't covered"
+  },
+  "shieldCoverageAlertMessageTxTypeNotSupported": {
+    "message": "This transaction type is not supported, so it isn't protected by Transaction Shield. $1."
+  },
+  "shieldCoverageAlertMessageUnknown": {
+    "message": "This request can't be verified, so it isn't protected by Transaction Shield. $1."
+  },
   "shieldCoverageEnding": {
     "message": "Shield coverage ends soon"
   },
@@ -5626,86 +5701,9 @@
   "shieldCoverageEndingDescription": {
     "message": "Membership ends on $1.",
     "description": "The $1 is the date"
-=======
-  "shieldClaim": {
-    "message": "Submit a claim"
-  },
-  "shieldClaimDescription": {
-    "message": "Description of case"
-  },
-  "shieldClaimDetails": {
-    "message": "You may file a single claim per incident within 21 days of the incident. View the full coverage policy $1.",
-    "description": "The $1 is a link to the full coverage policy"
-  },
-  "shieldClaimEmail": {
-    "message": "Email"
-  },
-  "shieldClaimEmailHelpText": {
-    "message": "We'll use this email to keep you informed with updates."
-  },
-  "shieldClaimFileUploader": {
-    "message": "Image Upload"
-  },
-  "shieldClaimFileUploaderHelpText": {
-    "message": "If you have any additional evidence, please upload it here."
-  },
-  "shieldClaimImpactedTxHash": {
-    "message": "Impacted transaction hash"
-  },
-  "shieldClaimImpactedTxHashHelpText": {
-    "message": "Also known as TXID, hash ID, or transaction ID."
-  },
-  "shieldClaimImpactedTxHashHelpTextLink": {
-    "message": "Need help finding it?"
-  },
-  "shieldClaimImpactedWalletAddress": {
-    "message": "Impacted wallet address"
-  },
-  "shieldClaimInvalidEmail": {
-    "message": "Invalid email"
-  },
-  "shieldClaimInvalidTxHash": {
-    "message": "Invalid transaction hash"
-  },
-  "shieldClaimInvalidWalletAddress": {
-    "message": "Invalid wallet address"
-  },
-  "shieldClaimReimbursementWalletAddress": {
-    "message": "Wallet address for reimbursement"
-  },
-  "shieldClaimReimbursementWalletAddressHelpText": {
-    "message": "Please ensure this is not a compromised wallet."
-  },
-  "shieldClaimSubmit": {
-    "message": "Submit a claim"
-  },
-  "shieldConfirmMembership": {
-    "message": "Confirm membership"
-  },
-  "shieldCoverageAlertMessageChainNotSupported": {
-    "message": "This chain is not supported, so it isn't protected by Transaction Shield. $1."
-  },
-  "shieldCoverageAlertMessageLearnHowCoverageWorks": {
-    "message": "Learn how coverage works"
-  },
-  "shieldCoverageAlertMessagePotentialRisks": {
-    "message": "This transaction has potential risks, so it isn't protected by Transaction Shield. $1."
-  },
-  "shieldCoverageAlertMessageSignatureNotSupported": {
-    "message": "This signature isn't supported, so it isn't protected by Transaction Shield. $1."
-  },
-  "shieldCoverageAlertMessageTitle": {
-    "message": "This transaction isn't covered"
-  },
-  "shieldCoverageAlertMessageTxTypeNotSupported": {
-    "message": "This transaction type is not supported, so it isn't protected by Transaction Shield. $1."
-  },
-  "shieldCoverageAlertMessageUnknown": {
-    "message": "This request can't be verified, so it isn't protected by Transaction Shield. $1."
   },
   "shieldCovered": {
     "message": "Covered"
->>>>>>> 318bc93f
   },
   "shieldEntryModalAssetCoverage": {
     "message": "$1 asset coverage per transaction",
@@ -5730,7 +5728,15 @@
   "shieldEntryModalSupport": {
     "message": "Priority customer support"
   },
-<<<<<<< HEAD
+  "shieldEstimatedChangesMonthlyTooltip": {
+    "message": "Authorize up to $$1 for the full year. You'll be billed $$2 each month, not the full amount now."
+  },
+  "shieldFooterAgreement": {
+    "message": "By continuing, I agree to Transaction Shield $1."
+  },
+  "shieldNotCovered": {
+    "message": "Not covered"
+  },
   "shieldPaymentDeclined": {
     "message": "Shield payment declined"
   },
@@ -5739,16 +5745,6 @@
   },
   "shieldPaymentDeclinedDescription": {
     "message": "Insufficient token balance. Please try again to resume coverage."
-=======
-  "shieldEstimatedChangesMonthlyTooltip": {
-    "message": "Authorize up to $$1 for the full year. You'll be billed $$2 each month, not the full amount now."
-  },
-  "shieldFooterAgreement": {
-    "message": "By continuing, I agree to Transaction Shield $1."
-  },
-  "shieldNotCovered": {
-    "message": "Not covered"
->>>>>>> 318bc93f
   },
   "shieldPlanAnnual": {
     "message": "Annual"
