{
  "about": {
    "message": "About"
  },
  "aboutSettingsDescription": {
    "message": "Version, support center, and contact info"
  },
  "acceleratingATransaction": {
    "message": "* Accelerating a transaction by using a higher gas price increases its chances of getting processed by the network faster, but it is not always guaranteed."
  },
  "acceptTermsOfUse": {
    "message": "I have read and agree to the $1",
    "description": "$1 is the `terms` message"
  },
  "accessAndSpendNotice": {
    "message": "$1 may access and spend up to this max amount",
    "description": "$1 is the url of the site requesting ability to spend"
  },
  "accessingYourCamera": {
    "message": "Accessing your camera..."
  },
  "account": {
    "message": "Account"
  },
  "accountDetails": {
    "message": "Account details"
  },
  "accountName": {
    "message": "Account Name"
  },
  "accountOptions": {
    "message": "Account Options"
  },
  "accountSelectionRequired": {
    "message": "You need to select an account!"
  },
  "active": {
    "message": "Active"
  },
  "activity": {
    "message": "Activity"
  },
  "activityLog": {
    "message": "activity log"
  },
  "addAcquiredTokens": {
    "message": "Add the tokens you've acquired using MetaMask"
  },
  "addAlias": {
    "message": "Add alias"
  },
  "addContact": {
    "message": "Add contact"
  },
  "addCustomTokenByContractAddress": {
    "message": "Can’t find a token? You can manually add any token by pasting its address. Token contract addresses can be found on $1.",
    "description": "$1 is a blockchain explorer for a specific network, e.g. Etherscan for Ethereum"
  },
  "addEthereumChainConfirmationDescription": {
    "message": "This will allow this network to be used within MetaMask."
  },
  "addEthereumChainConfirmationRisks": {
    "message": "MetaMask does not verify custom networks."
  },
  "addEthereumChainConfirmationRisksLearnMore": {
    "message": "Learn about $1.",
    "description": "$1 is a link with text that is provided by the 'addEthereumChainConfirmationRisksLearnMoreLink' key"
  },
  "addEthereumChainConfirmationRisksLearnMoreLink": {
    "message": "scams and network security risks",
    "description": "Link text for the 'addEthereumChainConfirmationRisksLearnMore' translation key"
  },
  "addEthereumChainConfirmationTitle": {
    "message": "Allow this site to add a network?"
  },
  "addFriendsAndAddresses": {
    "message": "Add friends and addresses you trust"
  },
  "addNetwork": {
    "message": "Add Network"
  },
  "addRecipient": {
    "message": "Add Recipient"
  },
  "addSuggestedTokens": {
    "message": "Add Suggested Tokens"
  },
  "addToAddressBook": {
    "message": "Add to address book"
  },
  "addToAddressBookModalPlaceholder": {
    "message": "e.g. John D."
  },
  "addToken": {
    "message": "Add Token"
  },
  "addTokens": {
    "message": "Add Tokens"
  },
  "addressBookIcon": {
    "message": "Address book icon"
  },
  "advanced": {
    "message": "Advanced"
  },
  "advancedOptions": {
    "message": "Advanced Options"
  },
  "advancedSettingsDescription": {
    "message": "Access developer features, download State Logs, Reset Account, setup testnets and custom RPC"
  },
  "affirmAgree": {
    "message": "I Agree"
  },
  "aggregatorFeeCost": {
    "message": "Aggregator network fee"
  },
  "alertDisableTooltip": {
    "message": "This can be changed in \"Settings > Alerts\""
  },
  "alertSettingsUnconnectedAccount": {
    "message": "Browsing a website with an unconnected account selected"
  },
  "alertSettingsUnconnectedAccountDescription": {
    "message": "This alert is shown in the popup when you are browsing a connected web3 site, but the currently selected account is not connected."
  },
  "alertSettingsWeb3ShimUsage": {
    "message": "When a website tries to use the removed window.web3 API"
  },
  "alertSettingsWeb3ShimUsageDescription": {
    "message": "This alert is shown in the popup when you are browsing a site that tries to use the removed window.web3 API, and may be broken as a result."
  },
  "alerts": {
    "message": "Alerts"
  },
  "alertsSettingsDescription": {
    "message": "Enable or disable each alert"
  },
  "allowExternalExtensionTo": {
    "message": "Allow this external extension to:"
  },
  "allowOriginSpendToken": {
    "message": "Allow $1 to spend your $2?",
    "description": "$1 is the url of the site and $2 is the symbol of the token they are requesting to spend"
  },
  "allowThisSiteTo": {
    "message": "Allow this site to:"
  },
  "allowWithdrawAndSpend": {
    "message": "Allow $1 to withdraw and spend up to the following amount:",
    "description": "The url of the site that requested permission to 'withdraw and spend'"
  },
  "amount": {
    "message": "Amount"
  },
  "amountGasFee": {
    "message": "Amount + Gas Fee"
  },
  "amountWithColon": {
    "message": "Amount:"
  },
  "appDescription": {
    "message": "An Ethereum Wallet in your Browser",
    "description": "The description of the application"
  },
  "appName": {
    "message": "MetaMask",
    "description": "The name of the application"
  },
  "approvalAndAggregatorTxFeeCost": {
    "message": "Approval and aggregator network fee"
  },
  "approvalTxGasCost": {
    "message": "Approval Tx Gas Cost"
  },
  "approve": {
    "message": "Approve spend limit"
  },
  "approveButtonText": {
    "message": "Approve"
  },
  "approveSpendLimit": {
    "message": "Approve $1 spend limit",
    "description": "The token symbol that is being approved"
  },
  "approved": {
    "message": "Approved"
  },
  "asset": {
    "message": "Asset"
  },
  "assetOptions": {
    "message": "Asset options"
  },
  "assets": {
    "message": "Assets"
  },
  "attemptToCancel": {
    "message": "Attempt to Cancel?"
  },
  "attemptToCancelDescription": {
    "message": "Submitting this attempt does not guarantee your original transaction will be cancelled. If the cancellation attempt is successful, you will be charged the transaction fee above."
  },
  "attemptingConnect": {
    "message": "Attempting to connect to blockchain."
  },
  "attributions": {
    "message": "Attributions"
  },
  "authorizedPermissions": {
    "message": "You have authorized the following permissions"
  },
  "autoLockTimeLimit": {
    "message": "Auto-Lock Timer (minutes)"
  },
  "autoLockTimeLimitDescription": {
    "message": "Set the idle time in minutes before MetaMask will become locked."
  },
  "average": {
    "message": "Average"
  },
  "back": {
    "message": "Back"
  },
  "backToAll": {
    "message": "Back to All"
  },
  "backupApprovalInfo": {
    "message": "This secret code is required to recover your wallet in case you lose your device, forget your password, have to re-install MetaMask, or want to access your wallet on another device."
  },
  "backupApprovalNotice": {
    "message": "Backup your Secret Recovery Phrase to keep your wallet and funds secure."
  },
  "backupNow": {
    "message": "Backup now"
  },
  "balance": {
    "message": "Balance"
  },
  "balanceOutdated": {
    "message": "Balance may be outdated"
  },
  "basic": {
    "message": "Basic"
  },
  "blockExplorerUrl": {
    "message": "Block Explorer URL"
  },
  "blockExplorerUrlDefinition": {
    "message": "The URL used as the block explorer for this network."
  },
  "blockExplorerView": {
    "message": "View account at $1",
    "description": "$1 replaced by URL for custom block explorer"
  },
  "blockiesIdenticon": {
    "message": "Use Blockies Identicon"
  },
  "browserNotSupported": {
    "message": "Your Browser is not supported..."
  },
  "buildContactList": {
    "message": "Build your contact list"
  },
  "builtAroundTheWorld": {
    "message": "MetaMask is designed and built around the world."
  },
  "buy": {
    "message": "Buy"
  },
  "buyWithTransak": {
    "message": "Buy ETH with Transak"
  },
  "buyWithTransakDescription": {
    "message": "Transak supports debit card and bank transfers (depending on location) in 59+ countries. ETH deposits into your MetaMask account."
  },
  "buyWithWyre": {
    "message": "Buy ETH with Wyre"
  },
  "buyWithWyreDescription": {
    "message": "Wyre lets you use a debit card to deposit ETH right in to your MetaMask account."
  },
  "bytes": {
    "message": "Bytes"
  },
  "canToggleInSettings": {
    "message": "You can re-enable this notification in Settings -> Alerts."
  },
  "cancel": {
    "message": "Cancel"
  },
  "cancellationGasFee": {
    "message": "Cancellation Gas Fee"
  },
  "cancelled": {
    "message": "Cancelled"
  },
  "chainId": {
    "message": "Chain ID"
  },
  "chainIdDefinition": {
    "message": "The chain ID used to sign transactions for this network."
  },
  "chainIdExistsErrorMsg": {
    "message": "This Chain ID is currently used by the $1 network."
  },
  "chromeRequiredForHardwareWallets": {
    "message": "You need to use MetaMask on Google Chrome in order to connect to your Hardware Wallet."
  },
  "clickToRevealSeed": {
    "message": "Click here to reveal secret words"
  },
  "close": {
    "message": "Close"
  },
  "confirm": {
    "message": "Confirm"
  },
  "confirmPassword": {
    "message": "Confirm password"
  },
  "confirmSecretBackupPhrase": {
    "message": "Confirm your Secret Backup Phrase"
  },
  "confirmed": {
    "message": "Confirmed"
  },
  "confusableUnicode": {
    "message": "'$1' is similar to '$2'."
  },
  "confusableZeroWidthUnicode": {
    "message": "Zero-width character found."
  },
  "confusingEnsDomain": {
    "message": "We have detected a confusable character in the ENS name. Check the ENS name to avoid a potential scam."
  },
  "congratulations": {
    "message": "Congratulations"
  },
  "connect": {
    "message": "Connect"
  },
  "connectAccountOrCreate": {
    "message": "Connect account or create new"
  },
  "connectHardwareWallet": {
    "message": "Connect Hardware Wallet"
  },
  "connectManually": {
    "message": "Manually connect to current site"
  },
  "connectTo": {
    "message": "Connect to $1",
    "description": "$1 is the name/origin of a web3 site/application that the user can connect to metamask"
  },
  "connectToAll": {
    "message": "Connect to all your $1",
    "description": "$1 will be replaced by the translation of connectToAllAccounts"
  },
  "connectToAllAccounts": {
    "message": "accounts",
    "description": "will replace $1 in connectToAll, completing the sentence 'connect to all of your accounts', will be text that shows list of accounts on hover"
  },
  "connectToMultiple": {
    "message": "Connect to $1",
    "description": "$1 will be replaced by the translation of connectToMultipleNumberOfAccounts"
  },
  "connectToMultipleNumberOfAccounts": {
    "message": "$1 accounts",
    "description": "$1 is the number of accounts to which the web3 site/application is asking to connect; this will substitute $1 in connectToMultiple"
  },
  "connectWithMetaMask": {
    "message": "Connect With MetaMask"
  },
  "connectedAccountsDescriptionPlural": {
    "message": "You have $1 accounts connected to this site.",
    "description": "$1 is the number of accounts"
  },
  "connectedAccountsDescriptionSingular": {
    "message": "You have 1 account connected to this site."
  },
  "connectedAccountsEmptyDescription": {
    "message": "MetaMask is not connected this site. To connect to a web3 site, find the connect button on their site."
  },
  "connectedSites": {
    "message": "Connected sites"
  },
  "connectedSitesDescription": {
    "message": "$1 is connected to these sites. They can view your account address.",
    "description": "$1 is the account name"
  },
  "connectedSitesEmptyDescription": {
    "message": "$1 is not connected to any sites.",
    "description": "$1 is the account name"
  },
  "connecting": {
    "message": "Connecting..."
  },
  "connectingTo": {
    "message": "Connecting to $1"
  },
  "connectingToGoerli": {
    "message": "Connecting to Goerli Test Network"
  },
  "connectingToKovan": {
    "message": "Connecting to Kovan Test Network"
  },
  "connectingToMainnet": {
    "message": "Connecting to Ethereum Mainnet"
  },
  "connectingToRinkeby": {
    "message": "Connecting to Rinkeby Test Network"
  },
  "connectingToRopsten": {
    "message": "Connecting to Ropsten Test Network"
  },
  "contactUs": {
    "message": "Contact us"
  },
  "contacts": {
    "message": "Contacts"
  },
  "contactsSettingsDescription": {
    "message": "Add, edit, remove, and manage your contacts"
  },
  "continue": {
    "message": "Continue"
  },
  "continueToTransak": {
    "message": "Continue to Transak"
  },
  "continueToWyre": {
    "message": "Continue to Wyre"
  },
  "contract": {
    "message": "Contract"
  },
  "contractAddressError": {
    "message": "You are sending tokens to the token's contract address. This may result in the loss of these tokens."
  },
  "contractDeployment": {
    "message": "Contract Deployment"
  },
  "contractInteraction": {
    "message": "Contract Interaction"
  },
  "copiedExclamation": {
    "message": "Copied!"
  },
  "copiedTransactionId": {
    "message": "Copied Transaction ID"
  },
  "copyAddress": {
    "message": "Copy address to clipboard"
  },
  "copyPrivateKey": {
    "message": "This is your private key (click to copy)"
  },
  "copyToClipboard": {
    "message": "Copy to clipboard"
  },
  "copyTransactionId": {
    "message": "Copy Transaction ID"
  },
  "create": {
    "message": "Create"
  },
  "createAWallet": {
    "message": "Create a Wallet"
  },
  "createAccount": {
    "message": "Create Account"
  },
  "createPassword": {
    "message": "Create Password"
  },
  "currencyConversion": {
    "message": "Currency Conversion"
  },
  "currencySymbol": {
    "message": "Currency Symbol"
  },
  "currencySymbolDefinition": {
    "message": "The ticker symbol displayed for this network’s currency."
  },
  "currentAccountNotConnected": {
    "message": "Your current account is not connected"
  },
  "currentExtension": {
    "message": "Current extension page"
  },
  "currentLanguage": {
    "message": "Current Language"
  },
  "customGas": {
    "message": "Customize Gas"
  },
  "customGasSubTitle": {
    "message": "Increasing fee may decrease processing times, but it is not guaranteed."
  },
  "customRPC": {
    "message": "Custom RPC"
  },
  "customSpendLimit": {
    "message": "Custom Spend Limit"
  },
  "customToken": {
    "message": "Custom Token"
  },
  "data": {
    "message": "Data"
  },
  "dataBackupFoundInfo": {
    "message": "Some of your account data was backed up during a previous installation of MetaMask. This could include your settings, contacts, and tokens. Would you like to restore this data now?"
  },
  "decimal": {
    "message": "Token Decimal"
  },
  "decimalsMustZerotoTen": {
    "message": "Decimals must be at least 0, and not over 36."
  },
  "decrypt": {
    "message": "Decrypt"
  },
  "decryptCopy": {
    "message": "Copy encrypted message"
  },
  "decryptInlineError": {
    "message": "This message cannot be decrypted due to error: $1",
    "description": "$1 is error message"
  },
  "decryptMessageNotice": {
    "message": "$1 would like to read this message to complete your action",
    "description": "$1 is the web3 site name"
  },
  "decryptMetamask": {
    "message": "Decrypt message"
  },
  "decryptRequest": {
    "message": "Decrypt request"
  },
  "defaultNetwork": {
    "message": "The default network for Ether transactions is Main Net."
  },
  "delete": {
    "message": "Delete"
  },
  "deleteAccount": {
    "message": "Delete Account"
  },
  "deleteNetwork": {
    "message": "Delete Network?"
  },
  "deleteNetworkDescription": {
    "message": "Are you sure you want to delete this network?"
  },
  "depositEther": {
    "message": "Deposit Ether"
  },
  "details": {
    "message": "Details"
  },
  "directDepositEther": {
    "message": "Directly Deposit Ether"
  },
  "directDepositEtherExplainer": {
    "message": "If you already have some Ether, the quickest way to get Ether in your new wallet by direct deposit."
  },
  "disconnect": {
    "message": "Disconnect"
  },
  "disconnectAllAccounts": {
    "message": "Disconnect all accounts"
  },
  "disconnectAllAccountsConfirmationDescription": {
    "message": "Are you sure you want to disconnect? You may lose site functionality."
  },
  "disconnectPrompt": {
    "message": "Disconnect $1"
  },
  "disconnectThisAccount": {
    "message": "Disconnect this account"
  },
  "dismiss": {
    "message": "Dismiss"
  },
  "dismissReminderDescriptionField": {
    "message": "Turn this on to dismiss the recovery phrase backup reminder message. We highly recommend that you back up your Secret Recovery Phrase to avoid loss of funds"
  },
  "dismissReminderField": {
    "message": "Dismiss recovery phrase backup reminder"
  },
  "domain": {
    "message": "Domain"
  },
  "done": {
    "message": "Done"
  },
  "dontShowThisAgain": {
    "message": "Don't show this again"
  },
  "downloadGoogleChrome": {
    "message": "Download Google Chrome"
  },
  "downloadSecretBackup": {
    "message": "Download this Secret Backup Phrase and keep it stored safely on an external encrypted hard drive or storage medium."
  },
  "downloadStateLogs": {
    "message": "Download State Logs"
  },
  "dropped": {
    "message": "Dropped"
  },
  "edit": {
    "message": "Edit"
  },
  "editContact": {
    "message": "Edit Contact"
  },
  "editNonceField": {
    "message": "Edit Nonce"
  },
  "editNonceMessage": {
    "message": "This is an advanced feature, use cautiously."
  },
  "editPermission": {
    "message": "Edit Permission"
  },
  "encryptionPublicKeyNotice": {
    "message": "$1 would like your public encryption key. By consenting, this site will be able to compose encrypted messages to you.",
    "description": "$1 is the web3 site name"
  },
  "encryptionPublicKeyRequest": {
    "message": "Request encryption public key"
  },
  "endOfFlowMessage1": {
    "message": "You passed the test - keep your Secret Recovery Phrase safe, it's your responsibility!"
  },
  "endOfFlowMessage10": {
    "message": "All Done"
  },
  "endOfFlowMessage2": {
    "message": "Tips on storing it safely"
  },
  "endOfFlowMessage3": {
    "message": "Save a backup in multiple places."
  },
  "endOfFlowMessage4": {
    "message": "Never share the phrase with anyone."
  },
  "endOfFlowMessage5": {
    "message": "Be careful of phishing! MetaMask will never spontaneously ask for your Secret Recovery Phrase."
  },
  "endOfFlowMessage6": {
    "message": "If you need to back up your Secret Recovery Phrase again, you can find it in Settings -> Security."
  },
  "endOfFlowMessage7": {
    "message": "If you ever have questions or see something fishy, contact our support $1.",
    "description": "$1 is a clickable link with text defined by the 'here' key. The link will open to a form where users can file support tickets."
  },
  "endOfFlowMessage8": {
    "message": "MetaMask cannot recover your Secret Recovery Phrase."
  },
  "endOfFlowMessage9": {
    "message": "Learn more."
  },
  "endpointReturnedDifferentChainId": {
    "message": "The endpoint returned a different chain ID: $1",
    "description": "$1 is the return value of eth_chainId from an RPC endpoint"
  },
  "ensIllegalCharacter": {
    "message": "Illegal Character for ENS."
  },
  "ensNotFoundOnCurrentNetwork": {
    "message": "ENS name not found on the current network. Try switching to Ethereum Mainnet."
  },
  "ensNotSupportedOnNetwork": {
    "message": "Network does not support ENS"
  },
  "ensRegistrationError": {
    "message": "Error in ENS name registration"
  },
  "ensUnknownError": {
    "message": "ENS Lookup failed."
  },
  "enterAnAlias": {
    "message": "Enter an alias"
  },
  "enterMaxSpendLimit": {
    "message": "Enter Max Spend Limit"
  },
  "enterPassword": {
    "message": "Enter password"
  },
  "enterPasswordContinue": {
    "message": "Enter password to continue"
  },
  "errorCode": {
    "message": "Code: $1",
    "description": "Displayed error code for debugging purposes. $1 is the error code"
  },
  "errorDetails": {
    "message": "Error Details",
    "description": "Title for collapsible section that displays error details for debugging purposes"
  },
  "errorMessage": {
    "message": "Message: $1",
    "description": "Displayed error message for debugging purposes. $1 is the error message"
  },
  "errorName": {
    "message": "Code: $1",
    "description": "Displayed error name for debugging purposes. $1 is the error name"
  },
  "errorPageMessage": {
    "message": "Try again by reloading the page, or contact support $1.",
    "description": "Message displayed on generic error page in the fullscreen or notification UI, $1 is a clickable link with text defined by the 'here' key. The link will open to a form where users can file support tickets."
  },
  "errorPagePopupMessage": {
    "message": "Try again by closing and reopening the popup, or contact support $1.",
    "description": "Message displayed on generic error page in the popup UI, $1 is a clickable link with text defined by the 'here' key. The link will open to a form where users can file support tickets."
  },
  "errorPageTitle": {
    "message": "MetaMask encountered an error",
    "description": "Title of generic error page"
  },
  "errorStack": {
    "message": "Stack:",
    "description": "Title for error stack, which is displayed for debugging purposes"
  },
  "estimatedProcessingTimes": {
    "message": "Estimated Processing Times"
  },
  "ethGasPriceFetchWarning": {
    "message": "Backup gas price is provided as the main gas estimation service is unavailable right now."
  },
  "eth_accounts": {
    "message": "View the addresses of your permitted accounts (required)",
    "description": "The description for the `eth_accounts` permission"
  },
  "ethereumPublicAddress": {
    "message": "Ethereum Public Address"
  },
  "etherscan": {
    "message": "Etherscan"
  },
  "etherscanView": {
    "message": "View account on Etherscan"
  },
  "expandView": {
    "message": "Expand view"
  },
  "exportPrivateKey": {
    "message": "Export Private Key"
  },
  "externalExtension": {
    "message": "External Extension"
  },
  "extraApprovalGas": {
    "message": "+$1 approval gas",
    "description": "Expresses an additional gas amount the user will have to pay, on top of some other displayed amount. $1 is a decimal amount of gas"
  },
  "failed": {
    "message": "Failed"
  },
  "failedToFetchChainId": {
    "message": "Could not fetch chain ID. Is your RPC URL correct?"
  },
  "failureMessage": {
    "message": "Something went wrong, and we were unable to complete the action"
  },
  "fast": {
    "message": "Fast"
  },
  "fastest": {
    "message": "Fastest"
  },
  "feeAssociatedRequest": {
    "message": "A fee is associated with this request."
  },
  "fiat": {
    "message": "Fiat",
    "description": "Exchange type"
  },
  "fileImportFail": {
    "message": "File import not working? Click here!",
    "description": "Helps user import their account from a JSON file"
  },
  "forbiddenIpfsGateway": {
    "message": "Forbidden IPFS Gateway: Please specify a CID gateway"
  },
  "forgetDevice": {
    "message": "Forget this device"
  },
  "from": {
    "message": "From"
  },
  "fromAddress": {
    "message": "From: $1",
    "description": "$1 is the address to include in the From label. It is typically shortened first using shortenAddress"
  },
  "functionApprove": {
    "message": "Function: Approve"
  },
  "functionType": {
    "message": "Function Type"
  },
  "gasFee": {
    "message": "Gas Fee"
  },
  "gasFeeEstimate": {
    "message": "Estimate"
  },
  "gasLimit": {
    "message": "Gas Limit"
  },
  "gasLimitInfoTooltipContent": {
    "message": "Gas limit is the maximum amount of units of gas you are willing to spend."
  },
  "gasLimitTooLow": {
    "message": "Gas limit must be at least 21000"
  },
  "gasLimitTooLowWithDynamicFee": {
    "message": "Gas limit must be at least $1",
    "description": "$1 is the custom gas limit, in decimal."
  },
  "gasPrice": {
    "message": "Gas Price (GWEI)"
  },
  "gasPriceExcessive": {
    "message": "Your gas fee is set unnecessarily high. Consider lowering the amount."
  },
  "gasPriceExcessiveInput": {
    "message": "Gas Price Is Excessive"
  },
  "gasPriceExtremelyLow": {
    "message": "Gas Price Extremely Low"
  },
  "gasPriceFetchFailed": {
    "message": "Gas price estimation failed due to network error."
  },
  "gasPriceInfoTooltipContent": {
    "message": "Gas price specifies the amount of Ether you are willing to pay for each unit of gas."
  },
  "gasUsed": {
    "message": "Gas Used"
  },
  "gdprMessage": {
    "message": "This data is aggregated and is therefore anonymous for the purposes of General Data Protection Regulation (EU) 2016/679. For more information in relation to our privacy practices, please see our $1.",
    "description": "$1 refers to the gdprMessagePrivacyPolicy message, the translation of which is meant to be used exclusively in the context of gdprMessage"
  },
  "gdprMessagePrivacyPolicy": {
    "message": "Privacy Policy here",
    "description": "this translation is intended to be exclusively used as the replacement for the $1 in the gdprMessage translation"
  },
  "general": {
    "message": "General"
  },
  "generalSettingsDescription": {
    "message": "Currency conversion, primary currency, language, blockies identicon"
  },
  "getEther": {
    "message": "Get Ether"
  },
  "getEtherFromFaucet": {
    "message": "Get Ether from a faucet for the $1",
    "description": "Displays network name for Ether faucet"
  },
  "getStarted": {
    "message": "Get Started"
  },
  "goerli": {
    "message": "Goerli Test Network"
  },
  "happyToSeeYou": {
    "message": "We’re happy to see you."
  },
  "hardware": {
    "message": "Hardware"
  },
  "hardwareWalletConnected": {
    "message": "Hardware wallet connected"
  },
  "hardwareWalletLegacyDescription": {
    "message": "(legacy)",
    "description": "Text representing the MEW path"
  },
  "hardwareWalletSupportLinkConversion": {
    "message": "click here"
  },
  "hardwareWallets": {
    "message": "Connect a hardware wallet"
  },
  "hardwareWalletsMsg": {
    "message": "Select a hardware wallet you'd like to use with MetaMask."
  },
  "here": {
    "message": "here",
    "description": "as in -click here- for more information (goes with troubleTokenBalances)"
  },
  "hexData": {
    "message": "Hex Data"
  },
  "hide": {
    "message": "Hide"
  },
  "hideTokenPrompt": {
    "message": "Hide Token?"
  },
  "hideTokenSymbol": {
    "message": "Hide $1",
    "description": "$1 is the symbol for a token (e.g. 'DAI')"
  },
  "hideZeroBalanceTokens": {
    "message": "Hide Tokens Without Balance"
  },
  "history": {
    "message": "History"
  },
  "import": {
    "message": "Import",
    "description": "Button to import an account from a selected file"
  },
  "importAccount": {
    "message": "Import Account"
  },
  "importAccountLinkText": {
    "message": "import using Secret Recovery Phrase"
  },
  "importAccountMsg": {
    "message": " Imported accounts will not be associated with your originally created MetaMask account Secret Recovery Phrase. Learn more about imported accounts "
  },
  "importAccountSeedPhrase": {
    "message": "Import an account with Secret Recovery Phrase"
  },
  "importAccountText": {
    "message": "or $1",
    "description": "$1 represents the text from `importAccountLinkText` as a link"
  },
  "importTokenQuestion": {
    "message": "Import token?"
  },
  "importTokenWarning": {
    "message": "Anyone can create a token with any name, including fake versions of existing tokens. Add and trade at your own risk!"
  },
  "importWallet": {
    "message": "Import wallet"
  },
  "importYourExisting": {
    "message": "Import your existing wallet using a Secret Recovery Phrase"
  },
  "imported": {
    "message": "Imported",
    "description": "status showing that an account has been fully loaded into the keyring"
  },
  "infuraBlockedNotification": {
    "message": "MetaMask is unable to connect to the blockchain host. Review possible reasons $1.",
    "description": "$1 is a clickable link with with text defined by the 'here' key"
  },
  "initialTransactionConfirmed": {
    "message": "Your initial transaction was confirmed by the network. Click OK to go back."
  },
  "insufficientBalance": {
    "message": "Insufficient balance."
  },
  "insufficientFunds": {
    "message": "Insufficient funds."
  },
  "insufficientTokens": {
    "message": "Insufficient tokens."
  },
  "invalidAddress": {
    "message": "Invalid address"
  },
  "invalidAddressRecipient": {
    "message": "Recipient address is invalid"
  },
  "invalidAddressRecipientNotEthNetwork": {
    "message": "Not ETH network, set to lowercase"
  },
  "invalidBlockExplorerURL": {
    "message": "Invalid Block Explorer URL"
  },
  "invalidChainIdTooBig": {
    "message": "Invalid chain ID. The chain ID is too big."
  },
  "invalidCustomNetworkAlertContent1": {
    "message": "The chain ID for custom network '$1' has to be re-entered.",
    "description": "$1 is the name/identifier of the network."
  },
  "invalidCustomNetworkAlertContent2": {
    "message": "To protect you from malicious or faulty network providers, chain IDs are now required for all custom networks."
  },
  "invalidCustomNetworkAlertContent3": {
    "message": "Go to Settings > Network and enter the chain ID. You can find the chain IDs of most popular networks on $1.",
    "description": "$1 is a link to https://chainid.network"
  },
  "invalidCustomNetworkAlertTitle": {
    "message": "Invalid Custom Network"
  },
  "invalidHexNumber": {
    "message": "Invalid hexadecimal number."
  },
  "invalidHexNumberLeadingZeros": {
    "message": "Invalid hexadecimal number. Remove any leading zeros."
  },
  "invalidIpfsGateway": {
    "message": "Invalid IPFS Gateway: The value must be a valid URL"
  },
  "invalidNumber": {
    "message": "Invalid number. Enter a decimal or '0x'-prefixed hexadecimal number."
  },
  "invalidNumberLeadingZeros": {
    "message": "Invalid number. Remove any leading zeros."
  },
  "invalidRPC": {
    "message": "Invalid RPC URL"
  },
  "invalidSeedPhrase": {
    "message": "Invalid Secret Recovery Phrase"
  },
  "ipfsGateway": {
    "message": "IPFS Gateway"
  },
  "ipfsGatewayDescription": {
    "message": "Enter the URL of the IPFS CID gateway to use for ENS content resolution."
  },
  "jsonFile": {
    "message": "JSON File",
    "description": "format for importing an account"
  },
  "knownAddressRecipient": {
    "message": "Known contract address."
  },
  "knownTokenWarning": {
    "message": "This action will edit tokens that are already listed in your wallet, which can be used to phish you. Only approve if you are certain that you mean to change what these tokens represent."
  },
  "kovan": {
    "message": "Kovan Test Network"
  },
  "lastConnected": {
    "message": "Last Connected"
  },
  "learnMore": {
    "message": "Learn more"
  },
  "ledgerAccountRestriction": {
    "message": "You need to make use your last account before you can add a new one."
  },
  "ledgerLiveAdvancedSetting": {
    "message": "Use Ledger Live"
  },
  "ledgerLiveAdvancedSettingDescription": {
    "message": "The new Ledger Live bridge allows you to more easily use your Ledger.  Only available in Chrome."
  },
  "ledgerLiveApp": {
    "message": "Ledger Live App"
  },
  "ledgerLocked": {
    "message": "Cannot connect to Ledger device. Please make sure your device is unlocked and Ethereum app is opened."
  },
  "ledgerTimeout": {
    "message": "Ledger Live is taking too long to respond or connection timeout. Make sure Ledger Live app is opened and your device is unlocked."
  },
  "letsGoSetUp": {
    "message": "Yes, let’s get set up!"
  },
  "likeToAddTokens": {
    "message": "Would you like to add these tokens?"
  },
  "links": {
    "message": "Links"
  },
  "loadMore": {
    "message": "Load More"
  },
  "loading": {
    "message": "Loading..."
  },
  "loadingTokens": {
    "message": "Loading Tokens..."
  },
  "localhost": {
    "message": "Localhost 8545"
  },
  "lock": {
    "message": "Lock"
  },
  "lockTimeTooGreat": {
    "message": "Lock time is too great"
  },
  "mainnet": {
    "message": "Ethereum Mainnet"
  },
  "makeAnotherSwap": {
    "message": "Create a new swap"
  },
  "max": {
    "message": "Max"
  },
  "maxFee": {
    "message": "Max fee"
  },
  "maxPriorityFee": {
    "message": "Max priority fee"
  },
  "memo": {
    "message": "memo"
  },
  "memorizePhrase": {
    "message": "Memorize this phrase."
  },
  "message": {
    "message": "Message"
  },
  "metaMaskConnectStatusParagraphOne": {
    "message": "You now have more control over your account connections in MetaMask."
  },
  "metaMaskConnectStatusParagraphThree": {
    "message": "Click it to manage your connected accounts."
  },
  "metaMaskConnectStatusParagraphTwo": {
    "message": "The connection status button shows if the website you’re visiting is connected to your currently selected account."
  },
  "metamaskDescription": {
    "message": "Connecting you to Ethereum and the Decentralized Web."
  },
  "metamaskSwapsOfflineDescription": {
    "message": "MetaMask Swaps is undergoing maintenance. Please check back later."
  },
  "metamaskVersion": {
    "message": "MetaMask Version"
  },
  "metametricsCommitmentsAllowOptOut": {
    "message": "Always allow you to opt-out via Settings"
  },
  "metametricsCommitmentsBoldNever": {
    "message": "Never",
    "description": "This string is localized separately from some of the commitments so that we can bold it"
  },
  "metametricsCommitmentsIntro": {
    "message": "MetaMask will.."
  },
  "metametricsCommitmentsNeverCollectIP": {
    "message": "$1 collect your full IP address",
    "description": "The $1 is the bolded word 'Never', from 'metametricsCommitmentsBoldNever'"
  },
  "metametricsCommitmentsNeverCollectKeysEtc": {
    "message": "$1 collect keys, addresses, transactions, balances, hashes, or any personal information",
    "description": "The $1 is the bolded word 'Never', from 'metametricsCommitmentsBoldNever'"
  },
  "metametricsCommitmentsNeverSellDataForProfit": {
    "message": "$1 sell data for profit. Ever!",
    "description": "The $1 is the bolded word 'Never', from 'metametricsCommitmentsBoldNever'"
  },
  "metametricsCommitmentsSendAnonymizedEvents": {
    "message": "Send anonymized click & pageview events"
  },
  "metametricsHelpImproveMetaMask": {
    "message": "Help Us Improve MetaMask"
  },
  "metametricsOptInDescription": {
    "message": "MetaMask would like to gather usage data to better understand how our users interact with the extension. This data will be used to continually improve the usability and user experience of our product and the Ethereum ecosystem."
  },
  "mismatchedChain": {
    "message": "The network details for this chain ID do not match our records. We recommend that you $1 before proceeding.",
    "description": "$1 is a clickable link with text defined by the 'mismatchedChainLinkText' key"
  },
  "mismatchedChainLinkText": {
    "message": "verify the network details",
    "description": "Serves as link text for the 'mismatchedChain' key. This text will be embedded inside the translation for that key."
  },
  "mobileSyncText": {
    "message": "Please enter your password to confirm it's you!"
  },
  "mustSelectOne": {
    "message": "Must select at least 1 token."
  },
  "myAccounts": {
    "message": "My Accounts"
  },
  "name": {
    "message": "Name"
  },
  "needEtherInWallet": {
    "message": "To interact with decentralized applications using MetaMask, you’ll need Ether in your wallet."
  },
  "needHelp": {
    "message": "Need help? Contact $1",
    "description": "$1 represents `needHelpLinkText`, the text which goes in the help link"
  },
  "needHelpLinkText": {
    "message": "MetaMask Support"
  },
  "needImportFile": {
    "message": "You must select a file to import.",
    "description": "User is important an account and needs to add a file to continue"
  },
  "negativeETH": {
    "message": "Can not send negative amounts of ETH."
  },
  "networkDetails": {
    "message": "Network Details"
  },
  "networkName": {
    "message": "Network Name"
  },
  "networkNameBSC": {
    "message": "BSC"
  },
  "networkNameDefinition": {
    "message": "The name associated with this network."
  },
  "networkNameEthereum": {
    "message": "Ethereum"
  },
  "networkNameTestnet": {
    "message": "Testnet"
  },
  "networkSettingsChainIdDescription": {
    "message": "The chain ID is used for signing transactions. It must match the chain ID returned by the network. You can enter a decimal or '0x'-prefixed hexadecimal number, but we will display the number in decimal."
  },
  "networkSettingsDescription": {
    "message": "Add and edit custom RPC networks"
  },
  "networkURL": {
    "message": "Network URL"
  },
  "networkURLDefinition": {
    "message": "The URL used to access this network."
  },
  "networks": {
    "message": "Networks"
  },
  "nevermind": {
    "message": "Nevermind"
  },
  "newAccount": {
    "message": "New Account"
  },
  "newAccountDetectedDialogMessage": {
    "message": "New address detected! Click here to add to your address book."
  },
  "newAccountNumberName": {
    "message": "Account $1",
    "description": "Default name of next account to be created on create account screen"
  },
  "newContact": {
    "message": "New Contact"
  },
  "newContract": {
    "message": "New Contract"
  },
  "newNetwork": {
    "message": "New Network"
  },
  "newPassword": {
    "message": "New password (min 8 chars)"
  },
  "newToMetaMask": {
    "message": "New to MetaMask?"
  },
  "newTotal": {
    "message": "New Total"
  },
  "newTransactionFee": {
    "message": "New Transaction Fee"
  },
  "next": {
    "message": "Next"
  },
  "nextNonceWarning": {
    "message": "Nonce is higher than suggested nonce of $1",
    "description": "The next nonce according to MetaMask's internal logic"
  },
  "noAccountsFound": {
    "message": "No accounts found for the given search query"
  },
  "noAddressForName": {
    "message": "No address has been set for this name."
  },
  "noAlreadyHaveSeed": {
    "message": "No, I already have a Secret Recovery Phrase"
  },
  "noConversionRateAvailable": {
    "message": "No Conversion Rate Available"
  },
  "noThanks": {
    "message": "No Thanks"
  },
  "noTransactions": {
    "message": "You have no transactions"
  },
  "noWebcamFound": {
    "message": "Your computer's webcam was not found. Please try again."
  },
  "noWebcamFoundTitle": {
    "message": "Webcam not found"
  },
  "nonce": {
    "message": "Nonce"
  },
  "nonceField": {
    "message": "Customize transaction nonce"
  },
  "nonceFieldDescription": {
    "message": "Turn this on to change the nonce (transaction number) on confirmation screens. This is an advanced feature, use cautiously."
  },
  "nonceFieldHeading": {
    "message": "Custom Nonce"
  },
  "notCurrentAccount": {
    "message": "Is this the correct account? It's different from the currently selected account in your wallet"
  },
  "notEnoughGas": {
    "message": "Not Enough Gas"
  },
  "notifications1Description": {
    "message": "MetaMask Mobile users can now swap tokens inside their mobile wallet. Scan the QR code to get the mobile app and start swapping.",
    "description": "Description of a notification in the 'See What's New' popup. Describes the swapping on mobile feature."
  },
  "notifications1Title": {
    "message": "Swapping on mobile is here!",
    "description": "Title for a notification in the 'See What's New' popup. Tells users that they can now use MetaMask Swaps on Mobile."
  },
  "notifications3ActionText": {
    "message": "Read more",
    "description": "The 'call to action' on the button, or link, of the 'Stay secure' notification. Upon clicking, users will be taken to a page about security on the metamask support website."
  },
  "notifications3Description": {
    "message": "Stay up to date on MetaMask security best practices and get the latest security tips from official MetaMask support.",
    "description": "Description of a notification in the 'See What's New' popup. Describes the information they can get on security from the linked support page."
  },
  "notifications3Title": {
    "message": "Stay secure",
    "description": "Title for a notification in the 'See What's New' popup. Encourages users to consider security."
  },
  "notifications4ActionText": {
    "message": "Start swapping",
    "description": "The 'call to action' on the button, or link, of the 'Swap on Binance Smart Chain!' notification. Upon clicking, users will be taken to a page where then can swap tokens on Binance Smart Chain."
  },
  "notifications4Description": {
    "message": "Get the best prices on token swaps right inside your wallet. MetaMask now connects you to multiple decentralized exchange aggregators and professional market makers on Binance Smart Chain.",
    "description": "Description of a notification in the 'See What's New' popup."
  },
  "notifications4Title": {
    "message": "Swap on Binance Smart Chain",
    "description": "Title for a notification in the 'See What's New' popup. Encourages users to do swaps on Binance Smart Chain."
  },
  "notifications5Description": {
    "message": "Your \"Seed Phrase\" is now called your \"Secret Recovery Phrase.\"",
    "description": "Description of a notification in the 'See What's New' popup. Describes the seed phrase wording update."
  },
  "notifications6DescriptionOne": {
    "message": "As of Chrome version 91, the API that enabled our Ledger support (U2F) no longer supports hardware wallets. MetaMask has implemented a new Ledger Live support that allows you to continue to connect to your Ledger device via the Ledger Live desktop app.",
    "description": "Description of a notification in the 'See What's New' popup. Describes the Ledger support update."
  },
  "notifications6DescriptionThree": {
    "message": "When interacting with your Ledger account in MetaMask, a new tab will open and you will be asked to open the Ledger Live app.  Once the app opens, you'll be asked to allow a WebSocket connection to your MetaMask account.  That's all!",
    "description": "Description of a notification in the 'See What's New' popup. Describes the Ledger support update."
  },
  "notifications6DescriptionTwo": {
    "message": "You can enable Ledger Live support by clicking Settings > Advanced > Use Ledger Live.",
    "description": "Description of a notification in the 'See What's New' popup. Describes the Ledger support update."
  },
  "notifications6Title": {
    "message": "Ledger Support Update for Chrome Users",
    "description": "Title for a notification in the 'See What's New' popup. Lets users know about the Ledger support update"
  },
  "ofTextNofM": {
    "message": "of"
  },
  "off": {
    "message": "Off"
  },
  "offlineForMaintenance": {
    "message": "Offline for maintenance"
  },
  "ok": {
    "message": "Ok"
  },
  "on": {
    "message": "On"
  },
  "onboardingReturnNotice": {
    "message": "\"$1\" will close this tab and direct back to $2",
    "description": "Return the user to the site that initiated onboarding"
  },
  "onlyAddTrustedNetworks": {
    "message": "A malicious network provider can lie about the state of the blockchain and record your network activity. Only add custom networks you trust."
  },
  "onlyAvailableOnMainnet": {
    "message": "Only available on mainnet"
  },
  "onlyConnectTrust": {
    "message": "Only connect with sites you trust."
  },
  "optional": {
    "message": "Optional"
  },
  "optionalBlockExplorerUrl": {
    "message": "Block Explorer URL (optional)"
  },
  "optionalCurrencySymbol": {
    "message": "Currency Symbol (optional)"
  },
  "origin": {
    "message": "Origin"
  },
  "parameters": {
    "message": "Parameters"
  },
  "participateInMetaMetrics": {
    "message": "Participate in MetaMetrics"
  },
  "participateInMetaMetricsDescription": {
    "message": "Participate in MetaMetrics to help us make MetaMask better"
  },
  "password": {
    "message": "Password"
  },
  "passwordNotLongEnough": {
    "message": "Password not long enough"
  },
  "passwordsDontMatch": {
    "message": "Passwords Don't Match"
  },
  "pastePrivateKey": {
    "message": "Paste your private key string here:",
    "description": "For importing an account from a private key"
  },
  "pending": {
    "message": "Pending"
  },
  "permissionCheckedIconDescription": {
    "message": "You have approved this permission"
  },
  "permissionUncheckedIconDescription": {
    "message": "You have not approved this permission"
  },
  "permissions": {
    "message": "Permissions"
  },
  "personalAddressDetected": {
    "message": "Personal address detected. Input the token contract address."
  },
  "plusXMore": {
    "message": "+ $1 more",
    "description": "$1 is a number of additional but unshown items in a list- this message will be shown in place of those items"
  },
  "prev": {
    "message": "Prev"
  },
  "primaryCurrencySetting": {
    "message": "Primary Currency"
  },
  "primaryCurrencySettingDescription": {
    "message": "Select native to prioritize displaying values in the native currency of the chain (e.g. ETH). Select Fiat to prioritize displaying values in your selected fiat currency."
  },
  "privacyMsg": {
    "message": "Privacy Policy"
  },
  "privateKey": {
    "message": "Private Key",
    "description": "select this type of file to use to import an account"
  },
  "privateKeyWarning": {
    "message": "Warning: Never disclose this key. Anyone with your private keys can steal any assets held in your account."
  },
  "privateNetwork": {
    "message": "Private Network"
  },
  "proposedApprovalLimit": {
    "message": "Proposed Approval Limit"
  },
  "provide": {
    "message": "Provide"
  },
  "publicAddress": {
    "message": "Public Address"
  },
  "queue": {
    "message": "Queue"
  },
  "queued": {
    "message": "Queued"
  },
  "readdToken": {
    "message": "You can add this token back in the future by going to “Add token” in your accounts options menu."
  },
  "receive": {
    "message": "Receive"
  },
  "recents": {
    "message": "Recents"
  },
  "recipientAddressPlaceholder": {
    "message": "Search, public address (0x), or ENS"
  },
<<<<<<< HEAD
=======
  "recommendedGasLabel": {
    "message": "Recommended"
  },
>>>>>>> 23a85982
  "recoveryPhraseReminderBackupStart": {
    "message": "Start here"
  },
  "recoveryPhraseReminderConfirm": {
    "message": "Got it"
  },
  "recoveryPhraseReminderHasBackedUp": {
    "message": "Always keep your Secret Recovery Phrase in a secure and secret place"
  },
  "recoveryPhraseReminderHasNotBackedUp": {
    "message": "Need to backup your Secret Recovery Phrase again?"
  },
  "recoveryPhraseReminderItemOne": {
    "message": "Never share your Secret Recovery Phrase with anyone"
  },
  "recoveryPhraseReminderItemTwo": {
    "message": "The MetaMask team will never ask for your Secret Recovery Phrase"
  },
  "recoveryPhraseReminderSubText": {
    "message": "Your Secret Recovery Phrase controls all of your accounts."
  },
  "recoveryPhraseReminderTitle": {
    "message": "Protect your funds"
  },
  "reject": {
    "message": "Reject"
  },
  "rejectAll": {
    "message": "Reject All"
  },
  "rejectTxsDescription": {
    "message": "You are about to batch reject $1 transactions."
  },
  "rejectTxsN": {
    "message": "Reject $1 transactions"
  },
  "rejected": {
    "message": "Rejected"
  },
  "remindMeLater": {
    "message": "Remind me later"
  },
  "remove": {
    "message": "Remove"
  },
  "removeAccount": {
    "message": "Remove account"
  },
  "removeAccountDescription": {
    "message": "This account will be removed from your wallet. Please make sure you have the original Secret Recovery Phrase or private key for this imported account before continuing. You can import or create accounts again from the account drop-down. "
  },
  "requestsAwaitingAcknowledgement": {
    "message": "requests waiting to be acknowledged"
  },
  "required": {
    "message": "Required"
  },
  "reset": {
    "message": "Reset"
  },
  "resetAccount": {
    "message": "Reset Account"
  },
  "resetAccountDescription": {
    "message": "Resetting your account will clear your transaction history. This will not change the balances in your accounts or require you to re-enter your Secret Recovery Phrase."
  },
  "restore": {
    "message": "Restore"
  },
  "restoreAccountWithSeed": {
    "message": "Restore your Account with Secret Recovery Phrase"
  },
  "restoreWalletPreferences": {
    "message": "A backup of your data from $1 has been found. Would you like to restore your wallet preferences?",
    "description": "$1 is the date at which the data was backed up"
  },
  "retryTransaction": {
    "message": "Retry Transaction"
  },
  "reusedTokenNameWarning": {
    "message": "A token here reuses a symbol from another token you watch, this can be confusing or deceptive."
  },
  "revealSeedWords": {
    "message": "Reveal Secret Recovery Phrase"
  },
  "revealSeedWordsDescription": {
    "message": "If you ever change browsers or move computers, you will need this Secret Recovery Phrase to access your accounts. Save them somewhere safe and secret."
  },
  "revealSeedWordsTitle": {
    "message": "Secret Recovery Phrase"
  },
  "revealSeedWordsWarning": {
    "message": "These words can be used to steal all your accounts."
  },
  "revealSeedWordsWarningTitle": {
    "message": "DO NOT share this phrase with anyone!"
  },
  "rinkeby": {
    "message": "Rinkeby Test Network"
  },
  "ropsten": {
    "message": "Ropsten Test Network"
  },
  "rpcUrl": {
    "message": "New RPC URL"
  },
  "save": {
    "message": "Save"
  },
  "saveAsCsvFile": {
    "message": "Save as CSV File"
  },
  "scanInstructions": {
    "message": "Place the QR code in front of your camera"
  },
  "scanQrCode": {
    "message": "Scan QR Code"
  },
  "scrollDown": {
    "message": "Scroll down"
  },
  "search": {
    "message": "Search"
  },
  "searchAccounts": {
    "message": "Search Accounts"
  },
  "searchResults": {
    "message": "Search Results"
  },
  "searchTokens": {
    "message": "Search Tokens"
  },
  "secretBackupPhrase": {
    "message": "Secret Backup Phrase"
  },
  "secretBackupPhraseDescription": {
    "message": "Your secret backup phrase makes it easy to back up and restore your account."
  },
  "secretBackupPhraseWarning": {
    "message": "WARNING: Never disclose your backup phrase. Anyone with this phrase can take your Ether forever."
  },
  "secretPhrase": {
    "message": "Enter your secret phrase here to restore your vault."
  },
  "securityAndPrivacy": {
    "message": "Security & Privacy"
  },
  "securitySettingsDescription": {
    "message": "Privacy settings and wallet Secret Recovery Phrase"
  },
  "seedPhraseIntroSidebarBulletFour": {
    "message": "Write down and store in multiple secret places."
  },
  "seedPhraseIntroSidebarBulletOne": {
    "message": "Save in a password manager"
  },
  "seedPhraseIntroSidebarBulletThree": {
    "message": "Store in a safe-deposit box."
  },
  "seedPhraseIntroSidebarBulletTwo": {
    "message": "Store in a bank vault."
  },
  "seedPhraseIntroSidebarCopyOne": {
    "message": "Your recovery phrase is the “master key” to your wallet and funds."
  },
  "seedPhraseIntroSidebarCopyThree": {
    "message": "If someone asks for your recovery phrase, they are most likely trying to scam you."
  },
  "seedPhraseIntroSidebarCopyTwo": {
    "message": "Never, ever share your recovery phrase, even with MetaMask!"
  },
  "seedPhraseIntroSidebarTitleOne": {
    "message": "What is a recovery phrase?"
  },
  "seedPhraseIntroSidebarTitleThree": {
    "message": "Should I share my recovery phrase?"
  },
  "seedPhraseIntroSidebarTitleTwo": {
    "message": "How do I save my recovery phrase?"
  },
  "seedPhraseIntroTitle": {
    "message": "Secure your wallet"
  },
  "seedPhraseIntroTitleCopy": {
    "message": "Before getting started, watch this short video to learn about your recovery phrase and how to keep your wallet safe."
  },
  "seedPhrasePlaceholder": {
    "message": "Separate each word with a single space"
  },
  "seedPhrasePlaceholderPaste": {
    "message": "Paste Secret Recovery Phrase from clipboard"
  },
  "seedPhraseReq": {
    "message": "Secret Recovery Phrases contain 12, 15, 18, 21, or 24 words"
  },
  "selectAHigherGasFee": {
    "message": "Select a higher gas fee to accelerate the processing of your transaction.*"
  },
  "selectAccounts": {
    "message": "Select account(s)"
  },
  "selectAll": {
    "message": "Select all"
  },
  "selectAnAccount": {
    "message": "Select an Account"
  },
  "selectAnAccountAlreadyConnected": {
    "message": "This account has already been connected to MetaMask"
  },
  "selectAnAccountHelp": {
    "message": "Select an account to view in MetaMask."
  },
  "selectAnAccountHelpDirections": {
    "message": "Don't see your account? $1",
    "description": "$1 represents the `hardwareWalletSupportLinkConversion` localization key"
  },
  "selectEachPhrase": {
    "message": "Please select each phrase in order to make sure it is correct."
  },
  "selectHdPath": {
    "message": "Select HD Path"
  },
  "selectPathHelp": {
    "message": "If you don't see your existing Ledger accounts below, try switching paths to \"Legacy (MEW / MyCrypto)\""
  },
  "selectType": {
    "message": "Select Type"
  },
  "selectingAllWillAllow": {
    "message": "Selecting all will allow this site to view all of your current accounts. Make sure you trust this site."
  },
  "send": {
    "message": "Send"
  },
  "sendAmount": {
    "message": "Send Amount"
  },
  "sendSpecifiedTokens": {
    "message": "Send $1",
    "description": "Symbol of the specified token"
  },
  "sendTokens": {
    "message": "Send Tokens"
  },
  "sentEther": {
    "message": "sent ether"
  },
  "separateEachWord": {
    "message": "Separate each word with a single space"
  },
  "settings": {
    "message": "Settings"
  },
  "showAdvancedGasInline": {
    "message": "Advanced gas controls"
  },
  "showAdvancedGasInlineDescription": {
    "message": "Select this to show gas price and limit controls directly on the send and confirm screens."
  },
  "showFiatConversionInTestnets": {
    "message": "Show Conversion on Testnets"
  },
  "showFiatConversionInTestnetsDescription": {
    "message": "Select this to show fiat conversion on Testnets"
  },
  "showHexData": {
    "message": "Show Hex Data"
  },
  "showHexDataDescription": {
    "message": "Select this to show the hex data field on the send screen"
  },
  "showIncomingTransactions": {
    "message": "Show Incoming Transactions"
  },
  "showIncomingTransactionsDescription": {
    "message": "Select this to use Etherscan to show incoming transactions in the transactions list"
  },
  "showPermissions": {
    "message": "Show permissions"
  },
  "showPrivateKeys": {
    "message": "Show Private Keys"
  },
  "showSeedPhrase": {
    "message": "Show Secret Recovery Phrase"
  },
  "sigRequest": {
    "message": "Signature Request"
  },
  "sign": {
    "message": "Sign"
  },
  "signNotice": {
    "message": "Signing this message can have \ndangerous side effects. Only sign messages from \nsites you fully trust with your entire account.\n This dangerous method will be removed in a future version. "
  },
  "signatureRequest": {
    "message": "Signature Request"
  },
  "signatureRequest1": {
    "message": "Message"
  },
  "signed": {
    "message": "Signed"
  },
  "slow": {
    "message": "Slow"
  },
  "somethingWentWrong": {
    "message": "Oops! Something went wrong."
  },
  "speedUp": {
    "message": "Speed Up"
  },
  "speedUpCancellation": {
    "message": "Speed up this cancellation"
  },
  "speedUpTransaction": {
    "message": "Speed up this transaction"
  },
  "spendLimitAmount": {
    "message": "Spend limit amount"
  },
  "spendLimitInsufficient": {
    "message": "Spend limit insufficient"
  },
  "spendLimitInvalid": {
    "message": "Spend limit invalid; must be a positive number"
  },
  "spendLimitPermission": {
    "message": "Spend limit permission"
  },
  "spendLimitRequestedBy": {
    "message": "Spend limit requested by $1",
    "description": "Origin of the site requesting the spend limit"
  },
  "spendLimitTooLarge": {
    "message": "Spend limit too large"
  },
  "stateLogError": {
    "message": "Error in retrieving state logs."
  },
  "stateLogFileName": {
    "message": "MetaMask State Logs"
  },
  "stateLogs": {
    "message": "State Logs"
  },
  "stateLogsDescription": {
    "message": "State logs contain your public account addresses and sent transactions."
  },
  "statusConnected": {
    "message": "Connected"
  },
  "statusNotConnected": {
    "message": "Not connected"
  },
  "step1LedgerWallet": {
    "message": "Download Ledger app"
  },
  "step1LedgerWalletMsg": {
    "message": "Download, set up, and enter your password to unlock $1.",
    "description": "$1 represents the `ledgerLiveApp` localization value"
  },
  "step1TrezorWallet": {
    "message": "Plug in Trezor wallet"
  },
  "step1TrezorWalletMsg": {
    "message": "Connect your wallet directly to your computer. For more on using your hardware wallet device, $1",
    "description": "$1 represents the `hardwareWalletSupportLinkConversion` localization key"
  },
  "step2LedgerWallet": {
    "message": "Plug in Ledger wallet"
  },
  "step2LedgerWalletMsg": {
    "message": "Connect your wallet directly to your computer.  Unlock your Ledger and open the Ethereum app. For more on using your hardware wallet device, $1.",
    "description": "$1 represents the `hardwareWalletSupportLinkConversion` localization key"
  },
  "storePhrase": {
    "message": "Store this phrase in a password manager like 1Password."
  },
  "submit": {
    "message": "Submit"
  },
  "submitted": {
    "message": "Submitted"
  },
  "support": {
    "message": "Support"
  },
  "supportCenter": {
    "message": "Visit our Support Center"
  },
  "swap": {
    "message": "Swap"
  },
  "swapAdvancedSlippageInfo": {
    "message": "If the price changes between the time your order is placed and confirmed it’s called “slippage”. Your swap will automatically cancel if slippage exceeds your “max slippage” setting."
  },
  "swapAggregator": {
    "message": "Aggregator"
  },
  "swapAllowSwappingOf": {
    "message": "Allow swapping of $1",
    "description": "Shows a user that they need to allow a token for swapping on their hardware wallet"
  },
  "swapAmountReceived": {
    "message": "Guaranteed amount"
  },
  "swapAmountReceivedInfo": {
    "message": "This is the minimum amount you will receive. You may receive more depending on slippage."
  },
  "swapApproval": {
    "message": "Approve $1 for swaps",
    "description": "Used in the transaction display list to describe a transaction that is an approve call on a token that is to be swapped.. $1 is the symbol of a token that has been approved."
  },
  "swapApproveNeedMoreTokens": {
    "message": "You need $1 more $2 to complete this swap",
    "description": "Tells the user how many more of a given token they need for a specific swap. $1 is an amount of tokens and $2 is the token symbol."
  },
  "swapBetterQuoteAvailable": {
    "message": "A better quote is available"
  },
  "swapBuildQuotePlaceHolderText": {
    "message": "No tokens available matching $1",
    "description": "Tells the user that a given search string does not match any tokens in our token lists. $1 can be any string of text"
  },
  "swapCheckingQuote": {
    "message": "Checking $1",
    "description": "Shown to the user during quote loading. $1 is the name of an aggregator. The message indicates that metamask is currently checking if that aggregator has a trade/quote for their requested swap."
  },
  "swapConfirmWithHwWallet": {
    "message": "Confirm with your hardware wallet"
  },
  "swapContractDataDisabledErrorDescription": {
    "message": "In the Ethereum app on your Ledger, go to \"Settings\" and allow contract data. Then, try your swap again."
  },
  "swapContractDataDisabledErrorTitle": {
    "message": "Contract data is not enabled on your Ledger"
  },
  "swapCustom": {
    "message": "custom"
  },
  "swapDecentralizedExchange": {
    "message": "Decentralized exchange"
  },
  "swapEditLimit": {
    "message": "Edit limit"
  },
  "swapEnableDescription": {
    "message": "This is required and gives MetaMask permission to swap your $1.",
    "description": "Gives the user info about the required approval transaction for swaps. $1 will be the symbol of a token being approved for swaps."
  },
  "swapEstimatedNetworkFee": {
    "message": "Estimated network fee"
  },
  "swapEstimatedNetworkFeeSummary": {
    "message": "The “$1” is what we expect the actual fee to be. The exact amount depends on network conditions.",
    "description": "$1 will be the translation of swapEstimatedNetworkFee, with the font bolded"
  },
  "swapEstimatedNetworkFees": {
    "message": "Estimated network fees"
  },
  "swapEstimatedNetworkFeesInfo": {
    "message": "This is an estimate of the network fee that will be used to complete your swap. The actual amount may change according to network conditions."
  },
  "swapFailedErrorDescriptionWithSupportLink": {
    "message": "Transaction failures happen and we are here to help. If this issue persists, you can reach our customer support at $1 for further assistance.",
    "description": "This message is shown to a user if their swap fails. The $1 will be replaced by support.metamask.io"
  },
  "swapFailedErrorTitle": {
    "message": "Swap failed"
  },
  "swapFetchingQuotesErrorDescription": {
    "message": "Hmmm... something went wrong. Try again, or if errors persist, contact customer support."
  },
  "swapFetchingQuotesErrorTitle": {
    "message": "Error fetching quotes"
  },
  "swapFetchingTokens": {
    "message": "Fetching tokens..."
  },
  "swapFinalizing": {
    "message": "Finalizing..."
  },
  "swapFromTo": {
    "message": "The swap of $1 to $2",
    "description": "Tells a user that they need to confirm on their hardware wallet a swap of 2 tokens. $1 is a source token and $2 is a destination token"
  },
  "swapGasFeesSplit": {
    "message": "Gas fees on the previous screen are split between these two transactions."
  },
  "swapHighSlippageWarning": {
    "message": "Slippage amount is very high."
  },
  "swapLowSlippageError": {
    "message": "Transaction may fail, max slippage too low."
  },
  "swapMaxNetworkFeeInfo": {
    "message": "“$1” is the most you’ll spend. When the network is volatile this can be a large amount.",
    "description": "$1 will be the translation of swapMaxNetworkFees, with the font bolded"
  },
  "swapMaxNetworkFees": {
    "message": "Max network fee"
  },
  "swapMaxSlippage": {
    "message": "Max slippage"
  },
  "swapMetaMaskFee": {
    "message": "MetaMask fee"
  },
  "swapMetaMaskFeeDescription": {
    "message": "We find the best price from the top liquidity sources, every time. A fee of $1% is automatically factored into this quote.",
    "description": "Provides information about the fee that metamask takes for swaps. $1 is a decimal number."
  },
  "swapNQuotes": {
    "message": "$1 quotes",
    "description": "$1 is the number of quotes that the user can select from when opening the list of quotes on the 'view quote' screen"
  },
  "swapNetworkFeeSummary": {
    "message": "The network fee covers the cost of processing your swap and storing it on the $1 network. MetaMask does not profit from this fee."
  },
  "swapNewQuoteIn": {
    "message": "New quotes in $1",
    "description": "Tells the user the amount of time until the currently displayed quotes are update. $1 is a time that is counting down from 1:00 to 0:00"
  },
  "swapOnceTransactionHasProcess": {
    "message": "Your $1 will be added to your account once this transaction has processed.",
    "description": "This message communicates the token that is being transferred. It is shown on the awaiting swap screen. The $1 will be a token symbol."
  },
  "swapPriceDifference": {
    "message": "You are about to swap $1 $2 (~$3) for $4 $5 (~$6).",
    "description": "This message represents the price slippage for the swap.  $1 and $4 are a number (ex: 2.89), $2 and $5 are symbols (ex: ETH), and $3 and $6 are fiat currency amounts."
  },
  "swapPriceDifferenceTitle": {
    "message": "Price difference of ~$1%",
    "description": "$1 is a number (ex: 1.23) that represents the price difference."
  },
  "swapPriceImpactTooltip": {
    "message": "Price impact is the difference between the current market price and the amount received during transaction execution. Price impact is a function of the size of your trade relative to the size of the liquidity pool."
<<<<<<< HEAD
  },
  "swapPriceUnavailableDescription": {
    "message": "Price impact could not be determined due to lack of market price data. Please confirm that you are comfortable with the amount of tokens you are about to receive before swapping."
  },
=======
  },
  "swapPriceUnavailableDescription": {
    "message": "Price impact could not be determined due to lack of market price data. Please confirm that you are comfortable with the amount of tokens you are about to receive before swapping."
  },
>>>>>>> 23a85982
  "swapPriceUnavailableTitle": {
    "message": "Check your rate before proceeding"
  },
  "swapProcessing": {
    "message": "Processing"
  },
  "swapQuoteDetails": {
    "message": "Quote details"
  },
  "swapQuoteDetailsSlippageInfo": {
    "message": "If the price changes between the time your order is placed and confirmed it’s called \"slippage\". Your Swap will automatically cancel if slippage exceeds your \"slippage tolerance\" setting."
  },
  "swapQuoteIncludesRate": {
    "message": "Quote includes a $1% MetaMask fee",
    "description": "Provides information about the fee that metamask takes for swaps. $1 is a decimal number."
  },
  "swapQuoteNofN": {
    "message": "Quote $1 of $2",
    "description": "A count of loaded quotes shown to the user while they are waiting for quotes to be fetched. $1 is the number of quotes already loaded, and $2 is the total number of quotes to load."
  },
  "swapQuoteSource": {
    "message": "Quote source"
  },
  "swapQuotesAreRefreshed": {
    "message": "Quotes are refreshed often to reflect current market conditions."
  },
  "swapQuotesExpiredErrorDescription": {
    "message": "Please request new quotes to get the latest rates."
  },
  "swapQuotesExpiredErrorTitle": {
    "message": "Quotes timeout"
  },
  "swapQuotesNotAvailableErrorDescription": {
    "message": "Try adjusting the amount or slippage settings and try again."
  },
  "swapQuotesNotAvailableErrorTitle": {
    "message": "No quotes available"
  },
  "swapRate": {
    "message": "Rate"
  },
  "swapReceiving": {
    "message": "Receiving"
  },
  "swapReceivingInfoTooltip": {
    "message": "This is an estimate. The exact amount depends on slippage."
  },
  "swapRequestForQuotation": {
    "message": "Request for quotation"
  },
  "swapReviewSwap": {
    "message": "Review Swap"
  },
  "swapSearchForAToken": {
    "message": "Search for a token"
  },
  "swapSelect": {
    "message": "Select"
  },
  "swapSelectAQuote": {
    "message": "Select a quote"
  },
  "swapSelectAToken": {
    "message": "Select a token"
  },
  "swapSelectQuotePopoverDescription": {
    "message": "Below are all the quotes gathered from multiple liquidity sources."
  },
  "swapSlippageNegative": {
    "message": "Slippage must be greater or equal to zero"
  },
  "swapSource": {
    "message": "Liquidity source"
  },
  "swapSourceInfo": {
    "message": "We search multiple liquidity sources (exchanges, aggregators and professional market makers) to find the best rates and lowest network fees."
  },
  "swapSwapFrom": {
    "message": "Swap from"
  },
  "swapSwapSwitch": {
    "message": "Switch from and to tokens"
  },
  "swapSwapTo": {
    "message": "Swap to"
  },
  "swapThisWillAllowApprove": {
    "message": "This will allow $1 to be swapped."
  },
  "swapToConfirmWithHwWallet": {
    "message": "to confirm with your hardware wallet"
  },
  "swapTokenAvailable": {
    "message": "Your $1 has been added to your account.",
    "description": "This message is shown after a swap is successful and communicates the exact amount of tokens the user has received for a swap. The $1 is a decimal number of tokens followed by the token symbol."
  },
  "swapTokenBalanceUnavailable": {
    "message": "We were unable to retrieve your $1 balance",
    "description": "This message communicates to the user that their balance of a given token is currently unavailable. $1 will be replaced by a token symbol"
  },
  "swapTokenToToken": {
    "message": "Swap $1 to $2",
    "description": "Used in the transaction display list to describe a swap. $1 and $2 are the symbols of tokens in involved in a swap."
  },
  "swapTokenVerificationAddedManually": {
    "message": "This token has been added manually."
  },
  "swapTokenVerificationMessage": {
    "message": "Always confirm the token address on $1.",
    "description": "Points the user to Etherscan as a place they can verify information about a token. $1 is replaced with the translation for \"Etherscan\" followed by an info icon that shows more info on hover."
  },
  "swapTokenVerificationOnlyOneSource": {
    "message": "Only verified on 1 source."
  },
  "swapTokenVerificationSources": {
    "message": "Verified on $1 sources.",
    "description": "Indicates the number of token information sources that recognize the symbol + address. $1 is a decimal number."
  },
  "swapTransactionComplete": {
    "message": "Transaction complete"
  },
  "swapTwoTransactions": {
    "message": "2 transactions"
  },
  "swapUnknown": {
    "message": "Unknown"
  },
  "swapUsingBestQuote": {
    "message": "Using the best quote"
  },
  "swapVerifyTokenExplanation": {
    "message": "Multiple tokens can use the same name and symbol. Check $1 to verify this is the token you're looking for.",
    "description": "This appears in a tooltip next to the verifyThisTokenOn message. It gives the user more information about why they should check the token on a block explorer. $1 will be the name or url of the block explorer, which will be the translation of 'etherscan' or a block explorer url specified for a custom network."
  },
  "swapYourTokenBalance": {
    "message": "$1 $2 available to swap",
    "description": "Tells the user how much of a token they have in their balance. $1 is a decimal number amount of tokens, and $2 is a token symbol"
  },
  "swapZeroSlippage": {
    "message": "0% Slippage"
  },
  "swapsAdvancedOptions": {
    "message": "Advanced Options"
  },
  "swapsExcessiveSlippageWarning": {
    "message": "Slippage amount is too high and will result in a bad rate. Please reduce your slippage tolerance to a value below 15%."
  },
  "swapsMaxSlippage": {
    "message": "Slippage Tolerance"
  },
  "swapsNotEnoughForTx": {
    "message": "Not enough $1 to complete this transaction",
    "description": "Tells the user that they don't have enough of a token for a proposed swap. $1 is a token symbol"
  },
  "swapsViewInActivity": {
    "message": "View in activity"
  },
  "switchEthereumChainConfirmationDescription": {
    "message": "This will switch the selected network within MetaMask to a previously added network:"
  },
  "switchEthereumChainConfirmationTitle": {
    "message": "Allow this site to switch the network?"
  },
  "switchLedgerPaths": {
    "message": "Switch Ledger paths"
  },
  "switchLedgerPathsText": {
    "message": "Select the Ledger path to view other accounts"
  },
  "switchNetwork": {
    "message": "Switch network"
  },
  "switchNetworks": {
    "message": "Switch Networks"
  },
  "switchToThisAccount": {
    "message": "Switch to this account"
  },
  "switchingNetworksCancelsPendingConfirmations": {
    "message": "Switching networks will cancel all pending confirmations"
  },
  "symbol": {
    "message": "Symbol"
  },
  "symbolBetweenZeroTwelve": {
    "message": "Symbol must be 11 characters or fewer."
  },
  "syncInProgress": {
    "message": "Sync in progress"
  },
  "syncWithMobile": {
    "message": "Sync with mobile"
  },
  "syncWithMobileBeCareful": {
    "message": "Make sure nobody else is looking at your screen when you scan this code"
  },
  "syncWithMobileComplete": {
    "message": "Your data has been synced successfully. Enjoy the MetaMask mobile app!"
  },
  "syncWithMobileDesc": {
    "message": "You can sync your accounts and information with your mobile device. Open the MetaMask mobile app, go to \"Settings\" and tap on \"Sync from Browser Extension\""
  },
  "syncWithMobileDescNewUsers": {
    "message": "If you just open the MetaMask Mobile app for the first time, just follow the steps in your phone."
  },
  "syncWithMobileScanThisCode": {
    "message": "Scan this code with your MetaMask mobile app"
  },
  "syncWithMobileTitle": {
    "message": "Sync with mobile"
  },
  "syncWithThreeBox": {
    "message": "Sync data with 3Box (experimental)"
  },
  "syncWithThreeBoxDescription": {
    "message": "Turn on to have your settings backed up with 3Box. This feature is currently experimental; use at your own risk."
  },
  "syncWithThreeBoxDisabled": {
    "message": "3Box has been disabled due to an error during the initial sync"
  },
  "terms": {
    "message": "Terms of Use"
  },
  "termsOfService": {
    "message": "Terms of Service"
  },
  "testFaucet": {
    "message": "Test Faucet"
  },
  "thisWillCreate": {
    "message": "This will create a new wallet and Secret Recovery Phrase"
  },
  "tips": {
    "message": "Tips"
  },
  "to": {
    "message": "To"
  },
  "toAddress": {
    "message": "To: $1",
    "description": "$1 is the address to include in the To label. It is typically shortened first using shortenAddress"
  },
  "toWithColon": {
    "message": "To:"
  },
  "token": {
    "message": "Token"
  },
  "tokenAlreadyAdded": {
    "message": "Token has already been added."
  },
  "tokenContractAddress": {
    "message": "Token Contract Address"
  },
  "tokenDecimalFetchFailed": {
    "message": "Token decimal required."
  },
  "tokenSymbol": {
    "message": "Token Symbol"
  },
  "tooltipApproveButton": {
    "message": "I understand"
  },
  "total": {
    "message": "Total"
  },
  "transaction": {
    "message": "transaction"
  },
  "transactionCancelAttempted": {
    "message": "Transaction cancel attempted with gas fee of $1 at $2"
  },
  "transactionCancelSuccess": {
    "message": "Transaction successfully cancelled at $2"
  },
  "transactionConfirmed": {
    "message": "Transaction confirmed at $2."
  },
  "transactionCreated": {
    "message": "Transaction created with a value of $1 at $2."
  },
  "transactionDropped": {
    "message": "Transaction dropped at $2."
  },
  "transactionError": {
    "message": "Transaction Error. Exception thrown in contract code."
  },
  "transactionErrorNoContract": {
    "message": "Trying to call a function on a non-contract address."
  },
  "transactionErrored": {
    "message": "Transaction encountered an error."
  },
  "transactionFee": {
    "message": "Transaction Fee"
  },
  "transactionResubmitted": {
    "message": "Transaction resubmitted with gas fee increased to $1 at $2"
  },
  "transactionSubmitted": {
    "message": "Transaction submitted with gas fee of $1 at $2."
  },
  "transactionUpdated": {
    "message": "Transaction updated at $2."
  },
  "transfer": {
    "message": "Transfer"
  },
  "transferBetweenAccounts": {
    "message": "Transfer between my accounts"
  },
  "transferFrom": {
    "message": "Transfer From"
  },
  "troubleConnectingToWallet": {
    "message": "We had trouble connecting to your $1, try reviewing $2 and try again.",
    "description": "$1 is the wallet device name; $2 is a link to wallet connection guide"
  },
  "troubleTokenBalances": {
    "message": "We had trouble loading your token balances. You can view them ",
    "description": "Followed by a link (here) to view token balances"
  },
  "trustSiteApprovePermission": {
    "message": "Do you trust this site? By granting this permission, you’re allowing $1 to withdraw your $2 and automate transactions for you.",
    "description": "$1 is the url requesting permission and $2 is the symbol of the currency that the request is for"
  },
  "tryAgain": {
    "message": "Try again"
  },
  "typePassword": {
    "message": "Type your MetaMask password"
  },
  "unapproved": {
    "message": "Unapproved"
  },
  "units": {
    "message": "units"
  },
  "unknown": {
    "message": "Unknown"
  },
  "unknownCameraError": {
    "message": "There was an error while trying to access your camera. Please try again..."
  },
  "unknownCameraErrorTitle": {
    "message": "Ooops! Something went wrong...."
  },
  "unknownNetwork": {
    "message": "Unknown Private Network"
  },
  "unknownQrCode": {
    "message": "Error: We couldn't identify that QR code"
  },
  "unlimited": {
    "message": "Unlimited"
  },
  "unlock": {
    "message": "Unlock"
  },
  "unlockMessage": {
    "message": "The decentralized web awaits"
  },
  "unrecognizedChain": {
    "message": "This custom network is not recognized. We recommend that you $1 before proceeding",
    "description": "$1 is a clickable link with text defined by the 'unrecognizedChanLinkText' key. The link will open to instructions for users to validate custom network details."
  },
  "unrecognizedChainLinkText": {
    "message": "verify the network details",
    "description": "Serves as link text for the 'unrecognizedChain' key. This text will be embedded inside the translation for that key."
  },
  "unsendableAsset": {
    "message": "Sending collectible (ERC-721) tokens is not currently supported",
    "description": "This is an error message we show the user if they attempt to send a collectible asset type, for which currently don't support sending"
  },
  "updatedWithDate": {
    "message": "Updated $1"
  },
  "urlErrorMsg": {
    "message": "URLs require the appropriate HTTP/HTTPS prefix."
  },
  "urlExistsErrorMsg": {
    "message": "This URL is currently used by the $1 network."
  },
  "usePhishingDetection": {
    "message": "Use Phishing Detection"
  },
  "usePhishingDetectionDescription": {
    "message": "Display a warning for phishing domains targeting Ethereum users"
  },
  "usedByClients": {
    "message": "Used by a variety of different clients"
  },
  "userName": {
    "message": "Username"
  },
  "verifyThisTokenDecimalOn": {
    "message": "Token decimal can be found on $1",
    "description": "Points the user to etherscan as a place they can verify information about a token. $1 is replaced with the translation for \"etherscan\""
  },
  "verifyThisTokenOn": {
    "message": "Verify this token on $1",
    "description": "Points the user to etherscan as a place they can verify information about a token. $1 is replaced with the translation for \"etherscan\""
  },
  "verifyThisUnconfirmedTokenOn": {
    "message": "Verify this token on $1 and make sure this is the token you want to trade.",
    "description": "Points the user to etherscan as a place they can verify information about a token. $1 is replaced with the translation for \"etherscan\""
  },
  "viewAccount": {
    "message": "View Account"
  },
  "viewAllDetails": {
    "message": "View all details"
  },
  "viewContact": {
    "message": "View Contact"
  },
  "viewFullTransactionDetails": {
    "message": "View full transaction details"
  },
  "viewMore": {
    "message": "View More"
  },
  "viewOnCustomBlockExplorer": {
    "message": "View at $1"
  },
  "viewOnEtherscan": {
    "message": "View on Etherscan"
  },
  "viewinExplorer": {
    "message": "View in Explorer"
  },
  "visitWebSite": {
    "message": "Visit our web site"
  },
  "walletConnectionGuide": {
    "message": "our hardware wallet connection guide"
  },
  "walletSeed": {
    "message": "Secret Recovery Phrase"
  },
  "walletSeedRestore": {
    "message": "Wallet Secret Recovery Phrase"
  },
  "web3ShimUsageNotification": {
    "message": "We noticed that the current website tried to use the removed window.web3 API. If the site appears to be broken, please click $1 for more information.",
    "description": "$1 is a clickable link."
  },
  "welcome": {
    "message": "Welcome to MetaMask"
  },
  "welcomeBack": {
    "message": "Welcome Back!"
  },
  "whatsNew": {
    "message": "What's new",
    "description": "This is the title of a popup that gives users notifications about new features and updates to MetaMask."
  },
  "whatsThis": {
    "message": "What's this?"
  },
  "writePhrase": {
    "message": "Write this phrase on a piece of paper and store in a secure location. If you want even more security, write it down on multiple pieces of paper and store each in 2 - 3 different locations."
  },
  "xOfY": {
    "message": "$1 of $2",
    "description": "$1 and $2 are intended to be two numbers, where $2 is a total, and $1 is a count towards that total"
  },
  "xOfYPending": {
    "message": "$1 of $2 pending",
    "description": "$1 and $2 are intended to be two numbers, where $2 is a total number of pending confirmations, and $1 is a count towards that total"
  },
  "yesLetsTry": {
    "message": "Yes, let's try"
  },
  "youNeedToAllowCameraAccess": {
    "message": "You need to allow camera access to use this feature."
  },
  "youSign": {
    "message": "You are signing"
  },
  "yourPrivateSeedPhrase": {
    "message": "Your private Secret Recovery Phrase"
  },
  "zeroGasPriceOnSpeedUpError": {
    "message": "Zero gas price on speed up"
  }
}<|MERGE_RESOLUTION|>--- conflicted
+++ resolved
@@ -1496,12 +1496,9 @@
   "recipientAddressPlaceholder": {
     "message": "Search, public address (0x), or ENS"
   },
-<<<<<<< HEAD
-=======
   "recommendedGasLabel": {
     "message": "Recommended"
   },
->>>>>>> 23a85982
   "recoveryPhraseReminderBackupStart": {
     "message": "Start here"
   },
@@ -2043,17 +2040,10 @@
   },
   "swapPriceImpactTooltip": {
     "message": "Price impact is the difference between the current market price and the amount received during transaction execution. Price impact is a function of the size of your trade relative to the size of the liquidity pool."
-<<<<<<< HEAD
   },
   "swapPriceUnavailableDescription": {
     "message": "Price impact could not be determined due to lack of market price data. Please confirm that you are comfortable with the amount of tokens you are about to receive before swapping."
   },
-=======
-  },
-  "swapPriceUnavailableDescription": {
-    "message": "Price impact could not be determined due to lack of market price data. Please confirm that you are comfortable with the amount of tokens you are about to receive before swapping."
-  },
->>>>>>> 23a85982
   "swapPriceUnavailableTitle": {
     "message": "Check your rate before proceeding"
   },
