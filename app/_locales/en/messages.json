--- conflicted
+++ resolved
@@ -4884,17 +4884,10 @@
     "message": "Back up Secret Recovery Phrase"
   },
   "securitySrpDescription": {
-<<<<<<< HEAD
-    "message": "Back up your Secret Recovery Phrase. Be sure to store your Secret Recovery Phrase in a safe place that only you can access and won’t forget."
+    "message": "Back up your Secret Recovery Phrase so you never lose access to your wallet. Be sure to store it in a safe place that only you can access and won’t forget."
   },
   "securitySrpLabel": {
     "message": "SECRET RECOVERY PHRASES"
-  },
-  "securitySrpSocialLoginDescription": {
-    "message": "Back up your Secret Recovery Phrase and link your wallet to an Apple or Google account. Be sure to store your Secret Recovery Phrase in a safe place that only you can access and won’t forget."
-=======
-    "message": "Back up your Secret Recovery Phrase so you never lose access to your wallet. Be sure to store it in a safe place that only you can access and won’t forget."
->>>>>>> f9f657ed
   },
   "securitySrpTitle": {
     "message": "Secret Recovery Phrase"
