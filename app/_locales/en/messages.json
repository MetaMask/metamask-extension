{
  "QRHardwareInvalidTransactionTitle": {
    "message": "Error"
  },
  "QRHardwareMismatchedSignId": {
    "message": "Incongruent transaction data. Please check the transaction details."
  },
  "QRHardwarePubkeyAccountOutOfRange": {
    "message": "No more accounts. If you would like to access another account unlisted below, please reconnect your hardware wallet and select it."
  },
  "QRHardwareScanInstructions": {
    "message": "Place the QR code in front of your camera. The screen is blurred, but it will not affect the reading."
  },
  "QRHardwareSignRequestCancel": {
    "message": "Reject"
  },
  "QRHardwareSignRequestDescription": {
    "message": "After you’ve signed with your wallet, click on 'Get Signature' to receive the signature"
  },
  "QRHardwareSignRequestGetSignature": {
    "message": "Get signature"
  },
  "QRHardwareSignRequestSubtitle": {
    "message": "Scan the QR code with your wallet"
  },
  "QRHardwareSignRequestTitle": {
    "message": "Request signature"
  },
  "QRHardwareUnknownQRCodeTitle": {
    "message": "Error"
  },
  "QRHardwareUnknownWalletQRCode": {
    "message": "Invalid QR code. Please scan the sync QR code of the hardware wallet."
  },
  "QRHardwareWalletImporterTitle": {
    "message": "Scan QR code"
  },
  "QRHardwareWalletSteps1Description": {
    "message": "You can choose from a list of official QR-code supporting partners below."
  },
  "QRHardwareWalletSteps1Title": {
    "message": "Connect your QR hardware wallet"
  },
  "QRHardwareWalletSteps2Description": {
    "message": "Ngrave Zero"
  },
  "SrpListHideAccounts": {
    "message": "Hide $1 accounts",
    "description": "$1 is the number of accounts"
  },
  "SrpListHideSingleAccount": {
    "message": "Hide 1 account"
  },
  "SrpListShowAccounts": {
    "message": "Show $1 accounts",
    "description": "$1 is the number of accounts"
  },
  "SrpListShowSingleAccount": {
    "message": "Show 1 account"
  },
  "about": {
    "message": "About"
  },
  "accept": {
    "message": "Accept"
  },
  "acceptTermsOfUse": {
    "message": "I have read and agree to the $1",
    "description": "$1 is the `terms` message"
  },
  "accessingYourCamera": {
    "message": "Accessing your camera..."
  },
  "account": {
    "message": "Account"
  },
  "accountActivity": {
    "message": "Account activity"
  },
  "accountActivityText": {
    "message": "Select the accounts you want to be notified about:"
  },
  "accountAlreadyExistsLogin": {
    "message": "Log in"
  },
  "accountAlreadyExistsLoginDescription": {
    "message": "A wallet using “$1” already exists. Do you want to try logging in instead?",
    "description": "$1 is the account email"
  },
  "accountAlreadyExistsTitle": {
    "message": "Wallet already exists"
  },
  "accountDetails": {
    "message": "Account details"
  },
  "accountIdenticon": {
    "message": "Account identicon"
  },
  "accountIsntConnectedToastText": {
    "message": "$1 isn't connected to $2"
  },
  "accountName": {
    "message": "Account name"
  },
  "accountNameDuplicate": {
    "message": "This account name already exists",
    "description": "This is an error message shown when the user enters a new account name that matches an existing account name"
  },
  "accountNameReserved": {
    "message": "This account name is reserved",
    "description": "This is an error message shown when the user enters a new account name that is reserved for future use"
  },
  "accountNotFoundCreateOne": {
    "message": "Yes, create a new wallet"
  },
  "accountNotFoundDescription": {
    "message": "We couldn’t find a wallet for “$1”. Do you want to create a new one with this login?",
    "description": "$1 is the account email"
  },
  "accountNotFoundTitle": {
    "message": "Wallet not found"
  },
  "accountOptions": {
    "message": "Account options"
  },
  "accountPermissionToast": {
    "message": "Account permissions updated"
  },
  "accountSelectionRequired": {
    "message": "You need to select an account!"
  },
  "accountTypeNotSupported": {
    "message": "Account type not supported"
  },
  "accounts": {
    "message": "Accounts"
  },
  "accountsConnected": {
    "message": "Accounts connected"
  },
  "accountsPermissionsTitle": {
    "message": "See your accounts and suggest transactions"
  },
  "accountsSmallCase": {
    "message": "accounts"
  },
  "active": {
    "message": "Active"
  },
  "activity": {
    "message": "Activity"
  },
  "activityLog": {
    "message": "Activity log"
  },
  "add": {
    "message": "Add"
  },
  "addACustomNetwork": {
    "message": "Add a custom network"
  },
  "addANetwork": {
    "message": "Add a network"
  },
  "addANickname": {
    "message": "Add a nickname"
  },
  "addAUrl": {
    "message": "Add a URL"
  },
  "addAccount": {
    "message": "Add account"
  },
  "addAccountFromNetwork": {
    "message": "Add $1 account",
    "description": "$1 is the network name, e.g. Bitcoin or Solana"
  },
  "addAccountToMetaMask": {
    "message": "Add account to MetaMask"
  },
  "addAcquiredTokens": {
    "message": "Add the tokens you've acquired using MetaMask"
  },
  "addAlias": {
    "message": "Add alias"
  },
  "addBitcoinAccountLabel": {
    "message": "Bitcoin account"
  },
  "addBlockExplorer": {
    "message": "Add a block explorer"
  },
  "addBlockExplorerUrl": {
    "message": "Add a block explorer URL"
  },
  "addContact": {
    "message": "Add contact"
  },
  "addCustomNetwork": {
    "message": "Add custom network"
  },
  "addEthereumChainWarningModalHeader": {
    "message": "Only add this RPC provider if you’re sure you can trust it. $1",
    "description": "$1 is addEthereumChainWarningModalHeaderPartTwo passed separately so that it can be bolded"
  },
  "addEthereumChainWarningModalHeaderPartTwo": {
    "message": "Malicious providers may lie about the state of the blockchain and record your network activity."
  },
  "addEthereumChainWarningModalListHeader": {
    "message": "It's important that your provider is reliable, as it has the power to:"
  },
  "addEthereumChainWarningModalListPointOne": {
    "message": "See your accounts and IP address, and associate them together"
  },
  "addEthereumChainWarningModalListPointThree": {
    "message": "Show account balances and other on-chain states"
  },
  "addEthereumChainWarningModalListPointTwo": {
    "message": "Broadcast your transactions"
  },
  "addEthereumChainWarningModalTitle": {
    "message": "You are adding a new RPC provider for Ethereum Mainnet"
  },
  "addEthereumWatchOnlyAccount": {
    "message": "Watch an Ethereum account (Beta)"
  },
  "addFriendsAndAddresses": {
    "message": "Add friends and addresses you trust"
  },
  "addHardwareWalletLabel": {
    "message": "Hardware wallet"
  },
  "addIPFSGateway": {
    "message": "Add your preferred IPFS gateway"
  },
  "addImportAccount": {
    "message": "Add account or hardware wallet"
  },
  "addMemo": {
    "message": "Add memo"
  },
  "addNetwork": {
    "message": "Add network"
  },
  "addNetworkConfirmationTitle": {
    "message": "Add $1",
    "description": "$1 represents network name"
  },
  "addNewAccount": {
    "message": "Add a new Ethereum account"
  },
  "addNewEthereumAccountLabel": {
    "message": "Ethereum account"
  },
  "addNewSolanaAccountLabel": {
    "message": "Solana account"
  },
  "addNft": {
    "message": "Add NFT"
  },
  "addNfts": {
    "message": "Add NFTs"
  },
  "addNonEvmAccount": {
    "message": "Add $1 account",
    "description": "$1 is the non EVM network where the account is going to be created, e.g. Bitcoin or Solana"
  },
  "addNonEvmAccountFromNetworkPicker": {
    "message": "To enable the $1 network, you need to create a $2 account.",
    "description": "$1 is the non EVM network where the account is going to be created, e.g. Solana Mainnet or Solana Devnet. $2 is the account type, e.g. Bitcoin or Solana"
  },
  "addRpcUrl": {
    "message": "Add RPC URL"
  },
  "addSnapAccountToggle": {
    "message": "Enable \"Add account Snap (Beta)\""
  },
  "addSnapAccountsDescription": {
    "message": "Turning on this feature will give you the option to add the new Beta account Snaps right from your account list. If you install an account Snap, remember that it is a third-party service."
  },
  "addSuggestedNFTs": {
    "message": "Add suggested NFTs"
  },
  "addSuggestedTokens": {
    "message": "Add suggested tokens"
  },
  "addToken": {
    "message": "Add token"
  },
  "addTokenByContractAddress": {
    "message": "Can’t find a token? You can manually add any token by pasting its address. Token contract addresses can be found on $1",
    "description": "$1 is a blockchain explorer for a specific network, e.g. Etherscan for Ethereum"
  },
  "addUrl": {
    "message": "Add URL"
  },
  "addingAccount": {
    "message": "Adding account"
  },
  "addingCustomNetwork": {
    "message": "Adding Network"
  },
  "additionalNetworks": {
    "message": "Additional networks"
  },
  "address": {
    "message": "Address"
  },
  "addressCopied": {
    "message": "Address copied!"
  },
  "addressMismatch": {
    "message": "Site address mismatch"
  },
  "addressMismatchOriginal": {
    "message": "Current URL: $1",
    "description": "$1 replaced by origin URL in confirmation request"
  },
  "addressMismatchPunycode": {
    "message": "Punycode version: $1",
    "description": "$1 replaced by punycode version of the URL in confirmation request"
  },
  "advanced": {
    "message": "Advanced"
  },
  "advancedBaseGasFeeToolTip": {
    "message": "When your transaction gets included in the block, any difference between your max base fee and the actual base fee will be refunded. Total amount is calculated as max base fee (in GWEI) * gas limit."
  },
  "advancedDetailsDataDesc": {
    "message": "Data"
  },
  "advancedDetailsHexDesc": {
    "message": "Hex"
  },
  "advancedDetailsNonceDesc": {
    "message": "Nonce"
  },
  "advancedDetailsNonceTooltip": {
    "message": "This is the transaction number of an account. Nonce for the first transaction is 0 and it increases in sequential order."
  },
  "advancedGasFeeDefaultOptIn": {
    "message": "Save these values as my default for the $1 network.",
    "description": "$1 is the current network name."
  },
  "advancedGasFeeModalTitle": {
    "message": "Advanced gas fee"
  },
  "advancedGasPriceTitle": {
    "message": "Gas price"
  },
  "advancedPriorityFeeToolTip": {
    "message": "Priority fee (aka “miner tip”) goes directly to miners and incentivizes them to prioritize your transaction."
  },
  "airDropPatternDescription": {
    "message": "The token's on-chain history reveals prior instances of suspicious airdrop activities."
  },
  "airDropPatternTitle": {
    "message": "Airdrop Pattern"
  },
  "airgapVault": {
    "message": "AirGap Vault"
  },
  "alert": {
    "message": "Alert"
  },
  "alertAccountTypeUpgradeMessage": {
    "message": "You're updating your account to a smart account. You'll keep the same account address while unlocking faster transactions and lower network fees. $1."
  },
  "alertAccountTypeUpgradeTitle": {
    "message": "Account type"
  },
  "alertActionBuyWithNativeCurrency": {
    "message": "Buy $1"
  },
  "alertActionUpdateGas": {
    "message": "Update gas limit"
  },
  "alertActionUpdateGasFee": {
    "message": "Update fee"
  },
  "alertActionUpdateGasFeeLevel": {
    "message": "Update gas options"
  },
  "alertContentMultipleApprovals": {
    "message": "You're giving someone else permission to withdraw your tokens, even though it's not necessary for this transaction."
  },
  "alertDisableTooltip": {
    "message": "This can be changed in \"Settings > Alerts\""
  },
  "alertMessageAddressMismatchWarning": {
    "message": "Attackers sometimes mimic sites by making small changes to the site address. Make sure you're interacting with the intended site before you continue."
  },
  "alertMessageAddressTrustSignal": {
    "message": "If you confirm this request, you will probably lose your assets to a scammer."
  },
  "alertMessageChangeInSimulationResults": {
    "message": "Estimated changes for this transaction have been updated. Review them closely before proceeding."
  },
  "alertMessageFirstTimeInteraction": {
    "message": "You're interacting with this address for the first time. Make sure that it's correct before you continue."
  },
  "alertMessageGasEstimateFailed": {
    "message": "We’re unable to provide an accurate fee and this estimate might be high. We suggest you to input a custom gas limit, but there’s a risk the transaction will still fail."
  },
  "alertMessageGasFeeLow": {
    "message": "When choosing a low fee, expect slower transactions and longer wait times. For faster transactions, choose Market or Aggressive fee options."
  },
  "alertMessageGasTooLow": {
    "message": "To continue with this transaction, you’ll need to increase the gas limit to 21000 or higher."
  },
  "alertMessageInsufficientBalanceWithNativeCurrency": {
    "message": "You do not have enough $1 in your account to pay for network fees."
  },
  "alertMessageNetworkBusy": {
    "message": "Gas prices are high and estimates are less accurate."
  },
  "alertMessageNoGasPrice": {
    "message": "We can’t move forward with this transaction until you manually update the fee."
  },
  "alertMessageSignInDomainMismatch": {
    "message": "The site making the request is not the site you’re signing into. This could be an attempt to steal your login credentials."
  },
  "alertMessageSignInWrongAccount": {
    "message": "This site is asking you to sign in using the wrong account."
  },
  "alertModalAcknowledge": {
    "message": "I have acknowledged the risk and still want to proceed"
  },
  "alertModalDetails": {
    "message": "Alert Details"
  },
  "alertModalReviewAllAlerts": {
    "message": "Review all alerts"
  },
  "alertReasonChangeInSimulationResults": {
    "message": "Results have changed"
  },
  "alertReasonFirstTimeInteraction": {
    "message": "1st interaction"
  },
  "alertReasonGasEstimateFailed": {
    "message": "Inaccurate fee"
  },
  "alertReasonGasFeeLow": {
    "message": "Slow speed"
  },
  "alertReasonGasTooLow": {
    "message": "Low gas limit"
  },
  "alertReasonInsufficientBalance": {
    "message": "Insufficient funds"
  },
  "alertReasonMultipleApprovals": {
    "message": "Unnecessary permission"
  },
  "alertReasonNetworkBusy": {
    "message": "Network is busy"
  },
  "alertReasonNoGasPrice": {
    "message": "Fee estimate unavailable"
  },
  "alertReasonPendingTransactions": {
    "message": "Pending transaction"
  },
  "alertReasonSignIn": {
    "message": "Suspicious sign-in request"
  },
  "alertReasonWrongAccount": {
    "message": "Wrong account"
  },
  "alertSelectedAccountWarning": {
    "message": "This request is for a different account than the one selected in your wallet. To use another account, connect it to the site."
  },
  "alerts": {
    "message": "Alerts"
  },
  "all": {
    "message": "All"
  },
  "allNetworks": {
    "message": "All networks"
  },
  "allPermissions": {
    "message": "All permissions"
  },
  "allTimeHigh": {
    "message": "All time high"
  },
  "allTimeLow": {
    "message": "All time low"
  },
  "allowNotifications": {
    "message": "Allow notifications"
  },
  "allowWithdrawAndSpend": {
    "message": "Allow $1 to withdraw and spend up to the following amount:",
    "description": "The url of the site that requested permission to 'withdraw and spend'"
  },
  "amount": {
    "message": "Amount"
  },
  "amountReceived": {
    "message": "Amount Received"
  },
  "amountSent": {
    "message": "Amount Sent"
  },
  "andForListItems": {
    "message": "$1, and $2",
    "description": "$1 is the first item, $2 is the last item in a list of items. Used in Snap Install Warning modal."
  },
  "andForTwoItems": {
    "message": "$1 and $2",
    "description": "$1 is the first item, $2 is the second item. Used in Snap Install Warning modal."
  },
  "appDescription": {
    "message": "The world's most trusted crypto wallet",
    "description": "The description of the application"
  },
  "appName": {
    "message": "MetaMask",
    "description": "The name of the application"
  },
  "appNameBeta": {
    "message": "MetaMask Beta",
    "description": "The name of the application (Beta)"
  },
  "appNameFlask": {
    "message": "MetaMask Flask",
    "description": "The name of the application (Flask)"
  },
  "apply": {
    "message": "Apply"
  },
  "approve": {
    "message": "Approve spend limit"
  },
  "approveButtonText": {
    "message": "Approve"
  },
  "approveIncreaseAllowance": {
    "message": "Increase $1 spending cap",
    "description": "The token symbol that is being approved"
  },
  "approveSpendingCap": {
    "message": "Approve $1 spending cap",
    "description": "The token symbol that is being approved"
  },
  "approved": {
    "message": "Approved"
  },
  "approvedOn": {
    "message": "Approved on $1",
    "description": "$1 is the approval date for a permission"
  },
  "approvedOnForAccounts": {
    "message": "Approved on $1 for $2",
    "description": "$1 is the approval date for a permission. $2 is the AvatarGroup component displaying account images."
  },
  "areYouSure": {
    "message": "Are you sure?"
  },
  "asset": {
    "message": "Asset"
  },
  "assetChartNoHistoricalPrices": {
    "message": "We could not fetch any historical data"
  },
  "assetMultipleNFTsBalance": {
    "message": "$1 NFTs"
  },
  "assetOptions": {
    "message": "Asset options"
  },
  "assetSingleNFTBalance": {
    "message": "$1 NFT"
  },
  "assets": {
    "message": "Assets"
  },
  "assetsDescription": {
    "message": "Autodetect tokens in your wallet, display NFTs, and get batched account balance updates"
  },
  "attemptToCancelSwapForFree": {
    "message": "Attempt to cancel swap for free"
  },
  "attributes": {
    "message": "Attributes"
  },
  "attributions": {
    "message": "Attributions"
  },
  "auroraRpcDeprecationMessage": {
    "message": "The Infura RPC URL is no longer supporting Aurora."
  },
  "authorizedPermissions": {
    "message": "You have authorized the following permissions"
  },
  "autoDetectTokens": {
    "message": "Autodetect tokens"
  },
  "autoDetectTokensDescription": {
    "message": "We use third-party APIs to detect and display new tokens sent to your wallet. Turn off if you don’t want the app to automatically pull data from those services. $1",
    "description": "$1 is a link to a support article"
  },
  "autoLockTimeLimit": {
    "message": "Auto-lock timer (minutes)"
  },
  "autoLockTimeLimitDescription": {
    "message": "Set the idle time in minutes before MetaMask will become locked."
  },
  "average": {
    "message": "Average"
  },
  "back": {
    "message": "Back"
  },
  "backup": {
<<<<<<< HEAD
    "message": "Back up"
=======
    "message": "Backup"
>>>>>>> 97212cde
  },
  "backupAndSync": {
    "message": "Backup and sync"
  },
  "backupAndSyncBasicFunctionalityNameMention": {
    "message": "basic functionality"
  },
  "backupAndSyncEnable": {
    "message": "Turn on backup and sync"
  },
  "backupAndSyncEnableConfirmation": {
    "message": "When you turn on backup and sync, you’re also turning on $1. Do you want to continue?",
    "description": "$1 is backupAndSyncBasicFunctionalityNameMention in bold."
  },
  "backupAndSyncEnableDescription": {
    "message": "Backup and sync lets us store encrypted data for your custom settings and features. This keeps your MetaMask experience the same across devices and restores settings and features if you ever need to reinstall MetaMask. This doesn’t back up your Secret Recovery Phrase. $1.",
    "description": "$1 is link to the backup and sync privacy policy."
  },
  "backupAndSyncEnableDescriptionUpdatePreferences": {
    "message": "You can update your preferences at any time in $1",
    "description": "$1 is a bolded text that highlights the path to the settings page."
  },
  "backupAndSyncEnableDescriptionUpdatePreferencesPath": {
    "message": "Settings > Backup and sync."
  },
  "backupAndSyncFeatureAccounts": {
    "message": "Accounts"
  },
  "backupAndSyncFeatureContacts": {
    "message": "Contacts"
  },
  "backupAndSyncManageWhatYouSync": {
    "message": "Manage what you sync"
  },
  "backupAndSyncManageWhatYouSyncDescription": {
    "message": "Turn on what’s synced between your devices."
  },
  "backupAndSyncPrivacyLink": {
    "message": "Learn how we protect your privacy"
  },
  "backupAndSyncSlideDescription": {
    "message": "Back up your accounts and sync settings."
  },
  "backupAndSyncSlideTitle": {
    "message": "Introducing backup and sync"
  },
  "backupApprovalInfo": {
    "message": "This secret code is required to recover your wallet in case you lose your device, forget your password, have to re-install MetaMask, or want to access your wallet on another device."
  },
  "backupApprovalNotice": {
    "message": "Back up your Secret Recovery Phrase to keep your wallet and funds secure."
  },
  "backupKeyringSnapReminder": {
    "message": "Be sure you can access any accounts created by this Snap on your own before removing it"
  },
  "backupNow": {
    "message": "Back up now"
  },
  "backupSecretRecoveryPhrase": {
    "message": "Back up your Secret Recovery Phrase"
  },
  "balance": {
    "message": "Balance"
  },
  "balanceOutdated": {
    "message": "Balance may be outdated"
  },
  "baseFee": {
    "message": "Base fee"
  },
  "basic": {
    "message": "Basic"
  },
  "basicConfigurationBannerTitle": {
    "message": "Basic functionality is off"
  },
  "basicConfigurationDescription": {
    "message": "MetaMask offers basic features like token details and gas settings through internet services. When you use internet services, your IP address is shared, in this case with MetaMask. This is just like when you visit any website. MetaMask uses this data temporarily and never sells your data. You can use a VPN or turn off these services, but it may affect your MetaMask experience. To learn more read our $1.",
    "description": "$1 is to be replaced by the message for privacyMsg, and will link to https://consensys.io/privacy-policy"
  },
  "basicConfigurationLabel": {
    "message": "Basic functionality"
  },
  "basicConfigurationModalCheckbox": {
    "message": "I understand and want to continue"
  },
  "basicConfigurationModalDisclaimerOff": {
    "message": "This means you won't fully optimize your time on MetaMask. Basic features (like token details, optimal gas settings, and others) won't be available to you."
  },
  "basicConfigurationModalDisclaimerOffAdditionalText": {
    "message": "Turning this off also disables all features within $1, and $2.",
    "description": "$1 and $2 are bold text for basicConfigurationModalDisclaimerOffAdditionalTextFeaturesFirst and basicConfigurationModalDisclaimerOffAdditionalTextFeaturesLast respectively"
  },
  "basicConfigurationModalDisclaimerOffAdditionalTextFeaturesFirst": {
    "message": "security and privacy, backup and sync"
  },
  "basicConfigurationModalDisclaimerOffAdditionalTextFeaturesLast": {
    "message": "notifications"
  },
  "basicConfigurationModalDisclaimerOn": {
    "message": "To optimize your time on MetaMask, you’ll need to turn on this feature. Basic functions (like token details, optimal gas settings, and others) are important to the web3 experience."
  },
  "basicConfigurationModalHeadingOff": {
    "message": "Turn off basic functionality"
  },
  "basicConfigurationModalHeadingOn": {
    "message": "Turn on basic functionality"
  },
  "bestPrice": {
    "message": "Best price"
  },
  "beta": {
    "message": "Beta"
  },
  "betaHeaderText": {
    "message": "This is a beta version. Please report bugs $1"
  },
  "betaMetamaskVersion": {
    "message": "MetaMask Beta Version"
  },
  "betaTerms": {
    "message": "Beta Terms of use"
  },
  "billionAbbreviation": {
    "message": "B",
    "description": "Shortened form of 'billion'"
  },
  "blockExplorerAccountAction": {
    "message": "Account",
    "description": "This is used with viewOnEtherscan and viewInExplorer e.g View Account in Explorer"
  },
  "blockExplorerAssetAction": {
    "message": "Asset",
    "description": "This is used with viewOnEtherscan and viewInExplorer e.g View Asset in Explorer"
  },
  "blockExplorerSwapAction": {
    "message": "Swap",
    "description": "This is used with viewOnEtherscan e.g View Swap on Etherscan"
  },
  "blockExplorerUrl": {
    "message": "Block explorer URL"
  },
  "blockExplorerUrlDefinition": {
    "message": "The URL used as the block explorer for this network."
  },
  "blockExplorerView": {
    "message": "View account at $1",
    "description": "$1 replaced by URL for custom block explorer"
  },
  "blockaid": {
    "message": "Blockaid"
  },
  "blockaidAlertDescriptionBlur": {
    "message": "If you continue, all the assets you’ve listed on Blur could be at risk."
  },
  "blockaidAlertDescriptionMalicious": {
    "message": "You’re interacting with a malicious site. If you continue, you will lose your assets."
  },
  "blockaidAlertDescriptionOpenSea": {
    "message": "If you continue, all the assets you’ve listed on OpenSea could be at risk."
  },
  "blockaidAlertDescriptionOthers": {
    "message": "If you confirm this request, you could lose your assets. We recommend that you cancel this request."
  },
  "blockaidAlertDescriptionTokenTransfer": {
    "message": "You’re sending your assets to a scammer. If you continue, you’ll lose those assets."
  },
  "blockaidAlertDescriptionWithdraw": {
    "message": "If you confirm this request, you’re allowing a scammer to withdraw and spend your assets. You won’t get them back."
  },
  "blockaidDescriptionApproveFarming": {
    "message": "If you approve this request, a third party known for scams might take all your assets."
  },
  "blockaidDescriptionBlurFarming": {
    "message": "If you approve this request, someone can steal your assets listed on Blur."
  },
  "blockaidDescriptionErrored": {
    "message": "Because of an error, we couldn't check for security alerts. Only continue if you trust every address involved."
  },
  "blockaidDescriptionMaliciousDomain": {
    "message": "You're interacting with a malicious domain. If you approve this request, you might lose your assets."
  },
  "blockaidDescriptionMightLoseAssets": {
    "message": "If you approve this request, you might lose your assets."
  },
  "blockaidDescriptionSeaportFarming": {
    "message": "If you approve this request, someone can steal your assets listed on OpenSea."
  },
  "blockaidDescriptionTransferFarming": {
    "message": "If you approve this request, a third party known for scams will take all your assets."
  },
  "blockaidMessage": {
    "message": "Privacy preserving - no data is shared with third parties. Available on Arbitrum, Avalanche, BNB chain, Ethereum Mainnet, Linea, Optimism, Polygon, Base and Sepolia."
  },
  "blockaidTitleDeceptive": {
    "message": "This is a deceptive request"
  },
  "blockaidTitleMayNotBeSafe": {
    "message": "Be careful"
  },
  "blockaidTitleSuspicious": {
    "message": "This is a suspicious request"
  },
  "blockies": {
    "message": "Blockies"
  },
  "borrowed": {
    "message": "Borrowed"
  },
  "boughtFor": {
    "message": "Bought for"
  },
  "bridge": {
    "message": "Bridge"
  },
  "bridgeAllowSwappingOf": {
    "message": "Allow exact access to $1 $2 on $3 for bridging",
    "description": "Shows a user that they need to allow a token for swapping on their hardware wallet"
  },
  "bridgeApproval": {
    "message": "Approve $1 for bridge",
    "description": "Used in the transaction display list to describe a transaction that is an approve call on a token that is to be bridged. $1 is the symbol of a token that has been approved."
  },
  "bridgeApprovalWarning": {
    "message": "You are allowing access to the specified amount, $1 $2. The contract will not access any additional funds."
  },
  "bridgeApprovalWarningForHardware": {
    "message": "You will need to allow access to $1 $2 for bridging, and then approve bridging to $2. This will require two separate confirmations."
  },
  "bridgeBlockExplorerLinkCopied": {
    "message": "Block explorer link copied!"
  },
  "bridgeCalculatingAmount": {
    "message": "Calculating..."
  },
  "bridgeConfirmTwoTransactions": {
    "message": "You'll need to confirm 2 transactions on your hardware wallet:"
  },
  "bridgeCreateSolanaAccount": {
    "message": "Create Solana account"
  },
  "bridgeCreateSolanaAccountDescription": {
    "message": "To swap to the Solana network, you need an account and receiving address."
  },
  "bridgeCreateSolanaAccountTitle": {
    "message": "You'll need a Solana account first."
  },
  "bridgeDetailsTitle": {
    "message": "Bridge details",
    "description": "Title for the modal showing details about a bridge transaction."
  },
  "bridgeEnterAmount": {
    "message": "Select amount"
  },
  "bridgeEnterAmountAndSelectAccount": {
    "message": "Enter amount and select destination account"
  },
  "bridgeExplorerLinkViewOn": {
    "message": "View on $1"
  },
  "bridgeFetchNewQuotes": {
    "message": "Fetch a new one?"
  },
  "bridgeFrom": {
    "message": "Bridge from"
  },
  "bridgeFromTo": {
    "message": "Bridge $1 $2 to $3",
    "description": "Tells a user that they need to confirm on their hardware wallet a bridge. $1 is amount of source token, $2 is the source network, and $3 is the destination network"
  },
  "bridgeGasFeesSplit": {
    "message": "Any network fee quoted on the previous screen includes both transactions and will be split."
  },
  "bridgeNetCost": {
    "message": "Net cost"
  },
  "bridgeQuoteExpired": {
    "message": "Your quote timed out."
  },
  "bridgeSelectDestinationAccount": {
    "message": "Select destination account"
  },
  "bridgeSelectDifferentQuote": {
    "message": "Please select a different quote."
  },
  "bridgeSelectNetwork": {
    "message": "Select network"
  },
  "bridgeSelectTokenAmountAndAccount": {
    "message": "Select token, amount and destination account"
  },
  "bridgeSelectTokenAndAmount": {
    "message": "Select token and amount"
  },
  "bridgeSolanaAccountCreated": {
    "message": "Solana account created"
  },
  "bridgeStatusComplete": {
    "message": "Complete",
    "description": "Status text indicating a bridge transaction has successfully completed."
  },
  "bridgeStatusFailed": {
    "message": "Failed",
    "description": "Status text indicating a bridge transaction has failed."
  },
  "bridgeStatusInProgress": {
    "message": "In Progress",
    "description": "Status text indicating a bridge transaction is currently processing."
  },
  "bridgeStepActionBridgeComplete": {
    "message": "$1 received on $2",
    "description": "$1 is the amount of the destination asset, $2 is the name of the destination network"
  },
  "bridgeStepActionBridgePending": {
    "message": "Receiving $1 on $2",
    "description": "$1 is the amount of the destination asset, $2 is the name of the destination network"
  },
  "bridgeStepActionSwapComplete": {
    "message": "Swapped $1 for $2",
    "description": "$1 is the amount of the source asset, $2 is the amount of the destination asset"
  },
  "bridgeStepActionSwapPending": {
    "message": "Swapping $1 for $2",
    "description": "$1 is the amount of the source asset, $2 is the amount of the destination asset"
  },
  "bridgeTerms": {
    "message": "Terms"
  },
  "bridgeTimingMinutes": {
    "message": "$1 min",
    "description": "$1 is the ticker symbol of a an asset the user is being prompted to purchase"
  },
  "bridgeTo": {
    "message": "Bridge to"
  },
  "bridgeTokenCannotVerifyDescription": {
    "message": "If you added this token manually, make sure you are aware of the risks to your funds before you bridge."
  },
  "bridgeTokenCannotVerifyTitle": {
    "message": "We can't verify this token."
  },
  "bridgeTransactionProgress": {
    "message": "Transaction $1 of 2"
  },
  "bridgeTxDetailsBridged": {
    "message": "Bridged"
  },
  "bridgeTxDetailsBridging": {
    "message": "Bridging"
  },
  "bridgeTxDetailsDelayedDescription": {
    "message": "Reach out to"
  },
  "bridgeTxDetailsDelayedDescriptionSupport": {
    "message": "MetaMask Support"
  },
  "bridgeTxDetailsDelayedTitle": {
    "message": "Has it been longer than 3 hours?"
  },
  "bridgeTxDetailsNonce": {
    "message": "Nonce"
  },
  "bridgeTxDetailsStatus": {
    "message": "Status"
  },
  "bridgeTxDetailsSwapped": {
    "message": "Swapped"
  },
  "bridgeTxDetailsSwapping": {
    "message": "Swapping"
  },
  "bridgeTxDetailsTimestamp": {
    "message": "Time stamp"
  },
  "bridgeTxDetailsTimestampValue": {
    "message": "$1 at $2",
    "description": "$1 is the date, $2 is the time"
  },
  "bridgeTxDetailsTokenAmountOnChain": {
    "message": "$1 $2 on",
    "description": "$1 is the amount of the token, $2 is the ticker symbol of the token"
  },
  "bridgeTxDetailsTotalGasFee": {
    "message": "Total gas fee"
  },
  "bridgeTxDetailsYouReceived": {
    "message": "You received"
  },
  "bridgeTxDetailsYouSent": {
    "message": "You sent"
  },
  "bridgeValidationInsufficientGasMessage": {
    "message": "You don't have enough $1 to pay the gas fee for this bridge. Enter a smaller amount or buy more $1."
  },
  "bridgeValidationInsufficientGasTitle": {
    "message": "More $1 needed for gas"
  },
  "bridged": {
    "message": "Bridged"
  },
  "bridgedToChain": {
    "message": "Bridged to $1"
  },
  "bridging": {
    "message": "Bridging"
  },
  "browserNotSupported": {
    "message": "Your browser is not supported..."
  },
  "buildContactList": {
    "message": "Build your contact list"
  },
  "builtAroundTheWorld": {
    "message": "MetaMask is designed and built around the world."
  },
  "bulletpoint": {
    "message": "·"
  },
  "busy": {
    "message": "Busy"
  },
  "buyAndSell": {
    "message": "Buy/Sell"
  },
  "buyMoreAsset": {
    "message": "Buy more $1",
    "description": "$1 is the ticker symbol of a an asset the user is being prompted to purchase"
  },
  "buyNow": {
    "message": "Buy Now"
  },
  "bytes": {
    "message": "Bytes"
  },
  "canToggleInSettings": {
    "message": "You can re-enable this notification in Settings > Alerts."
  },
  "cancel": {
    "message": "Cancel"
  },
  "cancelPopoverTitle": {
    "message": "Cancel transaction"
  },
  "cancelSpeedUpLabel": {
    "message": "This gas fee will $1 the original.",
    "description": "$1 is text 'replace' in bold"
  },
  "cancelSpeedUpTransactionTooltip": {
    "message": "To $1 a transaction the gas fee must be increased by at least 10% for it to be recognized by the network.",
    "description": "$1 is string 'cancel' or 'speed up'"
  },
  "cancelled": {
    "message": "Cancelled"
  },
  "chainId": {
    "message": "Chain ID"
  },
  "chainIdDefinition": {
    "message": "The chain ID used to sign transactions for this network."
  },
  "chainIdExistsErrorMsg": {
    "message": "This Chain ID is currently used by the $1 network."
  },
  "chainListReturnedDifferentTickerSymbol": {
    "message": "This token symbol doesn't match the network name or chain ID entered. Many popular tokens use similar symbols, which scammers can use to trick you into sending them a more valuable token in return. Verify everything before you continue."
  },
  "chooseYourNetwork": {
    "message": "Choose your network"
  },
  "chooseYourNetworkDescription": {
    "message": "When you use our default settings and configurations, we use Infura as our default remote procedure call (RPC) provider to offer the most reliable and private access to Ethereum data we can. In limited cases, we may use other RPC providers in order to provide the best experience for our users. You can choose your own RPC, but remember that any RPC will receive your IP address and Ethereum wallet to make transactions. To learn more about how Infura handles data for EVM accounts, read our $1, and for Solana accounts, $2.",
    "description": "$1 is a link to the privacy policy, $2 is a link to Solana accounts support"
  },
  "chooseYourNetworkDescriptionCallToAction": {
    "message": "click here"
  },
  "chromeRequiredForHardwareWallets": {
    "message": "You need to use MetaMask on Google Chrome in order to connect to your Hardware Wallet."
  },
  "circulatingSupply": {
    "message": "Circulating supply"
  },
  "clear": {
    "message": "Clear"
  },
  "clearActivity": {
    "message": "Clear activity and nonce data"
  },
  "clearActivityButton": {
    "message": "Clear activity tab data"
  },
  "clearActivityDescription": {
    "message": "This resets the account's nonce and erases data from the activity tab in your wallet. Only the current account and network will be affected. Your balances and incoming transactions won't change."
  },
  "click": {
    "message": "Click"
  },
  "clickToConnectLedgerViaWebHID": {
    "message": "Click here to connect your Ledger via WebHID",
    "description": "Text that can be clicked to open a browser popup for connecting the ledger device via webhid"
  },
  "close": {
    "message": "Close"
  },
  "closeExtension": {
    "message": "Close extension"
  },
  "closeWindowAnytime": {
    "message": "You may close this window anytime."
  },
  "coingecko": {
    "message": "CoinGecko"
  },
  "collectionName": {
    "message": "Collection name"
  },
  "comboNoOptions": {
    "message": "No options found",
    "description": "Default text shown in the combo field dropdown if no options."
  },
  "concentratedSupplyDistributionDescription": {
    "message": "The majority of the token's supply is held by the top token holders, posing a risk of centralized price manipulation"
  },
  "concentratedSupplyDistributionTitle": {
    "message": "Concentrated Supply Distribution"
  },
  "configureSnapPopupDescription": {
    "message": "You're now leaving MetaMask to configure this snap."
  },
  "configureSnapPopupInstallDescription": {
    "message": "You're now leaving MetaMask to install this snap."
  },
  "configureSnapPopupInstallTitle": {
    "message": "Install snap"
  },
  "configureSnapPopupLink": {
    "message": "Click this link to continue:"
  },
  "configureSnapPopupTitle": {
    "message": "Configure snap"
  },
  "confirm": {
    "message": "Confirm"
  },
  "confirmAccountTypeSmartContract": {
    "message": "Smart account"
  },
  "confirmAccountTypeStandard": {
    "message": "Standard account"
  },
  "confirmAlertModalAcknowledgeMultiple": {
    "message": "I have acknowledged the alerts and still want to proceed"
  },
  "confirmAlertModalAcknowledgeSingle": {
    "message": "I have acknowledged the alert and still want to proceed"
  },
  "confirmFieldPaymaster": {
    "message": "Fee paid by"
  },
  "confirmFieldTooltipPaymaster": {
    "message": "The fee for this transaction will be paid by the paymaster smart contract."
  },
  "confirmGasFeeTokenBalance": {
    "message": "Bal:"
  },
  "confirmGasFeeTokenInsufficientBalance": {
    "message": "Insufficient funds"
  },
  "confirmGasFeeTokenMetaMaskFee": {
    "message": "Includes $1 fee"
  },
  "confirmGasFeeTokenModalNativeToggleMetaMask": {
    "message": "MetaMask is supplementing the balance to complete this transaction."
  },
  "confirmGasFeeTokenModalNativeToggleWallet": {
    "message": "Pay for network fee using the balance in your wallet."
  },
  "confirmGasFeeTokenModalPayETH": {
    "message": "Pay with ETH"
  },
  "confirmGasFeeTokenModalPayToken": {
    "message": "Pay with other tokens"
  },
  "confirmGasFeeTokenModalTitle": {
    "message": "Select a token"
  },
  "confirmGasFeeTokenToast": {
    "message": "You're paying this network fee with $1"
  },
  "confirmGasFeeTokenTooltip": {
    "message": "This is paid to the network to process your transaction. It includes a $1 MetaMask fee for non-ETH tokens or pre-funded ETH."
  },
  "confirmInfoAccountNow": {
    "message": "Now"
  },
  "confirmInfoSwitchingTo": {
    "message": "Switching To"
  },
  "confirmNestedTransactionTitle": {
    "message": "Transaction $1"
  },
  "confirmPassword": {
    "message": "Confirm password"
  },
  "confirmRecoveryPhrase": {
    "message": "Confirm Secret Recovery Phrase"
  },
  "confirmRecoveryPhraseDetails": {
    "message": "Select the missing words in the correct order."
  },
  "confirmRecoveryPhraseTitle": {
    "message": "Confirm your Secret Recovery Phrase"
  },
  "confirmSimulationApprove": {
    "message": "You approve"
  },
  "confirmSrpErrorDescription": {
    "message": "Double-check your Secret Recovery Phrase and try again."
  },
  "confirmSrpErrorTitle": {
    "message": "Not quite right"
  },
  "confirmSrpSuccessDescription": {
    "message": "That’s right! And remember: never share this phrase with anyone, ever."
  },
  "confirmSrpSuccessTitle": {
    "message": "Perfect"
  },
  "confirmTitleAccountTypeSwitch": {
    "message": "Account update"
  },
  "confirmTitleApproveTransactionNFT": {
    "message": "Withdrawal request"
  },
  "confirmTitleDeployContract": {
    "message": "Deploy a contract"
  },
  "confirmTitleDescApproveTransaction": {
    "message": "This site wants permission to withdraw your NFTs"
  },
  "confirmTitleDescDelegationRevoke": {
    "message": "You're switching back to a standard account (EOA)."
  },
  "confirmTitleDescDelegationUpgrade": {
    "message": "You're switching to a smart account"
  },
  "confirmTitleDescDeployContract": {
    "message": "This site wants you to deploy a contract"
  },
  "confirmTitleDescERC20ApproveTransaction": {
    "message": "This site wants permission to withdraw your tokens"
  },
  "confirmTitleDescPermitSignature": {
    "message": "This site wants permission to spend your tokens."
  },
  "confirmTitleDescSIWESignature": {
    "message": "A site wants you to sign in to prove you own this account."
  },
  "confirmTitleDescSign": {
    "message": "Review request details before you confirm."
  },
  "confirmTitlePermitTokens": {
    "message": "Spending cap request"
  },
  "confirmTitleRevokeApproveTransaction": {
    "message": "Remove permission"
  },
  "confirmTitleSIWESignature": {
    "message": "Sign-in request"
  },
  "confirmTitleSetApprovalForAllRevokeTransaction": {
    "message": "Remove permission"
  },
  "confirmTitleSignature": {
    "message": "Signature request"
  },
  "confirmTitleTransaction": {
    "message": "Transaction request"
  },
  "confirmationAlertDetails": {
    "message": "To protect your assets, we suggest you reject the request."
  },
  "confirmationAlertModalTitleDescription": {
    "message": "Your assets may be at risk"
  },
  "confirmed": {
    "message": "Confirmed"
  },
  "confusableUnicode": {
    "message": "'$1' is similar to '$2'."
  },
  "confusableZeroWidthUnicode": {
    "message": "Zero-width character found."
  },
  "confusingEnsDomain": {
    "message": "We have detected a confusable character in the ENS name. Check the ENS name to avoid a potential scam."
  },
  "connect": {
    "message": "Connect"
  },
  "connectAccount": {
    "message": "Connect account"
  },
  "connectAccountOrCreate": {
    "message": "Connect account or create new"
  },
  "connectAccounts": {
    "message": "Connect accounts"
  },
  "connectAnAccountHeader": {
    "message": "Connect an account"
  },
  "connectManually": {
    "message": "Manually connect to current site"
  },
  "connectMoreAccounts": {
    "message": "Connect more accounts"
  },
  "connectSnap": {
    "message": "Connect $1",
    "description": "$1 is the snap for which a connection is being requested."
  },
  "connectWithMetaMask": {
    "message": "Connect with MetaMask"
  },
  "connectedAccounts": {
    "message": "Connected accounts"
  },
  "connectedAccountsDescriptionPlural": {
    "message": "You have $1 accounts connected to this site.",
    "description": "$1 is the number of accounts"
  },
  "connectedAccountsDescriptionSingular": {
    "message": "You have 1 account connected to this site."
  },
  "connectedAccountsEmptyDescription": {
    "message": "MetaMask is not connected to this site. To connect to a web3 site, find and click the connect button."
  },
  "connectedAccountsListTooltip": {
    "message": "$1 can see the account balance, address, activity, and suggest transactions to approve for connected accounts.",
    "description": "$1 is the origin name"
  },
  "connectedAccountsToast": {
    "message": "Connected accounts updated"
  },
  "connectedSites": {
    "message": "Connected sites"
  },
  "connectedSitesAndSnaps": {
    "message": "Connected sites and Snaps"
  },
  "connectedSitesDescription": {
    "message": "$1 is connected to these sites. They can view your account address.",
    "description": "$1 is the account name"
  },
  "connectedSitesEmptyDescription": {
    "message": "$1 is not connected to any sites.",
    "description": "$1 is the account name"
  },
  "connectedSnapAndNoAccountDescription": {
    "message": "MetaMask is connected to this site, but no accounts are connected yet"
  },
  "connectedSnaps": {
    "message": "Connected Snaps"
  },
  "connectedWithAccount": {
    "message": "$1 accounts connected",
    "description": "$1 represents account length"
  },
  "connectedWithAccountName": {
    "message": "Connected with $1",
    "description": "$1 represents account name"
  },
  "connectedWithNetwork": {
    "message": "$1 networks connected",
    "description": "$1 represents network length"
  },
  "connectedWithNetworkName": {
    "message": "Connected with $1",
    "description": "$1 represents network name"
  },
  "connecting": {
    "message": "Connecting"
  },
  "connectingTo": {
    "message": "Connecting to $1"
  },
  "connectingToDeprecatedNetwork": {
    "message": "'$1' is being phased out and may not work. Try another network."
  },
  "connectingToGoerli": {
    "message": "Connecting to Goerli test network"
  },
  "connectingToLineaGoerli": {
    "message": "Connecting to Linea Goerli test network"
  },
  "connectingToLineaMainnet": {
    "message": "Connecting to Linea Mainnet"
  },
  "connectingToLineaSepolia": {
    "message": "Connecting to Linea Sepolia test network"
  },
  "connectingToMainnet": {
    "message": "Connecting to Ethereum Mainnet"
  },
  "connectingToSepolia": {
    "message": "Connecting to Sepolia test network"
  },
  "connectionDescription": {
    "message": "Connect this website with MetaMask"
  },
  "connectionFailed": {
    "message": "Connection failed"
  },
  "connectionFailedDescription": {
    "message": "Fetching of $1 failed, check your network and try again.",
    "description": "$1 is the name of the snap being fetched."
  },
  "connectionPopoverDescription": {
    "message": "To connect to a site, select the connect button. MetaMask can only connect to web3 sites."
  },
  "connectionRequest": {
    "message": "Connection request"
  },
  "contactUs": {
    "message": "Contact us"
  },
  "contacts": {
    "message": "Contacts"
  },
  "contentFromSnap": {
    "message": "Content from $1",
    "description": "$1 represents the name of the snap"
  },
  "continue": {
    "message": "Continue"
  },
  "contract": {
    "message": "Contract"
  },
  "contractAddress": {
    "message": "Contract address"
  },
  "contractAddressError": {
    "message": "You are sending tokens to the token's contract address. This may result in the loss of these tokens."
  },
  "contractDeployment": {
    "message": "Contract deployment"
  },
  "contractInteraction": {
    "message": "Contract interaction"
  },
  "convertTokenToNFTDescription": {
    "message": "We've detected that this asset is an NFT. MetaMask now has full native support for NFTs. Would you like to remove it from your token list and add it as an NFT?"
  },
  "convertTokenToNFTExistDescription": {
    "message": "We’ve detected that this asset has been added as an NFT. Would you like to remove it from your token list?"
  },
  "coolWallet": {
    "message": "CoolWallet"
  },
  "copiedExclamation": {
    "message": "Copied."
  },
  "copyAddress": {
    "message": "Copy address to clipboard"
  },
  "copyAddressShort": {
    "message": "Copy address"
  },
  "copyPrivateKey": {
    "message": "Copy private key"
  },
  "copyToClipboard": {
    "message": "Copy to clipboard"
  },
  "copyTransactionId": {
    "message": "Copy transaction ID"
  },
  "create": {
    "message": "Create"
  },
  "createNewAccountHeader": {
    "message": "Create a new account"
  },
  "createPassword": {
    "message": "MetaMask password"
  },
  "createPasswordCreate": {
    "message": "Create password"
  },
  "createPasswordDetails": {
    "message": "Unlocks MetaMask on this device only."
  },
  "createSnapAccountDescription": {
    "message": "$1 wants to add a new account to MetaMask."
  },
  "createSnapAccountTitle": {
    "message": "Create account"
  },
  "createSolanaAccount": {
    "message": "Create Solana account"
  },
  "creatorAddress": {
    "message": "Creator address"
  },
  "crossChainSwapsLink": {
    "message": "Swap across networks with MetaMask Portfolio"
  },
  "crossChainSwapsLinkNative": {
    "message": "Swap across networks with Bridge"
  },
  "cryptoCompare": {
    "message": "CryptoCompare"
  },
  "currencyConversion": {
    "message": "Currency"
  },
  "currencyRateCheckToggle": {
    "message": "Show balance and token price checker"
  },
  "currencyRateCheckToggleDescription": {
    "message": "We use $1 and $2 APIs to display your balance and token price. $3",
    "description": "$1 represents Coingecko, $2 represents CryptoCompare and $3 represents Privacy Policy"
  },
  "currencySymbol": {
    "message": "Currency symbol"
  },
  "currencySymbolDefinition": {
    "message": "The ticker symbol displayed for this network’s currency."
  },
  "currentAccountNotConnected": {
    "message": "Your current account is not connected"
  },
  "currentExtension": {
    "message": "Current extension page"
  },
  "currentLanguage": {
    "message": "Current language"
  },
  "currentNetwork": {
    "message": "Current network",
    "description": "Speicifies to token network filter to filter by current Network. Will render when network nickname is not available"
  },
  "currentRpcUrlDeprecated": {
    "message": "The current rpc url for this network has been deprecated."
  },
  "currentTitle": {
    "message": "Current:"
  },
  "currentlyUnavailable": {
    "message": "Unavailable on this network"
  },
  "curveHighGasEstimate": {
    "message": "Aggressive gas estimate graph"
  },
  "curveLowGasEstimate": {
    "message": "Low gas estimate graph"
  },
  "curveMediumGasEstimate": {
    "message": "Market gas estimate graph"
  },
  "custom": {
    "message": "Advanced"
  },
  "customGasSettingToolTipMessage": {
    "message": "Use $1 to customize the gas price. This can be confusing if you aren’t familiar. Interact at your own risk.",
    "description": "$1 is key 'advanced' (text: 'Advanced') separated here so that it can be passed in with bold font-weight"
  },
  "customSlippage": {
    "message": "Custom"
  },
  "customSpendLimit": {
    "message": "Custom spend limit"
  },
  "customToken": {
    "message": "Custom token"
  },
  "customTokenWarningInNonTokenDetectionNetwork": {
    "message": "Token detection is not available on this network yet. Please import token manually and make sure you trust it. Learn about $1"
  },
  "customTokenWarningInTokenDetectionNetwork": {
    "message": "Anyone can create a token, including creating fake versions of existing tokens. Learn about $1"
  },
  "customTokenWarningInTokenDetectionNetworkWithTDOFF": {
    "message": "Make sure you trust a token before you import it. Learn how to avoid $1. You can also enable token detection $2."
  },
  "customerSupport": {
    "message": "customer support"
  },
  "customizeYourNotifications": {
    "message": "Customize your notifications"
  },
  "customizeYourNotificationsText": {
    "message": "Turn on the types of notifications you want to receive:"
  },
  "dappSuggested": {
    "message": "Site suggested"
  },
  "dappSuggestedGasSettingToolTipMessage": {
    "message": "$1 has suggested this price.",
    "description": "$1 is url for the dapp that has suggested gas settings"
  },
  "dappSuggestedHigh": {
    "message": "Site suggested"
  },
  "dappSuggestedHighShortLabel": {
    "message": "Site (high)"
  },
  "dappSuggestedShortLabel": {
    "message": "Site"
  },
  "dappSuggestedTooltip": {
    "message": "$1 has recommended this price.",
    "description": "$1 represents the Dapp's origin"
  },
  "darkTheme": {
    "message": "Dark"
  },
  "data": {
    "message": "Data"
  },
  "dataCollectionForMarketing": {
    "message": "Data collection for marketing"
  },
  "dataCollectionForMarketingDescription": {
    "message": "We'll use MetaMetrics to learn how you interact with our marketing communications. We may share relevant news (like product features and other materials)."
  },
  "dataCollectionWarningPopoverButton": {
    "message": "Okay"
  },
  "dataCollectionWarningPopoverDescription": {
    "message": "You turned off data collection for our marketing purposes. This only applies to this device. If you use MetaMask on other devices, make sure to opt out there as well."
  },
  "dataUnavailable": {
    "message": "data unavailable"
  },
  "dateCreated": {
    "message": "Date created"
  },
  "dcent": {
    "message": "D'Cent"
  },
  "debitCreditPurchaseOptions": {
    "message": "Debit or credit card purchase options"
  },
  "decimal": {
    "message": "Token decimal"
  },
  "decimalsMustZerotoTen": {
    "message": "Decimals must be at least 0, and not over 36."
  },
  "decrypt": {
    "message": "Decrypt"
  },
  "decryptCopy": {
    "message": "Copy encrypted message"
  },
  "decryptInlineError": {
    "message": "This message cannot be decrypted due to error: $1",
    "description": "$1 is error message"
  },
  "decryptMessageNotice": {
    "message": "$1 would like to read this message to complete your action",
    "description": "$1 is the web3 site name"
  },
  "decryptMetamask": {
    "message": "Decrypt message"
  },
  "decryptRequest": {
    "message": "Decrypt request"
  },
  "deepLink_Caution": {
    "message": "Proceed with caution"
  },
  "deepLink_Continue": {
    "message": "Continue"
  },
  "deepLink_ContinueDescription": {
    "message": "You'll open $1 if you continue.",
    "description": "$1 is the name of the page they'll be redirected to if they click the Continue button. Examples of $1: 'the home page'; 'the buy page'; 'the swaps page'; 'the notifications page'"
  },
  "deepLink_DontRemindMeAgain": {
    "message": "Don't remind me again"
  },
  "deepLink_Error404Description": {
    "message": "We can't find the page you are looking for."
  },
  "deepLink_Error404Title": {
    "message": "This page doesn't exist"
  },
  "deepLink_ErrorMissingUrl": {
    "message": "No url to navigate to was provided."
  },
  "deepLink_ErrorOtherDescription": {
    "message": "This is a bug and should be reported to MetaMask."
  },
  "deepLink_ErrorOtherTitle": {
    "message": "An error occurred while processing the deep link"
  },
  "deepLink_GoToTheHomePageButton": {
    "message": "Go to the home page"
  },
  "deepLink_RedirectingToMetaMask": {
    "message": "Redirecting to MetaMask"
  },
  "deepLink_ThirdPartyDescription": {
    "message": "You were sent here by a third party, not MetaMask. $1",
    "description": "$1 is the message 'deepLink_ContinueDescription'"
  },
  "deepLink_theBuyPage": {
    "message": "the buy page"
  },
  "deepLink_theHomePage": {
    "message": "the home page"
  },
  "deepLink_theNotificationsPage": {
    "message": "the notifications page"
  },
  "deepLink_theSwapsPage": {
    "message": "the swaps page"
  },
  "defaultRpcUrl": {
    "message": "Default RPC URL"
  },
  "defaultSettingsSubTitle": {
    "message": "MetaMask uses default settings to best balance safety and ease of use. Change these settings to further increase your privacy."
  },
  "defaultSettingsTitle": {
    "message": "Default privacy settings"
  },
  "defi": {
    "message": "DeFi"
  },
  "defiTabErrorContent": {
    "message": "Try visiting again later."
  },
  "defiTabErrorTitle": {
    "message": "We could not load this page."
  },
  "delete": {
    "message": "Delete"
  },
  "deleteContact": {
    "message": "Delete contact"
  },
  "deleteMetaMetricsData": {
    "message": "Delete MetaMetrics data"
  },
  "deleteMetaMetricsDataDescription": {
    "message": "This will delete historical MetaMetrics data associated with your use on this device. Your wallet and accounts will remain exactly as they are now after this data has been deleted. This process may take up to 30 days. View our $1.",
    "description": "$1 will have text saying Privacy Policy "
  },
  "deleteMetaMetricsDataErrorDesc": {
    "message": "This request can't be completed right now due to an analytics system server issue, please try again later"
  },
  "deleteMetaMetricsDataErrorTitle": {
    "message": "We are unable to delete this data right now"
  },
  "deleteMetaMetricsDataModalDesc": {
    "message": "We are about to remove all your MetaMetrics data. Are you sure?"
  },
  "deleteMetaMetricsDataModalTitle": {
    "message": "Delete MetaMetrics data?"
  },
  "deleteMetaMetricsDataRequestedDescription": {
    "message": "You initiated this action on $1. This process can take up to 30 days. View the $2",
    "description": "$1 will be the date on which teh deletion is requested and $2 will have text saying Privacy Policy "
  },
  "deleteNetworkIntro": {
    "message": "If you delete this network, you will need to add it again to view your assets in this network"
  },
  "deleteNetworkTitle": {
    "message": "Delete $1 network?",
    "description": "$1 represents the name of the network"
  },
  "depositCrypto": {
    "message": "Deposit crypto from another account with a wallet address or QR code."
  },
  "deprecatedGoerliNtwrkMsg": {
    "message": "Because of updates to the Ethereum system, the Goerli test network will be phased out soon."
  },
  "deprecatedNetwork": {
    "message": "This network is deprecated"
  },
  "deprecatedNetworkButtonMsg": {
    "message": "Got it"
  },
  "deprecatedNetworkDescription": {
    "message": "The network you're trying to connect to is no longer supported by Metamask. $1"
  },
  "description": {
    "message": "Description"
  },
  "descriptionFromSnap": {
    "message": "Description from $1",
    "description": "$1 represents the name of the snap"
  },
  "destinationAccountPickerNoEligible": {
    "message": "No eligible accounts found"
  },
  "destinationAccountPickerNoMatching": {
    "message": "No matching accounts found"
  },
  "destinationAccountPickerReceiveAt": {
    "message": "Receive at"
  },
  "destinationAccountPickerSearchPlaceholderToMainnet": {
    "message": "Receiving address or ENS"
  },
  "destinationAccountPickerSearchPlaceholderToSolana": {
    "message": "Receiving address"
  },
  "destinationTransactionIdLabel": {
    "message": "Destination Tx ID",
    "description": "Label for the destination transaction ID field."
  },
  "details": {
    "message": "Details"
  },
  "developerOptions": {
    "message": "Developer Options"
  },
  "disabledGasOptionToolTipMessage": {
    "message": "“$1” is disabled because it does not meet the minimum of a 10% increase from the original gas fee.",
    "description": "$1 is gas estimate type which can be market or aggressive"
  },
  "disconnect": {
    "message": "Disconnect"
  },
  "disconnectAllAccounts": {
    "message": "Disconnect all accounts"
  },
  "disconnectAllAccountsConfirmationDescription": {
    "message": "Are you sure you want to disconnect? You may lose site functionality."
  },
  "disconnectAllAccountsText": {
    "message": "accounts"
  },
  "disconnectAllDescriptionText": {
    "message": "If you disconnect from this site, you’ll need to reconnect your accounts and networks to use this site again."
  },
  "disconnectAllSnapsText": {
    "message": "Snaps"
  },
  "disconnectMessage": {
    "message": "This will disconnect you from this site"
  },
  "disconnectPrompt": {
    "message": "Disconnect $1"
  },
  "disconnectThisAccount": {
    "message": "Disconnect this account"
  },
  "disconnectedAllAccountsToast": {
    "message": "All accounts disconnected from $1",
    "description": "$1 is name of the dapp`"
  },
  "disconnectedSingleAccountToast": {
    "message": "$1 disconnected from $2",
    "description": "$1 is name of the name and $2 represents the dapp name`"
  },
  "discover": {
    "message": "Discover"
  },
  "discoverSnaps": {
    "message": "Discover Snaps",
    "description": "Text that links to the Snaps website. Displayed in a banner on Snaps list page in settings."
  },
  "dismiss": {
    "message": "Dismiss"
  },
  "dismissReminderDescriptionField": {
    "message": "Turn this on to dismiss the Secret Recovery Phrase backup reminder message. We highly recommend that you back up your Secret Recovery Phrase to avoid loss of funds"
  },
  "dismissReminderField": {
    "message": "Dismiss Secret Recovery Phrase backup reminder"
  },
  "dismissSmartAccountSuggestionEnabledDescription": {
    "message": "Turn this on to no longer see the \"Switch to Smart Account\" suggestion on any account. Smart accounts unlocks faster transactions, lower network fees and more flexibility on payment for those."
  },
  "dismissSmartAccountSuggestionEnabledTitle": {
    "message": "Dismiss \"Switch to Smart Account\" suggestion"
  },
  "displayNftMedia": {
    "message": "Display NFT media"
  },
  "displayNftMediaDescription": {
    "message": "Displaying NFT media and data exposes your IP address to OpenSea or other third parties. This can allow attackers to associate your IP address with your Ethereum address. NFT autodetection relies on this setting, and won't be available when this is turned off."
  },
  "doNotShare": {
    "message": "Do not share this with anyone"
  },
  "domain": {
    "message": "Domain"
  },
  "done": {
    "message": "Done"
  },
  "dontShowThisAgain": {
    "message": "Don't show this again"
  },
  "downArrow": {
    "message": "down arrow"
  },
  "downloadGoogleChrome": {
    "message": "Download Google Chrome"
  },
  "downloadNow": {
    "message": "Download Now"
  },
  "downloadStateLogs": {
    "message": "Download state logs"
  },
  "dragAndDropBanner": {
    "message": "You can drag networks to reorder them. "
  },
  "dropped": {
    "message": "Dropped"
  },
  "duplicateContactTooltip": {
    "message": "This contact name collides with an existing account or contact"
  },
  "duplicateContactWarning": {
    "message": "You have duplicate contacts"
  },
  "durationSuffixDay": {
    "message": "D",
    "description": "Shortened form of 'day'"
  },
  "durationSuffixHour": {
    "message": "H",
    "description": "Shortened form of 'hour'"
  },
  "durationSuffixMillisecond": {
    "message": "MS",
    "description": "Shortened form of 'millisecond'"
  },
  "durationSuffixMinute": {
    "message": "M",
    "description": "Shortened form of 'minute'"
  },
  "durationSuffixMonth": {
    "message": "M",
    "description": "Shortened form of 'month'"
  },
  "durationSuffixSecond": {
    "message": "S",
    "description": "Shortened form of 'second'"
  },
  "durationSuffixWeek": {
    "message": "W",
    "description": "Shortened form of 'week'"
  },
  "durationSuffixYear": {
    "message": "Y",
    "description": "Shortened form of 'year'"
  },
  "earn": {
    "message": "Earn"
  },
  "edit": {
    "message": "Edit"
  },
  "editANickname": {
    "message": "Edit nickname"
  },
  "editAccountName": {
    "message": "Edit account name"
  },
  "editAccounts": {
    "message": "Edit accounts"
  },
  "editAddressNickname": {
    "message": "Edit address nickname"
  },
  "editCancellationGasFeeModalTitle": {
    "message": "Edit cancellation gas fee"
  },
  "editContact": {
    "message": "Edit contact"
  },
  "editGasFeeModalTitle": {
    "message": "Edit gas fee"
  },
  "editGasLimitOutOfBounds": {
    "message": "Gas limit must be at least $1"
  },
  "editGasLimitOutOfBoundsV2": {
    "message": "Gas limit must be greater than $1 and less than $2",
    "description": "$1 is the minimum limit for gas and $2 is the maximum limit"
  },
  "editGasLimitTooltip": {
    "message": "Gas limit is the maximum units of gas you are willing to use. Units of gas are a multiplier to “Max priority fee” and “Max fee”."
  },
  "editGasMaxBaseFeeGWEIImbalance": {
    "message": "Max base fee cannot be lower than priority fee"
  },
  "editGasMaxBaseFeeHigh": {
    "message": "Max base fee is higher than necessary"
  },
  "editGasMaxBaseFeeLow": {
    "message": "Max base fee is low for current network conditions"
  },
  "editGasMaxFeeHigh": {
    "message": "Max fee is higher than necessary"
  },
  "editGasMaxFeeLow": {
    "message": "Max fee too low for network conditions"
  },
  "editGasMaxFeePriorityImbalance": {
    "message": "Max fee cannot be lower than max priority fee"
  },
  "editGasMaxPriorityFeeBelowMinimum": {
    "message": "Max priority fee must be greater than 0 GWEI"
  },
  "editGasMaxPriorityFeeBelowMinimumV2": {
    "message": "Priority fee must be greater than 0."
  },
  "editGasMaxPriorityFeeHigh": {
    "message": "Max priority fee is higher than necessary. You may pay more than needed."
  },
  "editGasMaxPriorityFeeHighV2": {
    "message": "Priority fee is higher than necessary. You may pay more than needed"
  },
  "editGasMaxPriorityFeeLow": {
    "message": "Max priority fee is low for current network conditions"
  },
  "editGasMaxPriorityFeeLowV2": {
    "message": "Priority fee is low for current network conditions"
  },
  "editGasPriceTooLow": {
    "message": "Gas price must be greater than 0"
  },
  "editGasPriceTooltip": {
    "message": "This network requires a “Gas price” field when submitting a transaction. Gas price is the amount you will pay pay per unit of gas."
  },
  "editGasSubTextFeeLabel": {
    "message": "Max fee:"
  },
  "editGasTitle": {
    "message": "Edit priority"
  },
  "editGasTooLow": {
    "message": "Unknown processing time"
  },
  "editInPortfolio": {
    "message": "Edit in Portfolio"
  },
  "editNetworkLink": {
    "message": "edit the original network"
  },
  "editNetworksTitle": {
    "message": "Edit networks"
  },
  "editNonceField": {
    "message": "Edit nonce"
  },
  "editNonceMessage": {
    "message": "This is an advanced feature, use cautiously."
  },
  "editPermission": {
    "message": "Edit permission"
  },
  "editPermissions": {
    "message": "Edit permissions"
  },
  "editSpeedUpEditGasFeeModalTitle": {
    "message": "Edit speed up gas fee"
  },
  "editSpendingCap": {
    "message": "Edit spending cap"
  },
  "editSpendingCapAccountBalance": {
    "message": "Account balance: $1 $2"
  },
  "editSpendingCapDesc": {
    "message": "Enter the amount that you feel comfortable being spent on your behalf."
  },
  "editSpendingCapError": {
    "message": "The spending cap can’t exceed $1 decimal digits. Remove decimal digits to continue."
  },
  "editSpendingCapSpecialCharError": {
    "message": "Enter numbers only"
  },
  "enableAutoDetect": {
    "message": " Enable autodetect"
  },
  "enableFromSettings": {
    "message": " Enable it from Settings."
  },
  "enableIt": {
    "message": " Enable it"
  },
  "enableSmartContractAccount": {
    "message": "Enable smart contract account"
  },
  "enableSmartContractAccountDescription": {
    "message": "You can enable smart account features on supported networks."
  },
  "enableSnap": {
    "message": "Enable"
  },
  "enableToken": {
    "message": "enable $1",
    "description": "$1 is a token symbol, e.g. ETH"
  },
  "enabled": {
    "message": "Enabled"
  },
  "enabledNetworks": {
    "message": "Enabled networks"
  },
  "encryptionPublicKeyNotice": {
    "message": "$1 would like your public encryption key. By consenting, this site will be able to compose encrypted messages to you.",
    "description": "$1 is the web3 site name"
  },
  "encryptionPublicKeyRequest": {
    "message": "Request encryption public key"
  },
  "endpointReturnedDifferentChainId": {
    "message": "The RPC URL you have entered returned a different chain ID ($1).",
    "description": "$1 is the return value of eth_chainId from an RPC endpoint"
  },
  "enhancedTokenDetectionAlertMessage": {
    "message": "Enhanced token detection is currently available on $1. $2"
  },
  "ensDomainsSettingDescriptionIntroduction": {
    "message": "MetaMask lets you see ENS domains right in your browser's address bar. Here's how it works:"
  },
  "ensDomainsSettingDescriptionOutroduction": {
    "message": "Keep in mind that using this feature exposes your IP address to IPFS third-party services."
  },
  "ensDomainsSettingDescriptionPart1": {
    "message": "MetaMask checks with Ethereum's ENS contract to find the code connected to the ENS name."
  },
  "ensDomainsSettingDescriptionPart2": {
    "message": "If the code links to IPFS, you can see the content associated with it (usually a website)."
  },
  "ensDomainsSettingTitle": {
    "message": "Show ENS domains in address bar"
  },
  "ensUnknownError": {
    "message": "ENS lookup failed."
  },
  "enterANameToIdentifyTheUrl": {
    "message": "Enter a name to identify the URL"
  },
  "enterChainId": {
    "message": "Enter Chain ID"
  },
  "enterMaxSpendLimit": {
    "message": "Enter max spend limit"
  },
  "enterNetworkName": {
    "message": "Enter network name"
  },
  "enterOptionalPassword": {
    "message": "Enter optional password"
  },
  "enterPasswordContinue": {
    "message": "Enter password to continue"
  },
  "enterRpcUrl": {
    "message": "Enter RPC URL"
  },
  "enterSymbol": {
    "message": "Enter symbol"
  },
  "enterTokenNameOrAddress": {
    "message": "Enter token name or paste address"
  },
  "enterYourPassword": {
    "message": "Enter your password"
  },
  "errorCode": {
    "message": "Code: $1",
    "description": "Displayed error code for debugging purposes. $1 is the error code"
  },
  "errorGettingSafeChainList": {
    "message": "Error while getting safe chain list, please continue with caution."
  },
  "errorMessage": {
    "message": "Message: $1",
    "description": "Displayed error message for debugging purposes. $1 is the error message"
  },
  "errorName": {
    "message": "Code: $1",
    "description": "Displayed error name for debugging purposes. $1 is the error name"
  },
  "errorPageContactSupport": {
    "message": "Contact support",
    "description": "Button for contact MM support"
  },
  "errorPageDescribeUsWhatHappened": {
    "message": "Describe what happened",
    "description": "Button for submitting report to sentry"
  },
  "errorPageInfo": {
    "message": "Your information can’t be shown. Don’t worry, your wallet and funds are safe.",
    "description": "Information banner shown in the error page"
  },
  "errorPageMessageTitle": {
    "message": "Error message",
    "description": "Title for description, which is displayed for debugging purposes"
  },
  "errorPageSentryFormTitle": {
    "message": "Describe what happened",
    "description": "In sentry feedback form, The title at the top of the feedback form."
  },
  "errorPageSentryMessagePlaceholder": {
    "message": "Sharing details like how we can reproduce the bug will help us fix the problem.",
    "description": "In sentry feedback form, The placeholder for the feedback description input field."
  },
  "errorPageSentrySuccessMessageText": {
    "message": "Thanks! We will take a look soon.",
    "description": "In sentry feedback form, The message displayed after a successful feedback submission."
  },
  "errorPageTitle": {
    "message": "MetaMask encountered an error",
    "description": "Title of generic error page"
  },
  "errorPageTryAgain": {
    "message": "Try again",
    "description": "Button for try again"
  },
  "errorStack": {
    "message": "Stack:",
    "description": "Title for error stack, which is displayed for debugging purposes"
  },
  "errorWhileConnectingToRPC": {
    "message": "Error while connecting to the custom network."
  },
  "errorWithSnap": {
    "message": "Error with $1",
    "description": "$1 represents the name of the snap"
  },
  "estimatedFee": {
    "message": "Estimated fee"
  },
  "estimatedFeeTooltip": {
    "message": "Amount paid to process the transaction on network."
  },
  "ethGasPriceFetchWarning": {
    "message": "Backup gas price is provided as the main gas estimation service is unavailable right now."
  },
  "ethereumProviderAccess": {
    "message": "Grant Ethereum provider access to $1",
    "description": "The parameter is the name of the requesting origin"
  },
  "ethereumPublicAddress": {
    "message": "Ethereum public address"
  },
  "etherscan": {
    "message": "Etherscan"
  },
  "etherscanView": {
    "message": "View account on Etherscan"
  },
  "etherscanViewOn": {
    "message": "View on Etherscan"
  },
  "existingChainId": {
    "message": "The information you have entered is associated with an existing chain ID."
  },
  "expandView": {
    "message": "Expand view"
  },
  "experimental": {
    "message": "Experimental"
  },
  "exploreweb3": {
    "message": "Explore web3"
  },
  "exportYourData": {
    "message": "Export your data"
  },
  "exportYourDataButton": {
    "message": "Download"
  },
  "exportYourDataDescription": {
    "message": "You can export data like your contacts and preferences."
  },
  "extendWalletWithSnaps": {
    "message": "Explore community-built Snaps to customize your web3 experience",
    "description": "Banner description displayed on Snaps list page in Settings when less than 6 Snaps is installed."
  },
  "externalAccount": {
    "message": "External Account"
  },
  "externalExtension": {
    "message": "External extension"
  },
  "externalNameSourcesSetting": {
    "message": "Proposed nicknames"
  },
  "externalNameSourcesSettingDescription": {
    "message": "We’ll fetch proposed nicknames for addresses you interact with from third-party sources like Etherscan, Infura, and Lens Protocol. These sources will be able to see those addresses and your IP address. Your account address won’t be exposed to third parties."
  },
  "failed": {
    "message": "Failed"
  },
  "failedToFetchChainId": {
    "message": "Could not fetch chain ID. Is your RPC URL correct?"
  },
  "failover": {
    "message": "Failover"
  },
  "failoverRpcUrl": {
    "message": "Failover RPC URL"
  },
  "failureMessage": {
    "message": "Something went wrong, and we were unable to complete the action"
  },
  "fast": {
    "message": "Fast"
  },
  "feeDetails": {
    "message": "Fee details"
  },
  "fileImportFail": {
    "message": "File import not working? Click here!",
    "description": "Helps user import their account from a JSON file"
  },
  "flaskWelcomeUninstall": {
    "message": "you should uninstall this extension",
    "description": "This request is shown on the Flask Welcome screen. It is intended for non-developers, and will be bolded."
  },
  "flaskWelcomeWarning1": {
    "message": "Flask is for developers to experiment with new unstable APIs. Unless you are a developer or beta tester, $1.",
    "description": "This is a warning shown on the Flask Welcome screen, intended to encourage non-developers not to proceed any further. $1 is the bolded message 'flaskWelcomeUninstall'"
  },
  "flaskWelcomeWarning2": {
    "message": "We do not guarantee the safety or stability of this extension. The new APIs offered by Flask are not hardened against phishing attacks, meaning that any site or snap that requires Flask might be a malicious attempt to steal your assets.",
    "description": "This explains the risks of using MetaMask Flask"
  },
  "flaskWelcomeWarning3": {
    "message": "All Flask APIs are experimental. They may be changed or removed without notice, or they might stay on Flask indefinitely without ever being migrated to stable MetaMask. Use them at your own risk.",
    "description": "This message warns developers about unstable Flask APIs"
  },
  "flaskWelcomeWarning4": {
    "message": "Make sure to disable your regular MetaMask extension when using Flask.",
    "description": "This message calls to pay attention about multiple versions of MetaMask running on the same site (Flask + Prod)"
  },
  "flaskWelcomeWarningAcceptButton": {
    "message": "I accept the risks",
    "description": "this text is shown on a button, which the user presses to confirm they understand the risks of using Flask"
  },
  "floatAmountToken": {
    "message": "Token amount must be an integer"
  },
  "followUsOnTwitter": {
    "message": "Follow us on Twitter"
  },
  "forbiddenIpfsGateway": {
    "message": "Forbidden IPFS Gateway: Please specify a CID gateway"
  },
  "forgetDevice": {
    "message": "Forget this device"
  },
  "forgotPassword": {
    "message": "Forgot password?"
  },
  "forgotPasswordModalButton": {
    "message": "Reset wallet"
  },
  "forgotPasswordModalDescription1": {
    "message": "MetaMask can’t recover your password for you."
  },
  "forgotPasswordModalDescription2": {
    "message": "You can reset your wallet by entering the Secret Recovery Phrase you used when you set up your wallet."
  },
  "forgotPasswordModalTitle": {
    "message": "Forgot your password?"
  },
  "form": {
    "message": "form"
  },
  "from": {
    "message": "From"
  },
  "fromAddress": {
    "message": "From: $1",
    "description": "$1 is the address to include in the From label. It is typically shortened first using shortenAddress"
  },
  "fromTokenLists": {
    "message": "From token lists: $1"
  },
  "function": {
    "message": "Function: $1"
  },
  "fundingMethod": {
    "message": "Funding method"
  },
  "gas": {
    "message": "Gas"
  },
  "gasDisplayAcknowledgeDappButtonText": {
    "message": "Edit suggested gas fee"
  },
  "gasDisplayDappWarning": {
    "message": "This gas fee has been suggested by $1. Overriding this may cause a problem with your transaction. Please reach out to $1 if you have questions.",
    "description": "$1 represents the Dapp's origin"
  },
  "gasFee": {
    "message": "Gas fee"
  },
  "gasLimit": {
    "message": "Gas limit"
  },
  "gasLimitRecommended": {
    "message": "Recommended gas limit is $1. If the gas limit is less than that, it may fail."
  },
  "gasLimitTooLow": {
    "message": "Gas limit must be at least 21000"
  },
  "gasLimitV2": {
    "message": "Gas limit"
  },
  "gasOption": {
    "message": "Gas option"
  },
  "gasPriceExcessive": {
    "message": "Your gas fee is set unnecessarily high. Consider lowering the amount."
  },
  "gasPriceFetchFailed": {
    "message": "Gas price estimation failed due to network error."
  },
  "gasTimingHoursShort": {
    "message": "$1 hrs",
    "description": "$1 represents a number of hours"
  },
  "gasTimingLow": {
    "message": "Slow"
  },
  "gasTimingMinutesShort": {
    "message": "$1 min",
    "description": "$1 represents a number of minutes"
  },
  "gasTimingSecondsShort": {
    "message": "$1 sec",
    "description": "$1 represents a number of seconds"
  },
  "gasUsed": {
    "message": "Gas used"
  },
  "general": {
    "message": "General"
  },
  "generalCameraError": {
    "message": "We couldn't access your camera. Please give it another try."
  },
  "generalCameraErrorTitle": {
    "message": "Something went wrong...."
  },
  "generalDescription": {
    "message": "Sync settings across devices, select network preferences, and track token data"
  },
  "genericExplorerView": {
    "message": "View account on $1"
  },
  "getTheNewestFeatures": {
    "message": "Get the newest features"
  },
  "goToSite": {
    "message": "Go to site"
  },
  "goerli": {
    "message": "Goerli test network"
  },
  "gotIt": {
    "message": "Got it"
  },
  "grantExactAccess": {
    "message": "Grant exact access"
  },
  "gwei": {
    "message": "GWEI"
  },
  "hardware": {
    "message": "Hardware"
  },
  "hardwareWalletConnected": {
    "message": "Hardware wallet connected"
  },
  "hardwareWalletLegacyDescription": {
    "message": "(legacy)",
    "description": "Text representing the MEW path"
  },
  "hardwareWalletSubmissionWarningStep1": {
    "message": "Be sure your $1 is plugged in and to select the Ethereum app."
  },
  "hardwareWalletSubmissionWarningStep2": {
    "message": "Enable \"smart contract data\" or \"blind signing\" on your $1 device."
  },
  "hardwareWalletSubmissionWarningTitle": {
    "message": "Prior to clicking Submit:"
  },
  "hardwareWalletSupportLinkConversion": {
    "message": "click here"
  },
  "hardwareWallets": {
    "message": "Connect a hardware wallet"
  },
  "hardwareWalletsInfo": {
    "message": "Hardware wallet integrations use API calls to external servers, which can see your IP address and the smart contract addresses you interact with."
  },
  "hardwareWalletsMsg": {
    "message": "Select a hardware wallet you would like to use with MetaMask."
  },
  "here": {
    "message": "here",
    "description": "as in -click here- for more information (goes with troubleTokenBalances)"
  },
  "hexData": {
    "message": "Hex data"
  },
  "hiddenAccounts": {
    "message": "Hidden accounts"
  },
  "hide": {
    "message": "Hide"
  },
  "hideAccount": {
    "message": "Hide account"
  },
  "hideAdvancedDetails": {
    "message": "Hide advanced details"
  },
  "hideSentitiveInfo": {
    "message": "Hide sensitive information"
  },
  "hideTokenPrompt": {
    "message": "Hide token?"
  },
  "hideTokenSymbol": {
    "message": "Hide $1",
    "description": "$1 is the symbol for a token (e.g. 'DAI')"
  },
  "hideZeroBalanceTokens": {
    "message": "Hide tokens without balance"
  },
  "high": {
    "message": "Aggressive"
  },
  "highGasSettingToolTipMessage": {
    "message": "High probability, even in volatile markets. Use $1 to cover surges in network traffic due to things like popular NFT drops.",
    "description": "$1 is key 'high' (text: 'Aggressive') separated here so that it can be passed in with bold font-weight"
  },
  "highLowercase": {
    "message": "high"
  },
  "highestCurrentBid": {
    "message": "Highest current bid"
  },
  "highestFloorPrice": {
    "message": "Highest floor price"
  },
  "history": {
    "message": "History"
  },
  "holdToRevealContent1": {
    "message": "Your Secret Recovery Phrase provides $1",
    "description": "$1 is a bolded text with the message from 'holdToRevealContent2'"
  },
  "holdToRevealContent2": {
    "message": "full access to your wallet and funds.",
    "description": "Is the bolded text in 'holdToRevealContent1'"
  },
  "holdToRevealContent3": {
    "message": "Do not share this with anyone. $1 $2",
    "description": "$1 is a message from 'holdToRevealContent4' and $2 is a text link with the message from 'holdToRevealContent5'"
  },
  "holdToRevealContent4": {
    "message": "MetaMask Support will not request this,",
    "description": "Part of 'holdToRevealContent3'"
  },
  "holdToRevealContent5": {
    "message": "but phishers might.",
    "description": "The text link in 'holdToRevealContent3'"
  },
  "holdToRevealContentPrivateKey1": {
    "message": "Your Private Key provides $1",
    "description": "$1 is a bolded text with the message from 'holdToRevealContentPrivateKey2'"
  },
  "holdToRevealContentPrivateKey2": {
    "message": "full access to your wallet and funds.",
    "description": "Is the bolded text in 'holdToRevealContentPrivateKey2'"
  },
  "holdToRevealLockedLabel": {
    "message": "hold to reveal circle locked"
  },
  "holdToRevealPrivateKey": {
    "message": "Hold to reveal Private Key"
  },
  "holdToRevealPrivateKeyTitle": {
    "message": "Keep your private key safe"
  },
  "holdToRevealSRP": {
    "message": "Hold to reveal SRP"
  },
  "holdToRevealSRPTitle": {
    "message": "Keep your SRP safe"
  },
  "holdToRevealUnlockedLabel": {
    "message": "hold to reveal circle unlocked"
  },
  "honeypotDescription": {
    "message": "This token might pose a honeypot risk. It is advised to conduct due diligence before interacting to prevent any potential financial loss."
  },
  "honeypotTitle": {
    "message": "Honey Pot"
  },
  "howNetworkFeesWorkExplanation": {
    "message": "Estimated fee required to process the transaction. The max fee is $1."
  },
  "howQuotesWork": {
    "message": "How quotes work"
  },
  "howQuotesWorkExplanation": {
    "message": "This quote has the best return of the quotes we searched. This is based on the swap rate, which includes bridging fees and a $1% MetaMask fee, minus gas fees. Gas fees depend on how busy the network is and how complex the transaction is."
  },
  "id": {
    "message": "ID"
  },
  "ignoreAll": {
    "message": "Ignore all"
  },
  "ignoreTokenWarning": {
    "message": "If you hide tokens, they will not be shown in your wallet. However, you can still add them by searching for them."
  },
  "imToken": {
    "message": "imToken"
  },
  "import": {
    "message": "Import",
    "description": "Button to import an account from a selected file"
  },
  "importAWallet": {
    "message": "Import a wallet"
  },
  "importAccountError": {
    "message": "Error importing account."
  },
  "importAccountErrorIsSRP": {
    "message": "You have entered a Secret Recovery Phrase (or mnemonic). To import an account here, you have to enter a private key, which is a hexadecimal string of length 64."
  },
  "importAccountErrorNotAValidPrivateKey": {
    "message": "This is not a valid private key. You have entered a hexadecimal string, but it must be 64 characters long."
  },
  "importAccountErrorNotHexadecimal": {
    "message": "This is not a valid private key. You must enter a hexadecimal string of length 64."
  },
  "importAccountJsonLoading1": {
    "message": "Expect this JSON import to take a few minutes and freeze MetaMask."
  },
  "importAccountJsonLoading2": {
    "message": "We apologize, and we will make it faster in the future."
  },
  "importAccountMsg": {
    "message": "Imported accounts won’t be associated with your MetaMask Secret Recovery Phrase. Learn more about imported accounts"
  },
  "importNFT": {
    "message": "Import NFT"
  },
  "importNFTAddressToolTip": {
    "message": "On OpenSea, for example, on the NFT's page under Details, there is a blue hyperlinked value labeled 'Contract Address'. If you click on this, it will take you to the contract's address on Etherscan; at the top-left of that page, there should be an icon labeled 'Contract', and to the right, a long string of letters and numbers. This is the address of the contract that created your NFT. Click on the 'copy' icon to the right of the address, and you'll have it on your clipboard."
  },
  "importNFTPage": {
    "message": "Import NFT page"
  },
  "importNFTTokenIdToolTip": {
    "message": "An NFT's ID is a unique identifier since no two NFTs are alike. Again, on OpenSea this number is under 'Details'. Make a note of it, or copy it onto your clipboard."
  },
  "importNWordSRP": {
    "message": "I have a $1 word recovery phrase",
    "description": "$1 is the number of words in the recovery phrase"
  },
  "importPrivateKey": {
    "message": "Private Key"
  },
  "importSRPDescription": {
    "message": "Import an existing wallet with your 12 or 24-word secret recovery phrase."
  },
  "importSRPNumberOfWordsError": {
    "message": "Secret Recovery Phrases contain 12, or 24 words"
  },
  "importSRPWordError": {
    "message": "Word $1 is incorrect or misspelled.",
    "description": "$1 is the word that is incorrect or misspelled"
  },
  "importSRPWordErrorAlternative": {
    "message": "Word $1 and $2 is incorrect or misspelled.",
    "description": "$1 and $2 are multiple words that are mispelled."
  },
  "importSecretRecoveryPhrase": {
    "message": "Import Secret Recovery Phrase"
  },
  "importSecretRecoveryPhraseUnknownError": {
    "message": "An unknown error occurred."
  },
  "importSelectedTokens": {
    "message": "Import selected tokens?"
  },
  "importSelectedTokensDescription": {
    "message": "Only the tokens you've selected will appear in your wallet. You can always import hidden tokens later by searching for them."
  },
  "importTokenQuestion": {
    "message": "Import token?"
  },
  "importTokenWarning": {
    "message": "Anyone can create a token with any name, including fake versions of existing tokens. Add and trade at your own risk!"
  },
  "importTokensCamelCase": {
    "message": "Import tokens"
  },
  "importTokensError": {
    "message": "We could not import the tokens. Please try again later."
  },
  "importWallet": {
    "message": "Import wallet"
  },
  "importWalletOrAccountHeader": {
    "message": "Import a wallet or account"
  },
  "importWalletSuccess": {
    "message": "Secret Recovery Phrase $1 imported",
    "description": "$1 is the index of the secret recovery phrase"
  },
  "importWithCount": {
    "message": "Import $1",
    "description": "$1 will the number of detected tokens that are selected for importing, if all of them are selected then $1 will be all"
  },
  "imported": {
    "message": "Imported",
    "description": "status showing that an account has been fully loaded into the keyring"
  },
  "inYourSettings": {
    "message": "in your Settings"
  },
  "included": {
    "message": "included"
  },
  "includesXTransactions": {
    "message": "Includes $1 transactions"
  },
  "infuraBlockedNotification": {
    "message": "MetaMask is unable to connect to the blockchain host. Review possible reasons $1.",
    "description": "$1 is a clickable link with with text defined by the 'here' key"
  },
  "initialTransactionConfirmed": {
    "message": "Your initial transaction was confirmed by the network. Click OK to go back."
  },
  "insightsFromSnap": {
    "message": "Insights from $1",
    "description": "$1 represents the name of the snap"
  },
  "install": {
    "message": "Install"
  },
  "installOrigin": {
    "message": "Install origin"
  },
  "installRequest": {
    "message": "Add to MetaMask"
  },
  "installedOn": {
    "message": "Installed on $1",
    "description": "$1 is the date when the snap has been installed"
  },
  "insufficientBalance": {
    "message": "Insufficient balance."
  },
  "insufficientFunds": {
    "message": "Insufficient funds."
  },
  "insufficientFundsForGas": {
    "message": "Insufficient funds for gas"
  },
  "insufficientLockedLiquidityDescription": {
    "message": "The lack of adequately locked or burned liquidity leaves the token vulnerable to sudden liquidity withdrawals, potentially causing market instability."
  },
  "insufficientLockedLiquidityTitle": {
    "message": "Insufficient Locked Liquidity"
  },
  "insufficientTokens": {
    "message": "Insufficient tokens."
  },
  "interactWithSmartContract": {
    "message": "Smart contract"
  },
  "interactingWith": {
    "message": "Interacting with"
  },
  "interactingWithTransactionDescription": {
    "message": "This is the contract you're interacting with. Protect yourself from scammers by verifying the details."
  },
  "interaction": {
    "message": "Interaction"
  },
  "invalidAddress": {
    "message": "Invalid address"
  },
  "invalidAddressRecipient": {
    "message": "Recipient address is invalid"
  },
  "invalidAssetType": {
    "message": "This asset is an NFT and needs to be re-added on the Import NFTs page found under the NFTs tab"
  },
  "invalidChainIdTooBig": {
    "message": "Invalid chain ID. The chain ID is too big."
  },
  "invalidCustomNetworkAlertContent1": {
    "message": "The chain ID for custom network '$1' has to be re-entered.",
    "description": "$1 is the name/identifier of the network."
  },
  "invalidCustomNetworkAlertContent2": {
    "message": "To protect you from malicious or faulty network providers, chain IDs are now required for all custom networks."
  },
  "invalidCustomNetworkAlertContent3": {
    "message": "Go to Settings > Network and enter the chain ID. You can find the chain IDs of most popular networks on $1.",
    "description": "$1 is a link to https://chainid.network"
  },
  "invalidCustomNetworkAlertTitle": {
    "message": "Invalid custom network"
  },
  "invalidHexData": {
    "message": "Invalid hex data"
  },
  "invalidHexNumber": {
    "message": "Invalid hexadecimal number."
  },
  "invalidHexNumberLeadingZeros": {
    "message": "Invalid hexadecimal number. Remove any leading zeros."
  },
  "invalidIpfsGateway": {
    "message": "Invalid IPFS Gateway: The value must be a valid URL"
  },
  "invalidNumber": {
    "message": "Invalid number. Enter a decimal or '0x'-prefixed hexadecimal number."
  },
  "invalidNumberLeadingZeros": {
    "message": "Invalid number. Remove any leading zeros."
  },
  "invalidRPC": {
    "message": "Invalid RPC URL"
  },
  "invalidSeedPhrase": {
    "message": "Invalid Secret Recovery Phrase"
  },
  "invalidSeedPhraseCaseSensitive": {
    "message": "Invalid input! Secret Recovery Phrase is case sensitive."
  },
  "invalidSeedPhraseNotFound": {
    "message": "Secret Recovery Phrase not found."
  },
  "ipfsGateway": {
    "message": "IPFS gateway"
  },
  "ipfsGatewayDescription": {
    "message": "MetaMask uses third-party services to show images of your NFTs stored on IPFS, display information related to ENS addresses entered in your browser's address bar, and fetch icons for different tokens. Your IP address may be exposed to these services when you’re using them."
  },
  "ipfsToggleModalDescriptionOne": {
    "message": "We use third-party services to show images of your NFTs stored on IPFS, display information related to ENS addresses entered in your browser's address bar, and fetch icons for different tokens. Your IP address may be exposed to these services when you’re using them."
  },
  "ipfsToggleModalDescriptionTwo": {
    "message": "Selecting Confirm turns on IPFS resolution. You can turn it off in $1 at any time.",
    "description": "$1 is the method to turn off ipfs"
  },
  "ipfsToggleModalSettings": {
    "message": "Settings > Security and privacy"
  },
  "isSigningOrSubmitting": {
    "message": "A previous transaction is still being signed or submitted"
  },
  "jazzAndBlockies": {
    "message": "Jazzicons and Blockies are two different styles of unique icons that help you identify an account at a glance."
  },
  "jazzicons": {
    "message": "Jazzicons"
  },
  "jsonFile": {
    "message": "JSON File",
    "description": "format for importing an account"
  },
  "keyringAccountName": {
    "message": "Account name"
  },
  "keyringAccountPublicAddress": {
    "message": "Public Address"
  },
  "keyringSnapRemovalResult1": {
    "message": "$1 $2removed",
    "description": "Displays the result after removal of a keyring snap. $1 is the snap name, $2 is whether it is successful or not"
  },
  "keyringSnapRemovalResultNotSuccessful": {
    "message": "not ",
    "description": "Displays the `not` word in $2."
  },
  "keyringSnapRemoveConfirmation": {
    "message": "Type $1 to confirm you want to remove this snap:",
    "description": "Asks user to input the name nap prior to deleting the snap. $1 is the snap name"
  },
  "keystone": {
    "message": "Keystone"
  },
  "knownAddressRecipient": {
    "message": "Known contract address."
  },
  "knownTokenWarning": {
    "message": "This action will edit tokens that are already listed in your wallet, which can be used to phish you. Only approve if you are certain that you mean to change what these tokens represent. Learn more about $1"
  },
  "l1Fee": {
    "message": "L1 fee"
  },
  "l1FeeTooltip": {
    "message": "L1 gas fee"
  },
  "l2Fee": {
    "message": "L2 fee"
  },
  "l2FeeTooltip": {
    "message": "L2 gas fee"
  },
  "lastConnected": {
    "message": "Last connected"
  },
  "lastSold": {
    "message": "Last sold"
  },
  "lavaDomeCopyWarning": {
    "message": "For your safety, selecting this text is not available right now."
  },
  "layer1Fees": {
    "message": "Layer 1 fees"
  },
  "layer2Fees": {
    "message": "Layer 2 fees"
  },
  "learnHow": {
    "message": "Learn how"
  },
  "learnMore": {
    "message": "learn more"
  },
  "learnMoreAboutGas": {
    "message": "Want to $1 about gas?",
    "description": "$1 will be replaced by the learnMore translation key"
  },
  "learnMoreAboutPrivacy": {
    "message": "Learn more about privacy best practices."
  },
  "learnMoreAboutSolanaAccounts": {
    "message": "Learn more about Solana accounts"
  },
  "learnMoreKeystone": {
    "message": "Learn More"
  },
  "learnMoreUpperCase": {
    "message": "Learn more"
  },
  "learnMoreUpperCaseWithDot": {
    "message": "Learn more."
  },
  "learnScamRisk": {
    "message": "scams and security risks."
  },
  "leaveMetaMask": {
    "message": "Leave MetaMask?"
  },
  "leaveMetaMaskDesc": {
    "message": "You're about to visit a site outside of MetaMask. Double-check the URL before continuing."
  },
  "ledgerAccountRestriction": {
    "message": "You need to make use your last account before you can add a new one."
  },
  "ledgerConnectionInstructionCloseOtherApps": {
    "message": "Close any other software connected to your device and then click here to refresh."
  },
  "ledgerConnectionInstructionHeader": {
    "message": "Prior to clicking confirm:"
  },
  "ledgerConnectionInstructionStepFour": {
    "message": "Enable \"smart contract data\" or \"blind signing\" on your Ledger device."
  },
  "ledgerConnectionInstructionStepThree": {
    "message": "Be sure your Ledger is plugged in and to select the Ethereum app."
  },
  "ledgerDeviceOpenFailureMessage": {
    "message": "The Ledger device failed to open. Your Ledger might be connected to other software. Please close Ledger Live or other applications connected to your Ledger device, and try to connect again."
  },
  "ledgerErrorConnectionIssue": {
    "message": "Reconnect your ledger, open the ETH app and try again."
  },
  "ledgerErrorDevicedLocked": {
    "message": "Your Ledger is locked. Unlock it then try again."
  },
  "ledgerErrorEthAppNotOpen": {
    "message": "To solve the issue, open the ETH application on your device and retry."
  },
  "ledgerErrorTransactionDataNotPadded": {
    "message": "Ethereum transaction's input data isn't sufficiently padded."
  },
  "ledgerLiveApp": {
    "message": "Ledger Live App"
  },
  "ledgerLocked": {
    "message": "Cannot connect to Ledger device. Please make sure your device is unlocked and Ethereum app is opened."
  },
  "ledgerMultipleDevicesUnsupportedInfoDescription": {
    "message": "To connect a new device, disconnect the previous one."
  },
  "ledgerMultipleDevicesUnsupportedInfoTitle": {
    "message": "You can only connect one Ledger at a time"
  },
  "ledgerTimeout": {
    "message": "Ledger Live is taking too long to respond or connection timeout. Make sure Ledger Live app is opened and your device is unlocked."
  },
  "ledgerWebHIDNotConnectedErrorMessage": {
    "message": "The ledger device was not connected. If you wish to connect your Ledger, please click 'Continue' again and approve HID connection",
    "description": "An error message shown to the user during the hardware connect flow."
  },
  "levelArrow": {
    "message": "level arrow"
  },
  "lightTheme": {
    "message": "Light"
  },
  "likeToImportToken": {
    "message": "Would you like to import this token?"
  },
  "likeToImportTokens": {
    "message": "Would you like to import these tokens?"
  },
  "lineaGoerli": {
    "message": "Linea Goerli test network"
  },
  "lineaMainnet": {
    "message": "Linea Mainnet"
  },
  "lineaSepolia": {
    "message": "Linea Sepolia test network"
  },
  "link": {
    "message": "Link"
  },
  "linkCentralizedExchanges": {
    "message": "Link your Coinbase or Binance accounts to transfer crypto to MetaMask for free."
  },
  "links": {
    "message": "Links"
  },
  "loadMore": {
    "message": "Load more"
  },
  "loading": {
    "message": "Loading..."
  },
  "loadingScreenSnapMessage": {
    "message": "Please complete the transaction on the Snap."
  },
  "loadingTokenList": {
    "message": "Loading token list"
  },
  "localhost": {
    "message": "Localhost 8545"
  },
  "lock": {
    "message": "Lock"
  },
  "lockMetaMask": {
    "message": "Lock MetaMask"
  },
  "lockTimeInvalid": {
    "message": "Lock time must be a number between 0 and 10080"
  },
  "logo": {
    "message": "$1 logo",
    "description": "$1 is the name of the ticker"
  },
  "low": {
    "message": "Low"
  },
  "lowEstimatedReturnTooltipMessage": {
    "message": "You’ll pay more than $1% of your starting amount in fees. Check your receiving amount and network fees."
  },
  "lowEstimatedReturnTooltipTitle": {
    "message": "High cost"
  },
  "lowGasSettingToolTipMessage": {
    "message": "Use $1 to wait for a cheaper price. Time estimates are much less accurate as prices are somewhat unpredictable.",
    "description": "$1 is key 'low' separated here so that it can be passed in with bold font-weight"
  },
  "lowLowercase": {
    "message": "low"
  },
  "mainnet": {
    "message": "Ethereum Mainnet"
  },
  "mainnetToken": {
    "message": "This address matches a known Ethereum Mainnet token address. Recheck the contract address and network for the token you are trying to add."
  },
  "makeAnotherSwap": {
    "message": "Create a new swap"
  },
  "makeSureNoOneWatching": {
    "message": "Make sure nobody is looking",
    "description": "Warning to users to be care while creating and saving their new Secret Recovery Phrase"
  },
  "manageDefaultSettings": {
    "message": "Manage default settings"
  },
  "manageInstitutionalWallets": {
    "message": "Manage Institutional Wallets"
  },
  "manageInstitutionalWalletsDescription": {
    "message": "Turn this on to enable institutional wallets."
  },
  "manageNetworksMenuHeading": {
    "message": "Manage networks"
  },
  "managePermissions": {
    "message": "Manage permissions"
  },
  "marketCap": {
    "message": "Market cap"
  },
  "marketDetails": {
    "message": "Market details"
  },
  "max": {
    "message": "Max"
  },
  "maxBaseFee": {
    "message": "Max base fee"
  },
  "maxFee": {
    "message": "Max fee"
  },
  "maxFeeTooltip": {
    "message": "A maximum fee provided to pay for the transaction."
  },
  "maxPriorityFee": {
    "message": "Max priority fee"
  },
  "medium": {
    "message": "Market"
  },
  "mediumGasSettingToolTipMessage": {
    "message": "Use $1 for fast processing at current market price.",
    "description": "$1 is key 'medium' (text: 'Market') separated here so that it can be passed in with bold font-weight"
  },
  "memo": {
    "message": "memo"
  },
  "message": {
    "message": "Message"
  },
  "metaMaskConnectStatusParagraphOne": {
    "message": "You now have more control over your account connections in MetaMask."
  },
  "metaMaskConnectStatusParagraphThree": {
    "message": "Click it to manage your connected accounts."
  },
  "metaMaskConnectStatusParagraphTwo": {
    "message": "The connection status button shows if the website you’re visiting is connected to your currently selected account."
  },
  "metaMetricsIdNotAvailableError": {
    "message": "Since you've never opted into MetaMetrics, there's no data to delete here."
  },
  "metadataModalSourceTooltip": {
    "message": "$1 is hosted on npm and $2 is this Snap’s unique identifier.",
    "description": "$1 is the snap name and $2 is the snap NPM id."
  },
  "metamaskNotificationsAreOff": {
    "message": "Wallet notifications are currently not active."
  },
  "metamaskSwapsOfflineDescription": {
    "message": "MetaMask Swaps is undergoing maintenance. Please check back later."
  },
  "metamaskVersion": {
    "message": "MetaMask Version"
  },
  "methodData": {
    "message": "Method"
  },
  "methodDataTransactionDesc": {
    "message": "Function executed based on decoded input data."
  },
  "methodNotSupported": {
    "message": "Not supported with this account."
  },
  "metrics": {
    "message": "Metrics"
  },
  "millionAbbreviation": {
    "message": "M",
    "description": "Shortened form of 'million'"
  },
  "mismatchedChainLinkText": {
    "message": "verify the network details",
    "description": "Serves as link text for the 'mismatchedChain' key. This text will be embedded inside the translation for that key."
  },
  "mismatchedChainRecommendation": {
    "message": "We recommend that you $1 before proceeding.",
    "description": "$1 is a clickable link with text defined by the 'mismatchedChainLinkText' key. The link will open to instructions for users to validate custom network details."
  },
  "mismatchedNetworkName": {
    "message": "According to our record the network name may not correctly match this chain ID."
  },
  "mismatchedNetworkSymbol": {
    "message": "The submitted currency symbol does not match what we expect for this chain ID."
  },
  "mismatchedRpcChainId": {
    "message": "Chain ID returned by the custom network does not match the submitted chain ID."
  },
  "mismatchedRpcUrl": {
    "message": "According to our records the submitted RPC URL value does not match a known provider for this chain ID."
  },
  "missingSetting": {
    "message": "Can't find a setting?"
  },
  "missingSettingRequest": {
    "message": "Request here"
  },
  "more": {
    "message": "more"
  },
  "moreAccounts": {
    "message": "+ $1 more accounts",
    "description": "$1 is the number of accounts"
  },
  "moreNetworks": {
    "message": "+ $1 more networks",
    "description": "$1 is the number of networks"
  },
  "moreQuotes": {
    "message": "More quotes"
  },
  "multichainAddEthereumChainConfirmationDescription": {
    "message": "You're adding this network to MetaMask and giving this site permission to use it."
  },
  "multichainQuoteCardBridgingLabel": {
    "message": "Bridging"
  },
  "multichainQuoteCardQuoteLabel": {
    "message": "Quote"
  },
  "multichainQuoteCardTimeLabel": {
    "message": "Time"
  },
  "multipleSnapConnectionWarning": {
    "message": "$1 wants to use $2 Snaps",
    "description": "$1 is the dapp and $2 is the number of snaps it wants to connect to."
  },
  "mustSelectOne": {
    "message": "Must select at least 1 token."
  },
  "name": {
    "message": "Name"
  },
  "nameAddressLabel": {
    "message": "Address",
    "description": "Label above address field in name component modal."
  },
  "nameAlreadyInUse": {
    "message": "Name is already in use"
  },
  "nameFooterTrustWarning": {
    "message": "Only save addresses you trust.",
    "description": "Footer warning text shown in name modal for malicious and warning addresses."
  },
  "nameInstructionsMalicious": {
    "message": "This has been identified as malicious. We recommend not interacting with this address.",
    "description": "Instruction text in name component modal when address is malicious."
  },
  "nameInstructionsNew": {
    "message": "If you know this address, give it a nickname to recognize it in the future.",
    "description": "Instruction text in name component modal when value is not recognised."
  },
  "nameInstructionsRecognized": {
    "message": "This address has a default nickname, but you can edit it or explore other suggestions.",
    "description": "Instruction text in name component modal when value is recognized but not saved."
  },
  "nameInstructionsSaved": {
    "message": "You've added a nickname for this address before. You can edit or view other suggested nicknames.",
    "description": "Instruction text in name component modal when value is saved."
  },
  "nameInstructionsWarning": {
    "message": "This has been identified as suspicious. If you trust this author, set a personal display name to identify it going forward.",
    "description": "Instruction text in name component modal when address has warning signals."
  },
  "nameLabel": {
    "message": "Nickname",
    "description": "Label above name input field in name component modal."
  },
  "nameModalMaybeProposedName": {
    "message": "Maybe: $1",
    "description": "$1 is the proposed name"
  },
  "nameModalTitleMalicious": {
    "message": "Malicious address",
    "description": "Title of the modal created by the name component when address is identified as malicious."
  },
  "nameModalTitleNew": {
    "message": "Unknown address",
    "description": "Title of the modal created by the name component when value is not recognised."
  },
  "nameModalTitleRecognized": {
    "message": "Recognized address",
    "description": "Title of the modal created by the name component when value is recognized but not saved."
  },
  "nameModalTitleSaved": {
    "message": "Saved address",
    "description": "Title of the modal created by the name component when value is saved."
  },
  "nameModalTitleVerified": {
    "message": "Verified address",
    "description": "Title of the modal created by the name component when address is verified."
  },
  "nameModalTitleWarning": {
    "message": "Suspicious address",
    "description": "Title of the modal created by the name component when address has warning trust signals."
  },
  "nameProviderProposedBy": {
    "message": "Proposed by $1",
    "description": "$1 is the name of the provider"
  },
  "nameProvider_ens": {
    "message": "Ethereum Name Service (ENS)"
  },
  "nameProvider_etherscan": {
    "message": "Etherscan"
  },
  "nameProvider_lens": {
    "message": "Lens Protocol"
  },
  "nameProvider_token": {
    "message": "MetaMask"
  },
  "nameSetPlaceholder": {
    "message": "Choose a nickname...",
    "description": "Placeholder text for name input field in name component modal."
  },
  "nameSetPlaceholderSuggested": {
    "message": "Suggested: $1",
    "description": "$1 is the proposed name"
  },
  "nativeNetworkPermissionRequestDescription": {
    "message": "$1 is asking for your approval to:",
    "description": "$1 represents dapp name"
  },
  "nativeTokenScamWarningConversion": {
    "message": "Edit network details"
  },
  "nativeTokenScamWarningDescription": {
    "message": "The native token symbol does not match the expected symbol of the native token for the network with the associated chain ID. You have entered $1 while the expected token symbol is $2. Please verify you are connected to the correct chain.",
    "description": "$1 represents the currency name, $2 represents the expected currency symbol"
  },
  "nativeTokenScamWarningDescriptionExpectedTokenFallback": {
    "message": "something else",
    "description": "graceful fallback for when token symbol isn't found"
  },
  "nativeTokenScamWarningTitle": {
    "message": "Unexpected Native Token Symbol",
    "description": "Title for nativeTokenScamWarningDescription"
  },
  "needHelp": {
    "message": "Need help? Contact $1",
    "description": "$1 represents `needHelpLinkText`, the text which goes in the help link"
  },
  "needHelpFeedback": {
    "message": "Share your feedback"
  },
  "needHelpLinkText": {
    "message": "MetaMask support"
  },
  "needHelpSubmitTicket": {
    "message": "Submit a ticket"
  },
  "needImportFile": {
    "message": "You must select a file to import.",
    "description": "User is important an account and needs to add a file to continue"
  },
  "negativeETH": {
    "message": "Can not send negative amounts of ETH."
  },
  "negativeOrZeroAmountToken": {
    "message": "Cannot send negative or zero amounts of asset."
  },
  "network": {
    "message": "Network"
  },
  "networkChanged": {
    "message": "Network changed"
  },
  "networkChangedMessage": {
    "message": "You're now transacting on $1.",
    "description": "$1 is the name of the network"
  },
  "networkDetails": {
    "message": "Network details"
  },
  "networkFee": {
    "message": "Network fee"
  },
  "networkIsBusy": {
    "message": "Network is busy. Gas prices are high and estimates are less accurate."
  },
  "networkMenu": {
    "message": "Network Menu"
  },
  "networkMenuHeading": {
    "message": "Select a network"
  },
  "networkName": {
    "message": "Network name"
  },
  "networkNameArbitrum": {
    "message": "Arbitrum"
  },
  "networkNameAvalanche": {
    "message": "Avalanche"
  },
  "networkNameBSC": {
    "message": "BSC"
  },
  "networkNameBase": {
    "message": "Base"
  },
  "networkNameBitcoin": {
    "message": "Bitcoin"
  },
  "networkNameDefinition": {
    "message": "The name associated with this network."
  },
  "networkNameEthereum": {
    "message": "Ethereum"
  },
  "networkNameGoerli": {
    "message": "Goerli"
  },
  "networkNameLinea": {
    "message": "Linea"
  },
  "networkNameOpMainnet": {
    "message": "OP Mainnet"
  },
  "networkNamePolygon": {
    "message": "Polygon"
  },
  "networkNameSolana": {
    "message": "Solana"
  },
  "networkNameTestnet": {
    "message": "Testnet"
  },
  "networkNameZkSyncEra": {
    "message": "zkSync Era"
  },
  "networkOptions": {
    "message": "Network options"
  },
  "networkPermissionToast": {
    "message": "Network permissions updated"
  },
  "networkProvider": {
    "message": "Network provider"
  },
  "networkStatus": {
    "message": "Network status"
  },
  "networkStatusBaseFeeTooltip": {
    "message": "The base fee is set by the network and changes every 13-14 seconds. Our $1 and $2 options account for sudden increases.",
    "description": "$1 and $2 are bold text for Medium and Aggressive respectively."
  },
  "networkStatusPriorityFeeTooltip": {
    "message": "Range of priority fees (aka “miner tip”). This goes to miners and incentivizes them to prioritize your transaction."
  },
  "networkStatusStabilityFeeTooltip": {
    "message": "Gas fees are $1 relative to the past 72 hours.",
    "description": "$1 is networks stability value - stable, low, high"
  },
  "networkSwitchConnectionError": {
    "message": "We can't connect to $1",
    "description": "$1 represents the network name"
  },
  "networkURL": {
    "message": "Network URL"
  },
  "networkURLDefinition": {
    "message": "The URL used to access this network."
  },
  "networkUrlErrorWarning": {
    "message": "Attackers sometimes mimic sites by making small changes to the site address. Make sure you're interacting with the intended site before you continue. Punycode version: $1",
    "description": "$1 replaced by RPC URL for network"
  },
  "networks": {
    "message": "Networks"
  },
  "networksSmallCase": {
    "message": "networks"
  },
  "nevermind": {
    "message": "Nevermind"
  },
  "new": {
    "message": "New!"
  },
  "newAccount": {
    "message": "New account"
  },
  "newAccountNumberName": {
    "message": "Account $1",
    "description": "Default name of next account to be created on create account screen"
  },
  "newContact": {
    "message": "New contact"
  },
  "newContract": {
    "message": "New contract"
  },
  "newNFTDetectedInImportNFTsMessageStrongText": {
    "message": "Settings > Security and privacy"
  },
  "newNFTDetectedInImportNFTsMsg": {
    "message": "To use Opensea to see your NFTs, turn on 'Display NFT Media' in $1.",
    "description": "$1 is used for newNFTDetectedInImportNFTsMessageStrongText"
  },
  "newNFTDetectedInNFTsTabMessage": {
    "message": "Let MetaMask automatically detect and display NFTs in your wallet."
  },
  "newNFTsAutodetected": {
    "message": "NFT autodetection"
  },
  "newNetworkAdded": {
    "message": "“$1” was successfully added!"
  },
  "newNetworkEdited": {
    "message": "“$1” was successfully edited!"
  },
  "newNftAddedMessage": {
    "message": "NFT was successfully added!"
  },
  "newPassword": {
    "message": "New password"
  },
  "newPasswordCreate": {
    "message": "Create new password"
  },
  "newPrivacyPolicyActionButton": {
    "message": "Read more"
  },
  "newPrivacyPolicyTitle": {
    "message": "We’ve updated our privacy policy"
  },
  "newRpcUrl": {
    "message": "New RPC URL"
  },
  "newTokensImportedMessage": {
    "message": "You’ve successfully imported $1.",
    "description": "$1 is the string of symbols of all the tokens imported"
  },
  "newTokensImportedTitle": {
    "message": "Token imported"
  },
  "next": {
    "message": "Next"
  },
  "nftAddFailedMessage": {
    "message": "NFT can’t be added as the ownership details do not match. Make sure you have entered correct information."
  },
  "nftAddressError": {
    "message": "This token is an NFT. Add on the $1",
    "description": "$1 is a clickable link with text defined by the 'importNFTPage' key"
  },
  "nftAlreadyAdded": {
    "message": "NFT has already been added."
  },
  "nftAutoDetectionEnabled": {
    "message": "NFT autodetection enabled"
  },
  "nftDisclaimer": {
    "message": "Disclaimer: MetaMask pulls the media file from the source url. This url sometimes gets changed by the marketplace on which the NFT was minted."
  },
  "nftOptions": {
    "message": "NFT Options"
  },
  "nftTokenIdPlaceholder": {
    "message": "Enter the token id"
  },
  "nftWarningContent": {
    "message": "You're granting access to $1, including any you might own in the future. The party on the other end can transfer these NFTs from your wallet at any time without asking you until you revoke this approval. $2",
    "description": "$1 is nftWarningContentBold bold part, $2 is Learn more link"
  },
  "nftWarningContentBold": {
    "message": "all your $1 NFTs",
    "description": "$1 is name of the collection"
  },
  "nftWarningContentGrey": {
    "message": "Proceed with caution."
  },
  "nfts": {
    "message": "NFTs"
  },
  "nftsPreviouslyOwned": {
    "message": "Previously Owned"
  },
  "nickname": {
    "message": "Nickname"
  },
  "noAccountsFound": {
    "message": "No accounts found for the given search query"
  },
  "noActivity": {
    "message": "No activity yet"
  },
  "noConnectedAccountTitle": {
    "message": "MetaMask isn’t connected to this site"
  },
  "noConnectionDescription": {
    "message": "To connect to a site, find and select the \"connect\" button. Remember MetaMask can only connect to sites on web3"
  },
  "noConversionRateAvailable": {
    "message": "No conversion rate available"
  },
  "noDeFiPositions": {
    "message": "No positions yet"
  },
  "noDomainResolution": {
    "message": "No resolution for domain provided."
  },
  "noHardwareWalletOrSnapsSupport": {
    "message": "Snaps, and most hardware wallets, will not work with your current browser version."
  },
  "noNFTs": {
    "message": "No NFTs yet"
  },
  "noNetworksFound": {
    "message": "No networks found for the given search query"
  },
  "noOptionsAvailableMessage": {
    "message": "This trade route isn't available right now. Try changing the amount, network, or token and we'll find the best option."
  },
  "noSnaps": {
    "message": "You don't have any snaps installed."
  },
  "noThanks": {
    "message": "No thanks"
  },
  "noTransactions": {
    "message": "You have no transactions"
  },
  "noWebcamFound": {
    "message": "Your computer's webcam was not found. Please try again."
  },
  "noWebcamFoundTitle": {
    "message": "Webcam not found"
  },
  "nonContractAddressAlertDesc": {
    "message": "You're sending call data to an address that isn't a contract. This could cause you to lose funds. Make sure you're using the correct address and network before continuing."
  },
  "nonContractAddressAlertTitle": {
    "message": "Potential mistake"
  },
  "nonce": {
    "message": "Nonce"
  },
  "none": {
    "message": "None"
  },
  "notBusy": {
    "message": "Not busy"
  },
  "notCurrentAccount": {
    "message": "Is this the correct account? It's different from the currently selected account in your wallet"
  },
  "notEnoughBalance": {
    "message": "Insufficient balance"
  },
  "notEnoughGas": {
    "message": "Not enough gas"
  },
  "notNow": {
    "message": "Not now"
  },
  "notificationDetail": {
    "message": "Details"
  },
  "notificationDetailBaseFee": {
    "message": "Base fee (GWEI)"
  },
  "notificationDetailGasLimit": {
    "message": "Gas limit (units)"
  },
  "notificationDetailGasUsed": {
    "message": "Gas used (units)"
  },
  "notificationDetailMaxFee": {
    "message": "Max fee per gas"
  },
  "notificationDetailNetwork": {
    "message": "Network"
  },
  "notificationDetailNetworkFee": {
    "message": "Network fee"
  },
  "notificationDetailPriorityFee": {
    "message": "Priority fee (GWEI)"
  },
  "notificationItemCheckBlockExplorer": {
    "message": "Check on the Block Explorer"
  },
  "notificationItemCollection": {
    "message": "Collection"
  },
  "notificationItemConfirmed": {
    "message": "Confirmed"
  },
  "notificationItemError": {
    "message": "Unable to retrieve fees currently"
  },
  "notificationItemFrom": {
    "message": "From"
  },
  "notificationItemLidoStakeReadyToBeWithdrawn": {
    "message": "Withdrawal Ready"
  },
  "notificationItemLidoStakeReadyToBeWithdrawnMessage": {
    "message": "You can now withdraw your unstaked $1"
  },
  "notificationItemLidoWithdrawalRequestedMessage": {
    "message": "Your request to unstake $1 has been sent"
  },
  "notificationItemNFTReceivedFrom": {
    "message": "Received NFT from"
  },
  "notificationItemNFTSentTo": {
    "message": "Sent NFT to"
  },
  "notificationItemNetwork": {
    "message": "Network"
  },
  "notificationItemRate": {
    "message": "Rate (fee included)"
  },
  "notificationItemReceived": {
    "message": "Received"
  },
  "notificationItemReceivedFrom": {
    "message": "Received from"
  },
  "notificationItemSent": {
    "message": "Sent"
  },
  "notificationItemSentTo": {
    "message": "Sent to"
  },
  "notificationItemStakeCompleted": {
    "message": "Stake completed"
  },
  "notificationItemStaked": {
    "message": "Staked"
  },
  "notificationItemStakingProvider": {
    "message": "Staking Provider"
  },
  "notificationItemStatus": {
    "message": "Status"
  },
  "notificationItemSwapped": {
    "message": "Swapped"
  },
  "notificationItemSwappedFor": {
    "message": "for"
  },
  "notificationItemTo": {
    "message": "To"
  },
  "notificationItemTransactionId": {
    "message": "Transaction ID"
  },
  "notificationItemUnStakeCompleted": {
    "message": "UnStaking complete"
  },
  "notificationItemUnStaked": {
    "message": "Unstaked"
  },
  "notificationItemUnStakingRequested": {
    "message": "Unstaking requested"
  },
  "notificationTransactionFailedMessage": {
    "message": "Transaction $1 failed! $2",
    "description": "Content of the browser notification that appears when a transaction fails"
  },
  "notificationTransactionFailedTitle": {
    "message": "Failed transaction",
    "description": "Title of the browser notification that appears when a transaction fails"
  },
  "notificationTransactionSuccessMessage": {
    "message": "Transaction $1 confirmed!",
    "description": "Content of the browser notification that appears when a transaction is confirmed"
  },
  "notificationTransactionSuccessTitle": {
    "message": "Confirmed transaction",
    "description": "Title of the browser notification that appears when a transaction is confirmed"
  },
  "notificationTransactionSuccessView": {
    "message": "View on $1",
    "description": "Additional content in a notification that appears when a transaction is confirmed and has a block explorer URL."
  },
  "notifications": {
    "message": "Notifications"
  },
  "notificationsFeatureToggle": {
    "message": "Enable Wallet Notifications",
    "description": "Experimental feature title"
  },
  "notificationsFeatureToggleDescription": {
    "message": "This enables wallet notifications like send/receive funds or nfts and feature announcements.",
    "description": "Description of the experimental notifications feature"
  },
  "notificationsMarkAllAsRead": {
    "message": "Mark all as read"
  },
  "notificationsPageEmptyTitle": {
    "message": "Nothing to see here"
  },
  "notificationsPageErrorContent": {
    "message": "Please, try to visit this page again."
  },
  "notificationsPageErrorTitle": {
    "message": "There has been an error"
  },
  "notificationsPageNoNotificationsContent": {
    "message": "You have not received any notifications yet."
  },
  "notificationsSettingsBoxError": {
    "message": "Something went wrong. Please try again."
  },
  "notificationsSettingsPageAllowNotifications": {
    "message": "Stay in the loop on what’s happening in your wallet with notifications. To use notifications, we use a profile to sync some settings across your devices. $1"
  },
  "notificationsSettingsPageAllowNotificationsLink": {
    "message": "Learn how we protect your privacy while using this feature."
  },
  "numberOfNewTokensDetectedPlural": {
    "message": "$1 new tokens found in this account",
    "description": "$1 is the number of new tokens detected"
  },
  "numberOfNewTokensDetectedSingular": {
    "message": "1 new token found in this account"
  },
  "numberOfTokens": {
    "message": "Number of tokens"
  },
  "ofTextNofM": {
    "message": "of"
  },
  "off": {
    "message": "Off"
  },
  "offlineForMaintenance": {
    "message": "Offline for maintenance"
  },
  "ok": {
    "message": "Ok"
  },
  "on": {
    "message": "On"
  },
  "onboardedMetametricsAccept": {
    "message": "I agree"
  },
  "onboardedMetametricsDisagree": {
    "message": "No thanks"
  },
  "onboardedMetametricsKey1": {
    "message": "Latest developments"
  },
  "onboardedMetametricsKey2": {
    "message": "Product features"
  },
  "onboardedMetametricsKey3": {
    "message": "Other relevant promotional materials"
  },
  "onboardedMetametricsLink": {
    "message": "MetaMetrics"
  },
  "onboardedMetametricsParagraph1": {
    "message": "In addition to $1, we'd like to use data to understand how you interact with marketing communications.",
    "description": "$1 represents the 'onboardedMetametricsLink' locale string"
  },
  "onboardedMetametricsParagraph2": {
    "message": "This helps us personalize what we share with you, like:"
  },
  "onboardedMetametricsParagraph3": {
    "message": "Remember, we never sell the data you provide and you can opt out any time."
  },
  "onboardedMetametricsTitle": {
    "message": "Help us enhance your experience"
  },
  "onboardingAdvancedPrivacyIPFSDescription": {
    "message": "The IPFS gateway makes it possible to access and view data hosted by third parties. You can add a custom IPFS gateway or continue using the default."
  },
  "onboardingAdvancedPrivacyIPFSInvalid": {
    "message": "Please enter a valid URL"
  },
  "onboardingAdvancedPrivacyIPFSTitle": {
    "message": "Add custom IPFS Gateway"
  },
  "onboardingAdvancedPrivacyIPFSValid": {
    "message": "IPFS gateway URL is valid"
  },
  "onboardingAdvancedPrivacyNetworkDescription": {
    "message": "When you use our default settings and configurations, we use Infura as our default remote procedure call (RPC) provider to offer the most reliable and private access to Ethereum data we can. In limited cases, we may use other RPC providers in order to provide the best experience for our users. You can choose your own RPC, but remember that any RPC will receive your IP address and Ethereum wallet to make transactions. To learn more about how Infura handles data for EVM accounts, read our $1; for Solana accounts, $2."
  },
  "onboardingAdvancedPrivacyNetworkDescriptionCallToAction": {
    "message": "click here"
  },
  "onboardingAdvancedPrivacyNetworkTitle": {
    "message": "Choose your network"
  },
  "onboardingCreateWallet": {
    "message": "Create a new wallet"
  },
  "onboardingImportWallet": {
    "message": "Import using Secret Recovery Phrase"
  },
  "onboardingMetametricsAgree": {
    "message": "I agree"
  },
  "onboardingMetametricsDescription": {
    "message": "We'd like to gather basic usage and diagnostics data to improve MetaMask. It will always be:"
  },
  "onboardingMetametricsInfuraTerms": {
    "message": "We’ll let you know if we plan to use this data for other purposes. You can review our $1 any time (we never sell the data you provide here).",
    "description": "$1 represents `onboardingMetametricsInfuraTermsPolicy`"
  },
  "onboardingMetametricsInfuraTermsPolicy": {
    "message": "Privacy Policy"
  },
  "onboardingMetametricsNeverCollect": {
    "message": "$1 Clicks and views on the app are stored, but other details (like your public address) are not.",
    "description": "$1 represents `onboardingMetametricsNeverCollectEmphasis`"
  },
  "onboardingMetametricsNeverCollectEmphasis": {
    "message": "Private:"
  },
  "onboardingMetametricsNeverCollectIP": {
    "message": "$1 We temporarily use your IP address to detect a general location (like your country or region), but it's never stored.",
    "description": "$1 represents `onboardingMetametricsNeverCollectIPEmphasis`"
  },
  "onboardingMetametricsNeverCollectIPEmphasis": {
    "message": "General:"
  },
  "onboardingMetametricsNeverSellData": {
    "message": "$1 You decide if you want to share or delete your usage data via settings any time.",
    "description": "$1 represents `onboardingMetametricsNeverSellDataEmphasis`"
  },
  "onboardingMetametricsNeverSellDataEmphasis": {
    "message": "Optional:"
  },
  "onboardingMetametricsTitle": {
    "message": "Help us improve MetaMask"
  },
  "onboardingMetametricsUseDataCheckbox": {
    "message": "We’ll use this data to learn how you interact with our marketing communications. We may share relevant news (like product features)."
  },
  "onboardingPinExtensionAltLaunch": {
    "message": "Launch extension"
  },
  "onboardingPinExtensionAltPin": {
    "message": "Pin extension"
  },
  "onboardingPinExtensionDescription": {
    "message": "Pin MetaMask on your browser so it’s accessible and easy to view transaction confirmations."
  },
  "onboardingPinExtensionDescription2": {
    "message": "Access your MetaMask wallet with 1 click by clicking on the extension."
  },
  "onboardingPinExtensionDescription3": {
    "message": "Click $1 extension icon to access it instantly",
    "description": "$1 is the browser name"
  },
  "onboardingPinExtensionTitle": {
    "message": "Installation is complete!"
  },
  "onboardingSrpImportError": {
    "message": "Use only lowercase letters, check your spelling, and put the words in the original order."
  },
  "onboardingSrpInputClearAll": {
    "message": "Clear all"
  },
  "onboardingSrpInputPlaceholder": {
    "message": "Add a space between each word and make sure no one is watching."
  },
  "onekey": {
    "message": "OneKey"
  },
  "only": {
    "message": "only"
  },
  "onlyConnectTrust": {
    "message": "Only connect with sites you trust. $1",
    "description": "Text displayed above the buttons for connection confirmation. $1 is the link to the learn more web page."
  },
  "openFullScreenForLedgerWebHid": {
    "message": "Go to full screen to connect your Ledger.",
    "description": "Shown to the user on the confirm screen when they are viewing MetaMask in a popup window but need to connect their ledger via webhid."
  },
  "openInBlockExplorer": {
    "message": "Open in block explorer"
  },
  "optional": {
    "message": "Optional"
  },
  "options": {
    "message": "Options"
  },
  "origin": {
    "message": "Origin"
  },
  "originChanged": {
    "message": "Site changed"
  },
  "originChangedMessage": {
    "message": "You're now reviewing a request from $1.",
    "description": "$1 is the name of the origin"
  },
  "osTheme": {
    "message": "System"
  },
  "other": {
    "message": "other"
  },
  "otherSnaps": {
    "message": "other snaps",
    "description": "Used in the 'permission_rpc' message."
  },
  "others": {
    "message": "others"
  },
  "outdatedBrowserNotification": {
    "message": "Your browser is out of date. If you don't update your browser, you won't be able to get security patches and new features from MetaMask."
  },
  "overrideContentSecurityPolicyHeader": {
    "message": "Override Content-Security-Policy header"
  },
  "overrideContentSecurityPolicyHeaderDescription": {
    "message": "This option is a workaround for a known issue in Firefox, where a dapp's Content-Security-Policy header may prevent the extension from loading properly. Disabling this option is not recommended unless required for specific web page compatibility."
  },
  "padlock": {
    "message": "Padlock"
  },
  "participateInMetaMetrics": {
    "message": "Participate in MetaMetrics"
  },
  "participateInMetaMetricsDescription": {
    "message": "Participate in MetaMetrics to help us make MetaMask better"
  },
  "password": {
    "message": "Password"
  },
  "passwordNotLongEnough": {
    "message": "Password must have at least 8 characters"
  },
  "passwordStrength": {
    "message": "Password strength: $1",
    "description": "Return password strength to the user when user wants to create password."
  },
  "passwordStrengthDescription": {
    "message": "A strong password can improve the security of your wallet should your device be stolen or compromised."
  },
  "passwordTermsWarning": {
    "message": "If I forget this password, MetaMask can't recover it for me."
  },
  "passwordToggleHide": {
    "message": "Hide Password"
  },
  "passwordToggleShow": {
    "message": "Show Password"
  },
  "passwordsDontMatch": {
    "message": "Passwords don't match"
  },
  "paste": {
    "message": "Paste"
  },
  "pastePrivateKey": {
    "message": "Enter your private key string here:",
    "description": "For importing an account from a private key"
  },
  "pending": {
    "message": "Pending"
  },
  "pendingConfirmationAddNetworkAlertMessage": {
    "message": "Updating network will cancel $1 pending transactions from this site.",
    "description": "Number of transactions."
  },
  "pendingConfirmationSwitchNetworkAlertMessage": {
    "message": "Switching network will cancel $1 pending transactions from this site.",
    "description": "Number of transactions."
  },
  "pendingTransactionAlertMessage": {
    "message": "This transaction won't go through until a previous transaction is complete. $1",
    "description": "$1 represents the words 'how to cancel or speed up a transaction' in a hyperlink"
  },
  "pendingTransactionAlertMessageHyperlink": {
    "message": "Learn how to cancel or speed up a transaction.",
    "description": "The text for the hyperlink in the pending transaction alert message"
  },
  "permissionDetails": {
    "message": "Permission details"
  },
  "permissionFor": {
    "message": "Permission for"
  },
  "permissionFrom": {
    "message": "Permission from"
  },
  "permissionRequested": {
    "message": "Requested now"
  },
  "permissionRequestedForAccounts": {
    "message": "Requested now for $1",
    "description": "Permission cell status for requested permission including accounts, rendered as AvatarGroup which is $1."
  },
  "permissionRevoked": {
    "message": "Revoked in this update"
  },
  "permissionRevokedForAccounts": {
    "message": "Revoked in this update for $1",
    "description": "Permission cell status for revoked permission including accounts, rendered as AvatarGroup which is $1."
  },
  "permission_accessNamedSnap": {
    "message": "Connect to $1.",
    "description": "The description for the `wallet_snap` permission. $1 is the human-readable name of the snap."
  },
  "permission_accessNetwork": {
    "message": "Access the internet.",
    "description": "The description of the `endowment:network-access` permission."
  },
  "permission_accessNetworkDescription": {
    "message": "Allow $1 to access the internet. This can be used to both send and receive data with third-party servers.",
    "description": "An extended description of the `endowment:network-access` permission. $1 is the snap name."
  },
  "permission_accessSnap": {
    "message": "Connect to the $1 snap.",
    "description": "The description for the `wallet_snap` permission. $1 is the name of the snap."
  },
  "permission_accessSnapDescription": {
    "message": "Allow the website or snap to interact with $1.",
    "description": "The description for the `wallet_snap_*` permission. $1 is the name of the Snap."
  },
  "permission_assets": {
    "message": "Display account assets in MetaMask.",
    "description": "The description for the `endowment:assets` permission."
  },
  "permission_assetsDescription": {
    "message": "Allow $1 to provide asset information to the MetaMask client. The assets can be onchain or offchain.",
    "description": "An extended description for the `endowment:assets` permission. $1 is the name of the Snap."
  },
  "permission_cronjob": {
    "message": "Schedule and execute periodic actions.",
    "description": "The description for the `snap_cronjob` permission"
  },
  "permission_cronjobDescription": {
    "message": "Allow $1 to perform actions that run periodically at fixed times, dates, or intervals. This can be used to trigger time-sensitive interactions or notifications.",
    "description": "An extended description for the `snap_cronjob` permission. $1 is the snap name."
  },
  "permission_dialog": {
    "message": "Display dialog windows in MetaMask.",
    "description": "The description for the `snap_dialog` permission"
  },
  "permission_dialogDescription": {
    "message": "Allow $1 to display MetaMask popups with custom text, input field, and buttons to approve or reject an action.\nCan be used to create e.g. alerts, confirmations, and opt-in flows for a snap.",
    "description": "An extended description for the `snap_dialog` permission. $1 is the snap name."
  },
  "permission_ethereumAccounts": {
    "message": "See address, account balance, activity and suggest transactions to approve",
    "description": "The description for the `eth_accounts` permission"
  },
  "permission_ethereumProvider": {
    "message": "Access the Ethereum provider.",
    "description": "The description for the `endowment:ethereum-provider` permission"
  },
  "permission_ethereumProviderDescription": {
    "message": "Allow $1 to communicate with MetaMask directly, in order for it to read data from the blockchain and suggest messages and transactions.",
    "description": "An extended description for the `endowment:ethereum-provider` permission. $1 is the snap name."
  },
  "permission_getEntropy": {
    "message": "Derive arbitrary keys unique to $1.",
    "description": "The description for the `snap_getEntropy` permission. $1 is the snap name."
  },
  "permission_getEntropyDescription": {
    "message": "Allow $1 to derive arbitrary keys unique to $1, without exposing them. These keys are separate from your MetaMask account(s) and not related to your private keys or Secret Recovery Phrase. Other snaps cannot access this information.",
    "description": "An extended description for the `snap_getEntropy` permission. $1 is the snap name."
  },
  "permission_getLocale": {
    "message": "View your preferred language.",
    "description": "The description for the `snap_getLocale` permission"
  },
  "permission_getLocaleDescription": {
    "message": "Let $1 access your preferred language from your MetaMask settings. This can be used to localize and display $1's content using your language.",
    "description": "An extended description for the `snap_getLocale` permission. $1 is the snap name."
  },
  "permission_getPreferences": {
    "message": "See information like your preferred language and fiat currency.",
    "description": "The description for the `snap_getPreferences` permission"
  },
  "permission_getPreferencesDescription": {
    "message": "Let $1 access information like your preferred language and fiat currency in your MetaMask settings. This helps $1 display content tailored to your preferences. ",
    "description": "An extended description for the `snap_getPreferences` permission. $1 is the snap name."
  },
  "permission_homePage": {
    "message": "Display a custom screen",
    "description": "The description for the `endowment:page-home` permission"
  },
  "permission_homePageDescription": {
    "message": "Let $1 display a custom home screen in MetaMask. This can be used for user interfaces, configuration, and dashboards.",
    "description": "An extended description for the `endowment:page-home` permission. $1 is the snap name."
  },
  "permission_keyring": {
    "message": "Allow requests for adding and controlling Ethereum accounts",
    "description": "The description for the `endowment:keyring` permission"
  },
  "permission_keyringDescription": {
    "message": "Let $1 receive requests to add or remove accounts, plus sign and transact on behalf of these accounts.",
    "description": "An extended description for the `endowment:keyring` permission. $1 is the snap name."
  },
  "permission_lifecycleHooks": {
    "message": "Use lifecycle hooks.",
    "description": "The description for the `endowment:lifecycle-hooks` permission"
  },
  "permission_lifecycleHooksDescription": {
    "message": "Allow $1 to use lifecycle hooks to run code at specific times during its lifecycle.",
    "description": "An extended description for the `endowment:lifecycle-hooks` permission. $1 is the snap name."
  },
  "permission_manageAccounts": {
    "message": "Add and control Ethereum accounts",
    "description": "The description for `snap_manageAccounts` permission"
  },
  "permission_manageAccountsDescription": {
    "message": "Allow $1 to add or remove Ethereum accounts, then transact and sign with these accounts.",
    "description": "An extended description for the `snap_manageAccounts` permission. $1 is the snap name."
  },
  "permission_manageBip32Keys": {
    "message": "Manage $1 accounts.",
    "description": "The description for the `snap_getBip32Entropy` permission. $1 is a derivation path, e.g. 'm/44'/0'/0' (secp256k1)'."
  },
  "permission_manageBip44AndBip32KeysDescription": {
    "message": "Allow $1 to manage accounts and assets on the requested network. These accounts are derived and backed up using your secret recovery phrase (without revealing it). With the power to derive keys, $1 can support a variety of blockchain protocols beyond Ethereum (EVMs).",
    "description": "An extended description for the `snap_getBip44Entropy` and `snap_getBip44Entropy` permissions. $1 is the snap name."
  },
  "permission_manageBip44Keys": {
    "message": "Manage $1 accounts.",
    "description": "The description for the `snap_getBip44Entropy` permission. $1 is the name of a protocol, e.g. 'Filecoin'."
  },
  "permission_manageState": {
    "message": "Store and manage its data on your device.",
    "description": "The description for the `snap_manageState` permission"
  },
  "permission_manageStateDescription": {
    "message": "Allow $1 to store, update, and retrieve data securely with encryption. Other snaps cannot access this information.",
    "description": "An extended description for the `snap_manageState` permission. $1 is the snap name."
  },
  "permission_nameLookup": {
    "message": "Provide domain and address lookups.",
    "description": "The description for the `endowment:name-lookup` permission."
  },
  "permission_nameLookupDescription": {
    "message": "Allow the snap to fetch and display address and domain lookups in different parts of the MetaMask UI.",
    "description": "An extended description for the `endowment:name-lookup` permission."
  },
  "permission_notifications": {
    "message": "Show notifications.",
    "description": "The description for the `snap_notify` permission"
  },
  "permission_notificationsDescription": {
    "message": "Allow $1 to display notifications within MetaMask. A short notification text can be triggered by a snap for actionable or time-sensitive information.",
    "description": "An extended description for the `snap_notify` permission. $1 is the snap name."
  },
  "permission_protocol": {
    "message": "Provide protocol data for one or more chains.",
    "description": "The description for the `endowment:protocol` permission."
  },
  "permission_protocolDescription": {
    "message": "Allow $1 to provide MetaMask with protocol data such as gas estimates or token information.",
    "description": "An extended description for the `endowment:protocol` permission. $1 is the name of the Snap."
  },
  "permission_rpc": {
    "message": "Allow $1 to communicate directly with $2.",
    "description": "The description for the `endowment:rpc` permission. $1 is 'other snaps' or 'websites', $2 is the snap name."
  },
  "permission_rpcDescription": {
    "message": "Allow $1 to send messages to $2 and receive a response from $2.",
    "description": "An extended description for the `endowment:rpc` permission. $1 is 'other snaps' or 'websites', $2 is the snap name."
  },
  "permission_rpcDescriptionOriginList": {
    "message": "$1 and $2",
    "description": "A list of allowed origins where $2 is the last origin of the list and $1 is the rest of the list separated by ','."
  },
  "permission_signatureInsight": {
    "message": "Display signature insights modal.",
    "description": "The description for the `endowment:signature-insight` permission"
  },
  "permission_signatureInsightDescription": {
    "message": "Allow $1 to display a modal with insights on any signature request before approval. This can be used for anti-phishing and security solutions.",
    "description": "An extended description for the `endowment:signature-insight` permission. $1 is the snap name."
  },
  "permission_signatureInsightOrigin": {
    "message": "See the origins of websites that initiate a signature request",
    "description": "The description for the `signatureOrigin` caveat, to be used with the `endowment:signature-insight` permission"
  },
  "permission_signatureInsightOriginDescription": {
    "message": "Allow $1 to see the origin (URI) of websites that initiate signature requests. This can be used for anti-phishing and security solutions.",
    "description": "An extended description for the `signatureOrigin` caveat, to be used with the `endowment:signature-insight` permission. $1 is the snap name."
  },
  "permission_transactionInsight": {
    "message": "Fetch and display transaction insights.",
    "description": "The description for the `endowment:transaction-insight` permission"
  },
  "permission_transactionInsightDescription": {
    "message": "Allow $1 to decode transactions and show insights within the MetaMask UI. This can be used for anti-phishing and security solutions.",
    "description": "An extended description for the `endowment:transaction-insight` permission. $1 is the snap name."
  },
  "permission_transactionInsightOrigin": {
    "message": "See the origins of websites that suggest transactions",
    "description": "The description for the `transactionOrigin` caveat, to be used with the `endowment:transaction-insight` permission"
  },
  "permission_transactionInsightOriginDescription": {
    "message": "Allow $1 to see the origin (URI) of websites that suggest transactions. This can be used for anti-phishing and security solutions.",
    "description": "An extended description for the `transactionOrigin` caveat, to be used with the `endowment:transaction-insight` permission. $1 is the snap name."
  },
  "permission_unknown": {
    "message": "Unknown permission: $1",
    "description": "$1 is the name of a requested permission that is not recognized."
  },
  "permission_viewBip32PublicKeys": {
    "message": "View your public key for $1 ($2).",
    "description": "The description for the `snap_getBip32PublicKey` permission. $1 is a derivation path, e.g. 'm/44'/0'/0''. $2 is the elliptic curve name, e.g. 'secp256k1'."
  },
  "permission_viewBip32PublicKeysDescription": {
    "message": "Allow $2 to view your public keys (and addresses) for $1. This does not grant any control of accounts or assets.",
    "description": "An extended description for the `snap_getBip32PublicKey` permission. $1 is a derivation path (name). $2 is the snap name."
  },
  "permission_viewNamedBip32PublicKeys": {
    "message": "View your public key for $1.",
    "description": "The description for the `snap_getBip32PublicKey` permission. $1 is a name for the derivation path, e.g., 'Ethereum accounts'."
  },
  "permission_walletSwitchEthereumChain": {
    "message": "Use your enabled networks",
    "description": "The label for the `wallet_switchEthereumChain` permission"
  },
  "permission_webAssembly": {
    "message": "Support for WebAssembly.",
    "description": "The description of the `endowment:webassembly` permission."
  },
  "permission_webAssemblyDescription": {
    "message": "Allow $1 to access low-level execution environments via WebAssembly.",
    "description": "An extended description of the `endowment:webassembly` permission. $1 is the snap name."
  },
  "permissions": {
    "message": "Permissions"
  },
  "permissionsPageEmptyContent": {
    "message": "Nothing to see here"
  },
  "permissionsPageEmptySubContent": {
    "message": "This is where you can see the permissions you've given to installed Snaps or connected sites."
  },
  "permitSimulationChange_approve": {
    "message": "Spending cap"
  },
  "permitSimulationChange_bidding": {
    "message": "You bid"
  },
  "permitSimulationChange_listing": {
    "message": "You list"
  },
  "permitSimulationChange_nft_listing": {
    "message": "Listing price"
  },
  "permitSimulationChange_receive": {
    "message": "You receive"
  },
  "permitSimulationChange_revoke2": {
    "message": "Revoke"
  },
  "permitSimulationChange_transfer": {
    "message": "You send"
  },
  "permitSimulationDetailInfo": {
    "message": "You're giving the spender permission to spend this many tokens from your account."
  },
  "permittedChainToastUpdate": {
    "message": "$1 has access to $2."
  },
  "personalAddressDetected": {
    "message": "Personal address detected. Input the token contract address."
  },
  "pinToTop": {
    "message": "Pin to top"
  },
  "pleaseConfirm": {
    "message": "Please confirm"
  },
  "plusMore": {
    "message": "+ $1 more",
    "description": "$1 is the number of additional items"
  },
  "plusXMore": {
    "message": "+ $1 more",
    "description": "$1 is a number of additional but unshown items in a list- this message will be shown in place of those items"
  },
  "popularNetworkAddToolTip": {
    "message": "Some of these networks rely on third parties. The connections may be less reliable or enable third-parties to track activity.",
    "description": "Learn more link"
  },
  "popularNetworks": {
    "message": "Popular networks"
  },
  "portfolio": {
    "message": "Portfolio"
  },
  "preparingSwap": {
    "message": "Preparing swap..."
  },
  "prev": {
    "message": "Prev"
  },
  "price": {
    "message": "Price"
  },
  "priceUnavailable": {
    "message": "price unavailable"
  },
  "primaryType": {
    "message": "Primary type"
  },
  "priorityFee": {
    "message": "Priority fee"
  },
  "priorityFeeProperCase": {
    "message": "Priority Fee"
  },
  "privacy": {
    "message": "Privacy"
  },
  "privacyMsg": {
    "message": "Privacy policy"
  },
  "privateKey": {
    "message": "Private Key",
    "description": "select this type of file to use to import an account"
  },
  "privateKeyCopyWarning": {
    "message": "Private key for $1",
    "description": "$1 represents the account name"
  },
  "privateKeyHidden": {
    "message": "The private key is hidden",
    "description": "Explains that the private key input is hidden"
  },
  "privateKeyShow": {
    "message": "Show/Hide the private key input",
    "description": "Describes a toggle that is used to show or hide the private key input"
  },
  "privateKeyShown": {
    "message": "This private key is being shown",
    "description": "Explains that the private key input is being shown"
  },
  "privateKeyWarning": {
    "message": "Warning: Never disclose this key. Anyone with your private keys can steal any assets held in your account."
  },
  "privateNetwork": {
    "message": "Private network"
  },
  "proceedWithTransaction": {
    "message": "I want to proceed anyway"
  },
  "productAnnouncements": {
    "message": "Product announcements"
  },
  "proposedApprovalLimit": {
    "message": "Proposed approval limit"
  },
  "provide": {
    "message": "Provide"
  },
  "publicAddress": {
    "message": "Public address"
  },
  "pushPlatformNotificationsFundsReceivedDescription": {
    "message": "You received $1 $2"
  },
  "pushPlatformNotificationsFundsReceivedDescriptionDefault": {
    "message": "You received some tokens"
  },
  "pushPlatformNotificationsFundsReceivedTitle": {
    "message": "Funds received"
  },
  "pushPlatformNotificationsFundsSentDescription": {
    "message": "You successfully sent $1 $2"
  },
  "pushPlatformNotificationsFundsSentDescriptionDefault": {
    "message": "You successfully sent some tokens"
  },
  "pushPlatformNotificationsFundsSentTitle": {
    "message": "Funds sent"
  },
  "pushPlatformNotificationsNftReceivedDescription": {
    "message": "You received new NFTs"
  },
  "pushPlatformNotificationsNftReceivedTitle": {
    "message": "NFT received"
  },
  "pushPlatformNotificationsNftSentDescription": {
    "message": "You have successfully sent an NFT"
  },
  "pushPlatformNotificationsNftSentTitle": {
    "message": "NFT sent"
  },
  "pushPlatformNotificationsStakingLidoStakeCompletedDescription": {
    "message": "Your Lido stake was successful"
  },
  "pushPlatformNotificationsStakingLidoStakeCompletedTitle": {
    "message": "Stake complete"
  },
  "pushPlatformNotificationsStakingLidoStakeReadyToBeWithdrawnDescription": {
    "message": "Your Lido stake is now ready to be withdrawn"
  },
  "pushPlatformNotificationsStakingLidoStakeReadyToBeWithdrawnTitle": {
    "message": "Stake ready for withdrawal"
  },
  "pushPlatformNotificationsStakingLidoWithdrawalCompletedDescription": {
    "message": "Your Lido withdrawal was successful"
  },
  "pushPlatformNotificationsStakingLidoWithdrawalCompletedTitle": {
    "message": "Withdrawal completed"
  },
  "pushPlatformNotificationsStakingLidoWithdrawalRequestedDescription": {
    "message": "Your Lido withdrawal request was submitted"
  },
  "pushPlatformNotificationsStakingLidoWithdrawalRequestedTitle": {
    "message": "Withdrawal requested"
  },
  "pushPlatformNotificationsStakingRocketpoolStakeCompletedDescription": {
    "message": "Your RocketPool stake was successful"
  },
  "pushPlatformNotificationsStakingRocketpoolStakeCompletedTitle": {
    "message": "Stake complete"
  },
  "pushPlatformNotificationsStakingRocketpoolUnstakeCompletedDescription": {
    "message": "Your RocketPool unstake was successful"
  },
  "pushPlatformNotificationsStakingRocketpoolUnstakeCompletedTitle": {
    "message": "Unstake complete"
  },
  "pushPlatformNotificationsSwapCompletedDescription": {
    "message": "Your MetaMask Swap was successful"
  },
  "pushPlatformNotificationsSwapCompletedTitle": {
    "message": "Swap completed"
  },
  "queued": {
    "message": "Queued"
  },
  "quoteRate": {
    "message": "Quote rate"
  },
  "quotedReceiveAmount": {
    "message": "$1 receive amount"
  },
  "quotedTotalCost": {
    "message": "$1 total cost"
  },
  "rank": {
    "message": "Rank"
  },
  "rateIncludesMMFee": {
    "message": "Rate includes $1% fee"
  },
  "reAddAccounts": {
    "message": "re-add any other accounts"
  },
  "reAdded": {
    "message": "re-added"
  },
  "readdToken": {
    "message": "You can add this token back in the future by going to “Import token” in your accounts options menu."
  },
  "receive": {
    "message": "Receive"
  },
  "receiveCrypto": {
    "message": "Receive crypto"
  },
  "received": {
    "message": "Received"
  },
  "recipientAddressPlaceholderNew": {
    "message": "Enter public address (0x) or domain name"
  },
  "recommendedGasLabel": {
    "message": "Recommended"
  },
  "recoveryPhraseReminderBackupStart": {
    "message": "Back up now"
  },
  "recoveryPhraseReminderConfirm": {
    "message": "Remind me later"
  },
  "recoveryPhraseReminderSubText": {
    "message": "If you don’t back up your wallet, you’ll lose access to your funds if you get locked out of the app or get a new device."
  },
  "recoveryPhraseReminderTitle": {
    "message": "Protect your wallet"
  },
  "redeposit": {
    "message": "Redeposit"
  },
  "refreshList": {
    "message": "Refresh list"
  },
  "reject": {
    "message": "Reject"
  },
  "rejectAll": {
    "message": "Reject all"
  },
  "rejectRequestsDescription": {
    "message": "You are about to batch reject $1 requests."
  },
  "rejectRequestsN": {
    "message": "Reject $1 requests"
  },
  "rejectTxsDescription": {
    "message": "You are about to batch reject $1 transactions."
  },
  "rejectTxsN": {
    "message": "Reject $1 transactions"
  },
  "rejected": {
    "message": "Rejected"
  },
  "remove": {
    "message": "Remove"
  },
  "removeAccount": {
    "message": "Remove account"
  },
  "removeAccountDescription": {
    "message": "This account will be removed from your wallet. Please make sure you have the original Secret Recovery Phrase or private key for this imported account before continuing. You can import or create accounts again from the account drop-down. "
  },
  "removeKeyringSnap": {
    "message": "Removing this Snap removes these accounts from MetaMask:"
  },
  "removeKeyringSnapToolTip": {
    "message": "The snap controls the accounts, and by removing it, the accounts will be removed from MetaMask, too, but they will remain in the blockchain."
  },
  "removeNFT": {
    "message": "Remove NFT"
  },
  "removeNftErrorMessage": {
    "message": "We could not remove this NFT."
  },
  "removeNftMessage": {
    "message": "NFT was successfully removed!"
  },
  "removeSnap": {
    "message": "Remove Snap"
  },
  "removeSnapAccountDescription": {
    "message": "If you proceed, this account will no longer be available in MetaMask."
  },
  "removeSnapAccountTitle": {
    "message": "Remove account"
  },
  "removeSnapConfirmation": {
    "message": "Are you sure you want to remove $1?",
    "description": "$1 represents the name of the snap"
  },
  "removeSnapDescription": {
    "message": "This action will delete the snap, its data and revoke your given permissions."
  },
  "replace": {
    "message": "replace"
  },
  "reportIssue": {
    "message": "Report an issue"
  },
  "requestFrom": {
    "message": "Request from"
  },
  "requestFromInfo": {
    "message": "This is the site asking for your signature."
  },
  "requestFromInfoSnap": {
    "message": "This is the Snap asking for your signature."
  },
  "requestFromTransactionDescription": {
    "message": "This is the site asking for your confirmation."
  },
  "requestingFor": {
    "message": "Requesting for"
  },
  "requestingForAccount": {
    "message": "Requesting for $1",
    "description": "Name of Account"
  },
  "requestingForNetwork": {
    "message": "Requesting for $1",
    "description": "Name of Network"
  },
  "required": {
    "message": "Required"
  },
  "reset": {
    "message": "Reset"
  },
  "resetWallet": {
    "message": "Reset wallet"
  },
  "resetWalletSubHeader": {
    "message": "MetaMask does not keep a copy of your password. If you’re having trouble unlocking your account, you will need to reset your wallet. You can do this by providing the Secret Recovery Phrase you used when you set up your wallet."
  },
  "resetWalletUsingSRP": {
    "message": "This action will delete your current wallet and Secret Recovery Phrase from this device, along with the list of accounts you’ve curated. After resetting with a Secret Recovery Phrase, you’ll see a list of accounts based on the Secret Recovery Phrase you use to reset. This new list will automatically include accounts that have a balance. You’ll also be able to $1 created previously. Custom accounts that you’ve imported will need to be $2, and any custom tokens you’ve added to an account will need to be $3 as well."
  },
  "resetWalletWarning": {
    "message": "Make sure you’re using the correct Secret Recovery Phrase before proceeding. You will not be able to undo this."
  },
  "restartMetamask": {
    "message": "Restart MetaMask"
  },
  "restore": {
    "message": "Restore"
  },
  "restoreUserData": {
    "message": "Restore user data"
  },
  "resultPageError": {
    "message": "Error"
  },
  "resultPageErrorDefaultMessage": {
    "message": "The operation failed."
  },
  "resultPageSuccess": {
    "message": "Success"
  },
  "resultPageSuccessDefaultMessage": {
    "message": "The operation completed successfully."
  },
  "retryTransaction": {
    "message": "Retry transaction"
  },
  "reusedTokenNameWarning": {
    "message": "A token here reuses a symbol from another token you watch, this can be confusing or deceptive."
  },
  "revealSecretRecoveryPhrase": {
    "message": "Reveal Secret Recovery Phrase"
  },
  "revealSeedWords": {
    "message": "Reveal Secret Recovery Phrase"
  },
  "revealSeedWordsDescription1": {
    "message": "The $1 provides $2",
    "description": "This is a sentence consisting of link using 'revealSeedWordsSRPName' as $1 and bolded text using 'revealSeedWordsDescription3' as $2."
  },
  "revealSeedWordsDescription2": {
    "message": "MetaMask is a $1. That means you're the owner of your SRP.",
    "description": "$1 is text link with the message from 'revealSeedWordsNonCustodialWallet'"
  },
  "revealSeedWordsDescription3": {
    "message": "full access to your wallet and funds.\n"
  },
  "revealSeedWordsNonCustodialWallet": {
    "message": "non-custodial wallet"
  },
  "revealSeedWordsQR": {
    "message": "QR"
  },
  "revealSeedWordsSRPName": {
    "message": "Secret Recovery Phrase (SRP)"
  },
  "revealSeedWordsText": {
    "message": "Text"
  },
  "revealSeedWordsWarning": {
    "message": "Make sure no one is looking at your screen. $1",
    "description": "$1 is bolded text using the message from 'revealSeedWordsWarning2'"
  },
  "revealSeedWordsWarning2": {
    "message": "MetaMask Support will never request this.",
    "description": "The bolded texted in the second part of 'revealSeedWordsWarning'"
  },
  "revealSensitiveContent": {
    "message": "Reveal sensitive content"
  },
  "review": {
    "message": "Review"
  },
  "reviewAlert": {
    "message": "Review alert"
  },
  "reviewAlerts": {
    "message": "Review alerts"
  },
  "reviewPendingTransactions": {
    "message": "Review pending transactions"
  },
  "reviewPermissions": {
    "message": "Review permissions"
  },
  "revokePermission": {
    "message": "Revoke permission"
  },
  "revokePermissionTitle": {
    "message": "Remove $1 permission",
    "description": "The token symbol that is being revoked"
  },
  "revokeSimulationDetailsDesc": {
    "message": "You're removing someone's permission to spend tokens from your account."
  },
  "reward": {
    "message": "Reward"
  },
  "rpcNameOptional": {
    "message": "RPC Name (Optional)"
  },
  "rpcUrl": {
    "message": "RPC URL"
  },
  "safeTransferFrom": {
    "message": "Safe transfer from"
  },
  "save": {
    "message": "Save"
  },
  "saveSrp": {
    "message": "Save Secret Recovery Phrase"
  },
  "scanInstructions": {
    "message": "Place the QR code in front of your camera"
  },
  "scanQrCode": {
    "message": "Scan QR code"
  },
  "scrollDown": {
    "message": "Scroll down"
  },
  "search": {
    "message": "Search"
  },
  "searchAccounts": {
    "message": "Search accounts"
  },
  "searchNfts": {
    "message": "Search NFTs"
  },
  "searchTokens": {
    "message": "Search tokens"
  },
  "searchTokensByNameOrAddress": {
    "message": "Search tokens by name or address"
  },
  "secretRecoveryPhrase": {
    "message": "Secret Recovery Phrase"
  },
  "secretRecoveryPhrasePlusNumber": {
    "message": "Secret Recovery Phrase $1",
    "description": "The $1 is the order of the Secret Recovery Phrase"
  },
  "secureWallet": {
    "message": "Secure wallet"
  },
  "secureWalletGetStartedButton": {
    "message": "Get started"
  },
  "secureWalletRemindLaterButton": {
    "message": "Remind me later"
  },
  "secureWalletWalletRecover": {
    "message": "It’s the only way to recover your wallet if you get locked out of the app or get a new device."
  },
  "secureWalletWalletSaveSrp": {
    "message": "Don’t risk losing your funds. Protect your wallet by saving your $1 in a place you trust.",
    "description": "The $1 is the button text 'Secret Recovery Phrase'"
  },
  "security": {
    "message": "Security"
  },
  "securityAlert": {
    "message": "Security alert from $1 and $2"
  },
  "securityAlerts": {
    "message": "Security alerts"
  },
  "securityAlertsDescription": {
    "message": "This feature alerts you to malicious or unusual activity by actively reviewing transaction and signature requests. $1",
    "description": "Link to learn more about security alerts"
  },
  "securityAndPrivacy": {
    "message": "Security & privacy"
  },
  "securityDescription": {
    "message": "Reduce your chances of joining unsafe networks and protect your accounts"
  },
  "securityLoginWithSrpBackedUp": {
    "message": "Secret Recovery Phrase backed up"
  },
  "securityLoginWithSrpNotBackedUp": {
    "message": "Back up Secret Recovery Phrase"
  },
  "securityMessageLinkForNetworks": {
    "message": "network scams and security risks"
  },
  "securityProviderPoweredBy": {
    "message": "Powered by $1",
    "description": "The security provider that is providing data"
  },
  "securitySrpDescription": {
    "message": "Back up your Secret Recovery Phrase so you never lose access to your wallet. Be sure to store it in a safe place that only you can access and won’t forget."
  },
  "securitySrpLabel": {
    "message": "SECRET RECOVERY PHRASES"
  },
  "seeAllPermissions": {
    "message": "See all permissions",
    "description": "Used for revealing more content (e.g. permission list, etc.)"
  },
  "seeDetails": {
    "message": "See details"
  },
  "seedPhraseIntroTitle": {
    "message": "Secure your wallet"
  },
  "seedPhraseReq": {
    "message": "Secret Recovery Phrases contain 12, 15, 18, 21, or 24 words"
  },
  "seedPhraseReviewDetails": {
    "message": "This is your $1. Write it down in the correct order and keep it safe. If someone has your Secret Recovery Phrase, they can access your wallet. $2",
    "description": "The $1 is the bolded text 'Secret Recovery Phrase' and $2 is 'seedPhraseReviewDetails2'"
  },
  "seedPhraseReviewDetails2": {
    "message": "Don’t share it with anyone, ever."
  },
  "seedPhraseReviewTitle": {
    "message": "Save your Secret Recovery Phrase"
  },
  "select": {
    "message": "Select"
  },
  "selectAccountToConnect": {
    "message": "Select an account to connect"
  },
  "selectAccounts": {
    "message": "Select the account(s) to use on this site"
  },
  "selectAccountsForSnap": {
    "message": "Select the account(s) to use with this snap"
  },
  "selectAll": {
    "message": "Select all"
  },
  "selectAnAccount": {
    "message": "Select an account"
  },
  "selectAnAccountAlreadyConnected": {
    "message": "This account has already been connected to MetaMask"
  },
  "selectEnableDisplayMediaPrivacyPreference": {
    "message": "Turn on Display NFT Media"
  },
  "selectHdPath": {
    "message": "Select HD path"
  },
  "selectNFTPrivacyPreference": {
    "message": "Enable NFT Autodetection"
  },
  "selectPathHelp": {
    "message": "If you don't see the accounts you expect, try switching the HD path or current selected network."
  },
  "selectRpcUrl": {
    "message": "Select RPC URL"
  },
  "selectSecretRecoveryPhrase": {
    "message": "Select Secret Recovery Phrase"
  },
  "selectType": {
    "message": "Select Type"
  },
  "selectedAccountMismatch": {
    "message": "Different account selected"
  },
  "selectingAllWillAllow": {
    "message": "Selecting all will allow this site to view all of your current accounts. Make sure you trust this site."
  },
  "send": {
    "message": "Send"
  },
  "sendBugReport": {
    "message": "Send us a bug report."
  },
  "sendNoContactsConversionText": {
    "message": "click here"
  },
  "sendNoContactsDescription": {
    "message": "Contacts allow you to safely send transactions to another account multiple times.  To create a contact, $1",
    "description": "$1 represents the action text 'click here'"
  },
  "sendNoContactsTitle": {
    "message": "You don't have any contacts yet"
  },
  "sendSelectReceiveAsset": {
    "message": "Select asset to receive"
  },
  "sendSelectSendAsset": {
    "message": "Select asset to send"
  },
  "sendSwapSubmissionWarning": {
    "message": "Clicking this button will immediately initiate your swap transaction. Please review your transaction details before proceeding."
  },
  "sendingAsset": {
    "message": "Sending $1"
  },
  "sendingDisabled": {
    "message": "Sending of ERC-1155 NFT assets is not yet supported."
  },
  "sendingNativeAsset": {
    "message": "Sending $1",
    "description": "$1 represents the native currency symbol for the current network (e.g. ETH or BNB)"
  },
  "sendingToTokenContractWarning": {
    "message": "Warning: you are about to send to a token contract which could result in a loss of funds. $1",
    "description": "$1 is a clickable link with text defined by the 'learnMoreUpperCase' key. The link will open to a support article regarding the known contract address warning"
  },
  "sent": {
    "message": "Sent"
  },
  "sentSpecifiedTokens": {
    "message": "Sent $1",
    "description": "Symbol of the specified token"
  },
  "sentTokenAsToken": {
    "message": "Sent $1 as $2",
    "description": "Used in the transaction display list to describe a swap and send. $1 and $2 are the symbols of tokens in involved in the swap."
  },
  "sepolia": {
    "message": "Sepolia test network"
  },
  "setApprovalForAll": {
    "message": "Set approval for all"
  },
  "setApprovalForAllRedesignedTitle": {
    "message": "Withdrawal request"
  },
  "setApprovalForAllTitle": {
    "message": "Approve $1 with no spend limit",
    "description": "The token symbol that is being approved"
  },
  "settingAddSnapAccount": {
    "message": "Add account Snap"
  },
  "settings": {
    "message": "Settings"
  },
  "settingsSearchMatchingNotFound": {
    "message": "No matching results found."
  },
  "settingsSubHeadingSignaturesAndTransactions": {
    "message": "Signature and transaction requests"
  },
  "show": {
    "message": "Show"
  },
  "showAccount": {
    "message": "Show account"
  },
  "showAdvancedDetails": {
    "message": "Show advanced details"
  },
  "showExtensionInFullSizeView": {
    "message": "Show extension in full-size view"
  },
  "showExtensionInFullSizeViewDescription": {
    "message": "Turn this on to make full-size view your default when you click the extension icon."
  },
  "showFiatConversionInTestnets": {
    "message": "Show conversion on test networks"
  },
  "showFiatConversionInTestnetsDescription": {
    "message": "Select this to show fiat conversion on test networks"
  },
  "showHexData": {
    "message": "Show hex data"
  },
  "showHexDataDescription": {
    "message": "Select this to show the hex data field on the send screen"
  },
  "showLess": {
    "message": "Show less"
  },
  "showMore": {
    "message": "Show more"
  },
  "showNativeTokenAsMainBalance": {
    "message": "Show native token as main balance"
  },
  "showNft": {
    "message": "Show NFT"
  },
  "showPermissions": {
    "message": "Show permissions"
  },
  "showPrivateKey": {
    "message": "Show private key"
  },
  "showSRP": {
    "message": "Show Secret Recovery Phrase"
  },
  "showTestnetNetworks": {
    "message": "Show test networks"
  },
  "showTestnetNetworksDescription": {
    "message": "Select this to show test networks in network list"
  },
  "sign": {
    "message": "Sign"
  },
  "signatureRequest": {
    "message": "Signature request"
  },
  "signature_decoding_bid_nft_tooltip": {
    "message": "The NFT will be reflected in your wallet, when the bid is accepted."
  },
  "signature_decoding_list_nft_tooltip": {
    "message": "Expect changes only if someone buys your NFTs."
  },
  "signed": {
    "message": "Signed"
  },
  "signing": {
    "message": "Signing"
  },
  "signingInWith": {
    "message": "Signing in with"
  },
  "signingWith": {
    "message": "Signing with"
  },
  "simulationApproveHeading": {
    "message": "Withdraw"
  },
  "simulationDetailsApproveDesc": {
    "message": "You're giving someone else permission to withdraw NFTs from your account."
  },
  "simulationDetailsERC20ApproveDesc": {
    "message": "You're giving someone else permission to spend this amount from your account."
  },
  "simulationDetailsFiatNotAvailable": {
    "message": "Not Available"
  },
  "simulationDetailsIncomingHeading": {
    "message": "You receive"
  },
  "simulationDetailsNoChanges": {
    "message": "No changes"
  },
  "simulationDetailsOutgoingHeading": {
    "message": "You send"
  },
  "simulationDetailsRevokeSetApprovalForAllDesc": {
    "message": "You're removing someone else's permission to withdraw NFTs from your account."
  },
  "simulationDetailsSetApprovalForAllDesc": {
    "message": "You're giving permission for someone else to withdraw NFTs from your account."
  },
  "simulationDetailsTitle": {
    "message": "Estimated changes"
  },
  "simulationDetailsTitleEnforced": {
    "message": "Balance changes"
  },
  "simulationDetailsTitleTooltip": {
    "message": "Estimated changes are what might happen if you go through with this transaction. This is just a prediction, not a guarantee."
  },
  "simulationDetailsTitleTooltipEnforced": {
    "message": "Balance changes are guaranteed. If this outcome isn't possible, the transaction will be stopped."
  },
  "simulationDetailsTotalFiat": {
    "message": "Total = $1",
    "description": "$1 is the total amount in fiat currency on one side of the transaction"
  },
  "simulationDetailsTransactionReverted": {
    "message": "This transaction is likely to fail"
  },
  "simulationDetailsUnavailable": {
    "message": "Unavailable"
  },
  "simulationErrorMessageV2": {
    "message": "We were not able to estimate gas. There might be an error in the contract and this transaction may fail."
  },
  "simulationsSettingDescription": {
    "message": "Turn this on to estimate balance changes of transactions and signatures before you confirm them. This doesn't guarantee their final outcome. $1"
  },
  "simulationsSettingSubHeader": {
    "message": "Estimate balance changes"
  },
  "singleNetwork": {
    "message": "1 network"
  },
  "siweIssued": {
    "message": "Issued"
  },
  "siweNetwork": {
    "message": "Network"
  },
  "siweRequestId": {
    "message": "Request ID"
  },
  "siweResources": {
    "message": "Resources"
  },
  "siweURI": {
    "message": "URL"
  },
  "skipAccountSecurity": {
    "message": "Skip account security?"
  },
  "skipAccountSecurityDetails": {
    "message": "If you lose this Secret Recovery Phrase, you won’t be able to access this wallet."
  },
  "skipAccountSecuritySecureNow": {
    "message": "Secure now"
  },
  "skipAccountSecuritySkip": {
    "message": "Skip"
  },
  "skipDeepLinkInterstitial": {
    "message": "Don't show interstitial screen when opening deep links"
  },
  "skipDeepLinkInterstitialDescription": {
    "message": "Enabling this option will skip the interstitial screen that is shown when opening deep links in MetaMask. A \"deep link\" is a link like https://link.metamask.io/home that will cause MetaMask to open; these links can be obfuscated by others. The interstitial screen is designed to protect you from accidentally opening pages within MetaMask that might display your accounts, tokens, history, balances, settings, or other potentially sensitive information. This setting only applies to links signed by MetaMask."
  },
  "slideBridgeDescription": {
    "message": "Move across 9 chains, all within your wallet"
  },
  "slideBridgeTitle": {
    "message": "Ready to bridge?"
  },
  "slideCashOutDescription": {
    "message": "Sell your crypto for cash"
  },
  "slideCashOutTitle": {
    "message": "Cash out with MetaMask"
  },
  "slideDebitCardDescription": {
    "message": "Available in select regions"
  },
  "slideDebitCardTitle": {
    "message": "MetaMask debit card"
  },
  "slideFundWalletDescription": {
    "message": "Add or transfer tokens to get started"
  },
  "slideFundWalletTitle": {
    "message": "Fund your wallet"
  },
  "slideMultiSrpDescription": {
    "message": "Import and use multiple wallets in MetaMask"
  },
  "slideMultiSrpTitle": {
    "message": "Add multiple Secret Recovery Phrases"
  },
  "slideRemoteModeDescription": {
    "message": "Use your cold wallet wirelessly"
  },
  "slideRemoteModeTitle": {
    "message": "Cold storage, fast access"
  },
  "slideSmartAccountUpgradeDescription": {
    "message": "Same address, smarter features"
  },
  "slideSmartAccountUpgradeTitle": {
    "message": "Start using smart accounts"
  },
  "slideSolanaDescription": {
    "message": "Create a Solana account to get started"
  },
  "slideSolanaTitle": {
    "message": "Solana is now supported"
  },
  "slideSweepStakeDescription": {
    "message": "Mint an NFT now for a chance to win"
  },
  "slideSweepStakeTitle": {
    "message": "Enter the $5000 USDC Giveaway!"
  },
  "smartAccountAccept": {
    "message": "Use smart account"
  },
  "smartAccountBetterTransaction": {
    "message": "Faster transactions, lower fees"
  },
  "smartAccountBetterTransactionDescription": {
    "message": "Save time and money by processing transactions together."
  },
  "smartAccountEditAccounts": {
    "message": "Edit accounts"
  },
  "smartAccountFeaturesDescription": {
    "message": "Keep the same account address, and you can switch back anytime."
  },
  "smartAccountLabel": {
    "message": "Smart Account"
  },
  "smartAccountPayToken": {
    "message": "Pay with any token, any time"
  },
  "smartAccountPayTokenDescription": {
    "message": "Use the tokens you already have to cover network fees."
  },
  "smartAccountReject": {
    "message": "Don’t use smart account"
  },
  "smartAccountRequestFor": {
    "message": "Request for"
  },
  "smartAccountSameAccount": {
    "message": "Same account, smarter features."
  },
  "smartAccountSplashInfo": {
    "message": "Why use a smart account?"
  },
  "smartAccountSplashTitle": {
    "message": "Use smart account?"
  },
  "smartAccountUpdateSuccessMessage": {
    "message": "Your account will be updated to smart account with your next transaction."
  },
  "smartAccountUpdateSuccessTitle": {
    "message": "Successful!"
  },
  "smartAccountUpgradeBannerDescription": {
    "message": "Same address. Smarter features."
  },
  "smartAccountUpgradeBannerTitle": {
    "message": "Switch to smart account"
  },
  "smartContracts": {
    "message": "Smart contracts"
  },
  "smartSwapsErrorNotEnoughFunds": {
    "message": "Not enough funds for a smart swap."
  },
  "smartSwapsErrorUnavailable": {
    "message": "Smart Swaps are temporarily unavailable."
  },
  "smartTransactionCancelled": {
    "message": "Your transaction was canceled"
  },
  "smartTransactionCancelledDescription": {
    "message": "Your transaction couldn't be completed, so it was canceled to save you from paying unnecessary gas fees."
  },
  "smartTransactionError": {
    "message": "Your transaction failed"
  },
  "smartTransactionErrorDescription": {
    "message": "Sudden market changes can cause failures. If the problem continues, reach out to MetaMask customer support."
  },
  "smartTransactionPending": {
    "message": "Your transaction was submitted"
  },
  "smartTransactionSuccess": {
    "message": "Your transaction is complete"
  },
  "smartTransactions": {
    "message": "Smart Transactions"
  },
  "smartTransactionsEnabledDescription": {
    "message": " and MEV protection. Now on by default."
  },
  "smartTransactionsEnabledLink": {
    "message": "Higher success rates"
  },
  "smartTransactionsEnabledTitle": {
    "message": "Transactions just got smarter"
  },
  "snapAccountCreated": {
    "message": "Account created"
  },
  "snapAccountCreatedDescription": {
    "message": "Your new account is ready to use!"
  },
  "snapAccountCreationFailed": {
    "message": "Account creation failed"
  },
  "snapAccountCreationFailedDescription": {
    "message": "$1 didn't manage to create an account for you.",
    "description": "$1 is the snap name"
  },
  "snapAccountRedirectFinishSigningTitle": {
    "message": "Finish signing"
  },
  "snapAccountRedirectSiteDescription": {
    "message": "Follow the instructions from $1"
  },
  "snapAccountRemovalFailed": {
    "message": "Account removal failed"
  },
  "snapAccountRemovalFailedDescription": {
    "message": "$1 didn't manage to remove this account for you.",
    "description": "$1 is the snap name"
  },
  "snapAccountRemoved": {
    "message": "Account removed"
  },
  "snapAccountRemovedDescription": {
    "message": "This account will no longer be available to use in MetaMask."
  },
  "snapAccounts": {
    "message": "Account Snaps"
  },
  "snapAccountsDescription": {
    "message": "Accounts controlled by third-party Snaps."
  },
  "snapConnectTo": {
    "message": "Connect to $1",
    "description": "$1 is the website URL or a Snap name. Used for Snaps pre-approved connections."
  },
  "snapConnectionPermissionDescription": {
    "message": "Let $1 automatically connect to $2 without your approval.",
    "description": "Used for Snap pre-approved connections. $1 is the Snap name, $2 is a website URL."
  },
  "snapConnectionWarning": {
    "message": "$1 wants to use $2",
    "description": "$2 is the snap and $1 is the dapp requesting connection to the snap."
  },
  "snapDetailWebsite": {
    "message": "Website"
  },
  "snapHomeMenu": {
    "message": "Snap Home Menu"
  },
  "snapInstallRequest": {
    "message": "Installing $1 gives it the following permissions.",
    "description": "$1 is the snap name."
  },
  "snapInstallSuccess": {
    "message": "Installation complete"
  },
  "snapInstallWarningCheck": {
    "message": "$1 wants permission to do the following:",
    "description": "Warning message used in popup displayed on snap install. $1 is the snap name."
  },
  "snapInstallWarningHeading": {
    "message": "Proceed with caution"
  },
  "snapInstallWarningPermissionDescriptionForBip32View": {
    "message": "Allow $1 to view your public keys (and addresses). This does not grant any control of accounts or assets.",
    "description": "An extended description for the `snap_getBip32PublicKey` permission used for tooltip on Snap Install Warning screen (popup/modal). $1 is the snap name."
  },
  "snapInstallWarningPermissionDescriptionForEntropy": {
    "message": "Allow $1 Snap to manage accounts and assets on the requested network(s). These accounts are derived and backed up using your secret recovery phrase (without revealing it). With the power to derive keys, $1 can support a variety of blockchain protocols beyond Ethereum (EVMs).",
    "description": "An extended description for the `snap_getBip44Entropy` and `snap_getBip44Entropy` permissions used for tooltip on Snap Install Warning screen (popup/modal). $1 is the snap name."
  },
  "snapInstallWarningPermissionNameForEntropy": {
    "message": "Manage $1 accounts",
    "description": "Permission name used for the Permission Cell component displayed on warning popup when installing a Snap. $1 is list of account types."
  },
  "snapInstallWarningPermissionNameForViewPublicKey": {
    "message": "View your public key for $1",
    "description": "Permission name used for the Permission Cell component displayed on warning popup when installing a Snap. $1 is list of account types."
  },
  "snapInstallationErrorDescription": {
    "message": "$1 couldn’t be installed.",
    "description": "Error description used when snap installation fails. $1 is the snap name."
  },
  "snapInstallationErrorTitle": {
    "message": "Installation failed",
    "description": "Error title used when snap installation fails."
  },
  "snapResultError": {
    "message": "Error"
  },
  "snapResultSuccess": {
    "message": "Success"
  },
  "snapResultSuccessDescription": {
    "message": "$1 is ready to use"
  },
  "snapUIAssetSelectorTitle": {
    "message": "Select an asset"
  },
  "snapUpdateAlertDescription": {
    "message": "Get the latest version of $1",
    "description": "Description used in Snap update alert banner when snap update is available. $1 is the Snap name."
  },
  "snapUpdateAvailable": {
    "message": "Update available"
  },
  "snapUpdateErrorDescription": {
    "message": "$1 couldn’t be updated.",
    "description": "Error description used when snap update fails. $1 is the snap name."
  },
  "snapUpdateErrorTitle": {
    "message": "Update failed",
    "description": "Error title used when snap update fails."
  },
  "snapUpdateRequest": {
    "message": "Updating $1 gives it the following permissions.",
    "description": "$1 is the Snap name."
  },
  "snapUpdateSuccess": {
    "message": "Update complete"
  },
  "snapUrlIsBlocked": {
    "message": "This Snap wants to take you to a blocked site. $1."
  },
  "snaps": {
    "message": "Snaps"
  },
  "snapsConnected": {
    "message": "Snaps connected"
  },
  "snapsNoInsight": {
    "message": "No insight to show"
  },
  "snapsPrivacyWarningFirstMessage": {
    "message": "You acknowledge that any Snap that you install is a Third Party Service, unless otherwise identified, as defined in the Consensys $1. Your use of Third Party Services is governed by separate terms and conditions set forth by the Third Party Service provider. Consensys does not recommend the use of any Snap by any particular person for any particular reason. You access, rely upon or use the Third Party Service at your own risk. Consensys disclaims all responsibility and liability for any losses on account of your use of Third Party Services.",
    "description": "First part of a message in popup modal displayed when installing a snap for the first time. $1 is terms of use link."
  },
  "snapsPrivacyWarningSecondMessage": {
    "message": "Any information you share with Third Party Services will be collected directly by those Third Party Services in accordance with their privacy policies. Please refer to their privacy policies for more information.",
    "description": "Second part of a message in popup modal displayed when installing a snap for the first time."
  },
  "snapsPrivacyWarningThirdMessage": {
    "message": "Consensys has no access to information you share with Third Party Services.",
    "description": "Third part of a message in popup modal displayed when installing a snap for the first time."
  },
  "snapsSettings": {
    "message": "Snap settings"
  },
  "snapsTermsOfUse": {
    "message": "Terms of Use"
  },
  "snapsToggle": {
    "message": "A snap will only run if it is enabled"
  },
  "snapsUIError": {
    "message": "Contact the creators of $1 for further support.",
    "description": "This is shown when the insight snap throws an error. $1 is the snap name"
  },
  "solanaAccountRequested": {
    "message": "This site is requesting a Solana account."
  },
  "solanaAccountRequired": {
    "message": "A Solana account is required to connect to this site."
  },
  "solanaImportAccounts": {
    "message": "Import Solana accounts"
  },
  "solanaImportAccountsDescription": {
    "message": "Import a Secret Recovery Phrase to migrate your Solana account from another wallet."
  },
  "solanaMoreFeaturesComingSoon": {
    "message": "More features coming soon"
  },
  "solanaMoreFeaturesComingSoonDescription": {
    "message": "NFTs, hardware wallet support, and more coming soon."
  },
  "solanaOnMetaMask": {
    "message": "Solana on MetaMask"
  },
  "solanaSendReceiveSwapTokens": {
    "message": "Send, receive, and swap tokens"
  },
  "solanaSendReceiveSwapTokensDescription": {
    "message": "Transfer and transact with tokens such as SOL, USDC, and more."
  },
  "someNetworks": {
    "message": "$1 networks"
  },
  "somethingDoesntLookRight": {
    "message": "Something doesn't look right? $1",
    "description": "A false positive message for users to contact support. $1 is a link to the support page."
  },
  "somethingIsWrong": {
    "message": "Something's gone wrong. Try reloading the page."
  },
  "somethingWentWrong": {
    "message": "We could not load this page."
  },
  "sortBy": {
    "message": "Sort by"
  },
  "sortByAlphabetically": {
    "message": "Alphabetically (A-Z)"
  },
  "sortByDecliningBalance": {
    "message": "Declining balance ($1 high-low)",
    "description": "Indicates a descending order based on token fiat balance. $1 is the preferred currency symbol"
  },
  "source": {
    "message": "Source"
  },
  "spamModalBlockedDescription": {
    "message": "This site will be blocked for 1 minute."
  },
  "spamModalBlockedTitle": {
    "message": "You've temporarily blocked this site"
  },
  "spamModalDescription": {
    "message": "If you're being spammed with multiple requests, you can temporarily block the site."
  },
  "spamModalTemporaryBlockButton": {
    "message": "Temporarily block this site"
  },
  "spamModalTitle": {
    "message": "We've noticed multiple requests"
  },
  "speed": {
    "message": "Speed"
  },
  "speedUp": {
    "message": "Speed up"
  },
  "speedUpCancellation": {
    "message": "Speed up this cancellation"
  },
  "speedUpExplanation": {
    "message": "We’ve updated the gas fee based on current network conditions and have increased it by at least 10% (required by the network)."
  },
  "speedUpPopoverTitle": {
    "message": "Speed up transaction"
  },
  "speedUpTooltipText": {
    "message": "New gas fee"
  },
  "speedUpTransaction": {
    "message": "Speed up this transaction"
  },
  "spendLimitInsufficient": {
    "message": "Spend limit insufficient"
  },
  "spendLimitInvalid": {
    "message": "Spend limit invalid; must be a positive number"
  },
  "spendLimitPermission": {
    "message": "Spend limit permission"
  },
  "spendLimitRequestedBy": {
    "message": "Spend limit requested by $1",
    "description": "Origin of the site requesting the spend limit"
  },
  "spendLimitTooLarge": {
    "message": "Spend limit too large"
  },
  "spender": {
    "message": "Spender"
  },
  "spenderTooltipDesc": {
    "message": "This is the address that will be able to withdraw your NFTs."
  },
  "spenderTooltipERC20ApproveDesc": {
    "message": "This is the address that will be able to spend your tokens on your behalf."
  },
  "spendingCap": {
    "message": "Spending cap"
  },
  "spendingCaps": {
    "message": "Spending caps"
  },
  "srpDesignImageAlt": {
    "message": "SRP vault image"
  },
  "srpDetailsDescription": {
    "message": "A Secret Recovery Phrase, also called a seed phrase or mnemonic, is a set of words that lets you access and control your crypto wallet. To move your wallet to MetaMask, you need this phrase."
  },
  "srpDetailsOwnsAccessListItemOne": {
    "message": "Take all your money"
  },
  "srpDetailsOwnsAccessListItemThree": {
    "message": "Change your login information"
  },
  "srpDetailsOwnsAccessListItemTwo": {
    "message": "Confirm transactions"
  },
  "srpDetailsOwnsAccessListTitle": {
    "message": "Anyone with your Secret Recovery Phrase can:"
  },
  "srpDetailsTitle": {
    "message": "What’s a Secret Recovery Phrase?"
  },
  "srpInputNumberOfWords": {
    "message": "I have a $1-word phrase",
    "description": "This is the text for each option in the dropdown where a user selects how many words their secret recovery phrase has during import. The $1 is the number of words (either 12, 15, 18, 21, or 24)."
  },
  "srpListName": {
    "message": "Secret Recovery Phrase $1",
    "description": "$1 is the order of the Secret Recovery Phrase"
  },
  "srpListNumberOfAccounts": {
    "message": "$1 accounts",
    "description": "$1 is the number of accounts in the list"
  },
  "srpListSelectionDescription": {
    "message": "The Secret Recovery Phrase your new account will be generated from"
  },
  "srpListSingleOrZero": {
    "message": "$1 account",
    "description": "$1 is the number of accounts in the list, it is either 1 or 0"
  },
  "srpListStateBackedUp": {
    "message": "Reveal"
  },
  "srpListStateNotBackedUp": {
    "message": "Backup"
  },
  "srpPasteFailedTooManyWords": {
    "message": "Paste failed because it contained over 24 words. A secret recovery phrase can have a maximum of 24 words.",
    "description": "Description of SRP paste error when the pasted content has too many words"
  },
  "srpPasteTip": {
    "message": "You can paste your entire secret recovery phrase into any field",
    "description": "Our secret recovery phrase input is split into one field per word. This message explains to users that they can paste their entire secrete recovery phrase into any field, and we will handle it correctly."
  },
  "srpSecurityQuizGetStarted": {
    "message": "Get started"
  },
  "srpSecurityQuizImgAlt": {
    "message": "An eye with a keyhole in the center, and three floating password fields"
  },
  "srpSecurityQuizIntroduction": {
    "message": "To reveal your Secret Recovery Phrase, you need to correctly answer two questions"
  },
  "srpSecurityQuizQuestionOneQuestion": {
    "message": "If you lose your Secret Recovery Phrase, MetaMask..."
  },
  "srpSecurityQuizQuestionOneRightAnswer": {
    "message": "Can’t help you"
  },
  "srpSecurityQuizQuestionOneRightAnswerDescription": {
    "message": "Write it down, engrave it on metal, or keep it in multiple secret spots so you never lose it. If you lose it, it’s gone forever."
  },
  "srpSecurityQuizQuestionOneRightAnswerTitle": {
    "message": "Right! No one can help get your Secret Recovery Phrase back"
  },
  "srpSecurityQuizQuestionOneWrongAnswer": {
    "message": "Can get it back for you"
  },
  "srpSecurityQuizQuestionOneWrongAnswerDescription": {
    "message": "If you lose your Secret Recovery Phrase, it’s gone forever. No one can help you get it back, no matter what they might say."
  },
  "srpSecurityQuizQuestionOneWrongAnswerTitle": {
    "message": "Wrong! No one can help get your Secret Recovery Phrase back"
  },
  "srpSecurityQuizQuestionTwoQuestion": {
    "message": "If anyone, even a support agent, asks for your Secret Recovery Phrase..."
  },
  "srpSecurityQuizQuestionTwoRightAnswer": {
    "message": "You’re being scammed"
  },
  "srpSecurityQuizQuestionTwoRightAnswerDescription": {
    "message": "Anyone claiming to need your Secret Recovery Phrase is lying to you. If you share it with them, they will steal your assets."
  },
  "srpSecurityQuizQuestionTwoRightAnswerTitle": {
    "message": "Correct! Sharing your Secret Recovery Phrase is never a good idea"
  },
  "srpSecurityQuizQuestionTwoWrongAnswer": {
    "message": "You should give it to them"
  },
  "srpSecurityQuizQuestionTwoWrongAnswerDescription": {
    "message": "Anyone claiming to need your Secret Recovery Phrase is lying to you. If you share it with them, they will steal your assets."
  },
  "srpSecurityQuizQuestionTwoWrongAnswerTitle": {
    "message": "Nope! Never share your Secret Recovery Phrase with anyone, ever"
  },
  "srpSecurityQuizTitle": {
    "message": "Security quiz"
  },
  "srpToggleShow": {
    "message": "Show/Hide this word of the secret recovery phrase",
    "description": "Describes a toggle that is used to show or hide a single word of the secret recovery phrase"
  },
  "srpWordHidden": {
    "message": "This word is hidden",
    "description": "Explains that a word in the secret recovery phrase is hidden"
  },
  "srpWordShown": {
    "message": "This word is being shown",
    "description": "Explains that a word in the secret recovery phrase is being shown"
  },
  "stable": {
    "message": "Stable"
  },
  "stableLowercase": {
    "message": "stable"
  },
  "stake": {
    "message": "Stake"
  },
  "staked": {
    "message": "Staked"
  },
  "standardAccountLabel": {
    "message": "Standard Account"
  },
  "startEarning": {
    "message": "Start earning"
  },
  "stateCorruptionAreYouSure": {
    "message": "Are you sure you want to proceed?"
  },
  "stateCorruptionCopyAndRestoreBeforeRecovery": {
    "message": "You can try to copy and restore your state file manually before you decide to restore your vault by following $1.",
    "description": "$1 represents the `stateCorruptionTheseInstructions` localization key"
  },
  "stateCorruptionCopyAndRestoreBeforeReset": {
    "message": "You can try to copy and restore your state file manually before you decide to reset MetaMask by following $1.",
    "description": "$1 represents the `stateCorruptionTheseInstructions` localization key"
  },
  "stateCorruptionDetectedNoBackup": {
    "message": "Your vault cannot be automatically recovered."
  },
  "stateCorruptionDetectedWithBackup": {
    "message": "Your vault can be recovered from an automated backup. Automatic recovery will delete your current settings and preferences, and restore only your vault."
  },
  "stateCorruptionMetamaskDatabaseCannotBeAccessed": {
    "message": "Internal Error: Database cannot be accessed"
  },
  "stateCorruptionResetMetaMaskState": {
    "message": "Reset MetaMask State"
  },
  "stateCorruptionResettingDatabase": {
    "message": "Resetting database…"
  },
  "stateCorruptionRestoreAccountsFromBackup": {
    "message": "Restore Accounts"
  },
  "stateCorruptionRestoringDatabase": {
    "message": "Restoring database…"
  },
  "stateCorruptionTheseInstructions": {
    "message": "these instructions",
    "description": "This is a link to instructions on how to recover your Secret Recovery Phrase manually. It is used in the `stateCorruptionCopyAndRestoreBeforeRecovery` and `stateCorruptionCopyAndRestoreBeforeReset` localization keys."
  },
  "stateCorruptionTheseInstructionsLinkTitle": {
    "message": "How to recover your Secret Recovery Phrase"
  },
  "stateLogError": {
    "message": "Error in retrieving state logs."
  },
  "stateLogFileName": {
    "message": "MetaMask state logs"
  },
  "stateLogs": {
    "message": "State logs"
  },
  "stateLogsDescription": {
    "message": "State logs contain your public account addresses and sent transactions."
  },
  "status": {
    "message": "Status"
  },
  "statusNotConnected": {
    "message": "Not connected"
  },
  "statusNotConnectedAccount": {
    "message": "No accounts connected"
  },
  "step1LatticeWallet": {
    "message": "Connect your Lattice1"
  },
  "step1LatticeWalletMsg": {
    "message": "You can connect MetaMask to your Lattice1 device once it is set up and online. Unlock your device and have your Device ID ready.",
    "description": "$1 represents the `hardwareWalletSupportLinkConversion` localization key"
  },
  "step1LedgerWallet": {
    "message": "Download Ledger app"
  },
  "step1LedgerWalletMsg": {
    "message": "Download, set up, and enter your password to unlock $1.",
    "description": "$1 represents the `ledgerLiveApp` localization value"
  },
  "step1TrezorWallet": {
    "message": "Connect your Trezor"
  },
  "step1TrezorWalletMsg": {
    "message": "Plug your Trezor directly into your computer and unlock it. Make sure you use the correct passphrase.",
    "description": "$1 represents the `hardwareWalletSupportLinkConversion` localization key"
  },
  "step2LedgerWallet": {
    "message": "Connect your Ledger"
  },
  "step2LedgerWalletMsg": {
    "message": "Plug your Ledger directly into your computer, then  unlock it and open the Ethereum app.",
    "description": "$1 represents the `hardwareWalletSupportLinkConversion` localization key"
  },
  "stepOf": {
    "message": "Step $1 of $2",
    "description": "$1 current step, $2 total steps"
  },
  "stillGettingMessage": {
    "message": "Still getting this message?"
  },
  "strong": {
    "message": "Strong"
  },
  "stxCancelled": {
    "message": "Swap would have failed"
  },
  "stxCancelledDescription": {
    "message": "Your transaction would have failed and was cancelled to protect you from paying unnecessary gas fees."
  },
  "stxCancelledSubDescription": {
    "message": "Try your swap again. We’ll be here to protect you against similar risks next time."
  },
  "stxFailure": {
    "message": "Swap failed"
  },
  "stxFailureDescription": {
    "message": "Sudden market changes can cause failures. If the problem persists, please reach out to $1.",
    "description": "This message is shown to a user if their swap fails. The $1 will be replaced by support.metamask.io"
  },
  "stxOptInSupportedNetworksDescription": {
    "message": "Turn on Smart Transactions for more reliable and secure transactions on supported networks. $1"
  },
  "stxPendingPrivatelySubmittingSwap": {
    "message": "Privately submitting your Swap..."
  },
  "stxPendingPubliclySubmittingSwap": {
    "message": "Publicly submitting your Swap..."
  },
  "stxSuccess": {
    "message": "Swap complete!"
  },
  "stxSuccessDescription": {
    "message": "Your $1 is now available.",
    "description": "$1 is a token symbol, e.g. ETH"
  },
  "stxSwapCompleteIn": {
    "message": "Swap will complete in <",
    "description": "'<' means 'less than', e.g. Swap will complete in < 2:59"
  },
  "stxTryingToCancel": {
    "message": "Trying to cancel your transaction..."
  },
  "stxUnknown": {
    "message": "Status unknown"
  },
  "stxUnknownDescription": {
    "message": "A transaction has been successful but we’re unsure what it is. This may be due to submitting another transaction while this swap was processing."
  },
  "stxUserCancelled": {
    "message": "Swap cancelled"
  },
  "stxUserCancelledDescription": {
    "message": "Your transaction has been cancelled and you did not pay any unnecessary gas fees."
  },
  "submit": {
    "message": "Submit"
  },
  "submitted": {
    "message": "Submitted"
  },
  "suggestedBySnap": {
    "message": "Suggested by $1",
    "description": "$1 is the snap name"
  },
  "suggestedCurrencySymbol": {
    "message": "Suggested currency symbol:"
  },
  "suggestedTokenName": {
    "message": "Suggested name:"
  },
  "supplied": {
    "message": "Supplied"
  },
  "support": {
    "message": "Support"
  },
  "supportCenter": {
    "message": "Visit our support center"
  },
  "supportMultiRpcInformation": {
    "message": "We now support multiple RPCs for a single network. Your most recent RPC has been selected as the default one to resolve conflicting information."
  },
  "surveyConversion": {
    "message": "Take our survey"
  },
  "surveyTitle": {
    "message": "Shape the future of MetaMask"
  },
  "swap": {
    "message": "Swap"
  },
  "swapAdjustSlippage": {
    "message": "Adjust slippage"
  },
  "swapAggregator": {
    "message": "Aggregator"
  },
  "swapAllowSwappingOf": {
    "message": "Allow swapping of $1",
    "description": "Shows a user that they need to allow a token for swapping on their hardware wallet"
  },
  "swapAmountReceived": {
    "message": "Guaranteed amount"
  },
  "swapAmountReceivedInfo": {
    "message": "This is the minimum amount you will receive. You may receive more depending on slippage."
  },
  "swapAndSend": {
    "message": "Swap & Send"
  },
  "swapAnyway": {
    "message": "Swap anyway"
  },
  "swapApproval": {
    "message": "Approve $1 for swaps",
    "description": "Used in the transaction display list to describe a transaction that is an approve call on a token that is to be swapped.. $1 is the symbol of a token that has been approved."
  },
  "swapApproveNeedMoreTokens": {
    "message": "You need $1 more $2 to complete this swap",
    "description": "Tells the user how many more of a given token they need for a specific swap. $1 is an amount of tokens and $2 is the token symbol."
  },
  "swapAreYouStillThere": {
    "message": "Are you still there?"
  },
  "swapAreYouStillThereDescription": {
    "message": "We’re ready to show you the latest quotes when you want to continue"
  },
  "swapConfirmWithHwWallet": {
    "message": "Confirm with your hardware wallet"
  },
  "swapContinueSwapping": {
    "message": "Continue swapping"
  },
  "swapContractDataDisabledErrorDescription": {
    "message": "In the Ethereum app on your Ledger, go to \"Settings\" and allow contract data. Then, try your swap again."
  },
  "swapContractDataDisabledErrorTitle": {
    "message": "Contract data is not enabled on your Ledger"
  },
  "swapCustom": {
    "message": "custom"
  },
  "swapDecentralizedExchange": {
    "message": "Decentralized exchange"
  },
  "swapDetailsTitle": {
    "message": "Swap details",
    "description": "Title for the modal showing details about a swap transaction."
  },
  "swapDirectContract": {
    "message": "Direct contract"
  },
  "swapEditLimit": {
    "message": "Edit limit"
  },
  "swapEnableDescription": {
    "message": "This is required and gives MetaMask permission to swap your $1.",
    "description": "Gives the user info about the required approval transaction for swaps. $1 will be the symbol of a token being approved for swaps."
  },
  "swapEnableTokenForSwapping": {
    "message": "This will $1 for swapping",
    "description": "$1 is for the 'enableToken' key, e.g. 'enable ETH'"
  },
  "swapEnterAmount": {
    "message": "Enter an amount"
  },
  "swapEstimatedNetworkFees": {
    "message": "Estimated network fees"
  },
  "swapEstimatedNetworkFeesInfo": {
    "message": "This is an estimate of the network fee that will be used to complete your swap. The actual amount may change according to network conditions."
  },
  "swapFailedErrorDescriptionWithSupportLink": {
    "message": "Transaction failures happen and we are here to help. If this issue persists, you can reach our customer support at $1 for further assistance.",
    "description": "This message is shown to a user if their swap fails. The $1 will be replaced by support.metamask.io"
  },
  "swapFailedErrorTitle": {
    "message": "Swap failed"
  },
  "swapFetchingQuote": {
    "message": "Fetching quote"
  },
  "swapFetchingQuoteNofN": {
    "message": "Fetching quote $1 of $2",
    "description": "A count of possible quotes shown to the user while they are waiting for quotes to be fetched. $1 is the number of quotes already loaded, and $2 is the total number of resources that we check for quotes. Keep in mind that not all resources will have a quote for a particular swap."
  },
  "swapFetchingQuotes": {
    "message": "Fetching quotes..."
  },
  "swapFetchingQuotesErrorDescription": {
    "message": "Hmmm... something went wrong. Try again, or if errors persist, contact customer support."
  },
  "swapFetchingQuotesErrorTitle": {
    "message": "Error fetching quotes"
  },
  "swapFromTo": {
    "message": "The swap of $1 to $2",
    "description": "Tells a user that they need to confirm on their hardware wallet a swap of 2 tokens. $1 is a source token and $2 is a destination token"
  },
  "swapGasFeesDetails": {
    "message": "Gas fees are estimated and will fluctuate based on network traffic and transaction complexity."
  },
  "swapGasFeesExplanation": {
    "message": "MetaMask doesn't make money from gas fees. These fees are estimates and can change based on how busy the network is and how complex a transaction is. Learn more $1.",
    "description": "$1 is a link (text in link can be found at 'swapGasFeesSummaryLinkText')"
  },
  "swapGasFeesExplanationLinkText": {
    "message": "here",
    "description": "Text for link in swapGasFeesExplanation"
  },
  "swapGasFeesLearnMore": {
    "message": "Learn more about gas fees"
  },
  "swapGasFeesSplit": {
    "message": "Gas fees on the previous screen are split between these two transactions."
  },
  "swapGasFeesSummary": {
    "message": "Gas fees are paid to crypto miners who process transactions on the $1 network. MetaMask does not profit from gas fees.",
    "description": "$1 is the selected network, e.g. Ethereum or BSC"
  },
  "swapGasIncludedTooltipExplanation": {
    "message": "This quote incorporates gas fees by adjusting the token amount sent or received. You may receive ETH in a separate transaction on your activity list."
  },
  "swapGasIncludedTooltipExplanationLinkText": {
    "message": "Learn more about gas fees"
  },
  "swapHighSlippage": {
    "message": "High slippage"
  },
  "swapIncludesGasAndMetaMaskFee": {
    "message": "Includes gas and a $1% MetaMask fee",
    "description": "Provides information about the fee that metamask takes for swaps. $1 is a decimal number."
  },
  "swapIncludesMMFee": {
    "message": "Includes a $1% MetaMask fee.",
    "description": "Provides information about the fee that metamask takes for swaps. $1 is a decimal number."
  },
  "swapIncludesMMFeeAlt": {
    "message": "Quote reflects $1% MetaMask fee",
    "description": "Provides information about the fee that metamask takes for swaps using the latest copy. $1 is a decimal number."
  },
  "swapIncludesMetaMaskFeeViewAllQuotes": {
    "message": "Includes a $1% MetaMask fee – $2",
    "description": "Provides information about the fee that metamask takes for swaps. $1 is a decimal number and $2 is a link to view all quotes."
  },
  "swapLearnMore": {
    "message": "Learn more about Swaps"
  },
  "swapLiquiditySourceInfo": {
    "message": "We search multiple liquidity sources (exchanges, aggregators and professional market makers) to compare exchange rates and network fees."
  },
  "swapLowSlippage": {
    "message": "Low slippage"
  },
  "swapMaxSlippage": {
    "message": "Max slippage"
  },
  "swapMetaMaskFee": {
    "message": "MetaMask fee"
  },
  "swapMetaMaskFeeDescription": {
    "message": "The fee of $1% is automatically factored into this quote. You pay it in exchange for a license to use MetaMask's liquidity provider information aggregation software.",
    "description": "Provides information about the fee that metamask takes for swaps. $1 is a decimal number."
  },
  "swapNQuotesWithDot": {
    "message": "$1 quotes.",
    "description": "$1 is the number of quotes that the user can select from when opening the list of quotes on the 'view quote' screen"
  },
  "swapNewQuoteIn": {
    "message": "New quotes in $1",
    "description": "Tells the user the amount of time until the currently displayed quotes are update. $1 is a time that is counting down from 1:00 to 0:00"
  },
  "swapNoTokensAvailable": {
    "message": "No tokens available matching $1",
    "description": "Tells the user that a given search string does not match any tokens in our token lists. $1 can be any string of text"
  },
  "swapOnceTransactionHasProcess": {
    "message": "Your $1 will be added to your account once this transaction has processed.",
    "description": "This message communicates the token that is being transferred. It is shown on the awaiting swap screen. The $1 will be a token symbol."
  },
  "swapPriceDifference": {
    "message": "You are about to swap $1 $2 (~$3) for $4 $5 (~$6).",
    "description": "This message represents the price slippage for the swap.  $1 and $4 are a number (ex: 2.89), $2 and $5 are symbols (ex: ETH), and $3 and $6 are fiat currency amounts."
  },
  "swapPriceDifferenceTitle": {
    "message": "Price difference of ~$1%",
    "description": "$1 is a number (ex: 1.23) that represents the price difference."
  },
  "swapPriceUnavailableDescription": {
    "message": "Price impact could not be determined due to lack of market price data. Please confirm that you are comfortable with the amount of tokens you are about to receive before swapping."
  },
  "swapPriceUnavailableTitle": {
    "message": "Check your rate before proceeding"
  },
  "swapProcessing": {
    "message": "Processing"
  },
  "swapQuoteDetails": {
    "message": "Quote details"
  },
  "swapQuoteNofM": {
    "message": "$1 of $2",
    "description": "A count of possible quotes shown to the user while they are waiting for quotes to be fetched. $1 is the number of quotes already loaded, and $2 is the total number of resources that we check for quotes. Keep in mind that not all resources will have a quote for a particular swap."
  },
  "swapQuoteSource": {
    "message": "Quote source"
  },
  "swapQuotesExpiredErrorDescription": {
    "message": "Please request new quotes to get the latest rates."
  },
  "swapQuotesExpiredErrorTitle": {
    "message": "Quotes timeout"
  },
  "swapQuotesNotAvailableDescription": {
    "message": "This trade route isn't available right now. Try changing the amount, network, or token and we'll find the best option."
  },
  "swapQuotesNotAvailableErrorDescription": {
    "message": "Try adjusting the amount or slippage settings and try again."
  },
  "swapQuotesNotAvailableErrorTitle": {
    "message": "No quotes available"
  },
  "swapRate": {
    "message": "Rate"
  },
  "swapReceiving": {
    "message": "Receiving"
  },
  "swapReceivingInfoTooltip": {
    "message": "This is an estimate. The exact amount depends on slippage."
  },
  "swapRequestForQuotation": {
    "message": "Request for quotation"
  },
  "swapSelect": {
    "message": "Select"
  },
  "swapSelectAQuote": {
    "message": "Select a quote"
  },
  "swapSelectAToken": {
    "message": "Select token"
  },
  "swapSelectQuotePopoverDescription": {
    "message": "Below are all the quotes gathered from multiple liquidity sources."
  },
  "swapSelectToken": {
    "message": "Select token"
  },
  "swapShowLatestQuotes": {
    "message": "Show latest quotes"
  },
  "swapSlippageAutoDescription": {
    "message": "Auto"
  },
  "swapSlippageHighDescription": {
    "message": "The slippage entered ($1%) is considered very high and may result in a bad rate",
    "description": "$1 is the amount of % for slippage"
  },
  "swapSlippageHighTitle": {
    "message": "High slippage"
  },
  "swapSlippageLowDescription": {
    "message": "A value this low ($1%) may result in a failed swap",
    "description": "$1 is the amount of % for slippage"
  },
  "swapSlippageLowTitle": {
    "message": "Low slippage"
  },
  "swapSlippageNegativeDescription": {
    "message": "Slippage must be greater or equal to zero"
  },
  "swapSlippageNegativeTitle": {
    "message": "Increase slippage to continue"
  },
  "swapSlippageOverLimitDescription": {
    "message": "Slippage tolerance must be 15% or less. Anything higher will result in a bad rate."
  },
  "swapSlippageOverLimitTitle": {
    "message": "Very high slippage"
  },
  "swapSlippagePercent": {
    "message": "$1%",
    "description": "$1 is the amount of % for slippage"
  },
  "swapSlippageTooltip": {
    "message": "If the price changes between the time your order is placed and confirmed it’s called “slippage”. Your swap will automatically cancel if slippage exceeds your “slippage tolerance” setting."
  },
  "swapSlippageZeroDescription": {
    "message": "There are fewer zero-slippage quote providers which will result in a less competitive quote."
  },
  "swapSlippageZeroTitle": {
    "message": "Sourcing zero-slippage providers"
  },
  "swapSource": {
    "message": "Liquidity source"
  },
  "swapSuggested": {
    "message": "Swap suggested"
  },
  "swapSuggestedGasSettingToolTipMessage": {
    "message": "Swaps are complex and time sensitive transactions. We recommend this gas fee for a good balance between cost and confidence of a successful Swap."
  },
  "swapSwapFrom": {
    "message": "Swap from"
  },
  "swapSwapSwitch": {
    "message": "Switch token order"
  },
  "swapSwapTo": {
    "message": "Swap to"
  },
  "swapToConfirmWithHwWallet": {
    "message": "to confirm with your hardware wallet"
  },
  "swapTokenAddedManuallyDescription": {
    "message": "Verify this token on $1 and make sure it is the token you want to trade.",
    "description": "$1 points the user to etherscan as a place they can verify information about a token. $1 is replaced with the translation for \"etherscan\""
  },
  "swapTokenAddedManuallyTitle": {
    "message": "Token added manually"
  },
  "swapTokenAvailable": {
    "message": "Your $1 has been added to your account.",
    "description": "This message is shown after a swap is successful and communicates the exact amount of tokens the user has received for a swap. The $1 is a decimal number of tokens followed by the token symbol."
  },
  "swapTokenBalanceUnavailable": {
    "message": "We were unable to retrieve your $1 balance",
    "description": "This message communicates to the user that their balance of a given token is currently unavailable. $1 will be replaced by a token symbol"
  },
  "swapTokenNotAvailable": {
    "message": "Token is not available to swap in this region"
  },
  "swapTokenToToken": {
    "message": "Swap $1 to $2",
    "description": "Used in the transaction display list to describe a swap. $1 and $2 are the symbols of tokens in involved in a swap."
  },
  "swapTokenVerifiedOn1SourceDescription": {
    "message": "$1 is only verified on 1 source. Consider verifying it on $2 before proceeding.",
    "description": "$1 is a token name, $2 points the user to etherscan as a place they can verify information about a token. $1 is replaced with the translation for \"etherscan\""
  },
  "swapTokenVerifiedOn1SourceTitle": {
    "message": "Potentially inauthentic token"
  },
  "swapTokenVerifiedSources": {
    "message": "Confirmed by $1 sources. Verify on $2.",
    "description": "$1 the number of sources that have verified the token, $2 points the user to a block explorer as a place they can verify information about the token."
  },
  "swapTooManyDecimalsError": {
    "message": "$1 allows up to $2 decimals",
    "description": "$1 is a token symbol and $2 is the max. number of decimals allowed for the token"
  },
  "swapTransactionComplete": {
    "message": "Transaction complete"
  },
  "swapTwoTransactions": {
    "message": "2 transactions"
  },
  "swapUnknown": {
    "message": "Unknown"
  },
  "swapZeroSlippage": {
    "message": "0% Slippage"
  },
  "swapsMaxSlippage": {
    "message": "Slippage tolerance"
  },
  "swapsNotEnoughToken": {
    "message": "Not enough $1",
    "description": "Tells the user that they don't have enough of a token for a proposed swap. $1 is a token symbol"
  },
  "swapsViewInActivity": {
    "message": "View in activity"
  },
  "switch": {
    "message": "Switch"
  },
  "switchBack": {
    "message": "Switch back"
  },
  "switchEthereumChainConfirmationDescription": {
    "message": "This will switch the selected network within MetaMask to a previously added network:"
  },
  "switchEthereumChainConfirmationTitle": {
    "message": "Allow this site to switch the network?"
  },
  "switchInputCurrency": {
    "message": "Switch input currency"
  },
  "switchNetwork": {
    "message": "Switch network"
  },
  "switchNetworks": {
    "message": "Switch networks"
  },
  "switchToNetwork": {
    "message": "Switch to $1",
    "description": "$1 represents the custom network that has previously been added"
  },
  "switchToThisAccount": {
    "message": "Switch to this account"
  },
  "switchedNetworkToastDecline": {
    "message": "Don't show again"
  },
  "switchedNetworkToastMessage": {
    "message": "$1 is now active on $2",
    "description": "$1 represents the account name, $2 represents the network name"
  },
  "switchedNetworkToastMessageNoOrigin": {
    "message": "You're now using $1",
    "description": "$1 represents the network name"
  },
  "switchingNetworksCancelsPendingConfirmations": {
    "message": "Switching networks will cancel all pending confirmations"
  },
  "symbol": {
    "message": "Symbol"
  },
  "symbolBetweenZeroTwelve": {
    "message": "Symbol must be 11 characters or fewer."
  },
  "tapToReveal": {
    "message": "Tap to reveal"
  },
  "tapToRevealNote": {
    "message": "Make sure no one is watching your screen."
  },
  "tenPercentIncreased": {
    "message": "10% increase"
  },
  "terms": {
    "message": "Terms of use"
  },
  "termsOfService": {
    "message": "Terms of service"
  },
  "termsOfUseAgree": {
    "message": "Agree"
  },
  "termsOfUseAgreeText": {
    "message": "I agree to the Terms of use, which apply to my use of MetaMask and all of its features"
  },
  "termsOfUseFooterText": {
    "message": "Please scroll to read all sections"
  },
  "termsOfUseTitle": {
    "message": "Review our Terms of Use"
  },
  "testNetworks": {
    "message": "Test networks"
  },
  "testnets": {
    "message": "Testnets"
  },
  "theme": {
    "message": "Theme"
  },
  "themeDescription": {
    "message": "Choose your preferred MetaMask theme."
  },
  "thirdPartySoftware": {
    "message": "Third-party software notice",
    "description": "Title of a popup modal displayed when installing a snap for the first time."
  },
  "time": {
    "message": "Time"
  },
  "tipsForUsingAWallet": {
    "message": "Tips for using a wallet"
  },
  "tipsForUsingAWalletDescription": {
    "message": "Adding tokens unlocks more ways to use web3."
  },
  "to": {
    "message": "To"
  },
  "toAddress": {
    "message": "To: $1",
    "description": "$1 is the address to include in the To label. It is typically shortened first using shortenAddress"
  },
  "toggleDecodeDescription": {
    "message": "We use 4byte.directory and Sourcify services to decode and display more readable transaction data. This helps you understand the outcome of pending and past transactions, but can result in your IP address being shared."
  },
  "token": {
    "message": "Token"
  },
  "tokenAddress": {
    "message": "Token address"
  },
  "tokenAlreadyAdded": {
    "message": "Token has already been added."
  },
  "tokenAutoDetection": {
    "message": "Token autodetection"
  },
  "tokenContractAddress": {
    "message": "Token contract address"
  },
  "tokenDecimal": {
    "message": "Token decimal"
  },
  "tokenDecimalFetchFailed": {
    "message": "Token decimal required. Find it on: $1"
  },
  "tokenDetails": {
    "message": "Token details"
  },
  "tokenFoundTitle": {
    "message": "1 new token found"
  },
  "tokenId": {
    "message": "Token ID"
  },
  "tokenList": {
    "message": "Token lists"
  },
  "tokenMarketplace": {
    "message": "Token marketplace"
  },
  "tokenScamSecurityRisk": {
    "message": "token scams and security risks"
  },
  "tokenStandard": {
    "message": "Token standard"
  },
  "tokenSymbol": {
    "message": "Token symbol"
  },
  "tokens": {
    "message": "Tokens"
  },
  "tokensFoundTitle": {
    "message": "$1 new tokens found",
    "description": "$1 is the number of new tokens detected"
  },
  "tokensInCollection": {
    "message": "Tokens in collection"
  },
  "tooltipApproveButton": {
    "message": "I understand"
  },
  "tooltipSatusConnected": {
    "message": "connected"
  },
  "tooltipSatusConnectedUpperCase": {
    "message": "Connected"
  },
  "tooltipSatusNotConnected": {
    "message": "not connected"
  },
  "total": {
    "message": "Total"
  },
  "totalVolume": {
    "message": "Total volume"
  },
  "transaction": {
    "message": "transaction"
  },
  "transactionCancelAttempted": {
    "message": "Transaction cancel attempted with estimated gas fee of $1 at $2"
  },
  "transactionCancelSuccess": {
    "message": "Transaction successfully cancelled at $2"
  },
  "transactionConfirmed": {
    "message": "Transaction confirmed at $2."
  },
  "transactionCreated": {
    "message": "Transaction created with a value of $1 at $2."
  },
  "transactionDataFunction": {
    "message": "Function"
  },
  "transactionDetailGasHeading": {
    "message": "Estimated gas fee"
  },
  "transactionDetailMultiLayerTotalSubtitle": {
    "message": "Amount + fees"
  },
  "transactionDropped": {
    "message": "Transaction dropped at $2."
  },
  "transactionError": {
    "message": "Transaction error. Exception thrown in contract code."
  },
  "transactionErrorNoContract": {
    "message": "Trying to call a function on a non-contract address."
  },
  "transactionErrored": {
    "message": "Transaction encountered an error."
  },
  "transactionFlowNetwork": {
    "message": "Network"
  },
  "transactionHistoryBaseFee": {
    "message": "Base fee (GWEI)"
  },
  "transactionHistoryL1GasLabel": {
    "message": "Total L1 gas fee"
  },
  "transactionHistoryL2GasLimitLabel": {
    "message": "L2 gas limit"
  },
  "transactionHistoryL2GasPriceLabel": {
    "message": "L2 gas price"
  },
  "transactionHistoryMaxFeePerGas": {
    "message": "Max fee per gas"
  },
  "transactionHistoryPriorityFee": {
    "message": "Priority fee (GWEI)"
  },
  "transactionHistoryTotalGasFee": {
    "message": "Total gas fee"
  },
  "transactionIdLabel": {
    "message": "Transaction ID",
    "description": "Label for the source transaction ID field."
  },
  "transactionIncludesTypes": {
    "message": "This transaction includes: $1."
  },
  "transactionResubmitted": {
    "message": "Transaction resubmitted with estimated gas fee increased to $1 at $2"
  },
  "transactionSettings": {
    "message": "Transaction settings"
  },
  "transactionSubmitted": {
    "message": "Transaction submitted with estimated gas fee of $1 at $2."
  },
  "transactionTotalGasFee": {
    "message": "Total gas fee",
    "description": "Label for the total gas fee incurred in the transaction."
  },
  "transactionUpdated": {
    "message": "Transaction updated at $2."
  },
  "transactions": {
    "message": "Transactions"
  },
  "transfer": {
    "message": "Transfer"
  },
  "transferCrypto": {
    "message": "Transfer crypto"
  },
  "transferFrom": {
    "message": "Transfer from"
  },
  "transferRequest": {
    "message": "Transfer request"
  },
  "trillionAbbreviation": {
    "message": "T",
    "description": "Shortened form of 'trillion'"
  },
  "troubleConnectingToLedgerU2FOnFirefox": {
    "message": "We're having trouble connecting your Ledger. $1",
    "description": "$1 is a link to the wallet connection guide;"
  },
  "troubleConnectingToLedgerU2FOnFirefox2": {
    "message": "Review our hardware wallet connection guide and try again.",
    "description": "$1 of the ledger wallet connection guide"
  },
  "troubleConnectingToLedgerU2FOnFirefoxLedgerSolution": {
    "message": "If you're on the latest version of Firefox, you might be experiencing an issue related to Firefox dropping U2F support. Learn how to fix this issue $1.",
    "description": "It is a link to the ledger website for the workaround."
  },
  "troubleConnectingToLedgerU2FOnFirefoxLedgerSolution2": {
    "message": "here",
    "description": "Second part of the error message; It is a link to the ledger website for the workaround."
  },
  "troubleConnectingToWallet": {
    "message": "We had trouble connecting to your $1, try reviewing $2 and try again.",
    "description": "$1 is the wallet device name; $2 is a link to wallet connection guide"
  },
  "troubleStarting": {
    "message": "MetaMask had trouble starting. This error could be intermittent, so try restarting the extension."
  },
  "tryAgain": {
    "message": "Try again"
  },
  "turnOff": {
    "message": "Turn off"
  },
  "turnOffMetamaskNotificationsError": {
    "message": "There was an error in disabling the notifications. Please try again later."
  },
  "turnOn": {
    "message": "Turn on"
  },
  "turnOnMetamaskNotifications": {
    "message": "Turn on notifications"
  },
  "turnOnMetamaskNotificationsButton": {
    "message": "Turn on"
  },
  "turnOnMetamaskNotificationsError": {
    "message": "There was an error in creating the notifications. Please try again later."
  },
  "turnOnMetamaskNotificationsMessageFirst": {
    "message": "Stay in the loop on what's happening in your wallet with notifications."
  },
  "turnOnMetamaskNotificationsMessagePrivacyBold": {
    "message": "notifications settings."
  },
  "turnOnMetamaskNotificationsMessagePrivacyLink": {
    "message": "Learn how we protect your privacy while using this feature."
  },
  "turnOnMetamaskNotificationsMessageSecond": {
    "message": "To use wallet notifications, we use a profile to sync some settings across your devices. $1"
  },
  "turnOnMetamaskNotificationsMessageThird": {
    "message": "You can turn off notifications at any time in the $1"
  },
  "turnOnTokenDetection": {
    "message": "Turn on enhanced token detection"
  },
  "tutorial": {
    "message": "Tutorial"
  },
  "twelveHrTitle": {
    "message": "12hr:"
  },
  "txAlertTitle": {
    "message": "This transaction will be reverted"
  },
  "typeYourSRP": {
    "message": "Enter your Secret Recovery Phrase"
  },
  "u2f": {
    "message": "U2F",
    "description": "A name on an API for the browser to interact with devices that support the U2F protocol. On some browsers we use it to connect MetaMask to Ledger devices."
  },
  "unapproved": {
    "message": "Unapproved"
  },
  "unexpectedBehavior": {
    "message": "This behavior is unexpected and should be reported as a bug, even if your accounts are restored."
  },
  "units": {
    "message": "units"
  },
  "unknown": {
    "message": "Unknown"
  },
  "unknownCollection": {
    "message": "Unnamed collection"
  },
  "unknownNetworkForKeyEntropy": {
    "message": "Unknown network",
    "description": "Displayed on places like Snap install warning when regular name is not available."
  },
  "unknownQrCode": {
    "message": "Error: We couldn't identify that QR code"
  },
  "unlimited": {
    "message": "Unlimited"
  },
  "unlock": {
    "message": "Unlock"
  },
  "unlockPageIncorrectPassword": {
    "message": "Password is incorrect. Please try again."
  },
  "unpin": {
    "message": "Unpin"
  },
  "unrecognizedChain": {
    "message": "This custom network is not recognized",
    "description": "$1 is a clickable link with text defined by the 'unrecognizedChanLinkText' key. The link will open to instructions for users to validate custom network details."
  },
  "unsendableAsset": {
    "message": "Sending NFT (ERC-721) tokens is not currently supported",
    "description": "This is an error message we show the user if they attempt to send an NFT asset type, for which currently don't support sending"
  },
  "unstableTokenPriceDescription": {
    "message": "The price of this token in USD is highly volatile, indicating a high risk of losing significant value by interacting with it."
  },
  "unstableTokenPriceTitle": {
    "message": "Unstable Token Price"
  },
  "upArrow": {
    "message": "up arrow"
  },
  "update": {
    "message": "Update"
  },
  "updateEthereumChainConfirmationDescription": {
    "message": "This site is requesting to update your default network URL. You can edit defaults and network information any time."
  },
  "updateInformation": {
    "message": "We've made your wallet safer, smoother, and added some new features. Update now to stay protected and use our latest improvements."
  },
  "updateNetworkConfirmationTitle": {
    "message": "Update $1",
    "description": "$1 represents network name"
  },
  "updateOrEditNetworkInformations": {
    "message": "Update your information or"
  },
  "updateRequest": {
    "message": "Update request"
  },
  "updateToTheLatestVersion": {
    "message": "Update to the latest version"
  },
  "updatedRpcForNetworks": {
    "message": "Network RPCs Updated"
  },
  "uploadDropFile": {
    "message": "Drop your file here"
  },
  "uploadFile": {
    "message": "Upload file"
  },
  "urlErrorMsg": {
    "message": "URLs require the appropriate HTTP/HTTPS prefix."
  },
  "use4ByteResolution": {
    "message": "Decode smart contracts"
  },
  "useMultiAccountBalanceChecker": {
    "message": "Batch account balance requests"
  },
  "useMultiAccountBalanceCheckerSettingDescription": {
    "message": "Get faster balance updates by batching account balance requests. This lets us fetch your account balances together, so you get quicker updates for an improved experience. When this feature is off, third parties may be less likely to associate your accounts with each other."
  },
  "useNftDetection": {
    "message": "Autodetect NFTs"
  },
  "useNftDetectionDescriptionText": {
    "message": "Let MetaMask add NFTs you own using third-party services. Autodetecting NFTs exposes your IP and account address to these services. Enabling this feature could associate your IP address with your Ethereum address and display fake NFTs airdropped by scammers. You can add tokens manually to avoid this risk."
  },
  "usePhishingDetection": {
    "message": "Use phishing detection"
  },
  "usePhishingDetectionDescription": {
    "message": "Display a warning for phishing domains targeting Ethereum users"
  },
  "useSafeChainsListValidation": {
    "message": "Network details check"
  },
  "useSafeChainsListValidationDescription": {
    "message": "MetaMask uses a third-party service called $1 to show accurate and standardized network details. This reduces your chances of connecting to malicious or incorrect network. When using this feature, your IP address is exposed to chainid.network."
  },
  "useSafeChainsListValidationWebsite": {
    "message": "chainid.network",
    "description": "useSafeChainsListValidationWebsite is separated from the rest of the text so that we can bold the third party service name in the middle of them"
  },
  "useSmartAccountDescription": {
    "message": "Keep this on to automatically switch accounts created within MetaMask to smart accounts whenever relevant features are available, such as faster transactions, lower network fees and payment flexibility on payment for those."
  },
  "useSmartAccountTitle": {
    "message": "Use smart account"
  },
  "useTokenDetectionPrivacyDesc": {
    "message": "Automatically displaying tokens sent to your account involves communication with third party servers to fetch token’s images. Those serves will have access to your IP address."
  },
  "usedByClients": {
    "message": "Used by a variety of different clients"
  },
  "userName": {
    "message": "Username"
  },
  "userOpContractDeployError": {
    "message": "Contract deployment from a smart contract account is not supported"
  },
  "value": {
    "message": "Value"
  },
  "version": {
    "message": "Version"
  },
  "view": {
    "message": "View"
  },
  "viewActivity": {
    "message": "View activity"
  },
  "viewAllQuotes": {
    "message": "view all quotes"
  },
  "viewContact": {
    "message": "View contact"
  },
  "viewDetails": {
    "message": "View details"
  },
  "viewMore": {
    "message": "View more"
  },
  "viewOnBlockExplorer": {
    "message": "View on block explorer"
  },
  "viewOnCustomBlockExplorer": {
    "message": "View $1 at $2",
    "description": "$1 is the action type. e.g (Account, Transaction, Swap) and $2 is the Custom Block Explorer URL"
  },
  "viewOnEtherscan": {
    "message": "View $1 on Etherscan",
    "description": "$1 is the action type. e.g (Account, Transaction, Swap)"
  },
  "viewOnExplorer": {
    "message": "View on explorer"
  },
  "viewOnOpensea": {
    "message": "View on Opensea"
  },
  "viewPrivateKey": {
    "message": "View private key"
  },
  "viewSolanaAccount": {
    "message": "View Solana account"
  },
  "viewTransaction": {
    "message": "View transaction"
  },
  "viewinExplorer": {
    "message": "View $1 in explorer",
    "description": "$1 is the action type. e.g (Account, Transaction, Swap)"
  },
  "viewSecretRecoveryPhrase": {
    "message": "View Secret Recovery Phrase"
  },
  "visitSite": {
    "message": "Visit site"
  },
  "visitSupportDataConsentModalAccept": {
    "message": "Confirm"
  },
  "visitSupportDataConsentModalDescription": {
    "message": "Do you want to share your MetaMask Identifier and app version with our Support Center? This can help us better solve your problem, but is optional."
  },
  "visitSupportDataConsentModalReject": {
    "message": "Don’t share"
  },
  "visitSupportDataConsentModalTitle": {
    "message": "Share device details with support"
  },
  "visitWebSite": {
    "message": "Visit our website"
  },
  "wallet": {
    "message": "Wallet"
  },
  "walletConnectionGuide": {
    "message": "our hardware wallet connection guide"
  },
  "walletDetails": {
    "message": "Wallet details"
  },
  "walletName": {
    "message": "Wallet name"
  },
  "walletNotFoundDescription": {
    "message": "The wallet with ID $1 was not found.",
    "description": "$1 is the wallet ID"
  },
  "walletNotFoundTitle": {
    "message": "Wallet not found"
  },
  "walletReadyLearn": {
    "message": "$1 you can keep this phrase safe so you never lose access to your money.",
    "description": "$1 is the link to Learn how"
  },
  "walletReadyLearnRemind": {
    "message": "You can back up your wallets or see your Secret Recovery Phrase in Settings > Security & Password."
  },
  "walletReadyLoseSrp": {
    "message": "If you lose your Secret Recovery Phrase, you won’t be able to use your wallet."
  },
  "walletReadyLoseSrpFromReminder": {
    "message": "This Secret Recovery Phrase can help you regain access if you ever forget your password or lose access to your login."
  },
  "walletReadyLoseSrpRemind": {
    "message": "If you don’t back up your Secret Recovery Phrase, you’ll lose access to your funds if you get locked out of the app or get a new device."
  },
  "wantToAddThisNetwork": {
    "message": "Want to add this network?"
  },
  "wantsToAddThisAsset": {
    "message": "This allows the following asset to be added to your wallet."
  },
  "warning": {
    "message": "Warning"
  },
  "warningFromSnap": {
    "message": "Warning from $1",
    "description": "$1 represents the name of the snap"
  },
  "watchEthereumAccountsDescription": {
    "message": "Turning this option on will give you the ability to watch Ethereum accounts via a public address or ENS name. For feedback on this Beta feature please complete this $1.",
    "description": "$1 is the link to a product feedback form"
  },
  "watchEthereumAccountsToggle": {
    "message": "Watch Ethereum Accounts (Beta)"
  },
  "watchOutMessage": {
    "message": "Beware of $1.",
    "description": "$1 is a link with text that is provided by the 'securityMessageLinkForNetworks' key"
  },
  "weak": {
    "message": "Weak"
  },
  "web3": {
    "message": "Web3"
  },
  "web3ShimUsageNotification": {
    "message": "We noticed that the current website tried to use the removed window.web3 API. If the site appears to be broken, please click $1 for more information.",
    "description": "$1 is a clickable link."
  },
  "webhid": {
    "message": "WebHID",
    "description": "Refers to a interface for connecting external devices to the browser. Used for connecting ledger to the browser. Read more here https://developer.mozilla.org/en-US/docs/Web/API/WebHID_API"
  },
  "websites": {
    "message": "websites",
    "description": "Used in the 'permission_rpc' message."
  },
  "welcomeBack": {
    "message": "Welcome back"
  },
  "welcomeDescription": {
    "message": "Trusted by millions, MetaMask is a secure wallet making the world of web3 accessible to all."
  },
  "welcomeGetStarted": {
    "message": "Get started"
  },
  "welcomeTitle": {
    "message": "Welcome to MetaMask"
  },
  "welcomeToMetaMask": {
    "message": "Let's get started"
  },
  "whatsThis": {
    "message": "What's this?"
  },
  "willApproveAmountForBridging": {
    "message": "This will approve $1 for bridging."
  },
  "willApproveAmountForBridgingHardware": {
    "message": "You’ll need to confirm two transactions on your hardware wallet."
  },
  "withdrawing": {
    "message": "Withdrawing"
  },
  "wrongNetworkName": {
    "message": "According to our records, the network name may not correctly match this chain ID."
  },
  "yes": {
    "message": "Yes"
  },
  "you": {
    "message": "You"
  },
  "youDeclinedTheTransaction": {
    "message": "You declined the transaction."
  },
  "youNeedToAllowCameraAccess": {
    "message": "You need to allow camera access to use this feature."
  },
  "youReceived": {
    "message": "You received",
    "description": "Label indicating the amount and asset the user received."
  },
  "youSent": {
    "message": "You sent",
    "description": "Label indicating the amount and asset the user sent."
  },
  "yourAccounts": {
    "message": "Your accounts"
  },
  "yourActivity": {
    "message": "Your activity"
  },
  "yourBalance": {
    "message": "Your balance"
  },
  "yourNFTmayBeAtRisk": {
    "message": "Your NFT may be at risk"
  },
  "yourNetworks": {
    "message": "Your networks"
  },
  "yourPrivateSeedPhrase": {
    "message": "Your Secret Recovery Phrase"
  },
  "yourTransactionConfirmed": {
    "message": "Transaction already confirmed"
  },
  "yourTransactionJustConfirmed": {
    "message": "We weren't able to cancel your transaction before it was confirmed on the blockchain."
  },
  "yourWalletIsReady": {
    "message": "Your wallet is ready!"
  },
  "yourWalletIsReadyFromReminder": {
    "message": "Keep your Secret Recovery Phrase safe!"
  },
  "yourWalletIsReadyRemind": {
    "message": "We’ll remind you later"
  }
}<|MERGE_RESOLUTION|>--- conflicted
+++ resolved
@@ -616,11 +616,7 @@
     "message": "Back"
   },
   "backup": {
-<<<<<<< HEAD
     "message": "Back up"
-=======
-    "message": "Backup"
->>>>>>> 97212cde
   },
   "backupAndSync": {
     "message": "Backup and sync"
