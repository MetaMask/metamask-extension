--- conflicted
+++ resolved
@@ -6820,17 +6820,6 @@
   "unlockMessage": {
     "message": "The decentralized web awaits"
   },
-<<<<<<< HEAD
-  "unlockPageHint": {
-    "message": "Hint: $1",
-    "description": "$1 is the password hint"
-  },
-  "unlockPageHintHide": {
-    "message": "Hide hint"
-  },
-  "unlockPageHintShow": {
-    "message": "Show hint"
-  },
   "unlockPageIncorrectPassword": {
     "message": "Password is incorrect. Please try again."
   },
@@ -6840,11 +6829,6 @@
   },
   "unlockPageTooManyFailedAttemptsPermanent": {
     "message": "Too many failed attempts. Your account is permanently locked."
-  },
-=======
->>>>>>> d0b3be1d
-  "unlockPageIncorrectPassword": {
-    "message": "Password is incorrect. Please try again."
   },
   "unpin": {
     "message": "Unpin"
