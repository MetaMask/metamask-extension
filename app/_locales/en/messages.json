--- conflicted
+++ resolved
@@ -1549,48 +1549,6 @@
   "developerOptions": {
     "message": "Developer Options"
   },
-<<<<<<< HEAD
-  "developerOptionsEnableConfirmationsRedesignDescription": {
-    "message": "Enables or disables the confirmations redesign feature currently in development"
-  },
-  "developerOptionsEnableConfirmationsRedesignTitle": {
-    "message": "Confirmations Redesign"
-  },
-  "developerOptionsNetworkMenuRedesignDescription": {
-    "message": "Toggles the new design of the Networks menu"
-  },
-  "developerOptionsNetworkMenuRedesignTitle": {
-    "message": "Network Menu Redesign"
-  },
-  "developerOptionsResetStatesAnnouncementsDescription": {
-    "message": "Resets isShown boolean to false for all announcements. Announcements are the notifications shown in the What's New popup modal."
-  },
-  "developerOptionsResetStatesOnboarding": {
-    "message": "Resets various states related to onboarding and redirects to the \"Secure Your Wallet\" onboarding page."
-  },
-  "developerOptionsSentryButtonGenerateBackgroundError": {
-    "message": "Generate Background Error"
-  },
-  "developerOptionsSentryButtonGenerateTrace": {
-    "message": "Generate Trace"
-  },
-  "developerOptionsSentryButtonGenerateUIError": {
-    "message": "Generate UI Error"
-  },
-  "developerOptionsSentryDescriptionGenerateBackgroundError": {
-    "message": "Generate an unhandled $1 in the service worker."
-  },
-  "developerOptionsSentryDescriptionGenerateTrace": {
-    "message": " Generate a $1 Sentry trace."
-  },
-  "developerOptionsSentryDescriptionGenerateUIError": {
-    "message": "Generate an unhandled $1 in this window."
-  },
-  "developerOptionsServiceWorkerKeepAlive": {
-    "message": "Results in a timestamp being continuously saved to session.storage"
-  },
-=======
->>>>>>> e3aef952
   "disabledGasOptionToolTipMessage": {
     "message": "“$1” is disabled because it does not meet the minimum of a 10% increase from the original gas fee.",
     "description": "$1 is gas estimate type which can be market or aggressive"
