--- conflicted
+++ resolved
@@ -2543,17 +2543,10 @@
   },
   "newNFTDetectedInImportNFTsMessageStrongText": {
     "message": "Settings > Security and privacy"
-<<<<<<< HEAD
   },
   "newNFTDetectedInNFTsTabMessage": {
     "message": "Let MetaMask automatically detect and display NFTs in your wallet."
   },
-=======
-  },
-  "newNFTDetectedInNFTsTabMessage": {
-    "message": "Let MetaMask automatically detect and display NFTs in your wallet."
-  },
->>>>>>> 89c40cbc
   "newNFTsAutodetected": {
     "message": "NFT autodetection"
   },
