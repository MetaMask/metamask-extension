--- conflicted
+++ resolved
@@ -648,13 +648,11 @@
   "coingecko": {
     "message": "CoinGecko"
   },
-<<<<<<< HEAD
   "complianceActivatedDesc": {
     "message": "You can now use compliance in MetaMask Institutional. Receiving AML/CFT analysis within the confirmation screen on all the addresses you interact with."
   },
   "complianceActivatedTitle": {
     "message": "Your compliance feature is activated"
-=======
   "complianceBlurb0": {
     "message": "DeFi raises AML/CFT risk for institutions, given the decentralised pools and pseudonymous counterparties."
   },
@@ -681,7 +679,6 @@
   },
   "complianceSettingsExplanation": {
     "message": "Change your settings or view reports by opening up Codefi Compliance or disconnect below."
->>>>>>> 8fbd1e30
   },
   "confirm": {
     "message": "Confirm"
