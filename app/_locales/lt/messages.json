{
  "QRHardwareSignRequestCancel": {
    "message": "Atmesti"
  },
  "QRHardwareWalletImporterTitle": {
    "message": "Nuskaityti QR kodą"
  },
  "about": {
    "message": "Apie"
  },
  "accessingYourCamera": {
    "message": "Kreipiamasi į kamerą..."
  },
  "account": {
    "message": "Paskyra"
  },
  "accountDetails": {
    "message": "Paskyros informacija"
  },
  "accountName": {
    "message": "Paskyros pavadinimas"
  },
  "accountOptions": {
    "message": "Paskyros parinktys"
  },
  "accountSelectionRequired": {
    "message": "Jums reikia pasirinkti paskyrą!"
  },
  "activityLog": {
    "message": "veiklos žurnalas"
  },
  "addAcquiredTokens": {
    "message": "Pridėkite žetonus, kuriuos gavote naudodamiesi „MetaMask“"
  },
  "addAlias": {
    "message": "Pridėti alternatyvųjį vardą"
  },
  "addNetwork": {
    "message": "Pridėti tinklą"
  },
  "addSuggestedTokens": {
    "message": "Pridėti siūlomų žetonų"
  },
  "addToken": {
    "message": "Pridėti žetoną"
  },
  "advanced": {
    "message": "Išplėstiniai"
  },
  "amount": {
    "message": "Suma"
  },
  "appDescription": {
    "message": "„Ethereum“ piniginė jūsų naršyklėje",
    "description": "The description of the application"
  },
  "appName": {
    "message": "MetaMask",
    "description": "The name of the application"
  },
  "appNameBeta": {
    "message": "MetaMask Beta",
    "description": "The name of the application (Beta)"
  },
  "appNameFlask": {
    "message": "MetaMask Flask",
    "description": "The name of the application (Flask)"
  },
  "approve": {
    "message": "Patvirtinti"
  },
  "approved": {
    "message": "Patvirtinta"
  },
  "asset": {
    "message": "Turtas"
  },
  "attributions": {
    "message": "Požymiai"
  },
  "autoLockTimeLimit": {
    "message": "Automatinio atjungimo laikmatis (minutės)"
  },
  "autoLockTimeLimitDescription": {
    "message": "Nustatykite laukimo  trukmę minutėmis iki „MetaMask“ automatinio atsijungimo"
  },
  "average": {
    "message": "Vidurkis"
  },
  "back": {
    "message": "Grįžti"
  },
  "backupApprovalInfo": {
    "message": "Šis slaptas kodas reikalingas norint atkurti jūsų slaptažodinę, jeigu pamestumėte savo įrenginį, pamirštumėte savo slaptažodį, iš naujo įdiegtumėte „MetaMask“, taip pat norint pasiekti slaptažodinę iš kito įrenginio."
  },
  "backupApprovalNotice": {
    "message": "Pasidarykite atsarginę savo slapto atkūrimo kodo kopiją, kad jūsų slaptažodinė ir fondai būtų saugūs."
  },
  "backupNow": {
    "message": "Daryti atsarginę kopiją dabar"
  },
  "balance": {
    "message": "Likutis"
  },
  "balanceOutdated": {
    "message": "Likutis gali būti pasenęs"
  },
  "basic": {
    "message": "Bendrieji"
  },
  "blockExplorerUrl": {
    "message": "Blokuoti naršyklę"
  },
  "blockExplorerView": {
    "message": "Peržiūrėti paskyrą $1",
    "description": "$1 replaced by URL for custom block explorer"
  },
  "browserNotSupported": {
    "message": "Jūsų naršyklė neatpažįstama..."
  },
  "bytes": {
    "message": "Baitai"
  },
  "cancel": {
    "message": "Atšaukti"
  },
  "cancelled": {
    "message": "Atšaukta"
  },
  "chainId": {
    "message": "Grandinės ID"
  },
  "chromeRequiredForHardwareWallets": {
    "message": "Norėdami prisijungti prie aparatinės įrangos slaptažodinės, „MetaMask“ naudokitės „Google Chrome“ naršyklėje."
  },
  "close": {
    "message": "Uždaryti"
  },
  "confirm": {
    "message": "Patvirtinti"
  },
  "confirmPassword": {
    "message": "Patvirtinkite slaptažodį"
  },
  "confirmed": {
    "message": "Patvirtinta"
  },
  "connect": {
    "message": "Prisijungti"
  },
  "connectingTo": {
    "message": "Jungiamasi prie $1"
  },
  "connectingToGoerli": {
    "message": "Jungiamasi prie „Goerli“ bandomojo tinklo"
  },
  "connectingToLineaGoerli": {
    "message": "Jungiamasi prie „Linea“ bandomojo tinklo"
  },
  "connectingToMainnet": {
    "message": "Jungiamasi prie pagrindinio „Ethereum“ tinklo"
  },
  "contractDeployment": {
    "message": "Sutarties išdėstymas"
  },
  "contractInteraction": {
    "message": "Sutartinė sąveika"
  },
  "copiedExclamation": {
    "message": "Nukopijuota!"
  },
  "copyAddress": {
    "message": "Kopijuoti adresą į iškarpinę"
  },
  "copyToClipboard": {
    "message": "Kopijuoti į iškarpinę"
  },
  "copyTransactionId": {
    "message": "Kopijuoti operacijos ID"
  },
  "create": {
    "message": "Sukurti"
  },
  "createPassword": {
    "message": "Sukurti slaptažodį"
  },
  "currencyConversion": {
    "message": "Valiutos keitimas"
  },
  "currentLanguage": {
    "message": "Dabartinė kalba"
  },
  "custom": {
    "message": "Išplėstiniai"
  },
  "customToken": {
    "message": "Pritaikytas žetonas"
  },
  "decimal": {
    "message": "Skaičiai po kablelio"
  },
  "decimalsMustZerotoTen": {
    "message": "Turi būti bent 0 skaitmenų po kablelio, bet ne daugiau kaip 36."
  },
  "delete": {
    "message": "Ištrinti"
  },
  "details": {
    "message": "Išsami informacija"
  },
  "done": {
    "message": "Atlikta"
  },
  "downloadGoogleChrome": {
    "message": "Atsiunčiama „Google Chrome“"
  },
  "downloadStateLogs": {
    "message": "Atsisiųsti būsenos žurnalus"
  },
  "dropped": {
    "message": "Numesta"
  },
  "edit": {
    "message": "Redaguoti"
  },
  "editContact": {
    "message": "Taisyti kontaktą"
  },
  "enterPasswordContinue": {
    "message": "Norėdami tęsti, įveskite slaptažodį"
  },
  "ethereumPublicAddress": {
    "message": "„Ethereum“ viešasis adresas"
  },
  "etherscanView": {
    "message": "Peržiūrėti paskyrą „Etherscan“ programoje"
  },
  "expandView": {
    "message": "Išskleisti rodinį"
  },
  "failed": {
    "message": "Nepavyko"
  },
  "fast": {
    "message": "Greitas"
  },
  "fiat": {
    "message": "Standartinė valiuta",
    "description": "Exchange type"
  },
  "fileImportFail": {
    "message": "Failo importavimas neveikia? Spustelėkite čia!",
    "description": "Helps user import their account from a JSON file"
  },
  "forgetDevice": {
    "message": "Pamiršti šį įrenginį"
  },
  "from": {
    "message": "Nuo"
  },
  "functionType": {
    "message": "Funkcijos tipas"
  },
  "gasLimit": {
    "message": "Dujų apribojimas"
  },
  "gasLimitInfoTooltipContent": {
    "message": "Dujų apribojimas yra maksimalus dujų vienetų, kuriuos pageidaujate išleisti, skaičius."
  },
  "gasLimitTooLow": {
    "message": "Dujų apribojimas turi būti bent 21000"
  },
  "gasPrice": {
    "message": "Dujų kaina (GWEI)"
  },
  "gasPriceExtremelyLow": {
    "message": "Dujų kaina ypatingai maža"
  },
  "gasPriceInfoTooltipContent": {
    "message": "Dujų kaina nurodo eterių sumą, kurią pageidaujate sumokėti už kiekvieną dujų vienetą."
  },
  "gasUsed": {
    "message": "Sunaudotos dujos"
  },
  "general": {
    "message": "Bendra"
  },
  "goerli": {
    "message": "„Goerli“ bandomasis tinklas"
  },
  "hardware": {
    "message": "aparatinė įranga"
  },
  "hardwareWalletConnected": {
    "message": "Aparatinės įrangos slaptažodinė susieta"
  },
  "hardwareWallets": {
    "message": "Susieti aparatinės įrangos slaptažodinę"
  },
  "hardwareWalletsMsg": {
    "message": "Pasirinkite aparatinės įrangos slaptažodinę, kurią pageidaujate naudoti su „MetaTask“"
  },
  "here": {
    "message": "čia",
    "description": "as in -click here- for more information (goes with troubleTokenBalances)"
  },
  "hexData": {
    "message": "Šešioliktainiai duomenys"
  },
  "hide": {
    "message": "Slėpti"
  },
  "hideTokenPrompt": {
    "message": "Slėpti prieigos raktą?"
  },
  "history": {
    "message": "Istorija"
  },
  "import": {
    "message": "Importuoti",
    "description": "Button to import an account from a selected file"
  },
  "importAccount": {
    "message": "Importuoti paskyrą"
  },
  "importAccountMsg": {
    "message": "Importuotos paskyros nebus susietos su pirmiau sukurta „MetaMask“ paskyros atkūrimo fraze. Sužinokite daugiau apie importuotas paskyras"
  },
  "imported": {
    "message": "Importuota",
    "description": "status showing that an account has been fully loaded into the keyring"
  },
  "initialTransactionConfirmed": {
    "message": "Jūsų pradinė operacija patvirtinta tinkle. Norėdami grįžti, spustelėkite „Gerai“."
  },
  "insufficientBalance": {
    "message": "Nepakankamas likutis."
  },
  "insufficientFunds": {
    "message": "Nepakanka lėšų."
  },
  "insufficientTokens": {
    "message": "Nepakanka žetonų."
  },
  "invalidAddress": {
    "message": "Netinkamas adresas"
  },
  "invalidAddressRecipient": {
    "message": "Gavėjo adresas netinkamas"
  },
<<<<<<< HEAD
  "invalidAddressRecipientNotEthNetwork": {
    "message": "Ne ETH tinklas, nustatykite į mažąsias raides"
=======
  "invalidBlockExplorerURL": {
    "message": "Netinkamas Block Explorer URL"
>>>>>>> 97dce9f6
  },
  "invalidRPC": {
    "message": "Netinkamas RPC URL"
  },
  "invalidSeedPhrase": {
    "message": "Netinkama atkūrimo frazė"
  },
  "jsonFile": {
    "message": "JSON failas",
    "description": "format for importing an account"
  },
  "knownAddressRecipient": {
    "message": "Žinomas sutarties adresas."
  },
  "learnMore": {
    "message": "Sužinokite daugiau"
  },
  "learnMoreUpperCase": {
    "message": "Sužinokite daugiau"
  },
  "ledgerAccountRestriction": {
    "message": "Prieš įtraukdami naują, turite pasinaudoti paskutine paskyra."
  },
  "likeToImportTokens": {
    "message": "Ar norėtumėte pridėti šiuos žetonus?"
  },
  "lineaGoerli": {
    "message": "„Linea“ bandomasis tinklas"
  },
  "links": {
    "message": "Nuorodos"
  },
  "loadMore": {
    "message": "Įkelti daugiau"
  },
  "loading": {
    "message": "Įkeliama..."
  },
  "loadingTokens": {
    "message": "Įkeliami žetonai..."
  },
  "localhost": {
    "message": "Vietinis serveris 8545"
  },
  "lock": {
    "message": "Atsijungti"
  },
  "mainnet": {
    "message": "Pagrindinis „Ethereum“ tinklas"
  },
  "max": {
    "message": "Maks."
  },
  "memo": {
    "message": "pastaba"
  },
  "message": {
    "message": "Pranešimas"
  },
  "metamaskVersion": {
    "message": "„MetaMask“ versija"
  },
  "mustSelectOne": {
    "message": "Turite pasirinkti bent 1 žetoną."
  },
  "needImportFile": {
    "message": "Turite pasirinkti failą, kurį pageidaujate importuoti.",
    "description": "User is important an account and needs to add a file to continue"
  },
  "negativeETH": {
    "message": "Neigiamų ETH sumų siųsti negalima."
  },
  "networkName": {
    "message": "Tinklo pavadinimas"
  },
  "networks": {
    "message": "Tinklai"
  },
  "nevermind": {
    "message": "Nekreipti dėmesio"
  },
  "newAccount": {
    "message": "Nauja paskyra"
  },
  "newAccountNumberName": {
    "message": "Paskyra $1",
    "description": "Default name of next account to be created on create account screen"
  },
  "newContact": {
    "message": "Naujas kontaktas"
  },
  "newContract": {
    "message": "Nauja sutartis"
  },
  "newPassword": {
    "message": "Naujas slaptažodis (bent 8 ženklai)"
  },
  "next": {
    "message": "Toliau"
  },
  "noConversionRateAvailable": {
    "message": "Nėra keitimo kurso"
  },
  "noTransactions": {
    "message": "Neturite jokių operacijų"
  },
  "noWebcamFound": {
    "message": "Jūsų kompiuterio vaizdo kamera nerasta. Bandykite dar kartą."
  },
  "noWebcamFoundTitle": {
    "message": "Internetinė vaizdo kamera nerasta"
  },
  "notEnoughGas": {
    "message": "Nepakanka dujų"
  },
  "ofTextNofM": {
    "message": "nuo"
  },
  "off": {
    "message": "Išjungta"
  },
  "ok": {
    "message": "Gerai"
  },
  "on": {
    "message": "Įjungta"
  },
  "origin": {
    "message": "Kilmė"
  },
  "parameters": {
    "message": "Parametrai"
  },
  "participateInMetaMetrics": {
    "message": "Dalyvaukite „MetaMetrics“"
  },
  "participateInMetaMetricsDescription": {
    "message": "Dalyvaukite „MetaMetrics“ ir padėkite mums tobulinti „MetaMask“"
  },
  "password": {
    "message": "Slaptažodis"
  },
  "passwordNotLongEnough": {
    "message": "Slaptažodis per trumpas"
  },
  "passwordsDontMatch": {
    "message": "Slaptažodžiai nesutampa"
  },
  "pastePrivateKey": {
    "message": "Čia įklijuokite asmeninio rakto eilutę:",
    "description": "For importing an account from a private key"
  },
  "pending": {
    "message": "laukiama patvirtinimo"
  },
  "personalAddressDetected": {
    "message": "Aptiktas asmeninis adresas. Įveskite žetono sutarties adresą."
  },
  "prev": {
    "message": "Peržiūra"
  },
  "primaryCurrencySetting": {
    "message": "Pagrindinė valiuta"
  },
  "primaryCurrencySettingDescription": {
    "message": "Rinkitės vietinę, kad vertės pirmiausia būtų rodomos vietine grandinės valiuta (pvz., ETH). Rinkitės standartinę, kad vertės pirmiausia būtų rodomos jūsų pasirinkta standartine valiuta."
  },
  "privacyMsg": {
    "message": "Privatumo politika"
  },
  "privateKey": {
    "message": "Asmeninis raktas",
    "description": "select this type of file to use to import an account"
  },
  "privateKeyWarning": {
    "message": "Dėmesio. Niekada neatskleiskite šio rakto kitiems. Bet kuris jūsų asmeninius raktus turintis asmuo gali pavogti bet kokį jūsų paskyroje laikomą turtą."
  },
  "privateNetwork": {
    "message": "Privatus tinklas"
  },
  "readdToken": {
    "message": "Šį žetoną galite bet kada galite įtraukti ir vėl, tiesiog savo paskyros parinkčių meniu nueikite  į „Įtraukti žetoną“."
  },
  "reject": {
    "message": "Atmesti"
  },
  "rejectAll": {
    "message": "Atmesti viską"
  },
  "rejectTxsDescription": {
    "message": "Vienu metu atmesite $1 operac."
  },
  "rejectTxsN": {
    "message": "Atmesti $1 operac."
  },
  "rejected": {
    "message": "Atmesta"
  },
  "remove": {
    "message": "Pašalinti"
  },
  "removeAccount": {
    "message": "Pašalinti paskyrą"
  },
  "removeAccountDescription": {
    "message": "Ši paskyra bus pašalinta iš jūsų piniginės. Prieš tęsdami įsitikinkite, kad turite šios importuotos paskyros pradinę atkūrimo frazę arba asmeninį raktą. Paskyras importuoti ir vėl susikurti galite paskyros išskleidžiamajame meniu."
  },
  "requestsAwaitingAcknowledgement": {
    "message": "patvirtinimo laukiančios užklausos"
  },
  "required": {
    "message": "Reikalaujama"
  },
  "reset": {
    "message": "Nustatyti iš naujo"
  },
  "restore": {
    "message": "Atkurti"
  },
  "revealSeedWords": {
    "message": "Atskleisti atkūrimo žodžius"
  },
  "revealSeedWordsWarning": {
    "message": "Šiuos žodžius galima panaudoti visoms jūsų paskyroms pavogti.",
    "description": "$1 is bolded text using the message from 'revealSeedWordsWarning2'"
  },
  "rpcUrl": {
    "message": "Naujas RPC URL"
  },
  "save": {
    "message": "Išsaugoti"
  },
  "scanInstructions": {
    "message": "Laikykite QR kodą priešais kamerą"
  },
  "scanQrCode": {
    "message": "Nuskaityti QR kodą"
  },
  "search": {
    "message": "Ieškoti"
  },
  "securityAndPrivacy": {
    "message": "Sauga ir privatumas"
  },
  "seedPhraseReq": {
    "message": "Atkūrimo frazės yra 12 žodžių ilgio"
  },
  "selectAnAccount": {
    "message": "Pasirinkite paskyrą"
  },
  "selectHdPath": {
    "message": "Pasirinkite HD kelią"
  },
  "selectPathHelp": {
    "message": "Jeigu toliau nematote savo esamų operacijų sąskaitų, mėginkite pakeisti kelius į „Legacy (MEW / MyCrypto)“"
  },
  "selectType": {
    "message": "Pasirinkti tipą"
  },
  "send": {
    "message": "Siųsti"
  },
  "settings": {
    "message": "Nustatymai"
  },
  "showFiatConversionInTestnets": {
    "message": "Rodyti keitimą „Testnet“"
  },
  "showFiatConversionInTestnetsDescription": {
    "message": "Pasirinkite tai, kad būtų rodomas standartinės valiutos keitimas „Testnet“ programoje"
  },
  "showHexData": {
    "message": "Rodyti šešioliktainius duomenis"
  },
  "showHexDataDescription": {
    "message": "Pasirinkite tai, kad siuntimo ekrane būtų rodomas šešioliktainių duomenų laukas"
  },
  "sigRequest": {
    "message": "Parašo užklausa"
  },
  "sign": {
    "message": "Prisijunkite"
  },
  "signatureRequest": {
    "message": "Parašo užklausa"
  },
  "signed": {
    "message": "Pasirašyta"
  },
  "somethingWentWrong": {
    "message": "Vaje! Kažkas negerai."
  },
  "speedUp": {
    "message": "Paspartinti"
  },
  "speedUpCancellation": {
    "message": "Pagreitinti šį atšaukimą"
  },
  "speedUpTransaction": {
    "message": "Paspartinti šią operaciją"
  },
  "stateLogError": {
    "message": "Klaida gaunant būsenos žurnalus."
  },
  "stateLogs": {
    "message": "Būsenos žurnalai"
  },
  "stateLogsDescription": {
    "message": "Būsenos žurnaluose yra jūsų viešos paskyros adresų ir išsiųstų operacijų."
  },
  "submitted": {
    "message": "Pateikta"
  },
  "supportCenter": {
    "message": "Apsilankykite mūsų pagalbos centre"
  },
  "switchNetworks": {
    "message": "Perjungti tinklus"
  },
  "symbol": {
    "message": "Simbolis"
  },
  "symbolBetweenZeroTwelve": {
    "message": "Simbolis turi būti ne ilgesnis nei 11 simbolių."
  },
  "terms": {
    "message": "Naudojimo sąlygos"
  },
  "tips": {
    "message": "Arbatpinigiai"
  },
  "to": {
    "message": "Iki"
  },
  "token": {
    "message": "Žetonas"
  },
  "tokenAlreadyAdded": {
    "message": "Žetonas jau pridėtas."
  },
  "tokenContractAddress": {
    "message": "Žetono kontaktinis adresas"
  },
  "tokenSymbol": {
    "message": "Žetono ženklas"
  },
  "total": {
    "message": "Iš viso"
  },
  "transaction": {
    "message": "operacija"
  },
  "transactionCancelAttempted": {
    "message": "Operaciją mėginta atšaukti $2 su $1 dujų mokesčiu"
  },
  "transactionCancelSuccess": {
    "message": "Operacija sėkmingai atšaukta $2"
  },
  "transactionConfirmed": {
    "message": "Operacijos patvirtinimas $2."
  },
  "transactionCreated": {
    "message": "Operacija sukurta $2 su $1 verte."
  },
  "transactionDropped": {
    "message": "Operacija numesta prie$2."
  },
  "transactionError": {
    "message": "Operacijos klaida. Sutarties kodo numetimo išimtis."
  },
  "transactionErrorNoContract": {
    "message": "Mėginama iškviesti funkciją nekontaktiniu adresu."
  },
  "transactionErrored": {
    "message": "Įvyko operacijos klaida"
  },
  "transactionFee": {
    "message": "Operacijos mokestis"
  },
  "transactionResubmitted": {
    "message": "Operacija pakartotinai pateikta$2 su iki $1 padidintu dujų mokesčiu"
  },
  "transactionSubmitted": {
    "message": "Operacija pateikta $2 su $1 dujų mokesčiu."
  },
  "transactionUpdated": {
    "message": "Operacija atnaujinta$2."
  },
  "transfer": {
    "message": "Pervesti"
  },
  "transferFrom": {
    "message": "Pervedimas iš"
  },
  "tryAgain": {
    "message": "Bandyti dar kartą"
  },
  "unapproved": {
    "message": "Nepatvirtinta"
  },
  "units": {
    "message": "vienetai"
  },
  "unknown": {
    "message": "Nežinoma"
  },
  "unknownNetwork": {
    "message": "Nežinomas privatusis tinklas"
  },
  "unknownQrCode": {
    "message": "Klaida: negalime identifikuoti šio QR kodo"
  },
  "unlock": {
    "message": "Atrakinti"
  },
  "unlockMessage": {
    "message": "Laukiančios decentralizuotos svetainės"
  },
  "updatedWithDate": {
    "message": "Atnaujinta $1"
  },
  "urlErrorMsg": {
    "message": "URI reikia atitinkamo HTTP/HTTPS priešdėlio."
  },
  "usedByClients": {
    "message": "Naudojama daugelio skirtingų klientų"
  },
  "userName": {
    "message": "Vartotojo vardas"
  },
  "viewContact": {
    "message": "Peržiūrėti kontaktą"
  },
  "visitWebSite": {
    "message": "Apsilankykite mūsų svetainėje"
  },
  "welcomeBack": {
    "message": "Sveiki sugrįžę!"
  },
  "youNeedToAllowCameraAccess": {
    "message": "Norint naudotis šia funkcija, reikia leisti prieigą prie kameros.."
  },
  "youSign": {
    "message": "Pasirašote"
  },
  "yourPrivateSeedPhrase": {
    "message": "Jūsų asmeninė atkūrimo frazė"
  },
  "zeroGasPriceOnSpeedUpError": {
    "message": "Nustatykite nulinę dujų kainą greitėjant"
  }
}<|MERGE_RESOLUTION|>--- conflicted
+++ resolved
@@ -347,14 +347,6 @@
   },
   "invalidAddressRecipient": {
     "message": "Gavėjo adresas netinkamas"
-  },
-<<<<<<< HEAD
-  "invalidAddressRecipientNotEthNetwork": {
-    "message": "Ne ETH tinklas, nustatykite į mažąsias raides"
-=======
-  "invalidBlockExplorerURL": {
-    "message": "Netinkamas Block Explorer URL"
->>>>>>> 97dce9f6
   },
   "invalidRPC": {
     "message": "Netinkamas RPC URL"
