--- conflicted
+++ resolved
@@ -165,11 +165,7 @@
     "message": "Προσθήκη ψευδωνύμου"
   },
   "addBitcoinAccountLabel": {
-<<<<<<< HEAD
-    "message": "Λογαριασμός Bitcoin (Beta)"
-=======
     "message": "Λογαριασμός Bitcoin"
->>>>>>> 82db9a9c
   },
   "addBlockExplorer": {
     "message": "Προσθήκη ενός block explorer"
@@ -2870,15 +2866,12 @@
   "ledgerLocked": {
     "message": "Δεν είναι δυνατή η σύνδεση με τη συσκευή Ledger. Βεβαιωθείτε ότι η συσκευή σας είναι ξεκλειδωμένη και ότι η εφαρμογή Ethereum είναι ανοιχτή."
   },
-<<<<<<< HEAD
-=======
   "ledgerMultipleDevicesUnsupportedInfoDescription": {
     "message": "Για να συνδέσετε μια νέα συσκευή, αποσυνδέστε την προηγούμενη."
   },
   "ledgerMultipleDevicesUnsupportedInfoTitle": {
     "message": "Μπορείτε να συνδέσετε μόνο μια συσκευή Ledger τη φορά"
   },
->>>>>>> 82db9a9c
   "ledgerTimeout": {
     "message": "Το Ledger Live χρειάζεται πολύ χρόνο για να ανταποκριθεί ή η σύνδεση έχει διακοπεί. Βεβαιωθείτε ότι η εφαρμογή Ledger Live είναι ανοιχτή και ότι η συσκευή σας είναι ξεκλειδωμένη."
   },
@@ -4226,11 +4219,7 @@
     "description": "$1 is a number of additional but unshown items in a list- this message will be shown in place of those items"
   },
   "popularNetworkAddToolTip": {
-<<<<<<< HEAD
-    "message": "Ορισμένα από αυτά τα δίκτυα βασίζονται σε τρίτους. Οι συνδέσεις μπορεί να είναι λιγότερο αξιόπιστες ή να επιτρέπουν σε τρίτους να παρακολουθούν τη δραστηριότητα. $1",
-=======
     "message": "Ορισμένα από αυτά τα δίκτυα βασίζονται σε τρίτους. Οι συνδέσεις μπορεί να είναι λιγότερο αξιόπιστες ή να επιτρέπουν σε τρίτους να παρακολουθούν τη δραστηριότητα.",
->>>>>>> 82db9a9c
     "description": "Learn more link"
   },
   "popularNetworks": {
