{
  "QRHardwareInvalidTransactionTitle": {
    "message": "Σφάλμα"
  },
  "QRHardwareMismatchedSignId": {
    "message": "Μη συμβατά δεδομένα συναλλαγών. Ελέγξτε τις λεπτομέρειες της συναλλαγής."
  },
  "QRHardwarePubkeyAccountOutOfRange": {
    "message": "Δεν υπάρχουν άλλοι λογαριασμοί. Αν θέλετε να αποκτήσετε πρόσβαση σε έναν άλλο λογαριασμό που δεν περιλαμβάνεται στην παρακάτω λίστα, παρακαλούμε συνδέστε ξανά το πορτοφόλι υλικού σας και επιλέξτε το."
  },
  "QRHardwareScanInstructions": {
    "message": "Τοποθετήστε τον κωδικό QR μπροστά από την κάμερα. Η οθόνη είναι θολή, αλλά δεν θα επηρεάσει την ανάγνωση."
  },
  "QRHardwareSignRequestCancel": {
    "message": "Απόρριψη"
  },
  "QRHardwareSignRequestDescription": {
    "message": "Αφού συνδεθείτε με το πορτοφόλι σας, κάντε κλικ στο 'Λήψη Υπογραφής' για να λάβετε την υπογραφή"
  },
  "QRHardwareSignRequestGetSignature": {
    "message": "Λήψη Υπογραφής"
  },
  "QRHardwareSignRequestSubtitle": {
    "message": "Σαρώστε τον κωδικό QR με το πορτοφόλι σας"
  },
  "QRHardwareSignRequestTitle": {
    "message": "Αίτημα Υπογραφής"
  },
  "QRHardwareUnknownQRCodeTitle": {
    "message": "Σφάλμα"
  },
  "QRHardwareUnknownWalletQRCode": {
    "message": "Μη έγκυρος κωδικός QR. Παρακαλώ σαρώστε τον κωδικό QR του πορτοφολιού υλικού."
  },
  "QRHardwareWalletImporterTitle": {
    "message": "Σάρωση Κωδικού QR"
  },
  "QRHardwareWalletSteps1Description": {
    "message": "Μπορείτε να επιλέξετε από έναν κατάλογο επίσημων συνεργατών που υποστηρίζουν τον κωδικό QR παρακάτω."
  },
  "QRHardwareWalletSteps1Title": {
    "message": "Συνδέστε το πορτοφόλι υλικού μέσω QR"
  },
  "QRHardwareWalletSteps2Description": {
    "message": "Ngrave Zero"
  },
  "SrpListHideAccounts": {
    "message": "Απόκρυψη $1 λογαριασμών",
    "description": "$1 is the number of accounts"
  },
  "SrpListHideSingleAccount": {
    "message": "Απόκρυψη 1 λογαριασμού"
  },
  "SrpListShowAccounts": {
    "message": "Εμφάνιση $1 λογαριασμών",
    "description": "$1 is the number of accounts"
  },
  "SrpListShowSingleAccount": {
    "message": "Εμφάνιση 1 λογαριασμού"
  },
  "about": {
    "message": "Σχετικά"
  },
  "accept": {
    "message": "Αποδοχή"
  },
  "acceptTermsOfUse": {
    "message": "Έχω διαβάσει και συμφωνώ με το $1",
    "description": "$1 is the `terms` message"
  },
  "accessYourWalletWithSRP": {
    "message": "Αποκτήστε πρόσβαση στο πορτοφόλι σας με τη Μυστική σας Φράση Ανάκτησης"
  },
  "accessYourWalletWithSRPDescription": {
    "message": "Το MetaMask δεν μπορεί να ανακτήσει τον κωδικό σας. Θα χρησιμοποιήσουμε τη Μυστική σας Φράση Ανάκτησης για να επιβεβαιώσουμε την κυριότητά σας, να ανακτήσουμε το πορτοφόλι σας και να ορίσουμε ένα νέο κωδικό. Πρώτα, εισάγετε τη Μυστική Φράση σας Ανάκτησης που σας δόθηκε όταν δημιουργήσατε το πορτοφόλι σας. $1",
    "description": "$1 is the words 'Learn More' from key 'learnMore', separated here so that it can be added as a link"
  },
  "accessingYourCamera": {
    "message": "Πρόσβαση στην κάμερά σας..."
  },
  "account": {
    "message": "Λογαριασμός"
  },
  "accountActivity": {
    "message": "Δραστηριότητα λογαριασμού"
  },
  "accountActivityText": {
    "message": "Επιλέξτε τους λογαριασμούς για τους οποίους θέλετε να λαμβάνετε ειδοποιήσεις:"
  },
  "accountDetails": {
    "message": "Στοιχεία λογαριασμού"
  },
  "accountDetailsRevokeDelegationButton": {
    "message": " Επαναφορά σε κανονικό λογαριασμό"
  },
  "accountIdenticon": {
    "message": "Αναγνωριστικό Λογαριασμού"
  },
  "accountIsntConnectedToastText": {
    "message": "Το $1 δεν συνδέεται με το $2"
  },
  "accountName": {
    "message": "Όνομα Λογαριασμού"
  },
  "accountNameDuplicate": {
    "message": "Αυτό το όνομα λογαριασμού υπάρχει ήδη",
    "description": "This is an error message shown when the user enters a new account name that matches an existing account name"
  },
  "accountNameReserved": {
    "message": "Αυτό το όνομα λογαριασμού είναι κρατημένο",
    "description": "This is an error message shown when the user enters a new account name that is reserved for future use"
  },
  "accountOptions": {
    "message": "Επιλογές λογαριασμού"
  },
  "accountPermissionToast": {
    "message": "Ενημέρωση αδειών λογαριασμού"
  },
  "accountSelectionRequired": {
    "message": "Πρέπει να επιλέξετε έναν λογαριασμό!"
  },
  "accountTypeNotSupported": {
    "message": "Ο τύπος λογαριασμού δεν υποστηρίζεται"
  },
  "accounts": {
    "message": "Λογαριασμοί"
  },
  "accountsConnected": {
    "message": "Συνδεδεμένοι λογαριασμοί"
  },
  "accountsPermissionsTitle": {
    "message": "Δείτε τους λογαριασμούς σας και προτείνετε συναλλαγές"
  },
  "accountsSmallCase": {
    "message": "λογαριασμοί"
  },
  "active": {
    "message": "Ενεργό"
  },
  "activity": {
    "message": "Δραστηριότητα"
  },
  "activityLog": {
    "message": "Αρχείο καταγραφής δραστηριότητας"
  },
  "add": {
    "message": "Προσθήκη"
  },
  "addACustomNetwork": {
    "message": "Προσθήκη προσαρμοσμένου δικτύου"
  },
  "addANetwork": {
    "message": "Προσθήκη ενός δικτύου"
  },
  "addANickname": {
    "message": "Προσθήκη ενός ψευδωνύμου"
  },
  "addAUrl": {
    "message": "Προσθήκη διεύθυνσης URL"
  },
  "addAccount": {
    "message": "Προσθήκη λογαριασμού"
  },
  "addAccountToMetaMask": {
    "message": "Προσθήκη λογαριασμού στο MetaMask"
  },
  "addAcquiredTokens": {
    "message": "Προσθέστε τα tokens που αποκτήσατε χρησιμοποιώντας το MetaMask"
  },
  "addAlias": {
    "message": "Προσθήκη ψευδωνύμου"
  },
  "addBitcoinAccountLabel": {
    "message": "Λογαριασμός Bitcoin (Beta)"
  },
  "addBitcoinTestnetAccountLabel": {
    "message": "Λογαριασμός Bitcoin (Testnet)"
  },
  "addBlockExplorer": {
    "message": "Προσθήκη ενός block explorer"
  },
  "addBlockExplorerUrl": {
    "message": "Προσθήκη διεύθυνσης URL του block explorer"
  },
  "addContact": {
    "message": "Προσθήκη επαφής"
  },
  "addCustomNetwork": {
    "message": "Προσθήκη προσαρμοσμένου δικτύου"
  },
  "addEthereumChainWarningModalHeader": {
    "message": "Προσθέστε αυτόν τον πάροχο RPC μόνο αν είστε σίγουροι ότι μπορείτε να τον εμπιστευτείτε. $1",
    "description": "$1 is addEthereumChainWarningModalHeaderPartTwo passed separately so that it can be bolded"
  },
  "addEthereumChainWarningModalHeaderPartTwo": {
    "message": "Οι κακόβουλοι πάροχοι ενδέχεται να ψεύδονται σχετικά με την κατάσταση του blockchain και να καταγράφουν τη δραστηριότητά σας στο δίκτυο."
  },
  "addEthereumChainWarningModalListHeader": {
    "message": "Είναι σημαντικό ο πάροχός σας να είναι αξιόπιστος, καθώς έχει τη δυνατότητα να:"
  },
  "addEthereumChainWarningModalListPointOne": {
    "message": "Δείτε τους λογαριασμούς και τη διεύθυνση IP σας και συνδέστε τα μεταξύ τους"
  },
  "addEthereumChainWarningModalListPointThree": {
    "message": "Εμφάνιση υπολοίπων λογαριασμών και άλλων καταστάσεων εντός της αλυσίδας"
  },
  "addEthereumChainWarningModalListPointTwo": {
    "message": "Μεταδώστε τις συναλλαγές σας"
  },
  "addEthereumChainWarningModalTitle": {
    "message": "Προσθέτετε έναν νέο πάροχο RPC για το Ethereum Mainnet"
  },
  "addEthereumWatchOnlyAccount": {
    "message": "Παρακολουθήστε έναν λογαριασμό Ethereum (Beta)"
  },
  "addFriendsAndAddresses": {
    "message": "Προσθέστε φίλους και διευθύνσεις που εμπιστεύεστε"
  },
  "addHardwareWalletLabel": {
    "message": "Πορτοφόλι υλικού"
  },
  "addIPFSGateway": {
    "message": "Προσθέστε την πύλη IPFS που προτιμάτε"
  },
  "addImportAccount": {
    "message": "Προσθήκη λογαριασμού ή πορτοφολιού υλικού"
  },
  "addMemo": {
    "message": "Προσθήκη σημειώματος"
  },
  "addNetwork": {
    "message": "Προσθήκη δικτύου"
  },
  "addNetworkConfirmationTitle": {
    "message": "Προσθήκη $1",
    "description": "$1 represents network name"
  },
  "addNewAccount": {
    "message": "Προσθήκη νέου λογαριασμού Ethereum"
  },
  "addNewEthereumAccountLabel": {
    "message": "Λογαριασμός Ethereum"
  },
  "addNewSolanaAccountLabel": {
    "message": "Λογαριασμός Solana"
  },
  "addNft": {
    "message": "Προσθήκη του NFT"
  },
  "addNfts": {
    "message": "Προσθήκη των NFT"
  },
  "addNonEvmAccount": {
    "message": "Προσθήκη $1 λογαριασμού",
    "description": "$1 is the non EVM network where the account is going to be created, e.g. Bitcoin or Solana"
  },
  "addNonEvmAccountFromNetworkPicker": {
    "message": "Για να ενεργοποιήσετε το δίκτυο $1, πρέπει να δημιουργήσετε έναν λογαριασμό $2.",
    "description": "$1 is the non EVM network where the account is going to be created, e.g. Solana Mainnet or Solana Devnet. $2 is the account type, e.g. Bitcoin or Solana"
  },
  "addRpcUrl": {
    "message": "Προσθήκη διεύθυνσης URL RPC"
  },
  "addSnapAccountToggle": {
    "message": "Ενεργοποίηση της λειτουργίας \"Προσθήκη λογαριασμού Snap (Beta)\""
  },
  "addSnapAccountsDescription": {
    "message": "Η ενεργοποίηση αυτής της λειτουργίας θα σας δώσει τη δυνατότητα να προσθέσετε νέο λογαριασμό Snaps Beta απευθείας από τη λίστα λογαριασμών σας. Εάν εγκαταστήσετε έναν λογαριασμό Snap, να θυμάστε ότι πρόκειται για μια υπηρεσία τρίτων."
  },
  "addSuggestedNFTs": {
    "message": "Προσθήκη προτεινόμενων NFT"
  },
  "addSuggestedTokens": {
    "message": "Προσθήκη προτεινόμενων tokens"
  },
  "addToken": {
    "message": "Προσθήκη token"
  },
  "addTokenByContractAddress": {
    "message": "Δεν μπορείτε να βρείτε ένα token; Μπορείτε να προσθέσετε χειροκίνητα οποιοδήποτε token επικολλώντας τη διεύθυνσή του. Οι διευθύνσεις συμβολαίων token μπορούν να βρεθούν στο $1",
    "description": "$1 is a blockchain explorer for a specific network, e.g. Etherscan for Ethereum"
  },
  "addUrl": {
    "message": "Προσθήκη διεύθυνσης URL"
  },
  "addingAccount": {
    "message": "Προσθήκη λογαριασμού"
  },
  "addingCustomNetwork": {
    "message": "Προσθήκη δικτύου"
  },
  "additionalNetworks": {
    "message": "Επιπλέον δίκτυα"
  },
  "address": {
    "message": "Διεύθυνση"
  },
  "addressCopied": {
    "message": "Η διεύθυνση αντιγράφηκε!"
  },
  "addressMismatch": {
    "message": "Αναντιστοιχία διεύθυνσης ιστότοπου"
  },
  "addressMismatchOriginal": {
    "message": "Τρέχουσα διεύθυνση URL: $1",
    "description": "$1 replaced by origin URL in confirmation request"
  },
  "addressMismatchPunycode": {
    "message": "Έκδοση Punycode: $1",
    "description": "$1 replaced by punycode version of the URL in confirmation request"
  },
  "advanced": {
    "message": "Σύνθετες"
  },
  "advancedBaseGasFeeToolTip": {
    "message": "Όταν η συναλλαγή σας συμπεριληφθεί στο μπλοκ, οποιαδήποτε διαφορά μεταξύ της μέγιστης βασικής χρέωσής σας και της πραγματικής βασικής χρέωσής θα επιστραφεί. Το συνολικό ποσό υπολογίζεται ως μέγιστο βασικό τέλος (σε GWEI) * όριο τελών συναλλαγής."
  },
  "advancedDetailsDataDesc": {
    "message": "Δεδομένα"
  },
  "advancedDetailsHexDesc": {
    "message": "Δεκαεξαδικός"
  },
  "advancedDetailsNonceDesc": {
    "message": "Nonce"
  },
  "advancedDetailsNonceTooltip": {
    "message": "Πρόκειται για τον αριθμό συναλλαγής ενός λογαριασμού. Το nonce για την πρώτη συναλλαγή είναι 0 και αυξάνεται με διαδοχική σειρά."
  },
  "advancedGasFeeDefaultOptIn": {
    "message": "Αποθηκεύστε αυτές τις τιμές ως προεπιλεγμένες για το δίκτυο $1.",
    "description": "$1 is the current network name."
  },
  "advancedGasFeeModalTitle": {
    "message": "Προηγμένη χρέωση τελών συναλλαγής"
  },
  "advancedGasPriceTitle": {
    "message": "Τιμή τελών συναλλαγής"
  },
  "advancedPriorityFeeToolTip": {
    "message": "Το τέλος προτεραιότητας (γνωστό και ως “miner tip”) πηγαίνει άμεσα στους miner και τους ενθαρρύνει να δώσουν προτεραιότητα στη συναλλαγή σας."
  },
  "agreeTermsOfUse": {
    "message": "Συμφωνώ με το $1 του MetaMask",
    "description": "$1 is the `terms` link"
  },
  "airDropPatternDescription": {
    "message": "Το ιστορικό του token στην αλυσίδα αποκαλύπτει προηγούμενες ύποπτες τακτικές airdrop."
  },
  "airDropPatternTitle": {
    "message": "Μοτίβο Airdrop"
  },
  "airgapVault": {
    "message": "Θησαυροφυλάκιο AirGap"
  },
  "alert": {
    "message": "Ειδοποίηση"
  },
  "alertActionBuyWithNativeCurrency": {
    "message": "Αγορά $1"
  },
  "alertActionUpdateGas": {
    "message": "Ενημέρωση ορίου των τελών συναλλαγών"
  },
  "alertActionUpdateGasFee": {
    "message": "Ενημέρωση των τελών συναλλαγών"
  },
  "alertActionUpdateGasFeeLevel": {
    "message": "Ενημέρωση επιλογών των τελών συναλλαγών"
  },
  "alertDisableTooltip": {
    "message": "Αυτό μπορεί να αλλάξει στις \"Ρυθμίσεις > Ειδοποιήσεις\""
  },
  "alertMessageAddressMismatchWarning": {
    "message": "Οι εισβολείς μερικές φορές αντιγράφουν ιστότοπους κάνοντας μικρές αλλαγές στη διεύθυνση του ιστότοπου. Βεβαιωθείτε ότι αλληλεπιδράτε με τον ιστότοπο που θέλετε πριν συνεχίσετε."
  },
  "alertMessageChangeInSimulationResults": {
    "message": "Οι εκτιμώμενες αλλαγές για αυτή τη συναλλαγή έχουν ενημερωθεί. Ελέγξτε τις προσεκτικά πριν προχωρήσετε."
  },
  "alertMessageFirstTimeInteraction": {
    "message": "Αλληλεπιδράτε με αυτή τη διεύθυνση για πρώτη φορά. Βεβαιωθείτε ότι είναι σωστή πριν συνεχίσετε."
  },
  "alertMessageGasEstimateFailed": {
    "message": "Δεν μπορούμε να παράσχουμε τα τέλη με ακρίβεια και αυτή η εκτίμηση μπορεί να είναι υψηλή. Σας προτείνουμε να εισάγετε ένα προσαρμοσμένο όριο τελών συναλλαγών, αλλά υπάρχει κίνδυνος η συναλλαγή να αποτύχει και πάλι."
  },
  "alertMessageGasFeeLow": {
    "message": "Όταν επιλέγετε χαμηλά τέλη, να αναμένετε πιο αργές συναλλαγές και μεγαλύτερους χρόνους αναμονής. Για ταχύτερες συναλλαγές, επιλέξτε τις επιλογές χρέωσης Market (Αγοράς) ή Aggressive (Υψηλότερη αγοραστική τιμή)."
  },
  "alertMessageGasTooLow": {
    "message": "Για να συνεχίσετε με αυτή τη συναλλαγή, θα πρέπει να αυξήσετε το όριο των τελών συναλλαγών σε 21000 ή περισσότερο."
  },
  "alertMessageInsufficientBalanceWithNativeCurrency": {
    "message": "Δεν έχετε αρκετά $1 στον λογαριασμό σας για να πληρώσετε τα τέλη δικτύου."
  },
  "alertMessageNetworkBusy": {
    "message": "Οι τιμές των τελών συναλλαγών είναι υψηλές και οι εκτιμήσεις είναι λιγότερο ακριβείς."
  },
  "alertMessageNoGasPrice": {
    "message": "Δεν μπορούμε να συνεχίσουμε με αυτή τη συναλλαγή μέχρι να ενημερώσετε τα τέλη μη αυτόματα."
  },
  "alertMessageSignInDomainMismatch": {
    "message": "Ο ιστότοπος που υποβάλλει το αίτημα δεν είναι ο ιστότοπος στον οποίο έχετε συνδεθεί. Αυτό θα μπορούσε να είναι μια απόπειρα κλοπής των στοιχείων σύνδεσής σας."
  },
  "alertMessageSignInWrongAccount": {
    "message": "Αυτός ο ιστότοπος σας ζητάει να συνδεθείτε χρησιμοποιώντας λάθος λογαριασμό."
  },
  "alertModalAcknowledge": {
    "message": "Αναγνωρίζω τον κίνδυνο και εξακολουθώ να θέλω να συνεχίσω"
  },
  "alertModalDetails": {
    "message": "Λεπτομέρειες ειδοποίησης"
  },
  "alertModalReviewAllAlerts": {
    "message": "Έλεγχος όλων των ειδοποιήσεων"
  },
  "alertReasonChangeInSimulationResults": {
    "message": "Τα αποτελέσματα έχουν αλλάξει"
  },
  "alertReasonFirstTimeInteraction": {
    "message": "1η αλληλεπίδραση"
  },
  "alertReasonGasEstimateFailed": {
    "message": "Ανακριβή τέλη"
  },
  "alertReasonGasFeeLow": {
    "message": "Αργή ταχύτητα"
  },
  "alertReasonGasTooLow": {
    "message": "Χαμηλό όριο τελών συναλλαγών"
  },
  "alertReasonInsufficientBalance": {
    "message": "Ανεπαρκή κεφάλαια"
  },
  "alertReasonNetworkBusy": {
    "message": "Το δίκτυο είναι απασχολημένο"
  },
  "alertReasonNoGasPrice": {
    "message": "Δεν είναι διαθέσιμη η εκτίμηση των τελών"
  },
  "alertReasonPendingTransactions": {
    "message": "Εκκρεμής συναλλαγή"
  },
  "alertReasonSignIn": {
    "message": "Ύποπτο αίτημα σύνδεσης"
  },
  "alertReasonWrongAccount": {
    "message": "Λάθος λογαριασμός"
  },
  "alertSelectedAccountWarning": {
    "message": "Αυτό το αίτημα αφορά διαφορετικό λογαριασμό από αυτόν που έχετε επιλέξει στο πορτοφόλι σας. Για να χρησιμοποιήσετε έναν άλλο λογαριασμό, συνδέστε τον στον ιστότοπο."
  },
  "alerts": {
    "message": "Ειδοποιήσεις"
  },
  "all": {
    "message": "Όλες"
  },
  "allNetworks": {
    "message": "Όλα τα δίκτυα"
  },
  "allPermissions": {
    "message": "Όλες οι άδειες χρήσης"
  },
  "allTimeHigh": {
    "message": "Υψηλό όλων των εποχών"
  },
  "allTimeLow": {
    "message": "Χαμηλό όλων των εποχών"
  },
  "allowNotifications": {
    "message": "Να επιτρέπονται οι ειδοποιήσεις"
  },
  "allowWithdrawAndSpend": {
    "message": "Επιτρέψτε στο $1 να κάνει ανάληψη και να ξοδέψει μέχρι το ακόλουθο ποσό:",
    "description": "The url of the site that requested permission to 'withdraw and spend'"
  },
  "amount": {
    "message": "Ποσό"
  },
  "amountReceived": {
    "message": "Ποσό που λάβατε"
  },
  "amountSent": {
    "message": "Ποσό που στείλατε"
  },
  "andForListItems": {
    "message": "$1 και $2",
    "description": "$1 is the first item, $2 is the last item in a list of items. Used in Snap Install Warning modal."
  },
  "andForTwoItems": {
    "message": "$1 και $2",
    "description": "$1 is the first item, $2 is the second item. Used in Snap Install Warning modal."
  },
  "appDescription": {
    "message": "Ένα Πορτοφόλι Ethereum στο Πρόγραμμα Περιήγησής σας",
    "description": "The description of the application"
  },
  "appName": {
    "message": "MetaMask",
    "description": "The name of the application"
  },
  "appNameBeta": {
    "message": "MetaMask Beta",
    "description": "The name of the application (Beta)"
  },
  "appNameFlask": {
    "message": "MetaMask Flask",
    "description": "The name of the application (Flask)"
  },
  "appNameMmi": {
    "message": "MetaMask Institutional",
    "description": "The name of the application (MMI)"
  },
  "apply": {
    "message": "Εφαρμογή"
  },
  "approve": {
    "message": "Έγκριση ορίου δαπανών"
  },
  "approveButtonText": {
    "message": "Έγκριση"
  },
  "approveIncreaseAllowance": {
    "message": "Αύξηση $1 του ανώτατου ορίου δαπανών",
    "description": "The token symbol that is being approved"
  },
  "approveSpendingCap": {
    "message": "Έγκριση $1 ως ανώτατο όριο δαπανών",
    "description": "The token symbol that is being approved"
  },
  "approved": {
    "message": "Εγκρίθηκε"
  },
  "approvedOn": {
    "message": "Εγκρίθηκε στις $1",
    "description": "$1 is the approval date for a permission"
  },
  "approvedOnForAccounts": {
    "message": "Εγκρίθηκε στο $1 για $2",
    "description": "$1 is the approval date for a permission. $2 is the AvatarGroup component displaying account images."
  },
  "areYouSure": {
    "message": "Είστε σίγουροι;"
  },
  "asset": {
    "message": "Περιουσιακό στοιχείο"
  },
  "assetMultipleNFTsBalance": {
    "message": "$1 NFT"
  },
  "assetOptions": {
    "message": "Επιλογές περιουσιακών στοιχείων"
  },
  "assetSingleNFTBalance": {
    "message": "$1 NFT"
  },
  "assets": {
    "message": "Περιουσιακά στοιχεία"
  },
  "assetsDescription": {
    "message": "Αυτόματος εντοπισμός tokens στο πορτοφόλι σας, εμφάνιση NFT και ομαδοποιημένες ενημερώσεις υπολοίπων λογαριασμών"
  },
  "attemptToCancelSwapForFree": {
    "message": "Προσπάθεια ακύρωσης των ανταλλαγών δωρεάν"
  },
  "attributes": {
    "message": "Χαρακτηριστικά"
  },
  "attributions": {
    "message": "Αποδόσεις"
  },
  "auroraRpcDeprecationMessage": {
    "message": "Η διεύθυνση URL του Infura RPC δεν υποστηρίζει πλέον την Aurora."
  },
  "authorizedPermissions": {
    "message": "Έχετε εξουσιοδοτήσει τα ακόλουθα δικαιώματα"
  },
  "autoDetectTokens": {
    "message": "Αυτόματη ανίχνευση tokens"
  },
  "autoDetectTokensDescription": {
    "message": "Χρησιμοποιούμε API τρίτων για τον εντοπισμό και την εμφάνιση νέων tokens που αποστέλλονται στο πορτοφόλι σας. Απενεργοποιήστε το εάν δεν θέλετε η εφαρμογή να αντλεί δεδομένα από αυτές τις υπηρεσίες. $1",
    "description": "$1 is a link to a support article"
  },
  "autoLockTimeLimit": {
    "message": "Χρονόμετρο Αυτόματης Αποσύνδεσης (λεπτά)"
  },
  "autoLockTimeLimitDescription": {
    "message": "Ρυθμίστε τον χρόνο αδράνειας σε λεπτά πριν αποσυνδεθεί αυτόματα το MetaMask."
  },
  "average": {
    "message": "Μέσος Όρος"
  },
  "back": {
    "message": "Πίσω"
  },
  "backupApprovalInfo": {
    "message": "Αυτός ο μυστικός κωδικός απαιτείται για ανάκτηση του πορτοφολιού σας σε περίπτωση που χάσετε τη συσκευή σας, ξεχάσετε τον κωδικό πρόσβασης, πρέπει να κάνετε επανεγκατάσταση του MetaMask, ή θέλετε να έχετε πρόσβαση στο πορτοφόλι σας από μια άλλη συσκευή."
  },
  "backupApprovalNotice": {
    "message": "Δημιουργήστε αντίγραφο ασφαλείας της Μυστικής σας Φράσης Ανάκτησης για να διατηρήσετε το πορτοφόλι και τα χρήματά σας ασφαλή."
  },
  "backupKeyringSnapReminder": {
    "message": "Βεβαιωθείτε ότι μπορείτε να έχετε πρόσβαση σε όλους τους λογαριασμούς που έχουν δημιουργηθεί από αυτό το Snap πριν το αφαιρέσετε"
  },
  "backupNow": {
    "message": "Δημιουργήστε αντίγραφο ασφαλείας τώρα"
  },
  "balance": {
    "message": "Υπόλοιπο"
  },
  "balanceOutdated": {
    "message": "Το υπόλοιπο μπορεί να μην είναι ενημερωμένο"
  },
  "baseFee": {
    "message": "Βασικό τέλος"
  },
  "basic": {
    "message": "Βασικά"
  },
  "basicConfigurationBannerCTA": {
    "message": "Ενεργοποίηση βασικών λειτουργιών"
  },
  "basicConfigurationBannerTitle": {
    "message": "Οι βασικές λειτουργίες είναι απενεργοποιημένες"
  },
  "basicConfigurationDescription": {
    "message": "Το MetaMask παρέχει βασικές λειτουργίες, όπως λεπτομέρειες για τα tokens και ρυθμίσεις τελών συναλλαγών μέσω υπηρεσιών διαδικτύου. Όταν χρησιμοποιείτε υπηρεσίες διαδικτύου, η διεύθυνση IP σας κοινοποιείται, σε αυτή την περίπτωση με στο MetaMask. Αυτό συμβαίνει ακριβώς όπως όταν επισκέπτεστε οποιονδήποτε ιστότοπο. Το MetaMask χρησιμοποιεί αυτά τα δεδομένα προσωρινά και δεν πωλεί ποτέ τα δεδομένα σας. Μπορείτε να χρησιμοποιήσετε ένα VPN ή να απενεργοποιήσετε αυτές τις υπηρεσίες, αλλά αυτό μπορεί να επηρεάσει την εμπειρία σας στο MetaMask. Για να μάθετε περισσότερα διαβάστε την $1.",
    "description": "$1 is to be replaced by the message for privacyMsg, and will link to https://consensys.io/privacy-policy"
  },
  "basicConfigurationLabel": {
    "message": "Βασικές λειτουργίες"
  },
  "basicConfigurationModalCheckbox": {
    "message": "Το κατανοώ και θέλω να συνεχίσω"
  },
  "basicConfigurationModalDisclaimerOff": {
    "message": "Αυτό σημαίνει ότι δεν θα αξιοποιήσετε πλήρως τον χρόνο σας στο MetaMask. Βασικές λειτουργίες (όπως λεπτομέρειες για tokens, βέλτιστες ρυθμίσεις τελών συναλλαγών και άλλα) δεν θα είναι διαθέσιμές σε εσάς."
  },
  "basicConfigurationModalDisclaimerOn": {
    "message": "Για να αξιοποιήσετε τον χρόνο σας στο MetaMask, θα πρέπει να ενεργοποιήσετε αυτή τη λειτουργία. Οι βασικές λειτουργίες (όπως οι λεπτομέρειες για tokens, οι βέλτιστες ρυθμίσεις τελών συναλλαγών και άλλα) είναι σημαντικές για την εμπειρία web3."
  },
  "basicConfigurationModalHeadingOff": {
    "message": "Απενεργοποίηση βασικών λειτουργιών"
  },
  "basicConfigurationModalHeadingOn": {
    "message": "Ενεργοποίηση βασικών λειτουργιών"
  },
  "bestPrice": {
    "message": "Καλύτερη τιμή"
  },
  "beta": {
    "message": "Δοκιμαστική έκδοση"
  },
  "betaHeaderText": {
    "message": "Αυτή είναι μια δοκιμαστική έκδοση. Παρακαλώ αναφέρετε σφάλματα $1"
  },
  "betaMetamaskVersion": {
    "message": "Δοκιμαστική έκδοση MetaMask"
  },
  "betaTerms": {
    "message": "Όροι Χρήσης της Δοκιμαστικής Έκδοσης"
  },
  "billionAbbreviation": {
    "message": "Δ",
    "description": "Shortened form of 'billion'"
  },
  "bitcoinSupportSectionTitle": {
    "message": "Bitcoin"
  },
  "bitcoinSupportToggleDescription": {
    "message": "Η ενεργοποίηση αυτής της λειτουργίας θα σας δώσει τη δυνατότητα να προσθέσετε έναν λογαριασμό Bitcoin στην επέκταση σας του MetaMask που προέρχεται από την υπάρχουσα Μυστική Φράση Ανάκτησης. Πρόκειται για μια πειραματική λειτουργία Beta, οπότε θα πρέπει να τη χρησιμοποιήσετε με δική σας ευθύνη. Για να μας δώσετε τα σχόλιά σας σχετικά με αυτή τη νέα εμπειρία Bitcoin, συμπληρώστε αυτή την $1.",
    "description": "$1 is the link to a product feedback form"
  },
  "bitcoinSupportToggleTitle": {
    "message": "Ενεργοποίηση της λειτουργίας \"Προσθήκη νέου λογαριασμού Bitcoin (Beta)\""
  },
  "bitcoinTestnetSupportToggleDescription": {
    "message": "Η ενεργοποίηση αυτής της λειτουργίας θα σας δώσει τη δυνατότητα να προσθέσετε έναν λογαριασμό Bitcoin για το δίκτυο δοκιμών."
  },
  "bitcoinTestnetSupportToggleTitle": {
    "message": "Ενεργοποίηση της λειτουργίας \"Προσθήκη νέου λογαριασμού Bitcoin (Testnet)\""
  },
  "blockExplorerAccountAction": {
    "message": "Λογαριασμός",
    "description": "This is used with viewOnEtherscan and viewInExplorer e.g View Account in Explorer"
  },
  "blockExplorerAssetAction": {
    "message": "Περιουσιακά στοιχεία",
    "description": "This is used with viewOnEtherscan and viewInExplorer e.g View Asset in Explorer"
  },
  "blockExplorerSwapAction": {
    "message": "Ανταλλαγή",
    "description": "This is used with viewOnEtherscan e.g View Swap on Etherscan"
  },
  "blockExplorerUrl": {
    "message": "Διεύθυνση URL του Block Explorer"
  },
  "blockExplorerUrlDefinition": {
    "message": "Το URL που χρησιμοποιεί το block explorer για αυτό το δίκτυο."
  },
  "blockExplorerView": {
    "message": "Προβολή λογαριασμού στο $1",
    "description": "$1 replaced by URL for custom block explorer"
  },
  "blockaid": {
    "message": "Blockaid"
  },
  "blockaidDescriptionApproveFarming": {
    "message": "Εάν εγκρίνετε αυτό το αίτημα, ένα τρίτο μέρος που είναι γνωστό για απάτες μπορεί να πάρει όλα τα περιουσιακά σας στοιχεία."
  },
  "blockaidDescriptionBlurFarming": {
    "message": "Εάν εγκρίνετε αυτό το αίτημα, κάποιος μπορεί να κλέψει τα περιουσιακά σας στοιχεία που είναι καταχωρημένα στο Blur."
  },
  "blockaidDescriptionErrored": {
    "message": "Λόγω κάποιου σφάλματος, δεν μπορέσαμε να ελέγξουμε τις ειδοποιήσεις ασφαλείας. Συνεχίστε μόνο αν εμπιστεύεστε κάθε διεύθυνση που εμπλέκεται."
  },
  "blockaidDescriptionMaliciousDomain": {
    "message": "Αλληλεπιδράτε με έναν κακόβουλο τομέα. Εάν εγκρίνετε αυτό το αίτημα, ενδέχεται να χάσετε τα περιουσιακά σας στοιχεία."
  },
  "blockaidDescriptionMightLoseAssets": {
    "message": "Εάν εγκρίνετε αυτό το αίτημα, ενδέχεται να χάσετε τα περιουσιακά σας στοιχεία."
  },
  "blockaidDescriptionSeaportFarming": {
    "message": "Εάν εγκρίνετε αυτό το αίτημα, κάποιος μπορεί να κλέψει τα περιουσιακά σας στοιχεία που είναι καταχωρημένα στο OpenSea."
  },
  "blockaidDescriptionTransferFarming": {
    "message": "Εάν εγκρίνετε αυτό το αίτημα, ένας τρίτος που είναι γνωστός για απάτες θα πάρει όλα τα περιουσιακά σας στοιχεία."
  },
  "blockaidMessage": {
    "message": "Διαφύλαξη της ιδιωτικότητας - δεν κοινοποιούνται δεδομένα σε τρίτους. Διατίθεται στα Arbitrum, Avalanche, BNB chain, Ethereum Mainnet, Linea, Optimism, Polygon, Base και Sepolia."
  },
  "blockaidTitleDeceptive": {
    "message": "Αυτό είναι ένα παραπλανητικό αίτημα"
  },
  "blockaidTitleMayNotBeSafe": {
    "message": "Να είστε προσεκτικοί"
  },
  "blockaidTitleSuspicious": {
    "message": "Αυτό είναι ένα ύποπτο αίτημα"
  },
  "blockies": {
    "message": "Blockies"
  },
  "boughtFor": {
    "message": "Αγοράστηκε για"
  },
  "bridge": {
    "message": "Διασύνδεση"
  },
  "bridgeAllowSwappingOf": {
    "message": "Επιτρέψτε την ακριβή πρόσβαση των $1 $2 σε $3 για διασύνδεση",
    "description": "Shows a user that they need to allow a token for swapping on their hardware wallet"
  },
  "bridgeApproval": {
    "message": "Έγκριση $1 για διασύνδεση",
    "description": "Used in the transaction display list to describe a transaction that is an approve call on a token that is to be bridged. $1 is the symbol of a token that has been approved."
  },
  "bridgeApprovalWarning": {
    "message": "Επιτρέπετε την πρόσβαση σε συγκεκριμένο ποσό, $1 $2. Το συμβόλαιο δεν θα έχει πρόσβαση σε επιπλέον κεφάλαια."
  },
  "bridgeApprovalWarningForHardware": {
    "message": "Θα πρέπει να επιτρέψετε την πρόσβαση των $1 $2 για διασύνδεση και, στη συνέχεια, να εγκρίνετε την διασύνδεση στο $2. Θα χρειαστούν δύο ξεχωριστές επιβεβαιώσεις."
  },
  "bridgeCalculatingAmount": {
    "message": "Υπολογισμός..."
  },
  "bridgeConfirmTwoTransactions": {
    "message": "Θα πρέπει να επιβεβαιώσετε 2 συναλλαγές στο πορτοφόλι υλικού σας:"
  },
  "bridgeCreateSolanaAccount": {
    "message": "Δημιουργία λογαριασμού στο Solana"
  },
  "bridgeCreateSolanaAccountDescription": {
    "message": "Για να αλλάξετε στο δίκτυο Solana, χρειάζεστε έναν λογαριασμό και μια διεύθυνση λήψης."
  },
  "bridgeCreateSolanaAccountTitle": {
    "message": "Θα πρέπει πρώτα να δημιουργήσετε έναν λογαριασμό στο Solana."
  },
  "bridgeEnterAmount": {
    "message": "Πληκτρολογήστε το ποσό"
  },
  "bridgeEnterAmountAndSelectAccount": {
    "message": "Εισαγάγετε το ποσό και επιλέξτε τον λογαριασμό προορισμού"
  },
  "bridgeExplorerLinkViewOn": {
    "message": "Προβολή σε $1"
  },
  "bridgeFetchNewQuotes": {
    "message": "Θέλετε να κάνετε μια καινούργια;"
  },
  "bridgeFrom": {
    "message": "Γέφυρα από"
  },
  "bridgeFromTo": {
    "message": "Διασύνδεση $1 $2 στο $3",
    "description": "Tells a user that they need to confirm on their hardware wallet a bridge. $1 is amount of source token, $2 is the source network, and $3 is the destination network"
  },
  "bridgeGasFeesSplit": {
    "message": "Κάθε τέλος δικτύου που αναφέρθηκε στην προηγούμενη οθόνη περιλαμβάνει και τις δύο συναλλαγές και θα διαχωριστούν."
  },
  "bridgeNetCost": {
    "message": "Καθαρό κόστος"
  },
  "bridgeQuoteExpired": {
    "message": "Η προσφορά σας έληξε."
  },
  "bridgeSelectDestinationAccount": {
    "message": "Επιλέξτε λογαριασμό προορισμού"
  },
  "bridgeSelectNetwork": {
    "message": "Επιλέξτε δίκτυο"
  },
  "bridgeSelectTokenAmountAndAccount": {
    "message": "Επιλέξτε το token, το ποσό και τον λογαριασμό προορισμού"
  },
  "bridgeSelectTokenAndAmount": {
    "message": "Επιλέξτε token και ποσό"
  },
  "bridgeStepActionBridgeComplete": {
    "message": "$1 ελήφθη στο $2",
    "description": "$1 is the amount of the destination asset, $2 is the name of the destination network"
  },
  "bridgeStepActionBridgePending": {
    "message": "Λήψη $1 στο $2",
    "description": "$1 is the amount of the destination asset, $2 is the name of the destination network"
  },
  "bridgeStepActionSwapComplete": {
    "message": "Ανταλλάξατε $1 για $2",
    "description": "$1 is the amount of the source asset, $2 is the amount of the destination asset"
  },
  "bridgeStepActionSwapPending": {
    "message": "Ανταλλαγή $1 για $2",
    "description": "$1 is the amount of the source asset, $2 is the amount of the destination asset"
  },
  "bridgeTerms": {
    "message": "Όροι"
  },
  "bridgeTimingMinutes": {
    "message": "$1 ελαχ",
    "description": "$1 is the ticker symbol of a an asset the user is being prompted to purchase"
  },
  "bridgeTo": {
    "message": "Γέφυρα σε"
  },
  "bridgeToChain": {
    "message": "Διασύνδεση στο $1"
  },
  "bridgeTxDetailsBridging": {
    "message": "Διασύνδεση"
  },
  "bridgeTxDetailsDelayedDescription": {
    "message": "Επικοινωνήστε με την"
  },
  "bridgeTxDetailsDelayedDescriptionSupport": {
    "message": "Υποστήριξη του MetaMask"
  },
  "bridgeTxDetailsDelayedTitle": {
    "message": "Έχουν περάσει πάνω από 3 ώρες;"
  },
  "bridgeTxDetailsNonce": {
    "message": "Nonce"
  },
  "bridgeTxDetailsStatus": {
    "message": "Κατάσταση"
  },
  "bridgeTxDetailsTimestamp": {
    "message": "Χρονοσφραγίδα"
  },
  "bridgeTxDetailsTimestampValue": {
    "message": "$1 στις $2",
    "description": "$1 is the date, $2 is the time"
  },
  "bridgeTxDetailsTokenAmountOnChain": {
    "message": "$1 $2 στο",
    "description": "$1 is the amount of the token, $2 is the ticker symbol of the token"
  },
  "bridgeTxDetailsTotalGasFee": {
    "message": "Σύνολο τέλους συναλλαγής"
  },
  "bridgeTxDetailsYouReceived": {
    "message": "Λάβατε"
  },
  "bridgeTxDetailsYouSent": {
    "message": "Στείλατε"
  },
  "bridgeValidationInsufficientGasMessage": {
    "message": "Δεν έχετε αρκετά $1 για να πληρώσετε τα τέλη συναλλαγών για αυτή τη διασύνδεση. Εισάγετε ένα μικρότερο ποσό ή αγοράστε περισσότερα $1."
  },
  "bridgeValidationInsufficientGasTitle": {
    "message": "Χρειάζονται περισσότερα $1 για τέλη"
  },
  "bridging": {
    "message": "Διασύνδεση"
  },
  "browserNotSupported": {
    "message": "Το Πρόγραμμα Περιήγησής σας δεν υποστηρίζεται..."
  },
  "buildContactList": {
    "message": "Δημιουργήστε τη λίστα επαφών σας"
  },
  "builtAroundTheWorld": {
    "message": "Το MetaMask έχει σχεδιαστεί και λειτουργεί σε όλο τον κόσμο."
  },
  "bulletpoint": {
    "message": "·"
  },
  "busy": {
    "message": "Απασχολημένο"
  },
  "buyAndSell": {
    "message": "Αγορά & Πώληση"
  },
  "buyMoreAsset": {
    "message": "Αγοράστε περισσότερα $1",
    "description": "$1 is the ticker symbol of a an asset the user is being prompted to purchase"
  },
  "buyNow": {
    "message": "Αγοράστε Τώρα"
  },
  "bytes": {
    "message": "Bytes"
  },
  "canToggleInSettings": {
    "message": "Μπορείτε να ενεργοποιήσετε ξανά αυτήν την ειδοποίηση στις Ρυθμίσεις -> Ειδοποιήσεις."
  },
  "cancel": {
    "message": "Άκυρο"
  },
  "cancelPopoverTitle": {
    "message": "Ακύρωση συναλλαγής"
  },
  "cancelSpeedUpLabel": {
    "message": "Αυτά τα τέλη συναλλαγής θα $1 τα αρχικά.",
    "description": "$1 is text 'replace' in bold"
  },
  "cancelSpeedUpTransactionTooltip": {
    "message": "Για να $1 τη συναλλαγή, τα τέλη συναλλαγής πρέπει να αυξηθούν κατά τουλάχιστον 10% ώστε να αναγνωριστούν από το δίκτυο.",
    "description": "$1 is string 'cancel' or 'speed up'"
  },
  "cancelled": {
    "message": "Ακυρώθηκε"
  },
  "chainId": {
    "message": "Αναγνωριστικό Αλυσίδας"
  },
  "chainIdDefinition": {
    "message": "Το αναγνωριστικό αλυσίδας χρησιμοποιείται για την υπογραφή συναλλαγών για αυτό το δίκτυο."
  },
  "chainIdExistsErrorMsg": {
    "message": "Αυτό το αναγνωριστικό αλυσίδας χρησιμοποιείται επί του παρόντος από το δίκτυο $1."
  },
  "chainListReturnedDifferentTickerSymbol": {
    "message": "Αυτό το σύμβολο token δεν ταιριάζει με το όνομα δικτύου ή το αναγνωριστικό αλυσίδας που καταχωρίσατε. Πολλά δημοφιλή token χρησιμοποιούν παρόμοια σύμβολα, τα οποία μπορούν να χρησιμοποιήσουν οι απατεώνες για να σας εξαπατήσουν ώστε να τους στείλετε ένα πιο πολύτιμο token σε αντάλλαγμα. Επαληθεύστε τα πάντα πριν συνεχίσετε."
  },
  "chooseYourNetwork": {
    "message": "Επιλέξτε το δίκτυό σας"
  },
  "chooseYourNetworkDescription": {
    "message": "Χρησιμοποιούμε την Infura ως την υπηρεσία κλήσης απομακρυσμένης διαδικασίας (RPC) για να προσφέρουμε την πιο αξιόπιστη και ιδιωτική πρόσβαση στα δεδομένα του Ethereum που μπορούμε. Μπορείτε να επιλέξετε τη δική σας RPC, αλλά να θυμάστε ότι οποιαδήποτε RPC θα λαμβάνει τη διεύθυνση IP και το πορτοφόλι σας στο Ethereum για να πραγματοποιεί συναλλαγές. Διαβάστε το $1 για να μάθετε περισσότερα σχετικά με τον τρόπο με τον οποίο η Infura χειρίζεται τα δεδομένα.",
    "description": "$1 is a link to the privacy policy"
  },
  "chromeRequiredForHardwareWallets": {
    "message": "Θα πρέπει να χρησιμοποιήσετε το MetaMask στο Google Chrome για να συνδεθείτε στο Πορτοφόλι Υλικού."
  },
  "circulatingSupply": {
    "message": "Διαθέσιμη προσφορά"
  },
  "clear": {
    "message": "Εκκαθάριση"
  },
  "clearActivity": {
    "message": "Εκκαθάριση δραστηριότητας και «nonce» δεδομένων"
  },
  "clearActivityButton": {
    "message": "Εκκαθάριση δεδομένων καρτέλας δραστηριότητας"
  },
  "clearActivityDescription": {
    "message": "Αυτό επαναφέρει το «nonce» του λογαριασμού και διαγράφει τα δεδομένα από την καρτέλα δραστηριότητας στο πορτοφόλι σας. Θα επηρεαστεί μόνο ο τρέχων λογαριασμός και το δίκτυο. Τα υπόλοιπα και οι εισερχόμενες συναλλαγές σας δεν θα αλλάξουν."
  },
  "click": {
    "message": "Κάντε κλικ"
  },
  "clickToConnectLedgerViaWebHID": {
    "message": "Κάντε κλικ εδώ για να συνδέσετε το Ledger σας μέσω WebHID",
    "description": "Text that can be clicked to open a browser popup for connecting the ledger device via webhid"
  },
  "close": {
    "message": "Κλείσιμο"
  },
  "closeExtension": {
    "message": "Κλείσιμο επέκτασης"
  },
  "closeWindowAnytime": {
    "message": "Μπορείτε να κλείσετε αυτό το παράθυρο ανά πάσα στιγμή."
  },
  "coingecko": {
    "message": "CoinGecko"
  },
  "collectionName": {
    "message": "Όνομα συλλογής"
  },
  "comboNoOptions": {
    "message": "Δεν βρέθηκαν επιλογές",
    "description": "Default text shown in the combo field dropdown if no options."
  },
  "concentratedSupplyDistributionDescription": {
    "message": "Κορυφαίοι επενδυτές ελέγχουν την πλειοψηφία των tokens, γεγονός που ενέχει τον κίνδυνο κεντρικής χειραγώγησης των τιμών"
  },
  "concentratedSupplyDistributionTitle": {
    "message": "Διανομή συγκεντρωμένης προσφοράς"
  },
  "configureSnapPopupDescription": {
    "message": "Τώρα αποχωρείτε από το MetaMask για να ρυθμίσετε αυτό το snap."
  },
  "configureSnapPopupInstallDescription": {
    "message": "Τώρα αποχωρείτε από το MetaMask για να εγκαταστήσετε αυτό το snap."
  },
  "configureSnapPopupInstallTitle": {
    "message": "Εγκατάσταση του snap"
  },
  "configureSnapPopupLink": {
    "message": "Κάντε κλικ σε αυτόν τον σύνδεσμο για να συνεχίσετε:"
  },
  "configureSnapPopupTitle": {
    "message": "Διαμόρφωση του snap"
  },
  "confirm": {
    "message": "Επιβεβαίωση"
  },
<<<<<<< HEAD
  "confirmAccountType": {
    "message": "Τύπος"
  },
=======
>>>>>>> 2f987b6e
  "confirmAccountTypeSmartContract": {
    "message": "Έξυπνος λογαριασμός"
  },
  "confirmAccountTypeStandard": {
    "message": "Βασικός λογαριασμός"
  },
  "confirmAlertModalAcknowledgeMultiple": {
    "message": "Έχω ενημερωθεί για τις ειδοποιήσεις και εξακολουθώ να θέλω να συνεχίσω"
  },
  "confirmAlertModalAcknowledgeSingle": {
    "message": "Έχω ενημερωθεί για την ειδοποίηση και εξακολουθώ να θέλω να συνεχίσω"
  },
  "confirmFieldPaymaster": {
    "message": "Τα τέλη καταβλήθηκαν από"
  },
  "confirmFieldTooltipPaymaster": {
    "message": "Τα τέλη για αυτή τη συναλλαγή θα καταβληθούν από τον υπεύθυνο πληρωμών του έξυπνου συμβολαίου."
  },
  "confirmGasFeeTokenBalance": {
    "message": "Υπ.:"
  },
  "confirmGasFeeTokenInsufficientBalance": {
    "message": "Ανεπαρκή κεφάλαια"
  },
  "confirmGasFeeTokenMetaMaskFee": {
    "message": "Περιλαμβάνει $1 τέλη"
  },
  "confirmGasFeeTokenModalTitle": {
    "message": "Επιλέξτε ένα token"
  },
  "confirmGasFeeTokenToast": {
    "message": "Θα πληρώσετε αυτά τα τέλη δικτύου με $1"
  },
  "confirmGasFeeTokenTooltip": {
    "message": "Το ποσό αυτό καταβάλλεται στο δίκτυο για την επεξεργασία της συναλλαγής σας. Περιλαμβάνει μια χρέωση $1 στο MetaMask για tokens εκτός ETH."
  },
  "confirmNestedTransactionTitle": {
    "message": "Συναλλαγή $1"
  },
  "confirmPassword": {
    "message": "Επιβεβαίωση Κωδικού Πρόσβασης"
  },
  "confirmRecoveryPhrase": {
    "message": "Επιβεβαιώστε τη Μυστική Φράση Ανάκτησης"
  },
  "confirmSimulationApprove": {
    "message": "Εγκρίνετε"
  },
  "confirmTitleApproveTransactionNFT": {
    "message": "Αίτημα ανάληψης"
  },
  "confirmTitleDeployContract": {
    "message": "Ανάπτυξη συμβολαίου"
  },
  "confirmTitleDescApproveTransaction": {
    "message": "Αυτός ο ιστότοπος ζητάει άδεια για να αποσύρει τα NFT σας"
  },
  "confirmTitleDescDeployContract": {
    "message": "Αυτός ο ιστότοπος θέλει να αναπτύξετε ένα συμβόλαιο"
  },
  "confirmTitleDescERC20ApproveTransaction": {
    "message": "Αυτός ο ιστότοπος ζητάει άδεια για την απόσυρση των tokens σας"
  },
  "confirmTitleDescPermitSignature": {
    "message": "Αυτός ο ιστότοπος ζητάει άδεια για να δαπανήσει τα tokens σας."
  },
  "confirmTitleDescSIWESignature": {
    "message": "Ένας ιστότοπος θέλει να συνδεθείτε για να αποδείξετε ότι είστε ο κάτοχος αυτού του λογαριασμού."
  },
  "confirmTitleDescSign": {
    "message": "Ελέγξτε τις λεπτομέρειες του αιτήματος πριν επιβεβαιώσετε."
  },
  "confirmTitlePermitTokens": {
    "message": "Αίτημα ανώτατου ορίου δαπανών"
  },
  "confirmTitleRevokeApproveTransaction": {
    "message": "Κατάργηση άδειας"
  },
  "confirmTitleSIWESignature": {
    "message": "Αίτημα σύνδεσης"
  },
  "confirmTitleSetApprovalForAllRevokeTransaction": {
    "message": "Κατάργηση άδειας"
  },
  "confirmTitleSignature": {
    "message": "Αίτημα υπογραφής"
  },
  "confirmTitleTransaction": {
    "message": "Αίτημα συναλλαγής"
  },
  "confirmUpgradeCancelModalButtonCancelTransaction": {
    "message": "Ακύρωση συναλλαγής"
  },
  "confirmUpgradeCancelModalButtonCancelUpgrade": {
    "message": "Ακύρωση αναβάθμισης & συναλλαγής"
  },
  "confirmUpgradeCancelModalDescription": {
    "message": "Αν δεν θέλετε να αναβαθμίσετε τον λογαριασμό σας, μπορείτε να το ακυρώσετε εδώ.\n\nΓια να ολοκληρώσετε αυτή τη συναλλαγή χωρίς αναβάθμιση, θα πρέπει να υποβάλετε ξανά αυτό το αίτημα στον ιστότοπο. $1."
  },
  "confirmUpgradeCancelModalTitle": {
    "message": "Ακύρωση συναλλαγής"
  },
  "confirmationAlertDetails": {
    "message": "Για να προστατεύσετε τα περιουσιακά σας στοιχεία, σας προτείνουμε να απορρίψετε το αίτημα."
  },
  "confirmationAlertModalTitleDescription": {
    "message": "Τα περιουσιακά σας στοιχεία μπορεί να κινδυνεύουν"
  },
  "confirmed": {
    "message": "Επιβεβαιωμένο"
  },
  "confusableUnicode": {
    "message": "Το '$1' είναι παρόμοιο με το '$2'."
  },
  "confusableZeroWidthUnicode": {
    "message": "Βρέθηκε χαρακτήρας μηδενικού πλάτους."
  },
  "confusingEnsDomain": {
    "message": "Εντοπίσαμε έναν παράξενο χαρακτήρα στο όνομα ENS. Ελέγξτε το όνομα ENS για να αποφύγετε μια πιθανή απάτη."
  },
  "congratulations": {
    "message": "Συγχαρητήρια!"
  },
  "connect": {
    "message": "Σύνδεση"
  },
  "connectAccount": {
    "message": "Σύνδεση λογαριασμού"
  },
  "connectAccountOrCreate": {
    "message": "Σύνδεση λογαριασμού ή δημιουργία νέου"
  },
  "connectAccounts": {
    "message": "Σύνδεση λογαριασμών"
  },
  "connectAnAccountHeader": {
    "message": "Σύνδεση λογαριασμού"
  },
  "connectManually": {
    "message": "Χειροκίνητη σύνδεση στον τρέχοντα ιστότοπο"
  },
  "connectMoreAccounts": {
    "message": "Σύνδεση περισσότερων λογαριασμών"
  },
  "connectSnap": {
    "message": "Σύνδεση $1",
    "description": "$1 is the snap for which a connection is being requested."
  },
  "connectWithMetaMask": {
    "message": "Σύνδεση με το MetaMask"
  },
  "connectedAccounts": {
    "message": "Συνδεδεμένοι λογαριασμοί"
  },
  "connectedAccountsDescriptionPlural": {
    "message": "Έχετε $1 λογαριασμούς συνδεδεμένους με αυτόν τον ιστότοπο.",
    "description": "$1 is the number of accounts"
  },
  "connectedAccountsDescriptionSingular": {
    "message": "Έχετε 1 λογαριασμό συνδεδεμένο σε αυτόν τον ιστότοπο."
  },
  "connectedAccountsEmptyDescription": {
    "message": "To MetaMask δεν είναι συνδεδεμένo σε αυτόν τον ιστότοπο. Για να συνδεθείτε σε έναν ιστότοπο web3, βρείτε και κάντε κλικ στο κουμπί σύνδεσης."
  },
  "connectedAccountsListTooltip": {
    "message": "Το $1 μπορεί να δει το υπόλοιπο του λογαριασμού, τη διεύθυνση, τη δραστηριότητα και να προτείνει συναλλαγές προς έγκριση για συνδεδεμένους λογαριασμούς.",
    "description": "$1 is the origin name"
  },
  "connectedAccountsToast": {
    "message": "Οι συνδεδεμένοι λογαριασμοί ενημερώθηκαν"
  },
  "connectedSites": {
    "message": "Συνδεδεμένοι ιστότοποι"
  },
  "connectedSitesAndSnaps": {
    "message": "Συνδεδεμένοι ιστότοποι και Snaps"
  },
  "connectedSitesDescription": {
    "message": "Το $1 είναι συνδεδεμένο σε αυτές τις ιστοσελίδες. Μπορούν να δουν τη διεύθυνση του λογαριασμού σας.",
    "description": "$1 is the account name"
  },
  "connectedSitesEmptyDescription": {
    "message": "Το $1 δεν είναι συνδεδεμένο με καμία τοποθεσία.",
    "description": "$1 is the account name"
  },
  "connectedSnapAndNoAccountDescription": {
    "message": "Το MetaMask είναι συνδεδεμένο σε αυτόν τον ιστότοπο, αλλά δεν έχουν συνδεθεί ακόμα λογαριασμοί"
  },
  "connectedSnaps": {
    "message": "Συνδεδεμένα Snaps"
  },
  "connectedWithAccount": {
    "message": "$1 λογαριασμοί συνδεδεμένοι",
    "description": "$1 represents account length"
  },
  "connectedWithAccountName": {
    "message": "Συνδέεται με $1",
    "description": "$1 represents account name"
  },
  "connectedWithNetwork": {
    "message": "$1 δίκτυα συνδεδεμένα",
    "description": "$1 represents network length"
  },
  "connectedWithNetworkName": {
    "message": "Συνδέθηκε με το $1",
    "description": "$1 represents network name"
  },
  "connecting": {
    "message": "Σύνδεση"
  },
  "connectingTo": {
    "message": "Σύνδεση με $1"
  },
  "connectingToDeprecatedNetwork": {
    "message": "Το '$1' καταργείται σταδιακά και μπορεί να μην λειτουργεί. Δοκιμάστε ένα άλλο δίκτυο."
  },
  "connectingToGoerli": {
    "message": "Σύνδεση στο δίκτυο δοκιμών Goerli"
  },
  "connectingToLineaGoerli": {
    "message": "Σύνδεση στο δίκτυο δοκιμών Linea Goerli"
  },
  "connectingToLineaMainnet": {
    "message": "Σύνδεση στο Linea Mainnet"
  },
  "connectingToLineaSepolia": {
    "message": "Γίνεται σύνδεση στο δίκτυο δοκιμών Linea Sepolia"
  },
  "connectingToMainnet": {
    "message": "Σύνδεση στο Ethereum Mainnet"
  },
  "connectingToSepolia": {
    "message": "Σύνδεση στο δίκτυο δοκιμών Sepolia"
  },
  "connectionDescription": {
    "message": "Αυτός ο ιστότοπος θέλει να"
  },
  "connectionFailed": {
    "message": "Η σύνδεση απέτυχε"
  },
  "connectionFailedDescription": {
    "message": "Η λήψη του $1 απέτυχε, ελέγξτε το δίκτυό σας και προσπαθήστε ξανά.",
    "description": "$1 is the name of the snap being fetched."
  },
  "connectionPopoverDescription": {
    "message": "Για να συνδεθείτε σε έναν ιστότοπο, επιλέξτε το κουμπί σύνδεσης. Το MetaMask μπορεί να συνδεθεί μόνο με ιστότοπους web3."
  },
  "connectionRequest": {
    "message": "Αίτημα σύνδεσης"
  },
  "contactUs": {
    "message": "Επικοινωνήστε μαζί μας"
  },
  "contacts": {
    "message": "Επαφές"
  },
  "contentFromSnap": {
    "message": "Περιεχόμενο από το $1",
    "description": "$1 represents the name of the snap"
  },
  "continue": {
    "message": "Συνέχεια"
  },
  "contract": {
    "message": "Συμβόλαιο"
  },
  "contractAddress": {
    "message": "Διεύθυνση συμβολαίου"
  },
  "contractAddressError": {
    "message": "Στέλνετε tokens στη διεύθυνση συμβολαίου του token. Αυτό μπορεί να έχει ως αποτέλεσμα την απώλεια αυτών των tokens."
  },
  "contractDeployment": {
    "message": "Ανάπτυξη συμβολαίου"
  },
  "contractInteraction": {
    "message": "Αλληλεπίδραση συμβολαίου"
  },
  "convertTokenToNFTDescription": {
    "message": "Εντοπίσαμε ότι αυτό το περιουσιακό στοιχείο είναι NFT. Το MetaMask υποστηρίζει πλέον εξ'ορισμού πλήρως τα NFT. Θέλετε να το αφαιρέσετε από τη λίστα των token σας και να το προσθέσετε ως NFT;"
  },
  "convertTokenToNFTExistDescription": {
    "message": "Εντοπίσαμε ότι αυτό το περιουσιακό στοιχείο προστέθηκε ως NFT. Θέλετε να το αφαιρέσετε από τη λίστα των token σας;"
  },
  "coolWallet": {
    "message": "CoolWallet"
  },
  "copiedExclamation": {
    "message": "Έγινε αντιγραφή."
  },
  "copyAddress": {
    "message": "Αντιγραφή διεύθυνσης στο πρόχειρο"
  },
  "copyPrivateKey": {
    "message": "Αντιγραφή ιδιωτικού κλειδιού"
  },
  "copyToClipboard": {
    "message": "Αντιγραφή στο πρόχειρο"
  },
  "copyTransactionId": {
    "message": "Αντιγραφή Ταυτότητας Συναλλαγής"
  },
  "create": {
    "message": "Δημιουργία"
  },
  "createNewAccountHeader": {
    "message": "Δημιουργία νέου λογαριασμού"
  },
  "createNewWallet": {
    "message": "Δημιουργία νέου πορτοφολιού"
  },
  "createPassword": {
    "message": "Δημιουργία κωδικού πρόσβασης"
  },
  "createSnapAccountDescription": {
    "message": "Το $1 θέλει να προσθέσει έναν νέο λογαριασμό στο MetaMask."
  },
  "createSnapAccountTitle": {
    "message": "Δημιουργία λογαριασμού"
  },
  "createSolanaAccount": {
    "message": "Δημιουργία λογαριασμού στο Solana"
  },
  "creatorAddress": {
    "message": "Διεύθυνση δημιουργού"
  },
  "crossChainAggregatedBalancePopover": {
    "message": "Αυτό αντικατοπτρίζει την αξία όλων των tokens που έχετε στην κατοχή σας σε όλα τα δίκτυα. Αν προτιμάτε να βλέπετε αυτή την αξία σε ETH ή άλλα νομίσματα, μεταβείτε στις $1.",
    "description": "$1 represents the settings page"
  },
  "crossChainSwapsLink": {
    "message": "Εναλλαγή σε διάφορα δίκτυα με το MetaMask Portfolio"
  },
  "crossChainSwapsLinkNative": {
    "message": "Εναλλαγή μεταξύ δικτύων με το Bridge"
  },
  "cryptoCompare": {
    "message": "CryptoCompare"
  },
  "currencyConversion": {
    "message": "Μετατροπή νομίσματος"
  },
  "currencyRateCheckToggle": {
    "message": "Εμφάνιση υπολοίπου και έλεγχος τιμών για token"
  },
  "currencyRateCheckToggleDescription": {
    "message": "Χρησιμοποιούμε τα API $1 και $2 για να εμφανίσουμε το υπόλοιπό σας και την τιμή του token. $3",
    "description": "$1 represents Coingecko, $2 represents CryptoCompare and $3 represents Privacy Policy"
  },
  "currencySymbol": {
    "message": "Σύμβολο νομίσματος"
  },
  "currencySymbolDefinition": {
    "message": "Το σύμβολο ticker που εμφανίζεται για το νόμισμα αυτού του δικτύου."
  },
  "currentAccountNotConnected": {
    "message": "Ο τρέχων λογαριασμός σας δεν είναι συνδεδεμένος"
  },
  "currentExtension": {
    "message": "Σελίδα τρέχουσας επέκτασης"
  },
  "currentLanguage": {
    "message": "Τρέχουσα γλώσσα"
  },
  "currentNetwork": {
    "message": "Τρέχον δίκτυο",
    "description": "Speicifies to token network filter to filter by current Network. Will render when network nickname is not available"
  },
  "currentRpcUrlDeprecated": {
    "message": "Η τρέχουσα διεύθυνση rpc για αυτό το δίκτυο καταργήθηκε."
  },
  "currentTitle": {
    "message": "Τρέχουσα:"
  },
  "currentlyUnavailable": {
    "message": "Μη διαθέσιμο σε αυτό το δίκτυο"
  },
  "curveHighGasEstimate": {
    "message": "Γράφημα επιθετικών τελών συναλλαγής"
  },
  "curveLowGasEstimate": {
    "message": "Γράφημα χαμηλών τελών συναλλαγής"
  },
  "curveMediumGasEstimate": {
    "message": "Γράφημα εκτιμώμενων τελών συναλλαγής αγοράς"
  },
  "custom": {
    "message": "Σύνθετες"
  },
  "customGasSettingToolTipMessage": {
    "message": "Χρησιμοποιήστε το $1 για να προσαρμόσετε την τιμή του τέλους συναλλαγής. Αυτό μπορεί να προκαλέσει σύγχυση, αν δεν είστε εξοικειωμένοι. Αλληλεπίδραση με δική σας ευθύνη.",
    "description": "$1 is key 'advanced' (text: 'Advanced') separated here so that it can be passed in with bold font-weight"
  },
  "customSlippage": {
    "message": "Προσαρμοσμένο"
  },
  "customSpendLimit": {
    "message": "Προσαρμοσμένο όριο δαπανών"
  },
  "customToken": {
    "message": "Προσαρμοσμένο token"
  },
  "customTokenWarningInNonTokenDetectionNetwork": {
    "message": "Ο εντοπισμός token δεν είναι ακόμη διαθέσιμος σε αυτό το δίκτυο. Εισαγάγετε το token με μη αυτόματο τρόπο και βεβαιωθείτε ότι το εμπιστεύεστε. Μάθετε σχετικά με $1"
  },
  "customTokenWarningInTokenDetectionNetwork": {
    "message": "Πριν εισαγάγετε το token με μη αυτόματο τρόπο, βεβαιωθείτε ότι το εμπιστεύεστε. Μάθετε σχετικά με $1."
  },
  "customTokenWarningInTokenDetectionNetworkWithTDOFF": {
    "message": "Σιγουρευτείτε ότι εμπιστεύεστε ένα token προτού το εισαγάγετε. Μάθετε πώς να αποφεύγετε $1. Μπορείτε επίσης να ενεργοποιήσετε τον εντοπισμό token $2."
  },
  "customerSupport": {
    "message": "υποστήριξη πελατών"
  },
  "customizeYourNotifications": {
    "message": "Προσαρμόστε τις ειδοποιήσεις σας"
  },
  "customizeYourNotificationsText": {
    "message": "Ενεργοποιήστε τους τύπους ειδοποιήσεων που θέλετε να λαμβάνετε:"
  },
  "dappSuggested": {
    "message": "Προτεινόμενος ιστότοπος"
  },
  "dappSuggestedGasSettingToolTipMessage": {
    "message": "Το $1 έχει προτείνει αυτή την τιμή.",
    "description": "$1 is url for the dapp that has suggested gas settings"
  },
  "dappSuggestedHigh": {
    "message": "Προτεινόμενος ιστότοπος"
  },
  "dappSuggestedHighShortLabel": {
    "message": "Ιστότοπος (υψηλό)"
  },
  "dappSuggestedShortLabel": {
    "message": "Ιστότοπος"
  },
  "dappSuggestedTooltip": {
    "message": "Το $1 έχει προτείνει αυτή την τιμή.",
    "description": "$1 represents the Dapp's origin"
  },
  "darkTheme": {
    "message": "Σκούρο"
  },
  "data": {
    "message": "Δεδομένα"
  },
  "dataCollectionForMarketing": {
    "message": "Συγκέντρωση δεδομένων για μάρκετινγκ"
  },
  "dataCollectionForMarketingDescription": {
    "message": "Θα χρησιμοποιήσουμε το MetaMetrics για να μάθουμε πώς αλληλεπιδράτε με τις επικοινωνίες μάρκετινγκ. Ενδέχεται να κοινοποιησούμε σχετικές πληροφορίες (όπως χαρακτηριστικά προϊόντων και άλλο υλικό)."
  },
  "dataCollectionWarningPopoverButton": {
    "message": "Εντάξει"
  },
  "dataCollectionWarningPopoverDescription": {
    "message": "Απενεργοποιήσατε τη συλλογή δεδομένων για σκοπούς μάρκετινγκ. Αυτό ισχύει μόνο για αυτή τη συσκευή. Εάν χρησιμοποιείτε το MetaMask και σε άλλες συσκευές, βεβαιωθείτε ότι έχετε επιλέξει την απενεργοποίηση και εκεί."
  },
  "dataUnavailable": {
    "message": "μη διαθέσιμα δεδομένα"
  },
  "dateCreated": {
    "message": "Ημερομηνία δημιουργίας"
  },
  "dcent": {
    "message": "D'Cent"
  },
  "debitCreditPurchaseOptions": {
    "message": "Επιλογές αγοράς με χρεωστική ή πιστωτική κάρτα"
  },
  "decimal": {
    "message": "Δεκαδικά ψηφία του token"
  },
  "decimalsMustZerotoTen": {
    "message": "Τα δεκαδικά ψηφία πρέπει να είναι τουλάχιστον 0 και όχι πάνω από 36."
  },
  "decrypt": {
    "message": "Αποκρυπτογράφηση"
  },
  "decryptCopy": {
    "message": "Αντιγραφή κρυπτογραφημένου μηνύματος"
  },
  "decryptInlineError": {
    "message": "Αυτό το μήνυμα δεν μπορεί να αποκρυπτογραφηθεί λόγω σφάλματος: $1",
    "description": "$1 is error message"
  },
  "decryptMessageNotice": {
    "message": "Το $1 θα ήθελε να διαβάσει αυτό το μήνυμα για να ολοκληρώσει την ενέργειά σας",
    "description": "$1 is the web3 site name"
  },
  "decryptMetamask": {
    "message": "Αποκρυπτογράφηση μηνύματος"
  },
  "decryptRequest": {
    "message": "Αποκρυπτογράφηση αιτήματος"
  },
  "defaultRpcUrl": {
    "message": "Προεπιλεγμένη διεύθυνση URL RPC"
  },
  "defaultSettingsSubTitle": {
    "message": "Το MetaMask χρησιμοποιεί προεπιλεγμένες ρυθμίσεις για την καλύτερη δυνατή εξισορρόπηση της ασφάλειας και της ευκολίας χρήσης. Αλλάξτε αυτές τις ρυθμίσεις για να ενισχύσετε ακόμη περισσότερο το απόρρητό σας."
  },
  "defaultSettingsTitle": {
    "message": "Προεπιλεγμένες ρυθμίσεις απορρήτου"
  },
  "delete": {
    "message": "Διαγραφή"
  },
  "deleteContact": {
    "message": "Διαγραφή επαφής"
  },
  "deleteMetaMetricsData": {
    "message": "Διαγραφή δεδομένων από το MetaMetrics"
  },
  "deleteMetaMetricsDataDescription": {
    "message": "Αυτό θα διαγράψει τα ιστορικά δεδομένα από το MetaMetrics που σχετίζονται με τη χρήση σας σε αυτή τη συσκευή. Το πορτοφόλι και οι λογαριασμοί σας θα παραμείνουν ακριβώς όπως είναι τώρα μετά τη διαγραφή αυτών των δεδομένων. Η διαδικασία αυτή μπορεί να διαρκέσει έως και 30 ημέρες. Δείτε την $1.",
    "description": "$1 will have text saying Privacy Policy "
  },
  "deleteMetaMetricsDataErrorDesc": {
    "message": "Αυτό το αίτημα δεν μπορεί να ολοκληρωθεί αυτή τη στιγμή λόγω προβλήματος του διακομιστή στο σύστημα ανάλυσης, προσπαθήστε ξανά αργότερα"
  },
  "deleteMetaMetricsDataErrorTitle": {
    "message": "Δεν μπορούμε να διαγράψουμε αυτά τα δεδομένα προς το παρόν"
  },
  "deleteMetaMetricsDataModalDesc": {
    "message": "Πρόκειται να αφαιρέσουμε όλα τα δεδομένα σας από το MetaMetrics. Είστε σίγουροι;"
  },
  "deleteMetaMetricsDataModalTitle": {
    "message": "Διαγραφή των δεδομένων από το MetaMetrics;"
  },
  "deleteMetaMetricsDataRequestedDescription": {
    "message": "Ξεκινήσατε αυτή την ενέργεια στις $1. Αυτή η διαδικασία μπορεί να διαρκέσει έως και 30 ημέρες. Δείτε την $2",
    "description": "$1 will be the date on which teh deletion is requested and $2 will have text saying Privacy Policy "
  },
  "deleteNetworkIntro": {
    "message": "Εάν διαγράψετε αυτό το δίκτυο, θα πρέπει να το προσθέσετε ξανά για να δείτε τα περιουσιακά σας στοιχεία σε αυτό το δίκτυο"
  },
  "deleteNetworkTitle": {
    "message": "Διαγραφή του δικτύου $1;",
    "description": "$1 represents the name of the network"
  },
  "depositCrypto": {
    "message": "Κατάθεση κρυπτονομισμάτων από άλλο λογαριασμό με διεύθυνση πορτοφολιού ή κωδικό QR."
  },
  "deprecatedGoerliNtwrkMsg": {
    "message": "Εξαιτίας των ενημερώσεων στο σύστημα Ethereum, το δίκτυο δοκιμών Goerli θα καταργηθεί σύντομα."
  },
  "deprecatedNetwork": {
    "message": "Αυτό το δίκτυο έχει καταργηθεί"
  },
  "deprecatedNetworkButtonMsg": {
    "message": "Κατανοητό"
  },
  "deprecatedNetworkDescription": {
    "message": "Το δίκτυο στο οποίο προσπαθείτε να συνδεθείτε δεν υποστηρίζεται πλέον από το Metamask. $1"
  },
  "description": {
    "message": "Περιγραφή"
  },
  "descriptionFromSnap": {
    "message": "Περιγραφή από $1",
    "description": "$1 represents the name of the snap"
  },
  "destinationAccountPickerNoEligible": {
    "message": "Δεν βρέθηκαν επιλέξιμοι λογαριασμοί"
  },
  "destinationAccountPickerNoMatching": {
    "message": "Δεν βρέθηκαν λογαριασμοί που να ταιριάζουν"
  },
  "destinationAccountPickerReceiveAt": {
    "message": "Λήψη σε"
  },
  "destinationAccountPickerSearchPlaceholderToMainnet": {
    "message": "Διεύθυνση λήψης ή ENS"
  },
  "destinationAccountPickerSearchPlaceholderToSolana": {
    "message": "Διεύθυνση λήψης"
  },
  "details": {
    "message": "Λεπτομέρειες"
  },
  "developerOptions": {
    "message": "Επιλογές προγραμματιστών"
  },
  "disabledGasOptionToolTipMessage": {
    "message": "Το \"1$\" είναι απενεργοποιημένο επειδή δεν πληροί την ελάχιστη αύξηση 10% σε σχέση με τα αρχικά τέλη συναλλαγής.",
    "description": "$1 is gas estimate type which can be market or aggressive"
  },
  "disconnect": {
    "message": "Αποσύνδεση"
  },
  "disconnectAllAccounts": {
    "message": "Αποσύνδεση όλων των λογαριασμών"
  },
  "disconnectAllAccountsConfirmationDescription": {
    "message": "Είστε βέβαιοι ότι θέλετε να αποσυνδεθείτε; Μπορεί να χάσετε τη λειτουργικότητα της ιστοσελίδας."
  },
  "disconnectAllAccountsText": {
    "message": "λογαριασμοί"
  },
  "disconnectAllDescriptionText": {
    "message": "Εάν αποσυνδεθείτε από αυτόν τον ιστότοπο, θα πρέπει να επανασυνδέσετε τους λογαριασμούς και τα δίκτυά σας για να χρησιμοποιήσετε ξανά αυτόν τον ιστότοπο."
  },
  "disconnectAllSnapsText": {
    "message": "Snaps"
  },
  "disconnectMessage": {
    "message": "Αυτό θα σας αποσυνδέσει από αυτόν το ιστότοπο"
  },
  "disconnectPrompt": {
    "message": "Αποσύνδεση $1"
  },
  "disconnectThisAccount": {
    "message": "Αποσύνδεση αυτού του λογαριασμού"
  },
  "disconnectedAllAccountsToast": {
    "message": "Όλοι οι λογαριασμοί αποσυνδέθηκαν από το $1",
    "description": "$1 is name of the dapp`"
  },
  "disconnectedSingleAccountToast": {
    "message": "Το $1 αποσυνδέθηκε από το $2",
    "description": "$1 is name of the name and $2 represents the dapp name`"
  },
  "discover": {
    "message": "Ανακαλύψτε"
  },
  "discoverSnaps": {
    "message": "Ανακαλύψτε τα Snaps",
    "description": "Text that links to the Snaps website. Displayed in a banner on Snaps list page in settings."
  },
  "dismiss": {
    "message": "Παράβλεψη"
  },
  "dismissReminderDescriptionField": {
    "message": "Ενεργοποιήστε το για να απορρίψετε το μήνυμα υπενθύμισης για τη δημιουργία αντιγράφων ασφαλείας της Μυστικής Φράσης Ανάκτησης. Σας συνιστούμε ανεπιφύλακτα να δημιουργήσετε αντίγραφο ασφαλείας της Μυστικής Φράσης Ανάκτησης σας για να αποφύγετε την απώλεια κεφαλαίων"
  },
  "dismissReminderField": {
    "message": "Απορρίψτε την υπενθύμιση δημιουργίας αντιγράφων ασφαλείας της Μυστικής Φράσης Ανάκτησης"
  },
  "displayNftMedia": {
    "message": "Προβολή μέσων NFT"
  },
  "displayNftMediaDescription": {
    "message": "Η προβολή μέσων και δεδομένων NFT εκθέτει τη διεύθυνση IP σας στo OpenSea ή σε άλλους τρίτους. Αυτό μπορεί να επιτρέψει στους εισβολείς να συσχετίσουν τη διεύθυνση IP σας με τη διεύθυνση σας στο Ethereum. Η αυτόματη ανίχνευση NFT βασίζεται σε αυτή τη ρύθμιση και δεν θα είναι διαθέσιμη όταν είναι απενεργοποιημένη."
  },
  "doNotShare": {
    "message": "Μην το μοιραστείτε με κανέναν"
  },
  "domain": {
    "message": "Τομέας"
  },
  "done": {
    "message": "Τέλος"
  },
  "dontShowThisAgain": {
    "message": "Να μην εμφανιστεί ξανά"
  },
  "downArrow": {
    "message": "κάτω βέλος"
  },
  "downloadGoogleChrome": {
    "message": "Κατεβάστε το Google Chrome"
  },
  "downloadNow": {
    "message": "Λήψη Τώρα"
  },
  "downloadStateLogs": {
    "message": "Λήψη Αρχείων Καταγραφής Κατάστασης"
  },
  "dragAndDropBanner": {
    "message": "Μπορείτε να σύρετε τα δίκτυα για να τα επαναδιατάξετε. "
  },
  "dropped": {
    "message": "Απορρίφθηκε"
  },
  "duplicateContactTooltip": {
    "message": "Αυτό το όνομα επαφής συμπίπτει με έναν υπάρχοντα λογαριασμό ή επαφή"
  },
  "duplicateContactWarning": {
    "message": "Έχετε δύο ίδιες επαφές"
  },
  "edit": {
    "message": "Επεξεργασία"
  },
  "editANickname": {
    "message": "Επεξεργασία ψευδώνυμου"
  },
  "editAccounts": {
    "message": "Επεξεργασία λογαριασμών"
  },
  "editAddressNickname": {
    "message": "Επεξεργασία διεύθυνσης ψευδώνυμου"
  },
  "editCancellationGasFeeModalTitle": {
    "message": "Επεξεργασία τελών ακύρωσης συναλλαγής"
  },
  "editContact": {
    "message": "Επεξεργασία επαφής"
  },
  "editGasFeeModalTitle": {
    "message": "Επεξεργασία τέλους συναλλαγής"
  },
  "editGasLimitOutOfBounds": {
    "message": "Το όριο τελών συναλλαγής πρέπει να είναι τουλάχιστον $1"
  },
  "editGasLimitOutOfBoundsV2": {
    "message": "Το όριο τελών συναλλαγής πρέπει να είναι μεγαλύτερο από $1 και μικρότερο από $2",
    "description": "$1 is the minimum limit for gas and $2 is the maximum limit"
  },
  "editGasLimitTooltip": {
    "message": "Το όριο τελών συναλλαγής είναι οι μέγιστες μονάδες τελών συναλλαγής που είστε διατεθειμένοι να χρησιμοποιήσετε. Οι μονάδες των τελών συναλλαγής είναι ένας πολλαπλασιαστής στο \"Μέγιστο τέλος προτεραιότητας\" και το \"Μέγιστο τέλος\"."
  },
  "editGasMaxBaseFeeGWEIImbalance": {
    "message": "Η μέγιστη βασική χρέωση δεν μπορεί να είναι χαμηλότερη από το τέλος προτεραιότητας"
  },
  "editGasMaxBaseFeeHigh": {
    "message": "Η μέγιστη βασική χρέωση είναι υψηλότερη από ό,τι χρειάζεται"
  },
  "editGasMaxBaseFeeLow": {
    "message": "Η μέγιστη βασική χρέωση τελών είναι χαμηλή για τις τρέχουσες συνθήκες του δικτύου"
  },
  "editGasMaxFeeHigh": {
    "message": "Η μέγιστη χρέωση είναι υψηλότερη από ό,τι χρειάζεται"
  },
  "editGasMaxFeeLow": {
    "message": "Πολύ χαμηλή χρέωση για τις συνθήκες του δικτύου"
  },
  "editGasMaxFeePriorityImbalance": {
    "message": "Η μέγιστη χρέωση δεν μπορεί να είναι χαμηλότερη από το μέγιστο τέλος προτεραιότητας"
  },
  "editGasMaxPriorityFeeBelowMinimum": {
    "message": "Το μέγιστο τέλος προτεραιότητας πρέπει να είναι μεγαλύτερο από 0 GWEI"
  },
  "editGasMaxPriorityFeeBelowMinimumV2": {
    "message": "Το τέλος προτεραιότητας πρέπει να είναι μεγαλύτερο από 0."
  },
  "editGasMaxPriorityFeeHigh": {
    "message": "Το μέγιστο τέλος προτεραιότητας είναι υψηλότερο από ό,τι χρειάζεται. Μπορείτε να πληρώσετε περισσότερα από ό,τι χρειάζεται."
  },
  "editGasMaxPriorityFeeHighV2": {
    "message": "Το τέλος προτεραιότητας είναι υψηλότερο από ό,τι χρειάζεται. Μπορείτε να πληρώσετε περισσότερα από ό,τι χρειάζεται"
  },
  "editGasMaxPriorityFeeLow": {
    "message": "Το μέγιστο τέλος προτεραιότητας είναι χαμηλό για τις τρέχουσες συνθήκες του δικτύου"
  },
  "editGasMaxPriorityFeeLowV2": {
    "message": "Το τέλος προτεραιότητας είναι χαμηλό για τις τρέχουσες συνθήκες του δικτύου"
  },
  "editGasPriceTooLow": {
    "message": "Η τιμή τέλους συναλλαγής πρέπει να είναι μεγαλύτερη από 0"
  },
  "editGasPriceTooltip": {
    "message": "Αυτό το δίκτυο απαιτεί ένα πεδίο \"Τέλος συναλλαγής\" κατά την υποβολή μιας συναλλαγής. Η τιμή τέλους συναλλαγής είναι το ποσό που θα πληρώσετε ανά μονάδα τέλους συναλλαγής."
  },
  "editGasSubTextFeeLabel": {
    "message": "Μέγιστη χρέωση:"
  },
  "editGasTitle": {
    "message": "Επεξεργασία προτεραιότητας"
  },
  "editGasTooLow": {
    "message": "Άγνωστος χρόνος επεξεργασίας"
  },
  "editInPortfolio": {
    "message": "Επεξεργασία στο Portfolio"
  },
  "editNetworkLink": {
    "message": "επεξεργασία του αρχικού δικτύου"
  },
  "editNetworksTitle": {
    "message": "Επεξεργασία δικτύων"
  },
  "editNonceField": {
    "message": "Επεξεργασία Nonce"
  },
  "editNonceMessage": {
    "message": "Αυτή είναι μια προηγμένη λειτουργία, χρησιμοποιήστε την με προσοχή."
  },
  "editPermission": {
    "message": "Επεξεργασία αδειών"
  },
  "editPermissions": {
    "message": "Επεξεργασία αδειών"
  },
  "editSpeedUpEditGasFeeModalTitle": {
    "message": "Επεξεργασία τελών επίσπευσης συναλλαγής"
  },
  "editSpendingCap": {
    "message": "Επεξεργασία ανώτατου ορίου δαπανών"
  },
  "editSpendingCapAccountBalance": {
    "message": "Υπόλοιπο λογαριασμού: $1 $2"
  },
  "editSpendingCapDesc": {
    "message": "Εισαγάγετε το ποσό που αισθάνεστε άνετα να δαπανήσει για λογαριασμό σας."
  },
  "editSpendingCapError": {
    "message": "Το ανώτατο όριο δαπανών δεν μπορεί να υπερβαίνει τα $1 δεκαδικά ψηφία. Αφαιρέστε τα δεκαδικά ψηφία για να συνεχίσετε."
  },
  "editSpendingCapSpecialCharError": {
    "message": "Πληκτρολογήστε μόνο αριθμούς"
  },
  "enableAutoDetect": {
    "message": " Ενεργοποίηση αυτόματου εντοπισμού"
  },
  "enableFromSettings": {
    "message": "Ενεργοποιήστε το από τις Ρυθμίσεις."
  },
  "enableSnap": {
    "message": "Ενεργοποίηση"
  },
  "enableToken": {
    "message": "ενεργοποίηση $1",
    "description": "$1 is a token symbol, e.g. ETH"
  },
  "enabled": {
    "message": "Ενεργοποιημένο"
  },
  "enabledNetworks": {
    "message": "Ενεργοποιημένα δίκτυα"
  },
  "encryptionPublicKeyNotice": {
    "message": "Το $1 θα ήθελε το δημόσιο σας κλειδί κρυπτογράφησης. Με τη συγκατάθεσή σας, αυτός ο ιστότοπος θα είναι σε θέση να συντάσσει κρυπτογραφημένα μηνύματα προς εσάς.",
    "description": "$1 is the web3 site name"
  },
  "encryptionPublicKeyRequest": {
    "message": "Αίτημα δημόσιου κλειδιού κρυπτογράφησης"
  },
  "endpointReturnedDifferentChainId": {
    "message": "Η διεύθυνση URL του RPC που εισαγάγατε επέστρεψε ένα διαφορετικό αναγνωριστικό αλυσίδας ($1).",
    "description": "$1 is the return value of eth_chainId from an RPC endpoint"
  },
  "enhancedTokenDetectionAlertMessage": {
    "message": "Ο βελτιωμένος εντοπισμός για token είναι επί του παρόντος διαθέσιμος στο $1. $2"
  },
  "ensDomainsSettingDescriptionIntroduction": {
    "message": "Το MetaMask σας επιτρέπει να βλέπετε τους τομείς ENS ακριβώς στη γραμμή διευθύνσεων του προγράμματος περιήγησής σας. Δείτε πώς λειτουργεί:"
  },
  "ensDomainsSettingDescriptionOutroduction": {
    "message": "Να έχετε υπόψη ότι η χρήση αυτής της λειτουργίας εκθέτει τη διεύθυνση IP σας σε υπηρεσίες τρίτων με IPFS."
  },
  "ensDomainsSettingDescriptionPart1": {
    "message": "Το MetaMask ελέγχει το συμβόλαιο ENS του Ethereum για να βρει τον κωδικό που συνδέεται με το όνομα ENS."
  },
  "ensDomainsSettingDescriptionPart2": {
    "message": "Εάν ο κωδικός παραπέμπει σε IPFS, μπορείτε να δείτε το περιεχόμενο που σχετίζεται με αυτόν (συνήθως έναν ιστότοπο)."
  },
  "ensDomainsSettingTitle": {
    "message": "Εμφάνιση τομέων ENS στη γραμμή διευθύνσεων"
  },
  "ensUnknownError": {
    "message": "Η αναζήτηση ENS απέτυχε."
  },
  "enterANameToIdentifyTheUrl": {
    "message": "Εισαγάγετε ένα όνομα για τον προσδιορισμό της διεύθυνσης URL"
  },
  "enterChainId": {
    "message": "Εισαγάγετε το αναγνωριστικό αλυσίδας"
  },
  "enterMaxSpendLimit": {
    "message": "Εισάγετε το μέγιστο όριο δαπανών"
  },
  "enterNetworkName": {
    "message": "Εισαγάγετε το όνομα δικτύου"
  },
  "enterOptionalPassword": {
    "message": "Πληκτρολογήστε προαιρετικό κωδικό πρόσβασης"
  },
  "enterPasswordContinue": {
    "message": "Πληκτρολογήστε τον κωδικό πρόσβασης για να συνεχίσετε"
  },
  "enterRpcUrl": {
    "message": "Εισαγάγετε τη διεύθυνση URL του RPC"
  },
  "enterSymbol": {
    "message": "Εισάγετε το σύμβολο"
  },
  "enterTokenNameOrAddress": {
    "message": "Πληκτρολογήστε το όνομα του token ή επικολλήστε τη διεύθυνση"
  },
  "enterYourPassword": {
    "message": "Πληκτρολογήστε τον κωδικό πρόσβασής σας"
  },
  "errorCode": {
    "message": "Κωδικός: $1",
    "description": "Displayed error code for debugging purposes. $1 is the error code"
  },
  "errorGettingSafeChainList": {
    "message": "Σφάλμα κατά τη λήψη της λίστας ασφαλών αλυσίδων, συνεχίστε με προσοχή."
  },
  "errorMessage": {
    "message": "Μήνυμα: $1",
    "description": "Displayed error message for debugging purposes. $1 is the error message"
  },
  "errorName": {
    "message": "Κωδικός: $1",
    "description": "Displayed error name for debugging purposes. $1 is the error name"
  },
  "errorPageContactSupport": {
    "message": "Επικοινωνήστε με την υποστήριξη",
    "description": "Button for contact MM support"
  },
  "errorPageDescribeUsWhatHappened": {
    "message": "Περιγράψτε τι έχει συμβεί",
    "description": "Button for submitting report to sentry"
  },
  "errorPageInfo": {
    "message": "Οι πληροφορίες σας δεν μπορούν να εμφανιστούν. Μην ανησυχείτε, το πορτοφόλι και τα κεφάλαιά σας είναι ασφαλή.",
    "description": "Information banner shown in the error page"
  },
  "errorPageMessageTitle": {
    "message": "Μήνυμα σφάλματος",
    "description": "Title for description, which is displayed for debugging purposes"
  },
  "errorPageSentryFormTitle": {
    "message": "Περιγράψτε τι έχει συμβεί",
    "description": "In sentry feedback form, The title at the top of the feedback form."
  },
  "errorPageSentryMessagePlaceholder": {
    "message": "Η παροχή λεπτομερειών, όπως ο τρόπος με τον οποίο μπορούμε να επαναλαμβάνουμε το σφάλμα, θα μας βοηθήσει να διορθώσουμε το πρόβλημα.",
    "description": "In sentry feedback form, The placeholder for the feedback description input field."
  },
  "errorPageSentrySuccessMessageText": {
    "message": "Ευχαριστούμε! Θα ρίξουμε μια ματιά σύντομα.",
    "description": "In sentry feedback form, The message displayed after a successful feedback submission."
  },
  "errorPageTitle": {
    "message": "Το MetaMask αντιμετώπισε ένα σφάλμα",
    "description": "Title of generic error page"
  },
  "errorPageTryAgain": {
    "message": "Προσπαθήστε ξανά",
    "description": "Button for try again"
  },
  "errorStack": {
    "message": "Στοίβα:",
    "description": "Title for error stack, which is displayed for debugging purposes"
  },
  "errorWhileConnectingToRPC": {
    "message": "Σφάλμα κατά τη σύνδεση στο προσαρμοσμένο δίκτυο."
  },
  "errorWithSnap": {
    "message": "Σφάλμα με $1",
    "description": "$1 represents the name of the snap"
  },
  "estimatedFee": {
    "message": "Εκτιμώμενη χρέωση"
  },
  "estimatedFeeTooltip": {
    "message": "Ποσό που καταβλήθηκε για τη διεκπεραίωση της συναλλαγής στο δίκτυο."
  },
  "ethGasPriceFetchWarning": {
    "message": "Η εφεδρική τιμή του τέλους συναλλαγής παρέχεται καθώς η κύρια υπηρεσία εκτίμησης τελών συναλλαγής, δεν είναι διαθέσιμη αυτή τη στιγμή."
  },
  "ethereumProviderAccess": {
    "message": "Χορήγηση πρόσβασης στον πάροχο Ethereum σε $1",
    "description": "The parameter is the name of the requesting origin"
  },
  "ethereumPublicAddress": {
    "message": "Δημόσια διεύθυνση του Ethereum"
  },
  "etherscan": {
    "message": "Etherscan"
  },
  "etherscanView": {
    "message": "Προβολή λογαριασμού στο Etherscan"
  },
  "etherscanViewOn": {
    "message": "Προβολή στην Etherscan"
  },
  "existingChainId": {
    "message": "Οι πληροφορίες που έχετε εισάγει συνδέονται με ένα υπάρχον αναγνωριστικό αλυσίδας."
  },
  "expandView": {
    "message": "Ανάπτυξη προβολής"
  },
  "experimental": {
    "message": "Πειραματικά"
  },
  "exploreweb3": {
    "message": "Εξερευνήστε το web3"
  },
  "exportYourData": {
    "message": "Εξαγωγή των δεδομένων σας"
  },
  "exportYourDataButton": {
    "message": "Λήψη"
  },
  "exportYourDataDescription": {
    "message": "Μπορείτε να εξάγετε δεδομένα όπως οι επαφές και οι προτιμήσεις σας."
  },
  "extendWalletWithSnaps": {
    "message": "Προσαρμόστε την εμπειρία του πορτοφολιού σας.",
    "description": "Banner description displayed on Snaps list page in Settings when less than 6 Snaps is installed."
  },
  "externalAccount": {
    "message": "Εξωτερικός λογαριασμός"
  },
  "externalExtension": {
    "message": "Εξωτερική επέκταση"
  },
  "externalNameSourcesSetting": {
    "message": "Προτεινόμενα ψευδώνυμα"
  },
  "externalNameSourcesSettingDescription": {
    "message": "Θα παρέχουμε προτεινόμενα ψευδώνυμα για διευθύνσεις με τις οποίες αλληλεπιδράτε από πηγές τρίτων, όπως τα Etherscan, Infura και Lens Protocol. Αυτές οι πηγές θα είναι σε θέση να δουν τις εν λόγω διευθύνσεις και τη διεύθυνση IP σας. Η διεύθυνση του λογαριασμού σας δεν θα εκτεθεί σε τρίτους."
  },
  "failed": {
    "message": "Απέτυχε"
  },
  "failedToFetchChainId": {
    "message": "Δεν είναι δυνατή η ανάκτηση του αναγνωριστικού αλυσίδας. Είναι σωστή η διεύθυνση URL του RPC;"
  },
  "failureMessage": {
    "message": "Κάτι πήγε στραβά και δεν μπορέσαμε να ολοκληρώσουμε την ενέργεια"
  },
  "fast": {
    "message": "Γρήγορα"
  },
  "feeDetails": {
    "message": "Λεπτομέρειες χρεώσεων"
  },
  "fileImportFail": {
    "message": "Η εισαγωγή αρχείων δεν λειτουργεί; Κάντε κλικ εδώ!",
    "description": "Helps user import their account from a JSON file"
  },
  "flaskWelcomeUninstall": {
    "message": "θα πρέπει να απεγκαταστήσετε αυτή την επέκταση",
    "description": "This request is shown on the Flask Welcome screen. It is intended for non-developers, and will be bolded."
  },
  "flaskWelcomeWarning1": {
    "message": "Το Flask έχει δημιουργηθεί για προγραμματιστές, οι οποίοι θέλουν να πειραματιστούν με νέα, ασταθή API. Εάν δεν είστε προγραμματιστής ή ελεγκτής δοκιμαστικών εκδόσεων, $1.",
    "description": "This is a warning shown on the Flask Welcome screen, intended to encourage non-developers not to proceed any further. $1 is the bolded message 'flaskWelcomeUninstall'"
  },
  "flaskWelcomeWarning2": {
    "message": "Δεν εγγυόμαστε την ασφάλεια ή τη σταθερότητα αυτής της επέκτασης. Τα νέα API που προσφέρει το Flask δεν παρέχουν ισχυρή προστασία κατά των επιθέσεων phishing, πράγμα που σημαίνει ότι οποιοσδήποτε ιστότοπος ή snap που απαιτεί το Flask, ενδέχεται να είναι μια κακόβουλη απόπειρα κλοπής των περιουσιακών στοιχείων σας.",
    "description": "This explains the risks of using MetaMask Flask"
  },
  "flaskWelcomeWarning3": {
    "message": "Όλα τα API του Flask είναι πειραματικά. Μπορεί να αλλάξουν ή να αφαιρεθούν χωρίς προειδοποίηση ή μπορεί να παραμείνουν στο Flask επ' αόριστον, χωρίς ποτέ να μεταφερθούν στο σταθερό MetaMask. Χρησιμοποιήστε τα με δική σας ευθύνη.",
    "description": "This message warns developers about unstable Flask APIs"
  },
  "flaskWelcomeWarning4": {
    "message": "Βεβαιωθείτε ότι έχετε απενεργοποιήσει την κανονική σας επέκταση MetaMask όταν χρησιμοποιείτε το Flask.",
    "description": "This message calls to pay attention about multiple versions of MetaMask running on the same site (Flask + Prod)"
  },
  "flaskWelcomeWarningAcceptButton": {
    "message": "Αποδέχομαι τον κίνδυνο",
    "description": "this text is shown on a button, which the user presses to confirm they understand the risks of using Flask"
  },
  "floatAmountToken": {
    "message": "Η ποσότητα των Τokens πρέπει να είναι ακέραιος αριθμός"
  },
  "followUsOnTwitter": {
    "message": "Ακολουθήστε μας στο Twitter"
  },
  "forbiddenIpfsGateway": {
    "message": "Απαγορευμένη πύλη IPFS: Παρακαλώ καθορίστε μια πύλη CID"
  },
  "forgetDevice": {
    "message": "Διαγραφή αυτής της συσκευής"
  },
  "forgotPassword": {
    "message": "Ξεχάσατε τον κωδικό πρόσβασής σας;"
  },
  "form": {
    "message": "φόρμα"
  },
  "from": {
    "message": "Από"
  },
  "fromAddress": {
    "message": "Από: $1",
    "description": "$1 is the address to include in the From label. It is typically shortened first using shortenAddress"
  },
  "fromTokenLists": {
    "message": "Από λίστες token: $1"
  },
  "function": {
    "message": "Λειτουργία: $1"
  },
  "fundingMethod": {
    "message": "Μέθοδος χρηματοδότησης"
  },
  "gas": {
    "message": "Τέλος συναλλαγής"
  },
  "gasDisplayAcknowledgeDappButtonText": {
    "message": "Επεξεργασία προτεινόμενου τέλους συναλλαγής"
  },
  "gasDisplayDappWarning": {
    "message": "Αυτό το τέλος συναλλαγής έχει προταθεί από το $1. Η παράκαμψη μπορεί να προκαλέσει προβλήματα με τη συναλλαγή σας. Εάν έχετε απορίες, επικοινωνήστε με $1.",
    "description": "$1 represents the Dapp's origin"
  },
  "gasFee": {
    "message": "Τέλη συναλλαγών"
  },
  "gasLimit": {
    "message": "Όριο τέλους συναλλαγής"
  },
  "gasLimitInfoTooltipContent": {
    "message": "Το όριο τέλους συναλλαγής είναι το μέγιστο ποσό μονάδων τέλους συναλλαγής που είστε διατεθειμένοι να δαπανήσετε."
  },
  "gasLimitRecommended": {
    "message": "Το συνιστώμενο όριο τέλους συναλλαγής είναι $1. Εάν το όριο τέλους συναλλαγής είναι μικρότερο από αυτό, η συναλλαγή ενδέχεται να αποτύχει."
  },
  "gasLimitTooLow": {
    "message": "Το όριο τέλους συναλλαγής πρέπει να είναι τουλάχιστον 21000"
  },
  "gasLimitTooLowWithDynamicFee": {
    "message": "Το όριο τέλους συναλλαγής πρέπει να είναι τουλάχιστον $1",
    "description": "$1 is the custom gas limit, in decimal."
  },
  "gasLimitV2": {
    "message": "Όριο τέλους συναλλαγής"
  },
  "gasOption": {
    "message": "Επιλογή τέλους συναλλαγής"
  },
  "gasPrice": {
    "message": "Τιμή τέλους συναλλαγής (GWEI)"
  },
  "gasPriceExcessive": {
    "message": "Το ποσό του τέλους συναλλαγής σας έχει οριστεί αδικαιολόγητα υψηλό. Εξετάστε το ενδεχόμενο μείωσης του ποσού."
  },
  "gasPriceExcessiveInput": {
    "message": "Η τιμή του τέλους συναλλαγής είναι υπερβολική"
  },
  "gasPriceExtremelyLow": {
    "message": "Η τιμή του τέλους συναλλαγής είναι εξαιρετικά χαμηλή"
  },
  "gasPriceFetchFailed": {
    "message": "Η εκτίμηση της τιμής του τέλους συναλλαγής απέτυχε λόγω σφάλματος δικτύου."
  },
  "gasPriceInfoTooltipContent": {
    "message": "Η τιμή του τέλους συναλλαγής καθορίζει το ποσό των Ether που είστε διατεθειμένοι να πληρώσετε για κάθε μονάδα τέλους συναλλαγής."
  },
  "gasTimingHoursShort": {
    "message": "$1 ώρες",
    "description": "$1 represents a number of hours"
  },
  "gasTimingLow": {
    "message": "Με αργό ρυθμό"
  },
  "gasTimingMinutesShort": {
    "message": "$1 λεπτά",
    "description": "$1 represents a number of minutes"
  },
  "gasTimingSecondsShort": {
    "message": "$1 δευτ",
    "description": "$1 represents a number of seconds"
  },
  "gasUsed": {
    "message": "Τέλος συναλλαγής που χρησιμοποιήθηκε"
  },
  "general": {
    "message": "Γενικά"
  },
  "generalCameraError": {
    "message": "Δεν μπορέσαμε να έχουμε πρόσβαση στην κάμερά σας. Προσπαθήστε ξανά."
  },
  "generalCameraErrorTitle": {
    "message": "Κάτι πήγε στραβά...."
  },
  "generalDescription": {
    "message": "Συγχρονισμός ρυθμίσεων σε όλες τις συσκευές, επιλογή προτιμήσεων δικτύου και παρακολούθηση δεδομένων των tokens"
  },
  "genericExplorerView": {
    "message": "Προβολή λογαριασμού σε $1"
  },
  "goBack": {
    "message": "Πηγαίνετε πίσω"
  },
  "goToSite": {
    "message": "Μετάβαση στον ιστότοπο"
  },
  "goerli": {
    "message": "Δοκιμαστικό δίκτυο Goerli"
  },
  "gotIt": {
    "message": "Το κατάλαβα"
  },
  "grantExactAccess": {
    "message": "Χορήγηση ακριβούς πρόσβασης"
  },
  "gwei": {
    "message": "GWEI"
  },
  "hardware": {
    "message": "Υλικό"
  },
  "hardwareWalletConnected": {
    "message": "Συνδέθηκε το πορτοφόλι υλικού"
  },
  "hardwareWalletLegacyDescription": {
    "message": "(παλαιό)",
    "description": "Text representing the MEW path"
  },
  "hardwareWalletSupportLinkConversion": {
    "message": "κάντε κλικ εδώ"
  },
  "hardwareWallets": {
    "message": "Συνδέστε ένα πορτοφόλι υλικού"
  },
  "hardwareWalletsInfo": {
    "message": "Οι ενσωματώσεις πορτοφολιών υλικού χρησιμοποιούν κλήσεις API σε εξωτερικούς διακομιστές, οι οποίοι μπορούν να δουν τη διεύθυνση IP σας και τις διευθύνσεις έξυπνων συμβολαίων με τις οποίες αλληλεπιδράτε."
  },
  "hardwareWalletsMsg": {
    "message": "Επιλέξτε ένα πορτοφόλι υλικού το οποίο θέλετε να χρησιμοποιήσετε με το MetaMask."
  },
  "here": {
    "message": "εδώ",
    "description": "as in -click here- for more information (goes with troubleTokenBalances)"
  },
  "hexData": {
    "message": "Δεκαεξαδικά δεδομένα"
  },
  "hiddenAccounts": {
    "message": "Κρυφοί λογαριασμοί"
  },
  "hide": {
    "message": "Απόκρυψη"
  },
  "hideAccount": {
    "message": "Απόκρυψη λογαριασμού"
  },
  "hideAdvancedDetails": {
    "message": "Απόκρυψη λεπτομερειών για προχωρημένους"
  },
  "hideSeedPhrase": {
    "message": "Απόκρυψη φράσης ανάκτησης"
  },
  "hideSentitiveInfo": {
    "message": "Απόκρυψη ευαίσθητων πληροφοριών"
  },
  "hideTokenPrompt": {
    "message": "Απόκρυψη του token;"
  },
  "hideTokenSymbol": {
    "message": "Απόκρυψη $1",
    "description": "$1 is the symbol for a token (e.g. 'DAI')"
  },
  "hideZeroBalanceTokens": {
    "message": "Απόκρυψη tokens χωρίς υπόλοιπο"
  },
  "high": {
    "message": "Επιθετική"
  },
  "highGasSettingToolTipMessage": {
    "message": "Υψηλή πιθανότητα, ακόμη και σε ασταθείς αγορές. Χρησιμοποιήστε το $1 για να καλύψετε τις αυξήσεις στην κυκλοφορία του δικτύου που οφείλονται σε πράγματα όπως οι μειώσεις των δημοφιλών NFT.",
    "description": "$1 is key 'high' (text: 'Aggressive') separated here so that it can be passed in with bold font-weight"
  },
  "highLowercase": {
    "message": "υψηλό"
  },
  "highestCurrentBid": {
    "message": "Υψηλότερη τρέχουσα προσφορά"
  },
  "highestFloorPrice": {
    "message": "Υψηλότερη κατώτατη τιμή"
  },
  "history": {
    "message": "Ιστορικό"
  },
  "holdToRevealContent1": {
    "message": "Η Μυστική σας Φράση Ανάκτησης παρέχει $1",
    "description": "$1 is a bolded text with the message from 'holdToRevealContent2'"
  },
  "holdToRevealContent2": {
    "message": "πλήρη πρόσβαση στο πορτοφόλι και τα κεφάλαιά σας.",
    "description": "Is the bolded text in 'holdToRevealContent1'"
  },
  "holdToRevealContent3": {
    "message": "Μην τη μοιραστείτε με κανέναν. $1 $2",
    "description": "$1 is a message from 'holdToRevealContent4' and $2 is a text link with the message from 'holdToRevealContent5'"
  },
  "holdToRevealContent4": {
    "message": "Η Υποστήριξη του MetaMask δεν θα τη ζητήσει ποτέ,",
    "description": "Part of 'holdToRevealContent3'"
  },
  "holdToRevealContent5": {
    "message": "αλλά οι απατεώνες μπορεί να το κάνουν.",
    "description": "The text link in 'holdToRevealContent3'"
  },
  "holdToRevealContentPrivateKey1": {
    "message": "Το ιδιωτικό σας κλειδί παρέχει $1",
    "description": "$1 is a bolded text with the message from 'holdToRevealContentPrivateKey2'"
  },
  "holdToRevealContentPrivateKey2": {
    "message": "πλήρη πρόσβαση στο πορτοφόλι και τα κεφάλαιά σας.",
    "description": "Is the bolded text in 'holdToRevealContentPrivateKey2'"
  },
  "holdToRevealLockedLabel": {
    "message": "κρατήστε πατημένο για να αποκαλύψετε το κυκλάκι με κλειδί"
  },
  "holdToRevealPrivateKey": {
    "message": "Κρατήστε πατήμενο για να αποκαλύψετε το ιδιωτικό κλειδί"
  },
  "holdToRevealPrivateKeyTitle": {
    "message": "Κρατήστε το ιδιωτικό σας κλειδί ασφαλές"
  },
  "holdToRevealSRP": {
    "message": "Κρατήστε πατημένο για αποκάλυψη της ΜΦΑ"
  },
  "holdToRevealSRPTitle": {
    "message": "Κρατήστε τη ΜΦΑ σας ασφαλή"
  },
  "holdToRevealUnlockedLabel": {
    "message": "κρατήστε πατημένο για να μην αποκαλύψετε το κυκλάκι με κλειδί"
  },
  "honeypotDescription": {
    "message": "Αυτό το token μπορεί να αποτελεί κίνδυνο για honeypot. Συνιστάται να διεξάγετε τη δέουσα έρευνα πριν από την αλληλεπίδραση για να αποφύγετε τυχόν οικονομικές απώλειες."
  },
  "honeypotTitle": {
    "message": "Honey Pot"
  },
  "howNetworkFeesWorkExplanation": {
    "message": "Εκτιμώμενα τέλη που απαιτούνται για τη διεκπεραίωση της συναλλαγής. Η μέγιστη χρέωση είναι $1."
  },
  "howQuotesWork": {
    "message": "Πώς λειτουργει η παράθεση προσφοράς"
  },
  "howQuotesWorkExplanation": {
    "message": "Η προσφορά αυτή έχει την καλύτερη απόδοση από τις προσφορές που αναζητήσαμε. Βασίζεται στο κόστος ανταλλαγής, το οποίο περιλαμβάνει τα τέλη διασύνδεσης και $1% τέλη στο MetaMask μείον τα τέλη συναλλαγών. Τα τέλη συναλλαγών εξαρτώνται από το πόσο απασχολημένο είναι το δίκτυο και πόσο περίπλοκη είναι η συναλλαγή."
  },
  "id": {
    "message": "Αναγνωριστικό"
  },
  "ifYouGetLockedOut": {
    "message": "Εάν δεν μπορείτε να χρησιμοποιήσετε την εφαρμογή ή αποκτήσατε νέα συσκευή, θα χάσετε τα κεφάλαιά σας. Βεβαιωθείτε ότι έχετε δημιουργήσει αντίγραφα ασφαλείας της Μυστικής σας Φράσης Ανάκτησης στο $1 ",
    "description": "$1 is the menu path to be shown with font weight bold"
  },
  "ignoreAll": {
    "message": "Αγνόηση όλων"
  },
  "ignoreTokenWarning": {
    "message": "Εάν αποκρύψετε τα tokens, δεν θα εμφανίζονται στο πορτοφόλι σας. Ωστόσο, μπορείτε να τα προσθέσετε, αναζητώντας τα."
  },
  "imToken": {
    "message": "imToken"
  },
  "import": {
    "message": "Εισαγωγή",
    "description": "Button to import an account from a selected file"
  },
  "importAccountError": {
    "message": "Σφάλμα κατά την εισαγωγή του λογαριασμού."
  },
  "importAccountErrorIsSRP": {
    "message": "Έχετε πληκτρολογήσει μια Μυστική Φράση Ανάκτησης (ή μνημονική). Για να εισαγάγετε έναν λογαριασμό εδώ, πρέπει να πληκτρολογήσετε ένα ιδιωτικό κλειδί, το οποίο είναι μια δεκαεξαδική συμβολοσειρά μήκους 64 χαρακτήρων."
  },
  "importAccountErrorNotAValidPrivateKey": {
    "message": "Αυτό δεν είναι ένα έγκυρο ιδιωτικό κλειδί. Πληκτρολογήσατε μια δεκαεξαδική συμβολοσειρά, αλλά πρέπει να έχει μήκος 64 χαρακτήρων."
  },
  "importAccountErrorNotHexadecimal": {
    "message": "Αυτό δεν είναι ένα έγκυρο ιδιωτικό κλειδί. Πρέπει να πληκτρολογήσετε μια δεκαεξαδική συμβολοσειρά μήκους 64 χαρακτήρων."
  },
  "importAccountJsonLoading1": {
    "message": "Υπολογίστε ότι αυτή η εισαγωγή JSON θα διαρκέσει μερικά λεπτά και το MetaMask θα «παγώσει»."
  },
  "importAccountJsonLoading2": {
    "message": "Ζητάμε συγγνώμη και θα το κάνουμε πιο γρήγορα στο μέλλον."
  },
  "importAccountMsg": {
    "message": "Οι λογαριασμοί που έχουν εισαχθεί δεν θα συσχετίζονται με τη Μυστική Φράση Ανάκτησης στο MetaTask. Μάθετε περισσότερα για τους λογαριασμούς που έχουν εισαχθεί"
  },
  "importMyWallet": {
    "message": "Εισαγωγή του πορτοφολιού μου"
  },
  "importNFT": {
    "message": "Εισαγωγή NFT"
  },
  "importNFTAddressToolTip": {
    "message": "Στο OpenSea, για παράδειγμα, στη σελίδα των NFΤ στην ενότητα Λεπτομέρειες, υπάρχει ένας υπερσύνδεσμος σε μπλε χρώμα με την ένδειξη «Διεύθυνση συμβολαίου». Εάν κάνετε κλικ σε αυτόν τον υπερσύνδεσμο, θα σας μεταφέρει στη διεύθυνση του συμβολαίου στο Etherscan. Στο επάνω αριστερό μέρος εκείνης της σελίδας, θα πρέπει να υπάρχει ένα εικονίδιο με την ένδειξη «Συμβόλαιο» και στα δεξιά, μια μεγάλη σειρά γραμμάτων και αριθμών. Αυτή είναι η διεύθυνση του συμβολαίου που δημιούργησε το NFT σας. Κάντε κλικ στο εικονίδιο «αντιγραφή» στα δεξιά της διεύθυνσης για να το αντιγράψετε στο πρόχειρό σας."
  },
  "importNFTPage": {
    "message": "Σελίδα εισαγωγής των NFT"
  },
  "importNFTTokenIdToolTip": {
    "message": "Το αναγνωριστικό ενός NFT είναι μοναδικό δεδομένου ότι δεν υπάρχουν δύο ίδια NFT. Και πάλι, στο OpenSea αυτός ο αριθμός βρίσκεται στην ενότητα \"Λεπτομέρειες\". Σημειώστε τον ή αντιγράψτε τον στο πρόχειρο σας."
  },
  "importNWordSRP": {
    "message": "Έχω μια φράση ανάκτησης $1 λέξεων",
    "description": "$1 is the number of words in the recovery phrase"
  },
  "importPrivateKey": {
    "message": "Ιδιωτικό κλειδί"
  },
  "importSRPDescription": {
    "message": "Εισάγετε ένα υπάρχον πορτοφόλι με τη μυστική φράση ανάκτησης 12 ή 24 λέξεων."
  },
  "importSRPNumberOfWordsError": {
    "message": "Οι Μυστικές Φράσεις Ανάκτησης περιλαμβάνουν 12 ή 24 λέξεις"
  },
  "importSRPWordError": {
    "message": "Η λέξη $1 είναι λανθασμένη ή ανορθόγραφη.",
    "description": "$1 is the word that is incorrect or misspelled"
  },
  "importSRPWordErrorAlternative": {
    "message": "Οι λέξεις $1 και $2 είναι λανθασμένες ή ανορθόγραφες.",
    "description": "$1 and $2 are multiple words that are mispelled."
  },
  "importSecretRecoveryPhrase": {
    "message": "Εισαγωγή της Μυστικής Φράσης Ανάκτησης"
  },
  "importSelectedTokens": {
    "message": "Εισαγωγή επιλεγμένων tokens;"
  },
  "importSelectedTokensDescription": {
    "message": "Στο πορτοφόλι σας θα εμφανιστούν μόνο τα tokens που έχετε επιλέξει. Μπορείτε πάντα να εισαγάγετε αργότερα κρυφά tokens αναζητώντας τα."
  },
  "importTokenQuestion": {
    "message": "Εισαγωγή token;"
  },
  "importTokenWarning": {
    "message": "Οποιοσδήποτε μπορεί να δημιουργήσει ένα token με οποιοδήποτε όνομα, συμπεριλαμβανομένων ψεύτικων εκδόσεων υφιστάμενων tokens. Προσθέστε και ανταλλάξτε με δική σας ευθύνη!"
  },
  "importTokensCamelCase": {
    "message": "Εισαγωγή tokens"
  },
  "importTokensError": {
    "message": "Δεν μπορέσαμε να εισάγουμε τα tokens. Προσπαθήστε ξανά αργότερα."
  },
  "importWallet": {
    "message": "Εισαγωγή πορτοφολιού"
  },
  "importWalletOrAccountHeader": {
    "message": "Εισαγωγή πορτοφολιού ή λογαριασμού"
  },
  "importWithCount": {
    "message": "Εισαγωγή $1",
    "description": "$1 will the number of detected tokens that are selected for importing, if all of them are selected then $1 will be all"
  },
  "imported": {
    "message": "Έγινε εισαγωγή",
    "description": "status showing that an account has been fully loaded into the keyring"
  },
  "inYourSettings": {
    "message": "στις Ρυθμίσεις σας"
  },
  "included": {
    "message": "περιλαμβάνεται"
  },
  "infuraBlockedNotification": {
    "message": "Το MetaMask δεν μπορεί να συνδεθεί με τον διακομιστή του blockchain. Εξετάστε τους πιθανούς λόγους $1.",
    "description": "$1 is a clickable link with with text defined by the 'here' key"
  },
  "initialTransactionConfirmed": {
    "message": "Η αρχική σας συναλλαγή επιβεβαιώθηκε από το δίκτυο. Κάντε κλικ στο OK για να επιστρέψετε."
  },
  "insightsFromSnap": {
    "message": "Απόψεις για το $1",
    "description": "$1 represents the name of the snap"
  },
  "install": {
    "message": "Εγκατάσταση"
  },
  "installOrigin": {
    "message": "Προέλευση εγκατάστασης"
  },
  "installRequest": {
    "message": "Προσθήκη στο MetaMask"
  },
  "installedOn": {
    "message": "Εγκαταστάθηκε στο $1",
    "description": "$1 is the date when the snap has been installed"
  },
  "insufficientBalance": {
    "message": "Ανεπαρκές υπόλοιπο."
  },
  "insufficientFunds": {
    "message": "Ανεπαρκή κεφάλαια."
  },
  "insufficientFundsForGas": {
    "message": "Ανεπαρκή κεφάλαια για το τέλος συναλλαγής"
  },
  "insufficientLockedLiquidityDescription": {
    "message": "Η έλλειψη επαρκώς κατοχυρωμένης ή ελεγχόμενης ρευστότητας καθιστά τα tokens ευάλωτα σε ξαφνικές αναλήψεις, προκαλώντας ενδεχομένως αστάθεια στην αγορά."
  },
  "insufficientLockedLiquidityTitle": {
    "message": "Ανεπαρκής κατοχυρωμένη ρευστότητα"
  },
  "insufficientTokens": {
    "message": "Ανεπαρκή tokens."
  },
  "interactingWith": {
    "message": "Αλληλεπίδραση με"
  },
  "interactingWithTransactionDescription": {
    "message": "Αυτή είναι το συμβόλαιο με το οποίο αλληλεπιδράτε. Προστατευτείτε από τους απατεώνες επαληθεύοντας τις λεπτομέρειες."
  },
  "invalidAddress": {
    "message": "Μη έγκυρη διεύθυνση"
  },
  "invalidAddressRecipient": {
    "message": "Η διεύθυνση παραλήπτη δεν είναι έγκυρη"
  },
  "invalidAssetType": {
    "message": "Αυτό το περιουσιακό στοιχείο είναι NFT και πρέπει να προστεθεί ξανά στη σελίδα «Εισαγωγή NFT» που βρίσκεται στην καρτέλα των NFT"
  },
  "invalidChainIdTooBig": {
    "message": "Μη έγκυρο αναγνωριστικό αλυσίδας. Το αναγνωριστικό αλυσίδας είναι πολύ μεγάλο."
  },
  "invalidCustomNetworkAlertContent1": {
    "message": "Το αναγνωριστικό αλυσίδας για το προσαρμοσμένο δίκτυο '$1' πρέπει να εισαχθεί εκ νέου.",
    "description": "$1 is the name/identifier of the network."
  },
  "invalidCustomNetworkAlertContent2": {
    "message": "Για να προστατευθείτε από κακόβουλους ή ανεπαρκείς παρόχους δικτύου, απαιτούνται πλέον αναγνωριστικά αλυσίδας για όλα τα προσαρμοσμένα δίκτυα."
  },
  "invalidCustomNetworkAlertContent3": {
    "message": "Μεταβείτε στις Ρυθμίσεις > Δίκτυο και εισαγάγετε το αναγνωριστικό αλυσίδας. Μπορείτε να βρείτε τα αναγνωριστικά αλυσίδας των πιο δημοφιλών δικτύων στο $1.",
    "description": "$1 is a link to https://chainid.network"
  },
  "invalidCustomNetworkAlertTitle": {
    "message": "Μη έγκυρο προσαρμοσμένο δίκτυο"
  },
  "invalidHexData": {
    "message": "Μη έγκυρα δεκαεξαδικά δεδομένα"
  },
  "invalidHexNumber": {
    "message": "Μη έγκυρος δεκαεξαδικός αριθμός."
  },
  "invalidHexNumberLeadingZeros": {
    "message": "Μη έγκυρος δεκαεξαδικός αριθμός. Αφαιρέστε τυχόν προηγούμενα μηδενικά."
  },
  "invalidIpfsGateway": {
    "message": "Μη έγκυρη πύλη IPFS: Η τιμή πρέπει να είναι μια έγκυρη διεύθυνση URL"
  },
  "invalidNumber": {
    "message": "Μη έγκυρος αριθμός. Εισάγετε έναν δεκαδικό ή προκαθορισμένο δεκαεξαδικό αριθμό '0x'."
  },
  "invalidNumberLeadingZeros": {
    "message": "Μη έγκυρος αριθμός. Αφαιρέστε τυχόν προηγούμενα μηδενικά."
  },
  "invalidRPC": {
    "message": "Μη έγκυρη διεύθυνση URL του RPC "
  },
  "invalidSeedPhrase": {
    "message": "Μη έγκυρη Μυστική Φράση Ανάκτησής"
  },
  "invalidSeedPhraseCaseSensitive": {
    "message": "Μη έγκυρη εισαγωγή! Η Μυστική σας Φράση Ανάκτησης κάνει διάκριση πεζών/κεφαλαίων."
  },
  "ipfsGateway": {
    "message": "Πύλη IPFS"
  },
  "ipfsGatewayDescription": {
    "message": "Το MetaMask χρησιμοποιεί υπηρεσίες τρίτων για να προβάλει εικόνες των NFT που είναι αποθηκευμένα στο IPFS, να εμφανίζει πληροφορίες σχετικά με τις διευθύνσεις ENS που έχουν εισαχθεί στη γραμμή διευθύνσεων του προγράμματος περιήγησης και να αντλεί εικονίδια για διαφορετικά tokens. Η διεύθυνση IP σας ενδέχεται να εκτεθεί σε αυτές τις υπηρεσίες όταν τις χρησιμοποιείτε."
  },
  "ipfsToggleModalDescriptionOne": {
    "message": "Χρησιμοποιούμε υπηρεσίες τρίτων για την προβολή εικόνων των NFT σας που είναι αποθηκευμένα στο IPFS, την εμφάνιση πληροφοριών σχετικά με τις διευθύνσεις ENS που έχουν εισαχθεί στη γραμμή διευθύνσεων του προγράμματος περιήγησής σας και την ανάκτηση εικονιδίων για διαφορετικά tokens. Η διεύθυνση IP σας ενδέχεται να εκτεθεί σε αυτές τις υπηρεσίες όταν τις χρησιμοποιείτε."
  },
  "ipfsToggleModalDescriptionTwo": {
    "message": "Η επιλογή «Επιβεβαίωση» ενεργοποιεί την ανάλυση IPFS. Μπορείτε να την απενεργοποιήσετε στις $1 ανά πάσα στιγμή.",
    "description": "$1 is the method to turn off ipfs"
  },
  "ipfsToggleModalSettings": {
    "message": "Ρυθμίσεις > Ασφάλεια και απόρρητο"
  },
  "isSigningOrSubmitting": {
    "message": "Μια προηγούμενη συναλλαγή εξακολουθεί να είναι σε διαδικασία υπογραφής ή υποβολής"
  },
  "jazzAndBlockies": {
    "message": "Τα Jazzicons και τα Blockies είναι δύο διαφορετικά στυλ μοναδικών εικονιδίων που σας βοηθούν να αναγνωρίζετε έναν λογαριασμό με μια ματιά."
  },
  "jazzicons": {
    "message": "Jazzicons"
  },
  "jsonFile": {
    "message": "Αρχείο JSON",
    "description": "format for importing an account"
  },
  "keepReminderOfSRP": {
    "message": "Κρατήστε μια υπενθύμιση της Μυστικής σας Φράσης Ανάκτησης σε ασφαλές μέρος. Εάν την χάσετε, κανείς δεν μπορεί να σας βοηθήσει να την επαναφέρετε. Ακόμα χειρότερα, δεν θα έχετε ποτέ ξανά πρόσβαση στο πορτοφόλι σας. $1",
    "description": "$1 is a learn more link"
  },
  "keyringAccountName": {
    "message": "Όνομα λογαριασμού"
  },
  "keyringAccountPublicAddress": {
    "message": "Δημόσια διεύθυνση"
  },
  "keyringSnapRemovalResult1": {
    "message": "$1 $2αφαιρέθηκαν",
    "description": "Displays the result after removal of a keyring snap. $1 is the snap name, $2 is whether it is successful or not"
  },
  "keyringSnapRemovalResultNotSuccessful": {
    "message": "όχι ",
    "description": "Displays the `not` word in $2."
  },
  "keyringSnapRemoveConfirmation": {
    "message": "Πληκτρολογήστε $1 για να επιβεβαιώσετε ότι θέλετε να καταργήσετε αυτό το snap:",
    "description": "Asks user to input the name nap prior to deleting the snap. $1 is the snap name"
  },
  "keystone": {
    "message": "Keystone"
  },
  "knownAddressRecipient": {
    "message": "Γνωστή διεύθυνση συμβολαίου."
  },
  "knownTokenWarning": {
    "message": "Αυτή η ενέργεια θα επεξεργαστεί τα tokens που είναι ήδη καταχωρημένα στο πορτοφόλι σας, τα οποία μπορούν να χρησιμοποιηθούν για να σας εξαπατήσουν. Εγκρίνετε μόνο αν είστε σίγουροι ότι θέλετε να αλλάξετε αυτό που αντιπροσωπεύουν αυτά τα tokens. Μάθετε περισσότερα στο $1"
  },
  "l1Fee": {
    "message": "Τέλη L1"
  },
  "l1FeeTooltip": {
    "message": "Τέλη συναλλαγών L1"
  },
  "l2Fee": {
    "message": "Τέλη L2"
  },
  "l2FeeTooltip": {
    "message": "Τέλη συναλλαγών L2"
  },
  "lastConnected": {
    "message": "Τελευταία σύνδεση"
  },
  "lastSold": {
    "message": "Τελευταία πώληση"
  },
  "lavaDomeCopyWarning": {
    "message": "Για την ασφάλειά σας, η επιλογή αυτού του κειμένου δεν είναι διαθέσιμη αυτή τη στιγμή."
  },
  "layer1Fees": {
    "message": "Τέλη επιπέδου 1"
  },
  "layer2Fees": {
    "message": "Τέλη επιπέδου 2"
  },
  "learnHow": {
    "message": "Μάθετε πως"
  },
  "learnMore": {
    "message": "μάθετε περισσότερα"
  },
  "learnMoreAboutGas": {
    "message": "Θέλετε να $1 για το τέλος συναλλαγής;",
    "description": "$1 will be replaced by the learnMore translation key"
  },
  "learnMoreAboutPrivacy": {
    "message": " Μάθετε περισσότερα για τις βέλτιστες πρακτικές απορρήτου."
  },
  "learnMoreKeystone": {
    "message": "Μάθετε περισσότερα"
  },
  "learnMoreUpperCase": {
    "message": "Μάθετε περισσότερα"
  },
  "learnMoreUpperCaseWithDot": {
    "message": "Μάθετε περισσότερα."
  },
  "learnScamRisk": {
    "message": "απάτες και κίνδυνοι ασφάλειας."
  },
  "leaveMetaMask": {
    "message": "Αποχώρηση από το MetaMask;"
  },
  "leaveMetaMaskDesc": {
    "message": "Πρόκειται να επισκεφθείτε έναν ιστότοπο εκτός του MetaMask. Ελέγξτε ξανά τη διεύθυνση URL προτού συνεχίσετε."
  },
  "ledgerAccountRestriction": {
    "message": "Πρέπει να κάνετε χρήση του τελευταίου σας λογαριασμού πριν προσθέσετε έναν νέο."
  },
  "ledgerConnectionInstructionCloseOtherApps": {
    "message": "Κλείστε οποιοδήποτε άλλο λογισμικό είναι συνδεδεμένο στη συσκευή σας και, στη συνέχεια, κάντε κλικ εδώ για ανανέωση."
  },
  "ledgerConnectionInstructionHeader": {
    "message": "Πριν κάνετε κλικ για επιβεβαίωση:"
  },
  "ledgerConnectionInstructionStepFour": {
    "message": "Ενεργοποιήστε τα \"δεδομένα έξυπνων συμβολαίων\" ή την \"τυφλή υπογραφή\" στη συσκευή σας Ledger."
  },
  "ledgerConnectionInstructionStepThree": {
    "message": "Βεβαιωθείτε ότι το Ledger είναι συνδεδεμένο και επιλέξτε την εφαρμογή Ethereum."
  },
  "ledgerDeviceOpenFailureMessage": {
    "message": "Η συσκευή Ledger απέτυχε να ανοίξει. Το Ledger σας μπορεί να είναι συνδεδεμένο με άλλο λογισμικό. Παρακαλούμε κλείστε το Ledger Live ή άλλες εφαρμογές που είναι συνδεδεμένες με τη συσκευή Ledger και προσπαθήστε να συνδεθείτε ξανά."
  },
  "ledgerErrorConnectionIssue": {
    "message": "Επανασυνδέστε το Ledger σας, ανοίξτε την εφαρμογή ETH και δοκιμάστε ξανά."
  },
  "ledgerErrorDevicedLocked": {
    "message": "Το Ledger σας είναι κλειδωμένο. Ξεκλειδώστε το και δοκιμάστε ξανά."
  },
  "ledgerErrorEthAppNotOpen": {
    "message": "Για να επιλύσετε το πρόβλημα, ανοίξτε την εφαρμογή ETH στη συσκευή σας και προσπαθήστε ξανά."
  },
  "ledgerErrorTransactionDataNotPadded": {
    "message": "Η εισαγωγή δεδομένων στις συναλλαγές με Ethereum δεν έχει πραγματοποιηθεί επαρκώς."
  },
  "ledgerLiveApp": {
    "message": "Εφαρμογή Ledger Live"
  },
  "ledgerLocked": {
    "message": "Δεν είναι δυνατή η σύνδεση με τη συσκευή Ledger. Βεβαιωθείτε ότι η συσκευή σας είναι ξεκλειδωμένη και ότι η εφαρμογή Ethereum είναι ανοιχτή."
  },
  "ledgerMultipleDevicesUnsupportedErrorMessage": {
    "message": "Δεν είναι δυνατή η ταυτόχρονη σύνδεση πολλαπλών συσκευών Ledger. Για να συνδέσετε μια νέα συσκευή Ledger, θα πρέπει πρώτα να αποσυνδέσετε την προηγούμενη."
  },
  "ledgerTimeout": {
    "message": "Το Ledger Live χρειάζεται πολύ χρόνο για να ανταποκριθεί ή η σύνδεση έχει διακοπεί. Βεβαιωθείτε ότι η εφαρμογή Ledger Live είναι ανοιχτή και ότι η συσκευή σας είναι ξεκλειδωμένη."
  },
  "ledgerWebHIDNotConnectedErrorMessage": {
    "message": "Η συσκευή Ledger δεν συνδέθηκε. Εάν επιθυμείτε να συνδέσετε το Ledger σας, κάντε ξανά κλικ στο 'Συνέχεια' και εγκρίνετε τη σύνδεση HID.",
    "description": "An error message shown to the user during the hardware connect flow."
  },
  "levelArrow": {
    "message": "βέλος επιπέδου"
  },
  "lightTheme": {
    "message": "Ανοιχτόχρωμο"
  },
  "likeToImportToken": {
    "message": "Θέλετε να εισαγάγετε αυτό το token;"
  },
  "likeToImportTokens": {
    "message": "Θέλετε να εισαγάγετε αυτά τα tokens;"
  },
  "lineaGoerli": {
    "message": "Δίκτυο δοκιμών Linea Goerli"
  },
  "lineaMainnet": {
    "message": "Linea Mainnet"
  },
  "lineaSepolia": {
    "message": "Δίκτυο δοκιμών Linea Sepolia"
  },
  "link": {
    "message": "Σύνδεσμος"
  },
  "linkCentralizedExchanges": {
    "message": "Συνδέστε τους λογαριασμούς σας στο Coinbase ή Binance για να μεταφέρετε κρυπτονομίσματα στο MetaMask δωρεάν."
  },
  "links": {
    "message": "Σύνδεσμοι"
  },
  "loadMore": {
    "message": "Φορτώστε περισσότερα"
  },
  "loading": {
    "message": "Φόρτωση..."
  },
  "loadingScreenSnapMessage": {
    "message": "Ολοκληρώστε τη συναλλαγή στο Snap."
  },
  "loadingTokenList": {
    "message": "Φόρτωση της λίστας των tokens"
  },
  "localhost": {
    "message": "Localhost 8545"
  },
  "lock": {
    "message": "Κλείδωμα"
  },
  "lockMetaMask": {
    "message": "Κλείδωμα του MetaMask"
  },
  "lockTimeInvalid": {
    "message": "Ο χρόνος κλειδώματος πρέπει να είναι ένας αριθμός μεταξύ 0 και 10080"
  },
  "logo": {
    "message": "Λογότυπο $1",
    "description": "$1 is the name of the ticker"
  },
  "low": {
    "message": "Χαμηλό"
  },
  "lowEstimatedReturnTooltipMessage": {
    "message": "Θα πληρώσετε πάνω από το $1% του αρχικού σας ποσού σε τέλη. Ελέγξτε το ποσό που θα λάβετε και τα τέλη δικτύου."
  },
  "lowEstimatedReturnTooltipTitle": {
    "message": "Υψηλό κόστος"
  },
  "lowGasSettingToolTipMessage": {
    "message": "Χρησιμοποιήστε το $1 για να περιμένετε μια φθηνότερη τιμή. Οι χρονικές εκτιμήσεις είναι πολύ λιγότερο ακριβείς καθώς οι τιμές είναι κάπως απρόβλεπτες.",
    "description": "$1 is key 'low' separated here so that it can be passed in with bold font-weight"
  },
  "lowLowercase": {
    "message": "χαμηλό"
  },
  "mainnet": {
    "message": "Ethereum Mainnet"
  },
  "mainnetToken": {
    "message": "Αυτή η διεύθυνση ταιριάζει με μια γνωστή διεύθυνση token του Ethereum Mainnet. Ελέγξτε ξανά τη διεύθυνση συμβολαίου και το δίκτυο για το token που προσπαθείτε να προσθέσετε."
  },
  "makeAnotherSwap": {
    "message": "Δημιουργία νέας ανταλλαγής"
  },
  "makeSureNoOneWatching": {
    "message": "Βεβαιωθείτε ότι κανείς δεν κοιτάει",
    "description": "Warning to users to be care while creating and saving their new Secret Recovery Phrase"
  },
  "manageDefaultSettings": {
    "message": "Διαχείριση προεπιλεγμένων ρυθμίσεων απορρήτου"
  },
  "managePermissions": {
    "message": "Διαχείριση αδειών"
  },
  "marketCap": {
    "message": "Κεφαλαιοποίηση αγοράς"
  },
  "marketDetails": {
    "message": "Λεπτομέρειες της αγοράς"
  },
  "max": {
    "message": "Μέγ."
  },
  "maxBaseFee": {
    "message": "Μέγιστο βασικό τέλος"
  },
  "maxFee": {
    "message": "Μέγιστη χρέωση"
  },
  "maxFeeTooltip": {
    "message": "Τα μέγιστα τέλη που προβλέπονται για την πληρωμή της συναλλαγής."
  },
  "maxPriorityFee": {
    "message": "Μέγιστο τέλος προτεραιότητας"
  },
  "medium": {
    "message": "Αγορά"
  },
  "mediumGasSettingToolTipMessage": {
    "message": "Χρησιμοποιήστε το $1 για γρήγορη επεξεργασία στην τρέχουσα τιμή της αγοράς.",
    "description": "$1 is key 'medium' (text: 'Market') separated here so that it can be passed in with bold font-weight"
  },
  "memo": {
    "message": "υπόμνημα"
  },
  "message": {
    "message": "Μήνυμα"
  },
  "metaMaskConnectStatusParagraphOne": {
    "message": "Έχετε τώρα περισσότερο έλεγχο των συνδέσεων του λογαριασμού σας στο MetaMask."
  },
  "metaMaskConnectStatusParagraphThree": {
    "message": "Κάντε κλικ για να διαχειριστείτε τους συνδεδεμένους λογαριασμούς σας."
  },
  "metaMaskConnectStatusParagraphTwo": {
    "message": "Το κουμπί Κατάστασης Σύνδεσης δείχνει αν ο ιστότοπος που επισκέπτεστε είναι συνδεδεμένος με τον τρέχοντα επιλεγμένο λογαριασμό σας."
  },
  "metaMetricsIdNotAvailableError": {
    "message": "Εφόσον δεν έχετε επιλέξει ποτέ το MetaMetrics, δεν υπάρχουν δεδομένα προς διαγραφή εδώ."
  },
  "metadataModalSourceTooltip": {
    "message": "Το $1 φιλοξενείται στο npm και το $2 είναι το μοναδικό αναγνωριστικό αυτού του Snap.",
    "description": "$1 is the snap name and $2 is the snap NPM id."
  },
  "metamaskNotificationsAreOff": {
    "message": "Οι ειδοποιήσεις του πορτοφολιού δεν είναι προς το παρόν ενεργές."
  },
  "metamaskSwapsOfflineDescription": {
    "message": "Το MetaMask Swaps είναι υπό συντήρηση. Παρακαλείστε να επιστρέψετε αργότερα."
  },
  "metamaskVersion": {
    "message": "Έκδοση του MetaMask"
  },
  "methodData": {
    "message": "Μέθοδος"
  },
  "methodDataTransactionDesc": {
    "message": "Λειτουργία που εκτελείται με βάση τα αποκωδικοποιημένα δεδομένα εισόδου."
  },
  "methodNotSupported": {
    "message": "Δεν υποστηρίζεται με αυτόν τον λογαριασμό."
  },
  "metrics": {
    "message": "Μετρήσεις"
  },
  "millionAbbreviation": {
    "message": "Ε",
    "description": "Shortened form of 'million'"
  },
  "mismatchedChainLinkText": {
    "message": "επαλήθευση των στοιχείων του δικτύου",
    "description": "Serves as link text for the 'mismatchedChain' key. This text will be embedded inside the translation for that key."
  },
  "mismatchedChainRecommendation": {
    "message": "Σας προτείνουμε να $1 πριν συνεχίσετε.",
    "description": "$1 is a clickable link with text defined by the 'mismatchedChainLinkText' key. The link will open to instructions for users to validate custom network details."
  },
  "mismatchedNetworkName": {
    "message": "Σύμφωνα με το αρχείο μας, το όνομα του δικτύου μπορεί να μην ταιριάζει με το αναγνωριστικό αλυσίδας."
  },
  "mismatchedNetworkSymbol": {
    "message": "Το σύμβολο νομίσματος που υποβλήθηκε δεν ταιριάζει με αυτό που προσδοκούμε για το αναγνωριστικό αλυσίδας."
  },
  "mismatchedRpcChainId": {
    "message": "Το αναγνωριστικό αλυσίδας που επιστρέφεται από το προσαρμοσμένο δίκτυο δεν ταιριάζει με το αναγνωριστικό αλυσίδας που υποβλήθηκε."
  },
  "mismatchedRpcUrl": {
    "message": "Σύμφωνα με τα αρχεία μας, η τιμή της διεύθυνσης URL του RPC που υποβλήθηκε δεν αντιστοιχεί με κάποιον γνωστό πάροχο για αυτό το αναγνωριστικό αλυσίδας."
  },
  "missingSetting": {
    "message": "Δεν μπορείτε να βρείτε μια ρύθμιση;"
  },
  "missingSettingRequest": {
    "message": "Υποβάλετε αίτημα εδώ"
  },
  "more": {
    "message": "περισσότερα"
  },
  "moreAccounts": {
    "message": "+ $1 περισσότεροι λογαριασμοί",
    "description": "$1 is the number of accounts"
  },
  "moreNetworks": {
    "message": "+ $1 περισσότερα δίκτυα",
    "description": "$1 is the number of networks"
  },
  "moreQuotes": {
    "message": "Περισσότερες προσφορές"
  },
  "multichainAddEthereumChainConfirmationDescription": {
    "message": "Προσθέτετε αυτό το δίκτυο στο MetaMask και δίνετε σε αυτόν τον ιστότοπο την άδεια να το χρησιμοποιεί."
  },
  "multichainQuoteCardBridgingLabel": {
    "message": "Διασύνδεση"
  },
  "multichainQuoteCardQuoteLabel": {
    "message": "Προσφορά"
  },
  "multichainQuoteCardTimeLabel": {
    "message": "Ώρα"
  },
  "multipleSnapConnectionWarning": {
    "message": "Το $1 θέλει να χρησιμοποιήσει $2 Snaps",
    "description": "$1 is the dapp and $2 is the number of snaps it wants to connect to."
  },
  "mustSelectOne": {
    "message": "Πρέπει να επιλέξετε τουλάχιστον 1 token."
  },
  "name": {
    "message": "Όνομα"
  },
  "nameAddressLabel": {
    "message": "Διεύθυνση",
    "description": "Label above address field in name component modal."
  },
  "nameAlreadyInUse": {
    "message": "Το όνομα χρησιμοποιείται ήδη"
  },
  "nameInstructionsNew": {
    "message": "Εάν γνωρίζετε αυτή τη διεύθυνση, δώστε της ένα ψευδώνυμο για να την αναγνωρίζετε και στο μέλλον.",
    "description": "Instruction text in name component modal when value is not recognised."
  },
  "nameInstructionsRecognized": {
    "message": "Αυτή η διεύθυνση έχει ένα προεπιλεγμένο ψευδώνυμο, αλλά μπορείτε να το επεξεργαστείτε ή να εξετάσετε άλλες προτάσεις.",
    "description": "Instruction text in name component modal when value is recognized but not saved."
  },
  "nameInstructionsSaved": {
    "message": "Έχετε ήδη προσθέσει ένα ψευδώνυμο για αυτή τη διεύθυνση. Μπορείτε να το επεξεργαστείτε ή να δείτε άλλα προτεινόμενα ψευδώνυμα.",
    "description": "Instruction text in name component modal when value is saved."
  },
  "nameLabel": {
    "message": "Ψευδώνυμο",
    "description": "Label above name input field in name component modal."
  },
  "nameModalMaybeProposedName": {
    "message": "Ίσως: $1",
    "description": "$1 is the proposed name"
  },
  "nameModalTitleNew": {
    "message": "Άγνωστη διεύθυνση",
    "description": "Title of the modal created by the name component when value is not recognised."
  },
  "nameModalTitleRecognized": {
    "message": "Αναγνωρισμένη διεύθυνση",
    "description": "Title of the modal created by the name component when value is recognized but not saved."
  },
  "nameModalTitleSaved": {
    "message": "Αποθηκευμένη διεύθυνση",
    "description": "Title of the modal created by the name component when value is saved."
  },
  "nameProviderProposedBy": {
    "message": "Προτείνεται από $1",
    "description": "$1 is the name of the provider"
  },
  "nameProvider_ens": {
    "message": "Ethereum Name Service (ENS)"
  },
  "nameProvider_etherscan": {
    "message": "Etherscan"
  },
  "nameProvider_lens": {
    "message": "Lens Protocol"
  },
  "nameProvider_token": {
    "message": "MetaMask"
  },
  "nameSetPlaceholder": {
    "message": "Επιλέξτε ένα ψευδώνυμο...",
    "description": "Placeholder text for name input field in name component modal."
  },
  "nativeNetworkPermissionRequestDescription": {
    "message": "Το $1 ζητάει την έγκρισή σας για:",
    "description": "$1 represents dapp name"
  },
  "nativeTokenScamWarningConversion": {
    "message": "Επεξεργασία λεπτομερειών δικτύου"
  },
  "nativeTokenScamWarningDescription": {
    "message": "Το σύμβολο του εγγενούς token δεν ταιριάζει με το αναμενόμενο σύμβολο του εγγενούς token για το δίκτυο με το σχετικό αναγνωριστικό αλυσίδας. Έχετε εισαγάγει $1 ενώ το αναμενόμενο σύμβολο του token είναι $2. Επαληθεύστε ότι έχετε συνδεθεί στη σωστή αλυσίδα.",
    "description": "$1 represents the currency name, $2 represents the expected currency symbol"
  },
  "nativeTokenScamWarningDescriptionExpectedTokenFallback": {
    "message": "κάτι άλλο",
    "description": "graceful fallback for when token symbol isn't found"
  },
  "nativeTokenScamWarningTitle": {
    "message": "Πρόκειται για πιθανή απάτη",
    "description": "Title for nativeTokenScamWarningDescription"
  },
  "needHelp": {
    "message": "Χρειάζεστε βοήθεια; Επικοινωνήστε με $1",
    "description": "$1 represents `needHelpLinkText`, the text which goes in the help link"
  },
  "needHelpFeedback": {
    "message": "Μοιραστείτε τα σχόλιά σας"
  },
  "needHelpLinkText": {
    "message": "Υποστήριξη του MetaMask"
  },
  "needHelpSubmitTicket": {
    "message": "Υποβολή αιτήματος"
  },
  "needImportFile": {
    "message": "Πρέπει να επιλέξετε ένα αρχείο για εισαγωγή.",
    "description": "User is important an account and needs to add a file to continue"
  },
  "negativeETH": {
    "message": "Δεν μπορεί να γίνει αποστολή αρνητικών ποσών στο ETH."
  },
  "negativeOrZeroAmountToken": {
    "message": "Δεν είναι δυνατή η αποστολή αρνητικών ή μηδενικών ποσών περιουσιακών στοιχείων."
  },
  "network": {
    "message": "Δίκτυο:"
  },
  "networkChanged": {
    "message": "Το δίκτυο άλλαξε"
  },
  "networkChangedMessage": {
    "message": "Τώρα κάνετε συναλλαγές στο $1.",
    "description": "$1 is the name of the network"
  },
  "networkDetails": {
    "message": "Λεπτομέρειες Δικτύου"
  },
  "networkFee": {
    "message": "Τέλη δικτύου"
  },
  "networkIsBusy": {
    "message": "Το δίκτυο είναι απασχολημένο. Τα τέλη συναλλαγής είναι υψηλά και οι εκτιμήσεις λιγότερο ακριβείς."
  },
  "networkMenu": {
    "message": "Μενού δικτύου"
  },
  "networkMenuHeading": {
    "message": "Επιλέξτε ένα δίκτυο"
  },
  "networkName": {
    "message": "Όνομα δικτύου"
  },
  "networkNameArbitrum": {
    "message": "Arbitrum"
  },
  "networkNameAvalanche": {
    "message": "Avalanche"
  },
  "networkNameBSC": {
    "message": "BSC"
  },
  "networkNameBase": {
    "message": "Βάση"
  },
  "networkNameBitcoin": {
    "message": "Bitcoin"
  },
  "networkNameDefinition": {
    "message": "Το όνομα που συνδέεται με αυτό το δίκτυο."
  },
  "networkNameEthereum": {
    "message": "Ethereum"
  },
  "networkNameGoerli": {
    "message": "Goerli"
  },
  "networkNameLinea": {
    "message": "Linea"
  },
  "networkNameOpMainnet": {
    "message": "Κύριο δίκτυο OP"
  },
  "networkNamePolygon": {
    "message": "Polygon"
  },
  "networkNameSolana": {
    "message": "Solana"
  },
  "networkNameTestnet": {
    "message": "Testnet"
  },
  "networkNameZkSyncEra": {
    "message": "zkSync Era"
  },
  "networkOptions": {
    "message": "Επιλογές δικτύου"
  },
  "networkPermissionToast": {
    "message": "Ενημέρωση αδειών δικτύου"
  },
  "networkProvider": {
    "message": "Πάροχος δικτύου"
  },
  "networkStatus": {
    "message": "Κατάσταση δικτύου"
  },
  "networkStatusBaseFeeTooltip": {
    "message": "Η βασική χρέωση καθορίζεται από το δίκτυο και αλλάζει κάθε 13-14 δευτερόλεπτα. Οι επιλογές μας $1 και $2 λαμβάνουν υπόψη τις ξαφνικές αυξήσεις.",
    "description": "$1 and $2 are bold text for Medium and Aggressive respectively."
  },
  "networkStatusPriorityFeeTooltip": {
    "message": "Εύρος των τελών προτεραιότητας (ή αλλιώς “Miner tip”). Αυτό πηγαίνει στους miners και τους ενθαρρύνει να δώσουν προτεραιότητα στη συναλλαγή σας."
  },
  "networkStatusStabilityFeeTooltip": {
    "message": "Τα τέλη συναλλαγών είναι $1 σε σχέση με τις τελευταίες 72 ώρες.",
    "description": "$1 is networks stability value - stable, low, high"
  },
  "networkSwitchConnectionError": {
    "message": "Δεν μπορούμε να συνδεθούμε στο $1",
    "description": "$1 represents the network name"
  },
  "networkURL": {
    "message": "Διεύθυνση URL του δικτύου"
  },
  "networkURLDefinition": {
    "message": "Η διεύθυνση URL που χρησιμοποιείται για την πρόσβαση σε αυτό το δίκτυο."
  },
  "networkUrlErrorWarning": {
    "message": "Οι εισβολείς μερικές φορές αντιγράφουν ιστότοπους κάνοντας μικρές αλλαγές στη διεύθυνση του ιστότοπου. Βεβαιωθείτε ότι αλληλεπιδράτε με τον ιστότοπο που θέλετε πριν συνεχίσετε. Έκδοση Punycode: $1",
    "description": "$1 replaced by RPC URL for network"
  },
  "networks": {
    "message": "Δίκτυα"
  },
  "networksSmallCase": {
    "message": "δίκτυα"
  },
  "nevermind": {
    "message": "Δεν πειράζει"
  },
  "new": {
    "message": "Νέο!"
  },
  "newAccount": {
    "message": "Νέος λογαριασμός"
  },
  "newAccountNumberName": {
    "message": "Λογαριασμός $1",
    "description": "Default name of next account to be created on create account screen"
  },
  "newContact": {
    "message": "Νέα επαφή"
  },
  "newContract": {
    "message": "Νέο συμβόλαιο"
  },
  "newNFTDetectedInImportNFTsMessageStrongText": {
    "message": "Ρυθμίσεις > Ασφάλεια και απόρρητο"
  },
  "newNFTDetectedInImportNFTsMsg": {
    "message": "Για να χρησιμοποιήσετε το Opensea για να δείτε τα NFT, ενεργοποιήστε την επιλογή 'Προβολή NFT μέσων' στο $1.",
    "description": "$1 is used for newNFTDetectedInImportNFTsMessageStrongText"
  },
  "newNFTDetectedInNFTsTabMessage": {
    "message": "Επιτρέψτε στο MetaMask να ανιχνεύει και να εμφανίζει αυτόματα τα NFT στο πορτοφόλι σας."
  },
  "newNFTsAutodetected": {
    "message": "Αυτόματη ανίχνευση NFT"
  },
  "newNetworkAdded": {
    "message": "Το “$1” προστέθηκε με επιτυχία!"
  },
  "newNetworkEdited": {
    "message": "Το “$1” έχει επεξεργασθεί με επιτυχία!"
  },
  "newNftAddedMessage": {
    "message": "Το NFT προστέθηκε με επιτυχία!"
  },
  "newPassword": {
    "message": "Νέος κωδικός πρόσβασης (τουλάχιστον 8 χαρακτήρες)"
  },
  "newPrivacyPolicyActionButton": {
    "message": "Διαβάστε περισσότερα"
  },
  "newPrivacyPolicyTitle": {
    "message": "Ενημερώσαμε την πολιτική απορρήτου μας"
  },
  "newRpcUrl": {
    "message": "Νέα διεύθυνση URL του RPC"
  },
  "newTokensImportedMessage": {
    "message": "Έχετε εισάγει με επιτυχία το $1.",
    "description": "$1 is the string of symbols of all the tokens imported"
  },
  "newTokensImportedTitle": {
    "message": "Τα token εισήχθησαν"
  },
  "next": {
    "message": "Επόμενο"
  },
  "nftAddFailedMessage": {
    "message": "Το NFT δεν μπορεί να προστεθεί καθώς τα στοιχεία ιδιοκτησίας δεν ταιριάζουν. Βεβαιωθείτε ότι έχετε εισαγάγει τα σωστά στοιχεία."
  },
  "nftAddressError": {
    "message": "Αυτό το token είναι NFT. Προσθήκη στο $1",
    "description": "$1 is a clickable link with text defined by the 'importNFTPage' key"
  },
  "nftAlreadyAdded": {
    "message": "Το NFT έχει ήδη προστεθεί."
  },
  "nftAutoDetectionEnabled": {
    "message": "Ενεργοποιήθηκε η αυτόματη ανίχνευση NFT"
  },
  "nftDisclaimer": {
    "message": "Αποποίηση ευθυνών: Το MetaMask αντλεί το αρχείο πολυμέσων από το url της πηγής. Αυτό το url μερικές φορές αλλάζει ανάλογα με την αγορά στην οποία εκδόθηκε το NFT."
  },
  "nftOptions": {
    "message": "Επιλογές για NFT"
  },
  "nftTokenIdPlaceholder": {
    "message": "Εισάγετε το αναγνωριστικό του token"
  },
  "nftWarningContent": {
    "message": "Παραχωρείτε πρόσβαση στο $1, συμπεριλαμβανομένου οτιδήποτε ενδέχεται να αποκτήσετε στο μέλλον. Ο συμβαλλόμενος στην άλλη πλευρά μπορεί να μεταφέρει αυτά τα NFT από το πορτοφόλι σας ανά πάσα στιγμή χωρίς να σας ρωτήσει, μέχρι να ανακαλέσετε αυτή την έγκριση. $2",
    "description": "$1 is nftWarningContentBold bold part, $2 is Learn more link"
  },
  "nftWarningContentBold": {
    "message": "όλα τα $1 NFT σας",
    "description": "$1 is name of the collection"
  },
  "nftWarningContentGrey": {
    "message": "Προχωρήστε με προσοχή."
  },
  "nfts": {
    "message": "NFT"
  },
  "nftsPreviouslyOwned": {
    "message": "Προηγούμενη ιδιοκτησία"
  },
  "nickname": {
    "message": "Ψευδώνυμο"
  },
  "noAccountsFound": {
    "message": "Δεν βρέθηκαν λογαριασμοί για το συγκεκριμένο αίτημα αναζήτησης"
  },
  "noConnectedAccountTitle": {
    "message": "Το MetaMask δεν συνδέεται με αυτόν τον ιστότοπο"
  },
  "noConnectionDescription": {
    "message": "Για να συνδεθείτε σε έναν ιστότοπο, βρείτε και επιλέξτε το κουμπί \"Σύνδεση\". Να θυμάστε ότι το MetaMask μπορεί να συνδεθεί μόνο με ιστότοπους στο web3"
  },
  "noConversionRateAvailable": {
    "message": "Δεν υπάρχει διαθέσιμη ισοτιμία μετατροπής"
  },
  "noDomainResolution": {
    "message": "Δεν παρέχεται ανάλυση για τον τομέα."
  },
  "noHardwareWalletOrSnapsSupport": {
    "message": "Τα Snaps και τα περισσότερα πορτοφόλια υλικού δεν θα λειτουργούν με την τρέχουσα έκδοση του προγράμματος περιήγησής σας."
  },
  "noNFTs": {
    "message": "Δεν υπάρχουν NFT ακόμα"
  },
  "noNetworksFound": {
    "message": "Δεν βρέθηκαν δίκτυα για το συγκεκριμένο αίτημα αναζήτησης"
  },
  "noOptionsAvailableMessage": {
    "message": "Αυτή η διαδρομή της συναλλαγής δεν είναι διαθέσιμη προς το παρόν. Δοκιμάστε να αλλάξετε το ποσό, το δίκτυο ή το token και θα βρούμε την καλύτερη επιλογή."
  },
  "noSnaps": {
    "message": "Δεν έχετε εγκαταστήσει κανένα snap."
  },
  "noThanks": {
    "message": "Όχι, ευχαριστώ"
  },
  "noTransactions": {
    "message": "Δεν έχετε συναλλαγές"
  },
  "noWebcamFound": {
    "message": "Η κάμερα του υπολογιστή σας δεν βρέθηκε. Προσπαθήστε ξανά."
  },
  "noWebcamFoundTitle": {
    "message": "Η διαδικτυακή κάμερα δεν βρέθηκε"
  },
  "nonContractAddressAlertDesc": {
    "message": "Στέλνετε δεδομένα κλήσεων σε μια διεύθυνση που δεν είναι συμβόλαιο. Αυτό μπορεί να προκαλέσει την απώλεια κεφαλαίων. Βεβαιωθείτε ότι χρησιμοποιείτε τη σωστή διεύθυνση και δίκτυο πριν συνεχίσετε."
  },
  "nonContractAddressAlertTitle": {
    "message": "Πιθανό σφάλμα"
  },
  "nonce": {
    "message": "Αριθμολέξημα"
  },
  "none": {
    "message": "Κανένα"
  },
  "notBusy": {
    "message": "Δεν είναι απασχολημένο"
  },
  "notCurrentAccount": {
    "message": "Είναι αυτός ο σωστός λογαριασμός; Είναι διαφορετικός από τον τρέχοντα επιλεγμένο λογαριασμό στο πορτοφόλι σας."
  },
  "notEnoughBalance": {
    "message": "Ανεπαρκές υπόλοιπο"
  },
  "notEnoughGas": {
    "message": "Δεν υπάρχει αρκετό τέλος συναλλαγής"
  },
  "notNow": {
    "message": "Όχι τώρα"
  },
  "notificationDetail": {
    "message": "Λεπτομέρειες"
  },
  "notificationDetailBaseFee": {
    "message": "Βασικό τέλος (GWEI)"
  },
  "notificationDetailGasLimit": {
    "message": "Όριο τελών συναλλαγών (μονάδες)"
  },
  "notificationDetailGasUsed": {
    "message": "Τέλη συναλλαγών που χρησιμοποιήθηκαν (μονάδες)"
  },
  "notificationDetailMaxFee": {
    "message": "Μέγιστη χρέωση ανά τέλος συναλλαγής"
  },
  "notificationDetailNetwork": {
    "message": "Δίκτυο"
  },
  "notificationDetailNetworkFee": {
    "message": "Τέλη δικτύου"
  },
  "notificationDetailPriorityFee": {
    "message": "Τέλος προτεραιότητας (GWEI)"
  },
  "notificationItemCheckBlockExplorer": {
    "message": "Έλεγχος στο BlockExplorer"
  },
  "notificationItemCollection": {
    "message": "Συλλογή"
  },
  "notificationItemConfirmed": {
    "message": "Επιβεβαιωμένο"
  },
  "notificationItemError": {
    "message": "Δεν είναι δυνατή η ανάκτηση χρεώσεων προς το παρόν"
  },
  "notificationItemFrom": {
    "message": "Από"
  },
  "notificationItemLidoStakeReadyToBeWithdrawn": {
    "message": "Έτοιμη για ανάληψη"
  },
  "notificationItemLidoStakeReadyToBeWithdrawnMessage": {
    "message": "Μπορείτε τώρα να αποσύρετε τα $1 που δεν έχετε ποντάρει"
  },
  "notificationItemLidoWithdrawalRequestedMessage": {
    "message": "Το αίτημά σας για ακύρωση του πονταρίσματος των $1 έχει σταλεί"
  },
  "notificationItemNFTReceivedFrom": {
    "message": "Λάβατε NFT από"
  },
  "notificationItemNFTSentTo": {
    "message": "Στείλατε NFT σε"
  },
  "notificationItemNetwork": {
    "message": "Δίκτυο"
  },
  "notificationItemRate": {
    "message": "Ποσό (περιλαμβάνονται οι χρεώσεις)"
  },
  "notificationItemReceived": {
    "message": "Ελήφθη"
  },
  "notificationItemReceivedFrom": {
    "message": "Ελήφθη από"
  },
  "notificationItemSent": {
    "message": "Εστάλη"
  },
  "notificationItemSentTo": {
    "message": "Εστάλη σε"
  },
  "notificationItemStakeCompleted": {
    "message": "Ολοκλήρωση του πονταρίσματος"
  },
  "notificationItemStaked": {
    "message": "Ποντάρισμα"
  },
  "notificationItemStakingProvider": {
    "message": "Πάροχος πονταρίσματος"
  },
  "notificationItemStatus": {
    "message": "Κατάσταση"
  },
  "notificationItemSwapped": {
    "message": "Ανταλλαγή"
  },
  "notificationItemSwappedFor": {
    "message": "για"
  },
  "notificationItemTo": {
    "message": "Προς"
  },
  "notificationItemTransactionId": {
    "message": "Αναγνωριστικό συναλλαγής"
  },
  "notificationItemUnStakeCompleted": {
    "message": "Ολοκλήρωση ακύρωσης πονταρίσματός"
  },
  "notificationItemUnStaked": {
    "message": "Ακύρωση πονταρίσματος"
  },
  "notificationItemUnStakingRequested": {
    "message": "Αίτημα ακύρωσης πονταρίσματος"
  },
  "notificationTransactionFailedMessage": {
    "message": "Η συναλλαγή $1 απέτυχε! $2",
    "description": "Content of the browser notification that appears when a transaction fails"
  },
  "notificationTransactionFailedMessageMMI": {
    "message": "Η συναλλαγή απέτυχε! $1",
    "description": "Content of the browser notification that appears when a transaction fails in MMI"
  },
  "notificationTransactionFailedTitle": {
    "message": "Αποτυχημένη συναλλαγή",
    "description": "Title of the browser notification that appears when a transaction fails"
  },
  "notificationTransactionSuccessMessage": {
    "message": "Η συναλλαγή $1 επιβεβαιώθηκε!",
    "description": "Content of the browser notification that appears when a transaction is confirmed"
  },
  "notificationTransactionSuccessTitle": {
    "message": "Επιβεβαιωμένη συναλλαγή",
    "description": "Title of the browser notification that appears when a transaction is confirmed"
  },
  "notificationTransactionSuccessView": {
    "message": "Προβολή σε $1",
    "description": "Additional content in a notification that appears when a transaction is confirmed and has a block explorer URL."
  },
  "notifications": {
    "message": "Ειδοποιήσεις"
  },
  "notificationsFeatureToggle": {
    "message": "Ενεργοποίηση ειδοποιήσεων για το πορτοφόλι",
    "description": "Experimental feature title"
  },
  "notificationsFeatureToggleDescription": {
    "message": "Αυτό επιτρέπει ειδοποιήσεις για το πορτοφόλι, όπως αποστολή/λήψη κεφαλαίων ή NFT και ανακοινώσεις λειτουργιών.",
    "description": "Description of the experimental notifications feature"
  },
  "notificationsMarkAllAsRead": {
    "message": "Επισήμανση όλων ως αναγνωσμένων"
  },
  "notificationsPageEmptyTitle": {
    "message": "Τίποτα το ιδιαίτερο εδώ"
  },
  "notificationsPageErrorContent": {
    "message": "Προσπαθήστε να επισκεφθείτε ξανά αυτή τη σελίδα."
  },
  "notificationsPageErrorTitle": {
    "message": "Παρουσιάστηκε ένα σφάλμα"
  },
  "notificationsPageNoNotificationsContent": {
    "message": "Δεν έχετε λάβει καμία ειδοποίηση ακόμα."
  },
  "notificationsSettingsBoxError": {
    "message": "Κάτι πήγε στραβά. Προσπαθήστε ξανά."
  },
  "notificationsSettingsPageAllowNotifications": {
    "message": "Μείνετε ενήμεροι για ό,τι συμβαίνει στο πορτοφόλι σας με τις ειδοποιήσεις. Για να χρησιμοποιήσετε τις ειδοποιήσεις, χρησιμοποιούμε ένα προφίλ για να συγχρονίσουμε ορισμένες ρυθμίσεις στις συσκευές σας. $1"
  },
  "notificationsSettingsPageAllowNotificationsLink": {
    "message": "Μάθετε πώς προστατεύουμε το απόρρητό σας κατά τη χρήση αυτής της λειτουργίας."
  },
  "numberOfNewTokensDetectedPlural": {
    "message": "$1 νέα tokens βρέθηκαν σε αυτόν τον λογαριασμό",
    "description": "$1 is the number of new tokens detected"
  },
  "numberOfNewTokensDetectedSingular": {
    "message": "1 νέο token βρέθηκε σε αυτόν τον λογαριασμό"
  },
  "numberOfTokens": {
    "message": "Αριθμός tokens"
  },
  "ofTextNofM": {
    "message": "από"
  },
  "off": {
    "message": "Ανενεργό"
  },
  "offlineForMaintenance": {
    "message": "Εκτός λειτουργίας για συντήρηση"
  },
  "ok": {
    "message": "Εντάξει"
  },
  "on": {
    "message": "Ενεργό"
  },
  "onboardedMetametricsAccept": {
    "message": "Συμφωνώ"
  },
  "onboardedMetametricsDisagree": {
    "message": "Όχι, ευχαριστώ"
  },
  "onboardedMetametricsKey1": {
    "message": "Τελευταίες εξελίξεις"
  },
  "onboardedMetametricsKey2": {
    "message": "Χαρακτηριστικά προϊόντων"
  },
  "onboardedMetametricsKey3": {
    "message": "Άλλο σχετικό προωθητικό υλικό"
  },
  "onboardedMetametricsLink": {
    "message": "MetaMetrics"
  },
  "onboardedMetametricsParagraph1": {
    "message": "Εκτός από το $1, θα θέλαμε να χρησιμοποιήσουμε δεδομένα για να κατανοήσουμε πώς αλληλεπιδράτε με τις επικοινωνίες μάρκετινγκ.",
    "description": "$1 represents the 'onboardedMetametricsLink' locale string"
  },
  "onboardedMetametricsParagraph2": {
    "message": "Αυτό μας βοηθά να εξατομικεύσουμε αυτά που κοινοποιούμε σε εσάς, όπως:"
  },
  "onboardedMetametricsParagraph3": {
    "message": "Να θυμάστε ότι δεν πουλάμε ποτέ τα δεδομένα που μας παρέχετε και μπορείτε να εξαιρεθείτε ανά πάσα στιγμή."
  },
  "onboardedMetametricsTitle": {
    "message": "Βοηθήστε μας να βελτιώσουμε την εμπειρία σας"
  },
  "onboardingAdvancedPrivacyIPFSDescription": {
    "message": "Η πύλη IPFS επιτρέπει την πρόσβαση και την προβολή δεδομένων που φιλοξενούνται από τρίτους. Μπορείτε να προσθέσετε μια προσαρμοσμένη πύλη IPFS ή να συνεχίσετε να χρησιμοποιείτε την προεπιλεγμένη."
  },
  "onboardingAdvancedPrivacyIPFSInvalid": {
    "message": "Εισάγετε μια έγκυρη διεύθυνση URL"
  },
  "onboardingAdvancedPrivacyIPFSTitle": {
    "message": "Προσθήκη προσαρμοσμένης πύλης IPFS"
  },
  "onboardingAdvancedPrivacyIPFSValid": {
    "message": "Η διεύθυνση URL της πύλης IPFS είναι έγκυρη"
  },
  "onboardingAdvancedPrivacyNetworkDescription": {
    "message": "Χρησιμοποιούμε την Infura ως την υπηρεσία κλήσης απομακρυσμένης διαδικασίας (RPC) για να προσφέρουμε την πιο αξιόπιστη και ιδιωτική πρόσβαση στα δεδομένα του Ethereum που μπορούμε. Μπορείτε να επιλέξετε τη δική σας RPC, αλλά να θυμάστε ότι οποιαδήποτε RPC θα λαμβάνει τη διεύθυνση IP και το πορτοφόλι σας στο Ethereum για να πραγματοποιεί συναλλαγές. Διαβάστε το $1 για να μάθετε περισσότερα σχετικά με τον τρόπο με τον οποίο η Infura χειρίζεται τα δεδομένα."
  },
  "onboardingAdvancedPrivacyNetworkTitle": {
    "message": "Επιλέξτε το δίκτυό σας"
  },
  "onboardingCreateWallet": {
    "message": "Δημιουργήστε ένα νέο πορτοφόλι"
  },
  "onboardingImportWallet": {
    "message": "Εισαγωγή υπάρχοντος πορτοφολιού"
  },
  "onboardingMetametricsAgree": {
    "message": "Συμφωνώ"
  },
  "onboardingMetametricsDescription": {
    "message": "Θέλουμε να συλλέξουμε βασικά δεδομένα χρήσης και διάγνωσης για να βελτιώσουμε το MetaMask. Λάβετε υπόψη ότι δεν πουλάμε ποτέ τα δεδομένα που μας παρέχετε εδώ."
  },
  "onboardingMetametricsDescription2": {
    "message": "Όταν συγκεντρώνουμε μετρήσεις, θα είναι πάντα..."
  },
  "onboardingMetametricsInfuraTerms": {
    "message": "Θα σας ενημερώσουμε εάν αποφασίσουμε να χρησιμοποιήσουμε αυτά τα δεδομένα για άλλους σκοπούς. Για περισσότερες πληροφορίες, μπορείτε να ανατρέξετε στην $1. Να θυμάστε ότι μπορείτε να μεταβείτε στις ρυθμίσεις και να εξαιρεθείτε ανά πάσα στιγμή.",
    "description": "$1 represents `onboardingMetametricsInfuraTermsPolicy`"
  },
  "onboardingMetametricsInfuraTermsPolicy": {
    "message": "Πολιτική Απορρήτου"
  },
  "onboardingMetametricsNeverCollect": {
    "message": "$1 τα κλικ και οι προβολές στην εφαρμογή αποθηκεύονται, ωστόσο άλλα στοιχεία (όπως η δημόσια διεύθυνσή σας) όχι.",
    "description": "$1 represents `onboardingMetametricsNeverCollectEmphasis`"
  },
  "onboardingMetametricsNeverCollectEmphasis": {
    "message": "Ιδιωτικές:"
  },
  "onboardingMetametricsNeverCollectIP": {
    "message": "$1 χρησιμοποιούμε προσωρινά τη διεύθυνση IP σας για να εντοπίσουμε τη γενική τοποθεσία (όπως η χώρα ή η περιοχή σας), αλλά δεν αποθηκεύεται ποτέ.",
    "description": "$1 represents `onboardingMetametricsNeverCollectIPEmphasis`"
  },
  "onboardingMetametricsNeverCollectIPEmphasis": {
    "message": "Γενικές:"
  },
  "onboardingMetametricsNeverSellData": {
    "message": "$1 εσείς αποφασίζετε αν θέλετε να κοινοποιήσετε ή να διαγράψετε τα δεδομένα χρήσης σας μέσω των ρυθμίσεων ανά πάσα στιγμή.",
    "description": "$1 represents `onboardingMetametricsNeverSellDataEmphasis`"
  },
  "onboardingMetametricsNeverSellDataEmphasis": {
    "message": "Προαιρετικές:"
  },
  "onboardingMetametricsPrivacyDescription": {
    "message": "Μάθετε πώς προστατεύουμε το απόρρητό σας ενώ συλλέγουμε δεδομένα χρήσης για το προφίλ σας."
  },
  "onboardingMetametricsTitle": {
    "message": "Βοηθήστε μας να βελτιώσουμε το MetaMask"
  },
  "onboardingMetametricsUseDataCheckbox": {
    "message": "Θα χρησιμοποιήσουμε αυτά τα δεδομένα για να μάθουμε πώς αλληλεπιδράτε με τις επικοινωνίες μάρκετινγκ. Ενδέχεται να κοινοποιήσουμε σχετικές πληροφορίες (όπως χαρακτηριστικά προϊόντων)."
  },
  "onboardingPinExtensionBillboardAccess": {
    "message": "Πλήρης πρόσβαση"
  },
  "onboardingPinExtensionBillboardDescription": {
    "message": "Αυτές οι επεκτάσεις μπορούν να βλέπουν και να αλλάζουν τις πληροφορίες"
  },
  "onboardingPinExtensionBillboardDescription2": {
    "message": "σε αυτόν τον ιστότοπο."
  },
  "onboardingPinExtensionBillboardTitle": {
    "message": "Επεκτάσεις"
  },
  "onboardingPinExtensionChrome": {
    "message": "Κάντε κλικ στο εικονίδιο της επέκτασης του προγράμματος περιήγησης"
  },
  "onboardingPinExtensionDescription": {
    "message": "Προσκολλήστε το MetaMask στο πρόγραμμα περιήγησής σας, ώστε να είναι προσβάσιμο και εύκολο να δείτε τις επιβεβαιώσεις συναλλαγών."
  },
  "onboardingPinExtensionDescription2": {
    "message": "Μπορείτε να ανοίξετε το MetaMask κάνοντας κλικ στην επέκταση και να αποκτήσετε πρόσβαση στο πορτοφόλι σας με 1 κλικ."
  },
  "onboardingPinExtensionDescription3": {
    "message": "Κάντε κλικ στο εικονίδιο της επέκτασης του προγράμματος περιήγησης για άμεση πρόσβαση"
  },
  "onboardingPinExtensionLabel": {
    "message": "Καρφίτσωμα του MetaMask"
  },
  "onboardingPinExtensionStep1": {
    "message": "1"
  },
  "onboardingPinExtensionStep2": {
    "message": "2"
  },
  "onboardingPinExtensionTitle": {
    "message": "Η εγκατάσταση του MetaMask ολοκληρώθηκε!"
  },
  "oneDayAbbreviation": {
    "message": "1Η",
    "description": "Shortened form of '1 day'"
  },
  "oneMonthAbbreviation": {
    "message": "1M",
    "description": "Shortened form of '1 month'"
  },
  "oneWeekAbbreviation": {
    "message": "1ΕΒ",
    "description": "Shortened form of '1 week'"
  },
  "oneYearAbbreviation": {
    "message": "1Ε",
    "description": "Shortened form of '1 year'"
  },
  "onlyConnectTrust": {
    "message": "Συνδεθείτε μόνο με ιστότοπους που εμπιστεύεστε. $1",
    "description": "Text displayed above the buttons for connection confirmation. $1 is the link to the learn more web page."
  },
  "openFullScreenForLedgerWebHid": {
    "message": "Μεταβείτε σε πλήρη οθόνη για να συνδέσετε το Ledger σας.",
    "description": "Shown to the user on the confirm screen when they are viewing MetaMask in a popup window but need to connect their ledger via webhid."
  },
  "openInBlockExplorer": {
    "message": "Άνοιγμα στο Block Explorer"
  },
  "optional": {
    "message": "Προαιρετικά"
  },
  "options": {
    "message": "Επιλογές"
  },
  "origin": {
    "message": "Προέλευση"
  },
  "originChanged": {
    "message": "Ο ιστότοπος άλλαξε"
  },
  "originChangedMessage": {
    "message": "Εξετάζετε τώρα ένα αίτημα από $1.",
    "description": "$1 is the name of the origin"
  },
  "osTheme": {
    "message": "Σύστημα"
  },
  "otherSnaps": {
    "message": "άλλα snaps",
    "description": "Used in the 'permission_rpc' message."
  },
  "outdatedBrowserNotification": {
    "message": "Το πρόγραμμα περιήγησής σας δεν είναι ενημερωμένο. Εάν δεν ενημερώσετε το πρόγραμμα περιήγησής σας, δεν θα μπορείτε να λαμβάνετε διορθώσεις ασφαλείας και νέες λειτουργίες από το MetaMask."
  },
  "overrideContentSecurityPolicyHeader": {
    "message": "Επικεφαλίδα Παράκαμψης Περιεχομένου-Ασφάλεια-Πολιτική"
  },
  "overrideContentSecurityPolicyHeaderDescription": {
    "message": "Αυτή η επιλογή είναι μια λύση για ένα γνωστό πρόβλημα στον Firefox, όπου η επικεφαλίδα Παράκαμψης Περιεχομένου-Ασφάλεια-Πολιτική μιας αποκεντρωμένης εφαρμογής μπορεί να εμποδίσει τη σωστή λειτουργία μιας επέκτασης. Η απενεργοποίηση αυτής της επιλογής δεν συνιστάται, εκτός αν απαιτείται για συγκεκριμένη συμβατότητα ιστοσελίδας."
  },
  "padlock": {
    "message": "Padlock"
  },
  "participateInMetaMetrics": {
    "message": "Συμμετάσχετε στο MetaMetrics"
  },
  "participateInMetaMetricsDescription": {
    "message": "Συμμετέχετε στο MetaMetrics για να μας βοηθήσετε να κάνοιυμε το MetaMask καλύτερο"
  },
  "password": {
    "message": "Κωδικός πρόσβασης"
  },
  "passwordNotLongEnough": {
    "message": "Ο κωδικός πρόσβασης δεν είναι αρκετά μεγάλος"
  },
  "passwordSetupDetails": {
    "message": "Αυτός ο κωδικός πρόσβασης θα ξεκλειδώσει το πορτοφόλι σας στο MetaMask μόνο σε αυτή τη συσκευή. Το MetaMask δεν μπορεί να ανακτήσει αυτόν τον κωδικό πρόσβασης."
  },
  "passwordStrength": {
    "message": "Ισχύς κωδικού πρόσβασης: $1",
    "description": "Return password strength to the user when user wants to create password."
  },
  "passwordStrengthDescription": {
    "message": "Ένας ισχυρός κωδικός πρόσβασης μπορεί να βελτιώσει την ασφάλεια του πορτοφολιού σας εάν η συσκευή σας κλαπεί ή παραβιαστεί."
  },
  "passwordTermsWarning": {
    "message": "Κατανοώ ότι το MetaMask δεν μπορεί να ανακτήσει αυτόν τον κωδικό πρόσβασης για μένα. $1"
  },
  "passwordsDontMatch": {
    "message": "Οι κωδικοί πρόσβασης δεν ταιριάζουν"
  },
  "pastePrivateKey": {
    "message": "Εισάγετε τη συμβολοσειρά του ιδιωτικού σας κλειδιού εδώ:",
    "description": "For importing an account from a private key"
  },
  "pending": {
    "message": "Σε εκκρεμότητα"
  },
  "pendingConfirmationAddNetworkAlertMessage": {
    "message": "Η ενημέρωση του δικτύου θα ακυρώσει $1 εκκρεμείς συναλλαγές από αυτόν τον ιστότοπο.",
    "description": "Number of transactions."
  },
  "pendingConfirmationSwitchNetworkAlertMessage": {
    "message": "Η αλλαγή δικτύου θα ακυρώσει $1 εκκρεμείς συναλλαγές από αυτόν τον ιστότοπο.",
    "description": "Number of transactions."
  },
  "pendingTransactionAlertMessage": {
    "message": "Αυτή η συναλλαγή δεν θα πραγματοποιηθεί μέχρι να ολοκληρωθεί μια προηγούμενη συναλλαγή. $1",
    "description": "$1 represents the words 'how to cancel or speed up a transaction' in a hyperlink"
  },
  "pendingTransactionAlertMessageHyperlink": {
    "message": "Μάθετε πώς να ακυρώσετε ή να επιταχύνετε μια συναλλαγή.",
    "description": "The text for the hyperlink in the pending transaction alert message"
  },
  "permissionDetails": {
    "message": "Λεπτομέρειες άδειας χρήσης"
  },
  "permissionFor": {
    "message": "Άδεια για"
  },
  "permissionFrom": {
    "message": "Άδεια από"
  },
  "permissionRequested": {
    "message": "Ζητήθηκε τώρα"
  },
  "permissionRequestedForAccounts": {
    "message": "Ζητήθηκε τώρα για $1",
    "description": "Permission cell status for requested permission including accounts, rendered as AvatarGroup which is $1."
  },
  "permissionRevoked": {
    "message": "Ανακλήθηκε σε αυτήν την ενημέρωση"
  },
  "permissionRevokedForAccounts": {
    "message": "Ανακλήθηκε σε αυτή την ενημέρωση για $1",
    "description": "Permission cell status for revoked permission including accounts, rendered as AvatarGroup which is $1."
  },
  "permission_accessNamedSnap": {
    "message": "Σύνδεση με $1.",
    "description": "The description for the `wallet_snap` permission. $1 is the human-readable name of the snap."
  },
  "permission_accessNetwork": {
    "message": "Πρόσβαση στο διαδίκτυο.",
    "description": "The description of the `endowment:network-access` permission."
  },
  "permission_accessNetworkDescription": {
    "message": "Επιτρέψτε στο $1 να έχει πρόσβαση στο διαδίκτυο. Αυτό μπορεί να χρησιμοποιηθεί για αποστολή και λήψη δεδομένων με διακομιστές τρίτων.",
    "description": "An extended description of the `endowment:network-access` permission. $1 is the snap name."
  },
  "permission_accessSnap": {
    "message": "Συνδεθείτε στο snap $1.",
    "description": "The description for the `wallet_snap` permission. $1 is the name of the snap."
  },
  "permission_accessSnapDescription": {
    "message": "Επιτρέψτε στον ιστότοπο ή στο snap να αλληλεπιδράσει με το $1.",
    "description": "The description for the `wallet_snap_*` permission. $1 is the name of the Snap."
  },
  "permission_assets": {
    "message": "Εμφάνιση λογαριασμού περιουσιακών στοιχείων στο MetaMask.",
    "description": "The description for the `endowment:assets` permission."
  },
  "permission_assetsDescription": {
    "message": "Επιτρέπει στο $1 να παρέχει πληροφορίες για περιουσιακά στοιχεία στο πρόγραμμα του MetaMask. Τα περιουσιακά στοιχεία μπορούν να είναι εντός ή εκτός αλυσίδας.",
    "description": "An extended description for the `endowment:assets` permission. $1 is the name of the Snap."
  },
  "permission_cronjob": {
    "message": "Προγραμματισμός και εκτέλεση περιοδικών ενεργειών.",
    "description": "The description for the `snap_cronjob` permission"
  },
  "permission_cronjobDescription": {
    "message": "Επιτρέψτε στο $1 να εκτελεί ενέργειες που εκτελούνται περιοδικά σε σταθερές ώρες, ημερομηνίες ή διαστήματα. Αυτό μπορεί να χρησιμοποιηθεί για την ενεργοποίηση αλληλεπιδράσεων ή ειδοποιήσεων ευαίσθητων στο χρόνο.",
    "description": "An extended description for the `snap_cronjob` permission. $1 is the snap name."
  },
  "permission_dialog": {
    "message": "Εμφάνιση παραθύρων διαλόγου στο MetaMask.",
    "description": "The description for the `snap_dialog` permission"
  },
  "permission_dialogDescription": {
    "message": "Επιτρέψτε στο $1 να εμφανίζει αναδυόμενα παράθυρα του MetaMask με προσαρμοσμένο κείμενο, πεδίο εισαγωγής και κουμπιά για την έγκριση ή την απόρριψη μιας ενέργειας.\nΜπορεί να χρησιμοποιηθεί για τη δημιουργία π.χ. ειδοποιήσεων, επιβεβαιώσεων και ροών επιλογής για το snap.",
    "description": "An extended description for the `snap_dialog` permission. $1 is the snap name."
  },
  "permission_ethereumAccounts": {
    "message": "Δείτε τη διεύθυνση, το υπόλοιπο του λογαριασμού, τη δραστηριότητα και προτείνετε συναλλαγές προς έγκριση.",
    "description": "The description for the `eth_accounts` permission"
  },
  "permission_ethereumProvider": {
    "message": "Πρόσβαση στον πάροχο του Ethereum.",
    "description": "The description for the `endowment:ethereum-provider` permission"
  },
  "permission_ethereumProviderDescription": {
    "message": "Επιτρέψτε στο $1 να επικοινωνεί απευθείας με το MetaMask, προκειμένου να διαβάζει δεδομένα από το blockchain και να προτείνει μηνύματα και συναλλαγές.",
    "description": "An extended description for the `endowment:ethereum-provider` permission. $1 is the snap name."
  },
  "permission_getEntropy": {
    "message": "Δημιουργία τυχαίων κλειδιών μοναδικών σε αυτό το $1.",
    "description": "The description for the `snap_getEntropy` permission. $1 is the snap name."
  },
  "permission_getEntropyDescription": {
    "message": "Επιτρέψτε στο $1 να παράγει τυχαία κλειδιά μοναδικά για αυτό το $1, χωρίς να τα εκθέτει. Αυτά τα κλειδιά είναι ξεχωριστά από τον λογαριασμό (-ους) σας στο MetaMask και δεν σχετίζονται με τα ιδιωτικά σας κλειδιά ή τη Μυστική Φράση Ανάκτησης. Άλλα snaps δεν μπορούν να έχουν πρόσβαση σε αυτές τις πληροφορίες.",
    "description": "An extended description for the `snap_getEntropy` permission. $1 is the snap name."
  },
  "permission_getLocale": {
    "message": "Προβολή της γλώσσας προτίμησής σας.",
    "description": "The description for the `snap_getLocale` permission"
  },
  "permission_getLocaleDescription": {
    "message": "Επιτρέψτε στο $1 να έχει πρόσβαση στη γλώσσα προτίμησής σας από τις ρυθμίσεις του MetaMask. Αυτό μπορεί να χρησιμεύει για την τοπική προσαρμογή και την εμφάνιση του περιεχομένου του $1 στη γλώσσα σας.",
    "description": "An extended description for the `snap_getLocale` permission. $1 is the snap name."
  },
  "permission_getPreferences": {
    "message": "Δείτε πληροφορίες όπως η προτιμώμενη γλώσσα και το νόμισμα.",
    "description": "The description for the `snap_getPreferences` permission"
  },
  "permission_getPreferencesDescription": {
    "message": "Επιτρέψτε στο $1 να έχει πρόσβαση σε πληροφορίες όπως η προτιμώμενη γλώσσα και το νόμισμα στις ρυθμίσεις του MetaMask. Αυτό βοηθά το $1 να εμφανίζει περιεχόμενο προσαρμοσμένο στις προτιμήσεις σας. ",
    "description": "An extended description for the `snap_getPreferences` permission. $1 is the snap name."
  },
  "permission_homePage": {
    "message": "Εμφάνιση προσαρμοσμένης οθόνης",
    "description": "The description for the `endowment:page-home` permission"
  },
  "permission_homePageDescription": {
    "message": "Επιτρέψτε στο $1 να εμφανίσει μια προσαρμοσμένη αρχική οθόνη στο MetaMask. Αυτή μπορεί να χρησιμοποιηθεί για διεπαφές χρήστη, διαμόρφωση και πίνακες οργάνων.",
    "description": "An extended description for the `endowment:page-home` permission. $1 is the snap name."
  },
  "permission_keyring": {
    "message": "Να επιτρέπονται αιτήματα για την προσθήκη και τον έλεγχο λογαριασμών Ethereum",
    "description": "The description for the `endowment:keyring` permission"
  },
  "permission_keyringDescription": {
    "message": "Επιτρέψτε σε αυτό το $1 να λαμβάνει αιτήματα προσθήκης ή αφαίρεσης λογαριασμών, καθώς και να υπογράφει και να πραγματοποιεί συναλλαγές εκ μέρους αυτών των λογαριασμών.",
    "description": "An extended description for the `endowment:keyring` permission. $1 is the snap name."
  },
  "permission_lifecycleHooks": {
    "message": "Χρησιμοποιήστε επιχειρηματικά μοντέλα.",
    "description": "The description for the `endowment:lifecycle-hooks` permission"
  },
  "permission_lifecycleHooksDescription": {
    "message": "Επιτρέψτε στο $1 να χρησιμοποιεί επιχειρηματικά μοντέλα για την εκτέλεση κώδικα σε συγκεκριμένες χρονικές στιγμές κατά τη διάρκεια του κύκλου ζωής του.",
    "description": "An extended description for the `endowment:lifecycle-hooks` permission. $1 is the snap name."
  },
  "permission_manageAccounts": {
    "message": "Προσθήκη και έλεγχος λογαριασμών στο Ethereum",
    "description": "The description for `snap_manageAccounts` permission"
  },
  "permission_manageAccountsDescription": {
    "message": "Επιτρέψτε σε αυτό το $1 να προσθέτει ή να αφαιρεί λογαριασμούς Ethereum και, στη συνέχεια, να πραγματοποιεί συναλλαγές και να υπογράφει με αυτούς τους λογαριασμούς.",
    "description": "An extended description for the `snap_manageAccounts` permission. $1 is the snap name."
  },
  "permission_manageBip32Keys": {
    "message": "Διαχειριστείτε λογαριασμούς $1.",
    "description": "The description for the `snap_getBip32Entropy` permission. $1 is a derivation path, e.g. 'm/44'/0'/0' (secp256k1)'."
  },
  "permission_manageBip44AndBip32KeysDescription": {
    "message": "Επιτρέψτε στο $1 να διαχειρίζεται λογαριασμούς και στοιχεία στο ζητούμενο δίκτυο. Αυτοί οι λογαριασμοί προέρχονται από τη μυστική φράση ανάκτησης και δημιουργούν αντίγραφα ασφαλείας από αυτήν (χωρίς να την αποκαλύπτουν). Με τη δυνατότητα εξαγωγής κλειδιών, το $1 μπορεί να υποστηρίξει μια ποικιλία πρωτοκόλλων blockchain πέρα από το Ethereum (EVM).",
    "description": "An extended description for the `snap_getBip44Entropy` and `snap_getBip44Entropy` permissions. $1 is the snap name."
  },
  "permission_manageBip44Keys": {
    "message": "Διαχειριστείτε λογαριασμούς $1.",
    "description": "The description for the `snap_getBip44Entropy` permission. $1 is the name of a protocol, e.g. 'Filecoin'."
  },
  "permission_manageState": {
    "message": "Αποθηκεύστε και διαχειριστείτε τα δεδομένα του στη συσκευή σας.",
    "description": "The description for the `snap_manageState` permission"
  },
  "permission_manageStateDescription": {
    "message": "Επιτρέψτε στο $1 να αποθηκεύει, να ενημερώνει και να ανακτά δεδομένα με ασφάλεια και με κρυπτογράφηση. Άλλα snaps δεν μπορούν να έχουν πρόσβαση σε αυτές τις πληροφορίες.",
    "description": "An extended description for the `snap_manageState` permission. $1 is the snap name."
  },
  "permission_nameLookup": {
    "message": "Παροχή αναζήτησης τομέων και διευθύνσεων.",
    "description": "The description for the `endowment:name-lookup` permission."
  },
  "permission_nameLookupDescription": {
    "message": "Επιτρέψτε στο snap να αντλεί και να εμφανίζει αναζητήσεις διευθύνσεων και τομέων σε διαφορετικά μέρη του MetaMask UI.",
    "description": "An extended description for the `endowment:name-lookup` permission."
  },
  "permission_notifications": {
    "message": "Εμφάνιση ειδοποιήσεων.",
    "description": "The description for the `snap_notify` permission"
  },
  "permission_notificationsDescription": {
    "message": "Επιτρέψτε στο $1 να εμφανίζει ειδοποιήσεις εντός του MetaMask. Ένα σύντομο κείμενο ειδοποίησης μπορεί να ενεργοποιηθεί από το snap για πληροφορίες που μπορούν να ληφθούν υπόψη ή σχετίζονται με το χρόνο.",
    "description": "An extended description for the `snap_notify` permission. $1 is the snap name."
  },
  "permission_protocol": {
    "message": "Παρέχετε δεδομένα πρωτοκόλλου για μία ή περισσότερες αλυσίδες.",
    "description": "The description for the `endowment:protocol` permission."
  },
  "permission_protocolDescription": {
    "message": "Επιτρέψτε στο $1 να παρέχει στο MetaMask δεδομένα πρωτοκόλλου, όπως εκτιμήσεις τελών συναλλαγών ή πληροφορίες για tokens.",
    "description": "An extended description for the `endowment:protocol` permission. $1 is the name of the Snap."
  },
  "permission_rpc": {
    "message": "Επιτρέψτε στο $1 να επικοινωνήσει απευθείας με αυτό το $2.",
    "description": "The description for the `endowment:rpc` permission. $1 is 'other snaps' or 'websites', $2 is the snap name."
  },
  "permission_rpcDescription": {
    "message": "Επιτρέψτε στο $1 να στέλνει μηνύματα στο $2 και να λαμβάνει απάντηση από το $2.",
    "description": "An extended description for the `endowment:rpc` permission. $1 is 'other snaps' or 'websites', $2 is the snap name."
  },
  "permission_rpcDescriptionOriginList": {
    "message": "$1 και $2",
    "description": "A list of allowed origins where $2 is the last origin of the list and $1 is the rest of the list separated by ','."
  },
  "permission_signatureInsight": {
    "message": "Εμφάνιση του πλαισίου των στοιχείων της υπογραφής.",
    "description": "The description for the `endowment:signature-insight` permission"
  },
  "permission_signatureInsightDescription": {
    "message": "Επιτρέψτε στο $1 να εμφανίζει ένα πλαίσιο με στοιχεία για κάθε αίτημα υπογραφής πριν από την έγκριση. Αυτό μπορεί να χρησιμοποιηθεί ως λύση κατά του phishing και της ασφάλειας.",
    "description": "An extended description for the `endowment:signature-insight` permission. $1 is the snap name."
  },
  "permission_signatureInsightOrigin": {
    "message": "Δείτε την προέλευση των ιστότοπων που δρομολογούν ένα αίτημα υπογραφής",
    "description": "The description for the `signatureOrigin` caveat, to be used with the `endowment:signature-insight` permission"
  },
  "permission_signatureInsightOriginDescription": {
    "message": "Επιτρέψτε στο $1 να βλέπει την προέλευση (URI) των ιστότοπων που δρομολογούν αιτήματα υπογραφής. Αυτό μπορεί να χρησιμοποιηθεί ως λύση κατά του phishing και της ασφάλειας.",
    "description": "An extended description for the `signatureOrigin` caveat, to be used with the `endowment:signature-insight` permission. $1 is the snap name."
  },
  "permission_transactionInsight": {
    "message": "Λήψη και εμφάνιση πληροφοριών σχετικά με τις συναλλαγές.",
    "description": "The description for the `endowment:transaction-insight` permission"
  },
  "permission_transactionInsightDescription": {
    "message": "Επιτρέψτε στο $1 να αποκωδικοποιεί τις συναλλαγές και να εμφανίζει πληροφορίες εντός του MetaMask UI. Αυτό μπορεί να χρησιμοποιηθεί για λύσεις προστασίας κατά της εξαπάτησης και της ασφάλειας.",
    "description": "An extended description for the `endowment:transaction-insight` permission. $1 is the snap name."
  },
  "permission_transactionInsightOrigin": {
    "message": "Δείτε την προέλευση των ιστότοπων που προτείνουν συναλλαγές",
    "description": "The description for the `transactionOrigin` caveat, to be used with the `endowment:transaction-insight` permission"
  },
  "permission_transactionInsightOriginDescription": {
    "message": "Επιτρέψτε στο $1 να βλέπει την προέλευση (URI) των ιστότοπων που προτείνουν συναλλαγές. Αυτό μπορεί να χρησιμοποιηθεί για λύσεις προστασίας κατά της εξαπάτησης και της ασφάλειας.",
    "description": "An extended description for the `transactionOrigin` caveat, to be used with the `endowment:transaction-insight` permission. $1 is the snap name."
  },
  "permission_unknown": {
    "message": "Άγνωστη άδεια: $1",
    "description": "$1 is the name of a requested permission that is not recognized."
  },
  "permission_viewBip32PublicKeys": {
    "message": "Δείτε το δημόσιο κλειδί σας για το $1 ($2).",
    "description": "The description for the `snap_getBip32PublicKey` permission. $1 is a derivation path, e.g. 'm/44'/0'/0''. $2 is the elliptic curve name, e.g. 'secp256k1'."
  },
  "permission_viewBip32PublicKeysDescription": {
    "message": "Επιτρέψτε στο $2 να δει τα δημόσια κλειδιά (και τις διευθύνσεις) σας για το $1. Αυτό δεν παραχωρεί κανέναν έλεγχο λογαριασμών ή περιουσιακών στοιχείων.",
    "description": "An extended description for the `snap_getBip32PublicKey` permission. $1 is a derivation path (name). $2 is the snap name."
  },
  "permission_viewNamedBip32PublicKeys": {
    "message": "Δείτε το δημόσιο κλειδί σας για το $1.",
    "description": "The description for the `snap_getBip32PublicKey` permission. $1 is a name for the derivation path, e.g., 'Ethereum accounts'."
  },
  "permission_walletSwitchEthereumChain": {
    "message": "Μεταβείτε και χρησιμοποιήστε το ακόλουθο δίκτυο",
    "description": "The label for the `wallet_switchEthereumChain` permission"
  },
  "permission_webAssembly": {
    "message": "Υποστήριξη για το WebAssembly.",
    "description": "The description of the `endowment:webassembly` permission."
  },
  "permission_webAssemblyDescription": {
    "message": "Επιτρέψτε στο $1 να έχει πρόσβαση σε περιβάλλοντα εκτέλεσης χαμηλού επιπέδου μέσω του WebAssembly.",
    "description": "An extended description of the `endowment:webassembly` permission. $1 is the snap name."
  },
  "permissions": {
    "message": "Άδειες"
  },
  "permissionsPageEmptyContent": {
    "message": "Δεν υπάρχει τίποτα εδώ"
  },
  "permissionsPageEmptySubContent": {
    "message": "Εδώ μπορείτε να δείτε τις άδειες χρήσης που έχετε δώσει στα εγκατεστημένα Snaps ή στους συνδεδεμένους ιστότοπους."
  },
  "permitSimulationChange_approve": {
    "message": "Ανώτατο όριο δαπανών"
  },
  "permitSimulationChange_bidding": {
    "message": "Θα υποβάλλετε προσφορά"
  },
  "permitSimulationChange_listing": {
    "message": "Θα καταχωρήσετε"
  },
  "permitSimulationChange_nft_listing": {
    "message": "Τιμή καταχώρησης"
  },
  "permitSimulationChange_receive": {
    "message": "Θα λάβετε"
  },
  "permitSimulationChange_revoke2": {
    "message": "Αναίρεση"
  },
  "permitSimulationChange_transfer": {
    "message": "Θα στείλετε"
  },
  "permitSimulationDetailInfo": {
    "message": "Δίνετε στον διαθέτη την άδεια να δαπανήσει τα tokens από τον λογαριασμό σας."
  },
  "permittedChainToastUpdate": {
    "message": "Το $1 έχει πρόσβαση στο $2."
  },
  "personalAddressDetected": {
    "message": "Η προσωπική διεύθυνση εντοπίστηκε. Καταχωρίστε τη διεύθυνση συμβολαίου του token."
  },
  "pinToTop": {
    "message": "Καρφίτσωμα στην κορυφή"
  },
  "pleaseConfirm": {
    "message": "Επιβεβαιώστε"
  },
  "plusMore": {
    "message": "+ $1 ακόμη",
    "description": "$1 is the number of additional items"
  },
  "plusXMore": {
    "message": "+ $1 ακόμη",
    "description": "$1 is a number of additional but unshown items in a list- this message will be shown in place of those items"
  },
  "popularNetworkAddToolTip": {
    "message": "Ορισμένα από αυτά τα δίκτυα βασίζονται σε τρίτους. Οι συνδέσεις μπορεί να είναι λιγότερο αξιόπιστες ή να επιτρέπουν σε τρίτους να παρακολουθούν τη δραστηριότητα. $1",
    "description": "Learn more link"
  },
  "popularNetworks": {
    "message": "Δημοφιλή δίκτυα"
  },
  "portfolio": {
    "message": "Χαρτοφυλάκιο"
  },
  "preparingSwap": {
    "message": "Προετοιμασία ανταλλαγής..."
  },
  "prev": {
    "message": "Προηγούμενο"
  },
  "price": {
    "message": "Τιμή"
  },
  "priceUnavailable": {
    "message": "μη διαθέσιμη τιμή"
  },
  "primaryType": {
    "message": "Βασικός τύπος"
  },
  "priorityFee": {
    "message": "Τέλος προτεραιότητας"
  },
  "priorityFeeProperCase": {
    "message": "Τέλος προτεραιότητας"
  },
  "privacy": {
    "message": "Απόρρητο"
  },
  "privacyMsg": {
    "message": "Πολιτική Απορρήτου"
  },
  "privateKey": {
    "message": "Ιδιωτικό Κλειδί",
    "description": "select this type of file to use to import an account"
  },
  "privateKeyCopyWarning": {
    "message": "Ιδιωτικό κλειδί για $1",
    "description": "$1 represents the account name"
  },
  "privateKeyHidden": {
    "message": "Το ιδιωτικό κλειδί είναι κρυφό",
    "description": "Explains that the private key input is hidden"
  },
  "privateKeyShow": {
    "message": "Εμφάνιση/απόκρυψη της εισαγωγής του ιδιωτικού κλειδιού",
    "description": "Describes a toggle that is used to show or hide the private key input"
  },
  "privateKeyShown": {
    "message": "Αυτό το ιδιωτικό κλειδί είναι ορατό",
    "description": "Explains that the private key input is being shown"
  },
  "privateKeyWarning": {
    "message": "Προειδοποίηση: Ποτέ μην αποκαλύπτετε αυτό το κλειδί. Οποιοσδήποτε έχει τα ιδιωτικά σας κλειδιά μπορεί να κλέψει όλα τα περιουσιακά στοιχεία που βρίσκονται στον λογαριασμό σας."
  },
  "privateNetwork": {
    "message": "Ιδιωτικό δίκτυο"
  },
  "proceedWithTransaction": {
    "message": "Θέλω να προχωρήσω έτσι κι αλλιώς"
  },
  "productAnnouncements": {
    "message": "Ανακοινώσεις προϊόντων"
  },
  "profileSync": {
    "message": "Συγχρονισμός του προφίλ"
  },
  "profileSyncConfirmation": {
    "message": "Εάν απενεργοποιήσετε τον συγχρονισμό του προφίλ, δεν θα μπορείτε να λαμβάνετε ειδοποιήσεις."
  },
  "profileSyncDescription": {
    "message": "Δημιουργεί ένα προφίλ που χρησιμοποιεί το MetaMask για να συγχρονίσει ορισμένες ρυθμίσεις μεταξύ των συσκευών σας. Αυτό είναι απαραίτητο για να λαμβάνετε ειδοποιήσεις. $1."
  },
  "profileSyncPrivacyLink": {
    "message": "Μάθετε πώς προστατεύουμε το απόρρητό σας"
  },
  "proposedApprovalLimit": {
    "message": "Προτεινόμενο όριο έγκρισης"
  },
  "provide": {
    "message": "Παροχή"
  },
  "publicAddress": {
    "message": "Δημόσια διεύθυνση"
  },
  "pushPlatformNotificationsFundsReceivedDescription": {
    "message": "Λάβατε $1 $2"
  },
  "pushPlatformNotificationsFundsReceivedDescriptionDefault": {
    "message": "Λάβατε μερικά tokens"
  },
  "pushPlatformNotificationsFundsReceivedTitle": {
    "message": "Λάβατε κεφάλαια"
  },
  "pushPlatformNotificationsFundsSentDescription": {
    "message": "Στείλατε με επιτυχία $1 $2"
  },
  "pushPlatformNotificationsFundsSentDescriptionDefault": {
    "message": "Στείλατε με επιτυχία μερικά tokens"
  },
  "pushPlatformNotificationsFundsSentTitle": {
    "message": "Έγινε αποστολή κεφαλαίων"
  },
  "pushPlatformNotificationsNftReceivedDescription": {
    "message": "Λάβατε νέα NFT"
  },
  "pushPlatformNotificationsNftReceivedTitle": {
    "message": "Λάβατε NFT"
  },
  "pushPlatformNotificationsNftSentDescription": {
    "message": "Στείλατε με επιτυχία ένα NFT"
  },
  "pushPlatformNotificationsNftSentTitle": {
    "message": "Το NFT στάλθηκε"
  },
  "pushPlatformNotificationsStakingLidoStakeCompletedDescription": {
    "message": "Το ποντάρισμά σας στο Lido ήταν επιτυχές"
  },
  "pushPlatformNotificationsStakingLidoStakeCompletedTitle": {
    "message": "Ολοκλήρωση πονταρίσματος"
  },
  "pushPlatformNotificationsStakingLidoStakeReadyToBeWithdrawnDescription": {
    "message": "Το ποντάρισμά σας στο Lido είναι τώρα έτοιμο για ανάληψη"
  },
  "pushPlatformNotificationsStakingLidoStakeReadyToBeWithdrawnTitle": {
    "message": "Ποντάρισμα έτοιμο για ανάληψη"
  },
  "pushPlatformNotificationsStakingLidoWithdrawalCompletedDescription": {
    "message": "Η ανάληψή σας από το Lido ήταν επιτυχής"
  },
  "pushPlatformNotificationsStakingLidoWithdrawalCompletedTitle": {
    "message": "Ολοκλήρωση ανάληψης"
  },
  "pushPlatformNotificationsStakingLidoWithdrawalRequestedDescription": {
    "message": "Το αίτημά σας για ανάληψη από το Lido υποβλήθηκε"
  },
  "pushPlatformNotificationsStakingLidoWithdrawalRequestedTitle": {
    "message": "Αίτημα ανάληψης"
  },
  "pushPlatformNotificationsStakingRocketpoolStakeCompletedDescription": {
    "message": "Το ποντάρισμά σας στο RocketPool ήταν επιτυχές"
  },
  "pushPlatformNotificationsStakingRocketpoolStakeCompletedTitle": {
    "message": "Ολοκλήρωση πονταρίσματος"
  },
  "pushPlatformNotificationsStakingRocketpoolUnstakeCompletedDescription": {
    "message": "Η ακύρωση πονταρίσματός σας στο RocketPool ήταν επιτυχής"
  },
  "pushPlatformNotificationsStakingRocketpoolUnstakeCompletedTitle": {
    "message": "Ολοκλήρωση ακύρωσης πονταρίσματός"
  },
  "pushPlatformNotificationsSwapCompletedDescription": {
    "message": "Η ανταλλαγή σας στο MetaMask ήταν επιτυχής"
  },
  "pushPlatformNotificationsSwapCompletedTitle": {
    "message": "Ολοκλήρωση ανταλλαγής"
  },
  "queued": {
    "message": "Σε Αναμονή"
  },
  "quoteRate": {
    "message": "Τιμή προσφοράς"
  },
  "quotedReceiveAmount": {
    "message": "$1 ποσό που θα λάβετε"
  },
  "quotedTotalCost": {
    "message": "$1 συνολικό κόστος"
  },
  "rank": {
    "message": "Κατάταξη"
  },
  "rateIncludesMMFee": {
    "message": "Η τιμή περιλαμβάνει $1% τέλη"
  },
  "reAddAccounts": {
    "message": "προσθέστε εκ νέου τυχόν άλλους λογαριασμούς"
  },
  "reAdded": {
    "message": "προστέθηκαν εκ νέου"
  },
  "readdToken": {
    "message": "Μπορείτε να προσθέσετε ξανά αυτό το token στο μέλλον επιλέγοντας \"Εισαγωγή token\" στο μενού επιλογών των λογαριασμών σας."
  },
  "receive": {
    "message": "Λήψη"
  },
  "receiveCrypto": {
    "message": "Λάβετε κρυπτονομίσματα"
  },
  "recipientAddressPlaceholderNew": {
    "message": "Εισαγάγετε τη δημόσια διεύθυνση (0x) ή το όνομα τομέα"
  },
  "recommendedGasLabel": {
    "message": "Προτεινόμενο"
  },
  "recoveryPhraseReminderBackupStart": {
    "message": "Ξεκινήστε εδώ"
  },
  "recoveryPhraseReminderConfirm": {
    "message": "Το κατάλαβα"
  },
  "recoveryPhraseReminderHasBackedUp": {
    "message": "Διατηρείτε πάντα τη Μυστική Φράση Ανάκτησης σε ασφαλές και μυστικό μέρος."
  },
  "recoveryPhraseReminderHasNotBackedUp": {
    "message": "Χρειάζεται να δημιουργήσετε ξανά αντίγραφο ασφαλείας της Μυστικής σας Φράσης Ανάκτησης;"
  },
  "recoveryPhraseReminderItemOne": {
    "message": "Ποτέ μην μοιράζεστε τη Μυστική σας Φράση Ανάκτησης με κανέναν"
  },
  "recoveryPhraseReminderItemTwo": {
    "message": "Η ομάδα του MetaMask δεν θα ζητήσει ποτέ τη Μυστική σας Φράση Ανάκτησης"
  },
  "recoveryPhraseReminderSubText": {
    "message": "Η Μυστική σας Φράση Ανάκτησης ελέγχει όλους τους λογαριασμούς σας."
  },
  "recoveryPhraseReminderTitle": {
    "message": "Προστατέψτε τα κεφάλαιά σας"
  },
  "refreshList": {
    "message": "Ανανέωση λίστας"
  },
  "reject": {
    "message": "Απόρριψη"
  },
  "rejectAll": {
    "message": "Απόρριψη όλων"
  },
  "rejectRequestsDescription": {
    "message": "Πρόκειται να απορρίψετε μαζικά $1 αιτήματα."
  },
  "rejectRequestsN": {
    "message": "Απόρριψη $1 αιτημάτων"
  },
  "rejectTxsDescription": {
    "message": "Πρόκειται να απορρίψετε μαζικά $1 συναλλαγές."
  },
  "rejectTxsN": {
    "message": "Απόρριψη $1 συναλλαγών"
  },
  "rejected": {
    "message": "Απορρίφθηκε"
  },
  "rememberSRPIfYouLooseAccess": {
    "message": "Να θυμάστε, αν χάσετε τη Μυστική Φράση Ανάκτησης, δεν θα έχετε πρόσβαση στο πορτοφόλι σας. $1 για να κρατήσετε αυτό το σύνολο λέξεων ασφαλές, ώστε να έχετε πάντα πρόσβαση στα κεφάλαιά σας."
  },
  "reminderSet": {
    "message": "Ορισμός υπενθύμισης!"
  },
  "remove": {
    "message": "Κατάργηση"
  },
  "removeAccount": {
    "message": "Κατάργηση λογαριασμού"
  },
  "removeAccountDescription": {
    "message": "Αυτός ο λογαριασμός θα αφαιρεθεί από το πορτοφόλι σας. Βεβαιωθείτε ότι έχετε την αρχική Μυστική Φράση Ανάκτησης ή το ιδιωτικό κλειδί για αυτόν τον λογαριασμό που έχετε εισαγάγει πριν συνεχίσετε. Μπορείτε να εισαγάγετε ή να δημιουργήσετε ξανά λογαριασμούς από το αναπτυσσόμενο μενού λογαριασμών."
  },
  "removeKeyringSnap": {
    "message": "Η αφαίρεση αυτού του Snap αφαιρεί αυτούς τους λογαριασμούς από το MetaMask:"
  },
  "removeKeyringSnapToolTip": {
    "message": "Το snap ελέγχει τους λογαριασμούς και με την αφαίρεσή του, οι λογαριασμοί θα αφαιρεθούν και από το MetaMask, αλλά θα παραμείνουν στην αλυσίδα συστοιχιών (blockchain)."
  },
  "removeNFT": {
    "message": "Αφαίρεση του NFT"
  },
  "removeNftErrorMessage": {
    "message": "Δεν μπορέσαμε να αφαιρέσουμε αυτό το NFT."
  },
  "removeNftMessage": {
    "message": "Το NFT αφαιρέθηκε με επιτυχία!"
  },
  "removeSnap": {
    "message": "Αφαίρεση του snap"
  },
  "removeSnapAccountDescription": {
    "message": "Εάν προχωρήσετε, αυτός ο λογαριασμός δεν θα είναι πλέον διαθέσιμος στο MetaMask."
  },
  "removeSnapAccountTitle": {
    "message": "Κατάργηση λογαριασμού"
  },
  "removeSnapConfirmation": {
    "message": "Είστε σίγουροι ότι θέλετε να αφαιρέσετε το $1;",
    "description": "$1 represents the name of the snap"
  },
  "removeSnapDescription": {
    "message": "Αυτή η ενέργεια θα διαγράψει το snap, τα δεδομένα του και θα ανακαλέσει τις άδειες που έχετε παραχωρήσει."
  },
  "replace": {
    "message": "αντικατάσταση"
  },
  "reportIssue": {
    "message": "Αναφορά ενός προβλήματος"
  },
  "requestFrom": {
    "message": "Αίτημα από"
  },
  "requestFromInfo": {
    "message": "Αυτός είναι ο ιστότοπος που ζητά την υπογραφή σας."
  },
  "requestFromInfoSnap": {
    "message": "Αυτό είναι το Snap που ζητάει την υπογραφή σας."
  },
  "requestFromTransactionDescription": {
    "message": "Αυτός είναι ο ιστότοπος που ζητά την επιβεβαίωσή σας."
  },
  "requestingFor": {
    "message": "Ζητήθηκε για"
  },
  "requestingForAccount": {
    "message": "Ζητήθηκε για $1",
    "description": "Name of Account"
  },
  "requestingForNetwork": {
    "message": "Ζητάει για το $1",
    "description": "Name of Network"
  },
  "required": {
    "message": "Απαιτείται"
  },
  "reset": {
    "message": "Επαναφορά"
  },
  "resetWallet": {
    "message": "Επαναφορά πορτοφολιού"
  },
  "resetWalletSubHeader": {
    "message": "Το MetaMask δεν διατηρεί αντίγραφο του κωδικού πρόσβασής σας. Εάν αντιμετωπίζετε κάποιο πρόβλημα με το ξεκλείδωμα του λογαριασμού σας, θα χρειαστεί να πραγματοποιήσετε επαναφορά του πορτοφολιού σας. Μπορείτε να το κάνετε μέσω της Μυστικής Φράσης Ανάκτησης που χρησιμοποιήσατε όταν δημιουργήσατε το πορτοφόλι σας."
  },
  "resetWalletUsingSRP": {
    "message": "Αυτή η ενέργεια θα διαγράψει το τρέχον πορτοφόλι σας και την Μυστική Φράση Ανάκτησής από αυτή τη συσκευή, μαζί με τη λίστα των λογαριασμών που χειρίζεστε. Αφού κάνετε επαναφορά με την Μυστική Φράση Ανάκτησής σας, θα δείτε μια λίστα με λογαριασμούς με βάση τη Μυστική Φράση Ανάκτησης που χρησιμοποιήσατε για την επαναφορά. Αυτή η νέα λίστα θα περιλαμβάνει αυτόματα τους λογαριασμούς που έχουν κάποιο υπόλοιπο. Θα μπορείτε επίσης να $1 που δημιουργήθηκαν προηγουμένως. Οι προσαρμοσμένοι λογαριασμοί που έχετε εισαγάγει θα χρειαστεί να είναι $2 και κάθε προσαρμοσμένο token που προσθέσατε στον λογαριασμό θα πρέπει επίσης να $3."
  },
  "resetWalletWarning": {
    "message": "Βεβαιωθείτε ότι χρησιμοποιείτε τη σωστή Μυστική Φράση Ανάκτησης πριν συνεχίσετε. Αυτή η ενέργεια είναι μη αναστρέψιμη."
  },
  "restartMetamask": {
    "message": "Επανεκκίνηση του MetaMask"
  },
  "restore": {
    "message": "Επαναφορά"
  },
  "restoreUserData": {
    "message": "Επαναφορά δεδομένων χρήστη"
  },
  "resultPageError": {
    "message": "Σφάλμα"
  },
  "resultPageErrorDefaultMessage": {
    "message": "Η λειτουργία απέτυχε."
  },
  "resultPageSuccess": {
    "message": "Επιτυχία"
  },
  "resultPageSuccessDefaultMessage": {
    "message": "Η λειτουργία ολοκληρώθηκε με επιτυχία."
  },
  "retryTransaction": {
    "message": "Επανάληψη συναλλαγής"
  },
  "reusedTokenNameWarning": {
    "message": "Ένα token εδώ επαναχρησιμοποιεί ένα σύμβολο από ένα άλλο token που παρακολουθείτε, αυτό μπορεί να προκαλέσει σύγχυση ή να είναι παραπλανητικό."
  },
  "revealSecretRecoveryPhrase": {
    "message": "Αποκάλυψη της Μυστικής Φράσης Ανάκτησης"
  },
  "revealSeedWords": {
    "message": "Αποκάλυψη της Μυστικής Φράσης Ανάκτησης"
  },
  "revealSeedWordsDescription1": {
    "message": "Το $1 παρέχει $2",
    "description": "This is a sentence consisting of link using 'revealSeedWordsSRPName' as $1 and bolded text using 'revealSeedWordsDescription3' as $2."
  },
  "revealSeedWordsDescription2": {
    "message": "Το MetaMask είναι ένα $1. Αυτό σημαίνει ότι είστε ο κάτοχος της ΜΦΑ σας.",
    "description": "$1 is text link with the message from 'revealSeedWordsNonCustodialWallet'"
  },
  "revealSeedWordsDescription3": {
    "message": "πλήρη πρόσβαση στο πορτοφόλι και τα κεφάλαιά σας."
  },
  "revealSeedWordsNonCustodialWallet": {
    "message": "πορτοφόλι χωρίς θεματοφύλακα"
  },
  "revealSeedWordsQR": {
    "message": "QR"
  },
  "revealSeedWordsSRPName": {
    "message": "Μυστική Φράση Ανάκτησης (ΜΦΑ)"
  },
  "revealSeedWordsText": {
    "message": "Κείμενο"
  },
  "revealSeedWordsWarning": {
    "message": "Σιγουρευτείτε ότι δεν κοιτάζει κανείς την οθόνη σας.$1",
    "description": "$1 is bolded text using the message from 'revealSeedWordsWarning2'"
  },
  "revealSeedWordsWarning2": {
    "message": "Η Υποστήριξη του MetaMask δεν θα σας τη ζητήσει ποτέ.",
    "description": "The bolded texted in the second part of 'revealSeedWordsWarning'"
  },
  "revealSensitiveContent": {
    "message": "Αποκάλυψη ευαίσθητου περιεχομένου"
  },
  "revealTheSeedPhrase": {
    "message": "Αποκάλυψη φράσης ανάκτησης"
  },
  "review": {
    "message": "Επανέλεγχος"
  },
  "reviewAlert": {
    "message": "Ειδοποίηση επανέλεγχου"
  },
  "reviewAlerts": {
    "message": "Έλεγχος ειδοποιήσεων"
  },
  "reviewPendingTransactions": {
    "message": "Έλεγχος εκκρεμών συναλλαγών"
  },
  "reviewPermissions": {
    "message": "Έλεγχος αδειών"
  },
  "revokePermission": {
    "message": "Ανάκληση άδειας"
  },
  "revokePermissionTitle": {
    "message": "Κατάργηση $1 άδειας",
    "description": "The token symbol that is being revoked"
  },
  "revokeSimulationDetailsDesc": {
    "message": "Αφαιρείτε την άδεια κάποιου να ξοδεύει tokens από τον λογαριασμό σας."
  },
  "rpcNameOptional": {
    "message": "Όνομα RPC (προαιρετικά)"
  },
  "rpcUrl": {
    "message": "Νέα διεύθυνση URL του RPC"
  },
  "safeTransferFrom": {
    "message": "Ασφαλής μεταφορά από"
  },
  "save": {
    "message": "Αποθήκευση"
  },
  "scanInstructions": {
    "message": "Τοποθετήστε τον κώδικα QR μπροστά από την κάμερά σας"
  },
  "scanQrCode": {
    "message": "Σάρωση του κωδικού QR"
  },
  "scrollDown": {
    "message": "Κύλιση προς τα κάτω"
  },
  "search": {
    "message": "Αναζήτηση"
  },
  "searchAccounts": {
    "message": "Αναζήτηση λογαριασμών"
  },
  "searchNfts": {
    "message": "Αναζήτηση για NFT"
  },
  "searchTokens": {
    "message": "Αναζήτηση tokens"
  },
  "searchTokensByNameOrAddress": {
    "message": "Αναζητήστε tokens με βάση το όνομα ή τη διεύθυνση"
  },
  "secretRecoveryPhrase": {
    "message": "Μυστική Φράση Ανάκτησης"
  },
  "secretRecoveryPhrasePlusNumber": {
    "message": "Μυστική Φράση Ανάκτησης $1",
    "description": "The $1 is the order of the Secret Recovery Phrase"
  },
  "secureWallet": {
    "message": "Ασφαλές πορτοφόλι"
  },
  "security": {
    "message": "Ασφάλεια"
  },
  "securityAlert": {
    "message": "Ειδοποίηση ασφαλείας από $1 και $2"
  },
  "securityAlerts": {
    "message": "Ειδοποιήσεις ασφαλείας"
  },
  "securityAlertsDescription": {
    "message": "Αυτή η λειτουργία σας προειδοποιεί για κακόβουλη δραστηριότητα, καθώς ελέγχει ενεργά τα αιτήματα συναλλαγών και υπογραφών. $1",
    "description": "Link to learn more about security alerts"
  },
  "securityAndPrivacy": {
    "message": "Ασφάλεια και απόρρητο"
  },
  "securityDescription": {
    "message": "Μειώστε τις πιθανότητες σύνδεσης σε μη ασφαλή δίκτυα και προστατέψτε τους λογαριασμούς σας"
  },
  "securityMessageLinkForNetworks": {
    "message": "διαδικτυακές απάτες και κίνδυνοι ασφαλείας"
  },
  "securityPrivacyPath": {
    "message": "Ρυθμίσεις > Ασφάλεια & Απόρρητο."
  },
  "securityProviderPoweredBy": {
    "message": "Με την υποστήριξη του $1",
    "description": "The security provider that is providing data"
  },
  "seeAllPermissions": {
    "message": "Δείτε όλες τις άδειες",
    "description": "Used for revealing more content (e.g. permission list, etc.)"
  },
  "seeDetails": {
    "message": "Δείτε λεπτομέρειες"
  },
  "seedPhraseConfirm": {
    "message": "Επιβεβαίωση της Μυστικής Φράσης Ανάκτησης"
  },
  "seedPhraseEnterMissingWords": {
    "message": "Επιβεβαίωση της Μυστικής Φράσης Ανάκτησης"
  },
  "seedPhraseIntroNotRecommendedButtonCopy": {
    "message": "Υπενθυμίστε μου αργότερα (δεν συνιστάται)"
  },
  "seedPhraseIntroRecommendedButtonCopy": {
    "message": "Προστατέψτε το πορτοφόλι μου (συνιστάται)"
  },
  "seedPhraseIntroSidebarBulletOne": {
    "message": "Γράψτε και αποθηκεύστε σε πολλά μυστικά μέρη"
  },
  "seedPhraseIntroSidebarBulletTwo": {
    "message": "Αποθήκευση σε θυρίδα ασφαλείας"
  },
  "seedPhraseIntroSidebarCopyOne": {
    "message": "Η Μυστική σας Φράση Ανάκτησης είναι μια φράση 12 λέξεων που είναι το «κύριο κλειδί» για το πορτοφόλι και τα χρήματά σας"
  },
  "seedPhraseIntroSidebarCopyThree": {
    "message": "Αν κάποιος σας ζητήσει τη φράση ανάκτησής σας, είναι πιθανό να προσπαθεί να σας εξαπατήσει και να κλέψει τα χρήματα του πορτοφολιού σας."
  },
  "seedPhraseIntroSidebarCopyTwo": {
    "message": "Ποτέ, μα ποτέ μην μοιραστείτε τη Μυστική σας Φράση Ανάκτησης, ούτε καν με το MetaMask!"
  },
  "seedPhraseIntroSidebarTitleOne": {
    "message": "Τι είναι η Μυστική Φράση Ανάκτησης;"
  },
  "seedPhraseIntroSidebarTitleThree": {
    "message": "Θα πρέπει να μοιραστώ τη Μυστική μου Φράση Ανάκτησης;"
  },
  "seedPhraseIntroSidebarTitleTwo": {
    "message": "Πώς μπορώ να αποθηκεύσω τη Μυστική μου Φράση Ανάκτησης;"
  },
  "seedPhraseIntroTitle": {
    "message": "Προστατεύστε το πορτοφόλι σας"
  },
  "seedPhraseReq": {
    "message": "Οι Μυστικές Φράσεις Ανάκτησης περέχουν 12, 15, 18, 21 ή 24 λέξεις"
  },
  "seedPhraseWriteDownDetails": {
    "message": "Γράψτε αυτή τη Μυστική Φράση Ανάκτησης 12 λέξεων και αποθηκεύστε την σε ένα μέρος που εμπιστεύεστε και στο οποίο μόνο εσείς έχετε πρόσβαση."
  },
  "seedPhraseWriteDownHeader": {
    "message": "Γράψτε τη Μυστική Φράση Ανάκτησης σας"
  },
  "select": {
    "message": "Επιλέξτε"
  },
  "selectAccountToConnect": {
    "message": "Επιλέξτε έναν λογαριασμό για σύνδεση"
  },
  "selectAccounts": {
    "message": "Επιλέξτε τον λογαριασμό (-ούς) που θέλετε να χρησιμοποιήσετε σε αυτόν τον ιστότοπο"
  },
  "selectAccountsForSnap": {
    "message": "Επιλέξτε τον λογαριασμό (-ους) που θέλετε να χρησιμοποιήσετε με αυτό το snap"
  },
  "selectAll": {
    "message": "Επιλογή όλων"
  },
  "selectAnAccount": {
    "message": "Επιλέξτε έναν λογαριασμό"
  },
  "selectAnAccountAlreadyConnected": {
    "message": "Αυτός ο λογαριασμός έχει ήδη συνδεθεί με το MetaMask"
  },
  "selectEnableDisplayMediaPrivacyPreference": {
    "message": "Ενεργοποίηση της \"Προβολής μέσων NFT\""
  },
  "selectHdPath": {
    "message": "Επιλέξτε τη διαδρομή HD"
  },
  "selectNFTPrivacyPreference": {
    "message": "Ενεργοποιήστε την ανίχνευση των NFT"
  },
  "selectPathHelp": {
    "message": "Αν δεν βλέπετε τους λογαριασμούς που περιμένετε, δοκιμάστε να αλλάξετε τη διαδρομή HD ή το τρέχον επιλεγμένο δίκτυο."
  },
  "selectRpcUrl": {
    "message": "Επιλέξτε την διεύθυνση URL του RPC"
  },
  "selectSecretRecoveryPhrase": {
    "message": "Επιλέξτε τη Μυστική Φράση Ανάκτησης"
  },
  "selectType": {
    "message": "Επιλέξτε Τύπο"
  },
  "selectedAccountMismatch": {
    "message": "Επιλογή διαφορετικού λογαριασμού"
  },
  "selectingAllWillAllow": {
    "message": "Επιλέγοντας τα όλα θα επιτρέψετε σε αυτόν τον ιστότοπο να δει όλους τους τρεχούμενους λογαριασμούς σας. Βεβαιωθείτε ότι εμπιστεύεστε αυτόν τον ιστότοπο."
  },
  "send": {
    "message": "Αποστολή"
  },
  "sendBugReport": {
    "message": "Στείλτε μας μια αναφορά σφάλματος."
  },
  "sendNoContactsConversionText": {
    "message": "κάντε κλικ εδώ"
  },
  "sendNoContactsDescription": {
    "message": "Οι επαφές σας επιτρέπουν να στέλνετε με ασφάλεια συναλλαγές σε άλλο λογαριασμό πολλές φορές. Για να δημιουργήσετε μια επαφή, $1",
    "description": "$1 represents the action text 'click here'"
  },
  "sendNoContactsTitle": {
    "message": "Δεν έχετε ακόμα επαφές"
  },
  "sendSelectReceiveAsset": {
    "message": "Επιλέξτε περιουσιακό στοιχείο για λήψη"
  },
  "sendSelectSendAsset": {
    "message": "Επιλέξτε περιουσιακό στοιχείο για αποστολή"
  },
  "sendSpecifiedTokens": {
    "message": "Αποστολή $1",
    "description": "Symbol of the specified token"
  },
  "sendSwapSubmissionWarning": {
    "message": "Κάνοντας κλικ σε αυτό το κουμπί θα ξεκινήσει αμέσως η συναλλαγή ανταλλαγής. Ελέγξτε τις λεπτομέρειες της συναλλαγής σας πριν συνεχίσετε."
  },
  "sendTokenAsToken": {
    "message": "Στείλατε $1 ως $2",
    "description": "Used in the transaction display list to describe a swap and send. $1 and $2 are the symbols of tokens in involved in the swap."
  },
  "sendingAsset": {
    "message": "Αποστολή $1"
  },
  "sendingDisabled": {
    "message": "Η αποστολή περιουσιακών στοιχείων ERC-1155 NFT δεν υποστηρίζεται ακόμη."
  },
  "sendingNativeAsset": {
    "message": "Αποστολή $1",
    "description": "$1 represents the native currency symbol for the current network (e.g. ETH or BNB)"
  },
  "sendingToTokenContractWarning": {
    "message": "Προειδοποίηση: πρόκειται να στείλετε ένα συμβόλαιο token το οποίο ίσως καταλήξει σε απώλεια χρημάτων. $1",
    "description": "$1 is a clickable link with text defined by the 'learnMoreUpperCase' key. The link will open to a support article regarding the known contract address warning"
  },
  "sepolia": {
    "message": "Δίκτυο δοκιμών Sepolia"
  },
  "setApprovalForAll": {
    "message": "Ρύθμιση έγκρισης για όλους"
  },
  "setApprovalForAllRedesignedTitle": {
    "message": "Αίτημα ανάληψης"
  },
  "setApprovalForAllTitle": {
    "message": "Έγκριση $1 χωρίς όριο δαπανών",
    "description": "The token symbol that is being approved"
  },
  "settingAddSnapAccount": {
    "message": "Προσθήκη λογαριασμού στο snap"
  },
  "settings": {
    "message": "Ρυθμίσεις"
  },
  "settingsOptimisedForEaseOfUseAndSecurity": {
    "message": "Οι ρυθμίσεις έχουν βελτιστοποιηθεί για ευκολία χρήσης και ασφάλεια. Μπορείτε να τις αλλάξετε ανά πάσα στιγμή."
  },
  "settingsSearchMatchingNotFound": {
    "message": "Δε βρέθηκαν αποτελέσματα που να ταιριάζουν."
  },
  "settingsSubHeadingSignaturesAndTransactions": {
    "message": "Αιτήματα υπογραφών και συναλλαγών"
  },
  "show": {
    "message": "Εμφάνιση"
  },
  "showAccount": {
    "message": "Προβολή λογαριασμού"
  },
  "showAdvancedDetails": {
    "message": "Εμφάνιση λεπτομερειών για προχωρημένους"
  },
  "showExtensionInFullSizeView": {
    "message": "Εμφάνιση της επέκτασης σε προβολή πλήρους μεγέθους"
  },
  "showExtensionInFullSizeViewDescription": {
    "message": "Ενεργοποιήστε το για να κάνετε την προβολή πλήρους μεγέθους ως προεπιλογή όταν κάνετε κλικ στο εικονίδιο της επέκτασης."
  },
  "showFiatConversionInTestnets": {
    "message": "Εμφάνιση μετατροπής σε δοκιμαστικά δίκτυα"
  },
  "showFiatConversionInTestnetsDescription": {
    "message": "Επιλέξτε αυτό για να εμφανίσετε τη μετατροπή παραστατικού χρήματος σε δίκτυα δοκιμών"
  },
  "showHexData": {
    "message": "Εμφάνιση δεκαεξαδικών δεδομένων"
  },
  "showHexDataDescription": {
    "message": "Επιλέξτε το για να εμφανιστεί το πεδίο δεκαεξαδικών δεδομένων στην οθόνη αποστολής"
  },
  "showLess": {
    "message": "Εμφάνιση λιγότερων"
  },
  "showMore": {
    "message": "Εμφάνιση περισσότερων"
  },
  "showNativeTokenAsMainBalance": {
    "message": "Εμφάνιση των εγγενών tokens ως κύριο υπόλοιπο"
  },
  "showNft": {
    "message": "Εμφάνιση των NFT"
  },
  "showPermissions": {
    "message": "Εμφάνιση αδειών"
  },
  "showPrivateKey": {
    "message": "Εμφάνιση ιδιωτικού κλειδιού"
  },
  "showSRP": {
    "message": "Εμφάνιση της Μυστικής Φράσης Ανάκτησης"
  },
  "showTestnetNetworks": {
    "message": "Εμφάνιση δοκιμαστικών δικτύων"
  },
  "showTestnetNetworksDescription": {
    "message": "Επιλέξτε το για να εμφανίζονται τα δοκιμαστικά δίκτυα στη λίστα δικτύων"
  },
  "sign": {
    "message": "Υπογραφή"
  },
  "signatureRequest": {
    "message": "Αίτημα υπογραφής"
  },
  "signature_decoding_bid_nft_tooltip": {
    "message": "Το NFT θα εμφανιστεί στο πορτοφόλι σας, όταν η προσφορά γίνει αποδεκτή."
  },
  "signature_decoding_list_nft_tooltip": {
    "message": "Αναμένετε αλλαγές μόνο αν κάποιος αγοράσει τα δικά σας NFT."
  },
  "signed": {
    "message": "Υπογράφηκε"
  },
  "signing": {
    "message": "Υπογραφή"
  },
  "signingInWith": {
    "message": "Σύνδεση με"
  },
  "signingWith": {
    "message": "Σύνδεση με"
  },
  "simulationApproveHeading": {
    "message": "Ανάληψη"
  },
  "simulationDetailsApproveDesc": {
    "message": "Δίνετε σε κάποιον άλλο την άδεια να κάνει ανάληψη τα NFT από τον λογαριασμό σας."
  },
  "simulationDetailsERC20ApproveDesc": {
    "message": "Δίνετε σε κάποιον άλλον την άδεια να ξοδέψει αυτό το ποσό από τον λογαριασμό σας."
  },
  "simulationDetailsFiatNotAvailable": {
    "message": "Μη διαθέσιμο"
  },
  "simulationDetailsIncomingHeading": {
    "message": "Λαμβάνετε"
  },
  "simulationDetailsNoChanges": {
    "message": "Δεν υπάρχουν αλλαγές"
  },
  "simulationDetailsOutgoingHeading": {
    "message": "Στέλνετε"
  },
  "simulationDetailsRevokeSetApprovalForAllDesc": {
    "message": "Αφαιρείτε την άδεια από κάποιον άλλο να αποσύρει NFT από τον λογαριασμό σας."
  },
  "simulationDetailsSetApprovalForAllDesc": {
    "message": "Δίνετε την άδεια σε κάποιον άλλο να κάνει ανάληψη NFT από τον λογαριασμό σας."
  },
  "simulationDetailsTitle": {
    "message": "Εκτιμώμενες αλλαγές"
  },
  "simulationDetailsTitleTooltip": {
    "message": "Οι εκτιμώμενες αλλαγές είναι αυτό που μπορεί να συμβεί αν προχωρήσετε σε αυτή τη συναλλαγή. Πρόκειται απλώς για μια πρόβλεψη, όχι για εγγύηση."
  },
  "simulationDetailsTotalFiat": {
    "message": "Σύνολο = $1",
    "description": "$1 is the total amount in fiat currency on one side of the transaction"
  },
  "simulationDetailsTransactionReverted": {
    "message": "Αυτή η συναλλαγή είναι πιθανό να αποτύχει"
  },
  "simulationDetailsUnavailable": {
    "message": "Μη διαθέσιμο"
  },
  "simulationErrorMessageV2": {
    "message": "Δεν ήμασταν σε θέση να εκτιμήσουμε το τέλος συναλλαγής. Μπορεί να υπάρχει σφάλμα στο συμβόλαιο και η συναλλαγή αυτή να αποτύχει."
  },
  "simulationsSettingDescription": {
    "message": "Ενεργοποιήστε το για να κάνετε εκτίμηση των αλλαγών υπολοίπου των συναλλαγών και των υπογραφών πριν τις επιβεβαιώσετε. Αυτό δεν εγγυάται το τελικό τους αποτέλεσμα. $1"
  },
  "simulationsSettingSubHeader": {
    "message": "Εκτίμηση μεταβολών υπολοίπου"
  },
  "singleNetwork": {
    "message": "1 δίκτυο"
  },
  "siweIssued": {
    "message": "Εκδόθηκε"
  },
  "siweNetwork": {
    "message": "Δίκτυο"
  },
  "siweRequestId": {
    "message": "Αναγνωριστικό αιτήματος"
  },
  "siweResources": {
    "message": "Πόροι"
  },
  "siweURI": {
    "message": "Διεύθυνση URL"
  },
  "skip": {
    "message": "Παράλειψη"
  },
  "skipAccountSecurity": {
    "message": "Παράλειψη ασφάλειας λογαριασμού;"
  },
  "skipAccountSecurityDetails": {
    "message": "Κατανοώ ότι μέχρι να δημιουργήσω αντίγραφα ασφαλείας της Μυστικής Φράσης Ανάκτησης, ενδέχεται να χάσω τους λογαριασμούς μου και όλα τα περιουσιακά τους στοιχεία."
  },
  "slideBridgeDescription": {
    "message": "Μετακινηθείτε σε 9 αλυσίδες, όλες μέσα στο πορτοφόλι σας"
  },
  "slideBridgeTitle": {
    "message": "Έτοιμοι για διασύνδεση;"
  },
  "slideCashOutDescription": {
    "message": "Πουλήστε τα κρυπτονομίσματά σας για μετρητά"
  },
  "slideCashOutTitle": {
    "message": "Κάντε ανάληψη με το MetaMask"
  },
  "slideDebitCardDescription": {
    "message": "Διατίθεται σε επιλεγμένες περιοχές"
  },
  "slideDebitCardTitle": {
    "message": "Χρεωστική κάρτα από το MetaMask"
  },
  "slideFundWalletDescription": {
    "message": "Προσθέστε ή μεταφέρετε tokens για να ξεκινήσετε"
  },
  "slideFundWalletTitle": {
    "message": "Χρηματοδοτήστε το πορτοφόλι σας"
  },
  "slideSweepStakeDescription": {
    "message": "Αναρτήστε ένα NFT τώρα για μια ευκαιρία να κερδίσετε"
  },
  "slideSweepStakeTitle": {
    "message": "Δηλώστε συμμετοχή στον διαγωνισμό για $5000 USDC!"
  },
  "smartContracts": {
    "message": "Έξυπνα συμβόλαια"
  },
  "smartSwapsErrorNotEnoughFunds": {
    "message": "Δεν υπάρχουν αρκετά κεφάλαια για έξυπνες ανταλλαγές."
  },
  "smartSwapsErrorUnavailable": {
    "message": "Οι Έξυπνες Ανταλλαγές είναι προσωρινά μη διαθέσιμες."
  },
  "smartTransactionCancelled": {
    "message": "Η συναλλαγή σας ακυρώθηκε"
  },
  "smartTransactionCancelledDescription": {
    "message": "Η συναλλαγή σας δεν ήταν δυνατόν να ολοκληρωθεί, οπότε ακυρώθηκε για να μην πληρώσετε περιττά τέλη συναλλαγών."
  },
  "smartTransactionError": {
    "message": "Η συναλλαγή σας απέτυχε"
  },
  "smartTransactionErrorDescription": {
    "message": "Οι ξαφνικές αλλαγές στην αγορά μπορεί να προκαλέσουν αποτυχίες. Εάν το πρόβλημα συνεχίζεται, επικοινωνήστε με την υποστήριξη πελατών του MetaMask."
  },
  "smartTransactionPending": {
    "message": "Υποβολή των συναλλαγών σας"
  },
  "smartTransactionSuccess": {
    "message": "Η συναλλαγή σας ολοκληρώθηκε"
  },
  "smartTransactions": {
    "message": "Έξυπνες συναλλαγές"
  },
  "smartTransactionsEnabledDescription": {
    "message": " και προστασία με την Μέγιστη Εξαγώγιμη Αξία (MEV). Τώρα ενεργοποιημένη από προεπιλογή."
  },
  "smartTransactionsEnabledLink": {
    "message": "Μεγαλύτερα ποσοστά επιτυχίας"
  },
  "smartTransactionsEnabledTitle": {
    "message": "Οι συναλλαγές μόλις έγιναν πιο έξυπνες"
  },
  "snapAccountCreated": {
    "message": "Ο λογαριασμός δημιουργήθηκε"
  },
  "snapAccountCreatedDescription": {
    "message": "Ο νέος σας λογαριασμός είναι έτοιμος για χρήση!"
  },
  "snapAccountCreationFailed": {
    "message": "Αποτυχία δημιουργίας λογαριασμού"
  },
  "snapAccountCreationFailedDescription": {
    "message": "Το $1 δεν κατάφερε να δημιουργήσει έναν λογαριασμό για εσάς.",
    "description": "$1 is the snap name"
  },
  "snapAccountRedirectFinishSigningTitle": {
    "message": "Ολοκλήρωση υπογραφής"
  },
  "snapAccountRedirectSiteDescription": {
    "message": "Ακολουθήστε τις οδηγίες από το $1"
  },
  "snapAccountRemovalFailed": {
    "message": "Αποτυχία διαγραφής λογαριασμού"
  },
  "snapAccountRemovalFailedDescription": {
    "message": "Το $1 δεν κατάφερε να διαγράψει αυτόν τον λογαριασμό για εσάς.",
    "description": "$1 is the snap name"
  },
  "snapAccountRemoved": {
    "message": "Ο λογαριασμός αφαιρέθηκε"
  },
  "snapAccountRemovedDescription": {
    "message": "Αυτός ο λογαριασμός δεν θα είναι πλέον διαθέσιμος για χρήση στο MetaMask."
  },
  "snapAccounts": {
    "message": "Λογαριασμός Snaps"
  },
  "snapAccountsDescription": {
    "message": "Λογαριασμοί που ελέγχονται από Snaps τρίτων."
  },
  "snapConnectTo": {
    "message": "Σύνδεση με $1",
    "description": "$1 is the website URL or a Snap name. Used for Snaps pre-approved connections."
  },
  "snapConnectionPermissionDescription": {
    "message": "Επιτρέψτε στο $1 να συνδεθεί αυτόματα με το $2 χωρίς την έγκρισή σας.",
    "description": "Used for Snap pre-approved connections. $1 is the Snap name, $2 is a website URL."
  },
  "snapConnectionWarning": {
    "message": "Το $1 θέλει να χρησιμοποιήσει $2",
    "description": "$2 is the snap and $1 is the dapp requesting connection to the snap."
  },
  "snapContent": {
    "message": "Αυτό το περιεχόμενο προέρχεται από το $1",
    "description": "This is shown when a snap shows transaction insight information in the confirmation UI. $1 is a link to the snap's settings page with the link text being the name of the snap."
  },
  "snapDetailWebsite": {
    "message": "Ιστότοπος"
  },
  "snapHomeMenu": {
    "message": "Αρχικό Μενού του Snap"
  },
  "snapInstallRequest": {
    "message": "Η εγκατάσταση του $1 του δίνει τις ακόλουθες άδειες.",
    "description": "$1 is the snap name."
  },
  "snapInstallSuccess": {
    "message": "Η εγκατάσταση ολοκληρώθηκε"
  },
  "snapInstallWarningCheck": {
    "message": "Το $1 θέλει άδεια για να κάνει τα εξής:",
    "description": "Warning message used in popup displayed on snap install. $1 is the snap name."
  },
  "snapInstallWarningHeading": {
    "message": "Προχωρήστε με προσοχή"
  },
  "snapInstallWarningPermissionDescriptionForBip32View": {
    "message": "Επιτρέψτε στο $1 να δει τα δημόσια κλειδιά (και τις διευθύνσεις) σας. Αυτό δεν παραχωρεί κανέναν έλεγχο λογαριασμών ή περιουσιακών στοιχείων.",
    "description": "An extended description for the `snap_getBip32PublicKey` permission used for tooltip on Snap Install Warning screen (popup/modal). $1 is the snap name."
  },
  "snapInstallWarningPermissionDescriptionForEntropy": {
    "message": "Επιτρέψτε στο Snap $1 να διαχειρίζεται λογαριασμούς και στοιχεία στο ζητούμενο δίκτυο(-α). Αυτοί οι λογαριασμοί προέρχονται από τη μυστική φράση ανάκτησης και δημιουργούν αντίγραφα ασφαλείας από αυτήν (χωρίς να την αποκαλύπτουν). Με τη δυνατότητα εξαγωγής κλειδιών, το $1 μπορεί να υποστηρίξει μια ποικιλία πρωτοκόλλων blockchain πέρα από το Ethereum (EVM).",
    "description": "An extended description for the `snap_getBip44Entropy` and `snap_getBip44Entropy` permissions used for tooltip on Snap Install Warning screen (popup/modal). $1 is the snap name."
  },
  "snapInstallWarningPermissionNameForEntropy": {
    "message": "Διαχειριστείτε λογαριασμούς $1",
    "description": "Permission name used for the Permission Cell component displayed on warning popup when installing a Snap. $1 is list of account types."
  },
  "snapInstallWarningPermissionNameForViewPublicKey": {
    "message": "Δείτε το δημόσιο κλειδί σας για το $1",
    "description": "Permission name used for the Permission Cell component displayed on warning popup when installing a Snap. $1 is list of account types."
  },
  "snapInstallationErrorDescription": {
    "message": "Το $1 δεν μπόρεσε να εγκατασταθεί.",
    "description": "Error description used when snap installation fails. $1 is the snap name."
  },
  "snapInstallationErrorTitle": {
    "message": "Η εγκατάσταση απέτυχε",
    "description": "Error title used when snap installation fails."
  },
  "snapResultError": {
    "message": "Σφάλμα"
  },
  "snapResultSuccess": {
    "message": "Επιτυχία"
  },
  "snapResultSuccessDescription": {
    "message": "Το $1 είναι έτοιμο για χρήση"
  },
  "snapUIAssetSelectorTitle": {
    "message": "Επιλέξτε ένα περιουσιακό στοιχείο"
  },
  "snapUpdateAlertDescription": {
    "message": "Αποκτήστε την τελευταία έκδοση του $1",
    "description": "Description used in Snap update alert banner when snap update is available. $1 is the Snap name."
  },
  "snapUpdateAvailable": {
    "message": "Διαθέσιμη ενημέρωση"
  },
  "snapUpdateErrorDescription": {
    "message": "Το $1 δεν μπόρεσε να ενημερωθεί.",
    "description": "Error description used when snap update fails. $1 is the snap name."
  },
  "snapUpdateErrorTitle": {
    "message": "Η ενημέρωση απέτυχε",
    "description": "Error title used when snap update fails."
  },
  "snapUpdateRequest": {
    "message": "Η ενημέρωση του $1 του δίνει τις ακόλουθες άδειες.",
    "description": "$1 is the Snap name."
  },
  "snapUpdateSuccess": {
    "message": "Η ενημέρωση ολοκληρώθηκε"
  },
  "snapUrlIsBlocked": {
    "message": "Αυτό το Snap θέλει να σας μεταφέρει σε μια μπλοκαρισμένη ιστοσελίδα. $1."
  },
  "snaps": {
    "message": "Snaps"
  },
  "snapsConnected": {
    "message": "Συνδεδεμένα Snaps"
  },
  "snapsNoInsight": {
    "message": "Το snap δεν επέστρεψε καμία πληροφορία"
  },
  "snapsPrivacyWarningFirstMessage": {
    "message": "Αναγνωρίζετε ότι κάθε Snap που εγκαθιστάτε είναι μια Υπηρεσία Τρίτων, εφόσον δεν δηλώνεται διαφορετικά, όπως ορίζεται στην ιστοσελίδα της Consensys $1. Η χρήση των Υπηρεσιών Τρίτων διέπεται από ξεχωριστούς όρους και προϋποθέσεις που καθορίζονται από τον πάροχο των Υπηρεσιών Τρίτων. Η Consensys δεν συνιστά τη χρήση οποιουδήποτε Snap από κάποιο συγκεκριμένο άτομο για κάποιο συγκεκριμένο λόγο. Αποκτάτε πρόσβαση, εμπιστεύεστε ή χρησιμοποιείτε την Υπηρεσία Τρίτων με δική σας ευθύνη. Η Consensys αποποιείται κάθε είδους ευθύνη και υποχρέωση για τυχόν απώλειες λόγω της χρήσης των Υπηρεσιών Τρίτων.",
    "description": "First part of a message in popup modal displayed when installing a snap for the first time. $1 is terms of use link."
  },
  "snapsPrivacyWarningSecondMessage": {
    "message": "Οποιεσδήποτε πληροφορίες μοιράζεστε με τις Υπηρεσίες Τρίτων θα συλλέγονται απευθείας από τις εν λόγω Υπηρεσίες Τρίτων σύμφωνα με τις πολιτικές απορρήτου τους. Ανατρέξτε στις πολιτικές απορρήτου τους για περισσότερες πληροφορίες.",
    "description": "Second part of a message in popup modal displayed when installing a snap for the first time."
  },
  "snapsPrivacyWarningThirdMessage": {
    "message": "Η Consensys δεν έχει πρόσβαση στις πληροφορίες που μοιράζεστε με τις Υπηρεσίες Τρίτων.",
    "description": "Third part of a message in popup modal displayed when installing a snap for the first time."
  },
  "snapsSettings": {
    "message": "Ρυθμίσεις για τα Snaps"
  },
  "snapsTermsOfUse": {
    "message": "Όροι Χρήσης"
  },
  "snapsToggle": {
    "message": "Ένα snap θα εκτελεστεί μόνο εάν είναι ενεργοποιημένο"
  },
  "snapsUIError": {
    "message": "Επικοινωνήστε με τους διαχειριστές του $1 για περαιτέρω υποστήριξη.",
    "description": "This is shown when the insight snap throws an error. $1 is the snap name"
  },
  "solanaImportAccounts": {
    "message": "Εισαγωγή λογαριασμών στο Solana"
  },
  "solanaImportAccountsDescription": {
    "message": "Εισάγετε μια Μυστική Φράση Ανάκτησης για να μεταφέρετε τον λογαριασμό σας στη Solana από άλλο πορτοφόλι."
  },
  "solanaMoreFeaturesComingSoon": {
    "message": "Περισσότερες λειτουργίες έρχονται σύντομα"
  },
  "solanaMoreFeaturesComingSoonDescription": {
    "message": "Solana dapps, NFT, υποστήριξη πορτοφολιού υλικού και πολλά άλλα σύντομα."
  },
  "solanaOnMetaMask": {
    "message": "Το Solana στο MetaMask"
  },
  "solanaSendReceiveSwapTokens": {
    "message": "Αποστολή, λήψη και ανταλλαγή tokens"
  },
  "solanaSendReceiveSwapTokensDescription": {
    "message": "Μεταφέρετε και κάντε συναλλαγές με tokens όπως SOL, USDC και άλλα."
  },
  "someNetworks": {
    "message": "$1 δίκτυα"
  },
  "somethingDoesntLookRight": {
    "message": "Κάτι δεν φαίνεται σωστό; $1",
    "description": "A false positive message for users to contact support. $1 is a link to the support page."
  },
  "somethingIsWrong": {
    "message": "Κάτι πήγε στραβά. Δοκιμάστε να φορτώσετε ξανά τη σελίδα."
  },
  "somethingWentWrong": {
    "message": "Ουπς! Κάτι πήγε στραβά."
  },
  "sortBy": {
    "message": "Ταξινόμηση κατά"
  },
  "sortByAlphabetically": {
    "message": "Αλφαβητικά (Α-Ω)"
  },
  "sortByDecliningBalance": {
    "message": "Φθίνουσα απόσβεση ($1 υψηλό-χαμηλό)",
    "description": "Indicates a descending order based on token fiat balance. $1 is the preferred currency symbol"
  },
  "source": {
    "message": "Πηγή"
  },
  "spamModalBlockedDescription": {
    "message": "Αυτός ο ιστότοπος θα μπλοκαριστεί για 1 λεπτό."
  },
  "spamModalBlockedTitle": {
    "message": "Έχετε μπλοκάρει προσωρινά αυτόν τον ιστότοπο"
  },
  "spamModalDescription": {
    "message": "Εάν σας στέλνουν ανεπιθύμητα μηνύματα με πολλαπλά αιτήματα, μπορείτε να μπλοκάρετε προσωρινά τον ιστότοπο."
  },
  "spamModalTemporaryBlockButton": {
    "message": "Μπλοκάρετε προσωρινά αυτόν τον ιστότοπο"
  },
  "spamModalTitle": {
    "message": "Παρατηρήσαμε πολλαπλά αιτήματα"
  },
  "speed": {
    "message": "Ταχύτητα"
  },
  "speedUp": {
    "message": "Επιτάχυνση"
  },
  "speedUpCancellation": {
    "message": "Επιτάχυνση αυτής της ακύρωσης"
  },
  "speedUpExplanation": {
    "message": "Ενημερώσαμε το τέλος συναλλαγής με βάση τις τρέχουσες συνθήκες του δικτύου και το αυξήσαμε κατά τουλάχιστον 10% (απαιτείται από το δίκτυο)."
  },
  "speedUpPopoverTitle": {
    "message": "Επιτάχυνση της συναλλαγής"
  },
  "speedUpTooltipText": {
    "message": "Νέο τέλος συναλλαγής"
  },
  "speedUpTransaction": {
    "message": "Επιτάχυνση αυτής της συναλλαγής"
  },
  "spendLimitInsufficient": {
    "message": "Ανεπαρκές όριο δαπανών"
  },
  "spendLimitInvalid": {
    "message": "Μη έγκυρο όριο δαπανών. Πρέπει να είναι θετικός αριθμός"
  },
  "spendLimitPermission": {
    "message": "Άδεια ορίου δαπανών"
  },
  "spendLimitRequestedBy": {
    "message": "Το όριο δαπανών ζητήθηκε από το $1",
    "description": "Origin of the site requesting the spend limit"
  },
  "spendLimitTooLarge": {
    "message": "Πολύ μεγάλο όριο δαπανών"
  },
  "spender": {
    "message": "Διαθέτης"
  },
  "spenderTooltipDesc": {
    "message": "Αυτή είναι η διεύθυνση που θα μπορεί να αποσύρει τα NFT σας."
  },
  "spenderTooltipERC20ApproveDesc": {
    "message": "Αυτή είναι η διεύθυνση που θα μπορεί να ξοδεύει τα tokens για λογαριασμό σας."
  },
  "spendingCap": {
    "message": "Ανώτατο όριο δαπανών"
  },
  "spendingCaps": {
    "message": "Ανώτατα όριο δαπανών"
  },
  "srpInputNumberOfWords": {
    "message": "Έχω μια φράση $1 λέξεων",
    "description": "This is the text for each option in the dropdown where a user selects how many words their secret recovery phrase has during import. The $1 is the number of words (either 12, 15, 18, 21, or 24)."
  },
  "srpListName": {
    "message": "Μυστική Φράση Ανάκτησης $1",
    "description": "$1 is the order of the Secret Recovery Phrase"
  },
  "srpListNumberOfAccounts": {
    "message": "$1 λογαριασμοί",
    "description": "$1 is the number of accounts in the list"
  },
  "srpListSelectionDescription": {
    "message": "Η Μυστική Φράση Ανάκτησης από την οποία θα δημιουργηθεί ο νέος σας λογαριασμός"
  },
  "srpListSingleOrZero": {
    "message": "$1 λογαριασμός",
    "description": "$1 is the number of accounts in the list, it is either 1 or 0"
  },
  "srpPasteFailedTooManyWords": {
    "message": "Η επικόλληση απέτυχε επειδή περιείχε περισσότερες από 24 λέξεις. Μια μυστική φράση ανάκτησης μπορεί να αποτελείται από το πολύ 24 λέξεις.",
    "description": "Description of SRP paste error when the pasted content has too many words"
  },
  "srpPasteTip": {
    "message": "Μπορείτε να επικολλήσετε ολόκληρη τη μυστική φράση ανάκτησής σας σε οποιοδήποτε πεδίο",
    "description": "Our secret recovery phrase input is split into one field per word. This message explains to users that they can paste their entire secrete recovery phrase into any field, and we will handle it correctly."
  },
  "srpSecurityQuizGetStarted": {
    "message": "Ξεκινήστε"
  },
  "srpSecurityQuizImgAlt": {
    "message": "Ένα μάτι με κλειδαρότρυπα στο κέντρο και τρία αιωρούμενα πεδία κωδικών πρόσβασης"
  },
  "srpSecurityQuizIntroduction": {
    "message": "Για να σας αποκαλύψουμε τη Μυστική Φράση Ανάκτησης, πρέπει να απαντήσετε σωστά σε δύο ερωτήσεις"
  },
  "srpSecurityQuizQuestionOneQuestion": {
    "message": "Αν χάσετε τη Μυστική Φράση Ανάκτησης, το MetaMask..."
  },
  "srpSecurityQuizQuestionOneRightAnswer": {
    "message": "Δεν μπορεί να σας βοηθήσει"
  },
  "srpSecurityQuizQuestionOneRightAnswerDescription": {
    "message": "Γράψτε την κάπου, χαράξτε την πάνω σε μέταλλο ή κρατήστε την σε πολλά μυστικά σημεία για να μην την χάσετε ποτέ. Αν την χάσετε, θα χαθεί για πάντα."
  },
  "srpSecurityQuizQuestionOneRightAnswerTitle": {
    "message": "Σωστά! Κανείς δεν μπορεί να σας βοηθήσει να επαναφέρετε τη Μυστική Φράση Ανάκτησης"
  },
  "srpSecurityQuizQuestionOneWrongAnswer": {
    "message": "Μπορεί να την επαναφέρει για εσάς"
  },
  "srpSecurityQuizQuestionOneWrongAnswerDescription": {
    "message": "Αν χάσετε τη Μυστική Φράση Ανάκτησης, θα την χάσετε για πάντα. Κανείς δεν μπορεί να σας βοηθήσει να την επαναφέρετε, ό,τι κι αν σας πει."
  },
  "srpSecurityQuizQuestionOneWrongAnswerTitle": {
    "message": "Λάθος! Κανείς δεν μπορεί να σας βοηθήσει να επαναφέρετε τη Μυστική Φράση Ανάκτησης"
  },
  "srpSecurityQuizQuestionTwoQuestion": {
    "message": "Αν κάποιος, ακόμα και ένας τεχνικός υποστήριξης, σας ζητήσει τη Μυστική Φράση Ανάκτησης..."
  },
  "srpSecurityQuizQuestionTwoRightAnswer": {
    "message": "Σας έχουν εξαπατήσει"
  },
  "srpSecurityQuizQuestionTwoRightAnswerDescription": {
    "message": "Όποιος ισχυριστεί ότι χρειάζεται τη Μυστική Φράση Ανάκτησης, σας λέει ψέματα. Αν την μοιραστείτε μαζί του, θα κλέψει τα περιουσιακά σας στοιχεία."
  },
  "srpSecurityQuizQuestionTwoRightAnswerTitle": {
    "message": "Σωστά! Το να μοιράζεστε τη Μυστική Φράση Ανάκτησης δεν είναι καλή ιδέα"
  },
  "srpSecurityQuizQuestionTwoWrongAnswer": {
    "message": "Πρέπει να τους την δώσετε"
  },
  "srpSecurityQuizQuestionTwoWrongAnswerDescription": {
    "message": "Όποιος ισχυριστεί ότι χρειάζεται τη Μυστική Φράση Ανάκτησης, σας λέει ψέματα. Αν την μοιραστείτε μαζί του, θα κλέψει τα περιουσιακά σας στοιχεία."
  },
  "srpSecurityQuizQuestionTwoWrongAnswerTitle": {
    "message": "Όχι! Ποτέ μην μοιραστείτε τη Μυστική Φράση Ανάκτησης με κανέναν, ποτέ."
  },
  "srpSecurityQuizTitle": {
    "message": "Κουίζ ασφαλείας"
  },
  "srpToggleShow": {
    "message": "Εμφάνιση/Απόκρυψη αυτής της λέξης από τη μυστική φράση ανάκτησης",
    "description": "Describes a toggle that is used to show or hide a single word of the secret recovery phrase"
  },
  "srpWordHidden": {
    "message": "Αυτή η λέξη είναι κρυμμένη",
    "description": "Explains that a word in the secret recovery phrase is hidden"
  },
  "srpWordShown": {
    "message": "Αυτή η λέξη εμφανίζεται",
    "description": "Explains that a word in the secret recovery phrase is being shown"
  },
  "stable": {
    "message": "Σταθερά"
  },
  "stableLowercase": {
    "message": "σταθερά"
  },
  "stake": {
    "message": "Stake"
  },
  "stateLogError": {
    "message": "Σφάλμα κατά την ανάκτηση αρχείων καταγραφής κατάστασης."
  },
  "stateLogFileName": {
    "message": "Αρχεία καταγραφής κατάστασης του MetaMask"
  },
  "stateLogs": {
    "message": "Αρχεία καταγραφής κατάστασης"
  },
  "stateLogsDescription": {
    "message": "Τα αρχεία καταγραφής κατάστασης περιέχουν τις διευθύνσεις του δημόσιου λογαριασμού σας και τις συναλλαγές οι οποίες έχουν αποσταλεί."
  },
  "status": {
    "message": "Κατάσταση"
  },
  "statusNotConnected": {
    "message": "Δεν έχει συνδεθεί"
  },
  "statusNotConnectedAccount": {
    "message": "Δεν υπάρχουν συνδεδεμένοι λογαριασμοί"
  },
  "step1LatticeWallet": {
    "message": "Συνδέστε το Lattice1 σας"
  },
  "step1LatticeWalletMsg": {
    "message": "Μπορείτε να συνδέσετε το MetaMask στη συσκευή Lattice1 μόλις αυτή ρυθμιστεί και συνδεθεί. Ξεκλειδώστε τη συσκευή σας και έχετε έτοιμο το αναγνωριστικό συσκευής σας.",
    "description": "$1 represents the `hardwareWalletSupportLinkConversion` localization key"
  },
  "step1LedgerWallet": {
    "message": "Λήψη εφαρμογής του Ledger"
  },
  "step1LedgerWalletMsg": {
    "message": "Κατεβάστε, εγκαταστήστε και πληκτρολογήστε τον κωδικό πρόσβασής σας για να ξεκλειδώσετε το $1.",
    "description": "$1 represents the `ledgerLiveApp` localization value"
  },
  "step1TrezorWallet": {
    "message": "Συνδέστε το Trezor σας"
  },
  "step1TrezorWalletMsg": {
    "message": "Συνδέστε το Trezor απευθείας στον υπολογιστή σας και ξεκλειδώστε το. Βεβαιωθείτε ότι χρησιμοποιείτε τη σωστή συνθηματική φράση.",
    "description": "$1 represents the `hardwareWalletSupportLinkConversion` localization key"
  },
  "step2LedgerWallet": {
    "message": "Συνδέστε το Ledger σας"
  },
  "step2LedgerWalletMsg": {
    "message": "Συνδέστε το Ledger απευθείας στον υπολογιστή σας, στη συνέχεια ξεκλειδώστε το και ανοίξτε την εφαρμογή Ethereum.",
    "description": "$1 represents the `hardwareWalletSupportLinkConversion` localization key"
  },
  "stillGettingMessage": {
    "message": "Ακόμα λαμβάνετε αυτό το μήνυμα;"
  },
  "strong": {
    "message": "Ισχυρό"
  },
  "stxCancelled": {
    "message": "Η ανταλλαγή θα είχε αποτύχει"
  },
  "stxCancelledDescription": {
    "message": "Η συναλλαγή σας θα είχε αποτύχει και ακυρώθηκε για να σας προστατεύσουμε από την καταβολή περιττών τελών συναλλαγής."
  },
  "stxCancelledSubDescription": {
    "message": "Προσπαθήστε ξανά να κάνετε ανταλλαγή. Θα είμαστε εδώ για να σας προστατεύσουμε από παρόμοιους κινδύνους και την επόμενη φορά."
  },
  "stxFailure": {
    "message": "Η ανταλλαγή απέτυχε"
  },
  "stxFailureDescription": {
    "message": "Οι ξαφνικές αλλαγές στην αγορά μπορεί να προκαλέσουν αποτυχίες. Εάν το πρόβλημα επιμένει, παρακαλούμε επικοινωνήστε με το $1.",
    "description": "This message is shown to a user if their swap fails. The $1 will be replaced by support.metamask.io"
  },
  "stxOptInSupportedNetworksDescription": {
    "message": "Ενεργοποιήστε τις Έξυπνες Συναλλαγές για πιο αξιόπιστες και ασφαλείς συναλλαγές σε υποστηριζόμενα δίκτυα. $1"
  },
  "stxPendingPrivatelySubmittingSwap": {
    "message": "Ιδιωτική υποβολή της Ανταλλαγής σας..."
  },
  "stxPendingPubliclySubmittingSwap": {
    "message": "Δημόσια υποβολή της Ανταλλαγής σας..."
  },
  "stxSuccess": {
    "message": "Η ανταλλαγή ολοκληρώθηκε!"
  },
  "stxSuccessDescription": {
    "message": "Τα $1 σας είναι πλέον διαθέσιμα.",
    "description": "$1 is a token symbol, e.g. ETH"
  },
  "stxSwapCompleteIn": {
    "message": "Η Ανταλλαγή θα ολοκληρωθεί σε <",
    "description": "'<' means 'less than', e.g. Swap will complete in < 2:59"
  },
  "stxTryingToCancel": {
    "message": "Γίνεται προσπάθεια ακύρωσης της συναλλαγής σας..."
  },
  "stxUnknown": {
    "message": "Άγνωστη κατάσταση"
  },
  "stxUnknownDescription": {
    "message": "Μια συναλλαγή ήταν επιτυχής, αλλά δεν είμαστε σίγουροι για το τι είναι. Αυτό μπορεί να οφείλεται στην υποβολή μιας άλλης συναλλαγής κατά τη διάρκεια της επεξεργασίας αυτής της ανταλλαγής."
  },
  "stxUserCancelled": {
    "message": "Η ανταλλαγή ακυρώθηκε"
  },
  "stxUserCancelledDescription": {
    "message": "Η συναλλαγή σας ακυρώθηκε και δεν πληρώσατε περιττά τέλη συναλλαγής."
  },
  "submit": {
    "message": "Υποβολή"
  },
  "submitted": {
    "message": "Υποβλήθηκε"
  },
  "suggestedBySnap": {
    "message": "Προτείνεται από $1",
    "description": "$1 is the snap name"
  },
  "suggestedCurrencySymbol": {
    "message": "Προτεινόμενο σύμβολο νομίσματος:"
  },
  "suggestedTokenName": {
    "message": "Προτεινόμενο όνομα:"
  },
  "support": {
    "message": "Υποστήριξη"
  },
  "supportCenter": {
    "message": "Επισκεφθείτε το Κέντρο Υποστήριξής μας"
  },
  "supportMultiRpcInformation": {
    "message": "Υποστηρίζουμε πλέον πολλαπλά RPC για ένα μόνο δίκτυο. Το πιο πρόσφατο RPC έχει επιλεχθεί ως το προεπιλεγμένο για την επίλυση αντικρουόμενων πληροφοριών."
  },
  "surveyConversion": {
    "message": "Πάρτε μέρος στην έρευνά μας"
  },
  "surveyTitle": {
    "message": "Διαμορφώστε το μέλλον του MetaMask"
  },
  "swap": {
    "message": "Ανταλλαγή"
  },
  "swapAdjustSlippage": {
    "message": "Ρύθμιση ολίσθησης"
  },
  "swapAggregator": {
    "message": "Φορέας συγκέντρωσης οικονομικών πληροφοριών"
  },
  "swapAllowSwappingOf": {
    "message": "Επιτρέψτε την ανταλλαγή του $1",
    "description": "Shows a user that they need to allow a token for swapping on their hardware wallet"
  },
  "swapAmountReceived": {
    "message": "Εγγυημένο ποσό"
  },
  "swapAmountReceivedInfo": {
    "message": "Αυτό είναι το ελάχιστο ποσό που θα λάβετε. Ενδέχεται να λάβετε περισσότερα ανάλογα με την ολίσθηση."
  },
  "swapAndSend": {
    "message": "Ανταλλαγή & Αποστολή"
  },
  "swapAnyway": {
    "message": "Ανταλλαγή ούτως ή άλλως"
  },
  "swapApproval": {
    "message": "Έγκριση $1 για ανταλλαγές",
    "description": "Used in the transaction display list to describe a transaction that is an approve call on a token that is to be swapped.. $1 is the symbol of a token that has been approved."
  },
  "swapApproveNeedMoreTokens": {
    "message": "Χρειάζεστε $1 περισσότερα $2 για να ολοκληρώσετε αυτήν την ανταλλαγή",
    "description": "Tells the user how many more of a given token they need for a specific swap. $1 is an amount of tokens and $2 is the token symbol."
  },
  "swapAreYouStillThere": {
    "message": "Είστε ακόμα εδώ;"
  },
  "swapAreYouStillThereDescription": {
    "message": "Είμαστε έτοιμοι να σας δείξουμε τις τελευταίες προσφορές, όποτε θέλετε να συνεχίσετε"
  },
  "swapConfirmWithHwWallet": {
    "message": "Επιβεβαιώστε με το πορτοφόλι υλικού σας"
  },
  "swapContinueSwapping": {
    "message": "Συνεχίστε με τις ανταλλαγές"
  },
  "swapContractDataDisabledErrorDescription": {
    "message": "Στην εφαρμογή Ethereum στο Ledger, μεταβείτε στις \"Ρυθμίσεις\" και επιτρέψτε τα δεδομένα συμβολαίων. Στη συνέχεια, δοκιμάστε ξανά την ανταλλαγή σας."
  },
  "swapContractDataDisabledErrorTitle": {
    "message": "Τα δεδομένα συμβολαίων δεν είναι ενεργοποιημένα στο Ledger σας"
  },
  "swapCustom": {
    "message": "προσαρμοσμένο"
  },
  "swapDecentralizedExchange": {
    "message": "Αποκεντρωμένη ανταλλαγή"
  },
  "swapDirectContract": {
    "message": "Άμεσο συμβόλαιο"
  },
  "swapEditLimit": {
    "message": "Επεξεργασία ορίου"
  },
  "swapEnableDescription": {
    "message": "Αυτό είναι απαραίτητο και δίνει στο MetaMask την άδεια να ανταλλάξει τα $1 σας.",
    "description": "Gives the user info about the required approval transaction for swaps. $1 will be the symbol of a token being approved for swaps."
  },
  "swapEnableTokenForSwapping": {
    "message": "Αυτό θα $1 για ανταλλαγή",
    "description": "$1 is for the 'enableToken' key, e.g. 'enable ETH'"
  },
  "swapEnterAmount": {
    "message": "Πληκτρολογήστε ένα ποσό"
  },
  "swapEstimatedNetworkFees": {
    "message": "Εκτιμώμενα τέλη δικτύου"
  },
  "swapEstimatedNetworkFeesInfo": {
    "message": "Πρόκειται για μια εκτίμηση της χρέωσης του δικτύου που θα χρησιμοποιηθεί για την ολοκλήρωση της ανταλλαγής σας. Το πραγματικό ποσό μπορεί να αλλάξει ανάλογα με τις συνθήκες του δικτύου."
  },
  "swapFailedErrorDescriptionWithSupportLink": {
    "message": "Συμβαίνουν αποτυχίες συναλλαγών και είμαστε εδώ για να βοηθήσουμε. Εάν αυτό το πρόβλημα επιμένει, μπορείτε να επικοινωνήσετε με την υποστήριξη πελατών μας στο $1 για περαιτέρω βοήθεια.",
    "description": "This message is shown to a user if their swap fails. The $1 will be replaced by support.metamask.io"
  },
  "swapFailedErrorTitle": {
    "message": "Η ανταλλαγή απέτυχε"
  },
  "swapFetchingQuote": {
    "message": "Λήψη προσφοράς"
  },
  "swapFetchingQuoteNofN": {
    "message": "Λήψη προσφοράς $1 από $2",
    "description": "A count of possible quotes shown to the user while they are waiting for quotes to be fetched. $1 is the number of quotes already loaded, and $2 is the total number of resources that we check for quotes. Keep in mind that not all resources will have a quote for a particular swap."
  },
  "swapFetchingQuotes": {
    "message": "Λήψη προσφορών..."
  },
  "swapFetchingQuotesErrorDescription": {
    "message": "Χμμμ... κάτι πήγε στραβά. Προσπαθήστε ξανά, ή αν τα σφάλματα επιμένουν, επικοινωνήστε με την υποστήριξη πελατών."
  },
  "swapFetchingQuotesErrorTitle": {
    "message": "Σφάλμα κατά τη λήψη προσφορών"
  },
  "swapFromTo": {
    "message": "Η ανταλλαγή από $1 έως $2",
    "description": "Tells a user that they need to confirm on their hardware wallet a swap of 2 tokens. $1 is a source token and $2 is a destination token"
  },
  "swapGasFeesDetails": {
    "message": "Τα τέλη συναλλαγών είναι ενδεικτικά και θα αυξομειώνονται ανάλογα με την κίνηση του δικτύου και την πολυπλοκότητα των συναλλαγών."
  },
  "swapGasFeesExplanation": {
    "message": "Το MetaMask δεν κερδίζει χρήματα από τα τέλη συναλλαγών. Αυτές οι χρεώσεις είναι εκτιμήσεις και μπορούν να αλλάξουν ανάλογα με το πόσο απασχολημένο είναι το δίκτυο και πόσο περίπλοκη είναι μια συναλλαγή. Μάθετε περισσότερα $1.",
    "description": "$1 is a link (text in link can be found at 'swapGasFeesSummaryLinkText')"
  },
  "swapGasFeesExplanationLinkText": {
    "message": "εδώ",
    "description": "Text for link in swapGasFeesExplanation"
  },
  "swapGasFeesLearnMore": {
    "message": "Μάθετε περισσότερα σχετικά με τα τέλη συναλλαγών"
  },
  "swapGasFeesSplit": {
    "message": "Τα τέλη συναλλαγών στην προηγούμενη οθόνη κατανέμονται μεταξύ αυτών των δύο συναλλαγών."
  },
  "swapGasFeesSummary": {
    "message": "Τα τέλη συναλλαγών καταβάλλονται σε κρυπτονομίσματα στους αναλυτές που επεξεργάζονται συναλλαγές στο δίκτυο $1. Το MetaMask δεν επωφελείται από τα τέλη συναλλαγών.",
    "description": "$1 is the selected network, e.g. Ethereum or BSC"
  },
  "swapGasIncludedTooltipExplanation": {
    "message": "Αυτή η τιμή ενσωματώνει τα τέλη συναλλαγών προσαρμόζοντας το ποσό των tokens που αποστέλλονται ή λαμβάνονται. Μπορείτε να λάβετε ETH σε ξεχωριστή συναλλαγή στη λίστα δραστηριοτήτων σας."
  },
  "swapGasIncludedTooltipExplanationLinkText": {
    "message": "Μάθετε περισσότερα για τα τέλη συναλλαγών"
  },
  "swapHighSlippage": {
    "message": "Υψηλή ολίσθηση"
  },
  "swapIncludesGasAndMetaMaskFee": {
    "message": "Περιλαμβάνει τα τέλη και μια χρέωση $1% του MetaMask",
    "description": "Provides information about the fee that metamask takes for swaps. $1 is a decimal number."
  },
  "swapIncludesMMFee": {
    "message": "Περιλαμβάνει μια χρέωση $1% στο MetaMask.",
    "description": "Provides information about the fee that metamask takes for swaps. $1 is a decimal number."
  },
  "swapIncludesMMFeeAlt": {
    "message": "Η παράθεση αντικατοπτρίζει την χρέωση τελών $1% στο MetaMask",
    "description": "Provides information about the fee that metamask takes for swaps using the latest copy. $1 is a decimal number."
  },
  "swapIncludesMetaMaskFeeViewAllQuotes": {
    "message": "Περιλαμβάνει μια χρέωση $1% στο MetaMask - $2",
    "description": "Provides information about the fee that metamask takes for swaps. $1 is a decimal number and $2 is a link to view all quotes."
  },
  "swapLearnMore": {
    "message": "Μάθετε περισσότερα για τις Ανταλλαγές"
  },
  "swapLiquiditySourceInfo": {
    "message": "Αναζητούμε πολλαπλές πηγές ρευστότητας (χρηματιστήρια, συσσωρευτές και επαγγελματίες διαπραγματευτές αγοράς) για να συγκρίνουμε τις ισοτιμίες ανταλλαγής και τα τέλη δικτύου."
  },
  "swapLowSlippage": {
    "message": "Χαμηλή ολίσθηση"
  },
  "swapMaxSlippage": {
    "message": "Μέγιστη ολίσθηση"
  },
  "swapMetaMaskFee": {
    "message": "Χρέωση του MetaMask"
  },
  "swapMetaMaskFeeDescription": {
    "message": "Μια χρέωση $1% συνυπολογίζεται αυτόματα σε αυτή την προσφορά. Την καταβάλλετε ως αντάλλαγμα για την άδεια χρήσης του λογισμικού συγκέντρωσης πληροφοριών για τους παρόχους ρευστότητας του MetaMask.",
    "description": "Provides information about the fee that metamask takes for swaps. $1 is a decimal number."
  },
  "swapNQuotesWithDot": {
    "message": "$1 προσφορές.",
    "description": "$1 is the number of quotes that the user can select from when opening the list of quotes on the 'view quote' screen"
  },
  "swapNewQuoteIn": {
    "message": "Νέες προσφορές σε $1",
    "description": "Tells the user the amount of time until the currently displayed quotes are update. $1 is a time that is counting down from 1:00 to 0:00"
  },
  "swapNoTokensAvailable": {
    "message": "Δεν υπάρχουν διαθέσιμα tokens που να αντιστοιχούν σε $1",
    "description": "Tells the user that a given search string does not match any tokens in our token lists. $1 can be any string of text"
  },
  "swapOnceTransactionHasProcess": {
    "message": "Το $1 σας θα προστεθεί στον λογαριασμό σας μόλις ολοκληρωθεί αυτή η συναλλαγή.",
    "description": "This message communicates the token that is being transferred. It is shown on the awaiting swap screen. The $1 will be a token symbol."
  },
  "swapPriceDifference": {
    "message": "Πρόκειται να ανταλλάξετε $1 $2 (~$3) για $4 $5 (~$6).",
    "description": "This message represents the price slippage for the swap.  $1 and $4 are a number (ex: 2.89), $2 and $5 are symbols (ex: ETH), and $3 and $6 are fiat currency amounts."
  },
  "swapPriceDifferenceTitle": {
    "message": "Διαφορά τιμής ~$1%",
    "description": "$1 is a number (ex: 1.23) that represents the price difference."
  },
  "swapPriceUnavailableDescription": {
    "message": "Η επίπτωση στις τιμές δεν ήταν δυνατόν να προσδιοριστεί λόγω έλλειψης στοιχείων για τις τιμές της αγοράς. Παρακαλούμε επιβεβαιώστε ότι είστε ικανοποιημένοι με το ποσό των tokens που πρόκειται να λάβετε πριν από την ανταλλαγή."
  },
  "swapPriceUnavailableTitle": {
    "message": "Ελέγξτε την τιμή πριν προχωρήσετε"
  },
  "swapProcessing": {
    "message": "Επεξεργασία"
  },
  "swapQuoteDetails": {
    "message": "Λεπτομέρειες προσφοράς"
  },
  "swapQuoteNofM": {
    "message": "$1 από $2",
    "description": "A count of possible quotes shown to the user while they are waiting for quotes to be fetched. $1 is the number of quotes already loaded, and $2 is the total number of resources that we check for quotes. Keep in mind that not all resources will have a quote for a particular swap."
  },
  "swapQuoteSource": {
    "message": "Πηγή προσφοράς"
  },
  "swapQuotesExpiredErrorDescription": {
    "message": "Ζητήστε νέες προσφορές για να λάβετε τις πιο πρόσφατες τιμές."
  },
  "swapQuotesExpiredErrorTitle": {
    "message": "Έληξε το χρονικό όριο προσφοράς"
  },
  "swapQuotesNotAvailableDescription": {
    "message": "Μειώστε το μέγεθος της συναλλαγής σας ή χρησιμοποιήστε ένα διαφορετικό token."
  },
  "swapQuotesNotAvailableErrorDescription": {
    "message": "Δοκιμάστε να προσαρμόσετε το ποσό ή τις ρυθμίσεις ολίσθησης και προσπαθήστε ξανά."
  },
  "swapQuotesNotAvailableErrorTitle": {
    "message": "Καμία διαθέσιμη προσφορά"
  },
  "swapRate": {
    "message": "Τιμή"
  },
  "swapReceiving": {
    "message": "Ελήφθη"
  },
  "swapReceivingInfoTooltip": {
    "message": "Πρόκειται για εκτίμηση. Το ακριβές ποσό εξαρτάται από την ολίσθηση."
  },
  "swapRequestForQuotation": {
    "message": "Αίτημα για προσφορά"
  },
  "swapSelect": {
    "message": "Επιλογή"
  },
  "swapSelectAQuote": {
    "message": "Επιλέξτε μια προσφορά"
  },
  "swapSelectAToken": {
    "message": "Επιλέξτε token"
  },
  "swapSelectQuotePopoverDescription": {
    "message": "Παρακάτω παρατίθενται όλες οι προσφορές που συγκεντρώθηκαν από πολλαπλές πηγές ρευστότητας."
  },
  "swapSelectToken": {
    "message": "Επιλέξτε token"
  },
  "swapShowLatestQuotes": {
    "message": "Εμφάνιση των τελευταίων προσφορών"
  },
  "swapSlippageHighDescription": {
    "message": "Η απόκλιση που καταχωρήσατε ($1%) θεωρείται πολύ υψηλή και μπορεί να επιφέρει χαμηλό επιτόκιο",
    "description": "$1 is the amount of % for slippage"
  },
  "swapSlippageHighTitle": {
    "message": "Υψηλή απόκλιση"
  },
  "swapSlippageLowDescription": {
    "message": "Μια τόσο χαμηλή τιμή ($1%) μπορεί να οδηγήσει σε αποτυχημένη ανταλλαγή",
    "description": "$1 is the amount of % for slippage"
  },
  "swapSlippageLowTitle": {
    "message": "Χαμηλή απόκλιση"
  },
  "swapSlippageNegativeDescription": {
    "message": "Η απόκλιση πρέπει να είναι μεγαλύτερη ή ίση με μηδέν"
  },
  "swapSlippageNegativeTitle": {
    "message": "Αυξήστε την απόκλιση για να συνεχίσετε"
  },
  "swapSlippageOverLimitDescription": {
    "message": "Το περιθώριο απόκλισης πρέπει να είναι 15% ή λιγότερο. Οτιδήποτε υψηλότερο θα οδηγήσει σε δυσμενή τιμή."
  },
  "swapSlippageOverLimitTitle": {
    "message": "Πολύ υψηλή απόκλιση"
  },
  "swapSlippagePercent": {
    "message": "$1%",
    "description": "$1 is the amount of % for slippage"
  },
  "swapSlippageTooltip": {
    "message": "Εάν η τιμή αλλάξει μεταξύ της ώρας που η εντολή αγοράς σας υποβάλλεται και επιβεβαιώνεται, αυτό ονομάζεται «απόκλιση». Η συναλλαγή θα ακυρωθεί αυτόματα εάν η απόκλιση υπερβαίνει τη ρύθμιση «ανοχή απόκλισης»."
  },
  "swapSlippageZeroDescription": {
    "message": "Υπάρχουν λίγοι πάροχοι προσφορών με μηδενική απόκλιση, γεγονός που θα οδηγήσει σε λιγότερο ανταγωνιστική προσφορά."
  },
  "swapSlippageZeroTitle": {
    "message": "Εξεύρεση παρόχων με μηδενική απόκλιση"
  },
  "swapSource": {
    "message": "Πηγή ρευστότητας"
  },
  "swapSuggested": {
    "message": "Προτεινόμενη ανταλλαγή"
  },
  "swapSuggestedGasSettingToolTipMessage": {
    "message": "Οι ανταλλαγές είναι πολύπλοκες και με επείγοντα χαρακτήρα συναλλαγές. Συνιστούμε αυτό το τέλος συναλλαγής για μια καλή ισορροπία μεταξύ κόστους και εμπιστοσύνης σε μια επιτυχημένη Ανταλλαγή."
  },
  "swapSwapFrom": {
    "message": "Ανταλλαγή από"
  },
  "swapSwapSwitch": {
    "message": "Αλλαγή της σειράς των tokens"
  },
  "swapSwapTo": {
    "message": "Ανταλλαγή σε"
  },
  "swapToConfirmWithHwWallet": {
    "message": "για επιβεβαίωση με το πορτοφόλι υλικού σας"
  },
  "swapTokenAddedManuallyDescription": {
    "message": "Επαληθεύστε αυτό το token στο $1 και βεβαιωθείτε ότι είναι το token που θέλετε να κάνετε συναλλαγές.",
    "description": "$1 points the user to etherscan as a place they can verify information about a token. $1 is replaced with the translation for \"etherscan\""
  },
  "swapTokenAddedManuallyTitle": {
    "message": "Το token προστέθηκε χειροκίνητα"
  },
  "swapTokenAvailable": {
    "message": "Το $1 έχει προστεθεί στον λογαριασμό σας.",
    "description": "This message is shown after a swap is successful and communicates the exact amount of tokens the user has received for a swap. The $1 is a decimal number of tokens followed by the token symbol."
  },
  "swapTokenBalanceUnavailable": {
    "message": "Δεν μπορέσαμε να ανακτήσουμε το υπόλοιπο του $1",
    "description": "This message communicates to the user that their balance of a given token is currently unavailable. $1 will be replaced by a token symbol"
  },
  "swapTokenNotAvailable": {
    "message": "Το token δεν είναι διαθέσιμο για ανταλλαγή σε αυτή την περιοχή"
  },
  "swapTokenToToken": {
    "message": "Ανταλλαγή $1 έως $2",
    "description": "Used in the transaction display list to describe a swap. $1 and $2 are the symbols of tokens in involved in a swap."
  },
  "swapTokenVerifiedOn1SourceDescription": {
    "message": "Το $1 επαληθεύτηκε μόνο από 1 πηγή. Εξετάστε το ενδεχόμενο επαλήθευσης σε $2 πριν προχωρήσετε.",
    "description": "$1 is a token name, $2 points the user to etherscan as a place they can verify information about a token. $1 is replaced with the translation for \"etherscan\""
  },
  "swapTokenVerifiedOn1SourceTitle": {
    "message": "Ενδεχομένως μη αυθεντικό token"
  },
  "swapTokenVerifiedSources": {
    "message": "Επιβεβαιώνεται από $1 πηγές. Επαληθεύστε στο $2.",
    "description": "$1 the number of sources that have verified the token, $2 points the user to a block explorer as a place they can verify information about the token."
  },
  "swapTooManyDecimalsError": {
    "message": "Το $1 επιτρέπει έως και $2 δεκαδικά ψηφία",
    "description": "$1 is a token symbol and $2 is the max. number of decimals allowed for the token"
  },
  "swapTransactionComplete": {
    "message": "Η συναλλαγή ολοκληρώθηκε"
  },
  "swapTwoTransactions": {
    "message": "2 συναλλαγές"
  },
  "swapUnknown": {
    "message": "Άγνωστο"
  },
  "swapZeroSlippage": {
    "message": "0% Απόκλιση"
  },
  "swapsMaxSlippage": {
    "message": "Ανοχή απόκλισης"
  },
  "swapsNotEnoughToken": {
    "message": "Δεν υπάρχουν αρκετά $1",
    "description": "Tells the user that they don't have enough of a token for a proposed swap. $1 is a token symbol"
  },
  "swapsViewInActivity": {
    "message": "Προβολή σε δραστηριότητα"
  },
  "switch": {
    "message": "Αλλαγή"
  },
  "switchEthereumChainConfirmationDescription": {
    "message": "Αυτό θα αλλάξει το επιλεγμένο δίκτυο στο MetaMask σε ένα δίκτυο που έχει προστεθεί προηγουμένως:"
  },
  "switchEthereumChainConfirmationTitle": {
    "message": "Επιτρέπετε σε αυτόν τον ιστότοπο να αλλάξει το δίκτυο;"
  },
  "switchInputCurrency": {
    "message": "Εναλλαγή νομίσματος εισόδου"
  },
  "switchNetwork": {
    "message": "Αλλαγή δικτύου"
  },
  "switchNetworks": {
    "message": "Αλλαγή δικτύων"
  },
  "switchToNetwork": {
    "message": "Αλλαγή σε $1",
    "description": "$1 represents the custom network that has previously been added"
  },
  "switchToThisAccount": {
    "message": "Αλλαγή σε αυτόν τον λογαριασμό"
  },
  "switchedNetworkToastDecline": {
    "message": "Να μην εμφανιστεί ξανά"
  },
  "switchedNetworkToastMessage": {
    "message": "Το $1 είναι τώρα ενεργό στο $2",
    "description": "$1 represents the account name, $2 represents the network name"
  },
  "switchedNetworkToastMessageNoOrigin": {
    "message": "Χρησιμοποιείτε τώρα το $1",
    "description": "$1 represents the network name"
  },
  "switchingNetworksCancelsPendingConfirmations": {
    "message": "Η αλλαγή δικτύων θα ακυρώσει όλες τις εκκρεμείς επιβεβαιώσεις"
  },
  "symbol": {
    "message": "Σύμβολο"
  },
  "symbolBetweenZeroTwelve": {
    "message": "Το σύμβολο πρέπει να αποτελείται από 11 ή λιγότερους χαρακτήρες."
  },
  "tenPercentIncreased": {
    "message": "10% αύξηση"
  },
  "terms": {
    "message": "Όροι Χρήσης"
  },
  "termsOfService": {
    "message": "Όροι παροχής υπηρεσιών"
  },
  "termsOfUseAgreeText": {
    "message": " Συμφωνώ με τους Όρους Χρήσης, οι οποίοι ισχύουν για τη χρήση του MetaMask και όλων των λειτουργιών του"
  },
  "termsOfUseFooterText": {
    "message": "Μετακινηθείτε προς τα κάτω για να διαβάσετε όλα τα τμήματα"
  },
  "termsOfUseTitle": {
    "message": "Οι Όροι Χρήσης μας έχουν ενημερωθεί"
  },
  "testnets": {
    "message": "Testnets"
  },
  "theme": {
    "message": "Θέμα"
  },
  "themeDescription": {
    "message": "Επιλέξτε το προτιμώμενο θέμα σας για το MetaMask."
  },
  "thirdPartySoftware": {
    "message": "Ειδοποίηση για λογισμικό τρίτων",
    "description": "Title of a popup modal displayed when installing a snap for the first time."
  },
  "threeMonthsAbbreviation": {
    "message": "3Μ",
    "description": "Shortened form of '3 months'"
  },
  "time": {
    "message": "Ώρα"
  },
  "tips": {
    "message": "Συμβουλές"
  },
  "tipsForUsingAWallet": {
    "message": "Συμβουλές για τη χρήση πορτοφολιού"
  },
  "tipsForUsingAWalletDescription": {
    "message": "Η προσθήκη tokens ξεκλειδώνει περισσότερους τρόπους χρήσης του web3."
  },
  "to": {
    "message": "Προς"
  },
  "toAddress": {
    "message": "Προς: $1",
    "description": "$1 is the address to include in the To label. It is typically shortened first using shortenAddress"
  },
  "toggleDecodeDescription": {
    "message": "Χρησιμοποιούμε τις υπηρεσίες 4byte.directory και Sourcify για να αποκωδικοποιήσουμε και να εμφανίσουμε πιο ευανάγνωστα τα δεδομένα συναλλαγών. Έτσι μπορείτε να κατανοήσετε το αποτέλεσμα των εκκρεμών και προηγούμενων συναλλαγών, αλλά μπορεί να προκαλέσει στην κοινοποίηση της διεύθυνσης IP σας."
  },
  "token": {
    "message": "Token"
  },
  "tokenAddress": {
    "message": "Διεύθυνση του token"
  },
  "tokenAlreadyAdded": {
    "message": "Το token έχει ήδη προστεθεί."
  },
  "tokenAutoDetection": {
    "message": "Αυτόματος εντοπισμός token"
  },
  "tokenContractAddress": {
    "message": "Διεύθυνση συμβολαίου του token"
  },
  "tokenDecimal": {
    "message": "Δεκαδικά ψηφία του token"
  },
  "tokenDecimalFetchFailed": {
    "message": "Απαιτείται δεκαδικό token. Βρείτε το σε: $1"
  },
  "tokenDetails": {
    "message": "Λεπτομέρειες του token"
  },
  "tokenFoundTitle": {
    "message": "Βρέθηκε 1 νέο token"
  },
  "tokenId": {
    "message": "Αναγνωριστικό του token"
  },
  "tokenList": {
    "message": "Λίστες με tokens"
  },
  "tokenMarketplace": {
    "message": "Αγορά tokens"
  },
  "tokenScamSecurityRisk": {
    "message": "απάτες με token και κίνδυνοι ασφάλειας"
  },
  "tokenStandard": {
    "message": "Πρότυπο Token"
  },
  "tokenSymbol": {
    "message": "Σύμβολο του token"
  },
  "tokens": {
    "message": "Tokens"
  },
  "tokensFoundTitle": {
    "message": "Βρέθηκαν $1 νέα tokens",
    "description": "$1 is the number of new tokens detected"
  },
  "tokensInCollection": {
    "message": "Tokens στη συλλογή"
  },
  "tooltipApproveButton": {
    "message": "Κατανοώ"
  },
  "tooltipSatusConnected": {
    "message": "συνδεδεμένο"
  },
  "tooltipSatusConnectedUpperCase": {
    "message": "Συνδεδεμένο"
  },
  "tooltipSatusNotConnected": {
    "message": "μη συνδεδεμένο"
  },
  "total": {
    "message": "Σύνολο"
  },
  "totalVolume": {
    "message": "Συνολικός όγκος"
  },
  "transaction": {
    "message": "συναλλαγή"
  },
  "transactionCancelAttempted": {
    "message": "Προσπάθεια ακύρωσης συναλλαγής με εκτιμώμενο τέλος συναλλαγής $1 στις $2"
  },
  "transactionCancelSuccess": {
    "message": "Η συναλλαγή ακυρώθηκε με επιτυχία στις $2"
  },
  "transactionConfirmed": {
    "message": "Η συναλλαγή επιβεβαιώθηκε στις $2."
  },
  "transactionCreated": {
    "message": "Η συναλλαγή δημιουργήθηκε με αξία $1 στις $2."
  },
  "transactionDataFunction": {
    "message": "Λειτουργία"
  },
  "transactionDetailGasHeading": {
    "message": "Εκτιμώμενο τέλος συναλλαγής"
  },
  "transactionDetailMultiLayerTotalSubtitle": {
    "message": "Ποσά + τέλη"
  },
  "transactionDropped": {
    "message": "Η συναλλαγή υποχώρησε στα $2."
  },
  "transactionError": {
    "message": "Σφάλμα συναλλαγής. Βρέθηκε εξαίρεση στον κωδικό του συμβολαίου."
  },
  "transactionErrorNoContract": {
    "message": "Προσπάθεια κλήσης μιας λειτουργίας σε διεύθυνση μη συμβολαίου."
  },
  "transactionErrored": {
    "message": "Η συναλλαγή αντιμετώπισε ένα σφάλμα."
  },
  "transactionFlowNetwork": {
    "message": "Δίκτυο"
  },
  "transactionHistoryBaseFee": {
    "message": "Βασική χρέωση (GWEI)"
  },
  "transactionHistoryL1GasLabel": {
    "message": "Σύνολο Τέλους Συναλλαγής L1"
  },
  "transactionHistoryL2GasLimitLabel": {
    "message": "Όριο τέλους συναλλαγής L2"
  },
  "transactionHistoryL2GasPriceLabel": {
    "message": "Τιμή τέλους συναλλαγής L2"
  },
  "transactionHistoryMaxFeePerGas": {
    "message": "Μέγιστη χρέωση ανά τέλος συναλλαγής"
  },
  "transactionHistoryPriorityFee": {
    "message": "Τέλος προτεραιότητας (GWEI)"
  },
  "transactionHistoryTotalGasFee": {
    "message": "Σύνολο τέλους συναλλαγής"
  },
  "transactionResubmitted": {
    "message": "Η συναλλαγή υποβλήθηκε ξανά με το εκτιμώμενο τέλος συναλλαγής να έχει αυξηθεί στα $1 στις $2"
  },
  "transactionSettings": {
    "message": "Ρυθμίσεις συναλλαγών"
  },
  "transactionSubmitted": {
    "message": "Η συναλλαγή υποβλήθηκε με τέλος συναλλαγής στα $1 στις $2."
  },
  "transactionUpdated": {
    "message": "Η συναλλαγή ενημερώθηκε στις $2."
  },
  "transactions": {
    "message": "Συναλλαγές"
  },
  "transfer": {
    "message": "Μεταφορά"
  },
  "transferCrypto": {
    "message": "Μεταφορά κρυπτονομισμάτων"
  },
  "transferFrom": {
    "message": "Μεταφορά από"
  },
  "transferRequest": {
    "message": "Μεταβίβαση αιτήματος"
  },
  "trillionAbbreviation": {
    "message": "Τ",
    "description": "Shortened form of 'trillion'"
  },
  "troubleConnectingToLedgerU2FOnFirefox": {
    "message": "Έχουμε πρόβλημα με τη σύνδεσή σας στο Ledger. $1",
    "description": "$1 is a link to the wallet connection guide;"
  },
  "troubleConnectingToLedgerU2FOnFirefox2": {
    "message": "Ανατρέξτε στον οδηγό σύνδεσης πορτοφολιού υλικού και προσπαθήστε ξανά.",
    "description": "$1 of the ledger wallet connection guide"
  },
  "troubleConnectingToLedgerU2FOnFirefoxLedgerSolution": {
    "message": "Αν χρησιμοποιείτε την τελευταία έκδοση του Firefox, ίσως αντιμετωπίζετε ένα πρόβλημα που σχετίζεται με την κατάργηση της υποστήριξης U2F από τον Firefox. Μάθετε πώς να διορθώσετε αυτό το πρόβλημα $1.",
    "description": "It is a link to the ledger website for the workaround."
  },
  "troubleConnectingToLedgerU2FOnFirefoxLedgerSolution2": {
    "message": "εδώ",
    "description": "Second part of the error message; It is a link to the ledger website for the workaround."
  },
  "troubleConnectingToWallet": {
    "message": "Είχαμε πρόβλημα σύνδεσης στο $1, δοκιμάστε να ελέγξετε το $2 και προσπαθήστε ξανά.",
    "description": "$1 is the wallet device name; $2 is a link to wallet connection guide"
  },
  "troubleStarting": {
    "message": "Το MetaMask αντιμετώπισε πρόβλημα κατά την εκκίνηση. Αυτό το σφάλμα μπορεί να είναι τυχαίο, γι' αυτό προσπαθήστε να επανεκκινήσετε την επέκταση."
  },
  "tryAgain": {
    "message": "Προσπαθήστε ξανά"
  },
  "turnOff": {
    "message": "Απενεργοποίηση"
  },
  "turnOffMetamaskNotificationsError": {
    "message": "Προέκυψε σφάλμα κατά την απενεργοποίηση των ειδοποιήσεων. Προσπαθήστε ξανά αργότερα."
  },
  "turnOn": {
    "message": "Ενεργοποίηση"
  },
  "turnOnMetamaskNotifications": {
    "message": "Ενεργοποίηση των ειδοποιήσεων"
  },
  "turnOnMetamaskNotificationsButton": {
    "message": "Ενεργοποίηση"
  },
  "turnOnMetamaskNotificationsError": {
    "message": "Προέκυψε σφάλμα κατά τη δημιουργία των ειδοποιήσεων. Προσπαθήστε ξανά αργότερα."
  },
  "turnOnMetamaskNotificationsMessageFirst": {
    "message": "Μείνετε ενήμεροι για ό,τι συμβαίνει στο πορτοφόλι σας με τις ειδοποιήσεις."
  },
  "turnOnMetamaskNotificationsMessagePrivacyBold": {
    "message": "ρυθμίσεις ειδοποιήσεων."
  },
  "turnOnMetamaskNotificationsMessagePrivacyLink": {
    "message": "Μάθετε πώς προστατεύουμε το απόρρητό σας κατά τη χρήση αυτής της λειτουργίας."
  },
  "turnOnMetamaskNotificationsMessageSecond": {
    "message": "Για να χρησιμοποιήσετε τις ειδοποιήσεις στο πορτοφόλι σας χρησιμοποιούμε ένα προφίλ για να συγχρονίσουμε ορισμένες ρυθμίσεις στις συσκευές σας. $1"
  },
  "turnOnMetamaskNotificationsMessageThird": {
    "message": "Μπορείτε να απενεργοποιήσετε τις ειδοποιήσεις ανά πάσα στιγμή στις $1"
  },
  "turnOnTokenDetection": {
    "message": "Ενεργοποίηση της ενισχυμένης ανίχνευσης των token"
  },
  "tutorial": {
    "message": "Εκμάθηση"
  },
  "twelveHrTitle": {
    "message": "12ώρες:"
  },
  "u2f": {
    "message": "U2F",
    "description": "A name on an API for the browser to interact with devices that support the U2F protocol. On some browsers we use it to connect MetaMask to Ledger devices."
  },
  "unapproved": {
    "message": "Μη εγκεκριμένο"
  },
  "units": {
    "message": "μονάδες"
  },
  "unknown": {
    "message": "Άγνωστο"
  },
  "unknownCollection": {
    "message": "Ανώνυμη συλλογή"
  },
  "unknownNetworkForKeyEntropy": {
    "message": "Άγνωστο δίκτυο",
    "description": "Displayed on places like Snap install warning when regular name is not available."
  },
  "unknownQrCode": {
    "message": "Σφάλμα: Δεν μπορέσαμε να αναγνωρίσουμε αυτόν τον κωδικό QR"
  },
  "unlimited": {
    "message": "Απεριόριστα"
  },
  "unlock": {
    "message": "Ξεκλείδωμα"
  },
  "unlockMessage": {
    "message": "Το αποκεντρωμένο διαδίκτυο αναμένει"
  },
  "unpin": {
    "message": "Ξεκαρφίτσωμα"
  },
  "unrecognizedChain": {
    "message": "Αυτό το προσαρμοσμένο δίκτυο δεν αναγνωρίζεται",
    "description": "$1 is a clickable link with text defined by the 'unrecognizedChanLinkText' key. The link will open to instructions for users to validate custom network details."
  },
  "unsendableAsset": {
    "message": "Η αποστολή NFT (ERC-721) tokens δεν υποστηρίζεται προς το παρόν",
    "description": "This is an error message we show the user if they attempt to send an NFT asset type, for which currently don't support sending"
  },
  "unstableTokenPriceDescription": {
    "message": "Η τιμή αυτού του token σε USD είναι εξαιρετικά ευμετάβλητη, υποδεικνύοντας υψηλό κίνδυνο απώλειας σημαντικής αξίας από την αλληλεπίδραση με αυτό."
  },
  "unstableTokenPriceTitle": {
    "message": "Ασταθής τιμή του token"
  },
  "upArrow": {
    "message": "πάνω βέλος"
  },
  "update": {
    "message": "Ενημέρωση"
  },
  "updateEthereumChainConfirmationDescription": {
    "message": "Αυτός ο ιστότοπος ζητά να ενημερώσει την προεπιλεγμένη διεύθυνση URL του δικτύου σας. Μπορείτε να επεξεργαστείτε τις προεπιλογές και τις πληροφορίες δικτύου ανά πάσα στιγμή."
  },
  "updateNetworkConfirmationTitle": {
    "message": "Ενημέρωση του $1",
    "description": "$1 represents network name"
  },
  "updateOrEditNetworkInformations": {
    "message": "Ενημερώστε τα στοιχεία σας ή"
  },
  "updateRequest": {
    "message": "Αίτημα ενημέρωσης"
  },
  "updatedRpcForNetworks": {
    "message": "Ενημέρωση του RPC δικτύου"
  },
  "uploadDropFile": {
    "message": "Αφήστε το αρχείο σας εδώ"
  },
  "uploadFile": {
    "message": "Μεταφόρτωση αρχείου"
  },
  "urlErrorMsg": {
    "message": "Οι διευθύνσεις URL απαιτούν το κατάλληλο πρόθεμα HTTP/HTTPS."
  },
  "use4ByteResolution": {
    "message": "Αποκωδικοποίηση έξυπνων συμβολαίων"
  },
  "useMultiAccountBalanceChecker": {
    "message": "Μαζικά αιτήματα υπολοίπου λογαριασμού"
  },
  "useMultiAccountBalanceCheckerSettingDescription": {
    "message": "Γρηγορότερες ενημερώσεις υπολοίπου με ομαδοποίηση αιτημάτων υπολοίπου λογαριασμού. Αυτό μας επιτρέπει να συγκεντρώνουμε τα υπόλοιπα των λογαριασμών σας μαζί, ώστε να λαμβάνετε ταχύτερες ενημερώσεις για βελτιωμένη εμπειρία. Όταν αυτή η λειτουργία είναι απενεργοποιημένη, τα τρίτα μέρη ενδέχεται να είναι λιγότερο πιθανό να συσχετίσουν τους λογαριασμούς σας μεταξύ τους."
  },
  "useNftDetection": {
    "message": "Αυτόματη ανίχνευση των NFT"
  },
  "useNftDetectionDescriptionText": {
    "message": "Επιτρέψτε στο MetaMask να προσθέτει NFT που σας ανήκουν χρησιμοποιώντας υπηρεσίες τρίτων. Ο αυτόματος εντοπισμός NFT εκθέτει τη διεύθυνση IP και την διεύθυνση του λογαριασμού σας σε αυτές τις υπηρεσίες. Η ενεργοποίηση αυτής της λειτουργίας θα μπορούσε να συσχετίσει τη διεύθυνση IP σας με τη διεύθυνση Ethereum σας και να εμφανίσει ψεύτικα NFT τακτικής airdrop που διοχετεύουν οι απατεώνες. Μπορείτε να προσθέσετε tokens μη αυτόματα για να αποφύγετε αυτόν τον κίνδυνο."
  },
  "usePhishingDetection": {
    "message": "Χρήση ανίχνευσης phishing"
  },
  "usePhishingDetectionDescription": {
    "message": "Εμφάνιση προειδοποίησης για τομείς phishing που στοχεύουν χρήστες του Ethereum"
  },
  "useSafeChainsListValidation": {
    "message": "Έλεγχος λεπτομερειών δικτύου"
  },
  "useSafeChainsListValidationDescription": {
    "message": "Το MetaMask χρησιμοποιεί μια υπηρεσία τρίτων που ονομάζεται $1 για να εμφανίζει ακριβείς και τυποποιημένες λεπτομέρειες δικτύου. Αυτό μειώνει τις πιθανότητες σύνδεσής σας με κακόβουλο ή λανθασμένο δίκτυο. Όταν χρησιμοποιείτε αυτή τη λειτουργία, η διεύθυνση IP σας εκτίθεται στο chainid.network."
  },
  "useSafeChainsListValidationWebsite": {
    "message": "chainid.network",
    "description": "useSafeChainsListValidationWebsite is separated from the rest of the text so that we can bold the third party service name in the middle of them"
  },
  "useTokenDetectionPrivacyDesc": {
    "message": "Η αυτόματη εμφάνιση των tokens που αποστέλλονται στον λογαριασμό σας συνεπάγεται επικοινωνία με διακομιστές τρίτων για την ανάκτηση εικόνων των tokens. Αυτοί οι εξυπηρετητές θα έχουν πρόσβαση στη διεύθυνση IP σας."
  },
  "usedByClients": {
    "message": "Χρησιμοποιείται από μια ποικιλία διαφορετικών πελατών"
  },
  "userName": {
    "message": "Όνομα χρήστη"
  },
  "userOpContractDeployError": {
    "message": "Δεν υποστηρίζεται η ανάπτυξη συμβολαίου από λογαριασμό έξυπνου συμβολαίου"
  },
  "version": {
    "message": "Έκδοση"
  },
  "view": {
    "message": "Προβολή"
  },
  "viewActivity": {
    "message": "Προβολή δραστηριότητας"
  },
  "viewAllQuotes": {
    "message": "προβολή όλων των προσφορών"
  },
  "viewContact": {
    "message": "Προβολή επαφής"
  },
  "viewDetails": {
    "message": "Προβολή λεπτομερειών"
  },
  "viewMore": {
    "message": "Δείτε περισσότερα"
  },
  "viewOnBlockExplorer": {
    "message": "Προβολή στο block explorer"
  },
  "viewOnCustomBlockExplorer": {
    "message": "Προβολή $1 στο $2",
    "description": "$1 is the action type. e.g (Account, Transaction, Swap) and $2 is the Custom Block Explorer URL"
  },
  "viewOnEtherscan": {
    "message": "Προβολή $1 στο Etherscan",
    "description": "$1 is the action type. e.g (Account, Transaction, Swap)"
  },
  "viewOnExplorer": {
    "message": "Προβολή στον explorer"
  },
  "viewOnOpensea": {
    "message": "Προβολή στο Opensea"
  },
  "viewTransaction": {
    "message": "Προβολή συναλλαγών"
  },
  "viewinExplorer": {
    "message": "Προβολή $1 στον explorer",
    "description": "$1 is the action type. e.g (Account, Transaction, Swap)"
  },
  "visitSite": {
    "message": "Επισκεφθείτε τον ιστότοπο"
  },
  "visitSupportDataConsentModalAccept": {
    "message": "Επιβεβαίωση"
  },
  "visitSupportDataConsentModalDescription": {
    "message": "Μπορείτε να μας δώσετε το MetaMask Identifier καθώς και την έκδοση της εφαρμογής σας στο Κέντρο Υποστήριξης; Αυτό θα μας βοηθήσει να κατανοήσουμε καλύτερα το πρόβλημά σας, αλλά είναι προαιρετικό."
  },
  "visitSupportDataConsentModalReject": {
    "message": "Δεν θέλω"
  },
  "visitSupportDataConsentModalTitle": {
    "message": "Παρέχετε τα στοιχεία της συσκευής στην υποστήριξη"
  },
  "visitWebSite": {
    "message": "Επισκεφθείτε τον ιστότοπό μας"
  },
  "wallet": {
    "message": "Πορτοφόλι"
  },
  "walletConnectionGuide": {
    "message": "ο οδηγός μας σύνδεσης πορτοφολιού υλικού"
  },
  "walletProtectedAndReadyToUse": {
    "message": "Το πορτοφόλι σας είναι προστατευμένο και έτοιμο προς χρήση. Μπορείτε να βρείτε τη Μυστική σας Φράση Ανάκτησης στο $1 ",
    "description": "$1 is the menu path to be shown with font weight bold"
  },
  "wantToAddThisNetwork": {
    "message": "Θέλετε να προσθέσετε αυτό το δίκτυο;"
  },
  "wantsToAddThisAsset": {
    "message": "Αυτό επιτρέπει την προσθήκη του ακόλουθου περιουσιακού στοιχείου στο πορτοφόλι σας."
  },
  "warning": {
    "message": "Προειδοποίηση"
  },
  "warningFromSnap": {
    "message": "Προειδοποίηση από $1",
    "description": "$1 represents the name of the snap"
  },
  "watchEthereumAccountsDescription": {
    "message": "Η ενεργοποίηση αυτής της επιλογής θα σας δώσει τη δυνατότητα να παρακολουθείτε λογαριασμούς Ethereum μέσω μιας δημόσιας διεύθυνσης ή ενός ονόματος ENS. Για σχόλια σχετικά με αυτή τη λειτουργία Beta συμπληρώστε αυτή την $1.",
    "description": "$1 is the link to a product feedback form"
  },
  "watchEthereumAccountsToggle": {
    "message": "Παρακολούθηση λογαριασμών Ethereum (Beta)"
  },
  "watchOutMessage": {
    "message": "Προσοχή στο $1.",
    "description": "$1 is a link with text that is provided by the 'securityMessageLinkForNetworks' key"
  },
  "weak": {
    "message": "Αδύναμο"
  },
  "web3": {
    "message": "Web3"
  },
  "web3ShimUsageNotification": {
    "message": "Παρατηρήσαμε ότι ο τρέχων ιστότοπος προσπάθησε να χρησιμοποιήσει το καταργημένο API window.web3. Εάν ο ιστότοπος φαίνεται να έχει παραβιαστεί, κάντε κλικ στο $1 για περισσότερες πληροφορίες.",
    "description": "$1 is a clickable link."
  },
  "webhid": {
    "message": "WebHID",
    "description": "Refers to a interface for connecting external devices to the browser. Used for connecting ledger to the browser. Read more here https://developer.mozilla.org/en-US/docs/Web/API/WebHID_API"
  },
  "websites": {
    "message": "ιστότοποι",
    "description": "Used in the 'permission_rpc' message."
  },
  "welcomeBack": {
    "message": "Καλώς ήρθατε και πάλι!"
  },
  "welcomeExploreDescription": {
    "message": "Αποθηκεύστε, στείλτε και ξοδέψτε κρυπτονομίσματα και περιουσιακά στοιχεία."
  },
  "welcomeExploreTitle": {
    "message": "Εξερεύνηση αποκεντρωμένων εφαρμογών"
  },
  "welcomeLoginDescription": {
    "message": "Χρησιμοποιήστε το MetaMask για να συνδεθείτε σε αποκεντρωμένες εφαρμογές - δεν απαιτείται εγγραφή."
  },
  "welcomeLoginTitle": {
    "message": "Χαιρετίστε το πορτοφόλι σας"
  },
  "welcomeToMetaMask": {
    "message": "Ας ξεκινήσουμε"
  },
  "welcomeToMetaMaskIntro": {
    "message": "Το MetaMask, το οποίο εμπιστεύονται εκατομμύρια χρήστες, είναι ένα ασφαλές πορτοφόλι που κάνει τον κόσμο του web3 προσβάσιμο σε όλους."
  },
  "whatsThis": {
    "message": "Τι είναι αυτό;"
  },
  "willApproveAmountForBridging": {
    "message": "Αυτό θα εγκρίνει $1 για διασύνδεση."
  },
  "willApproveAmountForBridgingHardware": {
    "message": "Θα πρέπει να επιβεβαιώσετε δύο συναλλαγές στο πορτοφόλι υλικού σας."
  },
  "withdrawing": {
    "message": "Ανάληψη"
  },
  "wrongNetworkName": {
    "message": "Σύμφωνα με τα αρχεία μας, το όνομα του δικτύου ενδέχεται να μην αντιστοιχεί με αυτό το αναγνωριστικό αλυσίδας."
  },
  "yes": {
    "message": "Ναι"
  },
  "you": {
    "message": "Εσείς"
  },
  "youDeclinedTheTransaction": {
    "message": "Απορρίψατε τη συναλλαγή."
  },
  "youNeedToAllowCameraAccess": {
    "message": "Πρέπει να επιτρέψετε την πρόσβαση στην κάμερα για να χρησιμοποιήσετε αυτή τη λειτουργία."
  },
  "yourAccounts": {
    "message": "Οι λογαριασμοί σας"
  },
  "yourActivity": {
    "message": "Η δραστηριότητά σας"
  },
  "yourBalance": {
    "message": "Το υπόλοιπό σας"
  },
  "yourBalanceIsAggregated": {
    "message": "Το υπόλοιπό σας είναι συγκεντρωτικό"
  },
  "yourNFTmayBeAtRisk": {
    "message": "Τα NFT μπορεί να κινδυνεύουν"
  },
  "yourNetworks": {
    "message": "Τα δίκτυά σας"
  },
  "yourPrivateSeedPhrase": {
    "message": "Η Μυστική Φράση Ανάκτησής σας"
  },
  "yourTransactionConfirmed": {
    "message": "Η συναλλαγή έχει ήδη επιβεβαιωθεί"
  },
  "yourTransactionJustConfirmed": {
    "message": "Δεν μπορέσαμε να ακυρώσουμε τη συναλλαγή σας πριν επιβεβαιωθεί από το blockchain."
  },
  "yourWalletIsReady": {
    "message": "Το πορτοφόλι σας είναι έτοιμο"
  },
  "zeroGasPriceOnSpeedUpError": {
    "message": "Μηδενική τιμή συναλλαγών για επίσπευση"
  }
}<|MERGE_RESOLUTION|>--- conflicted
+++ resolved
@@ -90,9 +90,6 @@
   "accountDetails": {
     "message": "Στοιχεία λογαριασμού"
   },
-  "accountDetailsRevokeDelegationButton": {
-    "message": " Επαναφορά σε κανονικό λογαριασμό"
-  },
   "accountIdenticon": {
     "message": "Αναγνωριστικό Λογαριασμού"
   },
@@ -1028,12 +1025,6 @@
   "confirm": {
     "message": "Επιβεβαίωση"
   },
-<<<<<<< HEAD
-  "confirmAccountType": {
-    "message": "Τύπος"
-  },
-=======
->>>>>>> 2f987b6e
   "confirmAccountTypeSmartContract": {
     "message": "Έξυπνος λογαριασμός"
   },
@@ -1123,18 +1114,6 @@
   },
   "confirmTitleTransaction": {
     "message": "Αίτημα συναλλαγής"
-  },
-  "confirmUpgradeCancelModalButtonCancelTransaction": {
-    "message": "Ακύρωση συναλλαγής"
-  },
-  "confirmUpgradeCancelModalButtonCancelUpgrade": {
-    "message": "Ακύρωση αναβάθμισης & συναλλαγής"
-  },
-  "confirmUpgradeCancelModalDescription": {
-    "message": "Αν δεν θέλετε να αναβαθμίσετε τον λογαριασμό σας, μπορείτε να το ακυρώσετε εδώ.\n\nΓια να ολοκληρώσετε αυτή τη συναλλαγή χωρίς αναβάθμιση, θα πρέπει να υποβάλετε ξανά αυτό το αίτημα στον ιστότοπο. $1."
-  },
-  "confirmUpgradeCancelModalTitle": {
-    "message": "Ακύρωση συναλλαγής"
   },
   "confirmationAlertDetails": {
     "message": "Για να προστατεύσετε τα περιουσιακά σας στοιχεία, σας προτείνουμε να απορρίψετε το αίτημα."
@@ -2731,9 +2710,6 @@
   },
   "ledgerLocked": {
     "message": "Δεν είναι δυνατή η σύνδεση με τη συσκευή Ledger. Βεβαιωθείτε ότι η συσκευή σας είναι ξεκλειδωμένη και ότι η εφαρμογή Ethereum είναι ανοιχτή."
-  },
-  "ledgerMultipleDevicesUnsupportedErrorMessage": {
-    "message": "Δεν είναι δυνατή η ταυτόχρονη σύνδεση πολλαπλών συσκευών Ledger. Για να συνδέσετε μια νέα συσκευή Ledger, θα πρέπει πρώτα να αποσυνδέσετε την προηγούμενη."
   },
   "ledgerTimeout": {
     "message": "Το Ledger Live χρειάζεται πολύ χρόνο για να ανταποκριθεί ή η σύνδεση έχει διακοπεί. Βεβαιωθείτε ότι η εφαρμογή Ledger Live είναι ανοιχτή και ότι η συσκευή σας είναι ξεκλειδωμένη."
