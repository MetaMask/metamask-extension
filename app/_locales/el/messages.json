--- conflicted
+++ resolved
@@ -3762,14 +3762,6 @@
   "noSnaps": {
     "message": "Δεν έχετε εγκαταστήσει κανένα snap."
   },
-<<<<<<< HEAD
-  "noTransactions": {
-    "message": "Δεν έχετε συναλλαγές"
-=======
-  "noThanks": {
-    "message": "Όχι, ευχαριστώ"
->>>>>>> 1583570a
-  },
   "noWebcamFound": {
     "message": "Η κάμερα του υπολογιστή σας δεν βρέθηκε. Προσπαθήστε ξανά."
   },
