{
  "QRHardwareInvalidTransactionTitle": {
    "message": "Σφάλμα"
  },
  "QRHardwareMismatchedSignId": {
    "message": "Μη συμβατά δεδομένα συναλλαγών. Ελέγξτε τις λεπτομέρειες της συναλλαγής."
  },
  "QRHardwarePubkeyAccountOutOfRange": {
    "message": "Δεν υπάρχουν άλλοι λογαριασμοί. Αν θέλετε να αποκτήσετε πρόσβαση σε άλλο λογαριασμό που δεν αναφέρεται παρακάτω, παρακαλώ επανασυνδέστε το υλικό πορτοφόλι σας και επιλέξτε το."
  },
  "QRHardwareScanInstructions": {
    "message": "Τοποθετήστε τον κωδικό QR μπροστά από την κάμερα. Η οθόνη είναι θολή, αλλά δεν θα επηρεάσει την ανάγνωση."
  },
  "QRHardwareSignRequestCancel": {
    "message": "Απόρριψη"
  },
  "QRHardwareSignRequestDescription": {
    "message": "Αφού συνδεθείτε με το πορτοφόλι σας, κάντε κλικ στο 'Λήψη Υπογραφής' για να λάβετε την υπογραφή"
  },
  "QRHardwareSignRequestGetSignature": {
    "message": "Λήψη Υπογραφής"
  },
  "QRHardwareSignRequestSubtitle": {
    "message": "Σαρώστε τον κωδικό QR με το πορτοφόλι σας"
  },
  "QRHardwareSignRequestTitle": {
    "message": "Αίτημα Υπογραφής"
  },
  "QRHardwareUnknownQRCodeTitle": {
    "message": "Σφάλμα"
  },
  "QRHardwareUnknownWalletQRCode": {
    "message": "Μη έγκυρος κωδικός QR. Παρακαλώ σαρώστε τον κωδικό QR του υλικού πορτοφολιού."
  },
  "QRHardwareWalletImporterTitle": {
    "message": "Σάρωση Κωδικού QR"
  },
  "QRHardwareWalletSteps1Description": {
    "message": "Συνδέστε ένα airgapped πορτοφόλι υλικού που επικοινωνεί μέσω κωδικών QR. Τα airgapped πορτοφόλια που υποστηρίζονται επίσημα περιλαμβάνουν:"
  },
  "QRHardwareWalletSteps1Title": {
    "message": "Πορτοφόλι HW βασισμένο σε QR"
  },
  "QRHardwareWalletSteps2Description": {
    "message": "Ngrave (Έρχεται Σύντομα)"
  },
  "SIWEAddressInvalid": {
    "message": "Η διεύθυνση στο αίτημα σύνδεσης δεν ταιριάζει με τη διεύθυνση του λογαριασμού που χρησιμοποιείτε για να συνδεθείτε."
  },
  "SIWEDomainInvalidText": {
    "message": "Ο ιστότοπος στον οποίο προσπαθείτε να συνδεθείτε δεν ταιριάζει με τον τομέα στο αίτημα σύνδεσης. Προχωρήστε με προσοχή."
  },
  "SIWEDomainInvalidTitle": {
    "message": "Παραπλανητικό αίτημα ιστότοπου."
  },
  "SIWEDomainWarningBody": {
    "message": "Ο ιστότοπος ($1) σάς ζητά να συνδεθείτε σε λάθος τομέα. Μπορεί να πρόκειται για επίθεση ηλεκτρονικού ψαρέματος.",
    "description": "$1 represents the website domain"
  },
  "SIWEDomainWarningLabel": {
    "message": "Μη ασφαλές"
  },
  "SIWELabelChainID": {
    "message": "Αναγνωριστικό Αλυσίδας:"
  },
  "SIWELabelExpirationTime": {
    "message": "Λήγει στις:"
  },
  "SIWELabelIssuedAt": {
    "message": "Εκδόθηκε στις:"
  },
  "SIWELabelMessage": {
    "message": "Μήνυμα:"
  },
  "SIWELabelNonce": {
    "message": "Nonce:"
  },
  "SIWELabelNotBefore": {
    "message": "Όχι πριν από:"
  },
  "SIWELabelRequestID": {
    "message": "Αναγνωριστικό αιτήματος:"
  },
  "SIWELabelResources": {
    "message": "Πόροι: $1",
    "description": "$1 represents the number of resources"
  },
  "SIWELabelURI": {
    "message": "URI:"
  },
  "SIWELabelVersion": {
    "message": "Έκδοση:"
  },
  "SIWESiteRequestSubtitle": {
    "message": "Αυτός ο ιστότοπος ζητά να συνδεθεί με"
  },
  "SIWESiteRequestTitle": {
    "message": "Αίτημα σύνδεσης"
  },
  "SIWEWarningSubtitle": {
    "message": "Για να επιβεβαιώσετε ότι το καταλαβαίνετε πατήστε:"
  },
  "SIWEWarningTitle": {
    "message": "Είστε σίγουρος;"
  },
  "about": {
    "message": "Σχετικά με"
  },
  "accept": {
    "message": "Αποδοχή"
  },
  "acceptTermsOfUse": {
    "message": "Έχω διαβάσει και συμφωνώ με το $1",
    "description": "$1 is the `terms` message"
  },
  "accessAndSpendNoticeNFT": {
    "message": "Το $1 ίσως αποκτήσει πρόσβαση και δαπανήσει αυτό το περιουσιακό στοιχείο",
    "description": "$1 is the url of the site requesting ability to spend"
  },
  "accessYourWalletWithSRP": {
    "message": "Αποκτήστε πρόσβαση στο πορτοφόλι σας με τη Μυστική σας Φράση Ανάκτησης"
  },
  "accessYourWalletWithSRPDescription": {
    "message": "Το MetaMask δεν μπορεί να ανακτήσει τον κωδικό σας. Θα χρησιμοποιήσουμε τη Μυστική σας Φράση Ανάκτησης για να επιβεβαιώσουμε την κυριότητά σας, να ανακτήσουμε το πορτοφόλι σας και να ορίσουμε ένα νέο κωδικό. Πρώτα, εισάγετε τη Μυστική Φράση σας Ανάκτησης που σας δόθηκε όταν δημιουργήσατε το πορτοφόλι σας. $1",
    "description": "$1 is the words 'Learn More' from key 'learnMore', separated here so that it can be added as a link"
  },
  "accessingYourCamera": {
    "message": "Πρόσβαση στην κάμερά σας..."
  },
  "account": {
    "message": "Λογαριασμός"
  },
  "accountDetails": {
    "message": "Λεπτομέρειες Λογαριασμού"
  },
  "accountIdenticon": {
    "message": "Identicon λογαριασμού"
  },
  "accountName": {
    "message": "Όνομα Λογαριασμού"
  },
  "accountNameDuplicate": {
    "message": "Αυτό το όνομα λογαριασμού υπάρχει ήδη",
    "description": "This is an error message shown when the user enters a new account name that matches an existing account name"
  },
  "accountNameReserved": {
    "message": "Αυτό το όνομα λογαριασμού είναι κρατημένο",
    "description": "This is an error message shown when the user enters a new account name that is reserved for future use"
  },
  "accountOptions": {
    "message": "Επιλογές Λογαριασμού"
  },
  "accountSelectionRequired": {
    "message": "Πρέπει να επιλέξετε έναν λογαριασμό!"
  },
  "active": {
    "message": "Ενεργό"
  },
  "activity": {
    "message": "Δραστηριότητα"
  },
  "activityLog": {
    "message": "Αρχείο καταγραφής δραστηριότητας"
  },
  "add": {
    "message": "Προσθήκη"
  },
  "addANetwork": {
    "message": "Προσθήκη ενός Δικτύου"
  },
  "addANetworkManually": {
    "message": "Προσθήκη δικτύου με μη αυτόματο τρόπο"
  },
  "addANickname": {
    "message": "Προσθήκη ενός ψευδωνύμου"
  },
  "addAccount": {
    "message": "Προσθήκη λογαριασμού"
  },
  "addAcquiredTokens": {
    "message": "Προσθέστε τα token που αποκτήσατε χρησιμοποιώντας το MetaMask"
  },
  "addAlias": {
    "message": "Προσθήκη ψευδωνύμου"
  },
  "addBlockExplorer": {
    "message": "Προσθέστε έναν εξερευνητή μπλοκ"
  },
  "addContact": {
    "message": "Προσθήκη επαφής"
  },
  "addCustomNetwork": {
    "message": "Προσθήκη προσαρμοσμένου δικτύου"
  },
  "addEthereumChainConfirmationDescription": {
    "message": "Αυτό θα επιτρέψει σε αυτό το δίκτυο να χρησιμοποιηθεί στο MetaMask."
  },
  "addEthereumChainConfirmationRisks": {
    "message": "Το MetaMask δεν επαληθεύει τα προσαρμοσμένα δίκτυα."
  },
  "addEthereumChainConfirmationRisksLearnMore": {
    "message": "Μάθετε για το $1.",
    "description": "$1 is a link with text that is provided by the 'addEthereumChainConfirmationRisksLearnMoreLink' key"
  },
  "addEthereumChainConfirmationRisksLearnMoreLink": {
    "message": "απάτες και κίνδυνοι ασφάλειας δικτύου",
    "description": "Link text for the 'addEthereumChainConfirmationRisksLearnMore' translation key"
  },
  "addEthereumChainConfirmationTitle": {
    "message": "Επιτρέπετε σε αυτήν την ιστοσελίδα να προσθέσει ένα δίκτυο;"
  },
  "addEthereumChainWarningModalHeader": {
    "message": "Προσθέστε αυτόν τον πάροχο RPC μόνο αν είστε σίγουροι ότι μπορείτε να τον εμπιστευτείτε. $1",
    "description": "$1 is addEthereumChainWarningModalHeaderPartTwo passed separately so that it can be bolded"
  },
  "addEthereumChainWarningModalHeaderPartTwo": {
    "message": "Οι κακόβουλοι πάροχοι ενδέχεται να ψεύδονται σχετικά με την κατάσταση του blockchain και να καταγράφουν τη δραστηριότητά σας στο δίκτυο."
  },
  "addEthereumChainWarningModalListHeader": {
    "message": "Είναι σημαντικό ο πάροχός σας να είναι αξιόπιστος, καθώς έχει τη δυνατότητα να:"
  },
  "addEthereumChainWarningModalListPointOne": {
    "message": "Προβάλει τους λογαριασμούς και τη διεύθυνση IP σας και να τους συσχετίσει μεταξύ τους"
  },
  "addEthereumChainWarningModalListPointThree": {
    "message": "Προβολή υπολοίπων λογαριασμών και άλλων καταστάσεων εντός της αλυσίδας"
  },
  "addEthereumChainWarningModalListPointTwo": {
    "message": "Κοινοποιήστε τις συναλλαγές σας"
  },
  "addEthereumChainWarningModalTitle": {
    "message": "Προσθέτετε έναν νέο πάροχο RPC για το Ethereum Mainnet"
  },
  "addFriendsAndAddresses": {
    "message": "Προσθέστε φίλους και διευθύνσεις που εμπιστεύεστε"
  },
  "addFromAListOfPopularNetworks": {
    "message": "Προσθέστε από μια λίστα δημοφιλών δικτύων ή προσθέστε ένα δίκτυο με μη αυτόματο τρόπο. Να αλληλεπιδράτε μόνο με άτομα/οργανισμούς που εμπιστεύεστε."
  },
  "addHardwareWallet": {
    "message": "Προσθήκη πορτοφολιού υλικού"
  },
  "addIPFSGateway": {
    "message": "Προσθέστε την πύλη IPFS που προτιμάτε"
  },
  "addMemo": {
    "message": "Προσθήκη σημειώματος"
  },
  "addMoreNetworks": {
    "message": "προσθέστε περισσότερα δίκτυα χειροκίνητα"
  },
  "addNetwork": {
    "message": "Προσθήκη Δικτύου"
  },
  "addNetworkTooltipWarning": {
    "message": "Αυτή η σύνδεση δικτύου βασίζεται σε τρίτους. H σύνδεση ενδέχεται να είναι λιγότερο αξιόπιστη ή να επιτρέπει σε τρίτους να παρακολουθούν τη δραστηριότητα. $1",
    "description": "$1 is Learn more link"
  },
  "addNewToken": {
    "message": "Προσθήκη νέου token"
  },
  "addNft": {
    "message": "Προσθήκη του NFT"
  },
  "addNfts": {
    "message": "Προσθήκη των NFT"
  },
  "addSnapAccountModalDescription": {
    "message": "Ανακαλύψτε επιλογές για να διατηρήσετε τον λογαριασμό σας ασφαλή με τον MetaMask Snaps"
  },
  "addSuggestedNFTs": {
    "message": "Προσθήκη προτεινόμενων NFT"
  },
  "addSuggestedTokens": {
    "message": "Προσθέστε τα Προτεινόμενα Tokens"
  },
  "addToken": {
    "message": "Προσθήκη Token"
  },
  "addTokenByContractAddress": {
    "message": "Αδυναμία εύρεσης token; Μπορείτε να προσθέσετε χειροκίνητα οποιοδήποτε διακριτικό επικολλώντας τη διεύθυνσή του. Οι διευθύνσεις συμβολαίων Token μπορούν να βρεθούν στο $1",
    "description": "$1 is a blockchain explorer for a specific network, e.g. Etherscan for Ethereum"
  },
  "addingCustomNetwork": {
    "message": "Προσθήκη Δικτύου"
  },
  "address": {
    "message": "Διεύθυνση"
  },
  "advanced": {
    "message": "Σύνθετες"
  },
  "advancedBaseGasFeeToolTip": {
    "message": "Όταν η συναλλαγή σας συμπεριληφθεί στο μπλοκ, οποιαδήποτε διαφορά μεταξύ της μέγιστης βασικής χρέωσής σας και της πραγματικής βασικής χρέωσής θα επιστραφεί. Το συνολικό ποσό υπολογίζεται ως μέγιστο βασικό τέλος (σε GWEI) * όριο τελών συναλλαγής."
  },
  "advancedConfiguration": {
    "message": "Προηγμένη ρύθμιση παραμέτρων"
  },
  "advancedGasFeeDefaultOptIn": {
    "message": "Αποθηκεύστε αυτά τα $1 ως προεπιλογή μου για το \"Προηγμένο\""
  },
  "advancedGasFeeDefaultOptOut": {
    "message": "Να χρησιμοποιούνται πάντα αυτές τις τιμές και η ρύθμιση για προχωρημένους."
  },
  "advancedGasFeeModalTitle": {
    "message": "Προηγμένη χρέωση τελών συναλλαγής"
  },
  "advancedGasPriceTitle": {
    "message": "Τιμή τελών συναλλαγής"
  },
  "advancedPriorityFeeToolTip": {
    "message": "Το τέλος προτεραιότητας (γνωστό και ως “miner tip”) πηγαίνει άμεσα στους miner και τους ενθαρρύνει να δώσουν προτεραιότητα στη συναλλαγή σας."
  },
  "agreeTermsOfUse": {
    "message": "Συμφωνώ με το $1 του MetaMask",
    "description": "$1 is the `terms` link"
  },
  "airgapVault": {
    "message": "Θησαυροφυλάκιο AirGap"
  },
  "alertDisableTooltip": {
    "message": "Αυτό μπορεί να αλλάξει στο \"Ρυθμίσεις > Ειδοποιήσεις\""
  },
  "alertSettingsUnconnectedAccount": {
    "message": "Περιήγηση σε μια ιστοσελίδα με έναν μη συνδεδεμένο λογαριασμό επιλεγμένο"
  },
  "alertSettingsUnconnectedAccountDescription": {
    "message": "Αυτή η ειδοποίηση εμφανίζεται στο αναδυόμενο παράθυρο κατά την περιήγηση σε μια συνδεδεμένη web3 ιστοσελίδα, αλλά ο τρέχων επιλεγμένος λογαριασμός δεν είναι συνδεδεμένος."
  },
  "alertSettingsWeb3ShimUsage": {
    "message": "Όταν μια ιστοσελίδα προσπαθεί να χρησιμοποιήσει το window.web3 API που έχει αφαιρεθεί"
  },
  "alertSettingsWeb3ShimUsageDescription": {
    "message": "Αυτή η ειδοποίηση εμφανίζεται στο αναδυόμενο παράθυρο όταν περιηγείστε σε μια ιστοσελίδα που προσπαθεί να χρησιμοποιήσει το window.web3 API που έχει αφαιρεθεί, και μπορεί, ως αποτέλεσμα, να μη λειτουργεί."
  },
  "alerts": {
    "message": "Ειδοποιήσεις"
  },
  "allCustodianAccountsConnectedSubtitle": {
    "message": "Είτε έχετε ήδη συνδέσει όλους τους λογαριασμούς θεματοφύλακα είτε δεν έχετε κανέναν λογαριασμό να συνδέσετε με το MetaMask Institutional."
  },
  "allCustodianAccountsConnectedTitle": {
    "message": "Δεν υπάρχουν διαθέσιμοι λογαριασμοί για σύνδεση"
  },
  "allOfYour": {
    "message": "Όλα σας τα $1",
    "description": "$1 is the symbol or name of the token that the user is approving spending"
  },
  "allYourNFTsOf": {
    "message": "Όλα τα NFT σας από το $1",
    "description": "$1 is a link to contract on the block explorer when we're not able to retrieve a erc721 or erc1155 name"
  },
  "allowExternalExtensionTo": {
    "message": "Επιτρέψτε σε αυτή την εξωτερική επέκταση να:"
  },
  "allowSpendToken": {
    "message": "Δίνετε άδεια για να αποκτήσετε πρόσβαση στο $1;",
    "description": "$1 is the symbol of the token that are requesting to spend"
  },
  "allowThisSiteTo": {
    "message": "Επιτρέψτε σε αυτόν τον ιστότοπο να:"
  },
  "allowThisSnapTo": {
    "message": "Επιτρέψτε αυτό το snap να:"
  },
  "allowWithdrawAndSpend": {
    "message": "Επιτρέψτε στο $1 να κάνει ανάληψη και να ξοδέψει μέχρι το ακόλουθο ποσό:",
    "description": "The url of the site that requested permission to 'withdraw and spend'"
  },
  "amount": {
    "message": "Ποσό"
  },
  "apiUrl": {
    "message": "API URL"
  },
  "appDescription": {
    "message": "Ένα Πορτοφόλι Ethereum στο Πρόγραμμα Περιήγησής σας",
    "description": "The description of the application"
  },
  "appName": {
    "message": "MetaMask",
    "description": "The name of the application"
  },
  "appNameBeta": {
    "message": "MetaMask Beta",
    "description": "The name of the application (Beta)"
  },
  "appNameFlask": {
    "message": "MetaMask Flask",
    "description": "The name of the application (Flask)"
  },
  "appNameMmi": {
    "message": "MetaMask για Θεσμικούς",
    "description": "The name of the application (MMI)"
  },
  "approve": {
    "message": "Έγκριση"
  },
  "approveAllTokensTitle": {
    "message": "Δίνετε άδεια για να αποκτήσετε πρόσβαση σε όλα σας τα $1;",
    "description": "$1 is the symbol of the token for which the user is granting approval"
  },
  "approveAllTokensTitleWithoutSymbol": {
    "message": "Επιτρέπετε την πρόσβαση και τη μεταφορά όλων των NFT σας από το $1;",
    "description": "$1 a link to contract on the block explorer when we're not able to retrieve a erc721 or erc1155 name"
  },
  "approveButtonText": {
    "message": "Έγκριση"
  },
  "approveSpendingCap": {
    "message": "Έγκριση $1 ως ανώτατο όριο δαπανών",
    "description": "The token symbol that is being approved"
  },
  "approveTokenDescription": {
    "message": "Αυτό επιτρέπει σε τρίτα μέρη να έχουν πρόσβαση και να μεταφέρουν τα ακόλουθα NFT χωρίς περαιτέρω ειδοποίηση μέχρι να ανακαλέσετε την πρόσβασή τους."
  },
  "approveTokenDescriptionWithoutSymbol": {
    "message": "Αυτό επιτρέπει σε ένα τρίτο μέρος να έχει πρόσβαση και να μεταφέρει όλα τα NFT σας από το $1 χωρίς περαιτέρω ειδοποίηση μέχρι να ανακαλέσετε την πρόσβασή του.",
    "description": "$1 is a link to contract on the block explorer when we're not able to retrieve a erc721 or erc1155 name"
  },
  "approveTokenTitle": {
    "message": "Επιτρέπετε την πρόσβαση και τη μεταφορά του $1;",
    "description": "$1 is the symbol of the token for which the user is granting approval"
  },
  "approved": {
    "message": "Εγκρίθηκε"
  },
  "approvedAsset": {
    "message": "Εγκεκριμένο περιουσιακό στοιχείο"
  },
  "approvedOn": {
    "message": "Εγκρίθηκε στις $1",
    "description": "$1 is the approval date for a permission"
  },
  "areYouSure": {
    "message": "Είστε βέβαιος/η;"
  },
  "asset": {
    "message": "Στοιχείο ενεργητικού"
  },
  "assetOptions": {
    "message": "Επιλογές περιουσιακών στοιχείων"
  },
  "attemptSendingAssets": {
    "message": "Εάν επιχειρήσετε να στείλετε περιουσιακά στοιχεία απευθείας από ένα δίκτυο σε ένα άλλο, αυτό ενδέχεται να οδηγήσει σε μόνιμη απώλεια περιουσιακών στοιχείων. Βεβαιωθείτε ότι χρησιμοποιείτε μια διασύνδεση."
  },
  "attemptToCancelSwap": {
    "message": "Προσπάθεια ακύρωσης της ανταλλαγής για ~$1",
    "description": "$1 could be e.g. $2.98, it is a cost for cancelling a Smart Swap"
  },
  "attemptingConnect": {
    "message": "Προσπάθεια σύνδεσης στην αλυσίδα μπλοκ."
  },
  "attributions": {
    "message": "Αποδόσεις"
  },
  "authorizedPermissions": {
    "message": "Έχετε εξουσιοδοτήσει τα ακόλουθα δικαιώματα"
  },
  "autoDetectTokens": {
    "message": "Αυτόματη ανίχνευση tokens"
  },
  "autoDetectTokensDescription": {
    "message": "Χρησιμοποιούμε API τρίτων για τον εντοπισμό και την εμφάνιση νέων tokens που αποστέλλονται στο πορτοφόλι σας. Απενεργοποιήστε το εάν δεν θέλετε η εφαρμογή να αντλεί δεδομένα από αυτές τις υπηρεσίες. $1",
    "description": "$1 is a link to a support article"
  },
  "autoLockTimeLimit": {
    "message": "Χρονόμετρο Αυτόματης Αποσύνδεσης (λεπτά)"
  },
  "autoLockTimeLimitDescription": {
    "message": "Ρυθμίστε τον χρόνο αδράνειας σε λεπτά πριν αποσυνδεθεί αυτόματα το MetaMask."
  },
  "average": {
    "message": "Μέσος Όρος"
  },
  "awaitingApproval": {
    "message": "Σε αναμονή έγκρισης..."
  },
  "back": {
    "message": "Πίσω"
  },
  "backup": {
    "message": "Αντίγραφο ασφαλείας"
  },
  "backupApprovalInfo": {
    "message": "Αυτός ο μυστικός κωδικός απαιτείται για ανάκτηση του πορτοφολιού σας σε περίπτωση που χάσετε τη συσκευή σας, ξεχάσετε τον κωδικό πρόσβασης, πρέπει να κάνετε επανεγκατάσταση του MetaMask, ή θέλετε να έχετε πρόσβαση στο πορτοφόλι σας από μια άλλη συσκευή."
  },
  "backupApprovalNotice": {
    "message": "Δημιουργήστε αντίγραφο ασφαλείας του κώδικα Μυστικής Αποκατάστασης για να διατηρήσετε ασφαλή το πορτοφόλι και τα χρήματά σας."
  },
  "backupNow": {
    "message": "Δημιουργήστε αντίγραφο ασφαλείας τώρα"
  },
  "backupUserData": {
    "message": "Κάντε αντίγραφο ασφαλείας των δεδομένων σας"
  },
  "backupUserDataDescription": {
    "message": "Μπορείτε να κάνετε αντίγραφο ασφαλείας των ρυθμίσεων χρήστη που περιλαμβάνουν τις προτιμήσεις και τις διευθύνσεις λογαριασμών σε ένα αρχείο JSON."
  },
  "balance": {
    "message": "Υπόλοιπο"
  },
  "balanceOutdated": {
    "message": "Το υπόλοιπο μπορεί να μην είναι ενημερωμένο"
  },
  "baseFee": {
    "message": "Βασικό τέλος"
  },
  "basic": {
    "message": "Βασικά"
  },
  "beCareful": {
    "message": "Να είστε προσεκτικοί"
  },
  "beta": {
    "message": "Δοκιμαστική έκδοση"
  },
  "betaHeaderText": {
    "message": "Αυτή είναι μια δοκιμαστική έκδοση. Παρακαλώ αναφέρετε σφάλματα $1",
    "description": "$1 represents the word 'here' in a hyperlink"
  },
  "betaMetamaskInstitutionalVersion": {
    "message": "Δοκιμαστική Έκδοση του MetaMask Institutional"
  },
  "betaMetamaskVersion": {
    "message": "Δοκιμαστική έκδοση MetaMask"
  },
  "betaTerms": {
    "message": "Όροι Χρήσης της Δοκιμαστικής Έκδοσης"
  },
  "betaWalletCreationSuccessReminder1": {
    "message": "Η δοκιμαστική έκδοση του MetaMask δεν μπορεί να ανακτήσει τη Μυστική Φράση Ανάκτησής σας."
  },
  "betaWalletCreationSuccessReminder2": {
    "message": "Η δοκιμαστική έκδοση του MetaMask δεν θα σας ζητήσει ποτέ τη Μυστική Φράση Ανάκτησής σας."
  },
  "blockExplorerAccountAction": {
    "message": "Λογαριασμός",
    "description": "This is used with viewOnEtherscan and viewInExplorer e.g View Account in Explorer"
  },
  "blockExplorerAssetAction": {
    "message": "Περιουσιακά στοιχεία",
    "description": "This is used with viewOnEtherscan and viewInExplorer e.g View Asset in Explorer"
  },
  "blockExplorerSwapAction": {
    "message": "Ανταλλαγή",
    "description": "This is used with viewOnEtherscan e.g View Swap on Etherscan"
  },
  "blockExplorerUrl": {
    "message": "Αποκλεισμός διεύθυνσης URL Explorer"
  },
  "blockExplorerUrlDefinition": {
    "message": "Το URL που χρησιμοποιείται ως εξερευνητής μπλοκ για αυτό το δίκτυο."
  },
  "blockExplorerView": {
    "message": "Προβολή λογαριασμού με $1",
    "description": "$1 replaced by URL for custom block explorer"
  },
  "blockaid": {
    "message": "Blockaid"
  },
  "blockaidDescriptionApproveFarming": {
    "message": "Εάν εγκρίνετε αυτό το αίτημα, ένα τρίτο μέρος που είναι γνωστό για απάτες μπορεί να πάρει όλα τα περιουσιακά σας στοιχεία."
  },
  "blockaidDescriptionBlurFarming": {
    "message": "Εάν εγκρίνετε αυτό το αίτημα, κάποιος μπορεί να κλέψει τα περιουσιακά σας στοιχεία που είναι καταχωρημένα στο Blur."
  },
  "blockaidDescriptionFailed": {
    "message": "Λόγω κάποιου σφάλματος, αυτό το αίτημα δεν επαληθεύτηκε από τον πάροχο ασφαλείας. Προχωρήστε με προσοχή."
  },
  "blockaidDescriptionMaliciousDomain": {
    "message": "Αλληλεπιδράτε με έναν κακόβουλο τομέα. Εάν εγκρίνετε αυτό το αίτημα, ενδέχεται να χάσετε τα περιουσιακά σας στοιχεία."
  },
  "blockaidDescriptionMightLoseAssets": {
    "message": "Εάν εγκρίνετε αυτό το αίτημα, ενδέχεται να χάσετε τα περιουσιακά σας στοιχεία."
  },
  "blockaidDescriptionSeaportFarming": {
    "message": "Εάν εγκρίνετε αυτό το αίτημα, κάποιος μπορεί να κλέψει τα περιουσιακά σας στοιχεία που είναι καταχωρημένα στο OpenSea."
  },
  "blockaidDescriptionTransferFarming": {
    "message": "Εάν εγκρίνετε αυτό το αίτημα, ένας τρίτος που είναι γνωστός για απάτες θα πάρει όλα τα περιουσιακά σας στοιχεία."
  },
  "blockaidTitleDeceptive": {
    "message": "Αυτό είναι ένα παραπλανητικό αίτημα"
  },
  "blockaidTitleMayNotBeSafe": {
    "message": "Το αίτημα μπορεί να μην είναι ασφαλές"
  },
  "blockaidTitleSuspicious": {
    "message": "Αυτό είναι ένα ύποπτο αίτημα"
  },
  "blockies": {
    "message": "Blockies"
  },
  "bridge": {
    "message": "Διασύνδεση"
  },
  "browserNotSupported": {
    "message": "Το Πρόγραμμα Περιήγησής σας δεν υποστηρίζεται..."
  },
  "buildContactList": {
    "message": "Δημιουργήστε τη λίστα επαφών σας"
  },
  "builtAroundTheWorld": {
    "message": "Η MetaMask έχει σχεδιαστεί και κατασκευαστεί σε όλο τον κόσμο."
  },
  "busy": {
    "message": "Απασχολημένο"
  },
  "buy": {
    "message": "Αγορά"
  },
  "buyAsset": {
    "message": "Αγορά $1",
    "description": "$1 is the ticker symbol of a an asset the user is being prompted to purchase"
  },
  "buyMoreAsset": {
    "message": "Αγοράστε περισσότερα $1",
    "description": "$1 is the ticker symbol of a an asset the user is being prompted to purchase"
  },
  "buyNow": {
    "message": "Αγοράστε Τώρα"
  },
  "bytes": {
    "message": "Bytes"
  },
  "canToggleInSettings": {
    "message": "Μπορείτε να ενεργοποιήσετε ξανά αυτήν την ειδοποίηση στις Ρυθμίσεις -> Ειδοποιήσεις."
  },
  "cancel": {
    "message": "Ακύρωση"
  },
  "cancelEdit": {
    "message": "Ακύρωση Επεξεργασίας"
  },
  "cancelPopoverTitle": {
    "message": "Ακύρωση συναλλαγής"
  },
  "cancelSpeedUp": {
    "message": "ακύρωση ή επιτάχυνση μιας συναλλαγής."
  },
  "cancelSpeedUpLabel": {
    "message": "Αυτά τα τέλη συναλλαγής θα $1 τα αρχικά.",
    "description": "$1 is text 'replace' in bold"
  },
  "cancelSpeedUpTransactionTooltip": {
    "message": "Για να $1 τη συναλλαγή, τα τέλη συναλλαγής πρέπει να αυξηθούν κατά τουλάχιστον 10% ώστε να αναγνωριστούν από το δίκτυο.",
    "description": "$1 is string 'cancel' or 'speed up'"
  },
  "cancelled": {
    "message": "Ακυρώθηκε"
  },
  "chainId": {
    "message": "Αναγνωριστικό Αλυσίδας"
  },
  "chainIdDefinition": {
    "message": "Το αναγνωριστικό αλυσίδας χρησιμοποιείται για την υπογραφή συναλλαγών για αυτό το δίκτυο."
  },
  "chainIdExistsErrorMsg": {
    "message": "Αυτό το αναγνωριστικό αλυσίδας χρησιμοποιείται επί του παρόντος από το δίκτυο $1."
  },
  "chainListReturnedDifferentTickerSymbol": {
    "message": "Το δίκτυο με αναγνωριστικό αλυσίδας $1 ενδέχεται να χρησιμοποιεί διαφορετικό σύμβολο νομίσματος ($2) από αυτό που έχετε εισαγάγει. Παρακαλούμε επιβεβαιώστε το πριν συνεχίσετε.",
    "description": "$1 is the chain id currently entered in the network form and $2 is the return value of nativeCurrency.symbol from chainlist.network"
  },
  "chooseYourNetwork": {
    "message": "Επιλέξτε το δίκτυό σας"
  },
  "chooseYourNetworkDescription": {
    "message": "Χρησιμοποιούμε την Infura ως την υπηρεσία κλήσης απομακρυσμένης διαδικασίας (RPC) για να προσφέρουμε την πιο αξιόπιστη και ιδιωτική πρόσβαση στα δεδομένα του Ethereum που μπορούμε. Μπορείτε να επιλέξετε τη δική σας RPC, αλλά να θυμάστε ότι οποιαδήποτε RPC θα λαμβάνει τη διεύθυνση IP και το πορτοφόλι σας στο Ethereum για να πραγματοποιεί συναλλαγές. Διαβάστε το $1 για να μάθετε περισσότερα σχετικά με τον τρόπο με τον οποίο η Infura χειρίζεται τα δεδομένα.",
    "description": "$1 is a link to the privacy policy"
  },
  "chromeRequiredForHardwareWallets": {
    "message": "Θα πρέπει να χρησιμοποιήσετε το MetaMask στο Google Chrome για να συνδεθείτε στο Πορτοφόλι Υλικού."
  },
  "clear": {
    "message": "Εκκαθάριση"
  },
  "clearActivity": {
    "message": "Εκκαθάριση δραστηριότητας και «nonce» δεδομένων"
  },
  "clearActivityButton": {
    "message": "Εκκαθάριση δεδομένων καρτέλας δραστηριότητας"
  },
  "clearActivityDescription": {
    "message": "Αυτό επαναφέρει το «nonce» του λογαριασμού και διαγράφει τα δεδομένα από την καρτέλα δραστηριότητας στο πορτοφόλι σας. Θα επηρεαστεί μόνο ο τρέχων λογαριασμός και το δίκτυο. Τα υπόλοιπα και οι εισερχόμενες συναλλαγές σας δεν θα αλλάξουν."
  },
  "click": {
    "message": "Κάντε κλικ"
  },
  "clickToConnectLedgerViaWebHID": {
    "message": "Κάντε κλικ εδώ για να συνδέσετε το Ledger σας μέσω WebHID",
    "description": "Text that can be clicked to open a browser popup for connecting the ledger device via webhid"
  },
  "clickToManuallyAdd": {
    "message": "Κάντε κλικ εδώ για να προσθέσετε χειροκίνητα τα tokens."
  },
  "close": {
    "message": "Κλείσιμο"
  },
  "coingecko": {
    "message": "CoinGecko"
  },
  "configureSnapPopupDescription": {
    "message": "Τώρα αποχωρείτε από το MetaMask για να ρυθμίσετε αυτό το snap."
  },
  "configureSnapPopupInstallDescription": {
    "message": "Τώρα αποχωρείτε από το MetaMask για να εγκαταστήσετε αυτό το snap."
  },
  "configureSnapPopupInstallTitle": {
    "message": "Εγκατάσταση του snap"
  },
  "configureSnapPopupLink": {
    "message": "Κάντε κλικ σε αυτόν τον σύνδεσμο για να συνεχίσετε:"
  },
  "configureSnapPopupTitle": {
    "message": "Διαμόρφωση του snap"
  },
  "confirm": {
    "message": "Επιβεβαίωση"
  },
  "confirmPassword": {
    "message": "Επιβεβαίωση Κωδικού Πρόσβασης"
  },
  "confirmRecoveryPhrase": {
    "message": "Επιβεβαιώστε τη Μυστική Φράση Ανάκτησης"
  },
  "confirmed": {
    "message": "Επιβεβαιωμένο"
  },
  "confusableUnicode": {
    "message": "'$1' είναι παρόμοιο με '$2'."
  },
  "confusableZeroWidthUnicode": {
    "message": "Βρέθηκε χαρακτήρας μηδενικού πλάτους."
  },
  "confusingEnsDomain": {
    "message": "Εντοπίσαμε έναν παράξενο χαρακτήρα στο όνομα ENS. Ελέγξτε το όνομα ENS για να αποφύγετε μια πιθανή απάτη."
  },
  "connect": {
    "message": "Σύνδεση"
  },
  "connectAccountOrCreate": {
    "message": "Σύνδεση λογαριασμού ή δημιουργία νέου"
  },
  "connectCustodialAccountMenu": {
    "message": "Συνδέστε τον λογαριασμό ως θεματοφύλακας"
  },
  "connectCustodialAccountMsg": {
    "message": "Επιλέξτε τον θεματοφύλακα που θέλετε να συνδέσετε για να προσθέσετε ή να ανανεώσετε ένα token."
  },
  "connectCustodialAccountTitle": {
    "message": "Λογαριασμοί θεματοφύλακα"
  },
  "connectManually": {
    "message": "Χειροκίνητη σύνδεση στον τρέχοντα ιστότοπο"
  },
  "connectSnap": {
    "message": "Σύνδεση $1",
    "description": "$1 is the snap for which a connection is being requested."
  },
  "connectTo": {
    "message": "Σύνδεση με $1",
    "description": "$1 is the name/origin of a web3 site/application that the user can connect to metamask"
  },
  "connectToAll": {
    "message": "Συνδεθείτε σε όλα τα $1 σας",
    "description": "$1 will be replaced by the translation of connectToAllAccounts"
  },
  "connectToAllAccounts": {
    "message": "λογαριασμοί",
    "description": "will replace $1 in connectToAll, completing the sentence 'connect to all of your accounts', will be text that shows list of accounts on hover"
  },
  "connectToMultiple": {
    "message": "Σύνδεση με $1",
    "description": "$1 will be replaced by the translation of connectToMultipleNumberOfAccounts"
  },
  "connectToMultipleNumberOfAccounts": {
    "message": "$1 λογαριασμοί",
    "description": "$1 is the number of accounts to which the web3 site/application is asking to connect; this will substitute $1 in connectToMultiple"
  },
  "connectWithMetaMask": {
    "message": "Σύνδεση Με MetaMask"
  },
  "connectedAccountsDescriptionPlural": {
    "message": "Έχετε $1 λογαριασμούς συνδεδεμένους με αυτόν τον ιστότοπο.",
    "description": "$1 is the number of accounts"
  },
  "connectedAccountsDescriptionSingular": {
    "message": "Έχετε 1 λογαριασμό συνδεδεμένο σε αυτόν τον ιστότοπο."
  },
  "connectedAccountsEmptyDescription": {
    "message": "To MetaMask δεν είναι συνδεδεμένo σε αυτόν τον ιστότοπο. Για να συνδεθείτε σε έναν ιστότοπο web3, βρείτε και κάντε κλικ στο κουμπί σύνδεσης."
  },
  "connectedSites": {
    "message": "Συνδεδεμένοι ιστότοποι"
  },
  "connectedSitesDescription": {
    "message": "$1 είναι συνδεδεμένο σε αυτές τις ιστοσελίδες. Μπορούν να δουν τη διεύθυνση του λογαριασμού σας.",
    "description": "$1 is the account name"
  },
  "connectedSitesEmptyDescription": {
    "message": "$1 δεν είναι συνδεδεμένο με καμία τοποθεσία.",
    "description": "$1 is the account name"
  },
  "connecting": {
    "message": "Σύνδεση..."
  },
  "connectingTo": {
    "message": "Σύνδεση με $1"
  },
  "connectingToGoerli": {
    "message": "Σύνδεση στο Δίκτυο Δοκιμής Goerli"
  },
  "connectingToLineaGoerli": {
    "message": "Σύνδεση στο δίκτυο δοκιμών Linea Goerli"
  },
  "connectingToLineaMainnet": {
    "message": "Σύνδεση στο Linea Mainnet"
  },
  "connectingToMainnet": {
    "message": "Σύνδεση στο Κύριο Δίκτυο Ethereum"
  },
  "connectingToSepolia": {
    "message": "Σύνδεση στο δίκτυο δοκιμών Sepolia"
  },
  "connectionFailed": {
    "message": "Η σύνδεση απέτυχε"
  },
  "connectionFailedDescription": {
    "message": "Η λήψη του $1 απέτυχε, ελέγξτε το δίκτυό σας και προσπαθήστε ξανά.",
    "description": "$1 is the name of the snap being fetched."
  },
  "connectionRequest": {
    "message": "Αίτημα σύνδεσης"
  },
  "contactUs": {
    "message": "Επικοινωνήστε μαζί μας"
  },
  "contacts": {
    "message": "Επαφές"
  },
  "contentFromSnap": {
    "message": "Περιεχόμενο από το $1",
    "description": "$1 represents the name of the snap"
  },
  "continue": {
    "message": "Συνέχεια"
  },
  "contract": {
    "message": "Συμβόλαιο"
  },
  "contractAddress": {
    "message": "Διεύθυνση συμβολαίου"
  },
  "contractAddressError": {
    "message": "Στέλνετε νομίσματα στη διεύθυνση συμβολαίου του νομίσματος. Αυτό μπορεί να έχει ως αποτέλεσμα την απώλεια αυτών των νομισμάτων."
  },
  "contractDeployment": {
    "message": "Ανάπτυξη Συμβολαίου"
  },
  "contractDescription": {
    "message": "Για να προστατευτείτε από τους απατεώνες, αφιερώστε λίγο χρόνο για να επαληθεύσετε τα στοιχεία τρίτων."
  },
  "contractInteraction": {
    "message": "Αλληλεπίδραση Συμβολαίου"
  },
  "contractNFT": {
    "message": "Συμβόλαιο NFT"
  },
  "contractRequestingAccess": {
    "message": "Τρίτος που ζητά πρόσβαση"
  },
  "contractRequestingSignature": {
    "message": "Τρίτος που ζητά υπογραφή"
  },
  "contractRequestingSpendingCap": {
    "message": "Τρίτος που ζητά ανώτατο όριο δαπανών"
  },
  "contractTitle": {
    "message": "Στοιχεία τρίτου μέρους"
  },
  "contractToken": {
    "message": "Token του συμβαλλόμενου"
  },
  "convertTokenToNFTDescription": {
    "message": "Εντοπίσαμε ότι αυτό το περιουσιακό στοιχείο είναι NFT. Το MetaMask υποστηρίζει πλέον εξ'ορισμού πλήρως τα NFT. Θέλετε να το αφαιρέσετε από τη λίστα των token σας και να το προσθέσετε ως NFT;"
  },
  "convertTokenToNFTExistDescription": {
    "message": "Εντοπίσαμε ότι αυτό το περιουσιακό στοιχείο προστέθηκε ως NFT. Θέλετε να το αφαιρέσετε από τη λίστα των token σας;"
  },
  "coolWallet": {
    "message": "CoolWallet"
  },
  "copiedExclamation": {
    "message": "Έγινε αντιγραφή."
  },
  "copyAddress": {
    "message": "Αντιγράψτε τη διεύθυνση στο πρόχειρο"
  },
  "copyRawTransactionData": {
    "message": "Αντιγραφή ακατέργαστων δεδομένων συναλλαγών"
  },
  "copyToClipboard": {
    "message": "Αντιγραφή στο πρόχειρο"
  },
  "copyTransactionId": {
    "message": "Αντιγραφή Ταυτότητας Συναλλαγής"
  },
  "create": {
    "message": "Δημιουργία"
  },
  "createNewWallet": {
    "message": "Δημιουργήστε ένα νέο πορτοφόλι"
  },
  "createPassword": {
    "message": "Δημιουργία Κωδικού Πρόσβασης"
  },
  "cryptoCompare": {
    "message": "CryptoCompare"
  },
  "currencyConversion": {
    "message": "Μετατροπή Νομίσματος"
  },
  "currencyRateCheckToggle": {
    "message": "Εμφάνιση υπολοίπου και έλεγχος τιμών για token"
  },
  "currencyRateCheckToggleDescription": {
    "message": "Χρησιμοποιούμε τα API $1 και $2 για να εμφανίσουμε το υπόλοιπό σας και την τιμή του token. $3",
    "description": "$1 represents Coingecko, $2 represents CryptoCompare and $3 represents Privacy Policy"
  },
  "currencySymbol": {
    "message": "Σύμβολο Νομίσματος"
  },
  "currencySymbolDefinition": {
    "message": "Το σύμβολο ticker που εμφανίζεται για το νόμισμα αυτού του δικτύου."
  },
  "currentAccountNotConnected": {
    "message": "Ο τρέχων λογαριασμός σας δεν είναι συνδεδεμένος"
  },
  "currentExtension": {
    "message": "Τρέχουσα σελίδα επεκτάσεων"
  },
  "currentLanguage": {
    "message": "Τρέχουσα Γλώσσα"
  },
  "currentRpcUrlDeprecated": {
    "message": "Η παρούσα διεύθυνση rpc για αυτό το δίκτυο καταργήθηκε."
  },
  "currentTitle": {
    "message": "Τρέχον:"
  },
  "currentlyUnavailable": {
    "message": "Μη διαθέσιμο σε αυτό το δίκτυο"
  },
  "curveHighGasEstimate": {
    "message": "Γράφημα επιθετικών τελών συναλλαγής"
  },
  "curveLowGasEstimate": {
    "message": "Γράφημα χαμηλών τελών συναλλαγής"
  },
  "curveMediumGasEstimate": {
    "message": "Γράφημα εκτιμώμενων τελών συναλλαγής αγοράς"
  },
  "custodian": {
    "message": "Custodian"
  },
  "custodianAccount": {
    "message": "Λογαριασμός Custodian"
  },
  "custodianAccountAddedDesc": {
    "message": "Μπορείτε τώρα να χρησιμοποιήσετε τους λογαριασμούς σας ως θεματοφύλακας στο MetaMask Institutional."
  },
  "custodianAccountAddedTitle": {
    "message": "Έχουν προστεθεί επιλεγμένοι custodian λογαριασμοί."
  },
  "custodianReplaceRefreshTokenChangedFailed": {
    "message": "Παρακαλούμε μεταβείτε στο $1 και κάντε κλικ στο κουμπί «Σύνδεση με το MMI» στο περιβάλλον εργασίας χρήστη για να συνδέσετε ξανά τους λογαριασμούς σας με το MMI."
  },
  "custodianReplaceRefreshTokenChangedSubtitle": {
    "message": "Τώρα μπορείτε να χρησιμοποιήσετε τους λογαριασμούς θεματοφύλακα στο MetaMask Institutional."
  },
  "custodianReplaceRefreshTokenChangedTitle": {
    "message": "Το token θεματοφύλακα ανανεώθηκε"
  },
  "custodianReplaceRefreshTokenSubtitle": {
    "message": "Αυτό θα αντικαταστήσει το token θεματοφύλακα για την ακόλουθη διεύθυνση:"
  },
  "custodianReplaceRefreshTokenTitle": {
    "message": "Αντικατάσταση token θεματοφύλακα"
  },
  "custodyApiUrl": {
    "message": "$1 API URL"
  },
  "custodyDeeplinkDescription": {
    "message": "Εγκρίνετε τη συναλλαγή στην εφαρμογή $1. Μόλις πραγματοποιηθούν όλες οι απαιτούμενες εγκρίσεις σχετικά με τον θεματοφύλακα, η συναλλαγή θα ολοκληρωθεί. Ελέγξτε την κατάσταση στην εφαρμογή $1."
  },
  "custodyRefreshTokenModalDescription": {
    "message": "Παρακαλούμε μεταβείτε στο $1 και κάντε κλικ στο κουμπί \"Σύνδεση με το MMI\" στο περιβάλλον εργασίας χρήστη για να συνδέσετε ξανά τους λογαριασμούς σας με το MMI."
  },
  "custodyRefreshTokenModalDescription1": {
    "message": "Ο θεματοφύλακάς σας εκδίδει ένα token που πιστοποιεί την επέκταση του MetaMask Institutional, επιτρέποντάς σας να συνδέσετε τους λογαριασμούς σας."
  },
  "custodyRefreshTokenModalDescription2": {
    "message": "Αυτό το token λήγει μετά από ένα ορισμένο χρονικό διάστημα για λόγους ασφαλείας. Αυτό απαιτεί την επανασύνδεσή σας στο MMI."
  },
  "custodyRefreshTokenModalSubtitle": {
    "message": "Γιατί το βλέπω αυτό;"
  },
  "custodyRefreshTokenModalTitle": {
    "message": "Η συνεδρία σας ως θεματοφύλακας έληξε"
  },
  "custodySessionExpired": {
    "message": "Η συνεδρία θεματοφύλακα έληξε."
  },
  "custodyWrongChain": {
    "message": "Αυτός ο λογαριασμός δεν έχει ρυθμιστεί για χρήση με $1"
  },
  "custom": {
    "message": "Σύνθετες"
  },
  "customContentSearch": {
    "message": "Αναζήτηση δικτύου που προστέθηκε προηγουμένως"
  },
  "customGasSettingToolTipMessage": {
    "message": "Χρησιμοποιήστε 1 $ για να προσαρμόσετε την τιμή του τέλους συναλλαγής. Αυτό μπορεί να προκαλέσει σύγχυση, αν δεν είστε εξοικειωμένοι. Επεξεργαστείτε το με δικό σας ρίσκο.",
    "description": "$1 is key 'advanced' (text: 'Advanced') separated here so that it can be passed in with bold font-weight"
  },
  "customSpendLimit": {
    "message": "Προσαρμοσμένο Όριο Δαπάνης"
  },
  "customSpendingCap": {
    "message": "Προσαρμοσμένο ανώτατο όριο δαπανών"
  },
  "customToken": {
    "message": "Προσαρμοσμένο Token"
  },
  "customTokenWarningInNonTokenDetectionNetwork": {
    "message": "Ο εντοπισμός token δεν είναι ακόμη διαθέσιμος σε αυτό το δίκτυο. Εισαγάγετε το token με μη αυτόματο τρόπο και βεβαιωθείτε ότι το εμπιστεύεστε. Μάθετε σχετικά με $1"
  },
  "customTokenWarningInTokenDetectionNetwork": {
    "message": "Πριν εισαγάγετε το token με μη αυτόματο τρόπο, βεβαιωθείτε ότι το εμπιστεύεστε. Μάθετε σχετικά με $1."
  },
  "customTokenWarningInTokenDetectionNetworkWithTDOFF": {
    "message": "Σιγουρευτείτε ότι εμπιστεύεστε ένα token προτού το εισαγάγετε. Μάθετε πώς να αποφεύγετε $1. Μπορείτε επίσης να ενεργοποιήσετε τον εντοπισμό token $2."
  },
  "customerSupport": {
    "message": "υποστήριξη πελατών"
  },
  "dappRequestedSpendingCap": {
    "message": "Αιτούμενο ανώτατο όριο δαπανών του ιστότοπου"
  },
  "dappSuggested": {
    "message": "Προτεινόμενο από την ιστοσελίδα"
  },
  "dappSuggestedGasSettingToolTipMessage": {
    "message": "Το $1 έχει προτείνει αυτή την τιμή.",
    "description": "$1 is url for the dapp that has suggested gas settings"
  },
  "dappSuggestedHigh": {
    "message": "Προτεινόμενος ιστότοπος"
  },
  "dappSuggestedHighShortLabel": {
    "message": "Ιστότοπος (υψηλό)"
  },
  "dappSuggestedShortLabel": {
    "message": "Ιστοσελίδα"
  },
  "dappSuggestedTooltip": {
    "message": "Το $1 έχει προτείνει αυτή την τιμή.",
    "description": "$1 represents the Dapp's origin"
  },
  "darkTheme": {
    "message": "Σκούρο"
  },
  "data": {
    "message": "Δεδομένα"
  },
  "dataBackupSeemsCorrupt": {
    "message": "Δεν μπορείτε να επαναφέρετε τα δεδομένα σας. Το αρχείο φαίνεται να είναι κατεστραμμένο."
  },
  "dataHex": {
    "message": "Δεκαεξαδικός"
  },
  "dcent": {
    "message": "D'Cent"
  },
  "decimal": {
    "message": "Δεκαδικά Ψηφία Ακριβείας"
  },
  "decimalsMustZerotoTen": {
    "message": "Τα δεκαδικά πρέπει να είναι τουλάχιστον 0 και όχι πάνω από 36."
  },
  "decrypt": {
    "message": "Αποκρυπτογράφηση"
  },
  "decryptCopy": {
    "message": "Αντιγραφή κρυπτογραφημένου μηνύματος"
  },
  "decryptInlineError": {
    "message": "Αυτό το μήνυμα δεν μπορεί να αποκρυπτογραφηθεί λόγω σφάλματος: $1",
    "description": "$1 is error message"
  },
  "decryptMessageNotice": {
    "message": "Το $1 θα ήθελε να διαβάσει αυτό το μήνυμα για να ολοκληρώσει την ενέργειά σας",
    "description": "$1 is the web3 site name"
  },
  "decryptMetamask": {
    "message": "Αποκρυπτογράφηση μηνύματος"
  },
  "decryptRequest": {
    "message": "Αίτημα αποκρυπτογράφησης"
  },
  "delete": {
    "message": "Διαγραφή"
  },
  "deleteContact": {
    "message": "Διαγραφή επαφής"
  },
  "deleteNetwork": {
    "message": "Διαγραφή Δικτύου;"
  },
  "deleteNetworkIntro": {
    "message": "Εάν διαγράψετε αυτό το δίκτυο, θα πρέπει να το προσθέσετε ξανά για να δείτε τα περιουσιακά σας στοιχεία σε αυτό το δίκτυο"
  },
  "deleteNetworkTitle": {
    "message": "Διαγραφή του δικτύου $1;",
    "description": "$1 represents the name of the network"
  },
  "deposit": {
    "message": "Κατάθεση"
  },
  "deprecatedTestNetworksLink": {
    "message": "Μάθετε περισσότερα"
  },
  "deprecatedTestNetworksMsg": {
    "message": "Λόγω των αλλαγών στο πρωτόκολλο του Ethereum: τα δοκιμαστικά δίκτυα Rinkeby, Ropsten και Kovan μπορεί να μη λειτουργούν τόσο αξιόπιστα και θα καταργηθούν σύντομα."
  },
  "description": {
    "message": "Περιγραφή"
  },
  "descriptionFromSnap": {
    "message": "Περιγραφή από $1",
    "description": "$1 represents the name of the snap"
  },
  "desktopConnectionCriticalErrorDescription": {
    "message": "Αυτό το σφάλμα μπορεί να είναι περιστασιακό, οπότε δοκιμάστε να επανεκκινήσετε την επέκταση ή απενεργοποιήστε το MetaMask Desktop."
  },
  "desktopConnectionCriticalErrorTitle": {
    "message": "Το MetaMask είχε πρόβλημα κατά την εκκίνηση"
  },
  "desktopConnectionLostErrorDescription": {
    "message": "Βεβαιωθείτε ότι έχετε την εφαρμογή για την επιφάνεια εργασίας σε λειτουργία ή απενεργοποιήστε το MetaMask Desktop."
  },
  "desktopConnectionLostErrorTitle": {
    "message": "Η σύνδεση με το MetaMask Desktop χάθηκε"
  },
  "desktopDisableButton": {
    "message": "Απενεργοποιήστε την εφαρμογή για την επιφάνεια εργασίας"
  },
  "desktopDisableErrorCTA": {
    "message": "Απενεργοποιήστε το MetaMask Desktop"
  },
  "desktopEnableButton": {
    "message": "Ενεργοποιήστε την εφαρμογή για την επιφάνεια εργασίας"
  },
  "desktopEnableButtonDescription": {
    "message": "Κάντε κλικ για να εκτελέσετε όλες τις διεργασίες παρασκηνίου στην εφαρμογή επιφάνειας εργασίας."
  },
  "desktopErrorNavigateSettingsCTA": {
    "message": "Επιστροφή στη σελίδα Ρυθμίσεις"
  },
  "desktopErrorRestartMMCTA": {
    "message": "Επανεκκίνηση του MetaMask"
  },
  "desktopNotFoundErrorCTA": {
    "message": "Λήψη του MetaMask Desktop"
  },
  "desktopNotFoundErrorDescription1": {
    "message": "Βεβαιωθείτε ότι έχετε ενεργοποιήσει και εκτελείτε την εφαρμογή για την επιφάνεια εργασίας."
  },
  "desktopNotFoundErrorDescription2": {
    "message": "Αν δεν έχετε εγκαταστήσει την εφαρμογή για την επιφάνεια εργασίας, κατεβάστε την από τον ιστότοπο του MetaMask."
  },
  "desktopNotFoundErrorTitle": {
    "message": "Το MetaMask Desktop δεν βρέθηκε"
  },
  "desktopOpenOrDownloadCTA": {
    "message": "Άνοιγμα του MetaMask Desktop"
  },
  "desktopOutdatedErrorCTA": {
    "message": "Ενημέρωση του MetaMask Desktop"
  },
  "desktopOutdatedErrorDescription": {
    "message": "Η εφαρμογή MetaMask Desktop πρέπει να αναβαθμιστεί."
  },
  "desktopOutdatedErrorTitle": {
    "message": "Το MetaMask Desktop είναι ξεπερασμένο"
  },
  "desktopOutdatedExtensionErrorCTA": {
    "message": "Ενημέρωση της επέκτασης MetaMask"
  },
  "desktopOutdatedExtensionErrorDescription": {
    "message": "Η επέκταση του MetaMask πρέπει να αναβαθμιστεί."
  },
  "desktopOutdatedExtensionErrorTitle": {
    "message": "Η επέκταση του MetaMask είναι ξεπερασμένη"
  },
  "desktopPageDescription": {
    "message": "Εάν η ζεύξη είναι επιτυχής, η επέκταση θα επανεκκινηθεί και θα πρέπει να εισαγάγετε εκ νέου τον κωδικό πρόσβασής σας."
  },
  "desktopPageSubTitle": {
    "message": "Ανοίξτε το MetaMask Desktop και πληκτρολογήστε αυτόν τον κωδικό"
  },
  "desktopPageTitle": {
    "message": "Ζεύξη με το Desktop"
  },
  "desktopPairedWarningDeepLink": {
    "message": "Μεταβείτε στις Ρυθμίσεις στο MetaMask Desktop"
  },
  "desktopPairedWarningDescription": {
    "message": "Αν θέλετε να ξεκινήσετε μια νέα ζεύξη, αφαιρέστε την τρέχουσα σύνδεση."
  },
  "desktopPairedWarningTitle": {
    "message": "Το MM Desktop είναι ήδη συνδεδεμένο"
  },
  "desktopPairingExpireMessage": {
    "message": "Ο κωδικός λήγει σε $1 δευτερόλεπτα"
  },
  "desktopRouteNotFoundErrorDescription": {
    "message": "desktopRouteNotFoundErrorDescription"
  },
  "desktopRouteNotFoundErrorTitle": {
    "message": "desktopRouteNotFoundErrorTitle"
  },
  "desktopUnexpectedErrorCTA": {
    "message": "Επιστροφή στην αρχική σελίδα του MetaMask"
  },
  "desktopUnexpectedErrorDescription": {
    "message": "Ελέγξτε το MetaMask Desktop για να επαναφέρετε τη σύνδεση"
  },
  "desktopUnexpectedErrorTitle": {
    "message": "Κάτι πήγε στραβά..."
  },
  "details": {
    "message": "Λεπτομέρειες"
  },
  "disabledGasOptionToolTipMessage": {
    "message": "Το \"1$\" είναι απενεργοποιημένο επειδή δεν πληροί την ελάχιστη αύξηση 10% σε σχέση με τα αρχικά τέλη συναλλαγής.",
    "description": "$1 is gas estimate type which can be market or aggressive"
  },
  "disconnect": {
    "message": "Αποσύνδεση"
  },
  "disconnectAllAccounts": {
    "message": "Αποσύνδεση όλων των λογαριασμών"
  },
  "disconnectAllAccountsConfirmationDescription": {
    "message": "Είστε βέβαιοι ότι θέλετε να αποσυνδεθείτε; Μπορεί να χάσετε τη λειτουργικότητα της ιστοσελίδας."
  },
  "disconnectPrompt": {
    "message": "Αποσύνδεση $1"
  },
  "disconnectThisAccount": {
    "message": "Αποσύνδεση αυτού του λογαριασμού"
  },
  "dismiss": {
    "message": "Παράβλεψη"
  },
  "dismissReminderDescriptionField": {
    "message": "Ενεργοποιήστε αυτήν την επιλογή για να απορρίψετε το μήνυμα υπενθύμισης αντιγράφου ασφαλείας Ανάκτησης Μυστικής Φράσης. Σας συνιστούμε έντονα να δημιουργήσετε αντίγραφα ασφαλείας της Ανάκτησης Μυστικής Φράσης σας για να αποφύγετε την απώλεια χρημάτων"
  },
  "dismissReminderField": {
    "message": "Παράβλεψη υπενθύμισης αντιγράφου ασφαλείας Ανάκτησης Μυστικής Φράσης"
  },
  "displayNftMedia": {
    "message": "Εμφάνιση των μέσων NFT"
  },
  "displayNftMediaDescription": {
    "message": "Η εμφάνιση των μέσων και δεδομένων NFT εκθέτει τη διεύθυνση IP σας στο OpenSea ή σε άλλους τρίτους. Αυτό μπορεί να επιτρέψει σε εισβολείς να συσχετίσουν τη διεύθυνση IP σας με τη διεύθυνση σας στο Ethereum. Η αυτόματη ανίχνευση των NFT βασίζεται σε αυτή τη ρύθμιση και δεν θα είναι διαθέσιμη όταν αυτή είναι απενεργοποιημένη."
  },
  "domain": {
    "message": "Τομέας"
  },
  "done": {
    "message": "Τέλος"
  },
  "dontShowThisAgain": {
    "message": "Να μην εμφανιστεί ξανά"
  },
  "downArrow": {
    "message": "κάτω βέλος"
  },
  "downloadGoogleChrome": {
    "message": "Κατεβάστε το Google Chrome"
  },
  "downloadNow": {
    "message": "Λήψη Τώρα"
  },
  "downloadStateLogs": {
    "message": "Λήψη Αρχείων Καταγραφής Κατάστασης"
  },
  "dropped": {
    "message": "Απορρίφθηκε"
  },
  "edit": {
    "message": "Επεξεργασία"
  },
  "editANickname": {
    "message": "Επεξεργασία ψευδώνυμου"
  },
  "editAddressNickname": {
    "message": "Επεξεργασία ψευδωνύμου διεύθυνσης"
  },
  "editCancellationGasFeeModalTitle": {
    "message": "Επεξεργασία τελών ακύρωσης συναλλαγής"
  },
  "editContact": {
    "message": "Επεξεργασία Επαφής"
  },
  "editGasFeeModalTitle": {
    "message": "Επεξεργασία τέλους συναλλαγής"
  },
  "editGasLimitOutOfBounds": {
    "message": "Το όριο τελών συναλλαγής πρέπει να είναι τουλάχιστον $1"
  },
  "editGasLimitOutOfBoundsV2": {
    "message": "Το όριο τελών συναλλαγής πρέπει να είναι μεγαλύτερο από $1 και μικρότερο από $2",
    "description": "$1 is the minimum limit for gas and $2 is the maximum limit"
  },
  "editGasLimitTooltip": {
    "message": "Το τελών συναλλαγής είναι οι μέγιστες μονάδες τελών συναλλαγής που είστε πρόθυμοι να χρησιμοποιήσετε. Τα τέλη συναλλαγής είναι ένας πολλαπλασιαστής στο \"Μέγιστο τέλος προτεραιότητας\" και το \"Μέγιστο τέλος\"."
  },
  "editGasMaxBaseFeeGWEIImbalance": {
    "message": "Η μέγιστη βασική χρέωση δεν μπορεί να είναι χαμηλότερη από το τέλος προτεραιότητας"
  },
  "editGasMaxBaseFeeHigh": {
    "message": "Η μέγιστη χρέωση βάσης είναι υψηλότερη από το απαραίτητο"
  },
  "editGasMaxBaseFeeLow": {
    "message": "Η μέγιστη βασική χρέωση τέλους είναι χαμηλή για τις τρέχουσες συνθήκες δικτύου"
  },
  "editGasMaxFeeHigh": {
    "message": "Η μέγιστη χρέωση είναι υψηλότερη από το απαραίτητο"
  },
  "editGasMaxFeeLow": {
    "message": "Πολύ χαμηλή χρέωση για τις συνθήκες δικτύου"
  },
  "editGasMaxFeePriorityImbalance": {
    "message": "Η μέγιστη βασική χρέωση δεν μπορεί να είναι χαμηλότερη από το μέγιστο τέλος προτεραιότητας"
  },
  "editGasMaxPriorityFeeBelowMinimum": {
    "message": "Το μέγιστο τέλος προτεραιότητας πρέπει να είναι μεγαλύτερο από 0 GWEI"
  },
  "editGasMaxPriorityFeeBelowMinimumV2": {
    "message": "Το τέλος προτεραιότητας πρέπει να είναι μεγαλύτερο από 0."
  },
  "editGasMaxPriorityFeeHigh": {
    "message": "Μέγιστο τέλος προτεραιότητας υψηλότερο από το αναγκαίο. Μπορείτε να πληρώσετε περισσότερα από ό,τι απαιτείται."
  },
  "editGasMaxPriorityFeeHighV2": {
    "message": "Το τέλος προτεραιότητας είναι υψηλότερο από το αναγκαίο. Μπορείτε να πληρώσετε περισσότερα από όσα χρειάζεται"
  },
  "editGasMaxPriorityFeeLow": {
    "message": "Το μέγιστο τέλος προτεραιότητας είναι χαμηλό για τις τρέχουσες συνθήκες δικτύου"
  },
  "editGasMaxPriorityFeeLowV2": {
    "message": "Το τέλος προτεραιότητας είναι χαμηλό για τις τρέχουσες συνθήκες δικτύου"
  },
  "editGasPriceTooLow": {
    "message": "Η τιμή τέλους συναλλαγής πρέπει να είναι μεγαλύτερη από 0"
  },
  "editGasPriceTooltip": {
    "message": "Αυτό το δίκτυο απαιτεί ένα πεδίο \"Τέλος συναλλαγής\" κατά την υποβολή μιας συναλλαγής. Η τιμή τέλους συναλλαγής είναι το ποσό που θα πληρώσετε ανά μονάδα τέλους συναλλαγής."
  },
  "editGasSubTextAmountLabel": {
    "message": "Μέγιστο ποσό:",
    "description": "This is meant to be used as the $1 substitution editGasSubTextAmount"
  },
  "editGasSubTextFeeLabel": {
    "message": "Μέγιστη χρέωση:"
  },
  "editGasTitle": {
    "message": "Επεξεργασία προτεραιότητας"
  },
  "editGasTooLow": {
    "message": "Άγνωστος χρόνος επεξεργασίας"
  },
  "editNonceField": {
    "message": "Επεξεργασία Nonce"
  },
  "editNonceMessage": {
    "message": "Αυτό είναι ένα προηγμένο χαρακτηριστικό, χρησιμοποιήστε προσεκτικά."
  },
  "editPermission": {
    "message": "Επεξεργαστείτε τα Δικαιώματα"
  },
  "editSpeedUpEditGasFeeModalTitle": {
    "message": "Επεξεργασία τελών επίσπευσης συναλλαγής"
  },
  "enableAutoDetect": {
    "message": " Ενεργοποίηση Αυτόματου Εντοπισμού"
  },
  "enableForAllNetworks": {
    "message": "Ενεργοποίηση σε όλα τα δίκτυα"
  },
  "enableFromSettings": {
    "message": " Ενεργοποίηση του από τις Ρυθμίσεις."
  },
  "enableSmartSwaps": {
    "message": "Ενεργοποίηση των έξυπνων ανταλλαγών"
  },
  "enableSnap": {
    "message": "Ενεργοποίηση"
  },
  "enableToken": {
    "message": "ενεργοποίηση $1",
    "description": "$1 is a token symbol, e.g. ETH"
  },
  "enabled": {
    "message": "Ενεργοποιημένο"
  },
  "encryptionPublicKeyNotice": {
    "message": "Το $1 θα ήθελε το δημόσιο σας κλειδί κρυπτογράφησης. Με τη συγκατάθεσή σας, αυτός ο ιστότοπος θα είναι σε θέση να σας συνθέσει κρυπτογραφημένα μηνύματα.",
    "description": "$1 is the web3 site name"
  },
  "encryptionPublicKeyRequest": {
    "message": "Αίτηση δημόσιου κλειδιού κρυπτογράφησης"
  },
  "endpointReturnedDifferentChainId": {
    "message": "Το τελικό σημείο επέστρεψε ένα διαφορετικό αναγνωριστικό αλυσίδας: $1",
    "description": "$1 is the return value of eth_chainId from an RPC endpoint"
  },
  "enhancedTokenDetectionAlertMessage": {
    "message": "Ο βελτιωμένος εντοπισμός για token είναι επί του παρόντος διαθέσιμος στο $1. $2"
  },
  "ensDomainsSettingDescriptionIntro": {
    "message": "Το MetaMask σας επιτρέπει να βλέπετε τομείς ENS όπως \"https://metamask.eth\" ακριβώς στη γραμμή διευθύνσεων του προγράμματος περιήγησής σας. Να πώς λειτουργεί:"
  },
  "ensDomainsSettingDescriptionOutro": {
    "message": "Τα συνηθισμένα προγράμματα περιήγησης συνήθως δεν χειρίζονται διευθύνσεις ENS ή IPFS, αλλά το MetaMask βοηθάει σε αυτό. Χρησιμοποιώντας αυτή τη λειτουργία ενδέχεται να μοιραστείτε τη διεύθυνση IP σας με υπηρεσίες IPFS τρίτων."
  },
  "ensDomainsSettingDescriptionPoint1": {
    "message": "Το MetaMask ελέγχει το συμβόλαιο ENS του Ethereum για να βρει τον κώδικα που συνδέεται με το όνομα ENS."
  },
  "ensDomainsSettingDescriptionPoint2": {
    "message": "Εάν ο κώδικας συνδέεται με το IPFS, λαμβάνει το περιεχόμενο από το δίκτυο IPFS."
  },
  "ensDomainsSettingDescriptionPoint3": {
    "message": "Στη συνέχεια, μπορείτε να δείτε το περιεχόμενο, συνήθως μια ιστοσελίδα ή κάτι παρόμοιο."
  },
  "ensDomainsSettingTitle": {
    "message": "Εμφάνιση τομέων ENS στη γραμμή διευθύνσεων"
  },
  "ensIllegalCharacter": {
    "message": "Μη έγκυρος χαρακτήρας για το ENS."
  },
  "ensNotFoundOnCurrentNetwork": {
    "message": "Το όνομα ENS δεν βρέθηκε στο τρέχον δίκτυο. Δοκιμάστε να μεταβείτε στο Κύριο Δίκτυο Ethereum."
  },
  "ensNotSupportedOnNetwork": {
    "message": "Το δίκτυο δεν υποστηρίζει ENS"
  },
  "ensRegistrationError": {
    "message": "Σφάλμα στην καταχώριση ονόματος ENS"
  },
  "ensUnknownError": {
    "message": "Η αναζήτηση ENS απέτυχε."
  },
  "enterANumber": {
    "message": "Εισάγετε έναν αριθμό"
  },
  "enterCustodianToken": {
    "message": "Πληκτρολογήστε το token $1 ή προσθέστε ένα νέο token"
  },
  "enterMaxSpendLimit": {
    "message": "Εισάγετε Το Μέγιστο Όριο Δαπάνης"
  },
<<<<<<< HEAD
=======
  "enterOptionalPassword": {
    "message": "Πληκτρολογήστε προαιρετικό κωδικό πρόσβασης"
  },
  "enterPassword": {
    "message": "Εισάγετε τον κωδικό πρόσβασης"
  },
>>>>>>> 787fc13f
  "enterPasswordContinue": {
    "message": "Πληκτρολογήστε τον κωδικό πρόσβασης για να συνεχίσετε"
  },
  "enterTokenNameOrAddress": {
    "message": "Πληκτρολογήστε το όνομα του token ή επικολλήστε τη διεύθυνση"
  },
  "enterYourPassword": {
    "message": "Πληκτρολογήστε τον κωδικό πρόσβασής σας"
  },
  "errorCode": {
    "message": "Κωδικός: $1",
    "description": "Displayed error code for debugging purposes. $1 is the error code"
  },
  "errorDetails": {
    "message": "Λεπτομέρειες Σφάλματος",
    "description": "Title for collapsible section that displays error details for debugging purposes"
  },
  "errorMessage": {
    "message": "Μήνυμα: $1",
    "description": "Displayed error message for debugging purposes. $1 is the error message"
  },
  "errorName": {
    "message": "Κωδικός: $1",
    "description": "Displayed error name for debugging purposes. $1 is the error name"
  },
  "errorPageMessage": {
    "message": "Δοκιμάστε ξανά φορτώνοντας τη σελίδα, ή επικοινωνήστε με την υποστήριξη $1.",
    "description": "Message displayed on generic error page in the fullscreen or notification UI, $1 is a clickable link with text defined by the 'here' key. The link will open to a form where users can file support tickets."
  },
  "errorPagePopupMessage": {
    "message": "Δοκιμάστε ξανά κλείνοντας και ανοίγοντας ξανά το αναδυόμενο παράθυρο ή επικοινωνήστε με την υποστήριξη $1.",
    "description": "Message displayed on generic error page in the popup UI, $1 is a clickable link with text defined by the 'here' key. The link will open to a form where users can file support tickets."
  },
  "errorPageTitle": {
    "message": "Το MetaMask αντιμετώπισε ένα σφάλμα",
    "description": "Title of generic error page"
  },
  "errorStack": {
    "message": "Στοίβα:",
    "description": "Title for error stack, which is displayed for debugging purposes"
  },
  "errorWhileConnectingToRPC": {
    "message": "Σφάλμα κατά τη σύνδεση στο προσαρμοσμένο δίκτυο."
  },
  "errorWithSnap": {
    "message": "Σφάλμα με $1",
    "description": "$1 represents the name of the snap"
  },
  "ethGasPriceFetchWarning": {
    "message": "Το εφεδρικό τέλος συναλλαγής που παρέχεται ως η κύρια υπηρεσία εκτίμησης τελών συναλλαγής, δεν είναι διαθέσιμο αυτή τη στιγμή."
  },
  "ethereumProviderAccess": {
    "message": "Χορήγηση πρόσβασης στον πάροχο Ethereum σε $1",
    "description": "The parameter is the name of the requesting origin"
  },
  "ethereumPublicAddress": {
    "message": "Δημόσια Διεύθυνση Ethereum"
  },
  "etherscan": {
    "message": "Etherscan"
  },
  "etherscanView": {
    "message": "Προβολή λογαριασμού στο Etherscan"
  },
  "etherscanViewOn": {
    "message": "Προβολή στην Etherscan"
  },
  "expandView": {
    "message": "Ανάπτυξη Προβολής"
  },
  "experimental": {
    "message": "Πειραματικό"
  },
<<<<<<< HEAD
=======
  "exploreMetaMaskSnaps": {
    "message": "Εξερευνήστε το MetaMask Snaps"
  },
  "exportPrivateKey": {
    "message": "Εξαγωγή Ιδιωτικού Κλειδιού"
  },
  "extendWalletWithSnaps": {
    "message": "Επεκτείνετε την εμπειρία του πορτοφολιού."
  },
>>>>>>> 787fc13f
  "externalExtension": {
    "message": "Εξωτερική Επέκταση"
  },
  "failed": {
    "message": "Απέτυχε"
  },
  "failedToFetchChainId": {
    "message": "Αδύνατη η λήψη του αναγνωριστικού αλυσίδας. Είναι το URL του RPC σας σωστό;"
  },
  "failedToFetchTickerSymbolData": {
    "message": "Τα δεδομένα επιβεβαίωσης αυτού του συμβόλου είναι προς το παρόν μη διαθέσιμα. Βεβαιωθείτε ότι το σύμβολο που εισαγάγατε είναι σωστό. Αυτό θα έχει αντίκτυπο στις τιμές μετατροπών που βλέπετε για αυτό το δίκτυο"
  },
  "failureMessage": {
    "message": "Κάτι πήγε λάθος και δεν μπορέσαμε να ολοκληρώσουμε την ενέργεια"
  },
  "fast": {
    "message": "Γρήγορα"
  },
  "feeAssociatedRequest": {
    "message": "Ένα τέλος σχετίζεται με αυτό το αίτημα."
  },
  "fiat": {
    "message": "Εντολή",
    "description": "Exchange type"
  },
  "fileImportFail": {
    "message": "Η εισαγωγή αρχείων δεν λειτουργεί; Κάντε κλικ εδώ!",
    "description": "Helps user import their account from a JSON file"
  },
  "fileTooBig": {
    "message": "Το υποβαλλόμενο αρχείο είναι πολύ μεγάλο."
  },
  "flaskWelcomeUninstall": {
    "message": "θα πρέπει να καταργήσετε την εγκατάσταση αυτής της επέκτασης",
    "description": "This request is shown on the Flask Welcome screen. It is intended for non-developers, and will be bolded."
  },
  "flaskWelcomeWarning1": {
    "message": "Το Flask έχει δημιουργηθεί για προγραμματιστές, οι οποίοι θέλουν να πειραματιστούν με νέα, ασταθή API. Εάν δεν είστε προγραμματιστής ή δοκιμαστής beta, $1.",
    "description": "This is a warning shown on the Flask Welcome screen, intended to encourage non-developers not to proceed any further. $1 is the bolded message 'flaskWelcomeUninstall'"
  },
  "flaskWelcomeWarning2": {
    "message": "Δεν εγγυόμαστε την ασφάλεια ή τη σταθερότητα αυτής της επέκτασης. Τα νέα API που προσφέρονται από το Flask δεν παρέχουν ισχυρή προστασία κατά των επιθέσεων phishing, πράγμα που σημαίνει ότι οποιοσδήποτε ιστότοπος ή snap απαιτεί το Flask, ενδέχεται να είναι μια κακόβουλη απόπειρα κλοπής των περιουσιακών στοιχείων σας.",
    "description": "This explains the risks of using MetaMask Flask"
  },
  "flaskWelcomeWarning3": {
    "message": "Όλα τα API του Flask είναι πειραματικά. Μπορεί να αλλάξουν ή να αφαιρεθούν χωρίς προειδοποίηση ή μπορεί να παραμείνουν στο Flask επ' αόριστον, χωρίς ποτέ να μεταφερθούν στο σταθερό MetaMask. Χρησιμοποιήστε τα με δική σας ευθύνη.",
    "description": "This message warns developers about unstable Flask APIs"
  },
  "flaskWelcomeWarning4": {
    "message": "Βεβαιωθείτε ότι έχετε απενεργοποιήσει την κανονική σας επέκταση MetaMask όταν χρησιμοποιείτε το Flask.",
    "description": "This message calls to pay attention about multiple versions of MetaMask running on the same site (Flask + Prod)"
  },
  "flaskWelcomeWarningAcceptButton": {
    "message": "Αποδέχομαι τον κίνδυνο",
    "description": "this text is shown on a button, which the user presses to confirm they understand the risks of using Flask"
  },
  "followUsOnTwitter": {
    "message": "Ακολουθήστε μας στο Twitter"
  },
  "forbiddenIpfsGateway": {
    "message": "Απαγορευμένη πύλη IPFS: Παρακαλώ καθορίστε μια πύλη CID"
  },
  "forgetDevice": {
    "message": "Διαγραφή αυτής της συσκευής"
  },
  "forgotPassword": {
    "message": "Ξεχάσατε τον κωδικό πρόσβασής σας;"
  },
  "from": {
    "message": "Από"
  },
  "fromAddress": {
    "message": "Από: $1",
    "description": "$1 is the address to include in the From label. It is typically shortened first using shortenAddress"
  },
  "fromTokenLists": {
    "message": "Από λίστες token: $1"
  },
  "functionApprove": {
    "message": "Λειτουργία: Έγκριση"
  },
  "functionSetApprovalForAll": {
    "message": "Λειτουργία: SetApprovalForAll"
  },
  "functionType": {
    "message": "Τύπος Λειτουργίας"
  },
  "gas": {
    "message": "Τέλος συναλλαγής"
  },
  "gasDisplayAcknowledgeDappButtonText": {
    "message": "Επεξεργασία προτεινόμενου τέλους συναλλαγής"
  },
  "gasDisplayDappWarning": {
    "message": "Αυτό το τέλος συναλλαγής έχει προταθεί από το $1. Η παράκαμψη μπορεί να προκαλέσει πρόβλημα με τη συναλλαγή σας. Εάν έχετε απορίες, επικοινωνήστε με $1.",
    "description": "$1 represents the Dapp's origin"
  },
  "gasLimit": {
    "message": "Όριο τέλους συναλλαγής"
  },
  "gasLimitInfoTooltipContent": {
    "message": "Το όριο αερίου είναι το μέγιστο ποσό μονάδων αερίου τι οποίες είστε διατεθειμένοι να δαπανήσετε."
  },
  "gasLimitRecommended": {
    "message": "Το προτεινόμενο όριο τελών συναλλαγής είναι $1. Εάν το όριο τελών συναλλαγής είναι μικρότερο από αυτό, η συναλλαγή ενδέχεται να αποτύχει."
  },
  "gasLimitTooLow": {
    "message": "Το όριο αερίου πρέπει να είναι τουλάχιστον 21000"
  },
  "gasLimitTooLowWithDynamicFee": {
    "message": "Το όριο τέλους συναλλαγής πρέπει να είναι τουλάχιστον $1",
    "description": "$1 is the custom gas limit, in decimal."
  },
  "gasLimitV2": {
    "message": "Όριο τέλους συναλλαγής"
  },
  "gasOption": {
    "message": "Επιλογή τέλους συναλλαγής"
  },
  "gasPrice": {
    "message": "Τιμή τέλους συναλλαγής (GWEI)"
  },
  "gasPriceExcessive": {
    "message": "Το ποσό του τέλους συναλλαγής σας ορίστηκε άσκοπα υψηλό. Εξετάστε τη μείωση του ποσού."
  },
  "gasPriceExcessiveInput": {
    "message": "Η Τιμή του Τέλους Συναλλαγής Είναι Υπερβολική"
  },
  "gasPriceExtremelyLow": {
    "message": "Τιμή τέλους συναλλαγής Εξαιρετικά Χαμηλή"
  },
  "gasPriceFetchFailed": {
    "message": "Η εκτίμηση της τιμής του τέλους συναλλαγής απέτυχε λόγω σφάλματος δικτύου."
  },
  "gasPriceInfoTooltipContent": {
    "message": "Η τιμή καυσίμου καθορίζει το ποσό των Ether που είστε διατεθειμένοι να πληρώσετε για κάθε μονάδα καυσίμου."
  },
  "gasTimingHoursShort": {
    "message": "$1 ώρες",
    "description": "$1 represents a number of hours"
  },
  "gasTimingMinutes": {
    "message": "$1 λεπτά",
    "description": "$1 represents a number of minutes"
  },
  "gasTimingMinutesShort": {
    "message": "$1 λεπτά",
    "description": "$1 represents a number of minutes"
  },
  "gasTimingNegative": {
    "message": "Ίσως σε $1",
    "description": "$1 represents an amount of time"
  },
  "gasTimingPositive": {
    "message": "Πιθανό σε < $1",
    "description": "$1 represents an amount of time"
  },
  "gasTimingSeconds": {
    "message": "$1 δευτερόλεπτα",
    "description": "$1 represents a number of seconds"
  },
  "gasTimingSecondsShort": {
    "message": "$1 δευτ",
    "description": "$1 represents a number of seconds"
  },
  "gasTimingVeryPositive": {
    "message": "Πολύ πιθανό σε < $1",
    "description": "$1 represents an amount of time"
  },
  "gasUsed": {
    "message": "Τέλος συναλλαγής που Χρησιμοποιήθηκε"
  },
  "general": {
    "message": "Γενικά"
  },
  "getStarted": {
    "message": "Ξεκινήστε"
  },
  "globalTitle": {
    "message": "Γενικό μενού"
  },
  "globalTourDescription": {
    "message": "Δείτε το χαρτοφυλάκιό σας, τις συνδεδεμένες ιστοσελίδες, τις ρυθμίσεις και πολλά άλλα"
  },
  "goBack": {
    "message": "Μετάβαση Πίσω"
  },
  "goerli": {
    "message": "Δοκιμαστικό Δίκτυο Goerli"
  },
  "gotIt": {
    "message": "Το κατάλαβα!"
  },
  "grantedToWithColon": {
    "message": "Χορηγήθηκε στο:"
  },
  "gwei": {
    "message": "GWEI"
  },
  "hardware": {
    "message": "Υλικό"
  },
  "hardwareWalletConnected": {
    "message": "Συνδέθηκε το πορτοφόλι υλικού"
  },
  "hardwareWalletLegacyDescription": {
    "message": "(παλαιό)",
    "description": "Text representing the MEW path"
  },
  "hardwareWalletSupportLinkConversion": {
    "message": "κάντε κλικ εδώ"
  },
  "hardwareWallets": {
    "message": "Συνδέστε ένα πορτοφόλι εξοπλισμού"
  },
  "hardwareWalletsInfo": {
    "message": "Οι ενσωματώσεις πορτοφολιών υλικού χρησιμοποιούν κλήσεις API σε εξωτερικούς διακομιστές, οι οποίοι μπορούν να δουν τη διεύθυνση IP σας και τις διευθύνσεις έξυπνων συμβολαίων με τις οποίες αλληλεπιδράτε."
  },
  "hardwareWalletsMsg": {
    "message": "Επιλέξτε ένα πορτοφόλι εξοπλισμού το οποίο θέλετε να χρησιμοποιήσετε με το MetaMask."
  },
  "here": {
    "message": "εδώ",
    "description": "as in -click here- for more information (goes with troubleTokenBalances)"
  },
  "hexData": {
    "message": "Δεκαεξαδικά Δεδομένα"
  },
  "hide": {
    "message": "Απόκρυψη"
  },
  "hideFullTransactionDetails": {
    "message": "Απόκρυψη αναλυτικών στοιχείων συναλλαγών"
  },
  "hideSeedPhrase": {
    "message": "Απόκρυψη φράσης ανάκτησης"
  },
  "hideToken": {
    "message": "Απόκρυψη token"
  },
  "hideTokenPrompt": {
    "message": "Απόκρυψη του Token;"
  },
  "hideTokenSymbol": {
    "message": "Απόκρυψη $1",
    "description": "$1 is the symbol for a token (e.g. 'DAI')"
  },
  "hideZeroBalanceTokens": {
    "message": "Απόκρυψη Tokens Χωρίς Υπόλοιπο"
  },
  "high": {
    "message": "Επιθετική"
  },
  "highGasSettingToolTipMessage": {
    "message": "Χρησιμοποιήστε $1 για να καλύψετε απότομες αυξήσεις της κίνησης του δικτύου λόγω των δημοφιλών ξεκινημάτων NFT.",
    "description": "$1 is key 'high' (text: 'Aggressive') separated here so that it can be passed in with bold font-weight"
  },
  "highLowercase": {
    "message": "υψηλό"
  },
  "history": {
    "message": "Ιστορικό"
  },
  "holdToRevealContent1": {
    "message": "Η Μυστική σας Φράση Ανάκτησης παρέχει $1",
    "description": "$1 is a bolded text with the message from 'holdToRevealContent2'"
  },
  "holdToRevealContent2": {
    "message": "πλήρη πρόσβαση στο πορτοφόλι και τα κεφάλαιά σας.",
    "description": "Is the bolded text in 'holdToRevealContent1'"
  },
  "holdToRevealContent3": {
    "message": "Μην τη μοιραστείτε με κανέναν. $1 $2",
    "description": "$1 is a message from 'holdToRevealContent4' and $2 is a text link with the message from 'holdToRevealContent5'"
  },
  "holdToRevealContent4": {
    "message": "Η Υποστήριξη του MetaMask δεν θα τη ζητήσει ποτέ,",
    "description": "Part of 'holdToRevealContent3'"
  },
  "holdToRevealContent5": {
    "message": "αλλά οι απατεώνες μπορεί να το κάνουν.",
    "description": "The text link in 'holdToRevealContent3'"
  },
  "holdToRevealContentPrivateKey1": {
    "message": "Το ιδιωτικό σας κλειδί παρέχει $1",
    "description": "$1 is a bolded text with the message from 'holdToRevealContentPrivateKey2'"
  },
  "holdToRevealContentPrivateKey2": {
    "message": "πλήρη πρόσβαση στο πορτοφόλι και τα κεφάλαιά σας.",
    "description": "Is the bolded text in 'holdToRevealContentPrivateKey2'"
  },
  "holdToRevealLockedLabel": {
    "message": "κρατήστε πατημένο για να αποκαλύψετε το κυκλάκι με κλειδί"
  },
  "holdToRevealPrivateKey": {
    "message": "Κρατήστε πατήμενο για να αποκαλύψετε το ιδιωτικό κλειδί"
  },
  "holdToRevealPrivateKeyTitle": {
    "message": "Κρατήστε το ιδιωτικό σας κλειδί ασφαλές"
  },
  "holdToRevealSRP": {
    "message": "Κρατήστε πατημένο για αποκάλυψη της ΜΦΑ"
  },
  "holdToRevealSRPTitle": {
    "message": "Κρατήστε τη ΜΦΑ σας ασφαλή"
  },
  "holdToRevealUnlockedLabel": {
    "message": "κρατήστε πατημένο για να μην αποκαλύψετε το κυκλάκι με κλειδί"
  },
  "id": {
    "message": "Αναγνωριστικό"
  },
  "ignoreAll": {
    "message": "Αγνόηση όλων"
  },
  "ignoreTokenWarning": {
    "message": "Εάν κάνετε απόκρυψη των token, δεν θα εμφανίζονται στο πορτοφόλι σας. Ωστόσο, μπορείτε ακόμα να τα προσθέσετε εάν κάνετε αναζήτηση για αυτά."
  },
  "import": {
    "message": "Εισαγωγή",
    "description": "Button to import an account from a selected file"
  },
  "importAccount": {
    "message": "Εισαγωγή Λογαριασμού"
  },
  "importAccountError": {
    "message": "Σφάλμα εισαγωγής λογαριασμού."
  },
  "importAccountErrorIsSRP": {
    "message": "Έχετε πληκτρολογήσει μια Μυστική Φράση Ανάκτησης (ή μνημονική). Για να εισαγάγετε έναν λογαριασμό εδώ, πρέπει να πληκτρολογήσετε ένα ιδιωτικό κλειδί, το οποίο είναι μια δεκαεξαδική συμβολοσειρά μήκους 64 χαρακτήρων."
  },
  "importAccountErrorNotAValidPrivateKey": {
    "message": "Αυτό δεν είναι ένα έγκυρο ιδιωτικό κλειδί. Πληκτρολογήσατε μια δεκαεξαδική συμβολοσειρά, αλλά πρέπει να έχει μήκος 64 χαρακτήρων."
  },
  "importAccountErrorNotHexadecimal": {
    "message": "Αυτό δεν είναι ένα έγκυρο ιδιωτικό κλειδί. Πρέπει να εισαγάγετε μια δεκαεξαδική συμβολοσειρά μήκους 64 χαρακτήρων."
  },
  "importAccountJsonLoading1": {
    "message": "Υπολογίστε ότι αυτή η εισαγωγή JSON θα διαρκέσει μερικά λεπτά και το MetaMask θα «παγώσει»."
  },
  "importAccountJsonLoading2": {
    "message": "Ζητάμε συγγνώμη και θα το κάνουμε πιο γρήγορα στο μέλλον."
  },
  "importAccountMsg": {
    "message": "Οι εισαχθέντες λογαριασμοί δεν θα συσχετίζονται με τη Μυστική Φράση Ανάκτησης στο MetaTask Μάθετε περισσότερα για τους εισαχθέντες λογαριασμούς"
  },
  "importMyWallet": {
    "message": "Εισαγωγή Πορτοφολιού μου"
  },
  "importNFT": {
    "message": "Εισαγωγή NFT"
  },
  "importNFTAddressToolTip": {
    "message": "Στο OpenSea, για παράδειγμα, στη σελίδα των NFΤ στην ενότητα Λεπτομέρειες, υπάρχει ένας υπερσύνδεσμος σε μπλε χρώμα με την ένδειξη «Διεύθυνση σύμβασης». Εάν κάνετε κλικ σε αυτόν τον υπερσύνδεσμο, θα σας μεταφέρει στη διεύθυνση της σύμβασης στο Etherscan. Στο επάνω αριστερό μέρος εκείνης της σελίδας, θα πρέπει να υπάρχει ένα εικονίδιο με την ένδειξη «Σύμβαση» και στα δεξιά, μια μεγάλη σειρά από γράμματα και αριθμούς. Αυτή είναι η διεύθυνση της σύμβασης που δημιούργησε το NFT σας. Κάντε κλικ στο εικονίδιο «αντιγραφή» στα δεξιά της διεύθυνσης για να το αντιγράψετε στο πρόχειρό σας."
  },
  "importNFTPage": {
    "message": "Σελίδα Εισαγωγής NFT"
  },
  "importNFTTokenIdToolTip": {
    "message": "Ένα αναγνωριστικό του συλλεκτικού είναι ένα μοναδικό αναγνωριστικό δεδομένου ότι δεν υπάρχουν δύο ίδια NFT. Και πάλι, στο OpenSea αυτός ο αριθμός βρίσκεται στην ενότητα \"Λεπτομέρειες\". Σημειώστε τον ή αντιγράψτε τον στο πρόχειρο σας."
  },
  "importSelectedTokens": {
    "message": "Εισαγωγή επιλεγμένων token;"
  },
  "importSelectedTokensDescription": {
    "message": "Μόνο τα token που επιλέξατε θα εμφανιστούν στο πορτοφόλι σας. Μπορείτε να εισάγετε αργότερα κρυφά token αναζητώντας τα."
  },
  "importTokenQuestion": {
    "message": "Εισαγωγή token;"
  },
  "importTokenWarning": {
    "message": "Ο καθένας μπορεί να δημιουργήσει ένα token με οποιοδήποτε όνομα, συμπεριλαμβανομένων ψεύτικων εκδόσεων των υφιστάμενων νομισμάτων. Προσθέστε και ανταλλάξτε με δική σας ευθύνη!"
  },
  "importTokensCamelCase": {
    "message": "Εισαγωγή Token"
  },
  "importWithCount": {
    "message": "Εισαγωγή $1",
    "description": "$1 will the number of detected tokens that are selected for importing, if all of them are selected then $1 will be all"
  },
  "imported": {
    "message": "Έγινε εισαγωγή",
    "description": "status showing that an account has been fully loaded into the keyring"
  },
  "inYourSettings": {
    "message": "στις Ρυθμίσεις σας"
  },
  "infuraBlockedNotification": {
    "message": "Το MetaMask δεν μπορεί να συνδεθεί με τον εξυπηρετητή blockchain. Ανασκόπηση πιθανών λόγων $1.",
    "description": "$1 is a clickable link with with text defined by the 'here' key"
  },
  "initialTransactionConfirmed": {
    "message": "Η αρχική σας συναλλαγή επιβεβαιώθηκε από το δίκτυο. Πατήστε ΕΝΤΑΞΕΙ για επιστροφή."
  },
  "inputLogicEmptyState": {
    "message": "Πληκτρολογήστε μόνο έναν αριθμό που σας βολεύει να ξοδέψει ο τρίτος τώρα ή στο μέλλον. Μπορείτε πάντα να αυξήσετε το ανώτατο όριο δαπανών αργότερα."
  },
  "inputLogicEqualOrSmallerNumber": {
    "message": "Αυτό επιτρέπει στον τρίτο να ξοδέψει $1 από το τρέχον υπόλοιπό σας.",
    "description": "$1 is the current token balance in the account and the name of the current token"
  },
  "inputLogicHigherNumber": {
    "message": "Αυτό επιτρέπει στον τρίτο να ξοδέψει όλο το υπόλοιπο των tokens σας μέχρι να φτάσει το ανώτατο όριο ή να ανακαλέσετε το ανώτατο όριο δαπανών. Εάν δεν το θέλετε αυτό, εξετάστε το ενδεχόμενο να ορίσετε χαμηλότερο όριο δαπανών."
  },
  "insightsFromSnap": {
    "message": "Απόψεις για το $1",
    "description": "$1 represents the name of the snap"
  },
  "install": {
    "message": "Εγκατάσταση"
  },
  "installOrigin": {
    "message": "Προέλευση εγκατάστασης"
  },
  "installedOn": {
    "message": "Εγκαταστάθηκε στο $1",
    "description": "$1 is the date when the snap has been installed"
  },
  "insufficientBalance": {
    "message": "Ανεπαρκές υπόλοιπο."
  },
  "insufficientCurrencyBuyOrDeposit": {
    "message": "Δεν έχετε αρκετά $1 στον λογαριασμό σας για να πληρώσετε τα τέλη της συναλλαγής στο δίκτυο $2. $3 ή πραγματοποιήστε κατάθεση από άλλον λογαριασμό.",
    "description": "$1 is the native currency of the network, $2 is the name of the current network, $3 is the key 'buy' + the ticker symbol of the native currency of the chain wrapped in a button"
  },
  "insufficientCurrencyBuyOrReceive": {
    "message": "Δεν έχετε αρκετά $1 στον λογαριασμό σας για να πληρώσετε τα τέλη της συναλλαγής στο δίκτυο $2. $3 ή $4 από άλλο λογαριασμό.",
    "description": "$1 is the native currency of the network, $2 is the name of the current network, $3 is the key 'buy' + the ticker symbol of the native currency of the chain wrapped in a button, $4 is the key 'deposit' button"
  },
  "insufficientCurrencyDeposit": {
    "message": "Δεν έχετε αρκετά $1 στον λογαριασμό σας για να πληρώσετε τα τέλη της συναλλαγής στο δίκτυο $2. Καταθέστε $1 από άλλον λογαριασμό.",
    "description": "$1 is the native currency of the network, $2 is the name of the current network"
  },
  "insufficientFunds": {
    "message": "Ανεπαρκείς πόροι."
  },
  "insufficientFundsForGas": {
    "message": "Ανεπαρκή κεφάλαια για το τέλος συναλλαγής"
  },
  "insufficientTokens": {
    "message": "Ανεπαρκή tokens."
  },
  "invalidAddress": {
    "message": "Μη έγκυρη διεύθυνση"
  },
  "invalidAddressRecipient": {
    "message": "Η διεύθυνση παραλήπτη δεν είναι έγκυρη"
  },
  "invalidAddressRecipientNotEthNetwork": {
    "message": "Δίκτυο μη ETH, ρυθμίστε σε μικρούς χαρακτήρες"
  },
  "invalidAssetType": {
    "message": "Αυτό το περιουσιακό στοιχείο είναι NFT και πρέπει να προστεθεί ξανά στη σελίδα «Εισαγωγή NFT» που βρίσκεται στην καρτέλα των NFT"
  },
  "invalidBlockExplorerURL": {
    "message": "Μη έγκυρο Block Explorer URL"
  },
  "invalidChainIdTooBig": {
    "message": "Μη έγκυρο αναγνωριστικό αλυσίδας. Το αναγνωριστικό αλυσίδας είναι πολύ μεγάλο."
  },
  "invalidCustomNetworkAlertContent1": {
    "message": "Το αναγνωριστικό αλυσίδας για το προσαρμοσμένο δίκτυο '$1' πρέπει να εισαχθεί εκ νέου.",
    "description": "$1 is the name/identifier of the network."
  },
  "invalidCustomNetworkAlertContent2": {
    "message": "Για να σας προστατεύσει από κακόβουλους ή ελαττωματικούς παρόχους δικτύου, τα αναγνωριστικά αλυσίδας είναι πλέον απαραίτητα για όλα τα προσαρμοσμένα δίκτυα."
  },
  "invalidCustomNetworkAlertContent3": {
    "message": "Μεταβείτε στις Ρυθμίσεις > Δίκτυο και εισαγάγετε το αναγνωριστικό αλυσίδας. Μπορείτε να βρείτε τα αναγνωριστικά αλυσίδας των πιο δημοφιλών δικτύων στο $1.",
    "description": "$1 is a link to https://chainid.network"
  },
  "invalidCustomNetworkAlertTitle": {
    "message": "Μη Έγκυρο Προσαρμοσμένο Δίκτυο"
  },
  "invalidHexNumber": {
    "message": "Μη έγκυρος δεκαεξαδικός αριθμός."
  },
  "invalidHexNumberLeadingZeros": {
    "message": "Μη έγκυρος δεκαεξαδικός αριθμός. Αφαιρέστε τα αρχικά μηδενικά."
  },
  "invalidIpfsGateway": {
    "message": "Μη έγκυρη πύλη IPFS: Η τιμή πρέπει να είναι μια έγκυρη διεύθυνση URL"
  },
  "invalidNumber": {
    "message": "Μη έγκυρος αριθμός. Εισάγετε έναν δεκαδικό ή προκαθορισμένο δεκαεξαδικό αριθμό '0x'."
  },
  "invalidNumberLeadingZeros": {
    "message": "Μη έγκυρος δεκαεξαδικός αριθμός. Αφαιρέστε τα αρχικά μηδενικά."
  },
  "invalidRPC": {
    "message": "Μη έγκυρο RPC URL"
  },
  "invalidSeedPhrase": {
    "message": "Μη έγκυρη Μυστική Φράση Ανάκτησής"
  },
  "invalidSeedPhraseCaseSensitive": {
    "message": "Μη έγκυρη εισαγωγή! Η Μυστική σας Φράση Ανάκτησης κάνει διάκριση πεζών-κεφαλαίων."
  },
  "ipfsGateway": {
    "message": "Πύλη IPFS"
  },
  "ipfsGatewayDescription": {
    "message": "Το MetaMask χρησιμοποιεί υπηρεσίες τρίτων για να προβάλει εικόνες των NFT που είναι αποθηκευμένα στο IPFS, να εμφανίζει πληροφορίες σχετικά με τις διευθύνσεις ENS που έχουν εισαχθεί στη γραμμή διευθύνσεων του προγράμματος περιήγησης και να αντλεί εικονίδια για διαφορετικά tokens. Η διεύθυνση IP σας ενδέχεται να εκτεθεί σε αυτές τις υπηρεσίες όταν τις χρησιμοποιείτε."
  },
  "ipfsToggleModalDescriptionOne": {
    "message": "Χρησιμοποιούμε υπηρεσίες τρίτων για την προβολή εικόνων των NFT σας που είναι αποθηκευμένα στο IPFS, την εμφάνιση πληροφοριών σχετικά με τις διευθύνσεις ENS που έχουν εισαχθεί στη γραμμή διευθύνσεων του προγράμματος περιήγησής σας και την ανάκτηση εικονιδίων για διαφορετικά tokens. Η διεύθυνση IP σας ενδέχεται να εκτεθεί σε αυτές τις υπηρεσίες όταν τις χρησιμοποιείτε."
  },
  "ipfsToggleModalDescriptionTwo": {
    "message": "Η επιλογή «Επιβεβαίωση» ενεργοποιεί την ανάλυση IPFS. Μπορείτε να την απενεργοποιήσετε στις $1 ανά πάσα στιγμή.",
    "description": "$1 is the method to turn off ipfs"
  },
  "ipfsToggleModalSettings": {
    "message": "Ρυθμίσεις > Ασφάλεια και απόρρητο"
  },
  "jazzAndBlockies": {
    "message": "Τα Jazzicons και τα Blockies είναι δύο διαφορετικά στυλ μοναδικών εικονιδίων που σας βοηθούν να αναγνωρίζετε έναν λογαριασμό με μια ματιά."
  },
  "jazzicons": {
    "message": "Jazzicons"
  },
  "jsDeliver": {
    "message": "jsDeliver"
  },
  "jsonFile": {
    "message": "Αρχείο JSON",
    "description": "format for importing an account"
  },
  "keystone": {
    "message": "Keystone"
  },
  "knownAddressRecipient": {
    "message": "Γνωστή διεύθυνση συμβολαίου."
  },
  "knownTokenWarning": {
    "message": "Αυτή η ενέργεια θα επεξεργαστεί tokens που είναι ήδη εισηγμένα στο πορτοφόλι σας, τα οποίαο μπορεί να χρησιμοποιηθούν για να σας κλέψουν στοιχεία. Αποδεχθείτε μόνο αν είστε σίγουροι ότι θέλετε να αλλάξετε αυτό που αντιπροσωπεύουν αυτά τα νομίσματα. Μάθετε περισσότερά γι'αυτό $1"
  },
  "lastConnected": {
    "message": "Τελευταία Σύνδεση"
  },
  "lastPriceSold": {
    "message": "Τελευταία τιμή πώλησης"
  },
  "lastSold": {
    "message": "Τελευταία πώληση"
  },
  "layer1Fees": {
    "message": "Τέλη επιπέδου 1"
  },
  "learnCancelSpeeedup": {
    "message": "Μάθετε πώς να $1",
    "description": "$1 is link to cancel or speed up transactions"
  },
  "learnMore": {
    "message": "μάθε περισσότερα"
  },
  "learnMoreAboutGas": {
    "message": "Θέλετε να $1 για το τέλος συναλλαγής;",
    "description": "$1 will be replaced by the learnMore translation key"
  },
  "learnMoreKeystone": {
    "message": "Μάθετε περισσότερα"
  },
  "learnMoreUpperCase": {
    "message": "Μάθε περισσότερα"
  },
  "learnScamRisk": {
    "message": "απάτες και κίνδυνοι ασφάλειας."
  },
  "ledgerAccountRestriction": {
    "message": "Πρέπει να χρησιμοποιήσετε τον τελευταίο σας λογαριασμό πριν προσθέσετε έναν νέο."
  },
  "ledgerConnectionInstructionCloseOtherApps": {
    "message": "Κλείστε οποιοδήποτε άλλο λογισμικό συνδέεται με τη συσκευή σας και, στη συνέχεια, κάντε κλικ εδώ για να ανανεώσετε."
  },
  "ledgerConnectionInstructionHeader": {
    "message": "Πριν κάνετε κλικ στην επιβεβαίωση:"
  },
  "ledgerConnectionInstructionStepFour": {
    "message": "Ενεργοποιήστε τα \"δεδομένα έξυπνων συμβολαίων\" ή την \"τυφλή υπογραφή\" στη συσκευή σας Ledger."
  },
  "ledgerConnectionInstructionStepOne": {
    "message": "Ενεργοποιήστε την χρήση του Ledger Live στην ενότητα Ρυθμίσεις > Για προχωρημένους."
  },
  "ledgerConnectionInstructionStepThree": {
    "message": "Βεβαιωθείτε ότι το Ledger είναι συνδεδεμένο και επιλέξτε την εφαρμογή Ethereum."
  },
  "ledgerConnectionInstructionStepTwo": {
    "message": "Ανοίξτε και ξεκλειδώστε την εφαρμογή Ledger Live."
  },
  "ledgerConnectionPreferenceDescription": {
    "message": "Προσαρμόστε το πώς μπορείτε να συνδέσετε Ledger σας με το MetaMask. Το $1 συνιστάται, αλλά και άλλες επιλογές είναι διαθέσιμες. Διαβάστε περισσότερα εδώ: $2",
    "description": "A description that appears above a dropdown where users can select between up to three options - Ledger Live, U2F or WebHID - depending on what is supported in their browser. $1 is the recommended browser option, it will be either WebHID or U2f. $2 is a link to an article where users can learn more, but will be the translation of the learnMore message."
  },
  "ledgerDeviceOpenFailureMessage": {
    "message": "Η συσκευή Ledger απέτυχε να ανοίξει. Το Ledger μπορεί να είναι συνδεδεμένο σε άλλο λογισμικό. Παρακαλώ κλείστε το Ledger Live ή άλλες εφαρμογές συνδεδεμένες με τη συσκευή σας Ledger και προσπαθήστε να συνδεθείτε ξανά."
  },
  "ledgerLive": {
    "message": "Ledger Live",
    "description": "The name of a desktop app that can be used with your ledger device. We can also use it to connect a users Ledger device to MetaMask."
  },
  "ledgerLiveApp": {
    "message": "Εφαρμογή Ledger Live"
  },
  "ledgerLocked": {
    "message": "Δεν είναι δυνατή η σύνδεση με τη συσκευή Ledger. Βεβαιωθείτε ότι η συσκευή σας είναι ξεκλειδωμένη και ότι η εφαρμογή Ethereum είναι ανοιχτή."
  },
  "ledgerTimeout": {
    "message": "Το Ledger Live καθυστερεί πάρα πολύ για να ανταποκριθεί ή τελείωσε το χρονικό όριο σύνδεσης. Βεβαιωθείτε ότι η εφαρμογή Ledger Live είναι ανοικτή και ότι η συσκευή σας είναι ξεκλειδωμένη."
  },
  "ledgerTransportChangeWarning": {
    "message": "Αν η εφαρμογή σας Ledger Live είναι ανοιχτή, παρακαλούμε αποσυνδέστε οποιαδήποτε ανοιχτή σύνδεση στο Ledger Live και κλείστε την εφαρμογή Ledger Live."
  },
  "ledgerWebHIDNotConnectedErrorMessage": {
    "message": "Η συσκευή ledger δεν συνδέθηκε. Αν θέλετε να συνδέσετε το Ledger, παρακαλώ κάντε κλικ στο 'Συνέχεια' ξανά και εγκρίνετε τη σύνδεση HID",
    "description": "An error message shown to the user during the hardware connect flow."
  },
  "levelArrow": {
    "message": "βέλος αλλαγής επιπέδου"
  },
  "lightTheme": {
    "message": "Ανοιχτόχρωμο"
  },
  "likeToImportTokens": {
    "message": "Θέλετε να προσθέσετε αυτά τα token;"
  },
  "lineaGoerli": {
    "message": "Δίκτυο δοκιμών Linea Goerli"
  },
  "lineaMainnet": {
    "message": "Linea Mainnet"
  },
  "link": {
    "message": "Σύνδεσμος"
  },
  "links": {
    "message": "Σύνδεσμοι"
  },
  "loadMore": {
    "message": "Φόρτωση Περισσότερων"
  },
  "loading": {
    "message": "Φόρτωση..."
  },
  "loadingNFTs": {
    "message": "Φόρτωση NFT..."
  },
  "loadingTokens": {
    "message": "Φόρτωση Tokens..."
  },
  "localhost": {
    "message": "Τοπικός Υπολογιστής 8545"
  },
  "lock": {
    "message": "Αποσύνδεση"
  },
  "lockMetaMask": {
    "message": "Κλείδωμα του MetaMask"
  },
  "lockTimeInvalid": {
    "message": "Ο χρόνος κλειδώματος πρέπει να είναι ένας αριθμός μεταξύ 0 και 10080"
  },
  "logo": {
    "message": "Λογότυπο $1",
    "description": "$1 is the name of the ticker"
  },
  "low": {
    "message": "Χαμηλό"
  },
  "lowGasSettingToolTipMessage": {
    "message": "Χρησιμοποιήστε 1 $ για να περιμένετε για μια φθηνότερη τιμή. Οι εκτιμήσεις του χρόνου είναι πολύ λιγότερο ακριβείς καθώς οι τιμές είναι κάπως απρόβλεπτες.",
    "description": "$1 is key 'low' separated here so that it can be passed in with bold font-weight"
  },
  "lowLowercase": {
    "message": "χαμηλό"
  },
  "lowPriorityMessage": {
    "message": "Οι μελλοντικές συναλλαγές θα περιμένουν σε αναμονή μετά από αυτή. Αυτή ήταν η τελευταία τιμή που είδαμε."
  },
  "mainnet": {
    "message": "Κύριο Δίκτυο Ethereum"
  },
  "mainnetToken": {
    "message": "Αυτή η διεύθυνση ταυτίζεται με μια γνωστή διεύθυνση token στο Mainnet της Ethereum. Ελέγξτε ξανά τη διεύθυνση της σύμβασης και το δίκτυο για το token που προσπαθείτε να προσθέσετε."
  },
  "makeAnotherSwap": {
    "message": "Δημιουργία νέας ανταλλαγής"
  },
  "makeSureNoOneWatching": {
    "message": "Βεβαιωθείτε ότι κανείς δεν παρακολουθεί την οθόνη σας",
    "description": "Warning to users to be care while creating and saving their new Secret Recovery Phrase"
  },
  "malformedData": {
    "message": "Παραμορφωμένα δεδομένα"
  },
  "max": {
    "message": "Μέγ."
  },
  "maxBaseFee": {
    "message": "Μέγιστο βασικό τέλος"
  },
  "maxFee": {
    "message": "Μέγιστη χρέωση"
  },
  "maxPriorityFee": {
    "message": "Μέγιστο τέλος προτεραιότητας"
  },
  "medium": {
    "message": "Αγορά"
  },
  "mediumGasSettingToolTipMessage": {
    "message": "Χρησιμοποιήστε $1 για γρήγορη επεξεργασία στην τρέχουσα τιμή της αγοράς.",
    "description": "$1 is key 'medium' (text: 'Market') separated here so that it can be passed in with bold font-weight"
  },
  "memo": {
    "message": "σημείωμα"
  },
  "message": {
    "message": "Μήνυμα"
  },
  "metaMaskConnectStatusParagraphOne": {
    "message": "Τώρα έχετε περισσότερο έλεγχο των συνδέσεων του λογαριασμού σας στο MetaMask."
  },
  "metaMaskConnectStatusParagraphThree": {
    "message": "Κάντε κλικ για να διαχειριστείτε τους συνδεδεμένους λογαριασμούς σας."
  },
  "metaMaskConnectStatusParagraphTwo": {
    "message": "Το κουμπί κατάστασης σύνδεσης εμφανίζει αν η ιστοσελίδα που επισκέπτεστε είναι συνδεδεμένη με τον τρέχοντα επιλεγμένο λογαριασμό σας."
  },
  "metamaskInstitutionalVersion": {
    "message": "Έκδοση του MetaMask Institutional"
  },
  "metamaskSwapsOfflineDescription": {
    "message": "Συντήρηση των ανταλλαγών MetaMask. Παρακαλούμε ελέγξτε αργότερα."
  },
  "metamaskVersion": {
    "message": "Έκδοση MetaMask"
  },
  "metrics": {
    "message": "Μετρήσεις"
  },
  "mismatchAccount": {
    "message": "Ο λογαριασμός ($1) που επιλέξατε είναι διαφορετικός από τον λογαριασμό που προσπαθείτε να υπογράψετε ($2)"
  },
  "mismatchedChainLinkText": {
    "message": "επαληθεύστε τα στοιχεία δικτύου",
    "description": "Serves as link text for the 'mismatchedChain' key. This text will be embedded inside the translation for that key."
  },
  "mismatchedChainRecommendation": {
    "message": "Σας προτείνουμε να $1 πριν συνεχίσετε.",
    "description": "$1 is a clickable link with text defined by the 'mismatchedChainLinkText' key. The link will open to instructions for users to validate custom network details."
  },
  "mismatchedNetworkName": {
    "message": "Σύμφωνα με τις καταχωρήσεις μας, το όνομα δικτύου ίσως δεν ταιριάζει με το αναγνωριστικό αλυσίδας."
  },
  "mismatchedNetworkSymbol": {
    "message": "Το σύμβολο νομίσματος που υποβλήθηκε δεν ταιριάζει με αυτό που αναμενόταν για αυτό το αναγνωριστικό αλυσίδας."
  },
  "mismatchedRpcChainId": {
    "message": "Το αναγνωριστικό αλυσίδας που επιστρέφεται από το προσαρμοσμένο δίκτυο δεν ταιριάζει με το υποβληθέν αναγνωριστικό αλυσίδας."
  },
  "mismatchedRpcUrl": {
    "message": "Σύμφωνα με τις καταχωρήσεις μας, η τιμή RPC URL που υποβλήθηκε δεν ταιριάζει με κάποιον γνωστό πάροχο για αυτό το αναγνωριστικό αλυσίδας."
  },
  "missingSetting": {
    "message": "Δεν μπορείτε να βρείτε μια ρύθμιση;"
  },
  "missingSettingRequest": {
    "message": "Υποβάλετε αίτημα εδώ"
  },
  "mmiAddToken": {
    "message": "Η σελίδα στο $1 θα ήθελε να εξουσιοδοτήσει το ακόλουθο token Custodian στο MetaMask Institutional"
  },
  "mmiBuiltAroundTheWorld": {
    "message": "Το MetaMask Institutional σχεδιάζεται και λειτουργεί σε όλο τον κόσμο."
  },
  "more": {
    "message": "περισσότερα"
  },
  "moreComingSoon": {
    "message": "Προσεχώς περισσότεροι πάροχοι"
  },
  "multipleSnapConnectionWarning": {
    "message": "Το $1 θέλει να συνδεθεί με το snap $2. Προχωρήστε μόνο αν εμπιστεύεστε αυτόν τον ιστότοπο.",
    "description": "$1 is the dapp and $2 is the number of snaps it wants to connect to."
  },
  "mustSelectOne": {
    "message": "Πρέπει να επιλέξετε 1 τουλάχιστον διακριτικό."
  },
  "name": {
    "message": "Όνομα"
  },
  "nativeToken": {
    "message": "Το αρχικό token σε αυτό το δίκτυο είναι το $1. Είναι το token που χρησιμοποιείται για τα τέλη φυσικού αερίου.",
    "description": "$1 represents the name of the native token on the current network"
  },
  "needHelp": {
    "message": "Χρειάζεστε βοήθεια; Επικοινωνήστε με $1",
    "description": "$1 represents `needHelpLinkText`, the text which goes in the help link"
  },
  "needHelpFeedback": {
    "message": "Μοιραστείτε τα σχόλιά σας"
  },
  "needHelpLinkText": {
    "message": "Υποστήριξη MetaMask"
  },
  "needHelpSubmitTicket": {
    "message": "Υποβολή αιτήματος"
  },
  "needImportFile": {
    "message": "Πρέπει να επιλέξετε ένα αρχείο για εισαγωγή.",
    "description": "User is important an account and needs to add a file to continue"
  },
  "negativeETH": {
    "message": "Δεν μπορεί να γίνει αποστολή αρνητικών ποσών ETH."
  },
  "network": {
    "message": "Δίκτυο:"
  },
  "networkAddedSuccessfully": {
    "message": "Το δίκτυο προστέθηκε επιτυχώς!"
  },
  "networkDetails": {
    "message": "Λεπτομέρειες Δικτύου"
  },
  "networkIsBusy": {
    "message": "Το δίκτυο είναι απασχολημένο. Τα τέλη συναλλαγής είναι υψηλά και οι εκτιμήσεις λιγότερο ακριβείς."
  },
  "networkMenu": {
    "message": "Μενού δικτύου"
  },
  "networkMenuHeading": {
    "message": "Επιλέξτε ένα δίκτυο"
  },
  "networkName": {
    "message": "Ονομασία Δικτύου"
  },
  "networkNameArbitrum": {
    "message": "Arbitrum"
  },
  "networkNameAvalanche": {
    "message": "Avalanche"
  },
  "networkNameBSC": {
    "message": "BSC"
  },
  "networkNameDefinition": {
    "message": "Το όνομα που συνδέεται με αυτό το δίκτυο."
  },
  "networkNameEthereum": {
    "message": "Ethereum"
  },
  "networkNameGoerli": {
    "message": "Goerli"
  },
  "networkNameOptimism": {
    "message": "Optimism"
  },
  "networkNamePolygon": {
    "message": "Πολύγωνο"
  },
  "networkNameTestnet": {
    "message": "Testnet"
  },
  "networkProvider": {
    "message": "Πάροχος δικτύου"
  },
  "networkSettingsChainIdDescription": {
    "message": "Το αναγνωριστικό αλυσίδας χρησιμοποιείται για την υπογραφή συναλλαγών. Πρέπει να ταιριάζει με το αναγνωριστικό αλυσίδας που επιστρέφεται από το δίκτυο. Μπορείτε να εισάγετε ένα δεκαδικό ή '0x'-προκαθορισμένο δεκαεξαδικό αριθμό, αλλά θα εμφανίσουμε τον αριθμό στο δεκαδικό σύστημα."
  },
  "networkStatus": {
    "message": "Κατάσταση δικτύου"
  },
  "networkStatusBaseFeeTooltip": {
    "message": "Η βασική χρέωση ορίζεται από το δίκτυο και αλλάζει κάθε 13-14 δευτερόλεπτα. Οι επιλογές μας $1 και $2 αντιπροσωπεύουν ξαφνικές αυξήσεις.",
    "description": "$1 and $2 are bold text for Medium and Aggressive respectively."
  },
  "networkStatusPriorityFeeTooltip": {
    "message": "Εύρος των τελών προτεραιότητας (γνωστή και ως “Miner tip”). Αυτό πηγαίνει στους miners και τους ενθαρρύνει να δώσουν προτεραιότητα στη συναλλαγή σας."
  },
  "networkStatusStabilityFeeTooltip": {
    "message": "Τα τέλη συναλλαγών είναι $1 σε σχέση με τις τελευταίες 72 ώρες.",
    "description": "$1 is networks stability value - stable, low, high"
  },
  "networkSwitchConnectionError": {
    "message": "Δεν μπορούμε να συνδεθούμε στο $1",
    "description": "$1 represents the network name"
  },
  "networkURL": {
    "message": "URL Δικτύου"
  },
  "networkURLDefinition": {
    "message": "Το URL που χρησιμοποιείται για την πρόσβαση σε αυτό το δίκτυο."
  },
  "networks": {
    "message": "Δίκτυα"
  },
  "nevermind": {
    "message": "Δεν πειράζει"
  },
  "new": {
    "message": "Νέο!"
  },
  "newAccount": {
    "message": "Νέος Λογαριασμός"
  },
  "newAccountNumberName": {
    "message": "Λογαριασμός $1",
    "description": "Default name of next account to be created on create account screen"
  },
  "newContact": {
    "message": "Νέα Επαφή"
  },
  "newContract": {
    "message": "Νέο συμβόλαιο"
  },
  "newNFTDetectedMessage": {
    "message": "Να επιτρέπεται στο MetaMask να εντοπίζει αυτόματα τα NFT από το Opensea και να τα εμφανίζει στο πορτοφόλι σας."
  },
  "newNFTsDetected": {
    "message": "Νέο! Εντοπισμός NFT"
  },
  "newNetworkAdded": {
    "message": "Το “$1” προστέθηκε με επιτυχία!"
  },
  "newNftAddedMessage": {
    "message": "Το Nft προστέθηκε με επιτυχία!"
  },
  "newPassword": {
    "message": "Νέος Κωδικός Πρόσβασης (ελάχιστο 8 χαρακτήρες)"
  },
  "newTokensImportedMessage": {
    "message": "Εισάγατε επιτυχώς το $1.",
    "description": "$1 is the string of symbols of all the tokens imported"
  },
  "newTokensImportedTitle": {
    "message": "Τα token εισήχθησαν"
  },
  "newValues": {
    "message": "νέες τιμές"
  },
  "next": {
    "message": "Επόμενο"
  },
  "nextNonceWarning": {
    "message": "Το Nonce είναι υψηλότερο από το προτεινόμενο nonce του $1",
    "description": "The next nonce according to MetaMask's internal logic"
  },
  "nftAddFailedMessage": {
    "message": "Τα NFT δεν μπορούν να προστεθούν, διότι τα στοιχεία της κυριότητας δεν ταυτίζονται. Σιγουρευτείτε ότι έχετε εισαγάγει τα σωστά στοιχεία."
  },
  "nftAddressError": {
    "message": "Αυτό το token είναι NFT. Προσθήκη στο $1",
    "description": "$1 is a clickable link with text defined by the 'importNFTPage' key"
  },
  "nftDisclaimer": {
    "message": "Αποποίηση ευθυνών: Το MetaMask αντλεί το αρχείο πολυμέσων από το url της πηγής. Αυτό το url μερικές φορές αλλάζει ανάλογα με την αγορά στην οποία εκδόθηκε το NFT."
  },
  "nftOptions": {
    "message": "Επιλογές NFT"
  },
  "nftTokenIdPlaceholder": {
    "message": "Εισάγετε το συλλεκτικό αναγνωριστικό"
  },
  "nftWarningContent": {
    "message": "Παραχωρείτε πρόσβαση στον $1, συμπεριλαμβανομένου οτιδήποτε ενδέχεται να αποκτήσετε στο μέλλον. Ο συμβαλλόμενος στην άλλη πλευρά μπορεί να μεταφέρει αυτά τα NFT από το πορτοφόλι σας ανά πάσα στιγμή χωρίς να σας ρωτήσει, μέχρι να ανακαλέσετε αυτή την έγκριση. $2",
    "description": "$1 is nftWarningContentBold bold part, $2 is Learn more link"
  },
  "nftWarningContentBold": {
    "message": "όλα τα $1 NFT",
    "description": "$1 is name of the collection"
  },
  "nftWarningContentGrey": {
    "message": "Προχωρήστε με προσοχή."
  },
  "nfts": {
    "message": "NFT"
  },
  "nftsPreviouslyOwned": {
    "message": "Προηγούμενη ιδιοκτησία"
  },
  "nickname": {
    "message": "Ψευδώνυμο"
  },
  "noAccountsFound": {
    "message": "Δεν βρέθηκαν λογαριασμοί για το συγκεκριμένο ερώτημα αναζήτησης"
  },
  "noAddressForName": {
    "message": "Δεν έχει ορισθεί καμιά διεύθυνση γ' αυτό το όνομα."
  },
  "noConversionDateAvailable": {
    "message": "Δεν Υπάρχει Διαθέσιμη Ημερομηνία Ισοτιμίας Μετατροπής Νομίσματος"
  },
  "noConversionRateAvailable": {
    "message": "Δεν Υπάρχει Διαθέσιμη Ισοτιμία Μετατροπής"
  },
  "noNFTs": {
    "message": "Δεν υπάρχουν NFT ακόμα"
  },
  "noNetworksFound": {
    "message": "Δεν βρέθηκαν δίκτυα για το συγκεκριμένο ερώτημα αναζήτησης"
  },
  "noSnaps": {
    "message": "Δεν έχετε εγκαταστήσει κανένα snap."
  },
  "noThanksVariant2": {
    "message": "Όχι, ευχαριστώ."
  },
  "noTransactions": {
    "message": "Δεν έχετε καμιά συναλλαγή"
  },
  "noWebcamFound": {
    "message": "Η κάμερα του υπολογιστή σας δεν βρέθηκε. Παρακαλούμε προσπαθήστε ξανά."
  },
  "noWebcamFoundTitle": {
    "message": "Η διαδικτυακή κάμερα δεν βρέθηκε"
  },
  "nonce": {
    "message": "Αριθμολέξημα"
  },
  "nonceField": {
    "message": "Προσαρμόστε τη συναλλαγή nonce"
  },
  "nonceFieldDescription": {
    "message": "Ενεργοποιήστε αυτήν την επιλογή για να αλλάξετε τον αριθμό Nonce (αριθμός συναλλαγής) στις οθόνες επιβεβαίωσης. Αυτή είναι μια προηγμένη λειτουργία, χρησιμοποιήστε προσεκτικά."
  },
  "nonceFieldHeading": {
    "message": "Προσαρμοσμένο Nonce"
  },
  "notBusy": {
    "message": "Όχι απασχολημένος"
  },
  "notCurrentAccount": {
    "message": "Είναι ο σωστός λογαριασμός; Είναι διαφορετικό από τον τρέχοντα επιλεγμένο λογαριασμό στο πορτοφόλι σας"
  },
  "notEnoughBalance": {
    "message": "Ανεπαρκές υπόλοιπο"
  },
  "notEnoughGas": {
    "message": "Δεν Υπάρχει Αρκετό τέλος συναλλαγής"
  },
  "note": {
    "message": "Σημείωση"
  },
  "notePlaceholder": {
    "message": "Ο υπεύθυνος έγκρισης θα δει αυτήν τη σημείωση όταν εγκρίνει τη συναλλαγή ως θεματοφύλακας."
  },
  "notificationTransactionFailedMessage": {
    "message": "Η συναλλαγή $1 απέτυχε! $2",
    "description": "Content of the browser notification that appears when a transaction fails"
  },
  "notificationTransactionFailedMessageMMI": {
    "message": "Η συναλλαγή απέτυχε! $1",
    "description": "Content of the browser notification that appears when a transaction fails in MMI"
  },
  "notificationTransactionFailedTitle": {
    "message": "Αποτυχημένη συναλλαγή",
    "description": "Title of the browser notification that appears when a transaction fails"
  },
  "notificationTransactionSuccessMessage": {
    "message": "Η συναλλαγή $1 επιβεβαιώθηκε!",
    "description": "Content of the browser notification that appears when a transaction is confirmed"
  },
  "notificationTransactionSuccessTitle": {
    "message": "Επιβεβαιωμένη συναλλαγή",
    "description": "Title of the browser notification that appears when a transaction is confirmed"
  },
  "notificationTransactionSuccessView": {
    "message": "Προβολή σε $1",
    "description": "Additional content in browser notification that appears when a transaction is confirmed and has a block explorer URL"
  },
  "notifications": {
    "message": "Ειδοποιήσεις"
  },
  "notifications10ActionText": {
    "message": "Μετάβαση στις Ρυθμίσεις",
    "description": "The 'call to action' on the button, or link, of the 'Visit in Settings' notification. Upon clicking, users will be taken to Settings page."
  },
  "notifications10DescriptionOne": {
    "message": "Ο βελτιωμένος εντοπισμός token είναι προς το παρόν διαθέσιμος στα δίκτυα Ethereum Mainnet, Polygon, BSC και Avalanche. Περισσότερα προσεχώς!"
  },
  "notifications10DescriptionThree": {
    "message": "Η λειτουργία εντοπισμού token είναι ΕΝΕΡΓΟΠΟΙΗΜΕΝΗ από προεπιλογή. Μπορείτε να την απενεργοποιήσετε από τις Ρυθμίσεις."
  },
  "notifications10DescriptionTwo": {
    "message": "Σας βρίσκουμε token από λίστες token τρίτων. Τα token που περιλαμβάνονται σε περισσότερες από δύο λίστες token θα εντοπίζονται αυτόματα."
  },
  "notifications10Title": {
    "message": "Ο βελτιωμένος εντοπισμός token είναι εδώ"
  },
  "notifications11Description": {
    "message": "Τα token μπορούν να δημιουργηθούν από τον καθένα και ενδέχεται να έχουν διπλότυπα ονόματα. Αν δείτε να εμφανίζεται ένα token που δεν εμπιστεύεστε ή με το οποίο δεν έχετε αλληλεπιδράσει, η ασφαλέστερη επιλογή είναι να μην το εμπιστευτείτε."
  },
  "notifications11Title": {
    "message": "Κίνδυνοι εξαπάτησης και ασφάλειας"
  },
  "notifications12ActionText": {
    "message": "Ενεργοποίηση dark mode"
  },
  "notifications12Description": {
    "message": "Έφτασε επιτέλους το Dark Mode (σκουρόχρωμη λειτουργία)! Για να το ενεργοποιήσετε, μεταβείτε στις Ρυθμίσεις -> Πειραματικό και επιλέξτε μία από τις επιλογές εμφάνισης: Light, Dark, Σύστημα."
  },
  "notifications12Title": {
    "message": "Θέλετε dark mode; Τώρα έχετε dark mode! 🕶️🦊"
  },
  "notifications13ActionText": {
    "message": "Προβολή λίστας προσαρμοσμένων δικτύων"
  },
  "notifications13Description": {
    "message": "Τώρα μπορείτε να προσθέσετε εύκολα τα ακόλουθα δημοφιλή προσαρμοσμένα δίκτυα: Arbitrum, Avalanche, Binance Smart Chain, Fantom, Harmony, Optimism, Palm and Polygon! Για να ενεργοποιήσετε αυτήν τη λειτουργία, πηγαίνετε στις Ρυθμίσεις -> Πειραματικό και ενεργοποιήστε το «Προβολή λίστας προσαρμοσμένων δικτύων»!",
    "description": "Description of a notification in the 'See What's New' popup. Describes popular network feature."
  },
  "notifications13Title": {
    "message": "Προσθήκη Δημοφιλών Δικτύων"
  },
  "notifications14ActionText": {
    "message": "Εμφάνιση ρυθμίσεων αντιγράφων ασφαλείας"
  },
  "notifications14Description": {
    "message": "Θα καταργήσουμε τη λειτουργία δεδομένων στο 3Box στις αρχές Οκτωβρίου. Για να δημιουργήσετε αντίγραφα ασφαλείας και να επαναφέρετε το πορτοφόλι σας χειροκίνητα, χρησιμοποιήστε το κουμπί «Δημιουργία Αντιγράφων Ασφαλείας τώρα» στις Ρυθμίσεις για Προχωρημένους.",
    "description": "Description of a notification in the 'See What's New' popup. Describes 3box deprecation."
  },
  "notifications14Title": {
    "message": "Κατάργηση του 3Box"
  },
  "notifications15Description": {
    "message": "Δεν απαιτείται καμία ενέργεια εκ μέρους σας, οπότε συνεχίστε να χρησιμοποιείτε το πορτοφόλι σας ως συνήθως. Να προσέχετε για πιθανές απάτες κατά την Συγχώνευση.",
    "description": "Description of a notification in the 'See What's New' popup. Advises users about the ethereum merge (https://ethereum.org/en/upgrades/merge/#main-content) and potential scams."
  },
  "notifications15Title": {
    "message": "Η συγχώνευση στο Ethereum είναι εδώ!"
  },
  "notifications18ActionText": {
    "message": "Ενεργοποίηση ειδοποιήσεων ασφαλείας"
  },
  "notifications18DescriptionOne": {
    "message": "Λάβετε ειδοποιήσεις από τρίτους όταν μπορεί να έχετε λάβει ένα κακόβουλο αίτημα.",
    "description": "Description of a notification in the 'See What's New' popup. Describes Opensea Security Provider feature."
  },
  "notifications18DescriptionThree": {
    "message": "Φροντίστε πάντα να κάνετε τη δική σας επιμελή έρευνα προτού εγκρίνετε οποιαδήποτε αιτήματα.",
    "description": "Description of a notification in the 'See What's New' popup. Describes Opensea Security Provider feature."
  },
  "notifications18DescriptionTwo": {
    "message": "Το OpenSea είναι ο πρώτος πάροχος με αυτή τη λειτουργία. Σύντομα θα προστεθούν και άλλοι πάροχοι!",
    "description": "Description of a notification in the 'See What's New' popup. Describes Opensea Security Provider feature."
  },
  "notifications18Title": {
    "message": "Μείνετε ασφαλείς με ειδοποιήσεις ασφαλείας"
  },
  "notifications19ActionText": {
    "message": "Ενεργοποίηση αυτόματης ανίχνευσης NFT"
  },
  "notifications19DescriptionOne": {
    "message": "Δύο τρόποι για να ξεκινήσετε:",
    "description": "Description of a notification in the 'See What's New' popup. Describes NFT autodetection feature."
  },
  "notifications19DescriptionThree": {
    "message": "Προς το παρόν υποστηρίζουμε μόνο το ERC-721.",
    "description": "Description of a notification in the 'See What's New' popup. Describes NFT autodetection feature."
  },
  "notifications19DescriptionTwo": {
    "message": "Προσθέστε χειροκίνητα τα NFT σας ή ενεργοποιήστε την αυτόματη ανίχνευση NFT στις Ρυθμίσεις > Πειραματικά.",
    "description": "Description of a notification in the 'See What's New' popup. Describes NFT autodetection feature."
  },
  "notifications19Title": {
    "message": "Δείτε τα NFT σας όπως ποτέ άλλοτε"
  },
  "notifications1Description": {
    "message": "Οι χρήστες του MetaMask Mobile μπορούν τώρα να ανταλλάξουν tokens μέσα στο κινητό τους πορτοφόλι. Σαρώστε τον κωδικό QR για να πάρετε την εφαρμογή για κινητά και να αρχίσετε να ανταλλάζετε.",
    "description": "Description of a notification in the 'See What's New' popup. Describes the swapping on mobile feature."
  },
  "notifications1Title": {
    "message": "Η ανταλλαγή στο κινητό είναι εδώ!",
    "description": "Title for a notification in the 'See What's New' popup. Tells users that they can now use MetaMask Swaps on Mobile."
  },
  "notifications20ActionText": {
    "message": "Μάθετε περισσότερα",
    "description": "The 'call to action' on the button, or link, of the 'Stay secure' notification. Upon clicking, users will be taken to a ledger page to resolve the U2F connection issue."
  },
  "notifications20Description": {
    "message": "Αν χρησιμοποιείτε την τελευταία έκδοση του Firefox, ίσως αντιμετωπίζετε ένα πρόβλημα που σχετίζεται με την κατάργηση της υποστήριξης U2F από τον Firefox.",
    "description": "Description of a notification in the 'See What's New' popup. Describes the U2F support being dropped by firefox and that it affects ledger users."
  },
  "notifications20Title": {
    "message": "Οι χρήστες του Ledger και του Firefox αντιμετωπίζουν προβλήματα σύνδεσης",
    "description": "Title for a notification in the 'See What's New' popup. Tells users that latest firefox users using U2F may experience connection issues."
  },
  "notifications21ActionText": {
    "message": "Δοκιμάστε το"
  },
  "notifications21Description": {
    "message": "Ενημερώσαμε τις Ανταλλαγές στην επέκταση του MetaMask ώστε να είναι ευκολότερη και ταχύτερη η χρήση τους.",
    "description": "Description of a notification in the 'See What's New' popup. Describes NFT autodetection feature."
  },
  "notifications21Title": {
    "message": "Παρουσιάζουμε τις νέες και ανανεωμένες Ανταλλαγές!"
  },
  "notifications22ActionText": {
    "message": "Εντάξει"
  },
  "notifications22Description": {
    "message": "💡 Απλά κάντε κλικ στο γενικό μενού ή στο μενού λογαριασμού για να τα βρείτε!"
  },
  "notifications22Title": {
    "message": "Ψάχνετε τα στοιχεία του λογαριασμού σας ή τη διεύθυνση URL στο Block Explorer;"
  },
  "notifications23ActionText": {
    "message": "Ενεργοποίηση ειδοποιήσεων ασφαλείας"
  },
  "notifications23DescriptionOne": {
    "message": "Αποφύγετε τις γνωστές απάτες, διατηρώντας παράλληλα το απόρρητό σας με τις ειδοποιήσεις ασφαλείας της Blockaid."
  },
  "notifications23DescriptionThree": {
    "message": "Εάν ενεργοποιήσατε τις ειδοποιήσεις ασφαλείας από το OpenSea, σας μεταφέραμε σε αυτή τη λειτουργία."
  },
  "notifications23DescriptionTwo": {
    "message": "Κάνετε πάντα τον δικό σας επιμελή έλεγχο προτού εγκρίνετε τα αιτήματα."
  },
  "notifications23Title": {
    "message": "Μείνετε ασφαλείς με ειδοποιήσεις ασφαλείας"
  },
  "notifications3ActionText": {
    "message": "Μάθε περισσότερα",
    "description": "The 'call to action' on the button, or link, of the 'Stay secure' notification. Upon clicking, users will be taken to a page about security on the metamask support website."
  },
  "notifications3Description": {
    "message": "Μείνετε ενημερωμένοι για τις βέλτιστες πρακτικές ασφάλειας MetaMask και λάβετε τις τελευταίες συμβουλές ασφαλείας από την επίσημη υποστήριξη MetaMask.",
    "description": "Description of a notification in the 'See What's New' popup. Describes the information they can get on security from the linked support page."
  },
  "notifications3Title": {
    "message": "Μείνετε ασφαλείς",
    "description": "Title for a notification in the 'See What's New' popup. Encourages users to consider security."
  },
  "notifications4ActionText": {
    "message": "Έναρξη ανταλλαγής",
    "description": "The 'call to action' on the button, or link, of the 'Swap on Binance Smart Chain!' notification. Upon clicking, users will be taken to a page where then can swap tokens on Binance Smart Chain."
  },
  "notifications4Description": {
    "message": "Λάβετε τις καλύτερες τιμές για swaps token ακριβώς μέσα στο πορτοφόλι σας. Το MetaMask τώρα σας συνδέει με πολλαπλούς αποκεντρωμένα ανταλλακτήρια συναλλάγματος και επαγγελματίες διαμορφωτές της αγοράς για έξυπνη αλυσίδα Binance.",
    "description": "Description of a notification in the 'See What's New' popup."
  },
  "notifications4Title": {
    "message": "Εναλλαγή σε έξυπνη αλυσίδα Binance",
    "description": "Title for a notification in the 'See What's New' popup. Encourages users to do swaps on Binance Smart Chain."
  },
  "notifications5Description": {
    "message": "Η φράση \"Seed Phrase\" σας ονομάζεται τώρα \"Μυστική Φράση Επαναφοράς\"",
    "description": "Description of a notification in the 'See What's New' popup. Describes the seed phrase wording update."
  },
  "notifications6DescriptionOne": {
    "message": "Από την έκδοση 91, το API που ενεργοποίησε την υποστήριξη Ledger (U2F) δεν υποστηρίζει πλέον πορτοφόλια υλικού. Η MetaMask έχει υλοποιήσει μια νέα υποστήριξη Ledger Live που σας επιτρέπει να συνεχίσετε να συνδέεστε με τη συσκευή Ledger μέσω της εφαρμογής επιφάνειας εργασίας Ledger Live.",
    "description": "Description of a notification in the 'See What's New' popup. Describes the Ledger support update."
  },
  "notifications6DescriptionThree": {
    "message": "Όταν αλληλεπιδράτε με τον λογαριασμό σας Ledger στο MetaMask, θα ανοίξει μια νέα καρτέλα και θα σας ζητηθεί να ανοίξετε την εφαρμογή Ledger Live. Μόλις ανοίξει η εφαρμογή, θα σας ζητηθεί να επιτρέψετε μια σύνδεση WebSocket στον λογαριασμό σας MetaMask. Αυτό ήταν όλο!",
    "description": "Description of a notification in the 'See What's New' popup. Describes the Ledger support update."
  },
  "notifications6DescriptionTwo": {
    "message": "Μπορείτε να ενεργοποιήσετε την υποστήριξη Ledger Live κάνοντας κλικ στις Ρυθμίσεις > Για προχωρημένους > Χρήση Ledger Live.",
    "description": "Description of a notification in the 'See What's New' popup. Describes the Ledger support update."
  },
  "notifications6Title": {
    "message": "Ενημέρωση υποστήριξης Ledger για χρήστες του Chrome",
    "description": "Title for a notification in the 'See What's New' popup. Lets users know about the Ledger support update"
  },
  "notifications7DescriptionOne": {
    "message": "Το MetaMask v10.1.0 περιελάμβανε νέα υποστήριξη για συναλλαγές EIP-1559 όταν χρησιμοποιούσε συσκευές Ledger.",
    "description": "Description of a notification in the 'See What's New' popup. Describes changes for ledger and EIP1559 in v10.1.0"
  },
  "notifications7DescriptionTwo": {
    "message": "Για να ολοκληρώσετε τις συναλλαγές στο Ethereum Mainnet, βεβαιωθείτε ότι η συσκευή Ledger έχει το πιο πρόσφατο υλισμικό.",
    "description": "Description of a notification in the 'See What's New' popup. Describes the need to update ledger firmware."
  },
  "notifications7Title": {
    "message": "Ενημέρωση υλισμικού Ledger",
    "description": "Title for a notification in the 'See What's New' popup. Notifies ledger users of the need to update firmware."
  },
  "notifications8ActionText": {
    "message": "Μεταβείτε στις Ρυθμίσεις > Για Προχωρημένους",
    "description": "Description on an action button that appears in the What's New popup. Tells the user that if they click it, they will go to our Advanced settings page."
  },
  "notifications8DescriptionOne": {
    "message": "Από τη MetaMask v10.4.0 και μετά, δεν χρειάζεστε πλέον το Ledger Live για να συνδέσετε τη συσκευή Ledger με το MetaMask.",
    "description": "Description of a notification in the 'See What's New' popup. Describes changes for how Ledger Live is no longer needed to connect the device."
  },
  "notifications8DescriptionTwo": {
    "message": "Για μια ευκολότερη και πιο σταθερή εμπειρία ledger μεταβείτε στην καρτέλα Ρυθμίσεις για Προχωρημένους και αλλάξτε το 'Προτιμώμενος Τύπος Σύνδεσης Ledger' στο 'WebHID'.",
    "description": "Description of a notification in the 'See What's New' popup. Describes how the user can turn off the Ledger Live setting."
  },
  "notifications8Title": {
    "message": "Βελτίωση σύνδεσης Ledger",
    "description": "Title for a notification in the 'See What's New' popup. Notifies ledger users that there is an improvement in how they can connect their device."
  },
  "notifications9DescriptionOne": {
    "message": "Τώρα σας παρέχουμε περισσότερες πληροφορίες σχετικά με την καρτέλα 'Δεδομένα' όταν επιβεβαιώνετε τις συναλλαγές έξυπνων συμβολαίων."
  },
  "notifications9DescriptionTwo": {
    "message": "Μπορείτε τώρα να κατανοήσετε καλύτερα τα στοιχεία της συναλλαγής σας πριν την επιβεβαίωση, και είναι πιο εύκολο να προσθέσετε διευθύνσεις συναλλαγών στο βιβλίο διευθύνσεών σας, βοηθώντας σας να λάβετε ασφαλείς και ενημερωμένες αποφάσεις."
  },
  "notifications9Title": {
    "message": "👓 Κάνουμε τις συναλλαγές ευκολότερες στο διάβασμα."
  },
  "notificationsEmptyText": {
    "message": "Δεν υπάρχει κάτι να δείτε εδώ."
  },
  "notificationsHeader": {
    "message": "Ειδοποιήσεις"
  },
  "notificationsInfos": {
    "message": "$1 από $2",
    "description": "$1 is the date at which the notification has been dispatched and $2 is the link to the snap that dispatched the notification."
  },
  "notificationsMarkAllAsRead": {
    "message": "Επισήμανση όλων ως αναγνωσμένων"
  },
  "numberOfNewTokensDetectedPlural": {
    "message": "$1 νέα token βρέθηκαν σε αυτόν τον λογαριασμό",
    "description": "$1 is the number of new tokens detected"
  },
  "numberOfNewTokensDetectedSingular": {
    "message": "1 νέο token βρέθηκε σε αυτόν τον λογαριασμό"
  },
  "ofTextNofM": {
    "message": "από"
  },
  "off": {
    "message": "Ανενεργό"
  },
  "offlineForMaintenance": {
    "message": "Εκτός σύνδεσης για συντήρηση"
  },
  "ok": {
    "message": "Εντάξει"
  },
  "on": {
    "message": "Ενεργό"
  },
  "onboardingAdvancedPrivacyIPFSDescription": {
    "message": "Η πύλη IPFS επιτρέπει την πρόσβαση και την προβολή δεδομένων που φιλοξενούνται από τρίτους. Μπορείτε να προσθέσετε μια προσαρμοσμένη πύλη IPFS ή να συνεχίσετε να χρησιμοποιείτε την προεπιλεγμένη."
  },
  "onboardingAdvancedPrivacyIPFSInvalid": {
    "message": "Παρακαλώ εισάγετε μια έγκυρη διεύθυνση URL"
  },
  "onboardingAdvancedPrivacyIPFSTitle": {
    "message": "Προσθήκη προσαρμοσμένης πύλης IPFS"
  },
  "onboardingAdvancedPrivacyIPFSValid": {
    "message": "Η διεύθυνση URL της πύλης IPFS είναι έγκυρη"
  },
  "onboardingAdvancedPrivacyNetworkButton": {
    "message": "Προσθήκη προσαρμοσμένου δικτύου"
  },
  "onboardingAdvancedPrivacyNetworkDescription": {
    "message": "Χρησιμοποιούμε την Infura ως την υπηρεσία κλήσης απομακρυσμένης διαδικασίας (RPC) για να προσφέρουμε την πιο αξιόπιστη και ιδιωτική πρόσβαση στα δεδομένα του Ethereum που μπορούμε. Μπορείτε να επιλέξετε τη δική σας RPC, αλλά να θυμάστε ότι οποιαδήποτε RPC θα λαμβάνει τη διεύθυνση IP και το πορτοφόλι σας στο Ethereum για να πραγματοποιεί συναλλαγές. Διαβάστε το $1 για να μάθετε περισσότερα σχετικά με τον τρόπο με τον οποίο η Infura χειρίζεται τα δεδομένα."
  },
  "onboardingAdvancedPrivacyNetworkTitle": {
    "message": "Επιλέξτε το δίκτυό σας"
  },
  "onboardingCreateWallet": {
    "message": "Δημιουργήστε ένα νέο πορτοφόλι"
  },
  "onboardingImportWallet": {
    "message": "Εισαγωγή υπάρχοντος πορτοφολιού"
  },
  "onboardingMetametricsAgree": {
    "message": "Συμφωνώ"
  },
  "onboardingMetametricsAllowOptOut": {
    "message": "Σας επιτρέπεται πάντα να εξαιρεθείτε μέσω των Ρυθμίσεων"
  },
  "onboardingMetametricsDataTerms": {
    "message": "Τα δεδομένα αυτά είναι συγκεντρωτικά και συνεπώς ανώνυμα για τους σκοπούς του Γενικού Κανονισμού για την Προστασία Δεδομένων (ΕΕ) 2016/679."
  },
  "onboardingMetametricsDescription": {
    "message": "Το MetaMask θα ήθελε να συλλέγει δεδομένα χρήσης για να κατανοήσει καλύτερα τον τρόπο με τον οποίο οι χρήστες μας αλληλεπιδρούν με το MetaMask. Τα δεδομένα αυτά θα χρησιμοποιηθούν για την παροχή της υπηρεσίας, η οποία περιλαμβάνει τη βελτίωση της υπηρεσίας με βάση τη χρήση σας."
  },
  "onboardingMetametricsDescription2": {
    "message": "Το MetaMask θα..."
  },
  "onboardingMetametricsDisagree": {
    "message": "Όχι, ευχαριστώ"
  },
  "onboardingMetametricsInfuraTerms": {
    "message": "* Όταν χρησιμοποιείτε την Infura ως τον προεπιλεγμένο πάροχο RPC στο MetaMask, η Infura θα συλλέγει τη διεύθυνση IP σας και τη διεύθυνση του πορτοφολιού σας στο Ethereum όταν αποστέλλετε μια συναλλαγή. Δεν αποθηκεύουμε αυτές τις πληροφορίες με τρόπο που να επιτρέπει στα συστήματά μας να συσχετίζουν αυτά τα δύο δεδομένα. Για περισσότερες πληροφορίες σχετικά με τον τρόπο με τον οποίο αλληλεπιδρούν το MetaMask και η Infura από την πλευρά της συλλογής δεδομένων, δείτε την ενημέρωσή μας $1. Για περισσότερες πληροφορίες σχετικά με τις πρακτικές απορρήτου μας γενικά, δείτε την ενημέρωσή μας $2.",
    "description": "$1 represents `onboardingMetametricsInfuraTermsPolicyLink`, $2 represents `onboardingMetametricsInfuraTermsPolicy`"
  },
  "onboardingMetametricsInfuraTermsPolicy": {
    "message": "Πολιτική Απορρήτου εδώ"
  },
  "onboardingMetametricsInfuraTermsPolicyLink": {
    "message": "εδώ"
  },
  "onboardingMetametricsModalTitle": {
    "message": "Προσθήκη προσαρμοσμένου δικτύου"
  },
  "onboardingMetametricsNeverCollect": {
    "message": "$1 συλλέγει πληροφορίες που δεν χρειαζόμαστε για την παροχή της υπηρεσίας (όπως κλειδιά, διευθύνσεις, αναλύσεις συναλλαγών ή υπόλοιπα)",
    "description": "$1 represents `onboardingMetametricsNeverEmphasis`"
  },
  "onboardingMetametricsNeverCollectIP": {
    "message": "$1 συλλέγει την πλήρη διεύθυνση IP σας*",
    "description": "$1 represents `onboardingMetametricsNeverEmphasis`"
  },
  "onboardingMetametricsNeverEmphasis": {
    "message": "Ποτέ"
  },
  "onboardingMetametricsNeverSellData": {
    "message": "$1 πουλάει δεδομένα.  Ποτέ!",
    "description": "$1 represents `onboardingMetametricsNeverEmphasis`"
  },
  "onboardingMetametricsSendAnonymize": {
    "message": "Αποστολή ανώνυμων συμβάντων κλικ και προβολής ιστοσελίδων"
  },
  "onboardingMetametricsTitle": {
    "message": "Βοηθήστε μας να βελτιώσουμε το MetaMask"
  },
  "onboardingPinExtensionBillboardAccess": {
    "message": "Πλήρης Πρόσβαση"
  },
  "onboardingPinExtensionBillboardDescription": {
    "message": "Αυτές οι επεκτάσεις μπορούν να δουν και να αλλάξουν πληροφορίες"
  },
  "onboardingPinExtensionBillboardDescription2": {
    "message": "σε αυτή την ιστοσελίδα."
  },
  "onboardingPinExtensionBillboardTitle": {
    "message": "Επεκτάσεις"
  },
  "onboardingPinExtensionChrome": {
    "message": "Κάντε κλικ στο εικονίδιο επέκτασης προγράμματος περιήγησης"
  },
  "onboardingPinExtensionDescription": {
    "message": "Καρφίτσωμα του MetaMask στο πρόγραμμα περιήγησής σας ώστε να είναι προσβάσιμες και εύκολα ορατές επιβεβαιώσεις συναλλαγών."
  },
  "onboardingPinExtensionDescription2": {
    "message": "Μπορείτε να ανοίξετε το MetaMask κάνοντας κλικ στην επέκταση και να αποκτήσετε πρόσβαση στο πορτοφόλι σας με 1 κλικ."
  },
  "onboardingPinExtensionDescription3": {
    "message": "Κάντε κλικ στο εικονίδιο επέκτασης προγράμματος περιήγησης για άμεση πρόσβαση"
  },
  "onboardingPinExtensionLabel": {
    "message": "Καρφίτσωμα MetaMask"
  },
  "onboardingPinExtensionStep1": {
    "message": "1"
  },
  "onboardingPinExtensionStep2": {
    "message": "2"
  },
  "onboardingPinExtensionTitle": {
    "message": "Η εγκατάσταση του MetaMask ολοκληρώθηκε!"
  },
  "onboardingShowIncomingTransactionsDescription": {
    "message": "Η εμφάνιση των εισερχόμενων συναλλαγών στο πορτοφόλι σας βασίζεται σε επικοινωνία με το $1. Το Etherscan θα έχει πρόσβαση στη διεύθυνση Ethereum σας και τη διεύθυνση IP σας. Δείτε $2.",
    "description": "$1 is a clickable link with text defined by the 'etherscan' key. $2 is a clickable link with text defined by the 'privacyMsg' key."
  },
  "onboardingUsePhishingDetectionDescription": {
    "message": "Οι ειδοποιήσεις ανίχνευσης Απάτης Ηλεκτρονικού Ψαρέματος βασίζονται στην επικοινωνία με το $1. Το jsDeliver θα έχει πρόσβαση στη διεύθυνση IP σας. Δείτε $2.",
    "description": "The $1 is the word 'jsDeliver', from key 'jsDeliver' and $2 is the words Privacy Policy from key 'privacyMsg', both separated here so that it can be wrapped as a link"
  },
  "onlyAddTrustedNetworks": {
    "message": "Ένας κακόβουλος πάροχος δικτύου μπορεί να πει ψέμματα για την κατάσταση του blockchain και να καταγράψει τη δραστηριότητα του δικτύου σας. Να προσθέτετε μόνο προσαρμοσμένα δίκτυα που εμπιστεύεστε."
  },
  "onlyConnectTrust": {
    "message": "Συνδεθείτε μόνο με ιστότοπους που εμπιστεύεστε."
  },
  "openFullScreenForLedgerWebHid": {
    "message": "Μεταβείτε σε πλήρη οθόνη για να συνδέσετε το Ledger σας.",
    "description": "Shown to the user on the confirm screen when they are viewing MetaMask in a popup window but need to connect their ledger via webhid."
  },
  "openInBlockExplorer": {
    "message": "Προβολή στον εξερευνητή μπλοκ"
  },
  "openSea": {
    "message": "OpenSea + Blockaid (Δοκιμαστικά)"
  },
  "openSeaNew": {
    "message": "OpenSea"
  },
  "operationFailed": {
    "message": "Η λειτουργία απέτυχε"
  },
  "optional": {
    "message": "Προαιρετικό"
  },
  "optionalWithParanthesis": {
    "message": "(Προαιρετικό)"
  },
  "options": {
    "message": "Επιλογές"
  },
  "or": {
    "message": "ή"
  },
  "origin": {
    "message": "Προέλευση"
  },
  "osTheme": {
    "message": "Σύστημα"
  },
  "otherSnaps": {
    "message": "άλλα στιγμιότυπα",
    "description": "Used in the 'permission_rpc' message."
  },
  "outdatedBrowserNotification": {
    "message": "Το πρόγραμμα περιήγησής σας είναι μη ενημερωμένο. Εάν δεν ενημερώσετε το πρόγραμμα περιήγησής σας, δε θα μπορείτε να λαμβάνετε διορθώσεις ασφαλείας και νέες λειτουργίες από το MetaMask."
  },
  "padlock": {
    "message": "Padlock"
  },
  "parameters": {
    "message": "Παράμετροι"
  },
  "participateInMetaMetrics": {
    "message": "Συμμετάσχετε στο MetaMetrics"
  },
  "participateInMetaMetricsDescription": {
    "message": "Συμμετέχετε στο MetaMetrics για να μας βοηθήσετε να βελτιώσουμε το MetaMask"
  },
  "password": {
    "message": "Κωδικός πρόσβασης"
  },
  "passwordNotLongEnough": {
    "message": "Ο Κωδικός Πρόσβασης δεν είναι αρκετά μεγάλος"
  },
  "passwordSetupDetails": {
    "message": "Αυτός ο κωδικός πρόσβασης θα ξεκλειδώσει το πορτοφόλι σας MetaMask μόνο σε αυτήν τη συσκευή. Το MetaMask δεν μπορεί να ανακτήσει αυτόν τον κωδικό πρόσβασης."
  },
  "passwordStrength": {
    "message": "Ισχύς κωδικού πρόσβασης: $1",
    "description": "Return password strength to the user when user wants to create password."
  },
  "passwordStrengthDescription": {
    "message": "Ένας ισχυρός κωδικός πρόσβασης μπορεί να βελτιώσει την ασφάλεια του πορτοφολιού σας εάν η συσκευή σας κλαπεί ή παραβιαστεί."
  },
  "passwordTermsWarning": {
    "message": "Καταλαβαίνω ότι το MetaMask δεν μπορεί να ανακτήσει αυτόν τον κωδικό πρόσβασης για μένα. $1"
  },
  "passwordsDontMatch": {
    "message": "Οι κωδικοί πρόσβασης δεν ταιριάζουν"
  },
  "pasteJWTToken": {
    "message": "Επικολλήστε ή αφήστε το token σας εδώ:"
  },
  "pastePrivateKey": {
    "message": "Επικολλήστε τη συμβολοσειρά ιδιωτικού κλειδιού εδώ:",
    "description": "For importing an account from a private key"
  },
  "pending": {
    "message": "Σε εκκρεμότητα"
  },
  "pendingTransactionInfo": {
    "message": "Αυτή η συναλλαγή δεν θα επεξεργαστεί μέχρι να ολοκληρωθεί αυτή η συναλλαγή."
  },
  "pendingTransactionMultiple": {
    "message": "Έχετε ($1) εκκρεμείς συναλλαγές."
  },
  "pendingTransactionSingle": {
    "message": "Έχετε (1) εκκρεμή συναλλαγή.",
    "description": "$1 is count of pending transactions"
  },
  "permissionRequest": {
    "message": "Αίτημα άδειας"
  },
  "permissionRequestCapitalized": {
    "message": "Αίτημα άδειας"
  },
  "permissionRequested": {
    "message": "Ζητήθηκε τώρα"
  },
  "permissionRevoked": {
    "message": "Ανακλήθηκε σε αυτήν την ενημέρωση"
  },
  "permission_accessNamedSnap": {
    "message": "Σύνδεση με $1.",
    "description": "The description for the `wallet_snap` permission. $1 is the human-readable name of the snap."
  },
  "permission_accessNetwork": {
    "message": "Πρόσβαση στο Διαδίκτυο.",
    "description": "The description of the `endowment:network-access` permission."
  },
  "permission_accessNetworkDescription": {
    "message": "Επιτρέψτε στο συμπληρωματικό πρόγραμμα να έχει πρόσβαση στο διαδίκτυο. Αυτό μπορεί να χρησιμοποιηθεί τόσο για την αποστολή όσο και για τη λήψη δεδομένων με διακομιστές τρίτων.",
    "description": "An extended description of the `endowment:network-access` permission."
  },
  "permission_accessSnap": {
    "message": "Συνδεθείτε στο Snap $1.",
    "description": "The description for the `wallet_snap` permission. $1 is the name of the snap."
  },
  "permission_accessSnapDescription": {
    "message": "Επιτρέψτε στον ιστότοπο ή στο συμπληρωματικό πρόγραμμα να αλληλεπιδράσει με το $1.",
    "description": "The description for the `wallet_snap_*` permission. $1 is the name of the Snap."
  },
  "permission_cronjob": {
    "message": "Προγραμματισμός και εκτέλεση περιοδικών ενεργειών.",
    "description": "The description for the `snap_cronjob` permission"
  },
  "permission_cronjobDescription": {
    "message": "Επιτρέψτε στο συμπληρωματικό πρόγραμμα να εκτελεί ενέργειες που εκτελούνται περιοδικά σε καθορισμένες ώρες, ημερομηνίες ή διαστήματα. Αυτό μπορεί να χρησιμοποιηθεί για την ενεργοποίηση αλληλεπιδράσεων ή ειδοποιήσεων που σχετίζονται με το χρόνο.",
    "description": "An extended description for the `snap_cronjob` permission"
  },
  "permission_dialog": {
    "message": "Εμφάνιση παραθύρων διαλόγου στο MetaMask.",
    "description": "The description for the `snap_dialog` permission"
  },
  "permission_dialogDescription": {
    "message": "Επιτρέψτε στο συμπληρωματικό πρόγραμμα να εμφανίζει αναδυόμενα παράθυρα του MetaMask με προσαρμοσμένο κείμενο, πεδίο εισαγωγής και κουμπιά για την έγκριση ή την απόρριψη μιας ενέργειας.\nΜπορεί να χρησιμοποιηθεί για τη δημιουργία π.χ. ειδοποιήσεων, επιβεβαιώσεων και ροών επιλογής για το συμπληρωματικό πρόγραμμα.",
    "description": "An extended description for the `snap_dialog` permission"
  },
  "permission_ethereumAccounts": {
    "message": "Βλέπε διεύθυνση, υπόλοιπο λογαριασμού, δραστηριότητα και έναρξη συναλλαγών",
    "description": "The description for the `eth_accounts` permission"
  },
  "permission_ethereumProvider": {
    "message": "Πρόσβαση στον πάροχο του Ethereum.",
    "description": "The description for the `endowment:ethereum-provider` permission"
  },
  "permission_ethereumProviderDescription": {
    "message": "Επιτρέψτε στο συμπληρωματικό πρόγραμμα να επικοινωνεί απευθείας με το MetaMask, προκειμένου να διαβάζει δεδομένα από την αλυσίδα συστοιχιών και να προτείνει μηνύματα και συναλλαγές.",
    "description": "An extended description for the `endowment:ethereum-provider` permission"
  },
  "permission_getEntropy": {
    "message": "Δημιουργία τυχαίων κλειδιών μοναδικών σε αυτό το στιγμιότυπο.",
    "description": "The description for the `snap_getEntropy` permission"
  },
  "permission_getEntropyDescription": {
    "message": "Επιτρέψτε στο συμπληρωματικό πρόγραμμα να παράγει τυχαία κλειδιά μοναδικά για αυτό το συμπληρωματικό πρόγραμμα, χωρίς να τα εκθέτει. Αυτά τα κλειδιά είναι ξεχωριστά από τον λογαριασμό (-ους) σας στο MetaMask και δεν σχετίζονται με τα ιδιωτικά σας κλειδιά ή τη Μυστική Φράση Ανάκτησης. Άλλα συμπληρωματικά προγράμματα δεν μπορούν να έχουν πρόσβαση σε αυτές τις πληροφορίες.",
    "description": "An extended description for the `snap_getEntropy` permission"
  },
  "permission_lifecycleHooks": {
    "message": "Χρησιμοποιήστε επιχειρηματικά μοντέλα.",
    "description": "The description for the `endowment:lifecycle-hooks` permission"
  },
  "permission_lifecycleHooksDescription": {
    "message": "Επιτρέψτε στο snap να χρησιμοποιεί lifecycle hook για την εκτέλεση κώδικα σε συγκεκριμένες χρονικές στιγμές κατά τη διάρκεια του κύκλου ζωής του.",
    "description": "An extended description for the `endowment:lifecycle-hooks` permission"
  },
  "permission_longRunning": {
    "message": "Εκτέλεση επ' αόριστον.",
    "description": "The description for the `endowment:long-running` permission"
  },
  "permission_longRunningDescription": {
    "message": "Επιτρέψτε στο συμπληρωματικό πρόγραμμα να εκτελείται επ' αόριστον, ενώ, για παράδειγμα, επεξεργάζεται μεγάλες ποσότητες δεδομένων.",
    "description": "An extended description for the `endowment:long-running` permission"
  },
  "permission_manageAccounts": {
    "message": "Προσθήκη και έλεγχος λογαριασμών στο Ethereum",
    "description": "The description for `snap_manageAccounts` permission"
  },
  "permission_manageBip32Keys": {
    "message": "Ελέγξτε τους λογαριασμούς και τα περιουσιακά σας στοιχεία στο $1 ($2).",
    "description": "The description for the `snap_getBip32Entropy` permission. $1 is a derivation path, e.g. 'm/44'/0'/0''. $2 is the elliptic curve name, e.g. 'secp256k1'."
  },
  "permission_manageBip32KeysDescription": {
    "message": "Επιτρέψτε στο συμπληρωματικό πρόγραμμα να εξάγει ζεύγη κλειδιών BIP-32 με βάση τη Μυστική Φράση Ανάκτησης, χωρίς να την αποκαλύψετε. Αυτό παρέχει πλήρη πρόσβαση σε όλους τους λογαριασμούς και τα περιουσιακά στοιχεία στο $1.\nΜε τη δυνατότητα διαχείρισης των κλειδιών, το συμπληρωματικό πρόγραμμα μπορεί να υποστηρίξει μια ποικιλία πρωτοκόλλων blockchain πέραν του Ethereum (EVMs).",
    "description": "An extended description for the `snap_getBip32Entropy` permission. $1 is a derivation path (name)"
  },
  "permission_manageBip44Keys": {
    "message": "Ελέγξτε τους $1 λογαριασμούς και τα περιουσιακά σας στοιχεία.",
    "description": "The description for the `snap_getBip44Entropy` permission. $1 is the name of a protocol, e.g. 'Filecoin'."
  },
  "permission_manageBip44KeysDescription": {
    "message": "Επιτρέψτε στο συμπληρωματικό πρόγραμμα να εξάγει ζεύγη κλειδιών BIP-44 με βάση τη Μυστική Φράση Ανάκτησης, χωρίς να την αποκαλύψετε. Αυτό παρέχει πλήρη πρόσβαση σε όλους τους λογαριασμούς και τα περιουσιακά στοιχεία στο $1.\nΜε τη δυνατότητα διαχείρισης των κλειδιών, το συμπληρωματικό πρόγραμμα μπορεί να υποστηρίξει μια ποικιλία πρωτοκόλλων blockchain πέραν του Ethereum (EVMs).",
    "description": "An extended description for the `snap_getBip44Entropy` permission. $1 is the name of a protocol, e.g., 'Filecoin'."
  },
  "permission_manageNamedBip32Keys": {
    "message": "Ελέγξτε τους $1 λογαριασμούς σας και τα περιουσιακά σας στοιχεία.",
    "description": "The description for the `snap_getBip32Entropy` permission. $1 is a name for the derivation path, e.g., 'Ethereum accounts'. $2 is the plain derivation path, e.g. 'm/44'/0'/0''."
  },
  "permission_manageState": {
    "message": "Αποθηκεύστε και διαχειριστείτε τα δεδομένα του στη συσκευή σας.",
    "description": "The description for the `snap_manageState` permission"
  },
  "permission_manageStateDescription": {
    "message": "Επιτρέψτε στο συμπληρωματικό πρόγραμμα να αποθηκεύει, να ενημερώνει και να ανακτά δεδομένα με ασφάλεια και με κρυπτογράφηση. Άλλα συμπληρωματικά προγράμματα δεν μπορούν να έχουν πρόσβαση σε αυτές τις πληροφορίες.",
    "description": "An extended description for the `snap_manageState` permission"
  },
  "permission_notifications": {
    "message": "Εμφάνιση ειδοποιήσεων.",
    "description": "The description for the `snap_notify` permission"
  },
  "permission_notificationsDescription": {
    "message": "Επιτρέψτε στο συμπληρωματικό πρόγραμμα να εμφανίζει ειδοποιήσεις εντός του MetaMask. Ένα σύντομο κείμενο ειδοποίησης μπορεί να ενεργοποιηθεί από το συμπληρωματικό πρόγραμμα για πληροφορίες που μπορούν να ληφθούν υπόψη ή σχετίζονται με το χρόνο.",
    "description": "An extended description for the `snap_notify` permission"
  },
  "permission_rpc": {
    "message": "Επιτρέψτε στο $1 να επικοινωνήσει απευθείας με αυτό το στιγμιότυπο.",
    "description": "The description for the `endowment:rpc` permission. $1 is 'other snaps' or 'websites'."
  },
  "permission_rpcDescription": {
    "message": "Επιτρέψτε στο $1 να στέλνει μηνύματα στο συμπληρωματικό πρόγραμμα και να λαμβάνει απάντηση από το συμπληρωματικό πρόγραμμα.",
    "description": "An extended description for the `endowment:rpc` permission. $1 is 'other snaps' or 'websites'."
  },
  "permission_transactionInsight": {
    "message": "Λήψη και εμφάνιση πληροφοριών σχετικά με τις συναλλαγές.",
    "description": "The description for the `endowment:transaction-insight` permission"
  },
  "permission_transactionInsightDescription": {
    "message": "Επιτρέψτε στο συμπληρωματικό πρόγραμμα να αποκωδικοποιεί τις συναλλαγές και να εμφανίζει πληροφορίες εντός του MetaMask UI. Αυτό μπορεί να χρησιμοποιηθεί για λύσεις προστασίας κατά της εξαπάτησης και της ασφάλειας.",
    "description": "An extended description for the `endowment:transaction-insight` permission"
  },
  "permission_transactionInsightOrigin": {
    "message": "Δείτε την προέλευση των ιστότοπων που προτείνουν συναλλαγές",
    "description": "The description for the `transactionOrigin` caveat, to be used with the `endowment:transaction-insight` permission"
  },
  "permission_transactionInsightOriginDescription": {
    "message": "Επιτρέψτε στο συμπληρωματικό πρόγραμμα να βλέπει την προέλευση (URI) των ιστότοπων που προτείνουν συναλλαγές. Αυτό μπορεί να χρησιμοποιηθεί για λύσεις προστασίας κατά της εξαπάτησης και της ασφάλειας.",
    "description": "An extended description for the `transactionOrigin` caveat, to be used with the `endowment:transaction-insight` permission"
  },
  "permission_unknown": {
    "message": "Άγνωστη άδεια: $1",
    "description": "$1 is the name of a requested permission that is not recognized."
  },
  "permission_viewBip32PublicKeys": {
    "message": "Δείτε το δημόσιο κλειδί σας για το $1 ($2).",
    "description": "The description for the `snap_getBip32PublicKey` permission. $1 is a derivation path, e.g. 'm/44'/0'/0''. $2 is the elliptic curve name, e.g. 'secp256k1'."
  },
  "permission_viewBip32PublicKeysDescription": {
    "message": "Επιτρέψτε στο συμπληρωματικό πρόγραμμα να δει τα δημόσια κλειδιά (και τις διευθύνσεις) σας για το $1. Αυτό δεν παραχωρεί κανέναν έλεγχο λογαριασμών ή περιουσιακών στοιχείων.",
    "description": "An extended description for the `snap_getBip32PublicKey` permission. $1 is a derivation path (name)"
  },
  "permission_viewNamedBip32PublicKeys": {
    "message": "Δείτε το δημόσιο κλειδί σας για το $1.",
    "description": "The description for the `snap_getBip32PublicKey` permission. $1 is a name for the derivation path, e.g., 'Ethereum accounts'."
  },
  "permission_webAssembly": {
    "message": "Υποστήριξη για το WebAssembly.",
    "description": "The description of the `endowment:webassembly` permission."
  },
  "permission_webAssemblyDescription": {
    "message": "Επιτρέψτε στο συμπληρωματικό πρόγραμμα να έχει πρόσβαση σε περιβάλλοντα εκτέλεσης χαμηλού επιπέδου μέσω του WebAssembly.",
    "description": "An extended description of the `endowment:webassembly` permission."
  },
  "permissions": {
    "message": "Άδειες"
  },
  "permissionsTitle": {
    "message": "Άδειες"
  },
  "permissionsTourDescription": {
    "message": "Βρείτε τους συνδεδεμένους λογαριασμούς σας και διαχειριστείτε τις άδειες εδώ"
  },
  "personalAddressDetected": {
    "message": "Η προσωπική διεύθυνση εντοπίστηκε. Καταχωρίστε τη διεύθυνση συμβολαίου διακριτικού."
  },
  "pleaseConfirm": {
    "message": "Επιβεβαιώστε"
  },
  "plusXMore": {
    "message": "+ $1 ακόμη",
    "description": "$1 is a number of additional but unshown items in a list- this message will be shown in place of those items"
  },
  "popularCustomNetworks": {
    "message": "Δημοφιλή προσαρμοσμένα δίκτυα"
  },
  "portfolio": {
    "message": "Χαρτοφυλάκιο"
  },
  "portfolioDashboard": {
    "message": "Πίνακας ελέγχου χαρτοφυλακίου"
  },
  "preferredLedgerConnectionType": {
    "message": "Προτιμώμενος Τύπος Σύνδεσης Ledger",
    "description": "A header for a dropdown in Settings > Advanced. Appears above the ledgerConnectionPreferenceDescription message"
  },
  "preparingSwap": {
    "message": "Προετοιμασία ανταλλαγής..."
  },
  "prev": {
    "message": "Προηγούμενο"
  },
  "primaryCurrencySetting": {
    "message": "Κύριο Νόμισμα"
  },
  "primaryCurrencySettingDescription": {
    "message": "Επιλέξτε ενδογενές για να δώσετε προτεραιότητα στην προβολή τιμών στο φυσικό νόμισμα της αλυσίδας (π.χ. ETH). Επιλέξτε Παραστατικό για να δώσετε προτεραιότητα στην προβολή τιμών στο επιλεγμένο παραστατικό νόμισμα."
  },
  "priorityFee": {
    "message": "Τέλη προτεραιότητας"
  },
  "priorityFeeProperCase": {
    "message": "Τέλη Προτεραιότητας"
  },
  "privacy": {
    "message": "Απόρρητο"
  },
  "privacyMsg": {
    "message": "Πολιτική Απορρήτου"
  },
  "privateKey": {
    "message": "Ιδιωτικό Κλειδί",
    "description": "select this type of file to use to import an account"
  },
  "privateKeyCopyWarning": {
    "message": "Ιδιωτικό κλειδί για $1",
    "description": "$1 represents the account name"
  },
  "privateKeyWarning": {
    "message": "Προειδοποίηση: Μην αποκαλύπτετε ποτέ αυτό το κλειδί. Οποιοσδήποτε έχει τα ιδιωτικά κλειδιά σας μπορεί να κλέψει όλα τα περιουσιακά στοιχεία του λογαριασμού σας."
  },
  "privateNetwork": {
    "message": "Ιδιωτικό Δίκτυο"
  },
  "proceedWithTransaction": {
    "message": "Θέλω να προχωρήσω ούτως ή άλλως"
  },
  "proposedApprovalLimit": {
    "message": "Προτεινόμενο Όριο Έγκρισης"
  },
  "provide": {
    "message": "Παροχή"
  },
  "publicAddress": {
    "message": "Δημόσια Διεύθυνση"
  },
  "queued": {
    "message": "Σε Αναμονή"
  },
  "quoteRate": {
    "message": "Τιμή προσφοράς"
  },
  "reAddAccounts": {
    "message": "προσθέστε εκ νέου τυχόν άλλους λογαριασμούς"
  },
  "reAdded": {
    "message": "προστέθηκαν εκ νέου"
  },
  "readdToken": {
    "message": "Μπορείτε να προσθέσετε ξανά αυτό το διακριτικό στο μέλλον μεταβαίνοντας στο \"Πρόσθεση διακριτικού\" στο μενού επιλογών των λογαριασμών σας."
  },
  "receive": {
    "message": "Λήψη"
  },
  "recipientAddressPlaceholder": {
    "message": "Εισάγετε τη δημόσια διεύθυνση (0x) ή το όνομα ENS"
  },
  "recommendedGasLabel": {
    "message": "Προτεινόμενο"
  },
  "recoveryPhraseReminderBackupStart": {
    "message": "Ξεκινήστε εδώ"
  },
  "recoveryPhraseReminderConfirm": {
    "message": "Το κατάλαβα"
  },
  "recoveryPhraseReminderHasBackedUp": {
    "message": "Κρατάτε πάντα τη Μυστική Φράση Ανάκτηση σε ασφαλές και μυστικό μέρος"
  },
  "recoveryPhraseReminderHasNotBackedUp": {
    "message": "Χρειάζεστε να δημιουργήσετε αντίγραφα ασφαλείας της Μυστική Φράση Ανάκτησης ξανά;"
  },
  "recoveryPhraseReminderItemOne": {
    "message": "Ποτέ μην μοιράζεστε τη Μυστική Φράση Ανάκτησης με κανέναν"
  },
  "recoveryPhraseReminderItemTwo": {
    "message": "Η ομάδα MetaMask δεν θα ζητήσει ποτέ τη Μυστική Φράση Ανάκτησης σας"
  },
  "recoveryPhraseReminderSubText": {
    "message": "Η Μυστική Φράση Ανάκτησης σας ελέγχει όλους τους λογαριασμούς σας."
  },
  "recoveryPhraseReminderTitle": {
    "message": "Προστατέψτε τα χρήματά σας"
  },
  "refreshList": {
    "message": "Ανανέωση λίστας"
  },
  "reject": {
    "message": "Απόρριψη"
  },
  "rejectAll": {
    "message": "Απόρριψη Όλων"
  },
  "rejectRequestsDescription": {
    "message": "Πρόκειται να απορρίψετε μαζικά $1 αιτήματα."
  },
  "rejectRequestsN": {
    "message": "Απορρίψτε $1 αιτήματα"
  },
  "rejectTxsDescription": {
    "message": "Πρόκειται να απορρίψετε μαζικά $1 συναλλαγές."
  },
  "rejectTxsN": {
    "message": "Απορρίψτε τις συναλλαγές του $1"
  },
  "rejected": {
    "message": "Απορρίφθηκε"
  },
  "remember": {
    "message": "Θυμηθείτε:"
  },
  "remove": {
    "message": "Κατάργηση"
  },
  "removeAccount": {
    "message": "Κατάργηση λογαριασμού"
  },
  "removeAccountDescription": {
    "message": "Αυτός ο λογαριασμός θα καταργηθεί από το πορτοφόλι σας. Παρακαλούμε βεβαιωθείτε ότι έχετε την αρχική φράση επαναφοράς ή ιδιωτικό κλειδί για αυτόν τον εισαγόμενο λογαριασμό πριν συνεχίσετε. Μπορείτε να εισαγάγετε ή να δημιουργήσετε ξανά λογαριασμούς από το αναπτυσσόμενο μενού του λογαριασμού. "
  },
  "removeJWT": {
    "message": "Αφαίρεση του token θεματοφύλακα"
  },
  "removeJWTDescription": {
    "message": "Είστε σίγουροι ότι θέλετε να αφαιρέσετε αυτό το token; Όλοι οι λογαριασμοί που αντιστοιχούν σε αυτό το token θα αφαιρεθούν και από την επέκταση: "
  },
  "removeNFT": {
    "message": "Αφαίρεση NFT"
  },
  "removeNftMessage": {
    "message": "Το NFT αφαιρέθηκε με επιτυχία!"
  },
  "removeSnap": {
    "message": "Αφαίρεση Snap"
  },
  "removeSnapConfirmation": {
    "message": "Επιθυμείτε σίγουρα να αφαιρέσετε το $1;",
    "description": "$1 represents the name of the snap"
  },
  "removeSnapDescription": {
    "message": "Αυτή η ενέργεια θα διαγράψει το snap, τα δεδομένα του και θα ανακαλέσει τις άδειες που έχετε παραχωρήσει."
  },
  "replace": {
    "message": "αντικατάσταση"
  },
  "requestFlaggedAsMaliciousFallbackCopyReason": {
    "message": "Ο πάροχος ασφάλειας δεν έχει μοιραστεί πρόσθετες λεπτομέρειες"
  },
  "requestFlaggedAsMaliciousFallbackCopyReasonTitle": {
    "message": "Το αίτημα χαρακτηρίστηκε ως κακόβουλο"
  },
  "requestMayNotBeSafe": {
    "message": "Το αίτημα μπορεί να μην είναι ασφαλές"
  },
  "requestMayNotBeSafeError": {
    "message": "Ο πάροχος ασφάλειας δεν εντόπισε καμία γνωστή κακόβουλη δραστηριότητα, αλλά και πάλι μπορεί να μην είναι ασφαλές να συνεχίσετε."
  },
  "requestNotVerified": {
    "message": "Το αίτημα δεν επαληθεύτηκε"
  },
  "requestNotVerifiedError": {
    "message": "Λόγω σφάλματος, αυτό το αίτημα δεν επαληθεύτηκε από τον πάροχο ασφαλείας. Προχωρήστε με προσοχή."
  },
  "requestsAwaitingAcknowledgement": {
    "message": "αιτήματα τα οποία αναμένουν να αναγνωριστούν"
  },
  "required": {
    "message": "Απαιτείται"
  },
  "reset": {
    "message": "Επαναφορά"
  },
  "resetWallet": {
    "message": "Επαναφορά Πορτοφολιού"
  },
  "resetWalletSubHeader": {
    "message": "Το MetaMask δεν διατηρεί αντίγραφο του κωδικού πρόσβασής σας. Εάν αντιμετωπίζετε κάποιο πρόβλημα με το ξεκλείδωμα του λογαριασμού σας, θα χρειαστεί να πραγματοποιήσετε επαναφορά του πορτοφολιού σας. Μπορείτε να το κάνετε μέσω της Μυστικής Φράσης Ανάκτησης που χρησιμοποιήσατε όταν δημιουργήσατε το πορτοφόλι σας."
  },
  "resetWalletUsingSRP": {
    "message": "Αυτή η ενέργεια θα διαγράψει το τρέχον πορτοφόλι σας και την Μυστική Φράση Ανάκτησής σας από αυτή τη συσκευή, μαζί με τη λίστα λογαριασμών που χειρίζεστε. Αφού κάνετε επαναφορά με την Μυστική Φράση Ανάκτησής σας, θα δείτε μια λίστα με λογαριασμούς με βάση τη Μυστική Φράση Ανάκτησης που χρησιμοποιήσατε για την επαναφορά. Αυτή η νέα λίστα θα περιλαμβάνει αυτόματα λογαριασμούς που έχουν κάποιο υπόλοιπο. Θα μπορείτε επίσης να $1 που δημιουργήθηκε προηγουμένως. Οι προσαρμοσμένοι λογαριασμοί που έχετε εισαγάγει θα χρειαστεί να είναι $2 και κάθε προσαρμοσμένο token που προσθέσατε στον λογαριασμό θα πρέπει επίσης να $3."
  },
  "resetWalletWarning": {
    "message": "Βεβαιωθείτε ότι χρησιμοποιείτε τη σωστή Μυστική Φράση Ανάκτησης πριν συνεχίσετε. Αυτή η ενέργεια είναι μη αναστρέψιμη."
  },
  "restartMetamask": {
    "message": "Επανεκκίνηση MetaMask"
  },
  "restore": {
    "message": "Επαναφορά"
  },
  "restoreFailed": {
    "message": "Δεν είναι δυνατή η επαναφορά των δεδομένων σας από το αρχείο που δόθηκε"
  },
  "restoreSuccessful": {
    "message": "Επιτυχής επαναφορά των δεδομένων σας"
  },
  "restoreUserData": {
    "message": "Επαναφορά δεδομένων χρήστη"
  },
  "restoreUserDataDescription": {
    "message": "Μπορείτε να επαναφέρετε τις ρυθμίσεις χρήστη που περιλαμβάνουν τις προτιμήσεις και τις διευθύνσεις λογαριασμών από ένα αρχείο JSON για το οποίο έχει δημιουργηθεί στο παρελθόν αντίγραφο ασφαλείας."
  },
  "resultPageError": {
    "message": "Σφάλμα"
  },
  "resultPageErrorDefaultMessage": {
    "message": "Η λειτουργία απέτυχε."
  },
  "resultPageSuccess": {
    "message": "Επιτυχία"
  },
  "resultPageSuccessDefaultMessage": {
    "message": "Η λειτουργία ολοκληρώθηκε με επιτυχία."
  },
  "retryTransaction": {
    "message": "Επανάληψη Συναλλαγής"
  },
  "reusedTokenNameWarning": {
    "message": "Ένα token εδώ επαναχρησιμοποιεί ένα σύμβολο από ένα άλλο token που παρακολουθείτε, αυτό μπορεί να προκαλέσει σύγχυση ή να είναι παραπλανητικό."
  },
  "revealSeedWords": {
    "message": "Αποκάλυψη Λέξεων Μυστικής Φράσης Ανάκτησης"
  },
  "revealSeedWordsDescription1": {
    "message": "Το $1 παρέχει $2",
    "description": "This is a sentence consisting of link using 'revealSeedWordsSRPName' as $1 and bolded text using 'revealSeedWordsDescription3' as $2."
  },
  "revealSeedWordsDescription2": {
    "message": "Το MetaMask είναι ένα $1. Αυτό σημαίνει ότι είστε ο κάτοχος της ΜΦΑ σας.",
    "description": "$1 is text link with the message from 'revealSeedWordsNonCustodialWallet'"
  },
  "revealSeedWordsDescription3": {
    "message": "πλήρη πρόσβαση στο πορτοφόλι και τα κεφάλαιά σας."
  },
  "revealSeedWordsNonCustodialWallet": {
    "message": "πορτοφόλι χωρίς επιτήρηση"
  },
  "revealSeedWordsQR": {
    "message": "QR"
  },
  "revealSeedWordsSRPName": {
    "message": "Μυστική Φράση Ανάκτησης (ΜΦΑ)"
  },
  "revealSeedWordsText": {
    "message": "Κείμενο"
  },
  "revealSeedWordsWarning": {
    "message": "Σιγουρευτείτε ότι δεν κοιτάζει κανείς την οθόνη σας.$1",
    "description": "$1 is bolded text using the message from 'revealSeedWordsWarning2'"
  },
  "revealSeedWordsWarning2": {
    "message": "Η Υποστήριξη του MetaMask δεν θα σας τη ζητήσει ποτέ.",
    "description": "The bolded texted in the second part of 'revealSeedWordsWarning'"
  },
  "revealTheSeedPhrase": {
    "message": "Αποκάλυψη φράσης ανάκτησης"
  },
  "revokeAllTokensTitle": {
    "message": "Ανάκληση άδειας πρόσβασης σε όλα σας τα $1;",
    "description": "$1 is the symbol of the token for which the user is revoking approval"
  },
  "revokeAllTokensTitleWithoutSymbol": {
    "message": "Ανάκληση της άδειας πρόσβασης και μεταφοράς όλων των NFT σας από το $1;",
    "description": "$1 is a link to contract on the block explorer when we're not able to retrieve a erc721 or erc1155 name"
  },
  "revokeApproveForAllDescription": {
    "message": "Με την ανάκληση της άδειας, το ακόλουθο $1 δεν θα έχει πλέον πρόσβαση στο $2 σας",
    "description": "$1 is either a string or link of a given token symbol or name"
  },
  "revokeApproveForAllDescriptionWithoutSymbol": {
    "message": "Αυτό ανακαλεί την άδεια για ένα τρίτο μέρος να έχει πρόσβαση και να μεταφέρει όλα τα NFT σας από το $1 χωρίς περαιτέρω ειδοποίηση.",
    "description": "$1 is a link to contract on the block explorer when we're not able to retrieve a erc721 or erc1155 name"
  },
  "revokePermission": {
    "message": "Ανάκληση άδειας"
  },
  "revokeSpendingCap": {
    "message": "Ανάκληση του ανώτατου ορίου δαπανών για το $1",
    "description": "$1 is a token symbol"
  },
  "revokeSpendingCapTooltipText": {
    "message": "Αυτός ο τρίτος δεν θα μπορεί να ξοδέψει άλλα από τα τρέχοντα ή μελλοντικά σας tokens."
  },
  "rpcUrl": {
    "message": "Νέο RPC URL"
  },
  "safeTransferFrom": {
    "message": "Ασφαλής μεταφορά από"
  },
  "save": {
    "message": "Αποθήκευση"
  },
  "scanInstructions": {
    "message": "Τοποθετήστε τον κώδικα QR μπροστά από την κάμερά σας"
  },
  "scanQrCode": {
    "message": "Σάρωση Κωδικού QR"
  },
  "scrollDown": {
    "message": "Κύλιση κάτω"
  },
  "search": {
    "message": "Αναζήτηση"
  },
  "searchAccounts": {
    "message": "Αναζήτηση Λογαριασμών"
  },
  "searchResults": {
    "message": "Αποτελέσματα Αναζήτησης"
  },
  "secretRecoveryPhrase": {
    "message": "Μυστική Φράση Ανάκτησης"
  },
  "secureWallet": {
    "message": "Ασφαλές Πορτοφόλι"
  },
  "security": {
    "message": "Ασφάλεια"
  },
  "securityAlert": {
    "message": "Ειδοποίηση ασφαλείας από $1 και $2"
  },
  "securityAlerts": {
    "message": "Ειδοποιήσεις ασφαλείας"
  },
  "securityAlertsDescription1": {
    "message": "Αυτή η λειτουργία σας προειδοποιεί για κακόβουλη δραστηριότητα, καθώς εξετάζει τοπικά τις συναλλαγές και τα αιτήματα υπογραφής σας. Τα δεδομένα σας δεν κοινοποιούνται στους τρίτους που παρέχουν αυτή την υπηρεσία. Πάντα να προβαίνετε σε δικό σας επιμελή έλεγχο προτού εγκρίνετε οποιαδήποτε αιτήματα. Δεν υπάρχει καμία εγγύηση ότι αυτή η λειτουργία θα εντοπίσει όλες τις κακόβουλες δραστηριότητες."
  },
  "securityAlertsDescription2": {
    "message": "Φροντίστε πάντα να κάνετε τον δικό σας επιμελή έλεγχο προτού εγκρίνετε οποιαδήποτε αιτήματα. Δεν υπάρχει καμία εγγύηση ότι όλες οι κακόβουλες δραστηριότητες θα ανιχνεύονται από αυτή τη λειτουργία."
  },
  "securityAndPrivacy": {
    "message": "Ασφάλεια και Απόρρητο"
  },
  "securityProviderAdviceBy": {
    "message": "Συμβουλές ασφαλείας από $1",
    "description": "The security provider that is providing data"
  },
  "seeDetails": {
    "message": "Δείτε λεπτομέρειες"
  },
  "seedPhraseConfirm": {
    "message": "Επιβεβαίωση Μυστικής Φράσης Ανάκτησης"
  },
  "seedPhraseEnterMissingWords": {
    "message": "Επιβεβαίωση Μυστικής Φράσης Ανάκτησης"
  },
  "seedPhraseIntroNotRecommendedButtonCopy": {
    "message": "Υπενθύμιση αργότερα (δεν συνιστάται)"
  },
  "seedPhraseIntroRecommendedButtonCopy": {
    "message": "Ασφαλίστε το πορτοφόλι μου (συνιστάται)"
  },
  "seedPhraseIntroSidebarBulletFour": {
    "message": "Γράψτε και αποθηκεύστε σε πολλές κρυψώνες."
  },
  "seedPhraseIntroSidebarBulletOne": {
    "message": "Αποθήκευση σε ένα διαχειριστή κωδικών πρόσβασης"
  },
  "seedPhraseIntroSidebarBulletThree": {
    "message": "Να φυλάσσεται σε χρηματοκιβώτιο."
  },
  "seedPhraseIntroSidebarCopyOne": {
    "message": "Η Μυστική Φράση Ανάκτησης είναι μια φράση 12 λέξεων που είναι το «κύριο κλειδί» στο πορτοφόλι σας και τα χρήματά σας"
  },
  "seedPhraseIntroSidebarCopyThree": {
    "message": "Αν κάποιος ζητήσει τη φράση ανάκτησης σας είναι πιθανό να προσπαθεί να σας εξαπατήσει και να κλέψει τα χρήματα του πορτοφολιού σας"
  },
  "seedPhraseIntroSidebarCopyTwo": {
    "message": "Ποτέ μα ποτέ μην μοιραστείτε ποτέ Μυστική Φράση Αποκατάστασης σας, ούτε καν με το MetaMask!"
  },
  "seedPhraseIntroSidebarTitleOne": {
    "message": "Τι είναι μια Μυστική Φράση Ανάκτησης;"
  },
  "seedPhraseIntroSidebarTitleThree": {
    "message": "Θα πρέπει να μοιραστώ τη Μυστική Φράση Ανάκτησης μου;"
  },
  "seedPhraseIntroSidebarTitleTwo": {
    "message": "Πώς μπορώ να αποθηκεύσω τη Μυστική Φράση Ανάκτησης μου;"
  },
  "seedPhraseIntroTitle": {
    "message": "Ασφαλίστε το πορτοφόλι σας"
  },
  "seedPhraseIntroTitleCopy": {
    "message": "Πριν ξεκινήσετε, παρακολουθήστε αυτό το σύντομο βίντεο για να μάθετε για τη Μυστική Φράση Ανάκτησης σας και πώς να κρατήσετε το πορτοφόλι σας ασφαλές."
  },
  "seedPhraseReq": {
    "message": "Οι Μυστικές Φράσεις Ανάκτησης έχουν μήκος 12 λέξεων"
  },
  "seedPhraseWriteDownDetails": {
    "message": "Γράψτε αυτή τη Μυστική Φράση Ανάκτησης 12 λέξεων και αποθηκεύστε τη σε ένα μέρος που εμπιστεύεστε και όπου μόνο εσείς μπορείτε να έχετε πρόσβαση."
  },
  "seedPhraseWriteDownHeader": {
    "message": "Γράψτε τη Μυστική Φράση Ανάκτησης σας"
  },
  "select": {
    "message": "Επιλέξτε"
  },
  "selectAccounts": {
    "message": "Επιλέξτε τον/τους λογαριασμό(ούς) που θα χρησιμοποιήσετε σε αυτόν τον ιστότοπο"
  },
  "selectAccountsForSnap": {
    "message": "Επιλέξτε τον λογαριασμό (-ους) που θέλετε να χρησιμοποιήσετε με αυτό το snap"
  },
  "selectAll": {
    "message": "Επιλογή όλων"
  },
  "selectAllAccounts": {
    "message": "Επιλέξτε όλους τους λογαριασμούς"
  },
  "selectAnAccount": {
    "message": "Επιλέξτε Λογαριασμό"
  },
  "selectAnAccountAlreadyConnected": {
    "message": "Αυτός ο λογαριασμός έχει ήδη συνδεθεί με το MetaMask"
  },
  "selectAnAccountHelp": {
    "message": "Επιλέξτε τους λογαριασμούς θεματοφύλακα που θα χρησιμοποιηθούν στο MetaMask Institutional."
  },
  "selectHdPath": {
    "message": "Επιλέξτε Διαδρομή HD"
  },
  "selectJWT": {
    "message": "Επιλέξτε token"
  },
  "selectNFTPrivacyPreference": {
    "message": "Ενεργοποιήστε την ανίχνευση NFT στις Ρυθμίσεις"
  },
  "selectPathHelp": {
    "message": "Εάν δεν βλέπετε τους αναμενόμενους λογαριασμούς, προσπαθήστε να αλλάξετε το μονοπάτι HD."
  },
  "selectProvider": {
    "message": "Επιλέξτε παρόχους:"
  },
  "selectType": {
    "message": "Επιλέξτε Τύπο"
  },
  "selectingAllWillAllow": {
    "message": "Επιλέγοντας τα όλα θα επιτρέψετε σε αυτόν τον ιστότοπο να δει όλους τους τρεχούμενους λογαριασμούς σας. Βεβαιωθείτε ότι εμπιστεύεστε αυτόν τον ιστότοπο."
  },
  "send": {
    "message": "Αποστολή"
  },
  "sendBugReport": {
    "message": "Στείλτε μας μια αναφορά σφάλματος."
  },
  "sendSpecifiedTokens": {
    "message": "Αποστολή $1",
    "description": "Symbol of the specified token"
  },
  "sendTo": {
    "message": "Αποστολή σε"
  },
  "sendTokens": {
    "message": "Στείλτε Tokens"
  },
  "sendingDisabled": {
    "message": "Η αποστολή περιουσιακών στοιχείων ERC-1155 NFT δεν υποστηρίζεται ακόμη."
  },
  "sendingNativeAsset": {
    "message": "Αποστολή $1",
    "description": "$1 represents the native currency symbol for the current network (e.g. ETH or BNB)"
  },
  "sendingToTokenContractWarning": {
    "message": "Προειδοποίηση: πρόκειται να στείλετε ένα συμβόλαιο token το οποίο ίσως καταλήξει σε απώλεια χρημάτων. $1",
    "description": "$1 is a clickable link with text defined by the 'learnMoreUpperCase' key. The link will open to a support article regarding the known contract address warning"
  },
  "sepolia": {
    "message": "Δίκτυο δοκιμών Sepolia"
  },
  "setAdvancedPrivacySettingsDetails": {
    "message": "Το MetaMask χρησιμοποιεί αυτές τις αξιόπιστες υπηρεσίες τρίτων για να ενισχύσει τη χρηστικότητα και την ασφάλεια των προϊόντων."
  },
  "setApprovalForAll": {
    "message": "Ρύθμιση Έγκρισης Όλων"
  },
  "setApprovalForAllTitle": {
    "message": "Έγκριση $1 χωρίς όριο δαπανών",
    "description": "The token symbol that is being approved"
  },
  "settingAddSnapAccount": {
    "message": "Προσθήκη λογαριασμού στο snap"
  },
  "settings": {
    "message": "Ρυθμίσεις"
  },
  "settingsSearchMatchingNotFound": {
    "message": "Δε βρέθηκαν αποτελέσματα που να ταιριάζουν."
  },
  "show": {
    "message": "Εμφάνιση"
  },
  "showFiatConversionInTestnets": {
    "message": "Εμφάνιση Μετατροπής σε Δοκιμαστικά Δίκτυα"
  },
  "showFiatConversionInTestnetsDescription": {
    "message": "Επιλέξτε αυτό για εμφάνιση της μετατροπής παραστατικού χρήματος στο Testnets"
  },
  "showHexData": {
    "message": "Εμφάνιση Δεκαεξαδικών Δεδομένων"
  },
  "showHexDataDescription": {
    "message": "Επιλέξτε αυτό για να εμφανίσετε το πεδίο hex δεδομένων στην οθόνη αποστολής"
  },
  "showIncomingTransactions": {
    "message": "Εμφάνιση Εισερχομένων Συναλλαγών"
  },
  "showIncomingTransactionsDescription": {
    "message": "Επιλέξτε αυτό για να χρησιμοποιήσετε Etherscan για να εμφανίσετε τις εισερχόμενες συναλλαγές στη λίστα συναλλαγών",
    "description": "$1 is the link to etherscan url and $2 is the link to the privacy policy of consensys APIs"
  },
  "showIncomingTransactionsInformation": {
    "message": "Αυτό βασίζεται σε κάθε δίκτυο που θα έχει πρόσβαση στη διεύθυνση Ethereum και στη διεύθυνση IP σας."
  },
  "showMore": {
    "message": "Εμφάνιση περισσότερων"
  },
  "showNft": {
    "message": "Εμφάνιση των NFT"
  },
  "showPermissions": {
    "message": "Εμφάνιση δικαιωμάτων"
  },
<<<<<<< HEAD
=======
  "showPrivateKey": {
    "message": "Εμφάνιση ιδιωτικού κλειδιού"
  },
  "showPrivateKeys": {
    "message": "Εμφάνιση Ιδιωτικών Κλειδιών"
  },
>>>>>>> 787fc13f
  "showTestnetNetworks": {
    "message": "Εμφάνιση δοκιμαστικών δικτύων"
  },
  "showTestnetNetworksDescription": {
    "message": "Επιλέξτε αυτό για να εμφανίζονται τα δοκιμαστικά δίκτυα στη λίστα δικτύων"
  },
  "sigRequest": {
    "message": "Αίτημα Υπογραφής"
  },
  "sign": {
    "message": "Υπογραφή"
  },
  "signatureRequest": {
    "message": "Αίτημα Υπογραφής"
  },
  "signatureRequestGuidance": {
    "message": "Υπογράψτε αυτό το μήνυμα μόνο εάν κατανοείτε πλήρως το περιεχόμενο και εμπιστεύεστε τον ιστότοπο που το ζητάει."
  },
  "signatureRequestWarning": {
    "message": "Η υπογραφή αυτού του μηνύματος μπορεί να είναι επικίνδυνη. Μπορεί να δώσετε τον πλήρη έλεγχο του λογαριασμού και των περιουσιακών σας στοιχείων στο άτομο που βρίσκεται στην άλλη άκρη αυτού του μηνύματος. Αυτό σημαίνει ότι μπορεί να αδειάσει τον λογαριασμό σας ανά πάσα στιγμή. Προχωρήστε με προσοχή. $1."
  },
  "signed": {
    "message": "Συνδεδεμένος"
  },
  "signin": {
    "message": "Σύνδεση"
  },
  "simulationErrorMessageV2": {
    "message": "Δεν ήμασταν σε θέση να εκτιμήσουμε το τέλος συναλλαγής. Μπορεί να υπάρχει σφάλμα στο συμβόλαιο και αυτή η συναλλαγή μπορεί να αποτύχει."
  },
  "skip": {
    "message": "Παράλειψη"
  },
  "skipAccountSecurity": {
    "message": "Παράλειψη Ασφάλειας Λογαριασμού;"
  },
  "skipAccountSecurityDetails": {
    "message": "Καταλαβαίνω ότι μέχρι να δημιουργήσω αντίγραφα ασφαλείας για τη Μυστική Φράση Ανάκτησής μου, μπορεί να χάσω τους λογαριασμούς μου και όλα τα περιουσιακά στοιχεία τους."
  },
  "smartContracts": {
    "message": "Έξυπνα συμβόλαια"
  },
  "smartSwap": {
    "message": "Έξυπνες ανταλλαγές"
  },
  "smartSwapsAreHere": {
    "message": "Οι Έξυπνες Ανταλλαγές είναι εδώ!"
  },
  "smartSwapsDescription": {
    "message": "Οι Ανταλλαγές στο MetaMask μόλις έγιναν πολύ πιο έξυπνες! Η ενεργοποίηση των Έξυπνων Ανταλλαγών θα επιτρέψει στο MetaMask να βελτιστοποιήσει προγραμματιστικά τις Ανταλλαγές σας, ώστε να σας βοηθήσει:"
  },
  "smartSwapsErrorNotEnoughFunds": {
    "message": "Δεν υπάρχουν αρκετά κεφάλαια για έξυπνες ανταλλαγές."
  },
  "smartSwapsErrorUnavailable": {
    "message": "Οι Έξυπνες Ανταλλαγές είναι προσωρινά μη διαθέσιμες."
  },
  "smartSwapsSubDescription": {
    "message": "* Οι Έξυπνες Ανταλλαγές θα προσπαθήσουν να υποβάλουν τη συναλλαγή σας ιδιωτικά, πολλές φορές. Εάν αποτύχουν όλες οι προσπάθειες, η συναλλαγή θα μεταδοθεί δημόσια για να διασφαλιστεί ότι η Ανταλλαγή σας θα πραγματοποιηθεί με επιτυχία."
  },
  "snapConfigure": {
    "message": "Διαμόρφωση"
  },
  "snapConnectionWarning": {
    "message": "Το $1 θέλει να συνδεθεί με το $2. Συνεχίστε μόνο αν εμπιστεύεστε αυτόν τον ιστότοπο.",
    "description": "$2 is the snap and $1 is the dapp requesting connection to the snap."
  },
  "snapContent": {
    "message": "Αυτό το περιεχόμενο προέρχεται από το $1",
    "description": "This is shown when a snap shows transaction insight information in the confirmation UI. $1 is a link to the snap's settings page with the link text being the name of the snap."
  },
  "snapCreateAccountSubtitle": {
    "message": "Επιλέξτε πώς θα προστατεύσετε τον νέο σας λογαριασμό χρησιμοποιώντας το MetaMask Snaps."
  },
  "snapCreateAccountTitle": {
    "message": "Δημιουργήστε έναν $1 λογαριασμό",
    "description": "Title of the Create Snap Account Page, $1 is the text using a different color"
  },
  "snapCreateAccountTitle2": {
    "message": "snap",
    "description": "$1 of the snapCreateAccountTitle"
  },
  "snapCreatedByMetaMask": {
    "message": "Από το MetaMask"
  },
  "snapDetailAudits": {
    "message": "Έλεγχος"
  },
  "snapDetailDeveloper": {
    "message": "Προγραμματιστής"
  },
  "snapDetailLastUpdated": {
    "message": "Ενημερώθηκε"
  },
  "snapDetailManageSnap": {
    "message": "Διαχείριση του snap"
  },
  "snapDetailTags": {
    "message": "Ετικέτες"
  },
  "snapDetailVersion": {
    "message": "Έκδοση"
  },
  "snapDetailWebsite": {
    "message": "Ιστότοπος"
  },
  "snapDetailsCreateASnapAccount": {
    "message": "Δημιουργήστε έναν λογαριασμό στο Snap"
  },
  "snapDetailsInstalled": {
    "message": "Εγκαταστάθηκε"
  },
  "snapError": {
    "message": "Σφάλμα Snap: '$1'. Κωδικός Σφάλματος: '$2'",
    "description": "This is shown when a snap encounters an error. $1 is the error message from the snap, and $2 is the error code."
  },
  "snapInstall": {
    "message": "Εγκατάσταση Snap"
  },
  "snapInstallRequest": {
    "message": "Με την εγκατάσταση, εκχωρούνται στο $1 οι ακόλουθες άδειες. Συνεχίστε μόνο αν εμπιστεύεστε το $1.",
    "description": "$1 is the snap name."
  },
  "snapInstallSuccess": {
    "message": "Η εγκατάσταση ολοκληρώθηκε"
  },
  "snapInstallWarningCheck": {
    "message": "Για να επιβεβαιώσετε ότι καταλαβαίνετε, επιλέξτε όλα τα πλαίσια ελέγχου.",
    "description": "Warning message used in popup displayed on snap install. $1 is the snap name."
  },
  "snapInstallWarningCheckPlural": {
    "message": "Για να επιβεβαιώσετε ότι καταλαβαίνετε, επιλέξτε όλα τα κουτάκια.",
    "description": "Warning message used in popup displayed on snap install when having multiple permissions. $1 is the snap name."
  },
  "snapInstallWarningHeading": {
    "message": "Προχωρήστε με προσοχή"
  },
  "snapInstallWarningKeyAccess": {
    "message": "Εκχωρείτε στο $2 βασική πρόσβαση στο snap \"$1\". Αυτό είναι αμετάκλητο και παρέχει στο \"$1\" τον έλεγχο των λογαριασμών και των περιουσιακών σας στοιχείων $2. Βεβαιωθείτε ότι εμπιστεύεστε το \"$1\" προτού συνεχίσετε.",
    "description": "The first parameter is the name of the snap and the second one is the protocol"
  },
  "snapInstallWarningPublicKeyAccess": {
    "message": "Δώστε πρόσβαση με το δημόσιο κλειδί $2 στο $1",
    "description": "The first parameter is the name of the snap and the second one is the protocol"
  },
  "snapInstallationErrorDescription": {
    "message": "Το $1 δεν μπόρεσε να εγκατασταθεί.",
    "description": "Error description used when snap installation fails. $1 is the snap name."
  },
  "snapInstallationErrorTitle": {
    "message": "Η εγκατάσταση απέτυχε",
    "description": "Error title used when snap installation fails."
  },
  "snapIsAudited": {
    "message": "Ελέγχθηκε"
  },
  "snapResultError": {
    "message": "Σφάλμα"
  },
  "snapResultSuccess": {
    "message": "Επιτυχία"
  },
  "snapResultSuccessDescription": {
    "message": "Το $1 είναι έτοιμο για χρήση"
  },
  "snapUpdate": {
    "message": "Ενημέρωση Snap"
  },
  "snapUpdateAvailable": {
    "message": "Διαθέσιμη ενημέρωση"
  },
  "snapUpdateErrorDescription": {
    "message": "Το $1 δεν μπόρεσε να ενημερωθεί.",
    "description": "Error description used when snap update fails. $1 is the snap name."
  },
  "snapUpdateErrorTitle": {
    "message": "Η ενημέρωση απέτυχε",
    "description": "Error title used when snap update fails."
  },
  "snapUpdateRequest": {
    "message": "Το $1 θέλει να ενημερώσει το $2 στο $3, το οποίο του δίνει τις ακόλουθες άδειες. Συνεχίστε μόνο αν εμπιστεύεστε το $2.",
    "description": "$1 is the dApp origin requesting the snap, $2 is the snap name and $3 is the snap version."
  },
  "snapUpdateSuccess": {
    "message": "Η ενημέρωση ολοκληρώθηκε"
  },
  "snaps": {
    "message": "Snaps"
  },
  "snapsInsightLoading": {
    "message": "Φόρτωση πληροφοριών συναλλαγών..."
  },
  "snapsInvalidUIError": {
    "message": "Το UI που καθορίζεται από το snap δεν είναι έγκυρο."
  },
  "snapsNoInsight": {
    "message": "Η ενέργεια δεν επέστρεψε καμία πληροφορία"
  },
  "snapsPrivacyWarningFirstMessage": {
    "message": "Αναγνωρίζετε ότι το συμπληρωματικό πρόγραμμα που πρόκειται να εγκαταστήσετε είναι μια Υπηρεσία Τρίτων όπως ορίζεται στο Consensys $1. Η χρήση των Υπηρεσιών Τρίτων διέπεται από ξεχωριστούς όρους και προϋποθέσεις που καθορίζονται από τον πάροχο των Υπηρεσιών Τρίτων. Η πρόσβαση, η στήριξη ή η χρήση της Υπηρεσίας Τρίτων γίνεται με δική σας ευθύνη. Η Consensys αποποιείται κάθε ευθύνη και υποχρέωση για οποιεσδήποτε απώλειες λόγω της χρήσης από εσάς των Υπηρεσιών Τρίτων.",
    "description": "First part of a message in popup modal displayed when installing a snap for the first time. $1 is terms of use link."
  },
  "snapsPrivacyWarningSecondMessage": {
    "message": "Οποιεσδήποτε πληροφορίες μοιράζεστε με τις Υπηρεσίες Τρίτων θα συλλέγονται απευθείας από τις εν λόγω Υπηρεσίες Τρίτων σύμφωνα με τις πολιτικές απορρήτου τους. Ανατρέξτε στις πολιτικές απορρήτου τους για περισσότερες πληροφορίες.",
    "description": "Second part of a message in popup modal displayed when installing a snap for the first time."
  },
  "snapsPrivacyWarningThirdMessage": {
    "message": "Η Consensys δεν έχει πρόσβαση στις πληροφορίες που μοιράζεστε με αυτά τα τρίτα μέρη.",
    "description": "Third part of a message in popup modal displayed when installing a snap for the first time."
  },
  "snapsSettingsDescription": {
    "message": "Διαχειριστείτε τα Snaps σας"
  },
  "snapsTermsOfUse": {
    "message": "Όροι Χρήσης"
  },
  "snapsToggle": {
    "message": "Ένα snap θα εκτελεστεί μόνο εάν είναι ενεργοποιημένο"
  },
  "snapsUIError": {
    "message": "Επικοινωνήστε με τους διαχειριστές του $1 για περαιτέρω υποστήριξη.",
    "description": "This is shown when the insight snap throws an error. $1 is the snap name"
  },
  "someNetworksMayPoseSecurity": {
    "message": "Ορισμένα δίκτυα ενδέχεται να ενέχουν κινδύνους για την ασφάλεια ή/και το απόρρητο. Ενημερωθείτε για τους κινδύνους πριν προσθέσετε και χρησιμοποιήσετε ένα δίκτυο."
  },
  "somethingIsWrong": {
    "message": "Κάτι πήγε στραβά. Δοκιμάστε να φορτώσετε ξανά τη σελίδα."
  },
  "somethingWentWrong": {
    "message": "Ουπς! Κάτι πήγε στραβά."
  },
  "speedUp": {
    "message": "Επιτάχυνση"
  },
  "speedUpCancellation": {
    "message": "Επιτάχυνση αυτής της ακύρωσης"
  },
  "speedUpExplanation": {
    "message": "Έχουμε ενημερώσει το τέλος συναλλαγής με βάση τις τρέχουσες συνθήκες δικτύου και το έχουμε αυξήσει κατά τουλάχιστον 10% (απαιτείται από το δίκτυο)."
  },
  "speedUpPopoverTitle": {
    "message": "Επιτάχυνση αυτής της συναλλαγής"
  },
  "speedUpTooltipText": {
    "message": "Νέο τέλος συναλλαγής"
  },
  "speedUpTransaction": {
    "message": "Επιτάχυνση αυτής της συναλλαγής"
  },
  "spendLimitInsufficient": {
    "message": "Ανεπαρκές όριο δαπανών"
  },
  "spendLimitInvalid": {
    "message": "Όριο δαπανών μη έγκυρο. Πρέπει να είναι θετικός αριθμός"
  },
  "spendLimitPermission": {
    "message": "Άδεια χρήσης ορίου δαπανών"
  },
  "spendLimitRequestedBy": {
    "message": "Το όριο δαπανών ζητήθηκε από το $1",
    "description": "Origin of the site requesting the spend limit"
  },
  "spendLimitTooLarge": {
    "message": "Πολύ μεγάλο όριο δαπανών"
  },
  "spendingCap": {
    "message": "Ανώτατο όριο δαπανών"
  },
  "spendingCapError": {
    "message": "Σφάλμα: Εισάγετε μόνο αριθμούς"
  },
  "spendingCapErrorDescription": {
    "message": "Εισαγάγετε μόνο έναν αριθμό στον οποίο αισθάνεστε άνετα με το $1 να έχει πρόσβαση τώρα ή στο μέλλον. Μπορείτε πάντα να αυξήσετε το όριο token αργότερα.",
    "description": "$1 is origin of the site requesting the token limit"
  },
  "spendingCapRequest": {
    "message": "Αίτημα ανώτατου ορίου δαπανών για το $1"
  },
  "srpInputNumberOfWords": {
    "message": "Έχω μια φράση $1 λέξεων",
    "description": "This is the text for each option in the dropdown where a user selects how many words their secret recovery phrase has during import. The $1 is the number of words (either 12, 15, 18, 21, or 24)."
  },
  "srpPasteFailedTooManyWords": {
    "message": "Η επικόλληση απέτυχε επειδή περιείχε περισσότερες από 24 λέξεις. Μια μυστική φράση ανάκτησης μπορεί να αποτελείται από το πολύ 24 λέξεις.",
    "description": "Description of SRP paste error when the pasted content has too many words"
  },
  "srpPasteTip": {
    "message": "Μπορείτε να επικολλήσετε ολόκληρη τη μυστική φράση ανάκτησής σας σε οποιοδήποτε πεδίο",
    "description": "Our secret recovery phrase input is split into one field per word. This message explains to users that they can paste their entire secrete recovery phrase into any field, and we will handle it correctly."
  },
  "srpSecurityQuizGetStarted": {
    "message": "Ξεκινήστε"
  },
  "srpSecurityQuizImgAlt": {
    "message": "Ένα μάτι με κλειδαρότρυπα στο κέντρο και τρία αιωρούμενα πεδία κωδικών πρόσβασης"
  },
  "srpSecurityQuizIntroduction": {
    "message": "Για να σας αποκαλύψουμε τη Μυστική Φράση Ανάκτησης, πρέπει να απαντήσετε σωστά σε δύο ερωτήσεις"
  },
  "srpSecurityQuizQuestionOneQuestion": {
    "message": "Αν χάσετε τη Μυστική Φράση Ανάκτησης, το MetaMask..."
  },
  "srpSecurityQuizQuestionOneRightAnswer": {
    "message": "Δεν μπορεί να σας βοηθήσει"
  },
  "srpSecurityQuizQuestionOneRightAnswerDescription": {
    "message": "Γράψτε την κάπου, χαράξτε την πάνω σε μέταλλο ή κρατήστε την σε πολλά μυστικά σημεία για να μην την χάσετε ποτέ. Αν την χάσετε, θα χαθεί για πάντα."
  },
  "srpSecurityQuizQuestionOneRightAnswerTitle": {
    "message": "Σωστά! Κανείς δεν μπορεί να σας βοηθήσει να επαναφέρετε τη Μυστική Φράση Ανάκτησης"
  },
  "srpSecurityQuizQuestionOneWrongAnswer": {
    "message": "Μπορεί να την επαναφέρει για εσάς"
  },
  "srpSecurityQuizQuestionOneWrongAnswerDescription": {
    "message": "Αν χάσετε τη Μυστική Φράση Ανάκτησης, θα την χάσετε για πάντα. Κανείς δεν μπορεί να σας βοηθήσει να την επαναφέρετε, ό,τι κι αν σας πει."
  },
  "srpSecurityQuizQuestionOneWrongAnswerTitle": {
    "message": "Λάθος! Κανείς δεν μπορεί να σας βοηθήσει να επαναφέρετε τη Μυστική Φράση Ανάκτησης"
  },
  "srpSecurityQuizQuestionTwoQuestion": {
    "message": "Αν κάποιος, ακόμα και ένας τεχνικός υποστήριξης, σας ζητήσει τη Μυστική Φράση Ανάκτησης..."
  },
  "srpSecurityQuizQuestionTwoRightAnswer": {
    "message": "Σας έχουν εξαπατήσει"
  },
  "srpSecurityQuizQuestionTwoRightAnswerDescription": {
    "message": "Όποιος ισχυριστεί ότι χρειάζεται τη Μυστική Φράση Ανάκτησης, σας λέει ψέματα. Αν την μοιραστείτε μαζί του, θα κλέψει τα περιουσιακά σας στοιχεία."
  },
  "srpSecurityQuizQuestionTwoRightAnswerTitle": {
    "message": "Σωστά! Το να μοιράζεστε τη Μυστική Φράση Ανάκτησης δεν είναι καλή ιδέα"
  },
  "srpSecurityQuizQuestionTwoWrongAnswer": {
    "message": "Πρέπει να τους την δώσετε"
  },
  "srpSecurityQuizQuestionTwoWrongAnswerDescription": {
    "message": "Όποιος ισχυριστεί ότι χρειάζεται τη Μυστική Φράση Ανάκτησης, σας λέει ψέματα. Αν την μοιραστείτε μαζί του, θα κλέψει τα περιουσιακά σας στοιχεία."
  },
  "srpSecurityQuizQuestionTwoWrongAnswerTitle": {
    "message": "Όχι! Ποτέ μα ποτέ μην μοιραστείτε με κανέναν τη Μυστική Φράση Ανάκτησης"
  },
  "srpSecurityQuizTitle": {
    "message": "Κουίζ Ασφαλείας"
  },
  "srpToggleShow": {
    "message": "Εμφάνιση/Απόκρυψη αυτής της λέξης από τη μυστική φράση ανάκτησης",
    "description": "Describes a toggle that is used to show or hide a single word of the secret recovery phrase"
  },
  "srpWordHidden": {
    "message": "Αυτή η λέξη είναι κρυμμένη",
    "description": "Explains that a word in the secret recovery phrase is hidden"
  },
  "srpWordShown": {
    "message": "Αυτή η λέξη εμφανίζεται",
    "description": "Explains that a word in the secret recovery phrase is being shown"
  },
  "stable": {
    "message": "Σταθερό"
  },
  "stableLowercase": {
    "message": "σταθερό"
  },
  "stake": {
    "message": "Stake"
  },
  "stateLogError": {
    "message": "Σφάλμα κατά την ανάκτηση αρχείων καταγραφής κατάστασης."
  },
  "stateLogFileName": {
    "message": "Καταγραφές Κατάστασης MetaMask"
  },
  "stateLogs": {
    "message": "Αρχεία Καταγραφής Κατάστασης"
  },
  "stateLogsDescription": {
    "message": "Τα αρχεία καταγραφής κατάστασης περιέχουν τις διευθύνσεις του δημόσιου λογαριασμού σας και τις συναλλαγές οι οποίες έχουν αποσταλεί."
  },
  "status": {
    "message": "Κατάσταση"
  },
  "statusNotConnected": {
    "message": "Δεν έχει συνδεθεί"
  },
  "statusNotConnectedAccount": {
    "message": "Δεν υπάρχουν συνδεδεμένοι λογαριασμοί"
  },
  "step1LatticeWallet": {
    "message": "Συνδέστε το Lattice1 σας"
  },
  "step1LatticeWalletMsg": {
    "message": "Μπορείτε να συνδέσετε το MetaMask με τη συσκευή Lattice1 σας μόλις εγκατασταθεί και είναι συνδεδεμένο στο ίντερνετ. Ξεκλειδώστε τη συσκευή σας και να έχετε το Αναγνωριστικό της Συσκευής σας έτοιμο. Για περισσότερα σχετικά με τη χρήση υλικού πορτοφολιού, $1",
    "description": "$1 represents the `hardwareWalletSupportLinkConversion` localization key"
  },
  "step1LedgerWallet": {
    "message": "Λήψη εφαρμογής Ledger"
  },
  "step1LedgerWalletMsg": {
    "message": "Κατεβάστε, ρυθμίστε και εισάγετε τον κωδικό πρόσβασής σας για να ξεκλειδώσετε το $1.",
    "description": "$1 represents the `ledgerLiveApp` localization value"
  },
  "step1TrezorWallet": {
    "message": "Συνδέστε το πορτοφόλι Trezor"
  },
  "step1TrezorWalletMsg": {
    "message": "Συνδέστε το πορτοφόλι σας απευθείας στον υπολογιστή σας. Σιγουρευτείτε ότι χρησιμοποιείτε τη σωστή φράση κλειδί.",
    "description": "$1 represents the `hardwareWalletSupportLinkConversion` localization key"
  },
  "step2LedgerWallet": {
    "message": "Συνδέστε το πορτοφόλι Ledger σας"
  },
  "step2LedgerWalletMsg": {
    "message": "Συνδέστε το πορτοφόλι σας απευθείας στον υπολογιστή σας. Ξεκλειδώστε το Ledger και ανοίξτε την εφαρμογή Ethereum.",
    "description": "$1 represents the `hardwareWalletSupportLinkConversion` localization key"
  },
  "stillGettingMessage": {
    "message": "Λαμβάνετε ακόμα αυτό το μήνυμα;"
  },
  "strong": {
    "message": "Ισχυρός"
  },
  "stxBenefit1": {
    "message": "Ελαχιστοποίηση του κόστους συναλλαγής"
  },
  "stxBenefit2": {
    "message": "Μείωση των αποτυχιών συναλλαγών"
  },
  "stxBenefit3": {
    "message": "Εξάλειψη των συναλλαγών που κολλούν"
  },
  "stxBenefit4": {
    "message": "Αποτροπή προπορευόμενων συναλλαγών (front-running)"
  },
  "stxCancelled": {
    "message": "Η ανταλλαγή θα είχε αποτύχει"
  },
  "stxCancelledDescription": {
    "message": "Η συναλλαγή σας θα είχε αποτύχει και ακυρώθηκε για να προστατευτείτε από την πληρωμή περιττών τελών συναλλαγής."
  },
  "stxCancelledSubDescription": {
    "message": "Προσπαθήστε ξανά να κάνετε ανταλλαγή. Θα είμαστε εδώ για να σας προστατεύσουμε από παρόμοιους κινδύνους και την επόμενη φορά."
  },
  "stxFailure": {
    "message": "Η Ανταλλαγή απέτυχε"
  },
  "stxFailureDescription": {
    "message": "Οι ξαφνικές μεταβολές της αγοράς ενδέχεται να προκαλέσουν αποτυχίες. Εάν το πρόβλημα επιμένει, παρακαλούμε επικοινωνήστε με το $1.",
    "description": "This message is shown to a user if their swap fails. The $1 will be replaced by support.metamask.io"
  },
  "stxPendingPrivatelySubmittingSwap": {
    "message": "Ιδιωτική υποβολή της Ανταλλαγής σας..."
  },
  "stxPendingPubliclySubmittingSwap": {
    "message": "Δημόσια υποβολή της Ανταλλαγής σας..."
  },
  "stxSuccess": {
    "message": "Η ανταλλαγή ολοκληρώθηκε!"
  },
  "stxSuccessDescription": {
    "message": "Τα $1 σας είναι πλέον διαθέσιμα.",
    "description": "$1 is a token symbol, e.g. ETH"
  },
  "stxSwapCompleteIn": {
    "message": "Η Ανταλλαγή θα ολοκληρωθεί σε <",
    "description": "'<' means 'less than', e.g. Swap will complete in < 2:59"
  },
  "stxTooltip": {
    "message": "Προσομοίωση συναλλαγών πριν από την υποβολή για μείωση του κόστους συναλλαγής και των αποτυχιών."
  },
  "stxTryingToCancel": {
    "message": "Γίνεται προσπάθεια ακύρωσης της συναλλαγής σας..."
  },
  "stxUnknown": {
    "message": "Άγνωστη κατάσταση"
  },
  "stxUnknownDescription": {
    "message": "Μια συναλλαγή ήταν επιτυχής, αλλά δε γνωρίζουμε σίγουρα τι είναι. Αυτό μπορεί να οφείλεται στην υποβολή άλλης συναλλαγής κατά τη διάρκεια επεξεργασίας αυτής της ανταλλαγής."
  },
  "stxUserCancelled": {
    "message": "Η ανταλλαγή ακυρώθηκε"
  },
  "stxUserCancelledDescription": {
    "message": "Η συναλλαγή σας ακυρώθηκε και δεν πληρώσατε περιττά τέλη συναλλαγής."
  },
  "stxYouCanOptOut": {
    "message": "Μπορείτε να επιλέξετε να μη συμμετέχετε ανά πάσα στιγμή, από τις ρυθμίσεις για προχωρημένους."
  },
  "submit": {
    "message": "Υποβολή"
  },
  "submitted": {
    "message": "Υποβλήθηκε"
  },
  "support": {
    "message": "Υποστήριξη"
  },
  "supportCenter": {
    "message": "Επισκεφθείτε το Κέντρο Υποστήριξής μας"
  },
  "swap": {
    "message": "Ανταλλαγή"
  },
  "swapAggregator": {
    "message": "Aggregator Ανταλλακτηρίων"
  },
  "swapAllowSwappingOf": {
    "message": "Επιτρέψτε ανταλλαγή $1",
    "description": "Shows a user that they need to allow a token for swapping on their hardware wallet"
  },
  "swapAmountReceived": {
    "message": "Εγγυημένο ποσό"
  },
  "swapAmountReceivedInfo": {
    "message": "Αυτό είναι το ελάχιστο ποσό που θα λάβετε. Μπορεί να λάβετε περισσότερα ανάλογα με την ολίσθηση."
  },
  "swapAnyway": {
    "message": "Ανταλλαγή ούτως ή άλλως"
  },
  "swapApproval": {
    "message": "Έγκριση $1 για swaps",
    "description": "Used in the transaction display list to describe a transaction that is an approve call on a token that is to be swapped.. $1 is the symbol of a token that has been approved."
  },
  "swapApproveNeedMoreTokens": {
    "message": "Χρειάζεστε $1 περισσότερα $2 για να ολοκληρώσετε αυτήν την ανταλλαγή",
    "description": "Tells the user how many more of a given token they need for a specific swap. $1 is an amount of tokens and $2 is the token symbol."
  },
  "swapAreYouStillThere": {
    "message": "Είστε ακόμα εδώ;"
  },
  "swapAreYouStillThereDescription": {
    "message": "Είμαστε έτοιμοι να σας δείξουμε τις τελευταίες προσφορές, όποτε θέλετε να συνεχίσετε"
  },
  "swapBuildQuotePlaceHolderText": {
    "message": "Δεν υπάρχουν διαθέσιμα tokens που να ταιριάζουν σε $1",
    "description": "Tells the user that a given search string does not match any tokens in our token lists. $1 can be any string of text"
  },
  "swapConfirmWithHwWallet": {
    "message": "Επιβεβαιώστε με το υλικό πορτοφόλι σας"
  },
  "swapContinueSwapping": {
    "message": "Συνεχίστε με τις ανταλλαγές"
  },
  "swapContractDataDisabledErrorDescription": {
    "message": "Στην εφαρμογή Ethereum στο Ledger, μεταβείτε στις \"Ρυθμίσεις\" και επιτρέψτε τα δεδομένα συμβολαίου. Στη συνέχεια, δοκιμάστε ξανά την ανταλλαγή σας."
  },
  "swapContractDataDisabledErrorTitle": {
    "message": "Τα δεδομένα συμβολαίου δεν είναι ενεργοποιημένα στο Ledger σας"
  },
  "swapCustom": {
    "message": "προσαρμοσμένο"
  },
  "swapDecentralizedExchange": {
    "message": "Αποκεντρωμένη ανταλλαγή"
  },
  "swapDirectContract": {
    "message": "Άμεσο συμβόλαιο"
  },
  "swapEditLimit": {
    "message": "Επεξεργασία ορίου"
  },
  "swapEditTransactionSettings": {
    "message": "Επεξεργασία ρυθμίσεων συναλλαγών"
  },
  "swapEnableDescription": {
    "message": "Αυτό απαιτείται και δίνει άδεια στο MetaMask για να ανταλλάξετε το $1 σας.",
    "description": "Gives the user info about the required approval transaction for swaps. $1 will be the symbol of a token being approved for swaps."
  },
  "swapEnableTokenForSwapping": {
    "message": "Αυτό θα $1 για ανταλλαγή",
    "description": "$1 is for the 'enableToken' key, e.g. 'enable ETH'"
  },
  "swapEnterAmount": {
    "message": "Πληκτρολογήστε ένα ποσό"
  },
  "swapEstimatedNetworkFees": {
    "message": "Εκτιμώμενα τέλη δικτύου"
  },
  "swapEstimatedNetworkFeesInfo": {
    "message": "Αυτή είναι μια εκτίμηση των τελών δικτύου που θα χρησιμοποιηθούν για την ολοκλήρωση της ανταλλαγής σας. Το πραγματικό ποσό μπορεί να αλλάξει ανάλογα με τις συνθήκες δικτύου."
  },
  "swapFailedErrorDescriptionWithSupportLink": {
    "message": "Αποτυχίες συναλλαγών συμβαίνουν και είμαστε εδώ για να βοηθήσουμε. Εάν αυτό το ζήτημα επιμείνει, μπορείτε να επικοινωνήσετε με την υποστήριξη πελατών μας στο $1 για περαιτέρω βοήθεια.",
    "description": "This message is shown to a user if their swap fails. The $1 will be replaced by support.metamask.io"
  },
  "swapFailedErrorTitle": {
    "message": "Η αλλαγή απέτυχε"
  },
  "swapFetchingQuote": {
    "message": "Λήψη προσφοράς"
  },
  "swapFetchingQuoteNofN": {
    "message": "Λήψη προσφοράς $1 από $2",
    "description": "A count of possible quotes shown to the user while they are waiting for quotes to be fetched. $1 is the number of quotes already loaded, and $2 is the total number of resources that we check for quotes. Keep in mind that not all resources will have a quote for a particular swap."
  },
  "swapFetchingQuotes": {
    "message": "Λήψη προσφορών"
  },
  "swapFetchingQuotesErrorDescription": {
    "message": "Χμμμ... κάτι πήγε στραβά. Δοκιμάστε ξανά, ή αν τα σφάλματα επιμένουν, επικοινωνήστε με την υποστήριξη πελατών."
  },
  "swapFetchingQuotesErrorTitle": {
    "message": "Σφάλμα κατά τη λήψη παραθέσεων"
  },
  "swapFetchingTokens": {
    "message": "Λήψη tokens..."
  },
  "swapFromTo": {
    "message": "Η ανταλλαγή από $1 έως $2",
    "description": "Tells a user that they need to confirm on their hardware wallet a swap of 2 tokens. $1 is a source token and $2 is a destination token"
  },
  "swapGasFeesDetails": {
    "message": "Τα τέλη συναλλαγών εκτιμώνται και θα αυξάνονται ανάλογα με την κυκλοφορία του δικτύου και την πολυπλοκότητα των συναλλαγών."
  },
  "swapGasFeesLearnMore": {
    "message": "Μάθετε περισσότερα σχετικά με τα τέλη συναλλαγών"
  },
  "swapGasFeesSplit": {
    "message": "Τα τέλη συναλλαγών στην προηγούμενη οθόνη μοιράζονται μεταξύ αυτών των δύο συναλλαγών."
  },
  "swapGasFeesSummary": {
    "message": "Τα τέλη συναλλαγών καταβάλλονται σε κρυπτο-miners που επεξεργάζονται συναλλαγές στο δίκτυο $1. Το MetaMask δεν επωφελείται από τα τέλη συναλλαγών.",
    "description": "$1 is the selected network, e.g. Ethereum or BSC"
  },
  "swapHighSlippageWarning": {
    "message": "Το ποσό ολίσθησης είναι πολύ υψηλό."
  },
  "swapIncludesMMFee": {
    "message": "Περιλαμβάνει $1% τέλος MetaMask.",
    "description": "Provides information about the fee that metamask takes for swaps. $1 is a decimal number."
  },
  "swapIncludesMetaMaskFeeViewAllQuotes": {
    "message": "Περιλαμβάνει μια χρέωση $1% MetaMask - $2",
    "description": "Provides information about the fee that metamask takes for swaps. $1 is a decimal number and $2 is a link to view all quotes."
  },
  "swapLearnMore": {
    "message": "Μάθετε περισσότερα για τις Ανταλλαγές"
  },
  "swapLowSlippageError": {
    "message": "Η συναλλαγή ενδέχεται να αποτύχει, η μέγιστη ολίσθηση είναι πολύ χαμηλή."
  },
  "swapMaxSlippage": {
    "message": "Μέγιστη ολίσθηση"
  },
  "swapMetaMaskFee": {
    "message": "Τέλος MetaMask"
  },
  "swapMetaMaskFeeDescription": {
    "message": "Μια χρέωση $1% συνυπολογίζεται αυτόματα σε αυτή την προσφορά. Την καταβάλλετε ως αντάλλαγμα για την άδεια χρήσης του λογισμικού συγκέντρωσης πληροφοριών για τους παρόχους ρευστότητας του MetaMask.",
    "description": "Provides information about the fee that metamask takes for swaps. $1 is a decimal number."
  },
  "swapNQuotesWithDot": {
    "message": "$1 προσφορές.",
    "description": "$1 is the number of quotes that the user can select from when opening the list of quotes on the 'view quote' screen"
  },
  "swapNewQuoteIn": {
    "message": "Νέες προσφορές σε $1",
    "description": "Tells the user the amount of time until the currently displayed quotes are update. $1 is a time that is counting down from 1:00 to 0:00"
  },
  "swapNoTokensAvailable": {
    "message": "Δεν υπάρχουν διαθέσιμα tokens που να ταιριάζουν σε $1",
    "description": "Tells the user that a given search string does not match any tokens in our token lists. $1 can be any string of text"
  },
  "swapOnceTransactionHasProcess": {
    "message": "Το $1 σας θα προστεθεί στον λογαριασμό σας μόλις ολοκληρωθεί αυτή η συναλλαγή.",
    "description": "This message communicates the token that is being transferred. It is shown on the awaiting swap screen. The $1 will be a token symbol."
  },
  "swapPriceDifference": {
    "message": "Πρόκειται να ανταλλάξετε $1 $2 (~$3) για $4 $5 (~$6).",
    "description": "This message represents the price slippage for the swap.  $1 and $4 are a number (ex: 2.89), $2 and $5 are symbols (ex: ETH), and $3 and $6 are fiat currency amounts."
  },
  "swapPriceDifferenceTitle": {
    "message": "Διαφορά τιμής του ~$1%",
    "description": "$1 is a number (ex: 1.23) that represents the price difference."
  },
  "swapPriceImpactTooltip": {
    "message": "Ο αντίκτυπος στην τιμή είναι η διαφορά μεταξύ της τρέχουσας τιμής αγοράς και του ποσού που ελήφθη κατά την εκτέλεση της συναλλαγής. Ο αντίκτυπος της τιμής είναι μια συνάρτηση του μεγέθους της συναλλαγής σας σε σχέση με το μέγεθος της δεξαμενής ρευστότητας."
  },
  "swapPriceUnavailableDescription": {
    "message": "Ο αντίκτυπος στην τιμή δεν ήταν δυνατόν να προσδιοριστεί λόγω έλλειψης στοιχείων για τις τιμές της αγοράς. Παρακαλώ επιβεβαιώστε ότι είστε εντάξει με το ποσό των νομισμάτων που πρόκειται να λάβετε πριν από την ανταλλαγή."
  },
  "swapPriceUnavailableTitle": {
    "message": "Ελέγξτε το ποσοστό σας πριν προχωρήσετε"
  },
  "swapProcessing": {
    "message": "Επεξεργασία"
  },
  "swapQuoteDetails": {
    "message": "Λεπτομέρειες προσφοράς"
  },
  "swapQuoteNofM": {
    "message": "$1 από $2",
    "description": "A count of possible quotes shown to the user while they are waiting for quotes to be fetched. $1 is the number of quotes already loaded, and $2 is the total number of resources that we check for quotes. Keep in mind that not all resources will have a quote for a particular swap."
  },
  "swapQuoteSource": {
    "message": "Πηγή προσφοράς"
  },
  "swapQuotesExpiredErrorDescription": {
    "message": "Παρακαλούμε ζητήστε νέες προσφορές για να πάρετε τις τελευταίες τιμές."
  },
  "swapQuotesExpiredErrorTitle": {
    "message": "Έληξε το χρονικό όριο προσφοράς"
  },
  "swapQuotesNotAvailableDescription": {
    "message": "Μειώστε το μέγεθος της συναλλαγής σας ή χρησιμοποιήστε ένα διαφορετικό token."
  },
  "swapQuotesNotAvailableErrorDescription": {
    "message": "Δοκιμάστε να προσαρμόσετε το ποσό ή τις ρυθμίσεις ολίσθησης και δοκιμάστε ξανά."
  },
  "swapQuotesNotAvailableErrorTitle": {
    "message": "Καμία διαθέσιμη προσφορά"
  },
  "swapRate": {
    "message": "Ποσοστό"
  },
  "swapReceiving": {
    "message": "Λήψη"
  },
  "swapReceivingInfoTooltip": {
    "message": "Αυτή είναι μια εκτίμηση. Το ακριβές ποσό εξαρτάται από την ολίσθηση."
  },
  "swapRequestForQuotation": {
    "message": "Αίτηση για προσφορά"
  },
  "swapReviewSwap": {
    "message": "Επανεξέταση Ανταλλαγής"
  },
  "swapSearchNameOrAddress": {
    "message": "Αναζήτηση ονόματος ή επικόλληση διεύθυνσης"
  },
  "swapSelect": {
    "message": "Επιλογή"
  },
  "swapSelectAQuote": {
    "message": "Επιλέξτε μια προσφορά"
  },
  "swapSelectAToken": {
    "message": "Επιλέξτε token"
  },
  "swapSelectQuotePopoverDescription": {
    "message": "Παρακάτω είναι όλες οι προσφορές που συγκεντρώθηκαν από πολλαπλές πηγές ρευστότητας."
  },
  "swapSelectToken": {
    "message": "Επιλέξτε token"
  },
  "swapShowLatestQuotes": {
    "message": "Εμφάνιση των τελευταίων προσφορών"
  },
  "swapSlippageNegative": {
    "message": "Η ολίσθηση πρέπει να είναι μεγαλύτερη ή ίση με το μηδέν"
  },
  "swapSlippageNegativeDescription": {
    "message": "Η απόκλιση πρέπει να είναι μεγαλύτερη ή ίση με μηδέν"
  },
  "swapSlippageNegativeTitle": {
    "message": "Αυξήστε την απόκλιση για να συνεχίσετε"
  },
  "swapSlippageOverLimitDescription": {
    "message": "Το περθώριο απόκλισης πρέπει να είναι 15% ή λιγότερο. Οτιδήποτε υψηλότερο θα οδηγήσει σε δυσμενή τιμή."
  },
  "swapSlippageOverLimitTitle": {
    "message": "Μειώστε την απόκλιση για να συνεχίσετε"
  },
  "swapSlippagePercent": {
    "message": "$1%",
    "description": "$1 is the amount of % for slippage"
  },
  "swapSlippageTooLowDescription": {
    "message": "Η μέγιστη απόκλιση είναι πολύ χαμηλή, με αποτέλεσμα την αποτυχία της συναλλαγής σας."
  },
  "swapSlippageTooLowTitle": {
    "message": "Αυξήστε την απόκλιση για να αποφύγετε την αποτυχία της συναλλαγής"
  },
  "swapSlippageTooltip": {
    "message": "Εάν η τιμή αλλάξει μεταξύ της ώρας που η εντολή αγοράς σας υποβάλλεται και επιβεβαιώνεται, αυτό ονομάζεται «ολίσθηση». Η συναλλαγή θα ακυρωθεί αυτόματα εάν η ολίσθηση υπερβαίνει τη ρύθμιση «ανοχή ολίσθησης»."
  },
  "swapSlippageVeryHighDescription": {
    "message": "Η απόκλιση που καταχωρήθηκε θεωρείται πολύ υψηλή και μπορεί να οδηγήσει σε δυσμενή τιμή"
  },
  "swapSlippageVeryHighTitle": {
    "message": "Πολύ υψηλή απόκλιση"
  },
  "swapSlippageZeroDescription": {
    "message": "Υπάρχουν λίγοι πάροχοι προσφορών με μηδενική απόκλιση, γεγονός που θα οδηγήσει σε λιγότερο ανταγωνιστική προσφορά."
  },
  "swapSlippageZeroTitle": {
    "message": "Εξεύρεση παρόχων με μηδενική απόκλιση"
  },
  "swapSource": {
    "message": "Πηγή ρευστότητας"
  },
  "swapSourceInfo": {
    "message": "Αναζητούμε σε πολλαπλές πηγές ρευστότητας (ανταλλαγές, ανταλλακτήρια και επαγγελματίες διαπραγματευτές της αγοράς) για να βρούμε τις καλύτερες τιμές και τα χαμηλότερα τέλη δικτύου."
  },
  "swapSuggested": {
    "message": "Προτεινόμενη ανταλλαγή"
  },
  "swapSuggestedGasSettingToolTipMessage": {
    "message": "Οι ανταλλαγές είναι πολύπλοκες και ευαίσθητες στον χρόνο συναλλαγές. Συνιστούμε αυτό το τέλος συναλλαγής για μια καλή ισορροπία μεταξύ κόστους και εμπιστοσύνης μιας επιτυχημένης Ανταλλαγής."
  },
  "swapSwapFrom": {
    "message": "Ανταλλαγή από"
  },
  "swapSwapSwitch": {
    "message": "Αλλαγή της σειράς των tokens"
  },
  "swapSwapTo": {
    "message": "Εναλλαγή σε"
  },
  "swapToConfirmWithHwWallet": {
    "message": "για επιβεβαίωση με το υλικό πορτοφόλι σας"
  },
  "swapTokenAddedManuallyDescription": {
    "message": "Επαληθεύστε αυτό το token στο $1 και βεβαιωθείτε ότι είναι το token που θέλετε να κάνετε συναλλαγές.",
    "description": "$1 points the user to etherscan as a place they can verify information about a token. $1 is replaced with the translation for \"etherscan\""
  },
  "swapTokenAddedManuallyTitle": {
    "message": "Το token προστέθηκε χειροκίνητα"
  },
  "swapTokenAvailable": {
    "message": "Το $1 σας έχει προστεθεί στον λογαριασμό σας.",
    "description": "This message is shown after a swap is successful and communicates the exact amount of tokens the user has received for a swap. The $1 is a decimal number of tokens followed by the token symbol."
  },
  "swapTokenBalanceUnavailable": {
    "message": "Δεν μπορέσαμε να ανακτήσουμε το υπόλοιπο $1 σας",
    "description": "This message communicates to the user that their balance of a given token is currently unavailable. $1 will be replaced by a token symbol"
  },
  "swapTokenToToken": {
    "message": "Ανταλλαγή $1 έως $2",
    "description": "Used in the transaction display list to describe a swap. $1 and $2 are the symbols of tokens in involved in a swap."
  },
  "swapTokenVerificationAddedManually": {
    "message": "Αυτό το token έχει προστεθεί χειροκίνητα."
  },
  "swapTokenVerificationMessage": {
    "message": "Πάντα να επιβεβαιώνετε τη διεύθυνση token στο $1.",
    "description": "Points the user to Etherscan as a place they can verify information about a token. $1 is replaced with the translation for \"Etherscan\" followed by an info icon that shows more info on hover."
  },
  "swapTokenVerificationOnlyOneSource": {
    "message": "Επαληθεύεται μόνο σε 1 πηγή."
  },
  "swapTokenVerificationSources": {
    "message": "Επαληθευμένο σε $1 πηγές.",
    "description": "Indicates the number of token information sources that recognize the symbol + address. $1 is a decimal number."
  },
  "swapTokenVerifiedOn1SourceDescription": {
    "message": "Το $1 επαληθεύεται μόνο από 1 πηγή. Εξετάστε το ενδεχόμενο επαλήθευσης σε $2 πριν προχωρήσετε.",
    "description": "$1 is a token name, $2 points the user to etherscan as a place they can verify information about a token. $1 is replaced with the translation for \"etherscan\""
  },
  "swapTokenVerifiedOn1SourceTitle": {
    "message": "Ενδεχομένως μη αυθεντικό token"
  },
  "swapTooManyDecimalsError": {
    "message": "Το $1 επιτρέπει έως και $2 δεκαδικά ψηφία",
    "description": "$1 is a token symbol and $2 is the max. number of decimals allowed for the token"
  },
  "swapTransactionComplete": {
    "message": "Η συναλλαγή ολοκληρώθηκε"
  },
  "swapTwoTransactions": {
    "message": "2 συναλλαγές"
  },
  "swapUnknown": {
    "message": "Άγνωστο"
  },
  "swapVerifyTokenExplanation": {
    "message": "Πολλαπλά tokens μπορούν να χρησιμοποιήσουν το ίδιο όνομα και σύμβολο. Ελέγξτε το $1 για να επιβεβαιώσετε ότι αυτό είναι το token που ψάχνετε.",
    "description": "This appears in a tooltip next to the verifyThisTokenOn message. It gives the user more information about why they should check the token on a block explorer. $1 will be the name or url of the block explorer, which will be the translation of 'etherscan' or a block explorer url specified for a custom network."
  },
  "swapYourTokenBalance": {
    "message": "$1 $2 διαθέσιμο για ανταλλαγή",
    "description": "Tells the user how much of a token they have in their balance. $1 is a decimal number amount of tokens, and $2 is a token symbol"
  },
  "swapZeroSlippage": {
    "message": "0% Ολίσθηση"
  },
  "swapsAdvancedOptions": {
    "message": "Σύνθετες Επιλογές"
  },
  "swapsExcessiveSlippageWarning": {
    "message": "Το ποσό ολίσθησης είναι πολύ υψηλό και θα έχει ως αποτέλεσμα κακό ποσοστό. Παρακαλούμε μειώστε την ανοχή ολίσθησης σε τιμή κάτω από 15%."
  },
  "swapsMaxSlippage": {
    "message": "Ανοχή Ολίσθησης"
  },
  "swapsNotEnoughForTx": {
    "message": "Δεν υπάρχουν αρκετά $1 για να ολοκληρωθεί αυτή η συναλλαγή",
    "description": "Tells the user that they don't have enough of a token for a proposed swap. $1 is a token symbol"
  },
  "swapsNotEnoughToken": {
    "message": "Δεν υπάρχουν αρκετά $1",
    "description": "Tells the user that they don't have enough of a token for a proposed swap. $1 is a token symbol"
  },
  "swapsViewInActivity": {
    "message": "Προβολή σε δραστηριότητα"
  },
  "switch": {
    "message": "Αλλαγή"
  },
  "switchEthereumChainConfirmationDescription": {
    "message": "Αυτό θα αλλάξει το επιλεγμένο δίκτυο στο MetaMask σε ένα δίκτυο που έχει προστεθεί προηγουμένως:"
  },
  "switchEthereumChainConfirmationTitle": {
    "message": "Επιτρέπετε σε αυτόν τον ιστότοπο να αλλάξει το δίκτυο;"
  },
  "switchNetwork": {
    "message": "Εναλλαγή δικτύου"
  },
  "switchNetworks": {
    "message": "Αλλαγή Δικτύων"
  },
  "switchToNetwork": {
    "message": "Εναλλαγή σε $1",
    "description": "$1 represents the custom network that has previously been added"
  },
  "switchToThisAccount": {
    "message": "Εναλλαγή σε αυτόν τον λογαριασμό"
  },
  "switchedTo": {
    "message": "Έχετε αλλάξει σε"
  },
  "switcherTitle": {
    "message": "Επιλογέας δικτύου"
  },
  "switcherTourDescription": {
    "message": "Κάντε κλικ στο εικονίδιο για να αλλάξετε δίκτυο ή να προσθέσετε ένα νέο δίκτυο"
  },
  "switchingNetworksCancelsPendingConfirmations": {
    "message": "Η εναλλαγή δικτύων θα ακυρώσει όλες τις εκκρεμείς επιβεβαιώσεις"
  },
  "symbol": {
    "message": "Σύμβολο"
  },
  "symbolBetweenZeroTwelve": {
    "message": "Το σύμβολο πρέπει να είναι τουλάχιστον 11 χαρακτήρες."
  },
  "tenPercentIncreased": {
    "message": "10% αύξηση"
  },
  "terms": {
    "message": "Όροι Χρήσης"
  },
  "termsOfService": {
    "message": "Όροι παροχής υπηρεσιών"
  },
  "termsOfUse": {
    "message": "όροι χρήσης"
  },
  "termsOfUseAgreeText": {
    "message": " Συμφωνώ με τους Όρους Χρήσης, οι οποίοι ισχύουν για τη χρήση του MetaMask και όλων των λειτουργιών του"
  },
  "termsOfUseFooterText": {
    "message": "Μετακινηθείτε προς τα κάτω για να διαβάσετε όλα τα τμήματα"
  },
  "termsOfUseTitle": {
    "message": "Οι Όροι Χρήσης μας έχουν ενημερωθεί"
  },
  "testNetworks": {
    "message": "Δοκιμαστικά δίκτυα"
  },
  "theme": {
    "message": "Θέμα"
  },
  "themeDescription": {
    "message": "Επιλέξτε το προτιμώμενο θέμα σας για το MetaMask."
  },
  "thingsToKeep": {
    "message": "Πράγματα που πρέπει να έχετε υπόψη σας:"
  },
  "thirdPartySoftware": {
    "message": "Ειδοποίηση για λογισμικό τρίτων",
    "description": "Title of a popup modal displayed when installing a snap for the first time."
  },
  "thisCollection": {
    "message": "αυτή η συλλογή"
  },
  "thisServiceIsExperimental": {
    "message": "Η υπηρεσία αυτή είναι πειραματική. Ενεργοποιώντας αυτή τη λειτουργία, συμφωνείτε με τους $1 του OpenSea.",
    "description": "$1 is link to open sea terms of use"
  },
  "time": {
    "message": "Ώρα"
  },
  "tips": {
    "message": "Συμβουλές"
  },
  "to": {
    "message": "Προς"
  },
  "toAddress": {
    "message": "Προς: $1",
    "description": "$1 is the address to include in the To label. It is typically shortened first using shortenAddress"
  },
  "toggleEthSignBannerDescription": {
    "message": "Κινδυνεύετε από επιθέσεις phishing. Προστατευτείτε απενεργοποιώντας το eth_sign."
  },
  "toggleEthSignDescriptionField": {
    "message": "Αν ενεργοποιήσετε αυτή τη ρύθμιση, ενδέχεται να λάβετε αιτήματα υπογραφής που δεν είναι αναγνώσιμα. Υπογράφοντας ένα μήνυμα που δεν καταλαβαίνετε, μπορεί να συμφωνείτε να παραχωρήσετε τα κεφάλαια και τα NFT σας."
  },
  "toggleEthSignField": {
    "message": "Αιτήματα eth_sign"
  },
  "toggleEthSignModalBannerBoldText": {
    "message": " μπορεί να σας εξαπατήσουν"
  },
  "toggleEthSignModalBannerText": {
    "message": "Αν σας ζητήθηκε να ενεργοποιήσετε αυτή τη ρύθμιση,"
  },
  "toggleEthSignModalCheckBox": {
    "message": "Κατανοώ ότι μπορεί να χάσω όλα μου τα κεφάλαια και τα NFT αν ενεργοποιήσω τα αιτήματα eth_sign. "
  },
  "toggleEthSignModalDescription": {
    "message": "Η αποδοχή αιτημάτων eth_sign μπορεί να σας καταστήσει ευάλωτους σε επιθέσεις phishing. Να ελέγχετε πάντα τη διεύθυνση URL και να είστε προσεκτικοί όταν υπογράφετε μηνύματα που περιέχουν κώδικα."
  },
  "toggleEthSignModalFormError": {
    "message": "Το κείμενο είναι λανθασμένο"
  },
  "toggleEthSignModalFormLabel": {
    "message": "Πληκτρολογήστε «Υπογράφω μόνο ό,τι κατανοώ» για να συνεχίσετε"
  },
  "toggleEthSignModalFormValidation": {
    "message": "Υπογράφω μόνο ό,τι κατανοώ"
  },
  "toggleEthSignModalTitle": {
    "message": "Χρησιμοποιήστε το με δική σας ευθύνη"
  },
  "toggleEthSignOff": {
    "message": "ΑΝΕΝΕΡΓΟ (συνιστάται)"
  },
  "toggleEthSignOn": {
    "message": "ΕΝΕΡΓΟ (δεν συνιστάται)"
  },
  "token": {
    "message": "Διακριτικό"
  },
  "tokenAddress": {
    "message": "Διεύθυνση token"
  },
  "tokenAlreadyAdded": {
    "message": "Το διακριτικό έχει ήδη προστεθεί."
  },
  "tokenAutoDetection": {
    "message": "Αυτόματος εντοπισμός Token"
  },
  "tokenContractAddress": {
    "message": "Διεύθυνση Συμβολαίου Token"
  },
  "tokenDecimalFetchFailed": {
    "message": "Απαιτείται δεκαδικό Token."
  },
  "tokenDecimalTitle": {
    "message": "Δεκαδικά Ψηφία Ακριβείας token:"
  },
  "tokenDetails": {
    "message": "Λεπτομέρειες token"
  },
  "tokenFoundTitle": {
    "message": "Βρέθηκε $1 νέο token"
  },
  "tokenId": {
    "message": "Αναγνωριστικό token"
  },
  "tokenList": {
    "message": "Λίστες token:"
  },
  "tokenScamSecurityRisk": {
    "message": "απάτες token και κίνδυνοι για την ασφάλεια"
  },
  "tokenShowUp": {
    "message": "Τα tokens σας ενδέχεται να μην εμφανιστούν αυτόματα στο πορτοφόλι σας."
  },
  "tokenSymbol": {
    "message": "Σύμβολο Token"
  },
  "tokens": {
    "message": "Tokens"
  },
  "tokensFoundTitle": {
    "message": "Βρέθηκαν $1 νέα tokens",
    "description": "$1 is the number of new tokens detected"
  },
  "tooltipApproveButton": {
    "message": "Καταλαβαίνω"
  },
  "tooltipSatusConnected": {
    "message": "συνδεδεμένο"
  },
  "tooltipSatusNotConnected": {
    "message": "μη συνδεδεμένο"
  },
  "total": {
    "message": "Σύνολο"
  },
  "transaction": {
    "message": "συναλλαγή"
  },
  "transactionCancelAttempted": {
    "message": "Έγινε προσπάθεια ακύρωσης συναλλαγής με τέλος gas του $1 σε $2"
  },
  "transactionCancelSuccess": {
    "message": "Η συναλλαγή ακυρώθηκε με επιτυχία στα $2"
  },
  "transactionConfirmed": {
    "message": "Η συναλλαγή επιβεβαιώθηκε στο $2."
  },
  "transactionCreated": {
    "message": "Η συναλλαγή δημιουργήθηκε με τιμή $1 στο $2."
  },
  "transactionData": {
    "message": "Δεδομένα συναλλαγής"
  },
  "transactionDecodingAccreditationDecoded": {
    "message": "Αποκωδικοποιήθηκε από Truffle"
  },
  "transactionDecodingAccreditationVerified": {
    "message": "Επαληθευμένο συμβόλαιο σε $1"
  },
  "transactionDecodingUnsupportedNetworkError": {
    "message": "Η αποκωδικοποίηση συναλλαγών δεν είναι διαθέσιμη για chainId $1"
  },
  "transactionDetailDappGasMoreInfo": {
    "message": "Προτεινόμενο από την ιστοσελίδα"
  },
  "transactionDetailDappGasTooltip": {
    "message": "Επεξεργαστείτε για να χρησιμοποιήσετε το προτεινόμενο τέλος συναλλαγής του MetaMask με βάση το τελευταίο μπλοκ."
  },
  "transactionDetailGasHeading": {
    "message": "Εκτιμώμενο τέλος συναλλαγής"
  },
  "transactionDetailGasInfoV2": {
    "message": "εκτιμώμενο"
  },
  "transactionDetailGasTooltipConversion": {
    "message": "Μάθετε περισσότερα σχετικά με τα τέλη συναλλαγών"
  },
  "transactionDetailGasTooltipExplanation": {
    "message": "Τα τέλη συναλλαγών καθορίζονται από το δίκτυο και θα αυξάνονται ανάλογα με την κυκλοφορία του δικτύου και την πολυπλοκότητα των συναλλαγών."
  },
  "transactionDetailGasTooltipIntro": {
    "message": "Τα τέλη συναλλαγών καταβάλλονται σε κρυπτο-miners που επεξεργάζονται συναλλαγές στο δίκτυο $1. Το MetaMask δεν επωφελείται από τα τέλη συναλλαγών."
  },
  "transactionDetailGasTotalSubtitle": {
    "message": "Ποσό + τέλος συναλλαγής"
  },
  "transactionDetailLayer2GasHeading": {
    "message": "Τέλος συναλλαγής Επιπέδου 2"
  },
  "transactionDetailMultiLayerTotalSubtitle": {
    "message": "Ποσά + τέλη"
  },
  "transactionDropped": {
    "message": "Η συναλλαγή υποχώρησε στα $2."
  },
  "transactionError": {
    "message": "Σφάλμα συναλλαγής. Βρέθηκε εξαίρεση στον κωδικό του συμβολαίου."
  },
  "transactionErrorNoContract": {
    "message": "Προσπάθεια κλήσης λειτουργίας σε διεύθυνση μη συμβολαίου."
  },
  "transactionErrored": {
    "message": "Η συναλλαγή αντιμετώπισε ένα σφάλμα."
  },
  "transactionFailed": {
    "message": "Η συναλλαγή απέτυχε"
  },
  "transactionFee": {
    "message": "Χρέωση Συναλλαγής"
  },
  "transactionHistoryBaseFee": {
    "message": "Βασικό Τέλος συναλλαγής (GWEI)"
  },
  "transactionHistoryL1GasLabel": {
    "message": "Σύνολο Τέλους Συναλλαγής L1"
  },
  "transactionHistoryL2GasLimitLabel": {
    "message": "L2 Όριο Τέλους Συναλλαγής"
  },
  "transactionHistoryL2GasPriceLabel": {
    "message": "L2 Τιμή Τέλους Συναλλαγής"
  },
  "transactionHistoryMaxFeePerGas": {
    "message": "Μέγιστη Χρέωση Ανά Τέλος Συναλλαγής"
  },
  "transactionHistoryPriorityFee": {
    "message": "Τέλος Προτεραιότητας (GWEI)"
  },
  "transactionHistoryTotalGasFee": {
    "message": "Σύνολο Τέλους Συναλλαγής"
  },
  "transactionNote": {
    "message": "Σημείωση συναλλαγής"
  },
  "transactionResubmitted": {
    "message": "Η συναλλαγή υποβλήθηκε ξανά με το τέλος gas να έχει αυξηθεί για $1 σε $2"
  },
  "transactionSecurityCheck": {
    "message": "Ενεργοποίηση ειδοποιήσεων ασφαλείας"
  },
  "transactionSecurityCheckDescription": {
    "message": "Χρησιμοποιούμε API τρίτων για τον εντοπισμό και την εμφάνιση των κινδύνων που ενέχουν τα ανυπόγραφα αιτήματα συναλλαγών και υπογραφών πριν τα υπογράψετε. Αυτές οι υπηρεσίες θα έχουν πρόσβαση στα ανυπόγραφα αιτήματα συναλλαγών και υπογραφών σας, στη διεύθυνση του λογαριασμού σας και στην προτιμώμενη γλώσσα σας."
  },
  "transactionSettings": {
    "message": "Ρυθμίσεις συναλλαγών"
  },
  "transactionSubmitted": {
    "message": "Η συναλλαγή στάλθηκε με τέλος gas του $1 σε $2."
  },
  "transactionUpdated": {
    "message": "Η συναλλαγή ενημερώθηκε σε $2."
  },
  "transactions": {
    "message": "Συναλλαγές"
  },
  "transfer": {
    "message": "Μεταφορά"
  },
  "transferFrom": {
    "message": "Μεταφορά Από"
  },
  "troubleConnectingToLedgerU2FOnFirefox": {
    "message": "Έχουμε πρόβλημα με τη σύνδεσή σας στο Ledger. $1",
    "description": "$1 is a link to the wallet connection guide;"
  },
  "troubleConnectingToLedgerU2FOnFirefox2": {
    "message": "Ανατρέξτε στον οδηγό σύνδεσης πορτοφολιού υλικού και δοκιμάστε ξανά.",
    "description": "$1 of the ledger wallet connection guide"
  },
  "troubleConnectingToLedgerU2FOnFirefoxLedgerSolution": {
    "message": "Αν χρησιμοποιείτε την τελευταία έκδοση του Firefox, ίσως αντιμετωπίζετε ένα πρόβλημα που σχετίζεται με την κατάργηση της υποστήριξης U2F από τον Firefox. Μάθετε πώς να διορθώσετε αυτό το πρόβλημα $1.",
    "description": "It is a link to the ledger website for the workaround."
  },
  "troubleConnectingToLedgerU2FOnFirefoxLedgerSolution2": {
    "message": "εδώ",
    "description": "Second part of the error message; It is a link to the ledger website for the workaround."
  },
  "troubleConnectingToWallet": {
    "message": "Είχαμε πρόβλημα να συνδεθούμε με το $1 σας, δοκιμάστε να ξαναδείτε το $2 και προσπαθήστε ξανά.",
    "description": "$1 is the wallet device name; $2 is a link to wallet connection guide"
  },
  "troubleStarting": {
    "message": "Το MetaMask αντιμετώπισε πρόβλημα κατά την εκκίνηση. Αυτό το σφάλμα μπορεί να είναι τυχαίο, γι' αυτό προσπαθήστε να επανεκκινήσετε την επέκταση."
  },
  "trustSiteApprovePermission": {
    "message": "Χορηγώντας άδεια, επιτρέπετε στα ακόλουθα $1 να έχουν πρόσβαση στα χρήματά σας"
  },
  "tryAgain": {
    "message": "Δοκιμάστε ξανά"
  },
  "turnOnTokenDetection": {
    "message": "Ενεργοποιήστε την ενισχυμένη ανίχνευση token"
  },
  "tutorial": {
    "message": "Εκμάθηση"
  },
  "twelveHrTitle": {
    "message": "12ώρες:"
  },
  "txInsightsNotSupported": {
    "message": "Οι αναλύσεις συναλλαγών εις βάθος δεν υποστηρίζονται για αυτό το συμβόλαιο αυτή τη στιγμή."
  },
  "typeYourSRP": {
    "message": "Πληκτρολογήστε τη Μυστική σας Φράση Ανάκτησης"
  },
  "u2f": {
    "message": "U2F",
    "description": "A name on an API for the browser to interact with devices that support the U2F protocol. On some browsers we use it to connect MetaMask to Ledger devices."
  },
  "unapproved": {
    "message": "Μη εγκεκριμένο"
  },
  "units": {
    "message": "μονάδες"
  },
  "unknown": {
    "message": "Άγνωστη"
  },
  "unknownCameraError": {
    "message": "Παρουσιάστηκε σφάλμα κατά την προσπάθεια πρόσβασης στην κάμερά σας. Παρακαλούμε προσπαθήστε πάλι..."
  },
  "unknownCameraErrorTitle": {
    "message": "Ουπς! Κάτι πήγε στραβά...."
  },
  "unknownCollection": {
    "message": "Ανώνυμη συλλογή"
  },
  "unknownNetwork": {
    "message": "Άγνωστο Ιδιωτικό Δίκτυο"
  },
  "unknownQrCode": {
    "message": "Σφάλμα: Δεν μπορέσαμε να προσδιορίσουμε αυτόν τον κώδικα QR"
  },
  "unlimited": {
    "message": "Απεριόριστο"
  },
  "unlock": {
    "message": "Ξεκλείδωμα"
  },
  "unlockMessage": {
    "message": "Ο αποκεντρωμένος ιστός περιμένει"
  },
  "unrecognizedChain": {
    "message": "Αυτό το προσαρμοσμένο δίκτυο δεν αναγνωρίζεται",
    "description": "$1 is a clickable link with text defined by the 'unrecognizedChanLinkText' key. The link will open to instructions for users to validate custom network details."
  },
  "unrecognizedProtocol": {
    "message": "$1 (Μη αναγνωρισμένο πρωτόκολλο)",
    "description": "Shown when the protocol is unknown by the extension. $1 is the protocol code."
  },
  "unsendableAsset": {
    "message": "Η αποστολή συλλεκτικών (ERC-721) δεν υποστηρίζεται προς το παρόν",
    "description": "This is an error message we show the user if they attempt to send an NFT asset type, for which currently don't support sending"
  },
  "unverifiedContractAddressMessage": {
    "message": "Δεν μπορούμε να επαληθεύσουμε αυτή τη σύμβαση. Βεβαιωθείτε ότι εμπιστεύεστε αυτήν τη διεύθυνση."
  },
  "upArrow": {
    "message": "πάνω βέλος"
  },
  "update": {
    "message": "Ενημέρωση"
  },
  "updatedWithDate": {
    "message": "Ενημερώθηκε το $1"
  },
  "urlErrorMsg": {
    "message": "Τα URI απαιτούν το κατάλληλο πρόθεμα HTTP/HTTPS."
  },
  "urlExistsErrorMsg": {
    "message": "Αυτό το URL χρησιμοποιείται επί του παρόντος από το δίκτυο $1."
  },
  "use4ByteResolution": {
    "message": "Αποκωδικοποίηση έξυπνων συμβολαίων"
  },
  "use4ByteResolutionDescription": {
    "message": "Για να βελτιώσουμε την εμπειρία του χρήστη, προσαρμόζουμε την καρτέλα δραστηριότητας με μηνύματα που βασίζονται στα έξυπνα συμβόλαια με τα οποία αλληλεπιδράτε. Το MetaMask χρησιμοποιεί μια υπηρεσία που ονομάζεται 4byte.directory για την αποκωδικοποίηση δεδομένων και την εμφάνιση μιας έκδοσης ενός έξυπνου συμβολαίου που είναι πιο ευανάγνωστο. Αυτό συμβάλλει στη μείωση των πιθανοτήτων σας να εγκρίνετε κακόβουλες ενέργειες έξυπνων συμβολαίων, αλλά μπορεί να έχει ως αποτέλεσμα την κοινοποίηση της διεύθυνσης IP σας."
  },
  "useMultiAccountBalanceChecker": {
    "message": "Μαζικά αιτήματα υπολοίπου λογαριασμού"
  },
  "useMultiAccountBalanceCheckerSettingDescription": {
    "message": "Γρηγορότερες ενημερώσεις υπολοίπου με ομαδοποίηση αιτημάτων υπολοίπου λογαριασμού. Αυτό μας επιτρέπει να συγκεντρώνουμε τα υπόλοιπα των λογαριασμών σας μαζί, ώστε να λαμβάνετε ταχύτερες ενημερώσεις για βελτιωμένη εμπειρία. Όταν αυτή η λειτουργία είναι απενεργοποιημένη, τα τρίτα μέρη ενδέχεται να είναι λιγότερο πιθανό να συσχετίσουν τους λογαριασμούς σας μεταξύ τους."
  },
  "useNftDetection": {
    "message": "Αυτόματη Ανίχνευση NFT"
  },
  "useNftDetectionDescription": {
    "message": "Χρησιμοποιούμε API τρίτων για την ανίχνευση NFT στο πορτοφόλι σας, πράγμα που σημαίνει ότι η διεύθυνση IP σας μπορεί να εκτεθεί σε κεντρικούς διακομιστές. Υπάρχουν μερικά πράγματα που πρέπει να προσέχετε κατά την ενεργοποίηση αυτής της δυνατότητας."
  },
  "useNftDetectionDescriptionLine2": {
    "message": "Η διεύθυνση του λογαριασμού σας θα είναι ορατή σε API τρίτων."
  },
  "useNftDetectionDescriptionLine3": {
    "message": "Τα μεταδεδομένα των NFT ενδέχεται να περιέχουν συνδέσμους προς ιστοσελίδες απάτης ή ηλεκτρονικού «ψαρέματος»."
  },
  "useNftDetectionDescriptionLine4": {
    "message": "Οποιοσδήποτε μπορεί να στείλει NFT στον λογαριασμό σας. Αυτό μπορεί να περιλαμβάνει προσβλητικό περιεχόμενο που μπορεί να εμφανίζεται αυτόματα στο πορτοφόλι σας."
  },
  "useNftDetectionDescriptionLine5": {
    "message": "Αφήστε αυτή τη λειτουργία απενεργοποιημένη αν δεν θέλετε η εφαρμογή να αντλεί δεδομένα από αυτές τις υπηρεσίες."
  },
  "usePhishingDetection": {
    "message": "Χρήση Ανίχνευσης Απάτης Ηλεκτρονικού Ψαρέματος"
  },
  "usePhishingDetectionDescription": {
    "message": "Εμφάνιση μιας προειδοποίησης για τομείς Απάτης Ηλεκτρονικού Ψαρέματος που στοχεύουν χρήστες του Ethereum"
  },
  "useSiteSuggestion": {
    "message": "Χρήση πρότασης ιστότοπου"
  },
  "useTokenDetectionPrivacyDesc": {
    "message": "Η αυτόματη εμφάνιση των token που αποστέλλονται στον λογαριασμό σας συνεπάγεται επικοινωνία με διακομιστές τρίτων για τη λήψη εικόνων των token. Αυτοί οι διακομιστές θα έχουν πρόσβαση στη διεύθυνση IP σας."
  },
  "usedByClients": {
    "message": "Χρησιμοποιείται από μια ποικιλία διαφορετικών πελατών"
  },
  "userName": {
    "message": "Όνομα χρήστη"
  },
  "verifyContractDetails": {
    "message": "Επαλήθευση στοιχείων τρίτων"
  },
  "verifyThisTokenDecimalOn": {
    "message": "Το δεκαδικό token μπορεί να βρεθεί σε $1",
    "description": "Points the user to etherscan as a place they can verify information about a token. $1 is replaced with the translation for \"etherscan\""
  },
  "verifyThisTokenOn": {
    "message": "Επαλήθευση αυτού του token στο $1",
    "description": "Points the user to etherscan as a place they can verify information about a token. $1 is replaced with the translation for \"etherscan\""
  },
  "verifyThisUnconfirmedTokenOn": {
    "message": "Επαληθεύστε αυτό το token για $1 και βεβαιωθείτε ότι αυτό είναι το token που θέλετε να κάνετε συναλλαγές.",
    "description": "Points the user to etherscan as a place they can verify information about a token. $1 is replaced with the translation for \"etherscan\""
  },
  "version": {
    "message": "Έκδοση"
  },
  "view": {
    "message": "Προβολή"
  },
  "viewAllDetails": {
    "message": "Προβολή όλων των λεπτομερειών"
  },
  "viewAllQuotes": {
    "message": "προβολή όλων των προσφορών"
  },
  "viewContact": {
    "message": "Εμφάνιση Επαφής"
  },
  "viewDetails": {
    "message": "Προβολή λεπτομερειών"
  },
  "viewFullTransactionDetails": {
    "message": "Δείτε όλες τις λεπτομέρειες της συναλλαγής"
  },
  "viewMore": {
    "message": "Δείτε Περισσότερα"
  },
  "viewOnBlockExplorer": {
    "message": "Προβολή στον εξερευνητή μπλοκ"
  },
  "viewOnCustomBlockExplorer": {
    "message": "Προβολή $1 στο $2",
    "description": "$1 is the action type. e.g (Account, Transaction, Swap) and $2 is the Custom Block Exporer URL"
  },
  "viewOnEtherscan": {
    "message": "Προβολή $1 στην Etherscan",
    "description": "$1 is the action type. e.g (Account, Transaction, Swap)"
  },
  "viewOnExplorer": {
    "message": "Προβολή στον Eξερευνητή"
  },
  "viewOnOpensea": {
    "message": "Προβολή στο Opensea"
  },
  "viewPortfolioDashboard": {
    "message": "Προβολή πίνακα ελέγχου χαρτοφυλακίου"
  },
  "viewinCustodianApp": {
    "message": "Προβολή στην custodian εφαρμογή"
  },
  "viewinExplorer": {
    "message": "Προβολή $1 στον Εξερευνητή",
    "description": "$1 is the action type. e.g (Account, Transaction, Swap)"
  },
  "visitWebSite": {
    "message": "Επισκεφθείτε τον ιστότοπό μας"
  },
  "walletConnectionGuide": {
    "message": "ο οδηγός μας σύνδεσης υλικού πορτοφολιού"
  },
  "walletCreationSuccessDetail": {
    "message": "Προστατεύσατε με επιτυχία το πορτοφόλι σας. Κρατήστε τη Μυστική Φράση Ανάκτησης σας ασφαλή και μυστική -- είναι δική σας ευθύνη!"
  },
  "walletCreationSuccessReminder1": {
    "message": "Το MetaMask δεν μπορεί να ανακτήσει τη Μυστική Φράση Ανάκτησής σας."
  },
  "walletCreationSuccessReminder2": {
    "message": "Το MetaMask δεν θα σας ζητήσει ποτέ τη Μυστική Φράση Ανάκτησής σας."
  },
  "walletCreationSuccessReminder3": {
    "message": "$1 με οποιονδήποτε ή να διακινδυνεύστε τα χρήματά σας να κλαπούν",
    "description": "$1 is separated as walletCreationSuccessReminder3BoldSection so that we can bold it"
  },
  "walletCreationSuccessReminder3BoldSection": {
    "message": "Ποτέ μην μοιράζεστε τη Μυστική Φράση Ανάκτησης σας",
    "description": "This string is localized separately from walletCreationSuccessReminder3 so that we can bold it"
  },
  "walletCreationSuccessTitle": {
    "message": "Επιτυχής δημιουργία πορτοφολιού"
  },
  "wantToAddThisNetwork": {
    "message": "Θέλετε να προσθέσετε αυτό το δίκτυο;"
  },
  "wantsToAddThisAsset": {
    "message": "Το $1 θέλει να προσθέσει αυτό το περιουσιακό στοιχείο στο πορτοφόλι σας",
    "description": "$1 is the name of the website that wants to add an asset to your wallet"
  },
  "warning": {
    "message": "Προειδοποίηση"
  },
  "warningTooltipText": {
    "message": "$1 Ο τρίτος θα μπορούσε να ξοδέψει ολόκληρο το υπόλοιπο των tokens σας χωρίς περαιτέρω ειδοποίηση ή συγκατάθεση. Προστατέψτε τον εαυτό σας προσαρμόζοντας ένα χαμηλότερο όριο δαπανών.",
    "description": "$1 is a warning icon with text 'Be careful' in 'warning' colour"
  },
  "weak": {
    "message": "Αδύναμος"
  },
  "web3ShimUsageNotification": {
    "message": "Παρατηρήσαμε ότι η τρέχουσα ιστοσελίδα προσπάθησε να χρησιμοποιήσει το αφαιρεθέν window.web3 API. Αν η ιστοσελίδα φαίνεται να έχει παραβιαστεί, κάντε κλικ στο $1 για περισσότερες πληροφορίες.",
    "description": "$1 is a clickable link."
  },
  "webhid": {
    "message": "WebHID",
    "description": "Refers to a interface for connecting external devices to the browser. Used for connecting ledger to the browser. Read more here https://developer.mozilla.org/en-US/docs/Web/API/WebHID_API"
  },
  "websites": {
    "message": "ιστότοποι",
    "description": "Used in the 'permission_rpc' message."
  },
  "welcomeBack": {
    "message": "Καλώς Ήλθατε και Πάλι!"
  },
  "welcomeExploreDescription": {
    "message": "Αποθηκεύστε, στείλτε και ξοδέψτε νομίσματα και περιουσιακά στοιχεία κρυπτονομισμάτων."
  },
  "welcomeExploreTitle": {
    "message": "Εξερεύνηση αποκεντρωμένων εφαρμογών"
  },
  "welcomeLoginDescription": {
    "message": "Χρησιμοποιήστε το MetaMask σας για να συνδεθείτε σε αποκεντρωμένες εφαρμογές - δεν απαιτείται εγγραφή."
  },
  "welcomeLoginTitle": {
    "message": "Πείτε γεια στο πορτοφόλι σας"
  },
  "welcomeToMetaMask": {
    "message": "Ας ξεκινήσουμε"
  },
  "welcomeToMetaMaskIntro": {
    "message": "Αξιόπιστο για εκατομμύρια, το MetaMask είναι ένα ασφαλές πορτοφόλι που καθιστά τον κόσμο του web3 προσβάσιμο σε όλους."
  },
  "whatsNew": {
    "message": "Τι νέο υπάρχει",
    "description": "This is the title of a popup that gives users notifications about new features and updates to MetaMask."
  },
  "whatsThis": {
    "message": "Τι είναι αυτό;"
  },
  "xOfY": {
    "message": "$1 από $2",
    "description": "$1 and $2 are intended to be two numbers, where $2 is a total, and $1 is a count towards that total"
  },
  "xOfYPending": {
    "message": "$1 από $2 σε εκκρεμότητα",
    "description": "$1 and $2 are intended to be two numbers, where $2 is a total number of pending confirmations, and $1 is a count towards that total"
  },
  "yes": {
    "message": "Ναι"
  },
  "youHaveAddedAll": {
    "message": "Προσθέσατε όλα τα δημοφιλή δίκτυα. Μπορείτε να ανακαλύψετε περισσότερα δίκτυα $1 Ή μπορείτε να \n $2",
    "description": "$1 is a link with the text 'here' and $2 is a button with the text 'add more networks manually'"
  },
  "youNeedToAllowCameraAccess": {
    "message": "Πρέπει να επιτρέψετε πρόσβαση στην κάμερα για να χρησιμοποιήσετε αυτήν τη λειτουργία."
  },
  "youSign": {
    "message": "Υπογράφετε"
  },
  "yourAccounts": {
    "message": "Οι λογαριασμοί σας"
  },
  "yourFundsMayBeAtRisk": {
    "message": "Τα κεφάλαιά σας μπορεί να κινδυνεύουν"
  },
  "yourNFTmayBeAtRisk": {
    "message": "Τα NFT μπορεί να κινδυνεύουν"
  },
  "yourPrivateSeedPhrase": {
    "message": "Η προσωπική σας Μυστική Φράση Ανάκτησης"
  },
  "zeroGasPriceOnSpeedUpError": {
    "message": "Μηδενική τιμή καυσίμου κατά την επιτάχυνση"
  }
}<|MERGE_RESOLUTION|>--- conflicted
+++ resolved
@@ -1476,15 +1476,9 @@
   "enterMaxSpendLimit": {
     "message": "Εισάγετε Το Μέγιστο Όριο Δαπάνης"
   },
-<<<<<<< HEAD
-=======
   "enterOptionalPassword": {
     "message": "Πληκτρολογήστε προαιρετικό κωδικό πρόσβασης"
   },
-  "enterPassword": {
-    "message": "Εισάγετε τον κωδικό πρόσβασης"
-  },
->>>>>>> 787fc13f
   "enterPasswordContinue": {
     "message": "Πληκτρολογήστε τον κωδικό πρόσβασης για να συνεχίσετε"
   },
@@ -1558,18 +1552,12 @@
   "experimental": {
     "message": "Πειραματικό"
   },
-<<<<<<< HEAD
-=======
   "exploreMetaMaskSnaps": {
     "message": "Εξερευνήστε το MetaMask Snaps"
   },
-  "exportPrivateKey": {
-    "message": "Εξαγωγή Ιδιωτικού Κλειδιού"
-  },
   "extendWalletWithSnaps": {
     "message": "Επεκτείνετε την εμπειρία του πορτοφολιού."
   },
->>>>>>> 787fc13f
   "externalExtension": {
     "message": "Εξωτερική Επέκταση"
   },
@@ -3872,15 +3860,9 @@
   "showPermissions": {
     "message": "Εμφάνιση δικαιωμάτων"
   },
-<<<<<<< HEAD
-=======
   "showPrivateKey": {
     "message": "Εμφάνιση ιδιωτικού κλειδιού"
   },
-  "showPrivateKeys": {
-    "message": "Εμφάνιση Ιδιωτικών Κλειδιών"
-  },
->>>>>>> 787fc13f
   "showTestnetNetworks": {
     "message": "Εμφάνιση δοκιμαστικών δικτύων"
   },
