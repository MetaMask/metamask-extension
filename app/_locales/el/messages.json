{
  "QRHardwareInvalidTransactionTitle": {
    "message": "Σφάλμα"
  },
  "QRHardwareMismatchedSignId": {
    "message": "Μη συμβατά δεδομένα συναλλαγών. Ελέγξτε τις λεπτομέρειες της συναλλαγής."
  },
  "QRHardwarePubkeyAccountOutOfRange": {
    "message": "Δεν υπάρχουν άλλοι λογαριασμοί. Αν θέλετε να αποκτήσετε πρόσβαση σε έναν άλλο λογαριασμό που δεν περιλαμβάνεται στην παρακάτω λίστα, παρακαλούμε συνδέστε ξανά το πορτοφόλι υλικού σας και επιλέξτε το."
  },
  "QRHardwareScanInstructions": {
    "message": "Τοποθετήστε τον κωδικό QR μπροστά από την κάμερα. Η οθόνη είναι θολή, αλλά δεν θα επηρεάσει την ανάγνωση."
  },
  "QRHardwareSignRequestCancel": {
    "message": "Απόρριψη"
  },
  "QRHardwareSignRequestDescription": {
    "message": "Αφού συνδεθείτε με το πορτοφόλι σας, κάντε κλικ στο 'Λήψη Υπογραφής' για να λάβετε την υπογραφή"
  },
  "QRHardwareSignRequestGetSignature": {
    "message": "Λήψη Υπογραφής"
  },
  "QRHardwareSignRequestSubtitle": {
    "message": "Σαρώστε τον κωδικό QR με το πορτοφόλι σας"
  },
  "QRHardwareSignRequestTitle": {
    "message": "Αίτημα Υπογραφής"
  },
  "QRHardwareUnknownQRCodeTitle": {
    "message": "Σφάλμα"
  },
  "QRHardwareUnknownWalletQRCode": {
    "message": "Μη έγκυρος κωδικός QR. Παρακαλώ σαρώστε τον κωδικό QR του πορτοφολιού υλικού."
  },
  "QRHardwareWalletImporterTitle": {
    "message": "Σάρωση Κωδικού QR"
  },
  "QRHardwareWalletSteps1Description": {
    "message": "Μπορείτε να επιλέξετε από έναν κατάλογο επίσημων συνεργατών που υποστηρίζουν τον κωδικό QR παρακάτω."
  },
  "QRHardwareWalletSteps1Title": {
    "message": "Συνδέστε το πορτοφόλι υλικού μέσω QR"
  },
  "SIWEAddressInvalid": {
    "message": "Η διεύθυνση στο αίτημα σύνδεσης δεν ταιριάζει με τη διεύθυνση του λογαριασμού που χρησιμοποιείτε για να συνδεθείτε."
  },
  "SIWEDomainInvalidText": {
    "message": "Ο ιστότοπος στον οποίο προσπαθείτε να συνδεθείτε δεν ταιριάζει με τον τομέα στο αίτημα. Προχωρήστε με προσοχή."
  },
  "SIWEDomainInvalidTitle": {
    "message": "Παραπλανητικό αίτημα ιστότοπου."
  },
  "SIWEDomainWarningBody": {
    "message": "Ο ιστότοπος ($1) σάς ζητά να συνδεθείτε σε λάθος τομέα. Μπορεί να πρόκειται για επίθεση phishing.",
    "description": "$1 represents the website domain"
  },
  "SIWEDomainWarningLabel": {
    "message": "Μη ασφαλές"
  },
  "SIWELabelChainID": {
    "message": "Αναγνωριστικό Αλυσίδας:"
  },
  "SIWELabelExpirationTime": {
    "message": "Λήγει στις:"
  },
  "SIWELabelIssuedAt": {
    "message": "Εκδόθηκε στις:"
  },
  "SIWELabelMessage": {
    "message": "Μήνυμα:"
  },
  "SIWELabelNonce": {
    "message": "Nonce:"
  },
  "SIWELabelNotBefore": {
    "message": "Όχι πριν από:"
  },
  "SIWELabelRequestID": {
    "message": "Αναγνωριστικό αιτήματος:"
  },
  "SIWELabelResources": {
    "message": "Πόροι: $1",
    "description": "$1 represents the number of resources"
  },
  "SIWELabelURI": {
    "message": "URI:"
  },
  "SIWELabelVersion": {
    "message": "Έκδοση:"
  },
  "SIWESiteRequestSubtitle": {
    "message": "Αυτός ο ιστότοπος ζητά να συνδεθείτε με"
  },
  "SIWESiteRequestTitle": {
    "message": "Αίτημα σύνδεσης"
  },
  "SIWEWarningSubtitle": {
    "message": "Για να επιβεβαιώσετε ότι καταλάβατε, πατήστε:"
  },
  "SIWEWarningTitle": {
    "message": "Είστε σίγουροι;"
  },
  "about": {
    "message": "Σχετικά"
  },
  "accept": {
    "message": "Αποδοχή"
  },
  "acceptTermsOfUse": {
    "message": "Έχω διαβάσει και συμφωνώ με το $1",
    "description": "$1 is the `terms` message"
  },
  "accessAndSpendNoticeNFT": {
    "message": "Το $1 ίσως αποκτήσει πρόσβαση και δαπανήσει αυτό το περιουσιακό στοιχείο",
    "description": "$1 is the url of the site requesting ability to spend"
  },
  "accessYourWalletWithSRP": {
    "message": "Αποκτήστε πρόσβαση στο πορτοφόλι σας με τη Μυστική σας Φράση Ανάκτησης"
  },
  "accessYourWalletWithSRPDescription": {
    "message": "Το MetaMask δεν μπορεί να ανακτήσει τον κωδικό σας. Θα χρησιμοποιήσουμε τη Μυστική σας Φράση Ανάκτησης για να επιβεβαιώσουμε την κυριότητά σας, να ανακτήσουμε το πορτοφόλι σας και να ορίσουμε ένα νέο κωδικό. Πρώτα, εισάγετε τη Μυστική Φράση σας Ανάκτησης που σας δόθηκε όταν δημιουργήσατε το πορτοφόλι σας. $1",
    "description": "$1 is the words 'Learn More' from key 'learnMore', separated here so that it can be added as a link"
  },
  "accessingYourCamera": {
    "message": "Πρόσβαση στην κάμερά σας..."
  },
  "account": {
    "message": "Λογαριασμός"
  },
  "accountActivity": {
    "message": "Δραστηριότητα λογαριασμού"
  },
  "accountActivityText": {
    "message": "Επιλέξτε τους λογαριασμούς για τους οποίους θέλετε να λαμβάνετε ειδοποιήσεις:"
  },
  "accountDetails": {
    "message": "Στοιχεία λογαριασμού"
  },
  "accountIdenticon": {
    "message": "Αναγνωριστικό Λογαριασμού"
  },
  "accountIsntConnectedToastText": {
    "message": "Το $1 δεν συνδέεται με το $2"
  },
  "accountName": {
    "message": "Όνομα Λογαριασμού"
  },
  "accountNameDuplicate": {
    "message": "Αυτό το όνομα λογαριασμού υπάρχει ήδη",
    "description": "This is an error message shown when the user enters a new account name that matches an existing account name"
  },
  "accountNameReserved": {
    "message": "Αυτό το όνομα λογαριασμού είναι κρατημένο",
    "description": "This is an error message shown when the user enters a new account name that is reserved for future use"
  },
  "accountOptions": {
    "message": "Επιλογές λογαριασμού"
  },
  "accountSelectionRequired": {
    "message": "Πρέπει να επιλέξετε έναν λογαριασμό!"
  },
  "accountTypeNotSupported": {
    "message": "Ο τύπος λογαριασμού δεν υποστηρίζεται"
  },
  "accounts": {
    "message": "Λογαριασμοί"
  },
  "accountsConnected": {
    "message": "Συνδεδεμένοι λογαριασμοί"
  },
  "active": {
    "message": "Ενεργό"
  },
  "activity": {
    "message": "Δραστηριότητα"
  },
  "activityLog": {
    "message": "Αρχείο καταγραφής δραστηριότητας"
  },
  "add": {
    "message": "Προσθήκη"
  },
  "addANetwork": {
    "message": "Προσθήκη ενός δικτύου"
  },
  "addANickname": {
    "message": "Προσθήκη ενός ψευδωνύμου"
  },
  "addAccount": {
    "message": "Προσθήκη λογαριασμού"
  },
  "addAccountToMetaMask": {
    "message": "Προσθήκη λογαριασμού στο MetaMask"
  },
  "addAcquiredTokens": {
    "message": "Προσθέστε τα tokens που αποκτήσατε χρησιμοποιώντας το MetaMask"
  },
  "addAlias": {
    "message": "Προσθήκη ψευδωνύμου"
  },
  "addBlockExplorer": {
    "message": "Προσθήκη ενός block explorer"
  },
  "addContact": {
    "message": "Προσθήκη επαφής"
  },
  "addCustomNetwork": {
    "message": "Προσθήκη προσαρμοσμένου δικτύου"
  },
  "addEthereumChainConfirmationDescription": {
    "message": "Αυτό θα επιτρέψει σε αυτό το δίκτυο να χρησιμοποιηθεί στο MetaMask."
  },
  "addEthereumChainConfirmationRisks": {
    "message": "Το MetaMask δεν επαληθεύει τα προσαρμοσμένα δίκτυα."
  },
  "addEthereumChainConfirmationRisksLearnMore": {
    "message": "Μάθετε για το $1.",
    "description": "$1 is a link with text that is provided by the 'addEthereumChainConfirmationRisksLearnMoreLink' key"
  },
  "addEthereumChainConfirmationRisksLearnMoreLink": {
    "message": "απάτες και κίνδυνοι ασφάλειας δικτύου",
    "description": "Link text for the 'addEthereumChainConfirmationRisksLearnMore' translation key"
  },
  "addEthereumChainConfirmationTitle": {
    "message": "Επιτρέπετε σε αυτήν την ιστοσελίδα να προσθέσει ένα δίκτυο;"
  },
  "addEthereumChainWarningModalHeader": {
    "message": "Προσθέστε αυτόν τον πάροχο RPC μόνο αν είστε σίγουροι ότι μπορείτε να τον εμπιστευτείτε. $1",
    "description": "$1 is addEthereumChainWarningModalHeaderPartTwo passed separately so that it can be bolded"
  },
  "addEthereumChainWarningModalHeaderPartTwo": {
    "message": "Οι κακόβουλοι πάροχοι ενδέχεται να ψεύδονται σχετικά με την κατάσταση του blockchain και να καταγράφουν τη δραστηριότητά σας στο δίκτυο."
  },
  "addEthereumChainWarningModalListHeader": {
    "message": "Είναι σημαντικό ο πάροχός σας να είναι αξιόπιστος, καθώς έχει τη δυνατότητα να:"
  },
  "addEthereumChainWarningModalListPointOne": {
    "message": "Δείτε τους λογαριασμούς και τη διεύθυνση IP σας και συνδέστε τα μεταξύ τους"
  },
  "addEthereumChainWarningModalListPointThree": {
    "message": "Εμφάνιση υπολοίπων λογαριασμών και άλλων καταστάσεων εντός της αλυσίδας"
  },
  "addEthereumChainWarningModalListPointTwo": {
    "message": "Μεταδώστε τις συναλλαγές σας"
  },
  "addEthereumChainWarningModalTitle": {
    "message": "Προσθέτετε έναν νέο πάροχο RPC για το Ethereum Mainnet"
  },
  "addFriendsAndAddresses": {
    "message": "Προσθέστε φίλους και διευθύνσεις που εμπιστεύεστε"
  },
  "addHardwareWallet": {
    "message": "Προσθήκη πορτοφολιού υλικού"
  },
  "addIPFSGateway": {
    "message": "Προσθέστε την πύλη IPFS που προτιμάτε"
  },
  "addImportAccount": {
    "message": "Προσθήκη λογαριασμού ή πορτοφολιού υλικού"
  },
  "addMemo": {
    "message": "Προσθήκη σημειώματος"
  },
  "addNetwork": {
    "message": "Προσθήκη δικτύου"
  },
  "addNewAccount": {
    "message": "Προσθήκη νέου λογαριασμού Ethereum"
  },
  "addNewBitcoinAccount": {
    "message": "Προσθήκη νέου λογαριασμού Bitcoin (Beta)"
  },
  "addNewBitcoinTestnetAccount": {
    "message": "Προσθήκη νέου λογαριασμού Bitcoin (Testnet)"
  },
  "addNewToken": {
    "message": "Προσθήκη νέου token"
  },
  "addNft": {
    "message": "Προσθήκη του NFT"
  },
  "addNfts": {
    "message": "Προσθήκη των NFT"
  },
  "addRpcUrl": {
    "message": "Προσθήκη διεύθυνσης URL RPC"
  },
  "addSnapAccountToggle": {
    "message": "Ενεργοποίηση της λειτουργίας \"Προσθήκη λογαριασμού Snap (Beta)\""
  },
  "addSnapAccountsDescription": {
    "message": "Η ενεργοποίηση αυτής της λειτουργίας θα σας δώσει τη δυνατότητα να προσθέσετε νέο λογαριασμό Snaps Beta απευθείας από τη λίστα λογαριασμών σας. Εάν εγκαταστήσετε έναν λογαριασμό Snap, να θυμάστε ότι πρόκειται για μια υπηρεσία τρίτων."
  },
  "addSuggestedNFTs": {
    "message": "Προσθήκη προτεινόμενων NFT"
  },
  "addSuggestedTokens": {
    "message": "Προσθήκη προτεινόμενων tokens"
  },
  "addToken": {
    "message": "Προσθήκη token"
  },
  "addTokenByContractAddress": {
    "message": "Δεν μπορείτε να βρείτε ένα token; Μπορείτε να προσθέσετε χειροκίνητα οποιοδήποτε token επικολλώντας τη διεύθυνσή του. Οι διευθύνσεις συμβολαίων token μπορούν να βρεθούν στο $1",
    "description": "$1 is a blockchain explorer for a specific network, e.g. Etherscan for Ethereum"
  },
  "addUrl": {
    "message": "Προσθήκη διεύθυνσης URL"
  },
  "addingAccount": {
    "message": "Προσθήκη λογαριασμού"
  },
  "addingCustomNetwork": {
    "message": "Προσθήκη δικτύου"
  },
  "addingTokens": {
    "message": "Προσθήκη tokens"
  },
  "additionalNetworks": {
    "message": "Επιπλέον δίκτυα"
  },
  "address": {
    "message": "Διεύθυνση"
  },
  "addressCopied": {
    "message": "Η διεύθυνση αντιγράφηκε!"
  },
  "advanced": {
    "message": "Σύνθετες"
  },
  "advancedBaseGasFeeToolTip": {
    "message": "Όταν η συναλλαγή σας συμπεριληφθεί στο μπλοκ, οποιαδήποτε διαφορά μεταξύ της μέγιστης βασικής χρέωσής σας και της πραγματικής βασικής χρέωσής θα επιστραφεί. Το συνολικό ποσό υπολογίζεται ως μέγιστο βασικό τέλος (σε GWEI) * όριο τελών συναλλαγής."
  },
  "advancedDetailsDataDesc": {
    "message": "Δεδομένα"
  },
  "advancedDetailsHexDesc": {
    "message": "Δεκαεξαδικός"
  },
  "advancedDetailsNonceDesc": {
    "message": "Nonce"
  },
  "advancedDetailsNonceTooltip": {
    "message": "Πρόκειται για τον αριθμό συναλλαγής ενός λογαριασμού. Το nonce για την πρώτη συναλλαγή είναι 0 και αυξάνεται με διαδοχική σειρά."
  },
  "advancedGasFeeDefaultOptIn": {
    "message": "Αποθηκεύστε αυτές τις τιμές ως προεπιλεγμένες για το δίκτυο $1.",
    "description": "$1 is the current network name."
  },
  "advancedGasFeeModalTitle": {
    "message": "Προηγμένη χρέωση τελών συναλλαγής"
  },
  "advancedGasPriceTitle": {
    "message": "Τιμή τελών συναλλαγής"
  },
  "advancedPriorityFeeToolTip": {
    "message": "Το τέλος προτεραιότητας (γνωστό και ως “miner tip”) πηγαίνει άμεσα στους miner και τους ενθαρρύνει να δώσουν προτεραιότητα στη συναλλαγή σας."
  },
  "agreeTermsOfUse": {
    "message": "Συμφωνώ με το $1 του MetaMask",
    "description": "$1 is the `terms` link"
  },
  "airgapVault": {
    "message": "Θησαυροφυλάκιο AirGap"
  },
  "alert": {
    "message": "Ειδοποίηση"
  },
  "alertActionBuy": {
    "message": "Αγορά ETH"
  },
  "alertActionUpdateGas": {
    "message": "Ενημέρωση ορίου των τελών συναλλαγών"
  },
  "alertActionUpdateGasFee": {
    "message": "Ενημέρωση των τελών συναλλαγών"
  },
  "alertActionUpdateGasFeeLevel": {
    "message": "Ενημέρωση επιλογών των τελών συναλλαγών"
  },
  "alertDisableTooltip": {
    "message": "Αυτό μπορεί να αλλάξει στις \"Ρυθμίσεις > Ειδοποιήσεις\""
  },
  "alertMessageGasEstimateFailed": {
    "message": "Δεν μπορούμε να παράσχουμε τα τέλη με ακρίβεια και αυτή η εκτίμηση μπορεί να είναι υψηλή. Σας προτείνουμε να εισάγετε ένα προσαρμοσμένο όριο τελών συναλλαγών, αλλά υπάρχει κίνδυνος η συναλλαγή να αποτύχει και πάλι."
  },
  "alertMessageGasFeeLow": {
    "message": "Όταν επιλέγετε χαμηλά τέλη, να αναμένετε πιο αργές συναλλαγές και μεγαλύτερους χρόνους αναμονής. Για ταχύτερες συναλλαγές, επιλέξτε τις επιλογές χρέωσης Market (Αγοράς) ή Aggressive (Υψηλότερη αγοραστική τιμή)."
  },
  "alertMessageGasTooLow": {
    "message": "Για να συνεχίσετε με αυτή τη συναλλαγή, θα πρέπει να αυξήσετε το όριο των τελών συναλλαγών σε 21000 ή περισσότερο."
  },
  "alertMessageNetworkBusy": {
    "message": "Οι τιμές των τελών συναλλαγών είναι υψηλές και οι εκτιμήσεις είναι λιγότερο ακριβείς."
  },
  "alertMessageNoGasPrice": {
    "message": "Δεν μπορούμε να συνεχίσουμε με αυτή τη συναλλαγή μέχρι να ενημερώσετε τα τέλη μη αυτόματα."
  },
  "alertMessagePendingTransactions": {
    "message": "Αυτή η συναλλαγή δεν θα πραγματοποιηθεί μέχρι να ολοκληρωθεί μια προηγούμενη συναλλαγή. Μάθετε πώς να ακυρώσετε ή να επισπεύσετε μια συναλλαγή."
  },
  "alertMessageSignInDomainMismatch": {
    "message": "Ο ιστότοπος που υποβάλλει το αίτημα δεν είναι ο ιστότοπος στον οποίο έχετε συνδεθεί. Αυτό θα μπορούσε να είναι μια απόπειρα κλοπής των στοιχείων σύνδεσής σας."
  },
  "alertMessageSignInWrongAccount": {
    "message": "Αυτός ο ιστότοπος σας ζητάει να συνδεθείτε χρησιμοποιώντας λάθος λογαριασμό."
  },
  "alertMessageSigningOrSubmitting": {
    "message": "Αυτή η συναλλαγή θα πραγματοποιηθεί μόνο όταν ολοκληρωθεί η προηγούμενη συναλλαγή σας."
  },
  "alertModalAcknowledge": {
    "message": "Αναγνωρίζω τον κίνδυνο και εξακολουθώ να θέλω να συνεχίσω"
  },
  "alertModalDetails": {
    "message": "Λεπτομέρειες ειδοποίησης"
  },
  "alertModalReviewAllAlerts": {
    "message": "Έλεγχος όλων των ειδοποιήσεων"
  },
  "alertReasonGasEstimateFailed": {
    "message": "Ανακριβή τέλη"
  },
  "alertReasonGasFeeLow": {
    "message": "Αργή ταχύτητα"
  },
  "alertReasonGasTooLow": {
    "message": "Χαμηλό όριο τελών συναλλαγών"
  },
  "alertReasonInsufficientBalance": {
    "message": "Ανεπαρκή κεφάλαια"
  },
  "alertReasonNetworkBusy": {
    "message": "Το δίκτυο είναι απασχολημένο"
  },
  "alertReasonNoGasPrice": {
    "message": "Δεν είναι διαθέσιμη η εκτίμηση των τελών"
  },
  "alertReasonPendingTransactions": {
    "message": "Εκκρεμής συναλλαγή"
  },
  "alertReasonSignIn": {
    "message": "Ύποπτο αίτημα σύνδεσης"
  },
  "alertReasonWrongAccount": {
    "message": "Λάθος λογαριασμός"
  },
  "alerts": {
    "message": "Ειδοποιήσεις"
  },
  "all": {
    "message": "Όλες"
  },
  "allCustodianAccountsConnectedSubtitle": {
    "message": "Είτε έχετε ήδη συνδέσει όλους τους λογαριασμούς θεματοφύλακα είτε δεν έχετε κανέναν λογαριασμό να συνδέσετε με το MetaMask Institutional."
  },
  "allCustodianAccountsConnectedTitle": {
    "message": "Δεν υπάρχουν διαθέσιμοι λογαριασμοί για σύνδεση"
  },
  "allOfYour": {
    "message": "Όλα σας τα $1",
    "description": "$1 is the symbol or name of the token that the user is approving spending"
  },
  "allPermissions": {
    "message": "Όλες οι άδειες χρήσης"
  },
  "allTimeHigh": {
    "message": "Υψηλό όλων των εποχών"
  },
  "allTimeLow": {
    "message": "Χαμηλό όλων των εποχών"
  },
  "allYourNFTsOf": {
    "message": "Όλα τα NFT σας από το $1",
    "description": "$1 is a link to contract on the block explorer when we're not able to retrieve a erc721 or erc1155 name"
  },
  "allow": {
    "message": "Να επιτρέπεται"
  },
  "allowMmiToConnectToCustodian": {
    "message": "Αυτό θα επιτρέψει στο MMI να συνδεθεί στο $1 για να εισαγάγει τους λογαριασμούς σας."
  },
  "allowNotifications": {
    "message": "Να επιτρέπονται οι ειδοποιήσεις"
  },
  "allowSpendToken": {
    "message": "Δίνετε άδεια για να αποκτήσετε πρόσβαση στο $1;",
    "description": "$1 is the symbol of the token that are requesting to spend"
  },
  "allowWithdrawAndSpend": {
    "message": "Επιτρέψτε στο $1 να κάνει ανάληψη και να ξοδέψει μέχρι το ακόλουθο ποσό:",
    "description": "The url of the site that requested permission to 'withdraw and spend'"
  },
  "amount": {
    "message": "Ποσό"
  },
  "amountReceived": {
    "message": "Ποσό που λάβατε"
  },
  "amountSent": {
    "message": "Ποσό που στείλατε"
  },
  "andForListItems": {
    "message": "$1 και $2",
    "description": "$1 is the first item, $2 is the last item in a list of items. Used in Snap Install Warning modal."
  },
  "andForTwoItems": {
    "message": "$1 και $2",
    "description": "$1 is the first item, $2 is the second item. Used in Snap Install Warning modal."
  },
  "appDescription": {
    "message": "Ένα Πορτοφόλι Ethereum στο Πρόγραμμα Περιήγησής σας",
    "description": "The description of the application"
  },
  "appName": {
    "message": "MetaMask",
    "description": "The name of the application"
  },
  "appNameBeta": {
    "message": "MetaMask Beta",
    "description": "The name of the application (Beta)"
  },
  "appNameFlask": {
    "message": "MetaMask Flask",
    "description": "The name of the application (Flask)"
  },
  "appNameMmi": {
    "message": "MetaMask Institutional",
    "description": "The name of the application (MMI)"
  },
  "approve": {
    "message": "Έγκριση ορίου δαπανών"
  },
  "approveAllTokensTitle": {
    "message": "Επιτρέπετε την πρόσβαση και τη μεταφορά όλων των $1;",
    "description": "$1 is the symbol of the token for which the user is granting approval"
  },
  "approveAllTokensTitleWithoutSymbol": {
    "message": "Επιτρέπετε την πρόσβαση και τη μεταφορά όλων των NFT σας από το $1;",
    "description": "$1 a link to contract on the block explorer when we're not able to retrieve a erc721 or erc1155 name"
  },
  "approveButtonText": {
    "message": "Έγκριση"
  },
  "approveIncreaseAllowance": {
    "message": "Αύξηση $1 του ανώτατου ορίου δαπανών",
    "description": "The token symbol that is being approved"
  },
  "approveSpendingCap": {
    "message": "Έγκριση $1 ως ανώτατο όριο δαπανών",
    "description": "The token symbol that is being approved"
  },
  "approveTokenDescription": {
    "message": "Αυτό επιτρέπει σε τρίτα μέρη να έχουν πρόσβαση και να μεταφέρουν τα ακόλουθα NFT χωρίς περαιτέρω ειδοποίηση μέχρι να ανακαλέσετε την πρόσβασή τους."
  },
  "approveTokenDescriptionWithoutSymbol": {
    "message": "Αυτό επιτρέπει σε ένα τρίτο μέρος να έχει πρόσβαση και να μεταφέρει όλα τα NFT σας από το $1 χωρίς περαιτέρω ειδοποίηση μέχρι να ανακαλέσετε την πρόσβασή του.",
    "description": "$1 is a link to contract on the block explorer when we're not able to retrieve a erc721 or erc1155 name"
  },
  "approveTokenTitle": {
    "message": "Επιτρέπετε την πρόσβαση και τη μεταφορά του $1;",
    "description": "$1 is the symbol of the token for which the user is granting approval"
  },
  "approved": {
    "message": "Εγκρίθηκε"
  },
  "approvedAsset": {
    "message": "Εγκεκριμένο περιουσιακό στοιχείο"
  },
  "approvedOn": {
    "message": "Εγκρίθηκε στις $1",
    "description": "$1 is the approval date for a permission"
  },
  "approvedOnForAccounts": {
    "message": "Εγκρίθηκε στο $1 για $2",
    "description": "$1 is the approval date for a permission. $2 is the AvatarGroup component displaying account images."
  },
  "areYouSure": {
    "message": "Είστε σίγουροι;"
  },
  "asset": {
    "message": "Περιουσιακό στοιχείο"
  },
  "assetOptions": {
    "message": "Επιλογές περιουσιακών στοιχείων"
  },
  "attemptSendingAssets": {
    "message": "Ενδέχεται να χάσετε τα περιουσιακά σας στοιχεία εάν προσπαθήσετε να τα στείλετε από άλλο δίκτυο. Μεταφέρετε κεφάλαια με ασφάλεια μεταξύ δικτύων χρησιμοποιώντας μια διασύνδεση."
  },
  "attemptSendingAssetsWithPortfolio": {
    "message": "Μπορεί να χάσετε τα περιουσιακά σας στοιχεία αν προσπαθήσετε να τα στείλετε από άλλο δίκτυο. Μεταφέρετε χρήματα με ασφάλεια μεταξύ δικτύων χρησιμοποιώντας μια διασύνδεση, όπως το $1"
  },
  "attemptToCancelSwapForFree": {
    "message": "Προσπάθεια ακύρωσης των ανταλλαγών δωρεάν"
  },
  "attributes": {
    "message": "Χαρακτηριστικά"
  },
  "attributions": {
    "message": "Αποδόσεις"
  },
  "auroraRpcDeprecationMessage": {
    "message": "Η διεύθυνση URL του Infura RPC δεν υποστηρίζει πλέον την Aurora."
  },
  "authorizedPermissions": {
    "message": "Έχετε εξουσιοδοτήσει τα ακόλουθα δικαιώματα"
  },
  "autoDetectTokens": {
    "message": "Αυτόματη ανίχνευση tokens"
  },
  "autoDetectTokensDescription": {
    "message": "Χρησιμοποιούμε API τρίτων για τον εντοπισμό και την εμφάνιση νέων tokens που αποστέλλονται στο πορτοφόλι σας. Απενεργοποιήστε το εάν δεν θέλετε η εφαρμογή να αντλεί δεδομένα από αυτές τις υπηρεσίες. $1",
    "description": "$1 is a link to a support article"
  },
  "autoLockTimeLimit": {
    "message": "Χρονόμετρο Αυτόματης Αποσύνδεσης (λεπτά)"
  },
  "autoLockTimeLimitDescription": {
    "message": "Ρυθμίστε τον χρόνο αδράνειας σε λεπτά πριν αποσυνδεθεί αυτόματα το MetaMask."
  },
  "average": {
    "message": "Μέσος Όρος"
  },
  "awaitingApproval": {
    "message": "Σε αναμονή έγκρισης..."
  },
  "back": {
    "message": "Πίσω"
  },
  "backupApprovalInfo": {
    "message": "Αυτός ο μυστικός κωδικός απαιτείται για ανάκτηση του πορτοφολιού σας σε περίπτωση που χάσετε τη συσκευή σας, ξεχάσετε τον κωδικό πρόσβασης, πρέπει να κάνετε επανεγκατάσταση του MetaMask, ή θέλετε να έχετε πρόσβαση στο πορτοφόλι σας από μια άλλη συσκευή."
  },
  "backupApprovalNotice": {
    "message": "Δημιουργήστε αντίγραφο ασφαλείας της Μυστικής σας Φράσης Ανάκτησης για να διατηρήσετε το πορτοφόλι και τα χρήματά σας ασφαλή."
  },
  "backupKeyringSnapReminder": {
    "message": "Βεβαιωθείτε ότι μπορείτε να έχετε πρόσβαση σε όλους τους λογαριασμούς που έχουν δημιουργηθεί από αυτό το Snap πριν το αφαιρέσετε"
  },
  "backupNow": {
    "message": "Δημιουργήστε αντίγραφο ασφαλείας τώρα"
  },
  "balance": {
    "message": "Υπόλοιπο"
  },
  "balanceOutdated": {
    "message": "Το υπόλοιπο μπορεί να μην είναι ενημερωμένο"
  },
  "baseFee": {
    "message": "Βασικό τέλος"
  },
  "basic": {
    "message": "Βασικά"
  },
  "basicConfigurationBannerCTA": {
    "message": "Ενεργοποίηση βασικών λειτουργιών"
  },
  "basicConfigurationBannerTitle": {
    "message": "Οι βασικές λειτουργίες είναι απενεργοποιημένες"
  },
  "basicConfigurationDescription": {
    "message": "Το MetaMask παρέχει βασικές λειτουργίες, όπως λεπτομέρειες για τα tokens και ρυθμίσεις τελών συναλλαγών μέσω υπηρεσιών διαδικτύου. Όταν χρησιμοποιείτε υπηρεσίες διαδικτύου, η διεύθυνση IP σας κοινοποιείται, σε αυτή την περίπτωση με στο MetaMask. Αυτό συμβαίνει ακριβώς όπως όταν επισκέπτεστε οποιονδήποτε ιστότοπο. Το MetaMask χρησιμοποιεί αυτά τα δεδομένα προσωρινά και δεν πωλεί ποτέ τα δεδομένα σας. Μπορείτε να χρησιμοποιήσετε ένα VPN ή να απενεργοποιήσετε αυτές τις υπηρεσίες, αλλά αυτό μπορεί να επηρεάσει την εμπειρία σας στο MetaMask. Για να μάθετε περισσότερα διαβάστε την $1.",
    "description": "$1 is to be replaced by the message for privacyMsg, and will link to https://consensys.io/privacy-policy"
  },
  "basicConfigurationLabel": {
    "message": "Βασικές λειτουργίες"
  },
  "basicConfigurationModalCheckbox": {
    "message": "Το κατανοώ και θέλω να συνεχίσω"
  },
  "basicConfigurationModalDisclaimerOff": {
    "message": "Αυτό σημαίνει ότι δεν θα αξιοποιήσετε πλήρως τον χρόνο σας στο MetaMask. Βασικές λειτουργίες (όπως λεπτομέρειες για tokens, βέλτιστες ρυθμίσεις τελών συναλλαγών και άλλα) δεν θα είναι διαθέσιμές σε εσάς."
  },
  "basicConfigurationModalDisclaimerOn": {
    "message": "Για να αξιοποιήσετε τον χρόνο σας στο MetaMask, θα πρέπει να ενεργοποιήσετε αυτή τη λειτουργία. Οι βασικές λειτουργίες (όπως οι λεπτομέρειες για tokens, οι βέλτιστες ρυθμίσεις τελών συναλλαγών και άλλα) είναι σημαντικές για την εμπειρία web3."
  },
  "basicConfigurationModalHeadingOff": {
    "message": "Απενεργοποίηση βασικών λειτουργιών"
  },
  "basicConfigurationModalHeadingOn": {
    "message": "Ενεργοποίηση βασικών λειτουργιών"
  },
  "beCareful": {
    "message": "Να είστε προσεκτικοί"
  },
  "beta": {
    "message": "Δοκιμαστική έκδοση"
  },
  "betaHeaderText": {
    "message": "Αυτή είναι μια δοκιμαστική έκδοση. Παρακαλώ αναφέρετε σφάλματα $1",
    "description": "$1 represents the word 'here' in a hyperlink"
  },
  "betaMetamaskInstitutionalVersion": {
    "message": "Δοκιμαστική Έκδοση του MetaMask Institutional"
  },
  "betaMetamaskVersion": {
    "message": "Δοκιμαστική έκδοση MetaMask"
  },
  "betaTerms": {
    "message": "Όροι Χρήσης της Δοκιμαστικής Έκδοσης"
  },
  "billionAbbreviation": {
    "message": "Δ",
    "description": "Shortened form of 'billion'"
  },
  "bitcoinActivityNotSupported": {
    "message": "Δεν υποστηρίζεται η δραστηριότητα στα Bitcoins"
  },
  "bitcoinSupportSectionTitle": {
    "message": "Bitcoin"
  },
  "bitcoinSupportToggleDescription": {
    "message": "Η ενεργοποίηση αυτής της λειτουργίας θα σας δώσει τη δυνατότητα να προσθέσετε έναν λογαριασμό Bitcoin στην επέκταση σας του MetaMask που προέρχεται από την υπάρχουσα Μυστική Φράση Ανάκτησης. Πρόκειται για μια πειραματική λειτουργία Beta, οπότε θα πρέπει να τη χρησιμοποιήσετε με δική σας ευθύνη. Για να μας δώσετε τα σχόλιά σας σχετικά με αυτή τη νέα εμπειρία Bitcoin, συμπληρώστε αυτή την $1.",
    "description": "$1 is the link to a product feedback form"
  },
  "bitcoinSupportToggleTitle": {
    "message": "Ενεργοποίηση της λειτουργίας \"Προσθήκη νέου λογαριασμού Bitcoin (Beta)\""
  },
  "bitcoinTestnetSupportToggleDescription": {
    "message": "Η ενεργοποίηση αυτής της λειτουργίας θα σας δώσει τη δυνατότητα να προσθέσετε έναν λογαριασμό Bitcoin για το δίκτυο δοκιμών."
  },
  "bitcoinTestnetSupportToggleTitle": {
    "message": "Ενεργοποίηση της λειτουργίας \"Προσθήκη νέου λογαριασμού Bitcoin (Testnet)\""
  },
  "blockExplorerAccountAction": {
    "message": "Λογαριασμός",
    "description": "This is used with viewOnEtherscan and viewInExplorer e.g View Account in Explorer"
  },
  "blockExplorerAssetAction": {
    "message": "Περιουσιακά στοιχεία",
    "description": "This is used with viewOnEtherscan and viewInExplorer e.g View Asset in Explorer"
  },
  "blockExplorerSwapAction": {
    "message": "Ανταλλαγή",
    "description": "This is used with viewOnEtherscan e.g View Swap on Etherscan"
  },
  "blockExplorerUrl": {
    "message": "Διεύθυνση URL του Block Explorer"
  },
  "blockExplorerUrlDefinition": {
    "message": "Το URL που χρησιμοποιεί το block explorer για αυτό το δίκτυο."
  },
  "blockExplorerView": {
    "message": "Προβολή λογαριασμού στο $1",
    "description": "$1 replaced by URL for custom block explorer"
  },
  "blockaid": {
    "message": "Blockaid"
  },
  "blockaidAlertInfo": {
    "message": "Δεν συνιστούμε να προχωρήσετε σε αυτό το αίτημα."
  },
  "blockaidDescriptionApproveFarming": {
    "message": "Εάν εγκρίνετε αυτό το αίτημα, ένα τρίτο μέρος που είναι γνωστό για απάτες μπορεί να πάρει όλα τα περιουσιακά σας στοιχεία."
  },
  "blockaidDescriptionBlurFarming": {
    "message": "Εάν εγκρίνετε αυτό το αίτημα, κάποιος μπορεί να κλέψει τα περιουσιακά σας στοιχεία που είναι καταχωρημένα στο Blur."
  },
  "blockaidDescriptionErrored": {
    "message": "Λόγω κάποιου σφάλματος, δεν μπορέσαμε να ελέγξουμε τις ειδοποιήσεις ασφαλείας. Συνεχίστε μόνο αν εμπιστεύεστε κάθε διεύθυνση που εμπλέκεται."
  },
  "blockaidDescriptionMaliciousDomain": {
    "message": "Αλληλεπιδράτε με έναν κακόβουλο τομέα. Εάν εγκρίνετε αυτό το αίτημα, ενδέχεται να χάσετε τα περιουσιακά σας στοιχεία."
  },
  "blockaidDescriptionMightLoseAssets": {
    "message": "Εάν εγκρίνετε αυτό το αίτημα, ενδέχεται να χάσετε τα περιουσιακά σας στοιχεία."
  },
  "blockaidDescriptionSeaportFarming": {
    "message": "Εάν εγκρίνετε αυτό το αίτημα, κάποιος μπορεί να κλέψει τα περιουσιακά σας στοιχεία που είναι καταχωρημένα στο OpenSea."
  },
  "blockaidDescriptionTransferFarming": {
    "message": "Εάν εγκρίνετε αυτό το αίτημα, ένας τρίτος που είναι γνωστός για απάτες θα πάρει όλα τα περιουσιακά σας στοιχεία."
  },
  "blockaidDescriptionWarning": {
    "message": "Πρόκειται για ένα παραπλανητικό αίτημα. Συνεχίστε μόνο αν εμπιστεύεστε κάθε διεύθυνση που εμπλέκεται."
  },
  "blockaidMessage": {
    "message": "Διαφύλαξη της ιδιωτικότητας - δεν κοινοποιούνται δεδομένα σε τρίτους. Διατίθεται στα Arbitrum, Avalanche, BNB chain, Ethereum Mainnet, Linea, Optimism, Polygon, Base και Sepolia."
  },
  "blockaidTitleDeceptive": {
    "message": "Αυτό είναι ένα παραπλανητικό αίτημα"
  },
  "blockaidTitleMayNotBeSafe": {
    "message": "Να είστε προσεκτικοί"
  },
  "blockaidTitleSuspicious": {
    "message": "Αυτό είναι ένα ύποπτο αίτημα"
  },
  "blockies": {
    "message": "Blockies"
  },
  "boughtFor": {
    "message": "Αγοράστηκε για"
  },
  "bridge": {
    "message": "Διασύνδεση"
  },
  "bridgeDontSend": {
    "message": "Μην στείλετε χωρίς διασύνδεση"
  },
  "browserNotSupported": {
    "message": "Το Πρόγραμμα Περιήγησής σας δεν υποστηρίζεται..."
  },
  "buildContactList": {
    "message": "Δημιουργήστε τη λίστα επαφών σας"
  },
  "builtAroundTheWorld": {
    "message": "Το MetaMask έχει σχεδιαστεί και λειτουργεί σε όλο τον κόσμο."
  },
  "busy": {
    "message": "Απασχολημένο"
  },
  "buyAndSell": {
    "message": "Αγορά & Πώληση"
  },
  "buyAsset": {
    "message": "Αγορά $1",
    "description": "$1 is the ticker symbol of a an asset the user is being prompted to purchase"
  },
  "buyMoreAsset": {
    "message": "Αγοράστε περισσότερα $1",
    "description": "$1 is the ticker symbol of a an asset the user is being prompted to purchase"
  },
  "buyNow": {
    "message": "Αγοράστε Τώρα"
  },
  "buyToken": {
    "message": "Αγορά $1",
    "description": "$1 is the token symbol"
  },
  "bytes": {
    "message": "Bytes"
  },
  "canToggleInSettings": {
    "message": "Μπορείτε να ενεργοποιήσετε ξανά αυτήν την ειδοποίηση στις Ρυθμίσεις -> Ειδοποιήσεις."
  },
  "cancel": {
    "message": "Άκυρο"
  },
  "cancelPopoverTitle": {
    "message": "Ακύρωση συναλλαγής"
  },
  "cancelSpeedUp": {
    "message": "ακύρωση ή επιτάχυνση μιας συναλλαγής."
  },
  "cancelSpeedUpLabel": {
    "message": "Αυτά τα τέλη συναλλαγής θα $1 τα αρχικά.",
    "description": "$1 is text 'replace' in bold"
  },
  "cancelSpeedUpTransactionTooltip": {
    "message": "Για να $1 τη συναλλαγή, τα τέλη συναλλαγής πρέπει να αυξηθούν κατά τουλάχιστον 10% ώστε να αναγνωριστούν από το δίκτυο.",
    "description": "$1 is string 'cancel' or 'speed up'"
  },
  "cancelled": {
    "message": "Ακυρώθηκε"
  },
  "chainId": {
    "message": "Αναγνωριστικό Αλυσίδας"
  },
  "chainIdDefinition": {
    "message": "Το αναγνωριστικό αλυσίδας χρησιμοποιείται για την υπογραφή συναλλαγών για αυτό το δίκτυο."
  },
  "chainIdExistsErrorMsg": {
    "message": "Αυτό το αναγνωριστικό αλυσίδας χρησιμοποιείται επί του παρόντος από το δίκτυο $1."
  },
  "chainListReturnedDifferentTickerSymbol": {
    "message": "Αυτό το σύμβολο token δεν ταιριάζει με το όνομα δικτύου ή το αναγνωριστικό αλυσίδας που καταχωρίσατε. Πολλά δημοφιλή token χρησιμοποιούν παρόμοια σύμβολα, τα οποία μπορούν να χρησιμοποιήσουν οι απατεώνες για να σας εξαπατήσουν ώστε να τους στείλετε ένα πιο πολύτιμο token σε αντάλλαγμα. Επαληθεύστε τα πάντα πριν συνεχίσετε."
  },
  "chooseYourNetwork": {
    "message": "Επιλέξτε το δίκτυό σας"
  },
  "chooseYourNetworkDescription": {
    "message": "Χρησιμοποιούμε την Infura ως την υπηρεσία κλήσης απομακρυσμένης διαδικασίας (RPC) για να προσφέρουμε την πιο αξιόπιστη και ιδιωτική πρόσβαση στα δεδομένα του Ethereum που μπορούμε. Μπορείτε να επιλέξετε τη δική σας RPC, αλλά να θυμάστε ότι οποιαδήποτε RPC θα λαμβάνει τη διεύθυνση IP και το πορτοφόλι σας στο Ethereum για να πραγματοποιεί συναλλαγές. Διαβάστε το $1 για να μάθετε περισσότερα σχετικά με τον τρόπο με τον οποίο η Infura χειρίζεται τα δεδομένα.",
    "description": "$1 is a link to the privacy policy"
  },
  "chromeRequiredForHardwareWallets": {
    "message": "Θα πρέπει να χρησιμοποιήσετε το MetaMask στο Google Chrome για να συνδεθείτε στο Πορτοφόλι Υλικού."
  },
  "circulatingSupply": {
    "message": "Διαθέσιμη προσφορά"
  },
  "clear": {
    "message": "Εκκαθάριση"
  },
  "clearActivity": {
    "message": "Εκκαθάριση δραστηριότητας και «nonce» δεδομένων"
  },
  "clearActivityButton": {
    "message": "Εκκαθάριση δεδομένων καρτέλας δραστηριότητας"
  },
  "clearActivityDescription": {
    "message": "Αυτό επαναφέρει το «nonce» του λογαριασμού και διαγράφει τα δεδομένα από την καρτέλα δραστηριότητας στο πορτοφόλι σας. Θα επηρεαστεί μόνο ο τρέχων λογαριασμός και το δίκτυο. Τα υπόλοιπα και οι εισερχόμενες συναλλαγές σας δεν θα αλλάξουν."
  },
  "click": {
    "message": "Κάντε κλικ"
  },
  "clickToConnectLedgerViaWebHID": {
    "message": "Κάντε κλικ εδώ για να συνδέσετε το Ledger σας μέσω WebHID",
    "description": "Text that can be clicked to open a browser popup for connecting the ledger device via webhid"
  },
  "clickToManuallyAdd": {
    "message": "Μπορείτε πάντα να προσθέσετε τα tokens χειροκίνητα."
  },
  "close": {
    "message": "Κλείσιμο"
  },
  "closeExtension": {
    "message": "Κλείσιμο επέκτασης"
  },
  "closeWindowAnytime": {
    "message": "Μπορείτε να κλείσετε αυτό το παράθυρο ανά πάσα στιγμή."
  },
  "coingecko": {
    "message": "CoinGecko"
  },
  "collectionName": {
    "message": "Όνομα συλλογής"
  },
  "comboNoOptions": {
    "message": "Δεν βρέθηκαν επιλογές",
    "description": "Default text shown in the combo field dropdown if no options."
  },
  "configureSnapPopupDescription": {
    "message": "Τώρα αποχωρείτε από το MetaMask για να ρυθμίσετε αυτό το snap."
  },
  "configureSnapPopupInstallDescription": {
    "message": "Τώρα αποχωρείτε από το MetaMask για να εγκαταστήσετε αυτό το snap."
  },
  "configureSnapPopupInstallTitle": {
    "message": "Εγκατάσταση του snap"
  },
  "configureSnapPopupLink": {
    "message": "Κάντε κλικ σε αυτόν τον σύνδεσμο για να συνεχίσετε:"
  },
  "configureSnapPopupTitle": {
    "message": "Διαμόρφωση του snap"
  },
  "confirm": {
    "message": "Επιβεβαίωση"
  },
  "confirmAlertModalAcknowledgeMultiple": {
    "message": "Έχω ενημερωθεί για τις ειδοποιήσεις και εξακολουθώ να θέλω να συνεχίσω"
  },
  "confirmAlertModalAcknowledgeSingle": {
    "message": "Έχω ενημερωθεί για την ειδοποίηση και εξακολουθώ να θέλω να συνεχίσω"
  },
  "confirmConnectCustodianRedirect": {
    "message": "Θα σας ανακατευθύνουμε στο $1 όταν κάνετε κλικ για να συνεχίσετε."
  },
  "confirmConnectCustodianText": {
    "message": "Για να συνδέσετε τους λογαριασμούς σας εισέλθετε στον λογαριασμό σας στο $1 και κάντε κλικ στο κουμπί «σύνδεση με το MMI»."
  },
  "confirmConnectionTitle": {
    "message": "Επιβεβαίωση σύνδεσης με το $1"
  },
  "confirmFieldPaymaster": {
    "message": "Τα τέλη καταβλήθηκαν από"
  },
  "confirmFieldTooltipPaymaster": {
    "message": "Τα τέλη για αυτή τη συναλλαγή θα καταβληθούν από τον υπεύθυνο πληρωμών του έξυπνου συμβολαίου."
  },
  "confirmPassword": {
    "message": "Επιβεβαίωση Κωδικού Πρόσβασης"
  },
  "confirmRecoveryPhrase": {
    "message": "Επιβεβαιώστε τη Μυστική Φράση Ανάκτησης"
  },
  "confirmTitleDescPermitSignature": {
    "message": "Αυτός ο ιστότοπος ζητάει άδεια για να δαπανήσει τα tokens σας."
  },
  "confirmTitleDescSIWESignature": {
    "message": "Ένας ιστότοπος θέλει να συνδεθείτε για να αποδείξετε ότι είστε ο κάτοχος αυτού του λογαριασμού."
  },
  "confirmTitlePermitTokens": {
    "message": "Αίτημα ανώτατου ορίου δαπανών"
  },
  "confirmTitleSIWESignature": {
    "message": "Αίτημα σύνδεσης"
  },
  "confirmTitleSignature": {
    "message": "Αίτημα υπογραφής"
  },
  "confirmTitleTransaction": {
    "message": "Αίτημα συναλλαγής"
  },
  "confirmed": {
    "message": "Επιβεβαιωμένο"
  },
  "confusableUnicode": {
    "message": "Το '$1' είναι παρόμοιο με το '$2'."
  },
  "confusableZeroWidthUnicode": {
    "message": "Βρέθηκε χαρακτήρας μηδενικού πλάτους."
  },
  "confusingEnsDomain": {
    "message": "Εντοπίσαμε έναν παράξενο χαρακτήρα στο όνομα ENS. Ελέγξτε το όνομα ENS για να αποφύγετε μια πιθανή απάτη."
  },
  "connect": {
    "message": "Σύνδεση"
  },
  "connectAccount": {
    "message": "Σύνδεση λογαριασμού"
  },
  "connectAccountOrCreate": {
    "message": "Σύνδεση λογαριασμού ή δημιουργία νέου"
  },
  "connectAccounts": {
    "message": "Σύνδεση λογαριασμών"
  },
  "connectCustodialAccountMenu": {
    "message": "Σύνδεση λογαριασμού θεματοφύλακα"
  },
  "connectCustodialAccountMsg": {
    "message": "Επιλέξτε τον θεματοφύλακα που θέλετε να συνδέσετε για να προσθέσετε ή να ανανεώσετε ένα token."
  },
  "connectCustodialAccountTitle": {
    "message": "Λογαριασμοί θεματοφύλακα"
  },
  "connectCustodianAccounts": {
    "message": "Σύνδεση των $1 λογαριασμών"
  },
  "connectManually": {
    "message": "Χειροκίνητη σύνδεση στον τρέχοντα ιστότοπο"
  },
  "connectMoreAccounts": {
    "message": "Σύνδεση περισσότερων λογαριασμών"
  },
  "connectSnap": {
    "message": "Σύνδεση $1",
    "description": "$1 is the snap for which a connection is being requested."
  },
  "connectWithMetaMask": {
    "message": "Σύνδεση με το MetaMask"
  },
  "connectedAccounts": {
    "message": "Συνδεδεμένοι λογαριασμοί"
  },
  "connectedAccountsDescriptionPlural": {
    "message": "Έχετε $1 λογαριασμούς συνδεδεμένους με αυτόν τον ιστότοπο.",
    "description": "$1 is the number of accounts"
  },
  "connectedAccountsDescriptionSingular": {
    "message": "Έχετε 1 λογαριασμό συνδεδεμένο σε αυτόν τον ιστότοπο."
  },
  "connectedAccountsEmptyDescription": {
    "message": "To MetaMask δεν είναι συνδεδεμένo σε αυτόν τον ιστότοπο. Για να συνδεθείτε σε έναν ιστότοπο web3, βρείτε και κάντε κλικ στο κουμπί σύνδεσης."
  },
  "connectedAccountsListTooltip": {
    "message": "Το $1 μπορεί να δει το υπόλοιπο του λογαριασμού, τη διεύθυνση, τη δραστηριότητα και να προτείνει συναλλαγές προς έγκριση για συνδεδεμένους λογαριασμούς.",
    "description": "$1 is the origin name"
  },
  "connectedAccountsToast": {
    "message": "Οι συνδεδεμένοι λογαριασμοί ενημερώθηκαν"
  },
  "connectedSites": {
    "message": "Συνδεδεμένοι ιστότοποι"
  },
  "connectedSitesDescription": {
    "message": "Το $1 είναι συνδεδεμένο σε αυτές τις ιστοσελίδες. Μπορούν να δουν τη διεύθυνση του λογαριασμού σας.",
    "description": "$1 is the account name"
  },
  "connectedSitesEmptyDescription": {
    "message": "Το $1 δεν είναι συνδεδεμένο με καμία τοποθεσία.",
    "description": "$1 is the account name"
  },
  "connectedSnapAndNoAccountDescription": {
    "message": "Το MetaMask είναι συνδεδεμένο σε αυτόν τον ιστότοπο, αλλά δεν έχουν συνδεθεί ακόμα λογαριασμοί"
  },
  "connecting": {
    "message": "Σύνδεση"
  },
  "connectingTo": {
    "message": "Σύνδεση με $1"
  },
  "connectingToDeprecatedNetwork": {
    "message": "Το '$1' καταργείται σταδιακά και μπορεί να μην λειτουργεί. Δοκιμάστε ένα άλλο δίκτυο."
  },
  "connectingToGoerli": {
    "message": "Σύνδεση στο δίκτυο δοκιμών Goerli"
  },
  "connectingToLineaGoerli": {
    "message": "Σύνδεση στο δίκτυο δοκιμών Linea Goerli"
  },
  "connectingToLineaMainnet": {
    "message": "Σύνδεση στο Linea Mainnet"
  },
  "connectingToLineaSepolia": {
    "message": "Γίνεται σύνδεση στο δίκτυο δοκιμών Linea Sepolia"
  },
  "connectingToMainnet": {
    "message": "Σύνδεση στο Ethereum Mainnet"
  },
  "connectingToSepolia": {
    "message": "Σύνδεση στο δίκτυο δοκιμών Sepolia"
  },
  "connectionFailed": {
    "message": "Η σύνδεση απέτυχε"
  },
  "connectionFailedDescription": {
    "message": "Η λήψη του $1 απέτυχε, ελέγξτε το δίκτυό σας και προσπαθήστε ξανά.",
    "description": "$1 is the name of the snap being fetched."
  },
  "connectionRequest": {
    "message": "Αίτημα σύνδεσης"
  },
  "contactUs": {
    "message": "Επικοινωνήστε μαζί μας"
  },
  "contacts": {
    "message": "Επαφές"
  },
  "contentFromSnap": {
    "message": "Περιεχόμενο από το $1",
    "description": "$1 represents the name of the snap"
  },
  "continue": {
    "message": "Συνέχεια"
  },
  "continueMmiOnboarding": {
    "message": "Συνεχίστε στο περιβάλλον του MetaMask Institutional"
  },
  "continueToWallet": {
    "message": "Συνεχίστε στο πορτοφόλι"
  },
  "contract": {
    "message": "Συμβόλαιο"
  },
  "contractAddress": {
    "message": "Διεύθυνση συμβολαίου"
  },
  "contractAddressError": {
    "message": "Στέλνετε tokens στη διεύθυνση συμβολαίου του token. Αυτό μπορεί να έχει ως αποτέλεσμα την απώλεια αυτών των tokens."
  },
  "contractDeployment": {
    "message": "Ανάπτυξη συμβολαίου"
  },
  "contractDescription": {
    "message": "Για να προστατευτείτε από τους απατεώνες, αφιερώστε λίγο χρόνο για να επαληθεύσετε τα στοιχεία τρίτων."
  },
  "contractInteraction": {
    "message": "Αλληλεπίδραση συμβολαίου"
  },
  "contractNFT": {
    "message": "Συμβόλαιο NFT"
  },
  "contractRequestingAccess": {
    "message": "Τρίτος που ζητά πρόσβαση"
  },
  "contractRequestingSignature": {
    "message": "Τρίτος που ζητά υπογραφή"
  },
  "contractRequestingSpendingCap": {
    "message": "Τρίτος που ζητά ανώτατο όριο δαπανών"
  },
  "contractTitle": {
    "message": "Στοιχεία τρίτου μέρους"
  },
  "contractToken": {
    "message": "Token του συμβαλλόμενου"
  },
  "convertTokenToNFTDescription": {
    "message": "Εντοπίσαμε ότι αυτό το περιουσιακό στοιχείο είναι NFT. Το MetaMask υποστηρίζει πλέον εξ'ορισμού πλήρως τα NFT. Θέλετε να το αφαιρέσετε από τη λίστα των token σας και να το προσθέσετε ως NFT;"
  },
  "convertTokenToNFTExistDescription": {
    "message": "Εντοπίσαμε ότι αυτό το περιουσιακό στοιχείο προστέθηκε ως NFT. Θέλετε να το αφαιρέσετε από τη λίστα των token σας;"
  },
  "coolWallet": {
    "message": "CoolWallet"
  },
  "copiedExclamation": {
    "message": "Έγινε αντιγραφή."
  },
  "copyAddress": {
    "message": "Αντιγραφή διεύθυνσης στο πρόχειρο"
  },
  "copyPrivateKey": {
    "message": "Αντιγραφή ιδιωτικού κλειδιού"
  },
  "copyRawTransactionData": {
    "message": "Αντιγραφή ακατέργαστων δεδομένων συναλλαγών"
  },
  "copyToClipboard": {
    "message": "Αντιγραφή στο πρόχειρο"
  },
  "copyTransactionId": {
    "message": "Αντιγραφή Ταυτότητας Συναλλαγής"
  },
  "create": {
    "message": "Δημιουργία"
  },
  "createNewWallet": {
    "message": "Δημιουργία νέου πορτοφολιού"
  },
  "createPassword": {
    "message": "Δημιουργία κωδικού πρόσβασης"
  },
  "createSnapAccountDescription": {
    "message": "Το $1 θέλει να προσθέσει έναν νέο λογαριασμό στο MetaMask."
  },
  "createSnapAccountTitle": {
    "message": "Δημιουργία λογαριασμού"
  },
  "creatorAddress": {
    "message": "Διεύθυνση δημιουργού"
  },
  "crossChainSwapsLink": {
    "message": "Εναλλαγή σε διάφορα δίκτυα με το MetaMask Portfolio"
  },
  "cryptoCompare": {
    "message": "CryptoCompare"
  },
  "currencyConversion": {
    "message": "Μετατροπή νομίσματος"
  },
  "currencyRateCheckToggle": {
    "message": "Εμφάνιση υπολοίπου και έλεγχος τιμών για token"
  },
  "currencyRateCheckToggleDescription": {
    "message": "Χρησιμοποιούμε τα API $1 και $2 για να εμφανίσουμε το υπόλοιπό σας και την τιμή του token. $3",
    "description": "$1 represents Coingecko, $2 represents CryptoCompare and $3 represents Privacy Policy"
  },
  "currencySymbol": {
    "message": "Σύμβολο νομίσματος"
  },
  "currencySymbolDefinition": {
    "message": "Το σύμβολο ticker που εμφανίζεται για το νόμισμα αυτού του δικτύου."
  },
  "currentAccountNotConnected": {
    "message": "Ο τρέχων λογαριασμός σας δεν είναι συνδεδεμένος"
  },
  "currentExtension": {
    "message": "Σελίδα τρέχουσας επέκτασης"
  },
  "currentLanguage": {
    "message": "Τρέχουσα γλώσσα"
  },
  "currentRpcUrlDeprecated": {
    "message": "Η τρέχουσα διεύθυνση rpc για αυτό το δίκτυο καταργήθηκε."
  },
  "currentTitle": {
    "message": "Τρέχουσα:"
  },
  "currentlyUnavailable": {
    "message": "Μη διαθέσιμο σε αυτό το δίκτυο"
  },
  "curveHighGasEstimate": {
    "message": "Γράφημα επιθετικών τελών συναλλαγής"
  },
  "curveLowGasEstimate": {
    "message": "Γράφημα χαμηλών τελών συναλλαγής"
  },
  "curveMediumGasEstimate": {
    "message": "Γράφημα εκτιμώμενων τελών συναλλαγής αγοράς"
  },
  "custodian": {
    "message": "Θεματοφύλακας"
  },
  "custodianAccountAddedDesc": {
    "message": "Μπορείτε τώρα να χρησιμοποιήσετε τους λογαριασμούς θεματοφύλακά σας στο MetaMask Institutional."
  },
  "custodianAccountAddedTitle": {
    "message": "Έχουν προστεθεί επιλεγμένοι λογαριασμοί θεματοφύλακα."
  },
  "custodianQRCodeScan": {
    "message": "Σαρώστε τον κωδικό QR με την εφαρμογή $1 για κινητά"
  },
  "custodianQRCodeScanDescription": {
    "message": "Ή συνδεθείτε στον λογαριασμό σας $1 και κάντε κλικ στο κουμπί 'Σύνδεση στο MMI'"
  },
  "custodianReplaceRefreshTokenChangedFailed": {
    "message": "Παρακαλούμε μεταβείτε στο $1 και κάντε κλικ στο κουμπί «Σύνδεση με το MMI» στο περιβάλλον εργασίας χρήστη για να συνδέσετε ξανά τους λογαριασμούς σας με το MMI."
  },
  "custodianReplaceRefreshTokenChangedSubtitle": {
    "message": "Τώρα μπορείτε να χρησιμοποιήσετε τους λογαριασμούς θεματοφύλακα στο MetaMask Institutional."
  },
  "custodianReplaceRefreshTokenChangedTitle": {
    "message": "Το token θεματοφύλακα ανανεώθηκε"
  },
  "custodianReplaceRefreshTokenSubtitle": {
    "message": "Αυτό θα αντικαταστήσει το token θεματοφύλακα για την ακόλουθη διεύθυνση:"
  },
  "custodianReplaceRefreshTokenTitle": {
    "message": "Αντικατάσταση token θεματοφύλακα"
  },
  "custodyDeeplinkDescription": {
    "message": "Εγκρίνετε τη συναλλαγή στην εφαρμογή $1. Μόλις πραγματοποιηθούν όλες οι απαιτούμενες εγκρίσεις σχετικά με τον θεματοφύλακα, η συναλλαγή θα ολοκληρωθεί. Ελέγξτε την κατάσταση στην εφαρμογή $1."
  },
  "custodyRefreshTokenModalDescription": {
    "message": "Παρακαλούμε μεταβείτε στο $1 και κάντε κλικ στο κουμπί \"Σύνδεση με το MMI\" στο περιβάλλον εργασίας χρήστη για να συνδέσετε ξανά τους λογαριασμούς σας με το MMI."
  },
  "custodyRefreshTokenModalDescription1": {
    "message": "Ο θεματοφύλακάς σας εκδίδει ένα token που πιστοποιεί την επέκταση του MetaMask Institutional, επιτρέποντάς σας να συνδέσετε τους λογαριασμούς σας."
  },
  "custodyRefreshTokenModalDescription2": {
    "message": "Αυτό το token λήγει μετά από ένα ορισμένο χρονικό διάστημα για λόγους ασφαλείας. Αυτό απαιτεί την επανασύνδεσή σας στο MMI."
  },
  "custodyRefreshTokenModalSubtitle": {
    "message": "Γιατί το βλέπω αυτό;"
  },
  "custodyRefreshTokenModalTitle": {
    "message": "Η συνεδρία σας ως θεματοφύλακας έληξε"
  },
  "custodySessionExpired": {
    "message": "Η συνεδρία θεματοφύλακα έληξε."
  },
  "custodyWrongChain": {
    "message": "Αυτός ο λογαριασμός δεν έχει ρυθμιστεί για χρήση με $1"
  },
  "custom": {
    "message": "Σύνθετες"
  },
  "customGasSettingToolTipMessage": {
    "message": "Χρησιμοποιήστε το $1 για να προσαρμόσετε την τιμή του τέλους συναλλαγής. Αυτό μπορεί να προκαλέσει σύγχυση, αν δεν είστε εξοικειωμένοι. Αλληλεπίδραση με δική σας ευθύνη.",
    "description": "$1 is key 'advanced' (text: 'Advanced') separated here so that it can be passed in with bold font-weight"
  },
  "customSpendLimit": {
    "message": "Προσαρμοσμένο όριο δαπανών"
  },
  "customSpendingCap": {
    "message": "Προσαρμοσμένο ανώτατο όριο δαπανών"
  },
  "customToken": {
    "message": "Προσαρμοσμένο token"
  },
  "customTokenWarningInNonTokenDetectionNetwork": {
    "message": "Ο εντοπισμός token δεν είναι ακόμη διαθέσιμος σε αυτό το δίκτυο. Εισαγάγετε το token με μη αυτόματο τρόπο και βεβαιωθείτε ότι το εμπιστεύεστε. Μάθετε σχετικά με $1"
  },
  "customTokenWarningInTokenDetectionNetwork": {
    "message": "Πριν εισαγάγετε το token με μη αυτόματο τρόπο, βεβαιωθείτε ότι το εμπιστεύεστε. Μάθετε σχετικά με $1."
  },
  "customTokenWarningInTokenDetectionNetworkWithTDOFF": {
    "message": "Σιγουρευτείτε ότι εμπιστεύεστε ένα token προτού το εισαγάγετε. Μάθετε πώς να αποφεύγετε $1. Μπορείτε επίσης να ενεργοποιήσετε τον εντοπισμό token $2."
  },
  "customerSupport": {
    "message": "υποστήριξη πελατών"
  },
  "customizeYourNotifications": {
    "message": "Προσαρμόστε τις ειδοποιήσεις σας"
  },
  "customizeYourNotificationsText": {
    "message": "Ενεργοποιήστε τους τύπους ειδοποιήσεων που θέλετε να λαμβάνετε:"
  },
  "dappRequestedSpendingCap": {
    "message": "Αιτούμενο ανώτατο όριο δαπανών του ιστότοπου"
  },
  "dappSuggested": {
    "message": "Προτεινόμενος ιστότοπος"
  },
  "dappSuggestedGasSettingToolTipMessage": {
    "message": "Το $1 έχει προτείνει αυτή την τιμή.",
    "description": "$1 is url for the dapp that has suggested gas settings"
  },
  "dappSuggestedHigh": {
    "message": "Προτεινόμενος ιστότοπος"
  },
  "dappSuggestedHighShortLabel": {
    "message": "Ιστότοπος (υψηλό)"
  },
  "dappSuggestedShortLabel": {
    "message": "Ιστότοπος"
  },
  "dappSuggestedTooltip": {
    "message": "Το $1 έχει προτείνει αυτή την τιμή.",
    "description": "$1 represents the Dapp's origin"
  },
  "darkTheme": {
    "message": "Σκούρο"
  },
  "data": {
    "message": "Δεδομένα"
  },
  "dataCollectionForMarketing": {
    "message": "Συγκέντρωση δεδομένων για μάρκετινγκ"
  },
  "dataCollectionForMarketingDescription": {
    "message": "Θα χρησιμοποιήσουμε το MetaMetrics για να μάθουμε πώς αλληλεπιδράτε με τις επικοινωνίες μάρκετινγκ. Ενδέχεται να κοινοποιησούμε σχετικές πληροφορίες (όπως χαρακτηριστικά προϊόντων και άλλο υλικό)."
  },
  "dataCollectionWarningPopoverButton": {
    "message": "Εντάξει"
  },
  "dataCollectionWarningPopoverDescription": {
    "message": "Απενεργοποιήσατε τη συλλογή δεδομένων για σκοπούς μάρκετινγκ. Αυτό ισχύει μόνο για αυτή τη συσκευή. Εάν χρησιμοποιείτε το MetaMask και σε άλλες συσκευές, βεβαιωθείτε ότι έχετε επιλέξει την απενεργοποίηση και εκεί."
  },
  "dataHex": {
    "message": "Δεκαεξαδικός"
  },
  "dataUnavailable": {
    "message": "μη διαθέσιμα δεδομένα"
  },
  "dateCreated": {
    "message": "Ημερομηνία δημιουργίας"
  },
  "dcent": {
    "message": "D'Cent"
  },
  "decimal": {
    "message": "Δεκαδικά ψηφία του token"
  },
  "decimalsMustZerotoTen": {
    "message": "Τα δεκαδικά ψηφία πρέπει να είναι τουλάχιστον 0 και όχι πάνω από 36."
  },
  "decrypt": {
    "message": "Αποκρυπτογράφηση"
  },
  "decryptCopy": {
    "message": "Αντιγραφή κρυπτογραφημένου μηνύματος"
  },
  "decryptInlineError": {
    "message": "Αυτό το μήνυμα δεν μπορεί να αποκρυπτογραφηθεί λόγω σφάλματος: $1",
    "description": "$1 is error message"
  },
  "decryptMessageNotice": {
    "message": "Το $1 θα ήθελε να διαβάσει αυτό το μήνυμα για να ολοκληρώσει την ενέργειά σας",
    "description": "$1 is the web3 site name"
  },
  "decryptMetamask": {
    "message": "Αποκρυπτογράφηση μηνύματος"
  },
  "decryptRequest": {
    "message": "Αποκρυπτογράφηση αιτήματος"
  },
  "defaultRpcUrl": {
    "message": "Προεπιλεγμένη διεύθυνση URL RPC"
  },
  "delete": {
    "message": "Διαγραφή"
  },
  "deleteContact": {
    "message": "Διαγραφή επαφής"
  },
  "deleteNetworkIntro": {
    "message": "Εάν διαγράψετε αυτό το δίκτυο, θα πρέπει να το προσθέσετε ξανά για να δείτε τα περιουσιακά σας στοιχεία σε αυτό το δίκτυο"
  },
  "deleteNetworkTitle": {
    "message": "Διαγραφή του δικτύου $1;",
    "description": "$1 represents the name of the network"
  },
  "deposit": {
    "message": "Κατάθεση"
  },
  "deprecatedGoerliNtwrkMsg": {
    "message": "Εξαιτίας των ενημερώσεων στο σύστημα Ethereum, το δίκτυο δοκιμών Goerli θα καταργηθεί σύντομα."
  },
  "deprecatedNetwork": {
    "message": "Αυτό το δίκτυο έχει καταργηθεί"
  },
  "deprecatedNetworkButtonMsg": {
    "message": "Κατανοητό"
  },
  "deprecatedNetworkDescription": {
    "message": "Το δίκτυο στο οποίο προσπαθείτε να συνδεθείτε δεν υποστηρίζεται πλέον από το Metamask. $1"
  },
  "description": {
    "message": "Περιγραφή"
  },
  "descriptionFromSnap": {
    "message": "Περιγραφή από $1",
    "description": "$1 represents the name of the snap"
  },
  "details": {
    "message": "Λεπτομέρειες"
  },
  "developerOptions": {
    "message": "Επιλογές προγραμματιστών"
  },
  "disabledGasOptionToolTipMessage": {
    "message": "Το \"1$\" είναι απενεργοποιημένο επειδή δεν πληροί την ελάχιστη αύξηση 10% σε σχέση με τα αρχικά τέλη συναλλαγής.",
    "description": "$1 is gas estimate type which can be market or aggressive"
  },
  "disconnect": {
    "message": "Αποσύνδεση"
  },
  "disconnectAllAccounts": {
    "message": "Αποσύνδεση όλων των λογαριασμών"
  },
  "disconnectAllAccountsConfirmationDescription": {
    "message": "Είστε βέβαιοι ότι θέλετε να αποσυνδεθείτε; Μπορεί να χάσετε τη λειτουργικότητα της ιστοσελίδας."
  },
  "disconnectAllAccountsText": {
    "message": "λογαριασμοί"
  },
  "disconnectAllSnapsText": {
    "message": "Snaps"
  },
  "disconnectPrompt": {
    "message": "Αποσύνδεση $1"
  },
  "disconnectThisAccount": {
    "message": "Αποσύνδεση αυτού του λογαριασμού"
  },
  "disconnectedAllAccountsToast": {
    "message": "Όλοι οι λογαριασμοί αποσυνδέθηκαν από το $1",
    "description": "$1 is name of the dapp`"
  },
  "disconnectedSingleAccountToast": {
    "message": "Το $1 αποσυνδέθηκε από το $2",
    "description": "$1 is name of the name and $2 represents the dapp name`"
  },
  "discoverSnaps": {
    "message": "Ανακαλύψτε τα Snaps",
    "description": "Text that links to the Snaps website. Displayed in a banner on Snaps list page in settings."
  },
  "dismiss": {
    "message": "Παράβλεψη"
  },
  "dismissReminderDescriptionField": {
    "message": "Ενεργοποιήστε το για να απορρίψετε το μήνυμα υπενθύμισης για τη δημιουργία αντιγράφων ασφαλείας της Μυστικής Φράσης Ανάκτησης. Σας συνιστούμε ανεπιφύλακτα να δημιουργήσετε αντίγραφο ασφαλείας της Μυστικής Φράσης Ανάκτησης σας για να αποφύγετε την απώλεια κεφαλαίων"
  },
  "dismissReminderField": {
    "message": "Απορρίψτε την υπενθύμιση δημιουργίας αντιγράφων ασφαλείας της Μυστικής Φράσης Ανάκτησης"
  },
  "displayNftMedia": {
    "message": "Προβολή μέσων NFT"
  },
  "displayNftMediaDescription": {
    "message": "Η προβολή μέσων και δεδομένων NFT εκθέτει τη διεύθυνση IP σας στo OpenSea ή σε άλλους τρίτους. Αυτό μπορεί να επιτρέψει στους εισβολείς να συσχετίσουν τη διεύθυνση IP σας με τη διεύθυνση σας στο Ethereum. Η αυτόματη ανίχνευση NFT βασίζεται σε αυτή τη ρύθμιση και δεν θα είναι διαθέσιμη όταν είναι απενεργοποιημένη."
  },
  "doNotShare": {
    "message": "Μην το μοιραστείτε με κανέναν"
  },
  "domain": {
    "message": "Τομέας"
  },
  "done": {
    "message": "Τέλος"
  },
  "dontShowThisAgain": {
    "message": "Να μην εμφανιστεί ξανά"
  },
  "downArrow": {
    "message": "κάτω βέλος"
  },
  "downloadGoogleChrome": {
    "message": "Κατεβάστε το Google Chrome"
  },
  "downloadNow": {
    "message": "Λήψη Τώρα"
  },
  "downloadStateLogs": {
    "message": "Λήψη Αρχείων Καταγραφής Κατάστασης"
  },
  "dragAndDropBanner": {
    "message": "Μπορείτε να σύρετε τα δίκτυα για να τα επαναδιατάξετε. "
  },
  "dropped": {
    "message": "Απορρίφθηκε"
  },
  "edit": {
    "message": "Επεξεργασία"
  },
  "editANickname": {
    "message": "Επεξεργασία ψευδώνυμου"
  },
  "editAddressNickname": {
    "message": "Επεξεργασία διεύθυνσης ψευδώνυμου"
  },
  "editCancellationGasFeeModalTitle": {
    "message": "Επεξεργασία τελών ακύρωσης συναλλαγής"
  },
  "editContact": {
    "message": "Επεξεργασία επαφής"
  },
  "editGasFeeModalTitle": {
    "message": "Επεξεργασία τέλους συναλλαγής"
  },
  "editGasLimitOutOfBounds": {
    "message": "Το όριο τελών συναλλαγής πρέπει να είναι τουλάχιστον $1"
  },
  "editGasLimitOutOfBoundsV2": {
    "message": "Το όριο τελών συναλλαγής πρέπει να είναι μεγαλύτερο από $1 και μικρότερο από $2",
    "description": "$1 is the minimum limit for gas and $2 is the maximum limit"
  },
  "editGasLimitTooltip": {
    "message": "Το όριο τελών συναλλαγής είναι οι μέγιστες μονάδες τελών συναλλαγής που είστε διατεθειμένοι να χρησιμοποιήσετε. Οι μονάδες των τελών συναλλαγής είναι ένας πολλαπλασιαστής στο \"Μέγιστο τέλος προτεραιότητας\" και το \"Μέγιστο τέλος\"."
  },
  "editGasMaxBaseFeeGWEIImbalance": {
    "message": "Η μέγιστη βασική χρέωση δεν μπορεί να είναι χαμηλότερη από το τέλος προτεραιότητας"
  },
  "editGasMaxBaseFeeHigh": {
    "message": "Η μέγιστη βασική χρέωση είναι υψηλότερη από ό,τι χρειάζεται"
  },
  "editGasMaxBaseFeeLow": {
    "message": "Η μέγιστη βασική χρέωση τελών είναι χαμηλή για τις τρέχουσες συνθήκες του δικτύου"
  },
  "editGasMaxFeeHigh": {
    "message": "Η μέγιστη χρέωση είναι υψηλότερη από ό,τι χρειάζεται"
  },
  "editGasMaxFeeLow": {
    "message": "Πολύ χαμηλή χρέωση για τις συνθήκες του δικτύου"
  },
  "editGasMaxFeePriorityImbalance": {
    "message": "Η μέγιστη χρέωση δεν μπορεί να είναι χαμηλότερη από το μέγιστο τέλος προτεραιότητας"
  },
  "editGasMaxPriorityFeeBelowMinimum": {
    "message": "Το μέγιστο τέλος προτεραιότητας πρέπει να είναι μεγαλύτερο από 0 GWEI"
  },
  "editGasMaxPriorityFeeBelowMinimumV2": {
    "message": "Το τέλος προτεραιότητας πρέπει να είναι μεγαλύτερο από 0."
  },
  "editGasMaxPriorityFeeHigh": {
    "message": "Το μέγιστο τέλος προτεραιότητας είναι υψηλότερο από ό,τι χρειάζεται. Μπορείτε να πληρώσετε περισσότερα από ό,τι χρειάζεται."
  },
  "editGasMaxPriorityFeeHighV2": {
    "message": "Το τέλος προτεραιότητας είναι υψηλότερο από ό,τι χρειάζεται. Μπορείτε να πληρώσετε περισσότερα από ό,τι χρειάζεται"
  },
  "editGasMaxPriorityFeeLow": {
    "message": "Το μέγιστο τέλος προτεραιότητας είναι χαμηλό για τις τρέχουσες συνθήκες του δικτύου"
  },
  "editGasMaxPriorityFeeLowV2": {
    "message": "Το τέλος προτεραιότητας είναι χαμηλό για τις τρέχουσες συνθήκες του δικτύου"
  },
  "editGasPriceTooLow": {
    "message": "Η τιμή τέλους συναλλαγής πρέπει να είναι μεγαλύτερη από 0"
  },
  "editGasPriceTooltip": {
    "message": "Αυτό το δίκτυο απαιτεί ένα πεδίο \"Τέλος συναλλαγής\" κατά την υποβολή μιας συναλλαγής. Η τιμή τέλους συναλλαγής είναι το ποσό που θα πληρώσετε ανά μονάδα τέλους συναλλαγής."
  },
  "editGasSubTextAmountLabel": {
    "message": "Μέγιστο ποσό:",
    "description": "This is meant to be used as the $1 substitution editGasSubTextAmount"
  },
  "editGasSubTextFeeLabel": {
    "message": "Μέγιστη χρέωση:"
  },
  "editGasTitle": {
    "message": "Επεξεργασία προτεραιότητας"
  },
  "editGasTooLow": {
    "message": "Άγνωστος χρόνος επεξεργασίας"
  },
  "editNetworkLink": {
    "message": "επεξεργασία του αρχικού δικτύου"
  },
  "editNonceField": {
    "message": "Επεξεργασία Nonce"
  },
  "editNonceMessage": {
    "message": "Αυτή είναι μια προηγμένη λειτουργία, χρησιμοποιήστε την με προσοχή."
  },
  "editPermission": {
    "message": "Επεξεργασία αδειών"
  },
  "editSpeedUpEditGasFeeModalTitle": {
    "message": "Επεξεργασία τελών επίσπευσης συναλλαγής"
  },
  "enable": {
    "message": "Ενεργοποίηση"
  },
  "enableAutoDetect": {
    "message": " Ενεργοποίηση αυτόματου εντοπισμού"
  },
  "enableFromSettings": {
    "message": "Ενεργοποιήστε το από τις Ρυθμίσεις."
  },
  "enableSnap": {
    "message": "Ενεργοποίηση"
  },
  "enableToken": {
    "message": "ενεργοποίηση $1",
    "description": "$1 is a token symbol, e.g. ETH"
  },
  "enabled": {
    "message": "Ενεργοποιημένο"
  },
  "enabledNetworks": {
    "message": "Ενεργοποιημένα δίκτυα"
  },
  "encryptionPublicKeyNotice": {
    "message": "Το $1 θα ήθελε το δημόσιο σας κλειδί κρυπτογράφησης. Με τη συγκατάθεσή σας, αυτός ο ιστότοπος θα είναι σε θέση να συντάσσει κρυπτογραφημένα μηνύματα προς εσάς.",
    "description": "$1 is the web3 site name"
  },
  "encryptionPublicKeyRequest": {
    "message": "Αίτημα δημόσιου κλειδιού κρυπτογράφησης"
  },
  "endpointReturnedDifferentChainId": {
    "message": "Η διεύθυνση URL του RPC που εισαγάγατε επέστρεψε ένα διαφορετικό αναγνωριστικό αλυσίδας ($1). Ενημερώστε το αναγνωριστικό αλυσίδας ώστε να ταιριάζει με την διεύθυνση URL του RPC του δικτύου που προσπαθείτε να προσθέσετε.",
    "description": "$1 is the return value of eth_chainId from an RPC endpoint"
  },
  "enhancedTokenDetectionAlertMessage": {
    "message": "Ο βελτιωμένος εντοπισμός για token είναι επί του παρόντος διαθέσιμος στο $1. $2"
  },
  "ensDomainsSettingDescriptionIntroduction": {
    "message": "Το MetaMask σας επιτρέπει να βλέπετε τους τομείς ENS ακριβώς στη γραμμή διευθύνσεων του προγράμματος περιήγησής σας. Δείτε πώς λειτουργεί:"
  },
  "ensDomainsSettingDescriptionOutroduction": {
    "message": "Να έχετε υπόψη ότι η χρήση αυτής της λειτουργίας εκθέτει τη διεύθυνση IP σας σε υπηρεσίες τρίτων με IPFS."
  },
  "ensDomainsSettingDescriptionPart1": {
    "message": "Το MetaMask ελέγχει το συμβόλαιο ENS του Ethereum για να βρει τον κωδικό που συνδέεται με το όνομα ENS."
  },
  "ensDomainsSettingDescriptionPart2": {
    "message": "Εάν ο κωδικός παραπέμπει σε IPFS, μπορείτε να δείτε το περιεχόμενο που σχετίζεται με αυτόν (συνήθως έναν ιστότοπο)."
  },
  "ensDomainsSettingTitle": {
    "message": "Εμφάνιση τομέων ENS στη γραμμή διευθύνσεων"
  },
  "ensUnknownError": {
    "message": "Η αναζήτηση ENS απέτυχε."
  },
  "enterANumber": {
    "message": "Εισάγετε έναν αριθμό"
  },
  "enterCustodianToken": {
    "message": "Πληκτρολογήστε το token $1 ή προσθέστε ένα νέο token"
  },
  "enterMaxSpendLimit": {
    "message": "Εισάγετε το μέγιστο όριο δαπανών"
  },
  "enterOptionalPassword": {
    "message": "Πληκτρολογήστε προαιρετικό κωδικό πρόσβασης"
  },
  "enterPasswordContinue": {
    "message": "Πληκτρολογήστε τον κωδικό πρόσβασης για να συνεχίσετε"
  },
  "enterTokenNameOrAddress": {
    "message": "Πληκτρολογήστε το όνομα του token ή επικολλήστε τη διεύθυνση"
  },
  "enterYourPassword": {
    "message": "Πληκτρολογήστε τον κωδικό πρόσβασής σας"
  },
  "errorCode": {
    "message": "Κωδικός: $1",
    "description": "Displayed error code for debugging purposes. $1 is the error code"
  },
  "errorDetails": {
    "message": "Λεπτομέρειες σφάλματος",
    "description": "Title for collapsible section that displays error details for debugging purposes"
  },
  "errorGettingSafeChainList": {
    "message": "Σφάλμα κατά τη λήψη της λίστας ασφαλών αλυσίδων, συνεχίστε με προσοχή."
  },
  "errorMessage": {
    "message": "Μήνυμα: $1",
    "description": "Displayed error message for debugging purposes. $1 is the error message"
  },
  "errorName": {
    "message": "Κωδικός: $1",
    "description": "Displayed error name for debugging purposes. $1 is the error name"
  },
  "errorPageMessage": {
    "message": "Προσπαθήστε ξανά με επαναφόρτωση της σελίδας ή επικοινωνήστε με την υποστήριξη $1.",
    "description": "Message displayed on generic error page in the fullscreen or notification UI, $1 is a clickable link with text defined by the 'here' key. The link will open to a form where users can file support tickets."
  },
  "errorPagePopupMessage": {
    "message": "Προσπαθήστε ξανά κλείνοντας και ανοίγοντας ξανά το αναδυόμενο παράθυρο ή επικοινωνήστε με την υποστήριξη $1.",
    "description": "Message displayed on generic error page in the popup UI, $1 is a clickable link with text defined by the 'here' key. The link will open to a form where users can file support tickets."
  },
  "errorPageTitle": {
    "message": "Το MetaMask αντιμετώπισε ένα σφάλμα",
    "description": "Title of generic error page"
  },
  "errorStack": {
    "message": "Στοίβα:",
    "description": "Title for error stack, which is displayed for debugging purposes"
  },
  "errorWhileConnectingToRPC": {
    "message": "Σφάλμα κατά τη σύνδεση στο προσαρμοσμένο δίκτυο."
  },
  "errorWithSnap": {
    "message": "Σφάλμα με $1",
    "description": "$1 represents the name of the snap"
  },
  "estimatedFee": {
    "message": "Εκτιμώμενη χρέωση"
  },
  "estimatedFeeTooltip": {
    "message": "Ποσό που καταβλήθηκε για τη διεκπεραίωση της συναλλαγής στο δίκτυο."
  },
  "ethGasPriceFetchWarning": {
    "message": "Η εφεδρική τιμή του τέλους συναλλαγής παρέχεται καθώς η κύρια υπηρεσία εκτίμησης τελών συναλλαγής, δεν είναι διαθέσιμη αυτή τη στιγμή."
  },
  "ethereumProviderAccess": {
    "message": "Χορήγηση πρόσβασης στον πάροχο Ethereum σε $1",
    "description": "The parameter is the name of the requesting origin"
  },
  "ethereumPublicAddress": {
    "message": "Δημόσια διεύθυνση του Ethereum"
  },
  "etherscan": {
    "message": "Etherscan"
  },
  "etherscanView": {
    "message": "Προβολή λογαριασμού στο Etherscan"
  },
  "etherscanViewOn": {
    "message": "Προβολή στην Etherscan"
  },
  "existingChainId": {
    "message": "Οι πληροφορίες που έχετε εισάγει συνδέονται με ένα υπάρχον αναγνωριστικό αλυσίδας."
  },
  "existingRequestsBannerAlertDesc": {
    "message": "Για να προβάλετε και να επιβεβαιώσετε το πιο πρόσφατο αίτημά σας, θα πρέπει πρώτα να εγκρίνετε ή να απορρίψετε τα υπάρχοντα αιτήματα."
  },
  "expandView": {
    "message": "Ανάπτυξη προβολής"
  },
  "experimental": {
    "message": "Πειραματικά"
  },
  "extendWalletWithSnaps": {
    "message": "Προσαρμόστε την εμπειρία του πορτοφολιού σας.",
    "description": "Banner description displayed on Snaps list page in Settings when less than 6 Snaps is installed."
  },
  "extensionInsallCompleteDescription": {
    "message": "Επιστρέψτε στο περιβάλλον προϊόντος του MetaMask Institutional για να συνδέσετε τους λογαριασμούς θεματοφύλακα ή αυτο-θεματοφύλακά σας."
  },
  "extensionInsallCompleteTitle": {
    "message": "Η εγκατάσταση της επέκτασης ολοκληρώθηκε"
  },
  "externalExtension": {
    "message": "Εξωτερική επέκταση"
  },
  "externalNameSourcesSetting": {
    "message": "Προτεινόμενα ψευδώνυμα"
  },
  "externalNameSourcesSettingDescription": {
    "message": "Θα παρέχουμε προτεινόμενα ψευδώνυμα για διευθύνσεις με τις οποίες αλληλεπιδράτε από πηγές τρίτων, όπως τα Etherscan, Infura και Lens Protocol. Αυτές οι πηγές θα είναι σε θέση να δουν τις εν λόγω διευθύνσεις και τη διεύθυνση IP σας. Η διεύθυνση του λογαριασμού σας δεν θα εκτεθεί σε τρίτους."
  },
  "failed": {
    "message": "Απέτυχε"
  },
  "failedToFetchChainId": {
    "message": "Δεν είναι δυνατή η ανάκτηση του αναγνωριστικού αλυσίδας. Είναι σωστή η διεύθυνση URL του RPC;"
  },
  "failureMessage": {
    "message": "Κάτι πήγε στραβά και δεν μπορέσαμε να ολοκληρώσουμε την ενέργεια"
  },
  "fast": {
    "message": "Γρήγορα"
  },
  "feeAssociatedRequest": {
    "message": "Ένα τέλος σχετίζεται με αυτό το αίτημα."
  },
  "feeDetails": {
    "message": "Λεπτομέρειες χρεώσεων"
  },
  "fileImportFail": {
    "message": "Η εισαγωγή αρχείων δεν λειτουργεί; Κάντε κλικ εδώ!",
    "description": "Helps user import their account from a JSON file"
  },
  "flaskWelcomeUninstall": {
    "message": "θα πρέπει να απεγκαταστήσετε αυτή την επέκταση",
    "description": "This request is shown on the Flask Welcome screen. It is intended for non-developers, and will be bolded."
  },
  "flaskWelcomeWarning1": {
    "message": "Το Flask έχει δημιουργηθεί για προγραμματιστές, οι οποίοι θέλουν να πειραματιστούν με νέα, ασταθή API. Εάν δεν είστε προγραμματιστής ή ελεγκτής δοκιμαστικών εκδόσεων, $1.",
    "description": "This is a warning shown on the Flask Welcome screen, intended to encourage non-developers not to proceed any further. $1 is the bolded message 'flaskWelcomeUninstall'"
  },
  "flaskWelcomeWarning2": {
    "message": "Δεν εγγυόμαστε την ασφάλεια ή τη σταθερότητα αυτής της επέκτασης. Τα νέα API που προσφέρει το Flask δεν παρέχουν ισχυρή προστασία κατά των επιθέσεων phishing, πράγμα που σημαίνει ότι οποιοσδήποτε ιστότοπος ή snap που απαιτεί το Flask, ενδέχεται να είναι μια κακόβουλη απόπειρα κλοπής των περιουσιακών στοιχείων σας.",
    "description": "This explains the risks of using MetaMask Flask"
  },
  "flaskWelcomeWarning3": {
    "message": "Όλα τα API του Flask είναι πειραματικά. Μπορεί να αλλάξουν ή να αφαιρεθούν χωρίς προειδοποίηση ή μπορεί να παραμείνουν στο Flask επ' αόριστον, χωρίς ποτέ να μεταφερθούν στο σταθερό MetaMask. Χρησιμοποιήστε τα με δική σας ευθύνη.",
    "description": "This message warns developers about unstable Flask APIs"
  },
  "flaskWelcomeWarning4": {
    "message": "Βεβαιωθείτε ότι έχετε απενεργοποιήσει την κανονική σας επέκταση MetaMask όταν χρησιμοποιείτε το Flask.",
    "description": "This message calls to pay attention about multiple versions of MetaMask running on the same site (Flask + Prod)"
  },
  "flaskWelcomeWarningAcceptButton": {
    "message": "Αποδέχομαι τον κίνδυνο",
    "description": "this text is shown on a button, which the user presses to confirm they understand the risks of using Flask"
  },
  "floatAmountToken": {
    "message": "Η ποσότητα των Τokens πρέπει να είναι ακέραιος αριθμός"
  },
  "followUsOnTwitter": {
    "message": "Ακολουθήστε μας στο Twitter"
  },
  "forbiddenIpfsGateway": {
    "message": "Απαγορευμένη πύλη IPFS: Παρακαλώ καθορίστε μια πύλη CID"
  },
  "forgetDevice": {
    "message": "Διαγραφή αυτής της συσκευής"
  },
  "forgotPassword": {
    "message": "Ξεχάσατε τον κωδικό πρόσβασής σας;"
  },
  "form": {
    "message": "φόρμα"
  },
  "from": {
    "message": "Από"
  },
  "fromAddress": {
    "message": "Από: $1",
    "description": "$1 is the address to include in the From label. It is typically shortened first using shortenAddress"
  },
  "fromTokenLists": {
    "message": "Από λίστες token: $1"
  },
  "function": {
    "message": "Λειτουργία: $1"
  },
  "functionApprove": {
    "message": "Λειτουργία: Έγκριση"
  },
  "functionSetApprovalForAll": {
    "message": "Λειτουργία: SetApprovalForAll"
  },
  "functionType": {
    "message": "Τύπος λειτουργίας"
  },
  "fundYourWallet": {
    "message": "Χρηματοδοτήστε το πορτοφόλι σας"
  },
  "fundYourWalletDescription": {
    "message": "Ξεκινήστε προσθέτοντας περίπου $1 στο πορτοφόλι σας.",
    "description": "$1 is the token symbol"
  },
  "gas": {
    "message": "Τέλος συναλλαγής"
  },
  "gasDisplayAcknowledgeDappButtonText": {
    "message": "Επεξεργασία προτεινόμενου τέλους συναλλαγής"
  },
  "gasDisplayDappWarning": {
    "message": "Αυτό το τέλος συναλλαγής έχει προταθεί από το $1. Η παράκαμψη μπορεί να προκαλέσει προβλήματα με τη συναλλαγή σας. Εάν έχετε απορίες, επικοινωνήστε με $1.",
    "description": "$1 represents the Dapp's origin"
  },
  "gasIsETH": {
    "message": "Τέλη συναλλαγής $1 "
  },
  "gasLimit": {
    "message": "Όριο τέλους συναλλαγής"
  },
  "gasLimitInfoTooltipContent": {
    "message": "Το όριο τέλους συναλλαγής είναι το μέγιστο ποσό μονάδων τέλους συναλλαγής που είστε διατεθειμένοι να δαπανήσετε."
  },
  "gasLimitRecommended": {
    "message": "Το συνιστώμενο όριο τέλους συναλλαγής είναι $1. Εάν το όριο τέλους συναλλαγής είναι μικρότερο από αυτό, η συναλλαγή ενδέχεται να αποτύχει."
  },
  "gasLimitTooLow": {
    "message": "Το όριο τέλους συναλλαγής πρέπει να είναι τουλάχιστον 21000"
  },
  "gasLimitTooLowWithDynamicFee": {
    "message": "Το όριο τέλους συναλλαγής πρέπει να είναι τουλάχιστον $1",
    "description": "$1 is the custom gas limit, in decimal."
  },
  "gasLimitV2": {
    "message": "Όριο τέλους συναλλαγής"
  },
  "gasOption": {
    "message": "Επιλογή τέλους συναλλαγής"
  },
  "gasPrice": {
    "message": "Τιμή τέλους συναλλαγής (GWEI)"
  },
  "gasPriceExcessive": {
    "message": "Το ποσό του τέλους συναλλαγής σας έχει οριστεί αδικαιολόγητα υψηλό. Εξετάστε το ενδεχόμενο μείωσης του ποσού."
  },
  "gasPriceExcessiveInput": {
    "message": "Η τιμή του τέλους συναλλαγής είναι υπερβολική"
  },
  "gasPriceExtremelyLow": {
    "message": "Η τιμή του τέλους συναλλαγής είναι εξαιρετικά χαμηλή"
  },
  "gasPriceFetchFailed": {
    "message": "Η εκτίμηση της τιμής του τέλους συναλλαγής απέτυχε λόγω σφάλματος δικτύου."
  },
  "gasPriceInfoTooltipContent": {
    "message": "Η τιμή του τέλους συναλλαγής καθορίζει το ποσό των Ether που είστε διατεθειμένοι να πληρώσετε για κάθε μονάδα τέλους συναλλαγής."
  },
  "gasTimingHoursShort": {
    "message": "$1 ώρες",
    "description": "$1 represents a number of hours"
  },
  "gasTimingLow": {
    "message": "Με αργό ρυθμό"
  },
  "gasTimingMinutesShort": {
    "message": "$1 λεπτά",
    "description": "$1 represents a number of minutes"
  },
  "gasTimingSecondsShort": {
    "message": "$1 δευτ",
    "description": "$1 represents a number of seconds"
  },
  "gasUsed": {
    "message": "Τέλος συναλλαγής που χρησιμοποιήθηκε"
  },
  "general": {
    "message": "Γενικά"
  },
  "generalCameraError": {
    "message": "Δεν μπορέσαμε να έχουμε πρόσβαση στην κάμερά σας. Προσπαθήστε ξανά."
  },
  "generalCameraErrorTitle": {
    "message": "Κάτι πήγε στραβά...."
  },
  "genericExplorerView": {
    "message": "Προβολή λογαριασμού σε $1"
  },
  "getStartedWithNFTs": {
    "message": "Λάβετε $1 για να αγοράσετε NFT",
    "description": "$1 is the token symbol"
  },
  "getStartedWithNFTsDescription": {
    "message": "Ξεκινήστε με NFT προσθέτοντας περίπου $1 στο πορτοφόλι σας.",
    "description": "$1 is the token symbol"
  },
  "goBack": {
    "message": "Πηγαίνετε πίσω"
  },
  "goToSite": {
    "message": "Μετάβαση στον ιστότοπο"
  },
  "goerli": {
    "message": "Δοκιμαστικό δίκτυο Goerli"
  },
  "gotIt": {
    "message": "Το κατάλαβα"
  },
  "grantedToWithColon": {
    "message": "Χορηγήθηκε στο:"
  },
  "gwei": {
    "message": "GWEI"
  },
  "hardware": {
    "message": "Υλικό"
  },
  "hardwareWalletConnected": {
    "message": "Συνδέθηκε το πορτοφόλι υλικού"
  },
  "hardwareWalletLegacyDescription": {
    "message": "(παλαιό)",
    "description": "Text representing the MEW path"
  },
  "hardwareWalletSupportLinkConversion": {
    "message": "κάντε κλικ εδώ"
  },
  "hardwareWallets": {
    "message": "Συνδέστε ένα πορτοφόλι υλικού"
  },
  "hardwareWalletsInfo": {
    "message": "Οι ενσωματώσεις πορτοφολιών υλικού χρησιμοποιούν κλήσεις API σε εξωτερικούς διακομιστές, οι οποίοι μπορούν να δουν τη διεύθυνση IP σας και τις διευθύνσεις έξυπνων συμβολαίων με τις οποίες αλληλεπιδράτε."
  },
  "hardwareWalletsMsg": {
    "message": "Επιλέξτε ένα πορτοφόλι υλικού το οποίο θέλετε να χρησιμοποιήσετε με το MetaMask."
  },
  "here": {
    "message": "εδώ",
    "description": "as in -click here- for more information (goes with troubleTokenBalances)"
  },
  "hexData": {
    "message": "Δεκαεξαδικά δεδομένα"
  },
  "hiddenAccounts": {
    "message": "Κρυφοί λογαριασμοί"
  },
  "hide": {
    "message": "Απόκρυψη"
  },
  "hideAccount": {
    "message": "Απόκρυψη λογαριασμού"
  },
  "hideFullTransactionDetails": {
    "message": "Απόκρυψη αναλυτικών στοιχείων συναλλαγών"
  },
  "hideSeedPhrase": {
    "message": "Απόκρυψη φράσης ανάκτησης"
  },
  "hideSentitiveInfo": {
    "message": "Απόκρυψη ευαίσθητων πληροφοριών"
  },
  "hideToken": {
    "message": "Απόκρυψη token"
  },
  "hideTokenPrompt": {
    "message": "Απόκρυψη του token;"
  },
  "hideTokenSymbol": {
    "message": "Απόκρυψη $1",
    "description": "$1 is the symbol for a token (e.g. 'DAI')"
  },
  "hideZeroBalanceTokens": {
    "message": "Απόκρυψη tokens χωρίς υπόλοιπο"
  },
  "high": {
    "message": "Επιθετική"
  },
  "highGasSettingToolTipMessage": {
    "message": "Υψηλή πιθανότητα, ακόμη και σε ασταθείς αγορές. Χρησιμοποιήστε το $1 για να καλύψετε τις αυξήσεις στην κυκλοφορία του δικτύου που οφείλονται σε πράγματα όπως οι μειώσεις των δημοφιλών NFT.",
    "description": "$1 is key 'high' (text: 'Aggressive') separated here so that it can be passed in with bold font-weight"
  },
  "highLowercase": {
    "message": "υψηλό"
  },
  "highestCurrentBid": {
    "message": "Υψηλότερη τρέχουσα προσφορά"
  },
  "highestFloorPrice": {
    "message": "Υψηλότερη κατώτατη τιμή"
  },
  "history": {
    "message": "Ιστορικό"
  },
  "holdToRevealContent1": {
    "message": "Η Μυστική σας Φράση Ανάκτησης παρέχει $1",
    "description": "$1 is a bolded text with the message from 'holdToRevealContent2'"
  },
  "holdToRevealContent2": {
    "message": "πλήρη πρόσβαση στο πορτοφόλι και τα κεφάλαιά σας.",
    "description": "Is the bolded text in 'holdToRevealContent1'"
  },
  "holdToRevealContent3": {
    "message": "Μην τη μοιραστείτε με κανέναν. $1 $2",
    "description": "$1 is a message from 'holdToRevealContent4' and $2 is a text link with the message from 'holdToRevealContent5'"
  },
  "holdToRevealContent4": {
    "message": "Η Υποστήριξη του MetaMask δεν θα τη ζητήσει ποτέ,",
    "description": "Part of 'holdToRevealContent3'"
  },
  "holdToRevealContent5": {
    "message": "αλλά οι απατεώνες μπορεί να το κάνουν.",
    "description": "The text link in 'holdToRevealContent3'"
  },
  "holdToRevealContentPrivateKey1": {
    "message": "Το ιδιωτικό σας κλειδί παρέχει $1",
    "description": "$1 is a bolded text with the message from 'holdToRevealContentPrivateKey2'"
  },
  "holdToRevealContentPrivateKey2": {
    "message": "πλήρη πρόσβαση στο πορτοφόλι και τα κεφάλαιά σας.",
    "description": "Is the bolded text in 'holdToRevealContentPrivateKey2'"
  },
  "holdToRevealLockedLabel": {
    "message": "κρατήστε πατημένο για να αποκαλύψετε το κυκλάκι με κλειδί"
  },
  "holdToRevealPrivateKey": {
    "message": "Κρατήστε πατήμενο για να αποκαλύψετε το ιδιωτικό κλειδί"
  },
  "holdToRevealPrivateKeyTitle": {
    "message": "Κρατήστε το ιδιωτικό σας κλειδί ασφαλές"
  },
  "holdToRevealSRP": {
    "message": "Κρατήστε πατημένο για αποκάλυψη της ΜΦΑ"
  },
  "holdToRevealSRPTitle": {
    "message": "Κρατήστε τη ΜΦΑ σας ασφαλή"
  },
  "holdToRevealUnlockedLabel": {
    "message": "κρατήστε πατημένο για να μην αποκαλύψετε το κυκλάκι με κλειδί"
  },
  "id": {
    "message": "Αναγνωριστικό"
  },
  "ignoreAll": {
    "message": "Αγνόηση όλων"
  },
  "ignoreTokenWarning": {
    "message": "Εάν αποκρύψετε τα tokens, δεν θα εμφανίζονται στο πορτοφόλι σας. Ωστόσο, μπορείτε να τα προσθέσετε, αναζητώντας τα."
  },
  "imToken": {
    "message": "imToken"
  },
  "import": {
    "message": "Εισαγωγή",
    "description": "Button to import an account from a selected file"
  },
  "importAccount": {
    "message": "Εισαγωγή λογαριασμού"
  },
  "importAccountError": {
    "message": "Σφάλμα κατά την εισαγωγή του λογαριασμού."
  },
  "importAccountErrorIsSRP": {
    "message": "Έχετε πληκτρολογήσει μια Μυστική Φράση Ανάκτησης (ή μνημονική). Για να εισαγάγετε έναν λογαριασμό εδώ, πρέπει να πληκτρολογήσετε ένα ιδιωτικό κλειδί, το οποίο είναι μια δεκαεξαδική συμβολοσειρά μήκους 64 χαρακτήρων."
  },
  "importAccountErrorNotAValidPrivateKey": {
    "message": "Αυτό δεν είναι ένα έγκυρο ιδιωτικό κλειδί. Πληκτρολογήσατε μια δεκαεξαδική συμβολοσειρά, αλλά πρέπει να έχει μήκος 64 χαρακτήρων."
  },
  "importAccountErrorNotHexadecimal": {
    "message": "Αυτό δεν είναι ένα έγκυρο ιδιωτικό κλειδί. Πρέπει να πληκτρολογήσετε μια δεκαεξαδική συμβολοσειρά μήκους 64 χαρακτήρων."
  },
  "importAccountJsonLoading1": {
    "message": "Υπολογίστε ότι αυτή η εισαγωγή JSON θα διαρκέσει μερικά λεπτά και το MetaMask θα «παγώσει»."
  },
  "importAccountJsonLoading2": {
    "message": "Ζητάμε συγγνώμη και θα το κάνουμε πιο γρήγορα στο μέλλον."
  },
  "importAccountMsg": {
    "message": "Οι λογαριασμοί που έχουν εισαχθεί δεν θα συσχετίζονται με τη Μυστική Φράση Ανάκτησης στο MetaTask. Μάθετε περισσότερα για τους λογαριασμούς που έχουν εισαχθεί"
  },
  "importMyWallet": {
    "message": "Εισαγωγή του πορτοφολιού μου"
  },
  "importNFT": {
    "message": "Εισαγωγή NFT"
  },
  "importNFTAddressToolTip": {
    "message": "Στο OpenSea, για παράδειγμα, στη σελίδα των NFΤ στην ενότητα Λεπτομέρειες, υπάρχει ένας υπερσύνδεσμος σε μπλε χρώμα με την ένδειξη «Διεύθυνση συμβολαίου». Εάν κάνετε κλικ σε αυτόν τον υπερσύνδεσμο, θα σας μεταφέρει στη διεύθυνση του συμβολαίου στο Etherscan. Στο επάνω αριστερό μέρος εκείνης της σελίδας, θα πρέπει να υπάρχει ένα εικονίδιο με την ένδειξη «Συμβόλαιο» και στα δεξιά, μια μεγάλη σειρά γραμμάτων και αριθμών. Αυτή είναι η διεύθυνση του συμβολαίου που δημιούργησε το NFT σας. Κάντε κλικ στο εικονίδιο «αντιγραφή» στα δεξιά της διεύθυνσης για να το αντιγράψετε στο πρόχειρό σας."
  },
  "importNFTPage": {
    "message": "Σελίδα εισαγωγής των NFT"
  },
  "importNFTTokenIdToolTip": {
    "message": "Το αναγνωριστικό ενός NFT είναι μοναδικό δεδομένου ότι δεν υπάρχουν δύο ίδια NFT. Και πάλι, στο OpenSea αυτός ο αριθμός βρίσκεται στην ενότητα \"Λεπτομέρειες\". Σημειώστε τον ή αντιγράψτε τον στο πρόχειρο σας."
  },
  "importSelectedTokens": {
    "message": "Εισαγωγή επιλεγμένων tokens;"
  },
  "importSelectedTokensDescription": {
    "message": "Στο πορτοφόλι σας θα εμφανιστούν μόνο τα tokens που έχετε επιλέξει. Μπορείτε πάντα να εισαγάγετε αργότερα κρυφά tokens αναζητώντας τα."
  },
  "importTokenQuestion": {
    "message": "Εισαγωγή token;"
  },
  "importTokenWarning": {
    "message": "Οποιοσδήποτε μπορεί να δημιουργήσει ένα token με οποιοδήποτε όνομα, συμπεριλαμβανομένων ψεύτικων εκδόσεων υφιστάμενων tokens. Προσθέστε και ανταλλάξτε με δική σας ευθύνη!"
  },
  "importTokensCamelCase": {
    "message": "Εισαγωγή tokens"
  },
  "importTokensError": {
    "message": "Δεν μπορέσαμε να εισάγουμε τα tokens. Προσπαθήστε ξανά αργότερα."
  },
  "importWithCount": {
    "message": "Εισαγωγή $1",
    "description": "$1 will the number of detected tokens that are selected for importing, if all of them are selected then $1 will be all"
  },
  "imported": {
    "message": "Έγινε εισαγωγή",
    "description": "status showing that an account has been fully loaded into the keyring"
  },
  "inYourSettings": {
    "message": "στις Ρυθμίσεις σας"
  },
  "infuraBlockedNotification": {
    "message": "Το MetaMask δεν μπορεί να συνδεθεί με τον διακομιστή του blockchain. Εξετάστε τους πιθανούς λόγους $1.",
    "description": "$1 is a clickable link with with text defined by the 'here' key"
  },
  "initialTransactionConfirmed": {
    "message": "Η αρχική σας συναλλαγή επιβεβαιώθηκε από το δίκτυο. Κάντε κλικ στο OK για να επιστρέψετε."
  },
  "inputLogicEmptyState": {
    "message": "Πληκτρολογήστε μόνο έναν αριθμό που σας βολεύει να ξοδέψει ο τρίτος τώρα ή στο μέλλον. Μπορείτε πάντα να αυξήσετε το ανώτατο όριο δαπανών αργότερα."
  },
  "inputLogicEqualOrSmallerNumber": {
    "message": "Αυτό επιτρέπει στον τρίτο να ξοδέψει $1 από το τρέχον υπόλοιπό σας.",
    "description": "$1 is the current token balance in the account and the name of the current token"
  },
  "inputLogicHigherNumber": {
    "message": "Αυτό επιτρέπει στον τρίτο να ξοδέψει όλο το υπόλοιπο των tokens σας μέχρι να φτάσει στο ανώτατο όριο ή να ανακαλέσετε το ανώτατο όριο δαπανών. Εάν δεν το θέλετε αυτό, εξετάστε το ενδεχόμενο να ορίσετε χαμηλότερο όριο δαπανών."
  },
  "insightWarning": {
    "message": "προειδοποίηση"
  },
  "insightWarningCheckboxMessage": {
    "message": "$1 το αίτημα από $2",
    "description": "$1 is the action i.e. sign, confirm. $2 is the origin making the request."
  },
  "insightWarningContentPlural": {
    "message": "Ελέγξτε το $1 πριν από το $2. Μόλις ολοκληρωθεί, το $3 είναι μη αναστρέψιμο.",
    "description": "$1 the 'insightWarnings' message (2 warnings) representing warnings, $2 is the action (i.e. signing) and $3 is the result (i.e. signature, transaction)"
  },
  "insightWarningContentSingular": {
    "message": "Ελέγξτε το $1 πριν από το $2. Μόλις γίνει, το $3 είναι μη αναστρέψιμο.",
    "description": "$1 is the 'insightWarning' message (1 warning), $2 is the action (i.e. signing) and $3 is the result (i.e. signature, transaction)"
  },
  "insightWarningHeader": {
    "message": "Το αίτημα αυτό μπορεί να είναι επικίνδυνο"
  },
  "insightWarnings": {
    "message": "προειδοποιήσεις"
  },
  "insightsFromSnap": {
    "message": "Απόψεις για το $1",
    "description": "$1 represents the name of the snap"
  },
  "install": {
    "message": "Εγκατάσταση"
  },
  "installExtension": {
    "message": "Εγκατάσταση επέκτασης"
  },
  "installExtensionDescription": {
    "message": "Η συμβατή με την θεσμική έκδοση του κορυφαίου web3 πορτοφολιού στον κόσμο, MetaMask."
  },
  "installOrigin": {
    "message": "Προέλευση εγκατάστασης"
  },
  "installRequest": {
    "message": "Προσθήκη στο MetaMask"
  },
  "installedOn": {
    "message": "Εγκαταστάθηκε στο $1",
    "description": "$1 is the date when the snap has been installed"
  },
  "insufficientBalance": {
    "message": "Ανεπαρκές υπόλοιπο."
  },
  "insufficientCurrencyBuyOrDeposit": {
    "message": "Δεν έχετε αρκετά $1 στον λογαριασμό σας για να πληρώσετε τα τέλη της συναλλαγής στο δίκτυο $2. $3 ή πραγματοποιήστε κατάθεση από άλλον λογαριασμό.",
    "description": "$1 is the native currency of the network, $2 is the name of the current network, $3 is the key 'buy' + the ticker symbol of the native currency of the chain wrapped in a button"
  },
  "insufficientCurrencyBuyOrReceive": {
    "message": "Δεν έχετε αρκετά $1 στον λογαριασμό σας για να πληρώσετε τα τέλη της συναλλαγής στο δίκτυο $2. $3 ή $4 από άλλον λογαριασμό.",
    "description": "$1 is the native currency of the network, $2 is the name of the current network, $3 is the key 'buy' + the ticker symbol of the native currency of the chain wrapped in a button, $4 is the key 'deposit' button"
  },
  "insufficientCurrencyDeposit": {
    "message": "Δεν έχετε αρκετά $1 στον λογαριασμό σας για να πληρώσετε τα τέλη της συναλλαγής στο δίκτυο $2. Καταθέστε $1 από άλλον λογαριασμό.",
    "description": "$1 is the native currency of the network, $2 is the name of the current network"
  },
  "insufficientFunds": {
    "message": "Ανεπαρκή κεφάλαια."
  },
  "insufficientFundsForGas": {
    "message": "Ανεπαρκή κεφάλαια για το τέλος συναλλαγής"
  },
  "insufficientTokens": {
    "message": "Ανεπαρκή tokens."
  },
  "interactingWith": {
    "message": "Αλληλεπίδραση με"
  },
  "interactingWithTransactionDescription": {
    "message": "Αυτή είναι το συμβόλαιο με το οποίο αλληλεπιδράτε. Προστατευτείτε από τους απατεώνες επαληθεύοντας τις λεπτομέρειες."
  },
  "invalidAddress": {
    "message": "Μη έγκυρη διεύθυνση"
  },
  "invalidAddressRecipient": {
    "message": "Η διεύθυνση παραλήπτη δεν είναι έγκυρη"
  },
  "invalidAssetType": {
    "message": "Αυτό το περιουσιακό στοιχείο είναι NFT και πρέπει να προστεθεί ξανά στη σελίδα «Εισαγωγή NFT» που βρίσκεται στην καρτέλα των NFT"
  },
  "invalidChainIdTooBig": {
    "message": "Μη έγκυρο αναγνωριστικό αλυσίδας. Το αναγνωριστικό αλυσίδας είναι πολύ μεγάλο."
  },
  "invalidCustomNetworkAlertContent1": {
    "message": "Το αναγνωριστικό αλυσίδας για το προσαρμοσμένο δίκτυο '$1' πρέπει να εισαχθεί εκ νέου.",
    "description": "$1 is the name/identifier of the network."
  },
  "invalidCustomNetworkAlertContent2": {
    "message": "Για να προστατευθείτε από κακόβουλους ή ανεπαρκείς παρόχους δικτύου, απαιτούνται πλέον αναγνωριστικά αλυσίδας για όλα τα προσαρμοσμένα δίκτυα."
  },
  "invalidCustomNetworkAlertContent3": {
    "message": "Μεταβείτε στις Ρυθμίσεις > Δίκτυο και εισαγάγετε το αναγνωριστικό αλυσίδας. Μπορείτε να βρείτε τα αναγνωριστικά αλυσίδας των πιο δημοφιλών δικτύων στο $1.",
    "description": "$1 is a link to https://chainid.network"
  },
  "invalidCustomNetworkAlertTitle": {
    "message": "Μη έγκυρο προσαρμοσμένο δίκτυο"
  },
  "invalidHexNumber": {
    "message": "Μη έγκυρος δεκαεξαδικός αριθμός."
  },
  "invalidHexNumberLeadingZeros": {
    "message": "Μη έγκυρος δεκαεξαδικός αριθμός. Αφαιρέστε τυχόν προηγούμενα μηδενικά."
  },
  "invalidIpfsGateway": {
    "message": "Μη έγκυρη πύλη IPFS: Η τιμή πρέπει να είναι μια έγκυρη διεύθυνση URL"
  },
  "invalidNumber": {
    "message": "Μη έγκυρος αριθμός. Εισάγετε έναν δεκαδικό ή προκαθορισμένο δεκαεξαδικό αριθμό '0x'."
  },
  "invalidNumberLeadingZeros": {
    "message": "Μη έγκυρος αριθμός. Αφαιρέστε τυχόν προηγούμενα μηδενικά."
  },
  "invalidRPC": {
    "message": "Μη έγκυρη διεύθυνση URL του RPC "
  },
  "invalidSeedPhrase": {
    "message": "Μη έγκυρη Μυστική Φράση Ανάκτησής"
  },
  "invalidSeedPhraseCaseSensitive": {
    "message": "Μη έγκυρη εισαγωγή! Η Μυστική σας Φράση Ανάκτησης κάνει διάκριση πεζών/κεφαλαίων."
  },
  "ipfsGateway": {
    "message": "Πύλη IPFS"
  },
  "ipfsGatewayDescription": {
    "message": "Το MetaMask χρησιμοποιεί υπηρεσίες τρίτων για να προβάλει εικόνες των NFT που είναι αποθηκευμένα στο IPFS, να εμφανίζει πληροφορίες σχετικά με τις διευθύνσεις ENS που έχουν εισαχθεί στη γραμμή διευθύνσεων του προγράμματος περιήγησης και να αντλεί εικονίδια για διαφορετικά tokens. Η διεύθυνση IP σας ενδέχεται να εκτεθεί σε αυτές τις υπηρεσίες όταν τις χρησιμοποιείτε."
  },
  "ipfsToggleModalDescriptionOne": {
    "message": "Χρησιμοποιούμε υπηρεσίες τρίτων για την προβολή εικόνων των NFT σας που είναι αποθηκευμένα στο IPFS, την εμφάνιση πληροφοριών σχετικά με τις διευθύνσεις ENS που έχουν εισαχθεί στη γραμμή διευθύνσεων του προγράμματος περιήγησής σας και την ανάκτηση εικονιδίων για διαφορετικά tokens. Η διεύθυνση IP σας ενδέχεται να εκτεθεί σε αυτές τις υπηρεσίες όταν τις χρησιμοποιείτε."
  },
  "ipfsToggleModalDescriptionTwo": {
    "message": "Η επιλογή «Επιβεβαίωση» ενεργοποιεί την ανάλυση IPFS. Μπορείτε να την απενεργοποιήσετε στις $1 ανά πάσα στιγμή.",
    "description": "$1 is the method to turn off ipfs"
  },
  "ipfsToggleModalSettings": {
    "message": "Ρυθμίσεις > Ασφάλεια και απόρρητο"
  },
  "isSigningOrSubmitting": {
    "message": "Μια προηγούμενη συναλλαγή εξακολουθεί να είναι σε διαδικασία υπογραφής ή υποβολής"
  },
  "jazzAndBlockies": {
    "message": "Τα Jazzicons και τα Blockies είναι δύο διαφορετικά στυλ μοναδικών εικονιδίων που σας βοηθούν να αναγνωρίζετε έναν λογαριασμό με μια ματιά."
  },
  "jazzicons": {
    "message": "Jazzicons"
  },
  "jsonFile": {
    "message": "Αρχείο JSON",
    "description": "format for importing an account"
  },
  "keyringAccountName": {
    "message": "Όνομα λογαριασμού"
  },
  "keyringAccountPublicAddress": {
    "message": "Δημόσια διεύθυνση"
  },
  "keyringSnapRemovalResult1": {
    "message": "$1 $2αφαιρέθηκαν",
    "description": "Displays the result after removal of a keyring snap. $1 is the snap name, $2 is whether it is successful or not"
  },
  "keyringSnapRemovalResultNotSuccessful": {
    "message": "όχι ",
    "description": "Displays the `not` word in $2."
  },
  "keyringSnapRemoveConfirmation": {
    "message": "Πληκτρολογήστε $1 για να επιβεβαιώσετε ότι θέλετε να καταργήσετε αυτό το snap:",
    "description": "Asks user to input the name nap prior to deleting the snap. $1 is the snap name"
  },
  "keystone": {
    "message": "Keystone"
  },
  "knownAddressRecipient": {
    "message": "Γνωστή διεύθυνση συμβολαίου."
  },
  "knownTokenWarning": {
    "message": "Αυτή η ενέργεια θα επεξεργαστεί τα tokens που είναι ήδη καταχωρημένα στο πορτοφόλι σας, τα οποία μπορούν να χρησιμοποιηθούν για να σας εξαπατήσουν. Εγκρίνετε μόνο αν είστε σίγουροι ότι θέλετε να αλλάξετε αυτό που αντιπροσωπεύουν αυτά τα tokens. Μάθετε περισσότερα στο $1"
  },
  "l1Fee": {
    "message": "Τέλη L1"
  },
  "l1FeeTooltip": {
    "message": "Τέλη συναλλαγών L1"
  },
  "l2Fee": {
    "message": "Τέλη L2"
  },
  "l2FeeTooltip": {
    "message": "Τέλη συναλλαγών L2"
  },
  "lastConnected": {
    "message": "Τελευταία σύνδεση"
  },
  "lastSold": {
    "message": "Τελευταία πώληση"
  },
  "lavaDomeCopyWarning": {
    "message": "Για την ασφάλειά σας, η επιλογή αυτού του κειμένου δεν είναι διαθέσιμη αυτή τη στιγμή."
  },
  "layer1Fees": {
    "message": "Τέλη επιπέδου 1"
  },
  "layer2Fees": {
    "message": "Τέλη επιπέδου 2"
  },
  "learnCancelSpeeedup": {
    "message": "Μάθετε πώς να $1",
    "description": "$1 is link to cancel or speed up transactions"
  },
  "learnMore": {
    "message": "μάθετε περισσότερα"
  },
  "learnMoreAboutGas": {
    "message": "Θέλετε να $1 για το τέλος συναλλαγής;",
    "description": "$1 will be replaced by the learnMore translation key"
  },
  "learnMoreKeystone": {
    "message": "Μάθετε περισσότερα"
  },
  "learnMoreUpperCase": {
    "message": "Μάθετε περισσότερα"
  },
  "learnMoreUpperCaseWithDot": {
    "message": "Μάθετε περισσότερα."
  },
  "learnScamRisk": {
    "message": "απάτες και κίνδυνοι ασφάλειας."
  },
  "learnToBridge": {
    "message": "Μάθετε για την διασύνδεση"
  },
  "leaveMetaMask": {
    "message": "Αποχώρηση από το MetaMask;"
  },
  "leaveMetaMaskDesc": {
    "message": "Πρόκειται να επισκεφθείτε έναν ιστότοπο εκτός του MetaMask. Ελέγξτε ξανά τη διεύθυνση URL προτού συνεχίσετε."
  },
  "ledgerAccountRestriction": {
    "message": "Πρέπει να κάνετε χρήση του τελευταίου σας λογαριασμού πριν προσθέσετε έναν νέο."
  },
  "ledgerConnectionInstructionCloseOtherApps": {
    "message": "Κλείστε οποιοδήποτε άλλο λογισμικό είναι συνδεδεμένο στη συσκευή σας και, στη συνέχεια, κάντε κλικ εδώ για ανανέωση."
  },
  "ledgerConnectionInstructionHeader": {
    "message": "Πριν κάνετε κλικ για επιβεβαίωση:"
  },
  "ledgerConnectionInstructionStepFour": {
    "message": "Ενεργοποιήστε τα \"δεδομένα έξυπνων συμβολαίων\" ή την \"τυφλή υπογραφή\" στη συσκευή σας Ledger."
  },
  "ledgerConnectionInstructionStepThree": {
    "message": "Βεβαιωθείτε ότι το Ledger είναι συνδεδεμένο και επιλέξτε την εφαρμογή Ethereum."
  },
  "ledgerDeviceOpenFailureMessage": {
    "message": "Η συσκευή Ledger απέτυχε να ανοίξει. Το Ledger σας μπορεί να είναι συνδεδεμένο με άλλο λογισμικό. Παρακαλούμε κλείστε το Ledger Live ή άλλες εφαρμογές που είναι συνδεδεμένες με τη συσκευή Ledger και προσπαθήστε να συνδεθείτε ξανά."
  },
  "ledgerErrorConnectionIssue": {
    "message": "Επανασυνδέστε το Ledger σας, ανοίξτε την εφαρμογή ETH και δοκιμάστε ξανά."
  },
  "ledgerErrorDevicedLocked": {
    "message": "Το Ledger σας είναι κλειδωμένο. Ξεκλειδώστε το και δοκιμάστε ξανά."
  },
  "ledgerErrorEthAppNotOpen": {
    "message": "Για να επιλύσετε το πρόβλημα, ανοίξτε την εφαρμογή ETH στη συσκευή σας και προσπαθήστε ξανά."
  },
  "ledgerErrorTransactionDataNotPadded": {
    "message": "Η εισαγωγή δεδομένων στις συναλλαγές με Ethereum δεν έχει πραγματοποιηθεί επαρκώς."
  },
  "ledgerLiveApp": {
    "message": "Εφαρμογή Ledger Live"
  },
  "ledgerLocked": {
    "message": "Δεν είναι δυνατή η σύνδεση με τη συσκευή Ledger. Βεβαιωθείτε ότι η συσκευή σας είναι ξεκλειδωμένη και ότι η εφαρμογή Ethereum είναι ανοιχτή."
  },
  "ledgerTimeout": {
    "message": "Το Ledger Live χρειάζεται πολύ χρόνο για να ανταποκριθεί ή η σύνδεση έχει διακοπεί. Βεβαιωθείτε ότι η εφαρμογή Ledger Live είναι ανοιχτή και ότι η συσκευή σας είναι ξεκλειδωμένη."
  },
  "ledgerWebHIDNotConnectedErrorMessage": {
    "message": "Η συσκευή Ledger δεν συνδέθηκε. Εάν επιθυμείτε να συνδέσετε το Ledger σας, κάντε ξανά κλικ στο 'Συνέχεια' και εγκρίνετε τη σύνδεση HID.",
    "description": "An error message shown to the user during the hardware connect flow."
  },
  "levelArrow": {
    "message": "βέλος επιπέδου"
  },
  "lightTheme": {
    "message": "Ανοιχτόχρωμο"
  },
  "likeToImportToken": {
    "message": "Θέλετε να εισαγάγετε αυτό το token;"
  },
  "likeToImportTokens": {
    "message": "Θέλετε να εισαγάγετε αυτά τα tokens;"
  },
  "lineaGoerli": {
    "message": "Δίκτυο δοκιμών Linea Goerli"
  },
  "lineaMainnet": {
    "message": "Linea Mainnet"
  },
  "lineaSepolia": {
    "message": "Δίκτυο δοκιμών Linea Sepolia"
  },
  "link": {
    "message": "Σύνδεσμος"
  },
  "links": {
    "message": "Σύνδεσμοι"
  },
  "loadMore": {
    "message": "Φορτώστε περισσότερα"
  },
  "loading": {
    "message": "Φόρτωση..."
  },
  "loadingScreenHardwareWalletMessage": {
    "message": "Ολοκληρώστε τη συναλλαγή στο πορτοφόλι υλικού."
  },
  "loadingScreenSnapMessage": {
    "message": "Ολοκληρώστε τη συναλλαγή στο Snap."
  },
  "loadingTokens": {
    "message": "Φόρτωση των tokens..."
  },
  "localhost": {
    "message": "Localhost 8545"
  },
  "lock": {
    "message": "Κλείδωμα"
  },
  "lockMetaMask": {
    "message": "Κλείδωμα του MetaMask"
  },
  "lockTimeInvalid": {
    "message": "Ο χρόνος κλειδώματος πρέπει να είναι ένας αριθμός μεταξύ 0 και 10080"
  },
  "logo": {
    "message": "Λογότυπο $1",
    "description": "$1 is the name of the ticker"
  },
  "low": {
    "message": "Χαμηλό"
  },
  "lowGasSettingToolTipMessage": {
    "message": "Χρησιμοποιήστε το $1 για να περιμένετε μια φθηνότερη τιμή. Οι χρονικές εκτιμήσεις είναι πολύ λιγότερο ακριβείς καθώς οι τιμές είναι κάπως απρόβλεπτες.",
    "description": "$1 is key 'low' separated here so that it can be passed in with bold font-weight"
  },
  "lowLowercase": {
    "message": "χαμηλό"
  },
  "lowPriorityMessage": {
    "message": "Οι μελλοντικές συναλλαγές θα μπουν στην αναμονή μετά από αυτή."
  },
  "mainnet": {
    "message": "Ethereum Mainnet"
  },
  "mainnetToken": {
    "message": "Αυτή η διεύθυνση ταιριάζει με μια γνωστή διεύθυνση token του Ethereum Mainnet. Ελέγξτε ξανά τη διεύθυνση συμβολαίου και το δίκτυο για το token που προσπαθείτε να προσθέσετε."
  },
  "makeAnotherSwap": {
    "message": "Δημιουργία νέας ανταλλαγής"
  },
  "makeSureNoOneWatching": {
    "message": "Βεβαιωθείτε ότι κανείς δεν κοιτάει",
    "description": "Warning to users to be care while creating and saving their new Secret Recovery Phrase"
  },
  "marketCap": {
    "message": "Κεφαλαιοποίηση αγοράς"
  },
  "marketDetails": {
    "message": "Λεπτομέρειες της αγοράς"
  },
  "max": {
    "message": "Μέγ."
  },
  "maxBaseFee": {
    "message": "Μέγιστο βασικό τέλος"
  },
  "maxFee": {
    "message": "Μέγιστη χρέωση"
  },
  "maxFeeTooltip": {
    "message": "Τα μέγιστα τέλη που προβλέπονται για την πληρωμή της συναλλαγής."
  },
  "maxPriorityFee": {
    "message": "Μέγιστο τέλος προτεραιότητας"
  },
  "medium": {
    "message": "Αγορά"
  },
  "mediumGasSettingToolTipMessage": {
    "message": "Χρησιμοποιήστε το $1 για γρήγορη επεξεργασία στην τρέχουσα τιμή της αγοράς.",
    "description": "$1 is key 'medium' (text: 'Market') separated here so that it can be passed in with bold font-weight"
  },
  "memo": {
    "message": "υπόμνημα"
  },
  "message": {
    "message": "Μήνυμα"
  },
  "metaMaskConnectStatusParagraphOne": {
    "message": "Έχετε τώρα περισσότερο έλεγχο των συνδέσεων του λογαριασμού σας στο MetaMask."
  },
  "metaMaskConnectStatusParagraphThree": {
    "message": "Κάντε κλικ για να διαχειριστείτε τους συνδεδεμένους λογαριασμούς σας."
  },
  "metaMaskConnectStatusParagraphTwo": {
    "message": "Το κουμπί Κατάστασης Σύνδεσης δείχνει αν ο ιστότοπος που επισκέπτεστε είναι συνδεδεμένος με τον τρέχοντα επιλεγμένο λογαριασμό σας."
  },
  "metadataModalSourceTooltip": {
    "message": "Το $1 φιλοξενείται στο npm και το $2 είναι το μοναδικό αναγνωριστικό αυτού του Snap.",
    "description": "$1 is the snap name and $2 is the snap NPM id."
  },
  "metamaskInstitutionalVersion": {
    "message": "Έκδοση του MetaMask Institutional"
  },
  "metamaskNotificationsAreOff": {
    "message": "Οι ειδοποιήσεις του πορτοφολιού δεν είναι προς το παρόν ενεργές."
  },
  "metamaskPortfolio": {
    "message": "MetaMask Portfolio."
  },
  "metamaskSwapsOfflineDescription": {
    "message": "Το MetaMask Swaps είναι υπό συντήρηση. Παρακαλείστε να επιστρέψετε αργότερα."
  },
  "metamaskVersion": {
    "message": "Έκδοση του MetaMask"
  },
  "methodData": {
    "message": "Μέθοδος"
  },
  "methodDataTransactionDesc": {
    "message": "Λειτουργία που εκτελείται με βάση τα αποκωδικοποιημένα δεδομένα εισόδου."
  },
  "methodNotSupported": {
    "message": "Δεν υποστηρίζεται με αυτόν τον λογαριασμό."
  },
  "metrics": {
    "message": "Μετρήσεις"
  },
  "millionAbbreviation": {
    "message": "Ε",
    "description": "Shortened form of 'million'"
  },
  "mismatchAccount": {
    "message": "Ο λογαριασμός ($1) που επιλέξατε είναι διαφορετικός από τον λογαριασμό που προσπαθείτε να υπογράψετε ($2)"
  },
  "mismatchedChainLinkText": {
    "message": "επαλήθευση των στοιχείων του δικτύου",
    "description": "Serves as link text for the 'mismatchedChain' key. This text will be embedded inside the translation for that key."
  },
  "mismatchedChainRecommendation": {
    "message": "Σας προτείνουμε να $1 πριν συνεχίσετε.",
    "description": "$1 is a clickable link with text defined by the 'mismatchedChainLinkText' key. The link will open to instructions for users to validate custom network details."
  },
  "mismatchedNetworkName": {
    "message": "Σύμφωνα με το αρχείο μας, το όνομα του δικτύου μπορεί να μην ταιριάζει με το αναγνωριστικό αλυσίδας."
  },
  "mismatchedNetworkSymbol": {
    "message": "Το σύμβολο νομίσματος που υποβλήθηκε δεν ταιριάζει με αυτό που προσδοκούμε για το αναγνωριστικό αλυσίδας."
  },
  "mismatchedRpcChainId": {
    "message": "Το αναγνωριστικό αλυσίδας που επιστρέφεται από το προσαρμοσμένο δίκτυο δεν ταιριάζει με το αναγνωριστικό αλυσίδας που υποβλήθηκε."
  },
  "mismatchedRpcUrl": {
    "message": "Σύμφωνα με τα αρχεία μας, η τιμή της διεύθυνσης URL του RPC που υποβλήθηκε δεν αντιστοιχεί με κάποιον γνωστό πάροχο για αυτό το αναγνωριστικό αλυσίδας."
  },
  "missingSetting": {
    "message": "Δεν μπορείτε να βρείτε μια ρύθμιση;"
  },
  "missingSettingRequest": {
    "message": "Υποβάλετε αίτημα εδώ"
  },
  "mmiBuiltAroundTheWorld": {
    "message": "Το MetaMask Institutional έχει σχεδιαστεί και λειτουργεί σε όλο τον κόσμο."
  },
  "mmiNewNFTDetectedInNFTsTabMessage": {
    "message": "Επιτρέψτε στο MetaMask Institutional να ανιχνεύει και να εμφανίζει αυτόματα τα NFT στο πορτοφόλι σας."
  },
  "mmiPasswordSetupDetails": {
    "message": "Αυτός ο κωδικός πρόσβασης θα ξεκλειδώσει μόνο την επέκταση του MetaMask Institutional."
  },
  "more": {
    "message": "περισσότερα"
  },
  "multipleSnapConnectionWarning": {
    "message": "Το $1 θέλει να χρησιμοποιήσει $2 Snaps",
    "description": "$1 is the dapp and $2 is the number of snaps it wants to connect to."
  },
  "mustSelectOne": {
    "message": "Πρέπει να επιλέξετε τουλάχιστον 1 token."
  },
  "name": {
    "message": "Όνομα"
  },
  "nameAddressLabel": {
    "message": "Διεύθυνση",
    "description": "Label above address field in name component modal."
  },
  "nameInstructionsNew": {
    "message": "Εάν γνωρίζετε αυτή τη διεύθυνση, δώστε της ένα ψευδώνυμο για να την αναγνωρίζετε και στο μέλλον.",
    "description": "Instruction text in name component modal when value is not recognised."
  },
  "nameInstructionsRecognized": {
    "message": "Αυτή η διεύθυνση έχει ένα προεπιλεγμένο ψευδώνυμο, αλλά μπορείτε να το επεξεργαστείτε ή να εξετάσετε άλλες προτάσεις.",
    "description": "Instruction text in name component modal when value is recognized but not saved."
  },
  "nameInstructionsSaved": {
    "message": "Έχετε ήδη προσθέσει ένα ψευδώνυμο για αυτή τη διεύθυνση. Μπορείτε να το επεξεργαστείτε ή να δείτε άλλα προτεινόμενα ψευδώνυμα.",
    "description": "Instruction text in name component modal when value is saved."
  },
  "nameLabel": {
    "message": "Ψευδώνυμο",
    "description": "Label above name input field in name component modal."
  },
  "nameModalMaybeProposedName": {
    "message": "Ίσως: $1",
    "description": "$1 is the proposed name"
  },
  "nameModalTitleNew": {
    "message": "Άγνωστη διεύθυνση",
    "description": "Title of the modal created by the name component when value is not recognised."
  },
  "nameModalTitleRecognized": {
    "message": "Αναγνωρισμένη διεύθυνση",
    "description": "Title of the modal created by the name component when value is recognized but not saved."
  },
  "nameModalTitleSaved": {
    "message": "Αποθηκευμένη διεύθυνση",
    "description": "Title of the modal created by the name component when value is saved."
  },
  "nameProviderProposedBy": {
    "message": "Προτείνεται από $1",
    "description": "$1 is the name of the provider"
  },
  "nameProvider_ens": {
    "message": "Ethereum Name Service (ENS)"
  },
  "nameProvider_etherscan": {
    "message": "Etherscan"
  },
  "nameProvider_lens": {
    "message": "Lens Protocol"
  },
  "nameProvider_token": {
    "message": "MetaMask"
  },
  "nameSetPlaceholder": {
    "message": "Επιλέξτε ένα ψευδώνυμο...",
    "description": "Placeholder text for name input field in name component modal."
  },
  "nativeNetworkPermissionRequestDescription": {
    "message": "Το $1 ζητάει την έγκρισή σας για:",
    "description": "$1 represents dapp name"
<<<<<<< HEAD
  },
  "nativePermissionRequestDescription": {
    "message": "Θέλετε αυτός ο ιστότοπος να κάνει τα εξής;",
    "description": "Description below header used on Permission Connect screen for native permissions."
=======
>>>>>>> 05dda700
  },
  "nativeToken": {
    "message": "Το αρχικό token σε αυτό το δίκτυο είναι το $1. Είναι το token που χρησιμοποιείται για τα τέλη συναλλαγών.",
    "description": "$1 represents the name of the native token on the current network"
  },
  "nativeTokenScamWarningConversion": {
    "message": "Επεξεργασία λεπτομερειών δικτύου"
  },
  "nativeTokenScamWarningDescription": {
    "message": "Αυτό το δίκτυο δεν ταιριάζει με το αναγνωριστικό ή το όνομα της σχετικής αλυσίδας. Πολλά δημοφιλή tokens χρησιμοποιούν το όνομα $1, καθιστώντας το στόχο για απάτες. Οι απατεώνες μπορεί να σας ξεγελάσουν για να τους στείλετε πιο πολύτιμα νομίσματα σε αντάλλαγμα. Επαληθεύστε τα πάντα προτού συνεχίσετε.",
    "description": "$1 represents the currency name, $2 represents the expected currency symbol"
  },
  "nativeTokenScamWarningTitle": {
    "message": "Πρόκειται για πιθανή απάτη",
    "description": "Title for nativeTokenScamWarningDescription"
  },
  "needHelp": {
    "message": "Χρειάζεστε βοήθεια; Επικοινωνήστε με $1",
    "description": "$1 represents `needHelpLinkText`, the text which goes in the help link"
  },
  "needHelpFeedback": {
    "message": "Μοιραστείτε τα σχόλιά σας"
  },
  "needHelpLinkText": {
    "message": "Υποστήριξη του MetaMask"
  },
  "needHelpSubmitTicket": {
    "message": "Υποβολή αιτήματος"
  },
  "needImportFile": {
    "message": "Πρέπει να επιλέξετε ένα αρχείο για εισαγωγή.",
    "description": "User is important an account and needs to add a file to continue"
  },
  "negativeETH": {
    "message": "Δεν μπορεί να γίνει αποστολή αρνητικών ποσών στο ETH."
  },
  "negativeOrZeroAmountToken": {
    "message": "Δεν είναι δυνατή η αποστολή αρνητικών ή μηδενικών ποσών περιουσιακών στοιχείων."
  },
  "network": {
    "message": "Δίκτυο:"
  },
  "networkDetails": {
    "message": "Λεπτομέρειες Δικτύου"
  },
  "networkIsBusy": {
    "message": "Το δίκτυο είναι απασχολημένο. Τα τέλη συναλλαγής είναι υψηλά και οι εκτιμήσεις λιγότερο ακριβείς."
  },
  "networkMenu": {
    "message": "Μενού δικτύου"
  },
  "networkMenuHeading": {
    "message": "Επιλέξτε ένα δίκτυο"
  },
  "networkName": {
    "message": "Όνομα δικτύου"
  },
  "networkNameArbitrum": {
    "message": "Arbitrum"
  },
  "networkNameAvalanche": {
    "message": "Avalanche"
  },
  "networkNameBSC": {
    "message": "BSC"
  },
  "networkNameBase": {
    "message": "Βάση"
  },
  "networkNameBitcoin": {
    "message": "Bitcoin"
  },
  "networkNameDefinition": {
    "message": "Το όνομα που συνδέεται με αυτό το δίκτυο."
  },
  "networkNameEthereum": {
    "message": "Ethereum"
  },
  "networkNameGoerli": {
    "message": "Goerli"
  },
  "networkNameLinea": {
    "message": "Linea"
  },
  "networkNameOpMainnet": {
    "message": "Κύριο δίκτυο OP"
  },
  "networkNamePolygon": {
    "message": "Polygon"
  },
  "networkNameTestnet": {
    "message": "Testnet"
  },
  "networkNameZkSyncEra": {
    "message": "zkSync Era"
  },
  "networkOptions": {
    "message": "Επιλογές δικτύου"
  },
  "networkProvider": {
    "message": "Πάροχος δικτύου"
  },
  "networkStatus": {
    "message": "Κατάσταση δικτύου"
  },
  "networkStatusBaseFeeTooltip": {
    "message": "Η βασική χρέωση καθορίζεται από το δίκτυο και αλλάζει κάθε 13-14 δευτερόλεπτα. Οι επιλογές μας $1 και $2 λαμβάνουν υπόψη τις ξαφνικές αυξήσεις.",
    "description": "$1 and $2 are bold text for Medium and Aggressive respectively."
  },
  "networkStatusPriorityFeeTooltip": {
    "message": "Εύρος των τελών προτεραιότητας (ή αλλιώς “Miner tip”). Αυτό πηγαίνει στους miners και τους ενθαρρύνει να δώσουν προτεραιότητα στη συναλλαγή σας."
  },
  "networkStatusStabilityFeeTooltip": {
    "message": "Τα τέλη συναλλαγών είναι $1 σε σχέση με τις τελευταίες 72 ώρες.",
    "description": "$1 is networks stability value - stable, low, high"
  },
  "networkSwitchConnectionError": {
    "message": "Δεν μπορούμε να συνδεθούμε στο $1",
    "description": "$1 represents the network name"
  },
  "networkURL": {
    "message": "Διεύθυνση URL του δικτύου"
  },
  "networkURLDefinition": {
    "message": "Η διεύθυνση URL που χρησιμοποιείται για την πρόσβαση σε αυτό το δίκτυο."
  },
  "networks": {
    "message": "Δίκτυα"
  },
  "nevermind": {
    "message": "Δεν πειράζει"
  },
  "new": {
    "message": "Νέο!"
  },
  "newAccount": {
    "message": "Νέος λογαριασμός"
  },
  "newAccountNumberName": {
    "message": "Λογαριασμός $1",
    "description": "Default name of next account to be created on create account screen"
  },
  "newContact": {
    "message": "Νέα επαφή"
  },
  "newContract": {
    "message": "Νέο συμβόλαιο"
  },
  "newNFTDetectedInImportNFTsMessageStrongText": {
    "message": "Ρυθμίσεις > Ασφάλεια και απόρρητο"
  },
  "newNFTDetectedInImportNFTsMsg": {
    "message": "Για να χρησιμοποιήσετε το Opensea για να δείτε τα NFT, ενεργοποιήστε την επιλογή 'Προβολή NFT μέσων' στο $1.",
    "description": "$1 is used for newNFTDetectedInImportNFTsMessageStrongText"
  },
  "newNFTDetectedInNFTsTabMessage": {
    "message": "Επιτρέψτε στο MetaMask να ανιχνεύει και να εμφανίζει αυτόματα τα NFT στο πορτοφόλι σας."
  },
  "newNFTsAutodetected": {
    "message": "Αυτόματη ανίχνευση NFT"
  },
  "newNetworkAdded": {
    "message": "Το “$1” προστέθηκε με επιτυχία!"
  },
  "newNetworkEdited": {
    "message": "Το “$1” έχει επεξεργασθεί με επιτυχία!"
  },
  "newNftAddedMessage": {
    "message": "Το NFT προστέθηκε με επιτυχία!"
  },
  "newPassword": {
    "message": "Νέος κωδικός πρόσβασης (τουλάχιστον 8 χαρακτήρες)"
  },
  "newPrivacyPolicyActionButton": {
    "message": "Διαβάστε περισσότερα"
  },
  "newPrivacyPolicyTitle": {
    "message": "Ενημερώσαμε την πολιτική απορρήτου μας"
  },
  "newTokensImportedMessage": {
    "message": "Έχετε εισάγει με επιτυχία το $1.",
    "description": "$1 is the string of symbols of all the tokens imported"
  },
  "newTokensImportedTitle": {
    "message": "Τα token εισήχθησαν"
  },
  "next": {
    "message": "Επόμενο"
  },
  "nextNonceWarning": {
    "message": "Το Nonce είναι υψηλότερο από το προτεινόμενο nonce του $1",
    "description": "The next nonce according to MetaMask's internal logic"
  },
  "nftAddFailedMessage": {
    "message": "Το NFT δεν μπορεί να προστεθεί καθώς τα στοιχεία ιδιοκτησίας δεν ταιριάζουν. Βεβαιωθείτε ότι έχετε εισαγάγει τα σωστά στοιχεία."
  },
  "nftAddressError": {
    "message": "Αυτό το token είναι NFT. Προσθήκη στο $1",
    "description": "$1 is a clickable link with text defined by the 'importNFTPage' key"
  },
  "nftAlreadyAdded": {
    "message": "Το NFT έχει ήδη προστεθεί."
  },
  "nftAutoDetectionEnabled": {
    "message": "Ενεργοποιήθηκε η αυτόματη ανίχνευση NFT"
  },
  "nftDisclaimer": {
    "message": "Αποποίηση ευθυνών: Το MetaMask αντλεί το αρχείο πολυμέσων από το url της πηγής. Αυτό το url μερικές φορές αλλάζει ανάλογα με την αγορά στην οποία εκδόθηκε το NFT."
  },
  "nftOptions": {
    "message": "Επιλογές για NFT"
  },
  "nftTokenIdPlaceholder": {
    "message": "Εισάγετε το αναγνωριστικό του token"
  },
  "nftWarningContent": {
    "message": "Παραχωρείτε πρόσβαση στο $1, συμπεριλαμβανομένου οτιδήποτε ενδέχεται να αποκτήσετε στο μέλλον. Ο συμβαλλόμενος στην άλλη πλευρά μπορεί να μεταφέρει αυτά τα NFT από το πορτοφόλι σας ανά πάσα στιγμή χωρίς να σας ρωτήσει, μέχρι να ανακαλέσετε αυτή την έγκριση. $2",
    "description": "$1 is nftWarningContentBold bold part, $2 is Learn more link"
  },
  "nftWarningContentBold": {
    "message": "όλα τα $1 NFT σας",
    "description": "$1 is name of the collection"
  },
  "nftWarningContentGrey": {
    "message": "Προχωρήστε με προσοχή."
  },
  "nfts": {
    "message": "NFT"
  },
  "nftsPreviouslyOwned": {
    "message": "Προηγούμενη ιδιοκτησία"
  },
  "nickname": {
    "message": "Ψευδώνυμο"
  },
  "noAccountsFound": {
    "message": "Δεν βρέθηκαν λογαριασμοί για το συγκεκριμένο αίτημα αναζήτησης"
  },
  "noConnectedAccountDescription": {
    "message": "Επιλέξτε έναν λογαριασμό που θέλετε να χρησιμοποιήσετε σε αυτόν τον ιστότοπο για να συνεχίσετε."
  },
  "noConnectedAccountTitle": {
    "message": "Το MetaMask δεν συνδέεται με αυτόν τον ιστότοπο"
  },
  "noConversionRateAvailable": {
    "message": "Δεν υπάρχει διαθέσιμη ισοτιμία μετατροπής"
  },
  "noDomainResolution": {
    "message": "Δεν παρέχεται ανάλυση για τον τομέα."
  },
  "noHardwareWalletOrSnapsSupport": {
    "message": "Τα Snaps και τα περισσότερα πορτοφόλια υλικού δεν θα λειτουργούν με την τρέχουσα έκδοση του προγράμματος περιήγησής σας."
  },
  "noNFTs": {
    "message": "Δεν υπάρχουν NFT ακόμα"
  },
  "noNetworksFound": {
    "message": "Δεν βρέθηκαν δίκτυα για το συγκεκριμένο αίτημα αναζήτησης"
  },
  "noSnaps": {
    "message": "Δεν έχετε εγκαταστήσει κανένα snap."
  },
  "noThanks": {
    "message": "Όχι, ευχαριστώ"
  },
  "noTransactions": {
    "message": "Δεν έχετε καμιά συναλλαγή"
  },
  "noWebcamFound": {
    "message": "Η κάμερα του υπολογιστή σας δεν βρέθηκε. Προσπαθήστε ξανά."
  },
  "noWebcamFoundTitle": {
    "message": "Η διαδικτυακή κάμερα δεν βρέθηκε"
  },
  "nonCustodialAccounts": {
    "message": "Το MetaMask Institutional σάς επιτρέπει να χρησιμοποιείτε λογαριασμούς μη θεματοφυλακής, αν σκοπεύετε να χρησιμοποιήσετε αυτούς τους λογαριασμούς για την δημιουργία αντιγράφων ασφαλείας μέσω της Μυστικής Φράσης Ανάκτησης."
  },
  "nonce": {
    "message": "Αριθμολέξημα"
  },
  "nonceField": {
    "message": "Προσαρμόστε τη συναλλαγή nonce"
  },
  "nonceFieldDesc": {
    "message": "Ενεργοποιήστε την επιλογή αυτή για να αλλάξετε το nonce (αριθμός συναλλαγής) κατά την αποστολή περιουσιακών στοιχείων. Αυτή είναι μια προηγμένη λειτουργία, χρησιμοποιήστε τη με προσοχή."
  },
  "nonceFieldHeading": {
    "message": "Προσαρμοσμένο Nonce"
  },
  "notBusy": {
    "message": "Δεν είναι απασχολημένο"
  },
  "notCurrentAccount": {
    "message": "Είναι αυτός ο σωστός λογαριασμός; Είναι διαφορετικός από τον τρέχοντα επιλεγμένο λογαριασμό στο πορτοφόλι σας."
  },
  "notEnoughBalance": {
    "message": "Ανεπαρκές υπόλοιπο"
  },
  "notEnoughGas": {
    "message": "Δεν υπάρχει αρκετό τέλος συναλλαγής"
  },
  "note": {
    "message": "Σημείωση"
  },
  "notePlaceholder": {
    "message": "Ο υπεύθυνος έγκρισης θα δει αυτήν τη σημείωση όταν εγκρίνει τη συναλλαγή ως θεματοφύλακας."
  },
  "notificationDetail": {
    "message": "Λεπτομέρειες"
  },
  "notificationDetailBaseFee": {
    "message": "Βασικό τέλος (GWEI)"
  },
  "notificationDetailGasLimit": {
    "message": "Όριο τελών συναλλαγών (μονάδες)"
  },
  "notificationDetailGasUsed": {
    "message": "Τέλη συναλλαγών που χρησιμοποιήθηκαν (μονάδες)"
  },
  "notificationDetailMaxFee": {
    "message": "Μέγιστη χρέωση ανά τέλος συναλλαγής"
  },
  "notificationDetailNetwork": {
    "message": "Δίκτυο"
  },
  "notificationDetailNetworkFee": {
    "message": "Τέλη δικτύου"
  },
  "notificationDetailPriorityFee": {
    "message": "Τέλος προτεραιότητας (GWEI)"
  },
  "notificationItemCheckBlockExplorer": {
    "message": "Έλεγχος στο BlockExplorer"
  },
  "notificationItemCollection": {
    "message": "Συλλογή"
  },
  "notificationItemConfirmed": {
    "message": "Επιβεβαιωμένο"
  },
  "notificationItemError": {
    "message": "Δεν είναι δυνατή η ανάκτηση χρεώσεων προς το παρόν"
  },
  "notificationItemFrom": {
    "message": "Από"
  },
  "notificationItemLidoStakeReadyToBeWithdrawn": {
    "message": "Έτοιμη για ανάληψη"
  },
  "notificationItemLidoStakeReadyToBeWithdrawnMessage": {
    "message": "Μπορείτε τώρα να αποσύρετε τα $1 που δεν έχετε ποντάρει"
  },
  "notificationItemLidoWithdrawalRequestedMessage": {
    "message": "Το αίτημά σας για ακύρωση του πονταρίσματος των $1 έχει σταλεί"
  },
  "notificationItemNFTReceivedFrom": {
    "message": "Λάβατε NFT από"
  },
  "notificationItemNFTSentTo": {
    "message": "Στείλατε NFT σε"
  },
  "notificationItemNetwork": {
    "message": "Δίκτυο"
  },
  "notificationItemRate": {
    "message": "Ποσό (περιλαμβάνονται οι χρεώσεις)"
  },
  "notificationItemReceived": {
    "message": "Ελήφθη"
  },
  "notificationItemReceivedFrom": {
    "message": "Ελήφθη από"
  },
  "notificationItemSent": {
    "message": "Εστάλη"
  },
  "notificationItemSentTo": {
    "message": "Εστάλη σε"
  },
  "notificationItemStakeCompleted": {
    "message": "Ολοκλήρωση του πονταρίσματος"
  },
  "notificationItemStaked": {
    "message": "Ποντάρισμα"
  },
  "notificationItemStakingProvider": {
    "message": "Πάροχος πονταρίσματος"
  },
  "notificationItemStatus": {
    "message": "Κατάσταση"
  },
  "notificationItemSwapped": {
    "message": "Ανταλλαγή"
  },
  "notificationItemSwappedFor": {
    "message": "για"
  },
  "notificationItemTo": {
    "message": "Προς"
  },
  "notificationItemTransactionId": {
    "message": "Αναγνωριστικό συναλλαγής"
  },
  "notificationItemUnStakeCompleted": {
    "message": "Ολοκλήρωση ακύρωσης πονταρίσματός"
  },
  "notificationItemUnStaked": {
    "message": "Ακύρωση πονταρίσματος"
  },
  "notificationItemUnStakingRequested": {
    "message": "Αίτημα ακύρωσης πονταρίσματος"
  },
  "notificationTransactionFailedMessage": {
    "message": "Η συναλλαγή $1 απέτυχε! $2",
    "description": "Content of the browser notification that appears when a transaction fails"
  },
  "notificationTransactionFailedMessageMMI": {
    "message": "Η συναλλαγή απέτυχε! $1",
    "description": "Content of the browser notification that appears when a transaction fails in MMI"
  },
  "notificationTransactionFailedTitle": {
    "message": "Αποτυχημένη συναλλαγή",
    "description": "Title of the browser notification that appears when a transaction fails"
  },
  "notificationTransactionSuccessMessage": {
    "message": "Η συναλλαγή $1 επιβεβαιώθηκε!",
    "description": "Content of the browser notification that appears when a transaction is confirmed"
  },
  "notificationTransactionSuccessTitle": {
    "message": "Επιβεβαιωμένη συναλλαγή",
    "description": "Title of the browser notification that appears when a transaction is confirmed"
  },
  "notificationTransactionSuccessView": {
    "message": "Προβολή σε $1",
    "description": "Additional content in a notification that appears when a transaction is confirmed and has a block explorer URL."
  },
  "notifications": {
    "message": "Ειδοποιήσεις"
  },
  "notificationsDropLedgerFirefoxDescription": {
    "message": "Ο Firefox δεν υποστηρίζει πλέον το U2F, οπότε το Ledger δεν θα λειτουργεί με το MetaMask στον Firefox. Δοκιμάστε αντ' αυτού το MetaMask στο Google Chrome.",
    "description": "Description of a notification in the 'See What's New' popup. Describes that ledger will not longer be supported for firefox users and they should use MetaMask on chrome for ledger support instead."
  },
  "notificationsDropLedgerFirefoxTitle": {
    "message": "Διακοπή της υποστήριξης του Ledger για τον Firefox",
    "description": "Title for a notification in the 'See What's New' popup. Tells firefox users that ledger support is being dropped."
  },
  "notificationsFeatureToggle": {
    "message": "Ενεργοποίηση ειδοποιήσεων για το πορτοφόλι",
    "description": "Experimental feature title"
  },
  "notificationsFeatureToggleDescription": {
    "message": "Αυτό επιτρέπει ειδοποιήσεις για το πορτοφόλι, όπως αποστολή/λήψη κεφαλαίων ή NFT και ανακοινώσεις λειτουργιών.",
    "description": "Description of the experimental notifications feature"
  },
  "notificationsMarkAllAsRead": {
    "message": "Επισήμανση όλων ως αναγνωσμένων"
  },
  "notificationsPageEmptyTitle": {
    "message": "Τίποτα το ιδιαίτερο εδώ"
  },
  "notificationsPageErrorContent": {
    "message": "Προσπαθήστε να επισκεφθείτε ξανά αυτή τη σελίδα."
  },
  "notificationsPageErrorTitle": {
    "message": "Παρουσιάστηκε ένα σφάλμα"
  },
  "notificationsPageNoNotificationsContent": {
    "message": "Δεν έχετε λάβει καμία ειδοποίηση ακόμα."
  },
  "notificationsSettingsBoxError": {
    "message": "Κάτι πήγε στραβά. Προσπαθήστε ξανά."
  },
  "notificationsSettingsPageAllowNotifications": {
    "message": "Μείνετε ενήμεροι για ό,τι συμβαίνει στο πορτοφόλι σας με τις ειδοποιήσεις. Για να χρησιμοποιήσετε τις ειδοποιήσεις, χρησιμοποιούμε ένα προφίλ για να συγχρονίσουμε ορισμένες ρυθμίσεις στις συσκευές σας. $1"
  },
  "notificationsSettingsPageAllowNotificationsLink": {
    "message": "Μάθετε πώς προστατεύουμε το απόρρητό σας κατά τη χρήση αυτής της λειτουργίας."
  },
  "numberOfNewTokensDetectedPlural": {
    "message": "$1 νέα tokens βρέθηκαν σε αυτόν τον λογαριασμό",
    "description": "$1 is the number of new tokens detected"
  },
  "numberOfNewTokensDetectedSingular": {
    "message": "1 νέο token βρέθηκε σε αυτόν τον λογαριασμό"
  },
  "numberOfTokens": {
    "message": "Αριθμός tokens"
  },
  "ofTextNofM": {
    "message": "από"
  },
  "off": {
    "message": "Ανενεργό"
  },
  "offlineForMaintenance": {
    "message": "Εκτός λειτουργίας για συντήρηση"
  },
  "ok": {
    "message": "Εντάξει"
  },
  "on": {
    "message": "Ενεργό"
  },
  "onboardedMetametricsAccept": {
    "message": "Συμφωνώ"
  },
  "onboardedMetametricsDisagree": {
    "message": "Όχι, ευχαριστώ"
  },
  "onboardedMetametricsKey1": {
    "message": "Τελευταίες εξελίξεις"
  },
  "onboardedMetametricsKey2": {
    "message": "Χαρακτηριστικά προϊόντων"
  },
  "onboardedMetametricsKey3": {
    "message": "Άλλο σχετικό προωθητικό υλικό"
  },
  "onboardedMetametricsLink": {
    "message": "MetaMetrics"
  },
  "onboardedMetametricsParagraph1": {
    "message": "Εκτός από το $1, θα θέλαμε να χρησιμοποιήσουμε δεδομένα για να κατανοήσουμε πώς αλληλεπιδράτε με τις επικοινωνίες μάρκετινγκ.",
    "description": "$1 represents the 'onboardedMetametricsLink' locale string"
  },
  "onboardedMetametricsParagraph2": {
    "message": "Αυτό μας βοηθά να εξατομικεύσουμε αυτά που κοινοποιούμε σε εσάς, όπως:"
  },
  "onboardedMetametricsParagraph3": {
    "message": "Να θυμάστε ότι δεν πουλάμε ποτέ τα δεδομένα που μας παρέχετε και μπορείτε να εξαιρεθείτε ανά πάσα στιγμή."
  },
  "onboardedMetametricsTitle": {
    "message": "Βοηθήστε μας να βελτιώσουμε την εμπειρία σας"
  },
  "onboardingAdvancedPrivacyIPFSDescription": {
    "message": "Η πύλη IPFS επιτρέπει την πρόσβαση και την προβολή δεδομένων που φιλοξενούνται από τρίτους. Μπορείτε να προσθέσετε μια προσαρμοσμένη πύλη IPFS ή να συνεχίσετε να χρησιμοποιείτε την προεπιλεγμένη."
  },
  "onboardingAdvancedPrivacyIPFSInvalid": {
    "message": "Εισάγετε μια έγκυρη διεύθυνση URL"
  },
  "onboardingAdvancedPrivacyIPFSTitle": {
    "message": "Προσθήκη προσαρμοσμένης πύλης IPFS"
  },
  "onboardingAdvancedPrivacyIPFSValid": {
    "message": "Η διεύθυνση URL της πύλης IPFS είναι έγκυρη"
  },
  "onboardingAdvancedPrivacyNetworkDescription": {
    "message": "Χρησιμοποιούμε την Infura ως την υπηρεσία κλήσης απομακρυσμένης διαδικασίας (RPC) για να προσφέρουμε την πιο αξιόπιστη και ιδιωτική πρόσβαση στα δεδομένα του Ethereum που μπορούμε. Μπορείτε να επιλέξετε τη δική σας RPC, αλλά να θυμάστε ότι οποιαδήποτε RPC θα λαμβάνει τη διεύθυνση IP και το πορτοφόλι σας στο Ethereum για να πραγματοποιεί συναλλαγές. Διαβάστε το $1 για να μάθετε περισσότερα σχετικά με τον τρόπο με τον οποίο η Infura χειρίζεται τα δεδομένα."
  },
  "onboardingAdvancedPrivacyNetworkTitle": {
    "message": "Επιλέξτε το δίκτυό σας"
  },
  "onboardingCreateWallet": {
    "message": "Δημιουργήστε ένα νέο πορτοφόλι"
  },
  "onboardingImportWallet": {
    "message": "Εισαγωγή υπάρχοντος πορτοφολιού"
  },
  "onboardingMetametricsAgree": {
    "message": "Συμφωνώ"
  },
  "onboardingMetametricsDescription": {
    "message": "Θέλουμε να συλλέξουμε βασικά δεδομένα χρήσης και διάγνωσης για να βελτιώσουμε το MetaMask. Λάβετε υπόψη ότι δεν πουλάμε ποτέ τα δεδομένα που μας παρέχετε εδώ."
  },
  "onboardingMetametricsDescription2": {
    "message": "Όταν συγκεντρώνουμε μετρήσεις, θα είναι πάντα..."
  },
  "onboardingMetametricsInfuraTerms": {
    "message": "Θα σας ενημερώσουμε εάν αποφασίσουμε να χρησιμοποιήσουμε αυτά τα δεδομένα για άλλους σκοπούς. Για περισσότερες πληροφορίες, μπορείτε να ανατρέξετε στην $1. Να θυμάστε ότι μπορείτε να μεταβείτε στις ρυθμίσεις και να εξαιρεθείτε ανά πάσα στιγμή.",
    "description": "$1 represents `onboardingMetametricsInfuraTermsPolicy`"
  },
  "onboardingMetametricsInfuraTermsPolicy": {
    "message": "Πολιτική Απορρήτου"
  },
  "onboardingMetametricsNeverCollect": {
    "message": "$1 τα κλικ και οι προβολές στην εφαρμογή αποθηκεύονται, ωστόσο άλλα στοιχεία (όπως η δημόσια διεύθυνσή σας) όχι.",
    "description": "$1 represents `onboardingMetametricsNeverCollectEmphasis`"
  },
  "onboardingMetametricsNeverCollectEmphasis": {
    "message": "Ιδιωτικές:"
  },
  "onboardingMetametricsNeverCollectIP": {
    "message": "$1 χρησιμοποιούμε προσωρινά τη διεύθυνση IP σας για να εντοπίσουμε τη γενική τοποθεσία (όπως η χώρα ή η περιοχή σας), αλλά δεν αποθηκεύεται ποτέ.",
    "description": "$1 represents `onboardingMetametricsNeverCollectIPEmphasis`"
  },
  "onboardingMetametricsNeverCollectIPEmphasis": {
    "message": "Γενικές:"
  },
  "onboardingMetametricsNeverSellData": {
    "message": "$1 εσείς αποφασίζετε αν θέλετε να κοινοποιήσετε ή να διαγράψετε τα δεδομένα χρήσης σας μέσω των ρυθμίσεων ανά πάσα στιγμή.",
    "description": "$1 represents `onboardingMetametricsNeverSellDataEmphasis`"
  },
  "onboardingMetametricsNeverSellDataEmphasis": {
    "message": "Προαιρετικές:"
  },
  "onboardingMetametricsPrivacyDescription": {
    "message": "Μάθετε πώς προστατεύουμε το απόρρητό σας ενώ συλλέγουμε δεδομένα χρήσης για το προφίλ σας."
  },
  "onboardingMetametricsTitle": {
    "message": "Βοηθήστε μας να βελτιώσουμε το MetaMask"
  },
  "onboardingMetametricsUseDataCheckbox": {
    "message": "Θα χρησιμοποιήσουμε αυτά τα δεδομένα για να μάθουμε πώς αλληλεπιδράτε με τις επικοινωνίες μάρκετινγκ. Ενδέχεται να κοινοποιήσουμε σχετικές πληροφορίες (όπως χαρακτηριστικά προϊόντων)."
  },
  "onboardingPinExtensionBillboardAccess": {
    "message": "Πλήρης πρόσβαση"
  },
  "onboardingPinExtensionBillboardDescription": {
    "message": "Αυτές οι επεκτάσεις μπορούν να βλέπουν και να αλλάζουν τις πληροφορίες"
  },
  "onboardingPinExtensionBillboardDescription2": {
    "message": "σε αυτόν τον ιστότοπο."
  },
  "onboardingPinExtensionBillboardTitle": {
    "message": "Επεκτάσεις"
  },
  "onboardingPinExtensionChrome": {
    "message": "Κάντε κλικ στο εικονίδιο της επέκτασης του προγράμματος περιήγησης"
  },
  "onboardingPinExtensionDescription": {
    "message": "Προσκολλήστε το MetaMask στο πρόγραμμα περιήγησής σας, ώστε να είναι προσβάσιμο και εύκολο να δείτε τις επιβεβαιώσεις συναλλαγών."
  },
  "onboardingPinExtensionDescription2": {
    "message": "Μπορείτε να ανοίξετε το MetaMask κάνοντας κλικ στην επέκταση και να αποκτήσετε πρόσβαση στο πορτοφόλι σας με 1 κλικ."
  },
  "onboardingPinExtensionDescription3": {
    "message": "Κάντε κλικ στο εικονίδιο της επέκτασης του προγράμματος περιήγησης για άμεση πρόσβαση"
  },
  "onboardingPinExtensionLabel": {
    "message": "Καρφίτσωμα του MetaMask"
  },
  "onboardingPinExtensionStep1": {
    "message": "1"
  },
  "onboardingPinExtensionStep2": {
    "message": "2"
  },
  "onboardingPinExtensionTitle": {
    "message": "Η εγκατάσταση του MetaMask ολοκληρώθηκε!"
  },
  "onboardingPinMmiExtensionLabel": {
    "message": "Καρφιτσώστε το MetaMask Institutional"
  },
  "oneDayAbbreviation": {
    "message": "1Η",
    "description": "Shortened form of '1 day'"
  },
  "oneMonthAbbreviation": {
    "message": "1M",
    "description": "Shortened form of '1 month'"
  },
  "oneWeekAbbreviation": {
    "message": "1ΕΒ",
    "description": "Shortened form of '1 week'"
  },
  "oneYearAbbreviation": {
    "message": "1Ε",
    "description": "Shortened form of '1 year'"
  },
  "onekey": {
    "message": "OneKey"
  },
  "onlyConnectTrust": {
    "message": "Συνδεθείτε μόνο με ιστότοπους που εμπιστεύεστε. $1",
    "description": "Text displayed above the buttons for connection confirmation. $1 is the link to the learn more web page."
  },
  "openCustodianApp": {
    "message": "Ανοίξτε την εφαρμογή $1",
    "description": "The $1 is the name of the Custodian that will be open"
  },
  "openFullScreenForLedgerWebHid": {
    "message": "Μεταβείτε σε πλήρη οθόνη για να συνδέσετε το Ledger σας.",
    "description": "Shown to the user on the confirm screen when they are viewing MetaMask in a popup window but need to connect their ledger via webhid."
  },
  "openInBlockExplorer": {
    "message": "Άνοιγμα στο Block Explorer"
  },
  "openSeaNew": {
    "message": "OpenSea"
  },
  "operationFailed": {
    "message": "Η λειτουργία απέτυχε"
  },
  "optional": {
    "message": "Προαιρετικά"
  },
  "options": {
    "message": "Επιλογές"
  },
  "or": {
    "message": "ή"
  },
  "origin": {
    "message": "Προέλευση"
  },
  "osTheme": {
    "message": "Σύστημα"
  },
  "otherSnaps": {
    "message": "άλλα snaps",
    "description": "Used in the 'permission_rpc' message."
  },
  "outdatedBrowserNotification": {
    "message": "Το πρόγραμμα περιήγησής σας δεν είναι ενημερωμένο. Εάν δεν ενημερώσετε το πρόγραμμα περιήγησής σας, δεν θα μπορείτε να λαμβάνετε διορθώσεις ασφαλείας και νέες λειτουργίες από το MetaMask."
  },
  "padlock": {
    "message": "Padlock"
  },
  "parameters": {
    "message": "Παράμετροι"
  },
  "participateInMetaMetrics": {
    "message": "Συμμετάσχετε στο MetaMetrics"
  },
  "participateInMetaMetricsDescription": {
    "message": "Συμμετέχετε στο MetaMetrics για να μας βοηθήσετε να κάνοιυμε το MetaMask καλύτερο"
  },
  "password": {
    "message": "Κωδικός πρόσβασης"
  },
  "passwordMmiTermsWarning": {
    "message": "Κατανοώ ότι το MetaMask Institutional δεν μπορεί να ανακτήσει αυτόν τον κωδικό πρόσβασης για μένα. $1"
  },
  "passwordNotLongEnough": {
    "message": "Ο κωδικός πρόσβασης δεν είναι αρκετά μεγάλος"
  },
  "passwordSetupDetails": {
    "message": "Αυτός ο κωδικός πρόσβασης θα ξεκλειδώσει το πορτοφόλι σας στο MetaMask μόνο σε αυτή τη συσκευή. Το MetaMask δεν μπορεί να ανακτήσει αυτόν τον κωδικό πρόσβασης."
  },
  "passwordStrength": {
    "message": "Ισχύς κωδικού πρόσβασης: $1",
    "description": "Return password strength to the user when user wants to create password."
  },
  "passwordStrengthDescription": {
    "message": "Ένας ισχυρός κωδικός πρόσβασης μπορεί να βελτιώσει την ασφάλεια του πορτοφολιού σας εάν η συσκευή σας κλαπεί ή παραβιαστεί."
  },
  "passwordTermsWarning": {
    "message": "Κατανοώ ότι το MetaMask δεν μπορεί να ανακτήσει αυτόν τον κωδικό πρόσβασης για μένα. $1"
  },
  "passwordsDontMatch": {
    "message": "Οι κωδικοί πρόσβασης δεν ταιριάζουν"
  },
  "pasteJWTToken": {
    "message": "Επικολλήστε ή αφήστε το token σας εδώ:"
  },
  "pastePrivateKey": {
    "message": "Εισάγετε τη συμβολοσειρά του ιδιωτικού σας κλειδιού εδώ:",
    "description": "For importing an account from a private key"
  },
  "paymasterInUse": {
    "message": "Το τέλη για αυτή τη συναλλαγή θα καταβληθούν από τον πληρωτή.",
    "description": "Alert shown in transaction confirmation if paymaster in use."
  },
  "pending": {
    "message": "Σε εκκρεμότητα"
  },
  "pendingTransactionInfo": {
    "message": "Αυτή η συναλλαγή δεν θα επεξεργαστεί μέχρι να ολοκληρωθεί αυτή η συναλλαγή."
  },
  "pendingTransactionMultiple": {
    "message": "Έχετε ($1) εκκρεμείς συναλλαγές."
  },
  "pendingTransactionSingle": {
    "message": "Έχετε (1) εκκρεμή συναλλαγή.",
    "description": "$1 is count of pending transactions"
  },
  "permissionDetails": {
    "message": "Λεπτομέρειες άδειας χρήσης"
  },
  "permissionRequest": {
    "message": "Αίτημα άδειας"
  },
  "permissionRequested": {
    "message": "Ζητήθηκε τώρα"
  },
  "permissionRequestedForAccounts": {
    "message": "Ζητήθηκε τώρα για $1",
    "description": "Permission cell status for requested permission including accounts, rendered as AvatarGroup which is $1."
  },
  "permissionRevoked": {
    "message": "Ανακλήθηκε σε αυτήν την ενημέρωση"
  },
  "permissionRevokedForAccounts": {
    "message": "Ανακλήθηκε σε αυτή την ενημέρωση για $1",
    "description": "Permission cell status for revoked permission including accounts, rendered as AvatarGroup which is $1."
  },
  "permission_accessNamedSnap": {
    "message": "Σύνδεση με $1.",
    "description": "The description for the `wallet_snap` permission. $1 is the human-readable name of the snap."
  },
  "permission_accessNetwork": {
    "message": "Πρόσβαση στο διαδίκτυο.",
    "description": "The description of the `endowment:network-access` permission."
  },
  "permission_accessNetworkDescription": {
    "message": "Επιτρέψτε στο $1 να έχει πρόσβαση στο διαδίκτυο. Αυτό μπορεί να χρησιμοποιηθεί για αποστολή και λήψη δεδομένων με διακομιστές τρίτων.",
    "description": "An extended description of the `endowment:network-access` permission. $1 is the snap name."
  },
  "permission_accessSnap": {
    "message": "Συνδεθείτε στο snap $1.",
    "description": "The description for the `wallet_snap` permission. $1 is the name of the snap."
  },
  "permission_accessSnapDescription": {
    "message": "Επιτρέψτε στον ιστότοπο ή στο snap να αλληλεπιδράσει με το $1.",
    "description": "The description for the `wallet_snap_*` permission. $1 is the name of the Snap."
  },
  "permission_cronjob": {
    "message": "Προγραμματισμός και εκτέλεση περιοδικών ενεργειών.",
    "description": "The description for the `snap_cronjob` permission"
  },
  "permission_cronjobDescription": {
    "message": "Επιτρέψτε στο $1 να εκτελεί ενέργειες που εκτελούνται περιοδικά σε σταθερές ώρες, ημερομηνίες ή διαστήματα. Αυτό μπορεί να χρησιμοποιηθεί για την ενεργοποίηση αλληλεπιδράσεων ή ειδοποιήσεων ευαίσθητων στο χρόνο.",
    "description": "An extended description for the `snap_cronjob` permission. $1 is the snap name."
  },
  "permission_dialog": {
    "message": "Εμφάνιση παραθύρων διαλόγου στο MetaMask.",
    "description": "The description for the `snap_dialog` permission"
  },
  "permission_dialogDescription": {
    "message": "Επιτρέψτε στο $1 να εμφανίζει αναδυόμενα παράθυρα του MetaMask με προσαρμοσμένο κείμενο, πεδίο εισαγωγής και κουμπιά για την έγκριση ή την απόρριψη μιας ενέργειας.\nΜπορεί να χρησιμοποιηθεί για τη δημιουργία π.χ. ειδοποιήσεων, επιβεβαιώσεων και ροών επιλογής για το snap.",
    "description": "An extended description for the `snap_dialog` permission. $1 is the snap name."
  },
  "permission_ethereumAccounts": {
    "message": "Δείτε τη διεύθυνση, το υπόλοιπο του λογαριασμού, τη δραστηριότητα και προτείνετε συναλλαγές προς έγκριση.",
    "description": "The description for the `eth_accounts` permission"
  },
  "permission_ethereumProvider": {
    "message": "Πρόσβαση στον πάροχο του Ethereum.",
    "description": "The description for the `endowment:ethereum-provider` permission"
  },
  "permission_ethereumProviderDescription": {
    "message": "Επιτρέψτε στο $1 να επικοινωνεί απευθείας με το MetaMask, προκειμένου να διαβάζει δεδομένα από το blockchain και να προτείνει μηνύματα και συναλλαγές.",
    "description": "An extended description for the `endowment:ethereum-provider` permission. $1 is the snap name."
  },
  "permission_getEntropy": {
    "message": "Δημιουργία τυχαίων κλειδιών μοναδικών σε αυτό το $1.",
    "description": "The description for the `snap_getEntropy` permission. $1 is the snap name."
  },
  "permission_getEntropyDescription": {
    "message": "Επιτρέψτε στο $1 να παράγει τυχαία κλειδιά μοναδικά για αυτό το $1, χωρίς να τα εκθέτει. Αυτά τα κλειδιά είναι ξεχωριστά από τον λογαριασμό (-ους) σας στο MetaMask και δεν σχετίζονται με τα ιδιωτικά σας κλειδιά ή τη Μυστική Φράση Ανάκτησης. Άλλα snaps δεν μπορούν να έχουν πρόσβαση σε αυτές τις πληροφορίες.",
    "description": "An extended description for the `snap_getEntropy` permission. $1 is the snap name."
  },
  "permission_getLocale": {
    "message": "Προβολή της γλώσσας προτίμησής σας.",
    "description": "The description for the `snap_getLocale` permission"
  },
  "permission_getLocaleDescription": {
    "message": "Επιτρέψτε στο $1 να έχει πρόσβαση στη γλώσσα προτίμησής σας από τις ρυθμίσεις του MetaMask. Αυτό μπορεί να χρησιμεύει για την τοπική προσαρμογή και την εμφάνιση του περιεχομένου του $1 στη γλώσσα σας.",
    "description": "An extended description for the `snap_getLocale` permission. $1 is the snap name."
  },
  "permission_homePage": {
    "message": "Εμφάνιση προσαρμοσμένης οθόνης",
    "description": "The description for the `endowment:page-home` permission"
  },
  "permission_homePageDescription": {
    "message": "Επιτρέψτε στο $1 να εμφανίσει μια προσαρμοσμένη αρχική οθόνη στο MetaMask. Αυτή μπορεί να χρησιμοποιηθεί για διεπαφές χρήστη, διαμόρφωση και πίνακες οργάνων.",
    "description": "An extended description for the `endowment:page-home` permission. $1 is the snap name."
  },
  "permission_keyring": {
    "message": "Να επιτρέπονται αιτήματα για την προσθήκη και τον έλεγχο λογαριασμών Ethereum",
    "description": "The description for the `endowment:keyring` permission"
  },
  "permission_keyringDescription": {
    "message": "Επιτρέψτε σε αυτό το $1 να λαμβάνει αιτήματα προσθήκης ή αφαίρεσης λογαριασμών, καθώς και να υπογράφει και να πραγματοποιεί συναλλαγές εκ μέρους αυτών των λογαριασμών.",
    "description": "An extended description for the `endowment:keyring` permission. $1 is the snap name."
  },
  "permission_lifecycleHooks": {
    "message": "Χρησιμοποιήστε επιχειρηματικά μοντέλα.",
    "description": "The description for the `endowment:lifecycle-hooks` permission"
  },
  "permission_lifecycleHooksDescription": {
    "message": "Επιτρέψτε στο $1 να χρησιμοποιεί επιχειρηματικά μοντέλα για την εκτέλεση κώδικα σε συγκεκριμένες χρονικές στιγμές κατά τη διάρκεια του κύκλου ζωής του.",
    "description": "An extended description for the `endowment:lifecycle-hooks` permission. $1 is the snap name."
  },
  "permission_manageAccounts": {
    "message": "Προσθήκη και έλεγχος λογαριασμών στο Ethereum",
    "description": "The description for `snap_manageAccounts` permission"
  },
  "permission_manageAccountsDescription": {
    "message": "Επιτρέψτε σε αυτό το $1 να προσθέτει ή να αφαιρεί λογαριασμούς Ethereum και, στη συνέχεια, να πραγματοποιεί συναλλαγές και να υπογράφει με αυτούς τους λογαριασμούς.",
    "description": "An extended description for the `snap_manageAccounts` permission. $1 is the snap name."
  },
  "permission_manageBip32Keys": {
    "message": "Διαχειριστείτε λογαριασμούς $1.",
    "description": "The description for the `snap_getBip32Entropy` permission. $1 is a derivation path, e.g. 'm/44'/0'/0' (secp256k1)'."
  },
  "permission_manageBip44AndBip32KeysDescription": {
    "message": "Επιτρέψτε στο $1 να διαχειρίζεται λογαριασμούς και στοιχεία στο ζητούμενο δίκτυο. Αυτοί οι λογαριασμοί προέρχονται από τη μυστική φράση ανάκτησης και δημιουργούν αντίγραφα ασφαλείας από αυτήν (χωρίς να την αποκαλύπτουν). Με τη δυνατότητα εξαγωγής κλειδιών, το $1 μπορεί να υποστηρίξει μια ποικιλία πρωτοκόλλων blockchain πέρα από το Ethereum (EVM).",
    "description": "An extended description for the `snap_getBip44Entropy` and `snap_getBip44Entropy` permissions. $1 is the snap name."
  },
  "permission_manageBip44Keys": {
    "message": "Διαχειριστείτε λογαριασμούς $1.",
    "description": "The description for the `snap_getBip44Entropy` permission. $1 is the name of a protocol, e.g. 'Filecoin'."
  },
  "permission_manageState": {
    "message": "Αποθηκεύστε και διαχειριστείτε τα δεδομένα του στη συσκευή σας.",
    "description": "The description for the `snap_manageState` permission"
  },
  "permission_manageStateDescription": {
    "message": "Επιτρέψτε στο $1 να αποθηκεύει, να ενημερώνει και να ανακτά δεδομένα με ασφάλεια και με κρυπτογράφηση. Άλλα snaps δεν μπορούν να έχουν πρόσβαση σε αυτές τις πληροφορίες.",
    "description": "An extended description for the `snap_manageState` permission. $1 is the snap name."
  },
  "permission_nameLookup": {
    "message": "Παροχή αναζήτησης τομέων και διευθύνσεων.",
    "description": "The description for the `endowment:name-lookup` permission."
  },
  "permission_nameLookupDescription": {
    "message": "Επιτρέψτε στο snap να αντλεί και να εμφανίζει αναζητήσεις διευθύνσεων και τομέων σε διαφορετικά μέρη του MetaMask UI.",
    "description": "An extended description for the `endowment:name-lookup` permission."
  },
  "permission_notifications": {
    "message": "Εμφάνιση ειδοποιήσεων.",
    "description": "The description for the `snap_notify` permission"
  },
  "permission_notificationsDescription": {
    "message": "Επιτρέψτε στο $1 να εμφανίζει ειδοποιήσεις εντός του MetaMask. Ένα σύντομο κείμενο ειδοποίησης μπορεί να ενεργοποιηθεί από το snap για πληροφορίες που μπορούν να ληφθούν υπόψη ή σχετίζονται με το χρόνο.",
    "description": "An extended description for the `snap_notify` permission. $1 is the snap name."
  },
  "permission_rpc": {
    "message": "Επιτρέψτε στο $1 να επικοινωνήσει απευθείας με αυτό το $2.",
    "description": "The description for the `endowment:rpc` permission. $1 is 'other snaps' or 'websites', $2 is the snap name."
  },
  "permission_rpcDescription": {
    "message": "Επιτρέψτε στο $1 να στέλνει μηνύματα στο $2 και να λαμβάνει απάντηση από το $2.",
    "description": "An extended description for the `endowment:rpc` permission. $1 is 'other snaps' or 'websites', $2 is the snap name."
  },
  "permission_rpcDescriptionOriginList": {
    "message": "$1 και $2",
    "description": "A list of allowed origins where $2 is the last origin of the list and $1 is the rest of the list separated by ','."
  },
  "permission_signatureInsight": {
    "message": "Εμφάνιση του πλαισίου των στοιχείων της υπογραφής.",
    "description": "The description for the `endowment:signature-insight` permission"
  },
  "permission_signatureInsightDescription": {
    "message": "Επιτρέψτε στο $1 να εμφανίζει ένα πλαίσιο με στοιχεία για κάθε αίτημα υπογραφής πριν από την έγκριση. Αυτό μπορεί να χρησιμοποιηθεί ως λύση κατά του phishing και της ασφάλειας.",
    "description": "An extended description for the `endowment:signature-insight` permission. $1 is the snap name."
  },
  "permission_signatureInsightOrigin": {
    "message": "Δείτε την προέλευση των ιστότοπων που δρομολογούν ένα αίτημα υπογραφής",
    "description": "The description for the `signatureOrigin` caveat, to be used with the `endowment:signature-insight` permission"
  },
  "permission_signatureInsightOriginDescription": {
    "message": "Επιτρέψτε στο $1 να βλέπει την προέλευση (URI) των ιστότοπων που δρομολογούν αιτήματα υπογραφής. Αυτό μπορεί να χρησιμοποιηθεί ως λύση κατά του phishing και της ασφάλειας.",
    "description": "An extended description for the `signatureOrigin` caveat, to be used with the `endowment:signature-insight` permission. $1 is the snap name."
  },
  "permission_transactionInsight": {
    "message": "Λήψη και εμφάνιση πληροφοριών σχετικά με τις συναλλαγές.",
    "description": "The description for the `endowment:transaction-insight` permission"
  },
  "permission_transactionInsightDescription": {
    "message": "Επιτρέψτε στο $1 να αποκωδικοποιεί τις συναλλαγές και να εμφανίζει πληροφορίες εντός του MetaMask UI. Αυτό μπορεί να χρησιμοποιηθεί για λύσεις προστασίας κατά της εξαπάτησης και της ασφάλειας.",
    "description": "An extended description for the `endowment:transaction-insight` permission. $1 is the snap name."
  },
  "permission_transactionInsightOrigin": {
    "message": "Δείτε την προέλευση των ιστότοπων που προτείνουν συναλλαγές",
    "description": "The description for the `transactionOrigin` caveat, to be used with the `endowment:transaction-insight` permission"
  },
  "permission_transactionInsightOriginDescription": {
    "message": "Επιτρέψτε στο $1 να βλέπει την προέλευση (URI) των ιστότοπων που προτείνουν συναλλαγές. Αυτό μπορεί να χρησιμοποιηθεί για λύσεις προστασίας κατά της εξαπάτησης και της ασφάλειας.",
    "description": "An extended description for the `transactionOrigin` caveat, to be used with the `endowment:transaction-insight` permission. $1 is the snap name."
  },
  "permission_unknown": {
    "message": "Άγνωστη άδεια: $1",
    "description": "$1 is the name of a requested permission that is not recognized."
  },
  "permission_viewBip32PublicKeys": {
    "message": "Δείτε το δημόσιο κλειδί σας για το $1 ($2).",
    "description": "The description for the `snap_getBip32PublicKey` permission. $1 is a derivation path, e.g. 'm/44'/0'/0''. $2 is the elliptic curve name, e.g. 'secp256k1'."
  },
  "permission_viewBip32PublicKeysDescription": {
    "message": "Επιτρέψτε στο $2 να δει τα δημόσια κλειδιά (και τις διευθύνσεις) σας για το $1. Αυτό δεν παραχωρεί κανέναν έλεγχο λογαριασμών ή περιουσιακών στοιχείων.",
    "description": "An extended description for the `snap_getBip32PublicKey` permission. $1 is a derivation path (name). $2 is the snap name."
  },
  "permission_viewNamedBip32PublicKeys": {
    "message": "Δείτε το δημόσιο κλειδί σας για το $1.",
    "description": "The description for the `snap_getBip32PublicKey` permission. $1 is a name for the derivation path, e.g., 'Ethereum accounts'."
  },
  "permission_walletSwitchEthereumChain": {
    "message": "Μεταβείτε και χρησιμοποιήστε το ακόλουθο δίκτυο",
    "description": "The label for the `wallet_switchEthereumChain` permission"
  },
  "permission_webAssembly": {
    "message": "Υποστήριξη για το WebAssembly.",
    "description": "The description of the `endowment:webassembly` permission."
  },
  "permission_webAssemblyDescription": {
    "message": "Επιτρέψτε στο $1 να έχει πρόσβαση σε περιβάλλοντα εκτέλεσης χαμηλού επιπέδου μέσω του WebAssembly.",
    "description": "An extended description of the `endowment:webassembly` permission. $1 is the snap name."
  },
  "permissions": {
    "message": "Άδειες"
  },
  "permissionsPageEmptyContent": {
    "message": "Δεν υπάρχει τίποτα εδώ"
  },
  "permissionsPageEmptySubContent": {
    "message": "Εδώ μπορείτε να δείτε τις άδειες χρήσης που έχετε δώσει στα εγκατεστημένα Snaps ή στους συνδεδεμένους ιστότοπους."
  },
  "permissionsPageTourDescription": {
    "message": "Αυτός είναι ο πίνακας ελέγχου για τη διαχείριση των αδειών χρήσης που έχετε δώσει στους συνδεδεμένους ιστότοπους και στα εγκατεστημένα Snaps."
  },
  "permissionsPageTourTitle": {
    "message": "Οι συνδεδεμένοι ιστότοποι είναι τώρα με άδειες χρήσης"
  },
  "permitSimulationDetailInfo": {
    "message": "Δίνετε στον διαθέτη την άδεια να δαπανήσει τα tokens από τον λογαριασμό σας."
  },
  "personalAddressDetected": {
    "message": "Η προσωπική διεύθυνση εντοπίστηκε. Καταχωρίστε τη διεύθυνση συμβολαίου του token."
  },
  "petnamesEnabledToggle": {
    "message": "Επιτρέψτε τα ψευδώνυμα"
  },
  "petnamesEnabledToggleDescription": {
    "message": "Αυτό σας επιτρέπει να εκχωρήσετε ένα ψευδώνυμο σε οποιαδήποτε διεύθυνση. Θα σας προτείνουμε ονόματα για διευθύνσεις με τις οποίες αλληλεπιδράτε, όπου είναι δυνατόν."
  },
  "pinExtensionDescription": {
    "message": "Περιηγηθείτε στο μενού επέκτασης και καρφιτσώστε το MetaMask Institutional για απρόσκοπτη πρόσβαση."
  },
  "pinExtensionTitle": {
    "message": "Καρφιτσώστε την επέκταση"
  },
  "pinToTop": {
    "message": "Καρφίτσωμα στην κορυφή"
  },
  "pleaseConfirm": {
    "message": "Επιβεβαιώστε"
  },
  "plusMore": {
    "message": "+ $1 ακόμη",
    "description": "$1 is the number of additional items"
  },
  "plusXMore": {
    "message": "+ $1 ακόμη",
    "description": "$1 is a number of additional but unshown items in a list- this message will be shown in place of those items"
  },
  "popularNetworkAddToolTip": {
    "message": "Ορισμένα από αυτά τα δίκτυα βασίζονται σε τρίτους. Οι συνδέσεις μπορεί να είναι λιγότερο αξιόπιστες ή να επιτρέπουν σε τρίτους να παρακολουθούν τη δραστηριότητα. $1",
    "description": "$1 is Learn more link"
  },
  "portfolio": {
    "message": "Χαρτοφυλάκιο"
  },
  "portfolioDashboard": {
    "message": "Πίνακας ελέγχου χαρτοφυλακίου"
  },
  "preparingSwap": {
    "message": "Προετοιμασία ανταλλαγής..."
  },
  "prev": {
    "message": "Προηγούμενο"
  },
  "price": {
    "message": "Τιμή"
  },
  "priceUnavailable": {
    "message": "μη διαθέσιμη τιμή"
  },
  "primaryType": {
    "message": "Βασικός τύπος"
  },
  "priorityFee": {
    "message": "Τέλος προτεραιότητας"
  },
  "priorityFeeProperCase": {
    "message": "Τέλος προτεραιότητας"
  },
  "privacy": {
    "message": "Απόρρητο"
  },
  "privacyMsg": {
    "message": "Πολιτική Απορρήτου"
  },
  "privateKey": {
    "message": "Ιδιωτικό Κλειδί",
    "description": "select this type of file to use to import an account"
  },
  "privateKeyCopyWarning": {
    "message": "Ιδιωτικό κλειδί για $1",
    "description": "$1 represents the account name"
  },
  "privateKeyHidden": {
    "message": "Το ιδιωτικό κλειδί είναι κρυφό",
    "description": "Explains that the private key input is hidden"
  },
  "privateKeyShow": {
    "message": "Εμφάνιση/απόκρυψη της εισαγωγής του ιδιωτικού κλειδιού",
    "description": "Describes a toggle that is used to show or hide the private key input"
  },
  "privateKeyShown": {
    "message": "Αυτό το ιδιωτικό κλειδί είναι ορατό",
    "description": "Explains that the private key input is being shown"
  },
  "privateKeyWarning": {
    "message": "Προειδοποίηση: Ποτέ μην αποκαλύπτετε αυτό το κλειδί. Οποιοσδήποτε έχει τα ιδιωτικά σας κλειδιά μπορεί να κλέψει όλα τα περιουσιακά στοιχεία που βρίσκονται στον λογαριασμό σας."
  },
  "privateNetwork": {
    "message": "Ιδιωτικό δίκτυο"
  },
  "proceedWithTransaction": {
    "message": "Θέλω να προχωρήσω έτσι κι αλλιώς"
  },
  "productAnnouncements": {
    "message": "Ανακοινώσεις προϊόντων"
  },
  "profileSync": {
    "message": "Συγχρονισμός του προφίλ"
  },
  "profileSyncConfirmation": {
    "message": "Εάν απενεργοποιήσετε τον συγχρονισμό του προφίλ, δεν θα μπορείτε να λαμβάνετε ειδοποιήσεις."
  },
  "profileSyncDescription": {
    "message": "Δημιουργεί ένα προφίλ που χρησιμοποιεί το MetaMask για να συγχρονίσει ορισμένες ρυθμίσεις μεταξύ των συσκευών σας. Αυτό είναι απαραίτητο για να λαμβάνετε ειδοποιήσεις. $1."
  },
  "profileSyncPrivacyLink": {
    "message": "Μάθετε πώς προστατεύουμε το απόρρητό σας"
  },
  "proposedApprovalLimit": {
    "message": "Προτεινόμενο όριο έγκρισης"
  },
  "provide": {
    "message": "Παροχή"
  },
  "publicAddress": {
    "message": "Δημόσια διεύθυνση"
  },
  "pushPlatformNotificationsFundsReceivedDescription": {
    "message": "Λάβατε $1 $2"
  },
  "pushPlatformNotificationsFundsReceivedDescriptionDefault": {
    "message": "Λάβατε μερικά tokens"
  },
  "pushPlatformNotificationsFundsReceivedTitle": {
    "message": "Λάβατε κεφάλαια"
  },
  "pushPlatformNotificationsFundsSentDescription": {
    "message": "Στείλατε με επιτυχία $1 $2"
  },
  "pushPlatformNotificationsFundsSentDescriptionDefault": {
    "message": "Στείλατε με επιτυχία μερικά tokens"
  },
  "pushPlatformNotificationsFundsSentTitle": {
    "message": "Έγινε αποστολή κεφαλαίων"
  },
  "pushPlatformNotificationsNftReceivedDescription": {
    "message": "Λάβατε νέα NFT"
  },
  "pushPlatformNotificationsNftReceivedTitle": {
    "message": "Λάβατε NFT"
  },
  "pushPlatformNotificationsNftSentDescription": {
    "message": "Στείλατε με επιτυχία ένα NFT"
  },
  "pushPlatformNotificationsNftSentTitle": {
    "message": "Το NFT στάλθηκε"
  },
  "pushPlatformNotificationsStakingLidoStakeCompletedDescription": {
    "message": "Το ποντάρισμά σας στο Lido ήταν επιτυχές"
  },
  "pushPlatformNotificationsStakingLidoStakeCompletedTitle": {
    "message": "Ολοκλήρωση πονταρίσματος"
  },
  "pushPlatformNotificationsStakingLidoStakeReadyToBeWithdrawnDescription": {
    "message": "Το ποντάρισμά σας στο Lido είναι τώρα έτοιμο για ανάληψη"
  },
  "pushPlatformNotificationsStakingLidoStakeReadyToBeWithdrawnTitle": {
    "message": "Ποντάρισμα έτοιμο για ανάληψη"
  },
  "pushPlatformNotificationsStakingLidoWithdrawalCompletedDescription": {
    "message": "Η ανάληψή σας από το Lido ήταν επιτυχής"
  },
  "pushPlatformNotificationsStakingLidoWithdrawalCompletedTitle": {
    "message": "Ολοκλήρωση ανάληψης"
  },
  "pushPlatformNotificationsStakingLidoWithdrawalRequestedDescription": {
    "message": "Το αίτημά σας για ανάληψη από το Lido υποβλήθηκε"
  },
  "pushPlatformNotificationsStakingLidoWithdrawalRequestedTitle": {
    "message": "Αίτημα ανάληψης"
  },
  "pushPlatformNotificationsStakingRocketpoolStakeCompletedDescription": {
    "message": "Το ποντάρισμά σας στο RocketPool ήταν επιτυχές"
  },
  "pushPlatformNotificationsStakingRocketpoolStakeCompletedTitle": {
    "message": "Ολοκλήρωση πονταρίσματος"
  },
  "pushPlatformNotificationsStakingRocketpoolUnstakeCompletedDescription": {
    "message": "Η ακύρωση πονταρίσματός σας στο RocketPool ήταν επιτυχής"
  },
  "pushPlatformNotificationsStakingRocketpoolUnstakeCompletedTitle": {
    "message": "Ολοκλήρωση ακύρωσης πονταρίσματός"
  },
  "pushPlatformNotificationsSwapCompletedDescription": {
    "message": "Η ανταλλαγή σας στο MetaMask ήταν επιτυχής"
  },
  "pushPlatformNotificationsSwapCompletedTitle": {
    "message": "Ολοκλήρωση ανταλλαγής"
  },
  "queued": {
    "message": "Σε Αναμονή"
  },
  "quoteRate": {
    "message": "Τιμή προσφοράς"
  },
  "rank": {
    "message": "Κατάταξη"
  },
  "reAddAccounts": {
    "message": "προσθέστε εκ νέου τυχόν άλλους λογαριασμούς"
  },
  "reAdded": {
    "message": "προστέθηκαν εκ νέου"
  },
  "readdToken": {
    "message": "Μπορείτε να προσθέσετε ξανά αυτό το token στο μέλλον επιλέγοντας \"Εισαγωγή token\" στο μενού επιλογών των λογαριασμών σας."
  },
  "receive": {
    "message": "Λήψη"
  },
  "recommendedGasLabel": {
    "message": "Προτεινόμενο"
  },
  "recoveryPhraseReminderBackupStart": {
    "message": "Ξεκινήστε εδώ"
  },
  "recoveryPhraseReminderConfirm": {
    "message": "Το κατάλαβα"
  },
  "recoveryPhraseReminderHasBackedUp": {
    "message": "Διατηρείτε πάντα τη Μυστική Φράση Ανάκτησης σε ασφαλές και μυστικό μέρος."
  },
  "recoveryPhraseReminderHasNotBackedUp": {
    "message": "Χρειάζεται να δημιουργήσετε ξανά αντίγραφο ασφαλείας της Μυστικής σας Φράσης Ανάκτησης;"
  },
  "recoveryPhraseReminderItemOne": {
    "message": "Ποτέ μην μοιράζεστε τη Μυστική σας Φράση Ανάκτησης με κανέναν"
  },
  "recoveryPhraseReminderItemTwo": {
    "message": "Η ομάδα του MetaMask δεν θα ζητήσει ποτέ τη Μυστική σας Φράση Ανάκτησης"
  },
  "recoveryPhraseReminderSubText": {
    "message": "Η Μυστική σας Φράση Ανάκτησης ελέγχει όλους τους λογαριασμούς σας."
  },
  "recoveryPhraseReminderTitle": {
    "message": "Προστατέψτε τα κεφάλαιά σας"
  },
  "redesignedConfirmationsEnabledToggle": {
    "message": "Αιτήματα βελτιωμένων υπογραφών"
  },
  "redesignedConfirmationsToggleDescription": {
    "message": "Ενεργοποιήστε το για να δείτε αιτήματα υπογραφών σε βελτιωμένη μορφή."
  },
  "redesignedTransactionsEnabledToggle": {
    "message": "Βελτιωμένα αιτήματα συναλλαγών"
  },
  "redesignedTransactionsToggleDescription": {
    "message": "Ενεργοποιήστε το για να δείτε τα αιτήματα συναλλαγών σε βελτιωμένη μορφή."
  },
  "refreshList": {
    "message": "Ανανέωση λίστας"
  },
  "reject": {
    "message": "Απόρριψη"
  },
  "rejectAll": {
    "message": "Απόρριψη όλων"
  },
  "rejectRequestsDescription": {
    "message": "Πρόκειται να απορρίψετε μαζικά $1 αιτήματα."
  },
  "rejectRequestsN": {
    "message": "Απόρριψη $1 αιτημάτων"
  },
  "rejectTxsDescription": {
    "message": "Πρόκειται να απορρίψετε μαζικά $1 συναλλαγές."
  },
  "rejectTxsN": {
    "message": "Απόρριψη $1 συναλλαγών"
  },
  "rejected": {
    "message": "Απορρίφθηκε"
  },
  "remove": {
    "message": "Κατάργηση"
  },
  "removeAccount": {
    "message": "Κατάργηση λογαριασμού"
  },
  "removeAccountDescription": {
    "message": "Αυτός ο λογαριασμός θα αφαιρεθεί από το πορτοφόλι σας. Βεβαιωθείτε ότι έχετε την αρχική Μυστική Φράση Ανάκτησης ή το ιδιωτικό κλειδί για αυτόν τον λογαριασμό που έχετε εισαγάγει πριν συνεχίσετε. Μπορείτε να εισαγάγετε ή να δημιουργήσετε ξανά λογαριασμούς από το αναπτυσσόμενο μενού λογαριασμών."
  },
  "removeJWT": {
    "message": "Αφαίρεση του token θεματοφύλακα"
  },
  "removeJWTDescription": {
    "message": "Είστε σίγουροι ότι θέλετε να αφαιρέσετε αυτό το token; Όλοι οι λογαριασμοί που αντιστοιχούν σε αυτό το token θα αφαιρεθούν και από την επέκταση: "
  },
  "removeKeyringSnap": {
    "message": "Η αφαίρεση αυτού του Snap αφαιρεί αυτούς τους λογαριασμούς από το MetaMask:"
  },
  "removeKeyringSnapToolTip": {
    "message": "Το snap ελέγχει τους λογαριασμούς και με την αφαίρεσή του, οι λογαριασμοί θα αφαιρεθούν και από το MetaMask, αλλά θα παραμείνουν στην αλυσίδα συστοιχιών (blockchain)."
  },
  "removeNFT": {
    "message": "Αφαίρεση του NFT"
  },
  "removeNftErrorMessage": {
    "message": "Δεν μπορέσαμε να αφαιρέσουμε αυτό το NFT."
  },
  "removeNftMessage": {
    "message": "Το NFT αφαιρέθηκε με επιτυχία!"
  },
  "removeSnap": {
    "message": "Αφαίρεση του snap"
  },
  "removeSnapAccountDescription": {
    "message": "Εάν προχωρήσετε, αυτός ο λογαριασμός δεν θα είναι πλέον διαθέσιμος στο MetaMask."
  },
  "removeSnapAccountTitle": {
    "message": "Κατάργηση λογαριασμού"
  },
  "removeSnapConfirmation": {
    "message": "Είστε σίγουροι ότι θέλετε να αφαιρέσετε το $1;",
    "description": "$1 represents the name of the snap"
  },
  "removeSnapDescription": {
    "message": "Αυτή η ενέργεια θα διαγράψει το snap, τα δεδομένα του και θα ανακαλέσει τις άδειες που έχετε παραχωρήσει."
  },
  "replace": {
    "message": "αντικατάσταση"
  },
  "reportIssue": {
    "message": "Αναφορά ενός προβλήματος"
  },
  "requestFlaggedAsMaliciousFallbackCopyReason": {
    "message": "Ο πάροχος ασφάλειας δεν έχει μοιραστεί πρόσθετες λεπτομέρειες"
  },
  "requestFlaggedAsMaliciousFallbackCopyReasonTitle": {
    "message": "Το αίτημα χαρακτηρίστηκε ως κακόβουλο"
  },
  "requestFrom": {
    "message": "Αίτημα από"
  },
  "requestFromInfo": {
    "message": "Αυτός είναι ο ιστότοπος που ζητά την υπογραφή σας."
  },
  "requestFromTransactionDescription": {
    "message": "Αυτός είναι ο ιστότοπος που ζητά την επιβεβαίωσή σας."
  },
  "requestMayNotBeSafe": {
    "message": "Το αίτημα μπορεί να μην είναι ασφαλές"
  },
  "requestMayNotBeSafeError": {
    "message": "Ο πάροχος ασφάλειας δεν εντόπισε καμία γνωστή κακόβουλη δραστηριότητα, αλλά και πάλι μπορεί να μην είναι ασφαλές να συνεχίσετε."
  },
  "requestNotVerified": {
    "message": "Το αίτημα δεν επαληθεύτηκε"
  },
  "requestNotVerifiedError": {
    "message": "Λόγω σφάλματος, αυτό το αίτημα δεν επαληθεύτηκε από τον πάροχο ασφαλείας. Προχωρήστε με προσοχή."
  },
  "requestsAwaitingAcknowledgement": {
    "message": "αιτήματα που περιμένουν να επιβεβαιωθούν"
  },
  "required": {
    "message": "Απαιτείται"
  },
  "reset": {
    "message": "Επαναφορά"
  },
  "resetWallet": {
    "message": "Επαναφορά πορτοφολιού"
  },
  "resetWalletSubHeader": {
    "message": "Το MetaMask δεν διατηρεί αντίγραφο του κωδικού πρόσβασής σας. Εάν αντιμετωπίζετε κάποιο πρόβλημα με το ξεκλείδωμα του λογαριασμού σας, θα χρειαστεί να πραγματοποιήσετε επαναφορά του πορτοφολιού σας. Μπορείτε να το κάνετε μέσω της Μυστικής Φράσης Ανάκτησης που χρησιμοποιήσατε όταν δημιουργήσατε το πορτοφόλι σας."
  },
  "resetWalletUsingSRP": {
    "message": "Αυτή η ενέργεια θα διαγράψει το τρέχον πορτοφόλι σας και την Μυστική Φράση Ανάκτησής από αυτή τη συσκευή, μαζί με τη λίστα των λογαριασμών που χειρίζεστε. Αφού κάνετε επαναφορά με την Μυστική Φράση Ανάκτησής σας, θα δείτε μια λίστα με λογαριασμούς με βάση τη Μυστική Φράση Ανάκτησης που χρησιμοποιήσατε για την επαναφορά. Αυτή η νέα λίστα θα περιλαμβάνει αυτόματα τους λογαριασμούς που έχουν κάποιο υπόλοιπο. Θα μπορείτε επίσης να $1 που δημιουργήθηκαν προηγουμένως. Οι προσαρμοσμένοι λογαριασμοί που έχετε εισαγάγει θα χρειαστεί να είναι $2 και κάθε προσαρμοσμένο token που προσθέσατε στον λογαριασμό θα πρέπει επίσης να $3."
  },
  "resetWalletWarning": {
    "message": "Βεβαιωθείτε ότι χρησιμοποιείτε τη σωστή Μυστική Φράση Ανάκτησης πριν συνεχίσετε. Αυτή η ενέργεια είναι μη αναστρέψιμη."
  },
  "restartMetamask": {
    "message": "Επανεκκίνηση του MetaMask"
  },
  "restore": {
    "message": "Επαναφορά"
  },
  "restoreUserData": {
    "message": "Επαναφορά δεδομένων χρήστη"
  },
  "resultPageError": {
    "message": "Σφάλμα"
  },
  "resultPageErrorDefaultMessage": {
    "message": "Η λειτουργία απέτυχε."
  },
  "resultPageSuccess": {
    "message": "Επιτυχία"
  },
  "resultPageSuccessDefaultMessage": {
    "message": "Η λειτουργία ολοκληρώθηκε με επιτυχία."
  },
  "retryTransaction": {
    "message": "Επανάληψη συναλλαγής"
  },
  "reusedTokenNameWarning": {
    "message": "Ένα token εδώ επαναχρησιμοποιεί ένα σύμβολο από ένα άλλο token που παρακολουθείτε, αυτό μπορεί να προκαλέσει σύγχυση ή να είναι παραπλανητικό."
  },
  "revealSeedWords": {
    "message": "Αποκάλυψη της Μυστικής Φράσης Ανάκτησης"
  },
  "revealSeedWordsDescription1": {
    "message": "Το $1 παρέχει $2",
    "description": "This is a sentence consisting of link using 'revealSeedWordsSRPName' as $1 and bolded text using 'revealSeedWordsDescription3' as $2."
  },
  "revealSeedWordsDescription2": {
    "message": "Το MetaMask είναι ένα $1. Αυτό σημαίνει ότι είστε ο κάτοχος της ΜΦΑ σας.",
    "description": "$1 is text link with the message from 'revealSeedWordsNonCustodialWallet'"
  },
  "revealSeedWordsDescription3": {
    "message": "πλήρη πρόσβαση στο πορτοφόλι και τα κεφάλαιά σας."
  },
  "revealSeedWordsNonCustodialWallet": {
    "message": "πορτοφόλι χωρίς θεματοφύλακα"
  },
  "revealSeedWordsQR": {
    "message": "QR"
  },
  "revealSeedWordsSRPName": {
    "message": "Μυστική Φράση Ανάκτησης (ΜΦΑ)"
  },
  "revealSeedWordsText": {
    "message": "Κείμενο"
  },
  "revealSeedWordsWarning": {
    "message": "Σιγουρευτείτε ότι δεν κοιτάζει κανείς την οθόνη σας.$1",
    "description": "$1 is bolded text using the message from 'revealSeedWordsWarning2'"
  },
  "revealSeedWordsWarning2": {
    "message": "Η Υποστήριξη του MetaMask δεν θα σας τη ζητήσει ποτέ.",
    "description": "The bolded texted in the second part of 'revealSeedWordsWarning'"
  },
  "revealSensitiveContent": {
    "message": "Αποκάλυψη ευαίσθητου περιεχομένου"
  },
  "revealTheSeedPhrase": {
    "message": "Αποκάλυψη φράσης ανάκτησης"
  },
  "reviewAlerts": {
    "message": "Έλεγχος ειδοποιήσεων"
  },
  "reviewPermissions": {
    "message": "Έλεγχος αδειών"
  },
  "revokeAllTokensTitle": {
    "message": "Ανάκληση της άδειας πρόσβασης και μεταφοράς όλων των $1;",
    "description": "$1 is the symbol of the token for which the user is revoking approval"
  },
  "revokeAllTokensTitleWithoutSymbol": {
    "message": "Ανάκληση της άδειας πρόσβασης και μεταφοράς όλων των NFT σας από το $1;",
    "description": "$1 is a link to contract on the block explorer when we're not able to retrieve a erc721 or erc1155 name"
  },
  "revokeApproveForAllDescription": {
    "message": "Αυτό ανακαλεί την άδεια για ένα τρίτο μέρος να έχει πρόσβαση και να μεταφέρει όλα τα $1 σας χωρίς περαιτέρω ειδοποίηση.",
    "description": "$1 is either a string or link of a given token symbol or name"
  },
  "revokeApproveForAllDescriptionWithoutSymbol": {
    "message": "Αυτό ανακαλεί την άδεια για ένα τρίτο μέρος να έχει πρόσβαση και να μεταφέρει όλα τα NFT σας από το $1 χωρίς περαιτέρω ειδοποίηση.",
    "description": "$1 is a link to contract on the block explorer when we're not able to retrieve a erc721 or erc1155 name"
  },
  "revokePermission": {
    "message": "Ανάκληση άδειας"
  },
  "revokeSpendingCap": {
    "message": "Ανάκληση του ανώτατου ορίου δαπανών για το $1",
    "description": "$1 is a token symbol"
  },
  "revokeSpendingCapTooltipText": {
    "message": "Αυτός ο τρίτος δεν θα μπορεί να ξοδέψει άλλα από τα τρέχοντα ή μελλοντικά σας tokens."
  },
  "rpcUrl": {
    "message": "Νέα διεύθυνση URL του RPC"
  },
  "safeTransferFrom": {
    "message": "Ασφαλής μεταφορά από"
  },
  "save": {
    "message": "Αποθήκευση"
  },
  "scanInstructions": {
    "message": "Τοποθετήστε τον κώδικα QR μπροστά από την κάμερά σας"
  },
  "scanQrCode": {
    "message": "Σάρωση του κωδικού QR"
  },
  "scrollDown": {
    "message": "Κύλιση προς τα κάτω"
  },
  "search": {
    "message": "Αναζήτηση"
  },
  "searchAccounts": {
    "message": "Αναζήτηση λογαριασμών"
  },
  "searchNfts": {
    "message": "Αναζήτηση για NFT"
  },
  "searchTokens": {
    "message": "Αναζήτηση tokens"
  },
  "secretRecoveryPhrase": {
    "message": "Μυστική Φράση Ανάκτησης"
  },
  "secureWallet": {
    "message": "Ασφαλές πορτοφόλι"
  },
  "security": {
    "message": "Ασφάλεια"
  },
  "securityAlert": {
    "message": "Ειδοποίηση ασφαλείας από $1 και $2"
  },
  "securityAlerts": {
    "message": "Ειδοποιήσεις ασφαλείας"
  },
  "securityAlertsDescription": {
    "message": "Αυτή η λειτουργία σας προειδοποιεί για κακόβουλη δραστηριότητα, καθώς ελέγχει ενεργά τα αιτήματα συναλλαγών και υπογραφών. $1",
    "description": "Link to learn more about security alerts"
  },
  "securityAndPrivacy": {
    "message": "Ασφάλεια και απόρρητο"
  },
  "securityProviderPoweredBy": {
    "message": "Με την υποστήριξη του $1",
    "description": "The security provider that is providing data"
  },
  "seeDetails": {
    "message": "Δείτε λεπτομέρειες"
  },
  "seedPhraseConfirm": {
    "message": "Επιβεβαίωση της Μυστικής Φράσης Ανάκτησης"
  },
  "seedPhraseEnterMissingWords": {
    "message": "Επιβεβαίωση της Μυστικής Φράσης Ανάκτησης"
  },
  "seedPhraseIntroNotRecommendedButtonCopy": {
    "message": "Υπενθυμίστε μου αργότερα (δεν συνιστάται)"
  },
  "seedPhraseIntroRecommendedButtonCopy": {
    "message": "Προστατέψτε το πορτοφόλι μου (συνιστάται)"
  },
  "seedPhraseIntroSidebarBulletOne": {
    "message": "Γράψτε και αποθηκεύστε σε πολλά μυστικά μέρη"
  },
  "seedPhraseIntroSidebarBulletTwo": {
    "message": "Αποθήκευση σε θυρίδα ασφαλείας"
  },
  "seedPhraseIntroSidebarCopyOne": {
    "message": "Η Μυστική σας Φράση Ανάκτησης είναι μια φράση 12 λέξεων που είναι το «κύριο κλειδί» για το πορτοφόλι και τα χρήματά σας"
  },
  "seedPhraseIntroSidebarCopyThree": {
    "message": "Αν κάποιος σας ζητήσει τη φράση ανάκτησής σας, είναι πιθανό να προσπαθεί να σας εξαπατήσει και να κλέψει τα χρήματα του πορτοφολιού σας."
  },
  "seedPhraseIntroSidebarCopyTwo": {
    "message": "Ποτέ, μα ποτέ μην μοιραστείτε τη Μυστική σας Φράση Ανάκτησης, ούτε καν με το MetaMask!"
  },
  "seedPhraseIntroSidebarTitleOne": {
    "message": "Τι είναι η Μυστική Φράση Ανάκτησης;"
  },
  "seedPhraseIntroSidebarTitleThree": {
    "message": "Θα πρέπει να μοιραστώ τη Μυστική μου Φράση Ανάκτησης;"
  },
  "seedPhraseIntroSidebarTitleTwo": {
    "message": "Πώς μπορώ να αποθηκεύσω τη Μυστική μου Φράση Ανάκτησης;"
  },
  "seedPhraseIntroTitle": {
    "message": "Προστατεύστε το πορτοφόλι σας"
  },
  "seedPhraseIntroTitleCopy": {
    "message": "Πριν ξεκινήσετε, παρακολουθήστε αυτό το σύντομο βίντεο για να μάθετε για τη Μυστική Φράση Ανάκτησης και πώς να διατηρείτε ασφαλές το πορτοφόλι σας."
  },
  "seedPhraseReq": {
    "message": "Οι Μυστικές Φράσεις Ανάκτησης περέχουν 12, 15, 18, 21 ή 24 λέξεις"
  },
  "seedPhraseWriteDownDetails": {
    "message": "Γράψτε αυτή τη Μυστική Φράση Ανάκτησης 12 λέξεων και αποθηκεύστε την σε ένα μέρος που εμπιστεύεστε και στο οποίο μόνο εσείς έχετε πρόσβαση."
  },
  "seedPhraseWriteDownHeader": {
    "message": "Γράψτε τη Μυστική Φράση Ανάκτησης σας"
  },
  "select": {
    "message": "Επιλέξτε"
  },
  "selectAccounts": {
    "message": "Επιλέξτε τον λογαριασμό (-ούς) που θέλετε να χρησιμοποιήσετε σε αυτόν τον ιστότοπο"
  },
  "selectAccountsForSnap": {
    "message": "Επιλέξτε τον λογαριασμό (-ους) που θέλετε να χρησιμοποιήσετε με αυτό το snap"
  },
  "selectAll": {
    "message": "Επιλογή όλων"
  },
  "selectAllAccounts": {
    "message": "Επιλέξτε όλους τους λογαριασμούς"
  },
  "selectAnAccount": {
    "message": "Επιλέξτε έναν λογαριασμό"
  },
  "selectAnAccountAlreadyConnected": {
    "message": "Αυτός ο λογαριασμός έχει ήδη συνδεθεί με το MetaMask"
  },
  "selectAnAccountHelp": {
    "message": "Επιλέξτε τους λογαριασμούς θεματοφύλακα που θα χρησιμοποιηθούν στο MetaMask Institutional."
  },
  "selectEnableDisplayMediaPrivacyPreference": {
    "message": "Ενεργοποίηση της \"Προβολής μέσων NFT\""
  },
  "selectHdPath": {
    "message": "Επιλέξτε τη διαδρομή HD"
  },
  "selectJWT": {
    "message": "Επιλέξτε token"
  },
  "selectNFTPrivacyPreference": {
    "message": "Ενεργοποιήστε την ανίχνευση των NFT"
  },
  "selectPathHelp": {
    "message": "Αν δεν βλέπετε τους λογαριασμούς που περιμένετε, δοκιμάστε να αλλάξετε τη διαδρομή HD ή το τρέχον επιλεγμένο δίκτυο."
  },
  "selectType": {
    "message": "Επιλέξτε Τύπο"
  },
  "selectingAllWillAllow": {
    "message": "Επιλέγοντας τα όλα θα επιτρέψετε σε αυτόν τον ιστότοπο να δει όλους τους τρεχούμενους λογαριασμούς σας. Βεβαιωθείτε ότι εμπιστεύεστε αυτόν τον ιστότοπο."
  },
  "send": {
    "message": "Αποστολή"
  },
  "sendBugReport": {
    "message": "Στείλτε μας μια αναφορά σφάλματος."
  },
  "sendNoContactsConversionText": {
    "message": "κάντε κλικ εδώ"
  },
  "sendNoContactsDescription": {
    "message": "Οι επαφές σας επιτρέπουν να στέλνετε με ασφάλεια συναλλαγές σε άλλο λογαριασμό πολλές φορές. Για να δημιουργήσετε μια επαφή, $1",
    "description": "$1 represents the action text 'click here'"
  },
  "sendNoContactsTitle": {
    "message": "Δεν έχετε ακόμα επαφές"
  },
  "sendSelectReceiveAsset": {
    "message": "Επιλέξτε περιουσιακό στοιχείο για λήψη"
  },
  "sendSelectSendAsset": {
    "message": "Επιλέξτε περιουσιακό στοιχείο για αποστολή"
  },
  "sendSpecifiedTokens": {
    "message": "Αποστολή $1",
    "description": "Symbol of the specified token"
  },
  "sendSwapSubmissionWarning": {
    "message": "Κάνοντας κλικ σε αυτό το κουμπί θα ξεκινήσει αμέσως η συναλλαγή ανταλλαγής. Ελέγξτε τις λεπτομέρειες της συναλλαγής σας πριν συνεχίσετε."
  },
  "sendTokenAsToken": {
    "message": "Στείλατε $1 ως $2",
    "description": "Used in the transaction display list to describe a swap and send. $1 and $2 are the symbols of tokens in involved in the swap."
  },
  "sendingAsset": {
    "message": "Αποστολή $1"
  },
  "sendingDisabled": {
    "message": "Η αποστολή περιουσιακών στοιχείων ERC-1155 NFT δεν υποστηρίζεται ακόμη."
  },
  "sendingNativeAsset": {
    "message": "Αποστολή $1",
    "description": "$1 represents the native currency symbol for the current network (e.g. ETH or BNB)"
  },
  "sendingToTokenContractWarning": {
    "message": "Προειδοποίηση: πρόκειται να στείλετε ένα συμβόλαιο token το οποίο ίσως καταλήξει σε απώλεια χρημάτων. $1",
    "description": "$1 is a clickable link with text defined by the 'learnMoreUpperCase' key. The link will open to a support article regarding the known contract address warning"
  },
  "sendingZeroAmount": {
    "message": "Στέλνετε 0 $1."
  },
  "sepolia": {
    "message": "Δίκτυο δοκιμών Sepolia"
  },
  "setApprovalForAll": {
    "message": "Ρύθμιση έγκρισης για όλους"
  },
  "setApprovalForAllTitle": {
    "message": "Έγκριση $1 χωρίς όριο δαπανών",
    "description": "The token symbol that is being approved"
  },
  "settingAddSnapAccount": {
    "message": "Προσθήκη λογαριασμού στο snap"
  },
  "settings": {
    "message": "Ρυθμίσεις"
  },
  "settingsSearchMatchingNotFound": {
    "message": "Δε βρέθηκαν αποτελέσματα που να ταιριάζουν."
  },
  "settingsSubHeadingSignaturesAndTransactions": {
    "message": "Αιτήματα υπογραφών και συναλλαγών"
  },
  "show": {
    "message": "Εμφάνιση"
  },
  "showAccount": {
    "message": "Προβολή λογαριασμού"
  },
  "showExtensionInFullSizeView": {
    "message": "Εμφάνιση της επέκτασης σε προβολή πλήρους μεγέθους"
  },
  "showExtensionInFullSizeViewDescription": {
    "message": "Ενεργοποιήστε το για να κάνετε την προβολή πλήρους μεγέθους ως προεπιλογή όταν κάνετε κλικ στο εικονίδιο της επέκτασης."
  },
  "showFiatConversionInTestnets": {
    "message": "Εμφάνιση μετατροπής σε δοκιμαστικά δίκτυα"
  },
  "showFiatConversionInTestnetsDescription": {
    "message": "Επιλέξτε αυτό για να εμφανίσετε τη μετατροπή παραστατικού χρήματος σε δίκτυα δοκιμών"
  },
  "showHexData": {
    "message": "Εμφάνιση δεκαεξαδικών δεδομένων"
  },
  "showHexDataDescription": {
    "message": "Επιλέξτε το για να εμφανιστεί το πεδίο δεκαεξαδικών δεδομένων στην οθόνη αποστολής"
  },
  "showIncomingTransactions": {
    "message": "Εμφάνιση εισερχόμενων συναλλαγών"
  },
  "showIncomingTransactionsDescription": {
    "message": "Αυτό βασίζεται στο $1, το οποίο θα έχει πρόσβαση στη διεύθυνση Ethereum και τη διεύθυνση IP σας. $2",
    "description": "$1 is the link to etherscan url and $2 is the link to the privacy policy of consensys APIs"
  },
  "showIncomingTransactionsExplainer": {
    "message": "Αυτό βασίζεται σε διαφορετικά API τρίτων για κάθε δίκτυο, τα οποία εκθέτουν τη διεύθυνση Ethereum και τη διεύθυνση IP σας."
  },
  "showLess": {
    "message": "Εμφάνιση λιγότερων"
  },
  "showMore": {
    "message": "Εμφάνιση περισσότερων"
  },
  "showNft": {
    "message": "Εμφάνιση των NFT"
  },
  "showPermissions": {
    "message": "Εμφάνιση αδειών"
  },
  "showPrivateKey": {
    "message": "Εμφάνιση ιδιωτικού κλειδιού"
  },
  "showTestnetNetworks": {
    "message": "Εμφάνιση δοκιμαστικών δικτύων"
  },
  "showTestnetNetworksDescription": {
    "message": "Επιλέξτε το για να εμφανίζονται τα δοκιμαστικά δίκτυα στη λίστα δικτύων"
  },
  "sigRequest": {
    "message": "Αίτημα υπογραφής"
  },
  "sign": {
    "message": "Υπογραφή"
  },
  "signatureRequest": {
    "message": "Αίτημα υπογραφής"
  },
  "signatureRequestGuidance": {
    "message": "Υπογράψτε αυτό το μήνυμα μόνο εάν κατανοείτε πλήρως το περιεχόμενο και εμπιστεύεστε τον ιστότοπο που το ζητάει."
  },
  "signed": {
    "message": "Υπογράφηκε"
  },
  "signin": {
    "message": "Σύνδεση"
  },
  "signing": {
    "message": "Υπογραφή"
  },
  "signingInWith": {
    "message": "Σύνδεση με"
  },
  "simulationDetailsFailed": {
    "message": "Υπήρξε σφάλμα στη φόρτωση της εκτίμησής σας."
  },
  "simulationDetailsFiatNotAvailable": {
    "message": "Μη διαθέσιμο"
  },
  "simulationDetailsIncomingHeading": {
    "message": "Λαμβάνετε"
  },
  "simulationDetailsNoBalanceChanges": {
    "message": "Δεν προβλέπονται αλλαγές για το πορτοφόλι σας"
  },
  "simulationDetailsOutgoingHeading": {
    "message": "Στέλνετε"
  },
  "simulationDetailsTitle": {
    "message": "Εκτιμώμενες αλλαγές"
  },
  "simulationDetailsTitleTooltip": {
    "message": "Οι εκτιμώμενες αλλαγές είναι αυτό που μπορεί να συμβεί αν προχωρήσετε σε αυτή τη συναλλαγή. Πρόκειται απλώς για μια πρόβλεψη, όχι για εγγύηση."
  },
  "simulationDetailsTotalFiat": {
    "message": "Σύνολο = $1",
    "description": "$1 is the total amount in fiat currency on one side of the transaction"
  },
  "simulationDetailsTransactionReverted": {
    "message": "Αυτή η συναλλαγή είναι πιθανό να αποτύχει"
  },
  "simulationErrorMessageV2": {
    "message": "Δεν ήμασταν σε θέση να εκτιμήσουμε το τέλος συναλλαγής. Μπορεί να υπάρχει σφάλμα στο συμβόλαιο και η συναλλαγή αυτή να αποτύχει."
  },
  "simulationsSettingDescription": {
    "message": "Ενεργοποιήστε το για να εκτιμήσετε τις αλλαγές στο υπόλοιπο των συναλλαγών πριν τις επιβεβαιώσετε. Αυτό δεν εγγυάται το τελικό αποτέλεσμα στις συναλλαγές σας. $1"
  },
  "simulationsSettingSubHeader": {
    "message": "Εκτίμηση μεταβολών υπολοίπου"
  },
  "siweIssued": {
    "message": "Εκδόθηκε"
  },
  "siweNetwork": {
    "message": "Δίκτυο"
  },
  "siweRequestId": {
    "message": "Αναγνωριστικό αιτήματος"
  },
  "siweResources": {
    "message": "Πόροι"
  },
  "siweSignatureSimulationDetailInfo": {
    "message": "Συνδέεστε σε έναν ιστότοπο και δεν προβλέπονται αλλαγές στον λογαριασμό σας."
  },
  "siweURI": {
    "message": "Διεύθυνση URL"
  },
  "skip": {
    "message": "Παράλειψη"
  },
  "skipAccountSecurity": {
    "message": "Παράλειψη ασφάλειας λογαριασμού;"
  },
  "skipAccountSecurityDetails": {
    "message": "Κατανοώ ότι μέχρι να δημιουργήσω αντίγραφα ασφαλείας της Μυστικής Φράσης Ανάκτησης, ενδέχεται να χάσω τους λογαριασμούς μου και όλα τα περιουσιακά τους στοιχεία."
  },
  "smartContracts": {
    "message": "Έξυπνα συμβόλαια"
  },
  "smartSwapsErrorNotEnoughFunds": {
    "message": "Δεν υπάρχουν αρκετά κεφάλαια για έξυπνες ανταλλαγές."
  },
  "smartSwapsErrorUnavailable": {
    "message": "Οι Έξυπνες Ανταλλαγές είναι προσωρινά μη διαθέσιμες."
  },
  "smartTransactionCancelled": {
    "message": "Η συναλλαγή σας ακυρώθηκε"
  },
  "smartTransactionCancelledDescription": {
    "message": "Η συναλλαγή σας δεν ήταν δυνατόν να ολοκληρωθεί, οπότε ακυρώθηκε για να μην πληρώσετε περιττά τέλη συναλλαγών."
  },
  "smartTransactionError": {
    "message": "Η συναλλαγή σας απέτυχε"
  },
  "smartTransactionErrorDescription": {
    "message": "Οι ξαφνικές αλλαγές στην αγορά μπορεί να προκαλέσουν αποτυχίες. Εάν το πρόβλημα συνεχίζεται, επικοινωνήστε με την υποστήριξη πελατών του MetaMask."
  },
  "smartTransactionPending": {
    "message": "Υποβολή των συναλλαγών σας"
  },
  "smartTransactionSuccess": {
    "message": "Η συναλλαγή σας ολοκληρώθηκε"
  },
  "smartTransactions": {
    "message": "Έξυπνες συναλλαγές"
  },
  "smartTransactionsBenefit1": {
    "message": "Ποσοστό επιτυχίας 99,5%"
  },
  "smartTransactionsBenefit2": {
    "message": "Σας εξοικονομεί χρήματα"
  },
  "smartTransactionsBenefit3": {
    "message": "Ενημερώσεις σε πραγματικό χρόνο"
  },
  "smartTransactionsDescription": {
    "message": "Ξεκλειδώστε υψηλότερα ποσοστά επιτυχίας, προστασία σε \"προπορευόμενες συναλλαγές\" και καλύτερη ορατότητα με τις Έξυπνες Συναλλαγές."
  },
  "smartTransactionsDescription2": {
    "message": "Διατίθεται μόνο στο Ethereum. Ενεργοποιήστε ή απενεργοποιήστε το ανά πάσα στιγμή στις ρυθμίσεις. $1",
    "description": "$1 is an external link to learn more about Smart Transactions"
  },
  "smartTransactionsOptItModalTitle": {
    "message": "Ενισχυμένη Προστασία Συναλλαγών"
  },
  "snapAccountCreated": {
    "message": "Ο λογαριασμός δημιουργήθηκε"
  },
  "snapAccountCreatedDescription": {
    "message": "Ο νέος σας λογαριασμός είναι έτοιμος για χρήση!"
  },
  "snapAccountCreationFailed": {
    "message": "Αποτυχία δημιουργίας λογαριασμού"
  },
  "snapAccountCreationFailedDescription": {
    "message": "Το $1 δεν κατάφερε να δημιουργήσει έναν λογαριασμό για εσάς.",
    "description": "$1 is the snap name"
  },
  "snapAccountRedirectFinishSigningTitle": {
    "message": "Ολοκλήρωση υπογραφής"
  },
  "snapAccountRedirectSiteDescription": {
    "message": "Ακολουθήστε τις οδηγίες από το $1"
  },
  "snapAccountRemovalFailed": {
    "message": "Αποτυχία διαγραφής λογαριασμού"
  },
  "snapAccountRemovalFailedDescription": {
    "message": "Το $1 δεν κατάφερε να διαγράψει αυτόν τον λογαριασμό για εσάς.",
    "description": "$1 is the snap name"
  },
  "snapAccountRemoved": {
    "message": "Ο λογαριασμός αφαιρέθηκε"
  },
  "snapAccountRemovedDescription": {
    "message": "Αυτός ο λογαριασμός δεν θα είναι πλέον διαθέσιμος για χρήση στο MetaMask."
  },
  "snapAccounts": {
    "message": "Λογαριασμός Snaps"
  },
  "snapAccountsDescription": {
    "message": "Λογαριασμοί που ελέγχονται από Snaps τρίτων."
  },
  "snapConnectTo": {
    "message": "Σύνδεση με $1",
    "description": "$1 is the website URL or a Snap name. Used for Snaps pre-approved connections."
  },
  "snapConnectionPermissionDescription": {
    "message": "Επιτρέψτε στο $1 να συνδεθεί αυτόματα με το $2 χωρίς την έγκρισή σας.",
    "description": "Used for Snap pre-approved connections. $1 is the Snap name, $2 is a website URL."
  },
  "snapConnectionWarning": {
    "message": "Το $1 θέλει να χρησιμοποιήσει $2",
    "description": "$2 is the snap and $1 is the dapp requesting connection to the snap."
  },
  "snapContent": {
    "message": "Αυτό το περιεχόμενο προέρχεται από το $1",
    "description": "This is shown when a snap shows transaction insight information in the confirmation UI. $1 is a link to the snap's settings page with the link text being the name of the snap."
  },
  "snapDetailWebsite": {
    "message": "Ιστότοπος"
  },
  "snapHomeMenu": {
    "message": "Αρχικό Μενού του Snap"
  },
  "snapInstallRequest": {
    "message": "Η εγκατάσταση του $1 του δίνει τις ακόλουθες άδειες.",
    "description": "$1 is the snap name."
  },
  "snapInstallSuccess": {
    "message": "Η εγκατάσταση ολοκληρώθηκε"
  },
  "snapInstallWarningCheck": {
    "message": "Το $1 θέλει άδεια για να κάνει τα εξής:",
    "description": "Warning message used in popup displayed on snap install. $1 is the snap name."
  },
  "snapInstallWarningHeading": {
    "message": "Προχωρήστε με προσοχή"
  },
  "snapInstallWarningPermissionDescriptionForBip32View": {
    "message": "Επιτρέψτε στο $1 να δει τα δημόσια κλειδιά (και τις διευθύνσεις) σας. Αυτό δεν παραχωρεί κανέναν έλεγχο λογαριασμών ή περιουσιακών στοιχείων.",
    "description": "An extended description for the `snap_getBip32PublicKey` permission used for tooltip on Snap Install Warning screen (popup/modal). $1 is the snap name."
  },
  "snapInstallWarningPermissionDescriptionForEntropy": {
    "message": "Επιτρέψτε στο Snap $1 να διαχειρίζεται λογαριασμούς και στοιχεία στο ζητούμενο δίκτυο(-α). Αυτοί οι λογαριασμοί προέρχονται από τη μυστική φράση ανάκτησης και δημιουργούν αντίγραφα ασφαλείας από αυτήν (χωρίς να την αποκαλύπτουν). Με τη δυνατότητα εξαγωγής κλειδιών, το $1 μπορεί να υποστηρίξει μια ποικιλία πρωτοκόλλων blockchain πέρα από το Ethereum (EVM).",
    "description": "An extended description for the `snap_getBip44Entropy` and `snap_getBip44Entropy` permissions used for tooltip on Snap Install Warning screen (popup/modal). $1 is the snap name."
  },
  "snapInstallWarningPermissionNameForEntropy": {
    "message": "Διαχειριστείτε λογαριασμούς $1",
    "description": "Permission name used for the Permission Cell component displayed on warning popup when installing a Snap. $1 is list of account types."
  },
  "snapInstallWarningPermissionNameForViewPublicKey": {
    "message": "Δείτε το δημόσιο κλειδί σας για το $1",
    "description": "Permission name used for the Permission Cell component displayed on warning popup when installing a Snap. $1 is list of account types."
  },
  "snapInstallationErrorDescription": {
    "message": "Το $1 δεν μπόρεσε να εγκατασταθεί.",
    "description": "Error description used when snap installation fails. $1 is the snap name."
  },
  "snapInstallationErrorTitle": {
    "message": "Η εγκατάσταση απέτυχε",
    "description": "Error title used when snap installation fails."
  },
  "snapResultError": {
    "message": "Σφάλμα"
  },
  "snapResultSuccess": {
    "message": "Επιτυχία"
  },
  "snapResultSuccessDescription": {
    "message": "Το $1 είναι έτοιμο για χρήση"
  },
  "snapUpdateAlertDescription": {
    "message": "Αποκτήστε την τελευταία έκδοση του $1",
    "description": "Description used in Snap update alert banner when snap update is available. $1 is the Snap name."
  },
  "snapUpdateAvailable": {
    "message": "Διαθέσιμη ενημέρωση"
  },
  "snapUpdateErrorDescription": {
    "message": "Το $1 δεν μπόρεσε να ενημερωθεί.",
    "description": "Error description used when snap update fails. $1 is the snap name."
  },
  "snapUpdateErrorTitle": {
    "message": "Η ενημέρωση απέτυχε",
    "description": "Error title used when snap update fails."
  },
  "snapUpdateRequest": {
    "message": "Η ενημέρωση του $1 του δίνει τις ακόλουθες άδειες.",
    "description": "$1 is the Snap name."
  },
  "snapUpdateSuccess": {
    "message": "Η ενημέρωση ολοκληρώθηκε"
  },
  "snapUrlIsBlocked": {
    "message": "Αυτό το Snap θέλει να σας μεταφέρει σε μια μπλοκαρισμένη ιστοσελίδα. $1."
  },
  "snaps": {
    "message": "Snaps"
  },
  "snapsConnected": {
    "message": "Συνδεδεμένα Snaps"
  },
  "snapsNoInsight": {
    "message": "Το snap δεν επέστρεψε καμία πληροφορία"
  },
  "snapsPrivacyWarningFirstMessage": {
    "message": "Αναγνωρίζετε ότι κάθε Snap που εγκαθιστάτε είναι μια Υπηρεσία Τρίτων, εφόσον δεν δηλώνεται διαφορετικά, όπως ορίζεται στην ιστοσελίδα της Consensys $1. Η χρήση των Υπηρεσιών Τρίτων διέπεται από ξεχωριστούς όρους και προϋποθέσεις που καθορίζονται από τον πάροχο των Υπηρεσιών Τρίτων. Η Consensys δεν συνιστά τη χρήση οποιουδήποτε Snap από κάποιο συγκεκριμένο άτομο για κάποιο συγκεκριμένο λόγο. Αποκτάτε πρόσβαση, εμπιστεύεστε ή χρησιμοποιείτε την Υπηρεσία Τρίτων με δική σας ευθύνη. Η Consensys αποποιείται κάθε είδους ευθύνη και υποχρέωση για τυχόν απώλειες λόγω της χρήσης των Υπηρεσιών Τρίτων.",
    "description": "First part of a message in popup modal displayed when installing a snap for the first time. $1 is terms of use link."
  },
  "snapsPrivacyWarningSecondMessage": {
    "message": "Οποιεσδήποτε πληροφορίες μοιράζεστε με τις Υπηρεσίες Τρίτων θα συλλέγονται απευθείας από τις εν λόγω Υπηρεσίες Τρίτων σύμφωνα με τις πολιτικές απορρήτου τους. Ανατρέξτε στις πολιτικές απορρήτου τους για περισσότερες πληροφορίες.",
    "description": "Second part of a message in popup modal displayed when installing a snap for the first time."
  },
  "snapsPrivacyWarningThirdMessage": {
    "message": "Η Consensys δεν έχει πρόσβαση στις πληροφορίες που μοιράζεστε με τις Υπηρεσίες Τρίτων.",
    "description": "Third part of a message in popup modal displayed when installing a snap for the first time."
  },
  "snapsSettings": {
    "message": "Ρυθμίσεις για τα Snaps"
  },
  "snapsTermsOfUse": {
    "message": "Όροι Χρήσης"
  },
  "snapsToggle": {
    "message": "Ένα snap θα εκτελεστεί μόνο εάν είναι ενεργοποιημένο"
  },
  "snapsUIError": {
    "message": "Επικοινωνήστε με τους διαχειριστές του $1 για περαιτέρω υποστήριξη.",
    "description": "This is shown when the insight snap throws an error. $1 is the snap name"
  },
  "someNetworksMayPoseSecurity": {
    "message": "Ορισμένα δίκτυα ενδέχεται να ενέχουν κινδύνους για την ασφάλεια ή/και το απόρρητο. Ενημερωθείτε για τους κινδύνους πριν προσθέσετε και χρησιμοποιήσετε ένα δίκτυο."
  },
  "somethingDoesntLookRight": {
    "message": "Κάτι δεν φαίνεται σωστό; $1",
    "description": "A false positive message for users to contact support. $1 is a link to the support page."
  },
  "somethingIsWrong": {
    "message": "Κάτι πήγε στραβά. Δοκιμάστε να φορτώσετε ξανά τη σελίδα."
  },
  "somethingWentWrong": {
    "message": "Ουπς! Κάτι πήγε στραβά."
  },
  "source": {
    "message": "Πηγή"
  },
  "speed": {
    "message": "Ταχύτητα"
  },
  "speedUp": {
    "message": "Επιτάχυνση"
  },
  "speedUpCancellation": {
    "message": "Επιτάχυνση αυτής της ακύρωσης"
  },
  "speedUpExplanation": {
    "message": "Ενημερώσαμε το τέλος συναλλαγής με βάση τις τρέχουσες συνθήκες του δικτύου και το αυξήσαμε κατά τουλάχιστον 10% (απαιτείται από το δίκτυο)."
  },
  "speedUpPopoverTitle": {
    "message": "Επιτάχυνση της συναλλαγής"
  },
  "speedUpTooltipText": {
    "message": "Νέο τέλος συναλλαγής"
  },
  "speedUpTransaction": {
    "message": "Επιτάχυνση αυτής της συναλλαγής"
  },
  "spendLimitInsufficient": {
    "message": "Ανεπαρκές όριο δαπανών"
  },
  "spendLimitInvalid": {
    "message": "Μη έγκυρο όριο δαπανών. Πρέπει να είναι θετικός αριθμός"
  },
  "spendLimitPermission": {
    "message": "Άδεια ορίου δαπανών"
  },
  "spendLimitRequestedBy": {
    "message": "Το όριο δαπανών ζητήθηκε από το $1",
    "description": "Origin of the site requesting the spend limit"
  },
  "spendLimitTooLarge": {
    "message": "Πολύ μεγάλο όριο δαπανών"
  },
  "spender": {
    "message": "Διαθέτης"
  },
  "spendingCap": {
    "message": "Ανώτατο όριο δαπανών"
  },
  "spendingCapError": {
    "message": "Σφάλμα: Εισάγετε μόνο αριθμούς"
  },
  "spendingCapErrorDescription": {
    "message": "Εισαγάγετε μόνο έναν αριθμό στον οποίο αισθάνεστε άνετα με το $1 να έχει πρόσβαση τώρα ή στο μέλλον. Μπορείτε πάντα να αυξήσετε το όριο του token αργότερα.",
    "description": "$1 is origin of the site requesting the token limit"
  },
  "spendingCapRequest": {
    "message": "Αίτημα ανώτατου ορίου δαπανών για το $1"
  },
  "srpInputNumberOfWords": {
    "message": "Έχω μια φράση $1 λέξεων",
    "description": "This is the text for each option in the dropdown where a user selects how many words their secret recovery phrase has during import. The $1 is the number of words (either 12, 15, 18, 21, or 24)."
  },
  "srpPasteFailedTooManyWords": {
    "message": "Η επικόλληση απέτυχε επειδή περιείχε περισσότερες από 24 λέξεις. Μια μυστική φράση ανάκτησης μπορεί να αποτελείται από το πολύ 24 λέξεις.",
    "description": "Description of SRP paste error when the pasted content has too many words"
  },
  "srpPasteTip": {
    "message": "Μπορείτε να επικολλήσετε ολόκληρη τη μυστική φράση ανάκτησής σας σε οποιοδήποτε πεδίο",
    "description": "Our secret recovery phrase input is split into one field per word. This message explains to users that they can paste their entire secrete recovery phrase into any field, and we will handle it correctly."
  },
  "srpSecurityQuizGetStarted": {
    "message": "Ξεκινήστε"
  },
  "srpSecurityQuizImgAlt": {
    "message": "Ένα μάτι με κλειδαρότρυπα στο κέντρο και τρία αιωρούμενα πεδία κωδικών πρόσβασης"
  },
  "srpSecurityQuizIntroduction": {
    "message": "Για να σας αποκαλύψουμε τη Μυστική Φράση Ανάκτησης, πρέπει να απαντήσετε σωστά σε δύο ερωτήσεις"
  },
  "srpSecurityQuizQuestionOneQuestion": {
    "message": "Αν χάσετε τη Μυστική Φράση Ανάκτησης, το MetaMask..."
  },
  "srpSecurityQuizQuestionOneRightAnswer": {
    "message": "Δεν μπορεί να σας βοηθήσει"
  },
  "srpSecurityQuizQuestionOneRightAnswerDescription": {
    "message": "Γράψτε την κάπου, χαράξτε την πάνω σε μέταλλο ή κρατήστε την σε πολλά μυστικά σημεία για να μην την χάσετε ποτέ. Αν την χάσετε, θα χαθεί για πάντα."
  },
  "srpSecurityQuizQuestionOneRightAnswerTitle": {
    "message": "Σωστά! Κανείς δεν μπορεί να σας βοηθήσει να επαναφέρετε τη Μυστική Φράση Ανάκτησης"
  },
  "srpSecurityQuizQuestionOneWrongAnswer": {
    "message": "Μπορεί να την επαναφέρει για εσάς"
  },
  "srpSecurityQuizQuestionOneWrongAnswerDescription": {
    "message": "Αν χάσετε τη Μυστική Φράση Ανάκτησης, θα την χάσετε για πάντα. Κανείς δεν μπορεί να σας βοηθήσει να την επαναφέρετε, ό,τι κι αν σας πει."
  },
  "srpSecurityQuizQuestionOneWrongAnswerTitle": {
    "message": "Λάθος! Κανείς δεν μπορεί να σας βοηθήσει να επαναφέρετε τη Μυστική Φράση Ανάκτησης"
  },
  "srpSecurityQuizQuestionTwoQuestion": {
    "message": "Αν κάποιος, ακόμα και ένας τεχνικός υποστήριξης, σας ζητήσει τη Μυστική Φράση Ανάκτησης..."
  },
  "srpSecurityQuizQuestionTwoRightAnswer": {
    "message": "Σας έχουν εξαπατήσει"
  },
  "srpSecurityQuizQuestionTwoRightAnswerDescription": {
    "message": "Όποιος ισχυριστεί ότι χρειάζεται τη Μυστική Φράση Ανάκτησης, σας λέει ψέματα. Αν την μοιραστείτε μαζί του, θα κλέψει τα περιουσιακά σας στοιχεία."
  },
  "srpSecurityQuizQuestionTwoRightAnswerTitle": {
    "message": "Σωστά! Το να μοιράζεστε τη Μυστική Φράση Ανάκτησης δεν είναι καλή ιδέα"
  },
  "srpSecurityQuizQuestionTwoWrongAnswer": {
    "message": "Πρέπει να τους την δώσετε"
  },
  "srpSecurityQuizQuestionTwoWrongAnswerDescription": {
    "message": "Όποιος ισχυριστεί ότι χρειάζεται τη Μυστική Φράση Ανάκτησης, σας λέει ψέματα. Αν την μοιραστείτε μαζί του, θα κλέψει τα περιουσιακά σας στοιχεία."
  },
  "srpSecurityQuizQuestionTwoWrongAnswerTitle": {
    "message": "Όχι! Ποτέ μην μοιραστείτε τη Μυστική Φράση Ανάκτησης με κανέναν, ποτέ."
  },
  "srpSecurityQuizTitle": {
    "message": "Κουίζ ασφαλείας"
  },
  "srpToggleShow": {
    "message": "Εμφάνιση/Απόκρυψη αυτής της λέξης από τη μυστική φράση ανάκτησης",
    "description": "Describes a toggle that is used to show or hide a single word of the secret recovery phrase"
  },
  "srpWordHidden": {
    "message": "Αυτή η λέξη είναι κρυμμένη",
    "description": "Explains that a word in the secret recovery phrase is hidden"
  },
  "srpWordShown": {
    "message": "Αυτή η λέξη εμφανίζεται",
    "description": "Explains that a word in the secret recovery phrase is being shown"
  },
  "stable": {
    "message": "Σταθερά"
  },
  "stableLowercase": {
    "message": "σταθερά"
  },
  "stake": {
    "message": "Stake"
  },
  "startYourJourney": {
    "message": "Ξεκινήστε το ταξίδι σας με $1",
    "description": "$1 is the token symbol"
  },
  "startYourJourneyDescription": {
    "message": "Ξεκινήστε με Web3 προσθέτοντας περίπου $1 στο πορτοφόλι σας.",
    "description": "$1 is the token symbol"
  },
  "stateLogError": {
    "message": "Σφάλμα κατά την ανάκτηση αρχείων καταγραφής κατάστασης."
  },
  "stateLogFileName": {
    "message": "Αρχεία καταγραφής κατάστασης του MetaMask"
  },
  "stateLogs": {
    "message": "Αρχεία καταγραφής κατάστασης"
  },
  "stateLogsDescription": {
    "message": "Τα αρχεία καταγραφής κατάστασης περιέχουν τις διευθύνσεις του δημόσιου λογαριασμού σας και τις συναλλαγές οι οποίες έχουν αποσταλεί."
  },
  "status": {
    "message": "Κατάσταση"
  },
  "statusNotConnected": {
    "message": "Δεν έχει συνδεθεί"
  },
  "statusNotConnectedAccount": {
    "message": "Δεν υπάρχουν συνδεδεμένοι λογαριασμοί"
  },
  "step1LatticeWallet": {
    "message": "Συνδέστε το Lattice1 σας"
  },
  "step1LatticeWalletMsg": {
    "message": "Μπορείτε να συνδέσετε το MetaMask στη συσκευή Lattice1 μόλις αυτή ρυθμιστεί και συνδεθεί. Ξεκλειδώστε τη συσκευή σας και έχετε έτοιμο το αναγνωριστικό συσκευής σας.",
    "description": "$1 represents the `hardwareWalletSupportLinkConversion` localization key"
  },
  "step1LedgerWallet": {
    "message": "Λήψη εφαρμογής του Ledger"
  },
  "step1LedgerWalletMsg": {
    "message": "Κατεβάστε, εγκαταστήστε και πληκτρολογήστε τον κωδικό πρόσβασής σας για να ξεκλειδώσετε το $1.",
    "description": "$1 represents the `ledgerLiveApp` localization value"
  },
  "step1TrezorWallet": {
    "message": "Συνδέστε το Trezor σας"
  },
  "step1TrezorWalletMsg": {
    "message": "Συνδέστε το Trezor απευθείας στον υπολογιστή σας και ξεκλειδώστε το. Βεβαιωθείτε ότι χρησιμοποιείτε τη σωστή συνθηματική φράση.",
    "description": "$1 represents the `hardwareWalletSupportLinkConversion` localization key"
  },
  "step2LedgerWallet": {
    "message": "Συνδέστε το Ledger σας"
  },
  "step2LedgerWalletMsg": {
    "message": "Συνδέστε το Ledger απευθείας στον υπολογιστή σας, στη συνέχεια ξεκλειδώστε το και ανοίξτε την εφαρμογή Ethereum.",
    "description": "$1 represents the `hardwareWalletSupportLinkConversion` localization key"
  },
  "stillGettingMessage": {
    "message": "Ακόμα λαμβάνετε αυτό το μήνυμα;"
  },
  "strong": {
    "message": "Ισχυρό"
  },
  "stxCancelled": {
    "message": "Η ανταλλαγή θα είχε αποτύχει"
  },
  "stxCancelledDescription": {
    "message": "Η συναλλαγή σας θα είχε αποτύχει και ακυρώθηκε για να σας προστατεύσουμε από την καταβολή περιττών τελών συναλλαγής."
  },
  "stxCancelledSubDescription": {
    "message": "Προσπαθήστε ξανά να κάνετε ανταλλαγή. Θα είμαστε εδώ για να σας προστατεύσουμε από παρόμοιους κινδύνους και την επόμενη φορά."
  },
  "stxFailure": {
    "message": "Η ανταλλαγή απέτυχε"
  },
  "stxFailureDescription": {
    "message": "Οι ξαφνικές αλλαγές στην αγορά μπορεί να προκαλέσουν αποτυχίες. Εάν το πρόβλημα επιμένει, παρακαλούμε επικοινωνήστε με το $1.",
    "description": "This message is shown to a user if their swap fails. The $1 will be replaced by support.metamask.io"
  },
  "stxOptInDescription": {
    "message": "Ενεργοποιήστε τις Έξυπνες Συναλλαγές για πιο αξιόπιστες και ασφαλείς συναλλαγές στο Ethereum Mainnet. $1"
  },
  "stxPendingPrivatelySubmittingSwap": {
    "message": "Ιδιωτική υποβολή της Ανταλλαγής σας..."
  },
  "stxPendingPubliclySubmittingSwap": {
    "message": "Δημόσια υποβολή της Ανταλλαγής σας..."
  },
  "stxSuccess": {
    "message": "Η ανταλλαγή ολοκληρώθηκε!"
  },
  "stxSuccessDescription": {
    "message": "Τα $1 σας είναι πλέον διαθέσιμα.",
    "description": "$1 is a token symbol, e.g. ETH"
  },
  "stxSwapCompleteIn": {
    "message": "Η Ανταλλαγή θα ολοκληρωθεί σε <",
    "description": "'<' means 'less than', e.g. Swap will complete in < 2:59"
  },
  "stxTryingToCancel": {
    "message": "Γίνεται προσπάθεια ακύρωσης της συναλλαγής σας..."
  },
  "stxUnknown": {
    "message": "Άγνωστη κατάσταση"
  },
  "stxUnknownDescription": {
    "message": "Μια συναλλαγή ήταν επιτυχής, αλλά δεν είμαστε σίγουροι για το τι είναι. Αυτό μπορεί να οφείλεται στην υποβολή μιας άλλης συναλλαγής κατά τη διάρκεια της επεξεργασίας αυτής της ανταλλαγής."
  },
  "stxUserCancelled": {
    "message": "Η ανταλλαγή ακυρώθηκε"
  },
  "stxUserCancelledDescription": {
    "message": "Η συναλλαγή σας ακυρώθηκε και δεν πληρώσατε περιττά τέλη συναλλαγής."
  },
  "submit": {
    "message": "Υποβολή"
  },
  "submitted": {
    "message": "Υποβλήθηκε"
  },
  "suggestedBySnap": {
    "message": "Προτείνεται από $1",
    "description": "$1 is the snap name"
  },
  "suggestedTokenName": {
    "message": "Προτεινόμενο όνομα:"
  },
  "support": {
    "message": "Υποστήριξη"
  },
  "supportCenter": {
    "message": "Επισκεφθείτε το Κέντρο Υποστήριξής μας"
  },
  "surveyConversion": {
    "message": "Πάρτε μέρος στην έρευνά μας"
  },
  "surveyTitle": {
    "message": "Διαμορφώστε το μέλλον του MetaMask"
  },
  "swap": {
    "message": "Ανταλλαγή"
  },
  "swapAdjustSlippage": {
    "message": "Ρύθμιση ολίσθησης"
  },
  "swapAggregator": {
    "message": "Φορέας συγκέντρωσης οικονομικών πληροφοριών"
  },
  "swapAllowSwappingOf": {
    "message": "Επιτρέψτε την ανταλλαγή του $1",
    "description": "Shows a user that they need to allow a token for swapping on their hardware wallet"
  },
  "swapAmountReceived": {
    "message": "Εγγυημένο ποσό"
  },
  "swapAmountReceivedInfo": {
    "message": "Αυτό είναι το ελάχιστο ποσό που θα λάβετε. Ενδέχεται να λάβετε περισσότερα ανάλογα με την ολίσθηση."
  },
  "swapAndSend": {
    "message": "Ανταλλαγή & Αποστολή"
  },
  "swapAnyway": {
    "message": "Ανταλλαγή ούτως ή άλλως"
  },
  "swapApproval": {
    "message": "Έγκριση $1 για ανταλλαγές",
    "description": "Used in the transaction display list to describe a transaction that is an approve call on a token that is to be swapped.. $1 is the symbol of a token that has been approved."
  },
  "swapApproveNeedMoreTokens": {
    "message": "Χρειάζεστε $1 περισσότερα $2 για να ολοκληρώσετε αυτήν την ανταλλαγή",
    "description": "Tells the user how many more of a given token they need for a specific swap. $1 is an amount of tokens and $2 is the token symbol."
  },
  "swapAreYouStillThere": {
    "message": "Είστε ακόμα εδώ;"
  },
  "swapAreYouStillThereDescription": {
    "message": "Είμαστε έτοιμοι να σας δείξουμε τις τελευταίες προσφορές, όποτε θέλετε να συνεχίσετε"
  },
  "swapBuildQuotePlaceHolderText": {
    "message": "Δεν υπάρχουν διαθέσιμα tokens που να αντιστοιχούν σε $1",
    "description": "Tells the user that a given search string does not match any tokens in our token lists. $1 can be any string of text"
  },
  "swapConfirmWithHwWallet": {
    "message": "Επιβεβαιώστε με το πορτοφόλι υλικού σας"
  },
  "swapContinueSwapping": {
    "message": "Συνεχίστε με τις ανταλλαγές"
  },
  "swapContractDataDisabledErrorDescription": {
    "message": "Στην εφαρμογή Ethereum στο Ledger, μεταβείτε στις \"Ρυθμίσεις\" και επιτρέψτε τα δεδομένα συμβολαίων. Στη συνέχεια, δοκιμάστε ξανά την ανταλλαγή σας."
  },
  "swapContractDataDisabledErrorTitle": {
    "message": "Τα δεδομένα συμβολαίων δεν είναι ενεργοποιημένα στο Ledger σας"
  },
  "swapCustom": {
    "message": "προσαρμοσμένο"
  },
  "swapDecentralizedExchange": {
    "message": "Αποκεντρωμένη ανταλλαγή"
  },
  "swapDirectContract": {
    "message": "Άμεσο συμβόλαιο"
  },
  "swapEditLimit": {
    "message": "Επεξεργασία ορίου"
  },
  "swapEnableDescription": {
    "message": "Αυτό είναι απαραίτητο και δίνει στο MetaMask την άδεια να ανταλλάξει τα $1 σας.",
    "description": "Gives the user info about the required approval transaction for swaps. $1 will be the symbol of a token being approved for swaps."
  },
  "swapEnableTokenForSwapping": {
    "message": "Αυτό θα $1 για ανταλλαγή",
    "description": "$1 is for the 'enableToken' key, e.g. 'enable ETH'"
  },
  "swapEnterAmount": {
    "message": "Πληκτρολογήστε ένα ποσό"
  },
  "swapEstimatedNetworkFees": {
    "message": "Εκτιμώμενα τέλη δικτύου"
  },
  "swapEstimatedNetworkFeesInfo": {
    "message": "Πρόκειται για μια εκτίμηση της χρέωσης του δικτύου που θα χρησιμοποιηθεί για την ολοκλήρωση της ανταλλαγής σας. Το πραγματικό ποσό μπορεί να αλλάξει ανάλογα με τις συνθήκες του δικτύου."
  },
  "swapFailedErrorDescriptionWithSupportLink": {
    "message": "Συμβαίνουν αποτυχίες συναλλαγών και είμαστε εδώ για να βοηθήσουμε. Εάν αυτό το πρόβλημα επιμένει, μπορείτε να επικοινωνήσετε με την υποστήριξη πελατών μας στο $1 για περαιτέρω βοήθεια.",
    "description": "This message is shown to a user if their swap fails. The $1 will be replaced by support.metamask.io"
  },
  "swapFailedErrorTitle": {
    "message": "Η ανταλλαγή απέτυχε"
  },
  "swapFetchingQuote": {
    "message": "Λήψη προσφοράς"
  },
  "swapFetchingQuoteNofN": {
    "message": "Λήψη προσφοράς $1 από $2",
    "description": "A count of possible quotes shown to the user while they are waiting for quotes to be fetched. $1 is the number of quotes already loaded, and $2 is the total number of resources that we check for quotes. Keep in mind that not all resources will have a quote for a particular swap."
  },
  "swapFetchingQuotes": {
    "message": "Λήψη προσφορών..."
  },
  "swapFetchingQuotesErrorDescription": {
    "message": "Χμμμ... κάτι πήγε στραβά. Προσπαθήστε ξανά, ή αν τα σφάλματα επιμένουν, επικοινωνήστε με την υποστήριξη πελατών."
  },
  "swapFetchingQuotesErrorTitle": {
    "message": "Σφάλμα κατά τη λήψη προσφορών"
  },
  "swapFetchingTokens": {
    "message": "Λήψη tokens..."
  },
  "swapFromTo": {
    "message": "Η ανταλλαγή από $1 έως $2",
    "description": "Tells a user that they need to confirm on their hardware wallet a swap of 2 tokens. $1 is a source token and $2 is a destination token"
  },
  "swapGasFeesDetails": {
    "message": "Τα τέλη συναλλαγών είναι ενδεικτικά και θα αυξομειώνονται ανάλογα με την κίνηση του δικτύου και την πολυπλοκότητα των συναλλαγών."
  },
  "swapGasFeesLearnMore": {
    "message": "Μάθετε περισσότερα σχετικά με τα τέλη συναλλαγών"
  },
  "swapGasFeesSplit": {
    "message": "Τα τέλη συναλλαγών στην προηγούμενη οθόνη κατανέμονται μεταξύ αυτών των δύο συναλλαγών."
  },
  "swapGasFeesSummary": {
    "message": "Τα τέλη συναλλαγών καταβάλλονται σε κρυπτονομίσματα στους αναλυτές που επεξεργάζονται συναλλαγές στο δίκτυο $1. Το MetaMask δεν επωφελείται από τα τέλη συναλλαγών.",
    "description": "$1 is the selected network, e.g. Ethereum or BSC"
  },
  "swapHighSlippage": {
    "message": "Υψηλή ολίσθηση"
  },
  "swapHighSlippageWarning": {
    "message": "Το ποσό ολίσθησης είναι πολύ υψηλό."
  },
  "swapIncludesMMFee": {
    "message": "Περιλαμβάνει μια χρέωση $1% στο MetaMask.",
    "description": "Provides information about the fee that metamask takes for swaps. $1 is a decimal number."
  },
  "swapIncludesMMFeeAlt": {
    "message": "Η παράθεση αντικατοπτρίζει την χρέωση τελών $1% στο MetaMask",
    "description": "Provides information about the fee that metamask takes for swaps using the latest copy. $1 is a decimal number."
  },
  "swapIncludesMetaMaskFeeViewAllQuotes": {
    "message": "Περιλαμβάνει μια χρέωση $1% στο MetaMask - $2",
    "description": "Provides information about the fee that metamask takes for swaps. $1 is a decimal number and $2 is a link to view all quotes."
  },
  "swapLearnMore": {
    "message": "Μάθετε περισσότερα για τις Ανταλλαγές"
  },
  "swapLiquiditySourceInfo": {
    "message": "Αναζητούμε πολλαπλές πηγές ρευστότητας (χρηματιστήρια, συσσωρευτές και επαγγελματίες διαπραγματευτές αγοράς) για να συγκρίνουμε τις ισοτιμίες ανταλλαγής και τα τέλη δικτύου."
  },
  "swapLowSlippage": {
    "message": "Χαμηλή ολίσθηση"
  },
  "swapLowSlippageError": {
    "message": "Η συναλλαγή ενδέχεται να αποτύχει, η μέγιστη ολίσθηση είναι πολύ χαμηλή."
  },
  "swapMaxSlippage": {
    "message": "Μέγιστη ολίσθηση"
  },
  "swapMetaMaskFee": {
    "message": "Χρέωση του MetaMask"
  },
  "swapMetaMaskFeeDescription": {
    "message": "Μια χρέωση $1% συνυπολογίζεται αυτόματα σε αυτή την προσφορά. Την καταβάλλετε ως αντάλλαγμα για την άδεια χρήσης του λογισμικού συγκέντρωσης πληροφοριών για τους παρόχους ρευστότητας του MetaMask.",
    "description": "Provides information about the fee that metamask takes for swaps. $1 is a decimal number."
  },
  "swapNQuotesWithDot": {
    "message": "$1 προσφορές.",
    "description": "$1 is the number of quotes that the user can select from when opening the list of quotes on the 'view quote' screen"
  },
  "swapNewQuoteIn": {
    "message": "Νέες προσφορές σε $1",
    "description": "Tells the user the amount of time until the currently displayed quotes are update. $1 is a time that is counting down from 1:00 to 0:00"
  },
  "swapNoTokensAvailable": {
    "message": "Δεν υπάρχουν διαθέσιμα tokens που να αντιστοιχούν σε $1",
    "description": "Tells the user that a given search string does not match any tokens in our token lists. $1 can be any string of text"
  },
  "swapOnceTransactionHasProcess": {
    "message": "Το $1 σας θα προστεθεί στον λογαριασμό σας μόλις ολοκληρωθεί αυτή η συναλλαγή.",
    "description": "This message communicates the token that is being transferred. It is shown on the awaiting swap screen. The $1 will be a token symbol."
  },
  "swapPriceDifference": {
    "message": "Πρόκειται να ανταλλάξετε $1 $2 (~$3) για $4 $5 (~$6).",
    "description": "This message represents the price slippage for the swap.  $1 and $4 are a number (ex: 2.89), $2 and $5 are symbols (ex: ETH), and $3 and $6 are fiat currency amounts."
  },
  "swapPriceDifferenceTitle": {
    "message": "Διαφορά τιμής ~$1%",
    "description": "$1 is a number (ex: 1.23) that represents the price difference."
  },
  "swapPriceImpactTooltip": {
    "message": "Η επίπτωση στις τιμές είναι η διαφορά μεταξύ της τρέχουσας τιμής αγοράς και του ποσού που εισπράττεται κατά την εκτέλεση της συναλλαγής. Η επίπτωση στις τιμές είναι συνάρτηση του μεγέθους της συναλλαγής σας σε σχέση με το μέγεθος του αποθέματος ρευστότητας."
  },
  "swapPriceUnavailableDescription": {
    "message": "Η επίπτωση στις τιμές δεν ήταν δυνατόν να προσδιοριστεί λόγω έλλειψης στοιχείων για τις τιμές της αγοράς. Παρακαλούμε επιβεβαιώστε ότι είστε ικανοποιημένοι με το ποσό των tokens που πρόκειται να λάβετε πριν από την ανταλλαγή."
  },
  "swapPriceUnavailableTitle": {
    "message": "Ελέγξτε την τιμή πριν προχωρήσετε"
  },
  "swapProcessing": {
    "message": "Επεξεργασία"
  },
  "swapQuoteDetails": {
    "message": "Λεπτομέρειες προσφοράς"
  },
  "swapQuoteNofM": {
    "message": "$1 από $2",
    "description": "A count of possible quotes shown to the user while they are waiting for quotes to be fetched. $1 is the number of quotes already loaded, and $2 is the total number of resources that we check for quotes. Keep in mind that not all resources will have a quote for a particular swap."
  },
  "swapQuoteSource": {
    "message": "Πηγή προσφοράς"
  },
  "swapQuotesExpiredErrorDescription": {
    "message": "Ζητήστε νέες προσφορές για να λάβετε τις πιο πρόσφατες τιμές."
  },
  "swapQuotesExpiredErrorTitle": {
    "message": "Έληξε το χρονικό όριο προσφοράς"
  },
  "swapQuotesNotAvailableDescription": {
    "message": "Μειώστε το μέγεθος της συναλλαγής σας ή χρησιμοποιήστε ένα διαφορετικό token."
  },
  "swapQuotesNotAvailableErrorDescription": {
    "message": "Δοκιμάστε να προσαρμόσετε το ποσό ή τις ρυθμίσεις ολίσθησης και προσπαθήστε ξανά."
  },
  "swapQuotesNotAvailableErrorTitle": {
    "message": "Καμία διαθέσιμη προσφορά"
  },
  "swapRate": {
    "message": "Τιμή"
  },
  "swapReceiving": {
    "message": "Ελήφθη"
  },
  "swapReceivingInfoTooltip": {
    "message": "Πρόκειται για εκτίμηση. Το ακριβές ποσό εξαρτάται από την ολίσθηση."
  },
  "swapRequestForQuotation": {
    "message": "Αίτημα για προσφορά"
  },
  "swapReviewSwap": {
    "message": "Έλεγχος της ανταλλαγής"
  },
  "swapSearchNameOrAddress": {
    "message": "Αναζήτηση ονόματος ή επικόλληση διεύθυνσης"
  },
  "swapSelect": {
    "message": "Επιλογή"
  },
  "swapSelectAQuote": {
    "message": "Επιλέξτε μια προσφορά"
  },
  "swapSelectAToken": {
    "message": "Επιλέξτε token"
  },
  "swapSelectQuotePopoverDescription": {
    "message": "Παρακάτω παρατίθενται όλες οι προσφορές που συγκεντρώθηκαν από πολλαπλές πηγές ρευστότητας."
  },
  "swapSelectToken": {
    "message": "Επιλέξτε token"
  },
  "swapShowLatestQuotes": {
    "message": "Εμφάνιση των τελευταίων προσφορών"
  },
  "swapSlippageHighDescription": {
    "message": "Η απόκλιση που καταχωρήσατε ($1%) θεωρείται πολύ υψηλή και μπορεί να επιφέρει χαμηλό επιτόκιο",
    "description": "$1 is the amount of % for slippage"
  },
  "swapSlippageHighTitle": {
    "message": "Υψηλή απόκλιση"
  },
  "swapSlippageLowDescription": {
    "message": "Μια τόσο χαμηλή τιμή ($1%) μπορεί να οδηγήσει σε αποτυχημένη ανταλλαγή",
    "description": "$1 is the amount of % for slippage"
  },
  "swapSlippageLowTitle": {
    "message": "Χαμηλή απόκλιση"
  },
  "swapSlippageNegative": {
    "message": "Η απόκλιση πρέπει να είναι μεγαλύτερη ή ίση με το μηδέν"
  },
  "swapSlippageNegativeDescription": {
    "message": "Η απόκλιση πρέπει να είναι μεγαλύτερη ή ίση με μηδέν"
  },
  "swapSlippageNegativeTitle": {
    "message": "Αυξήστε την απόκλιση για να συνεχίσετε"
  },
  "swapSlippageOverLimitDescription": {
    "message": "Το περιθώριο απόκλισης πρέπει να είναι 15% ή λιγότερο. Οτιδήποτε υψηλότερο θα οδηγήσει σε δυσμενή τιμή."
  },
  "swapSlippageOverLimitTitle": {
    "message": "Πολύ υψηλή απόκλιση"
  },
  "swapSlippagePercent": {
    "message": "$1%",
    "description": "$1 is the amount of % for slippage"
  },
  "swapSlippageTooltip": {
    "message": "Εάν η τιμή αλλάξει μεταξύ της ώρας που η εντολή αγοράς σας υποβάλλεται και επιβεβαιώνεται, αυτό ονομάζεται «απόκλιση». Η συναλλαγή θα ακυρωθεί αυτόματα εάν η απόκλιση υπερβαίνει τη ρύθμιση «ανοχή απόκλισης»."
  },
  "swapSlippageZeroDescription": {
    "message": "Υπάρχουν λίγοι πάροχοι προσφορών με μηδενική απόκλιση, γεγονός που θα οδηγήσει σε λιγότερο ανταγωνιστική προσφορά."
  },
  "swapSlippageZeroTitle": {
    "message": "Εξεύρεση παρόχων με μηδενική απόκλιση"
  },
  "swapSource": {
    "message": "Πηγή ρευστότητας"
  },
  "swapSuggested": {
    "message": "Προτεινόμενη ανταλλαγή"
  },
  "swapSuggestedGasSettingToolTipMessage": {
    "message": "Οι ανταλλαγές είναι πολύπλοκες και με επείγοντα χαρακτήρα συναλλαγές. Συνιστούμε αυτό το τέλος συναλλαγής για μια καλή ισορροπία μεταξύ κόστους και εμπιστοσύνης σε μια επιτυχημένη Ανταλλαγή."
  },
  "swapSwapFrom": {
    "message": "Ανταλλαγή από"
  },
  "swapSwapSwitch": {
    "message": "Αλλαγή της σειράς των tokens"
  },
  "swapSwapTo": {
    "message": "Ανταλλαγή σε"
  },
  "swapToConfirmWithHwWallet": {
    "message": "για επιβεβαίωση με το πορτοφόλι υλικού σας"
  },
  "swapTokenAddedManuallyDescription": {
    "message": "Επαληθεύστε αυτό το token στο $1 και βεβαιωθείτε ότι είναι το token που θέλετε να κάνετε συναλλαγές.",
    "description": "$1 points the user to etherscan as a place they can verify information about a token. $1 is replaced with the translation for \"etherscan\""
  },
  "swapTokenAddedManuallyTitle": {
    "message": "Το token προστέθηκε χειροκίνητα"
  },
  "swapTokenAvailable": {
    "message": "Το $1 έχει προστεθεί στον λογαριασμό σας.",
    "description": "This message is shown after a swap is successful and communicates the exact amount of tokens the user has received for a swap. The $1 is a decimal number of tokens followed by the token symbol."
  },
  "swapTokenBalanceUnavailable": {
    "message": "Δεν μπορέσαμε να ανακτήσουμε το υπόλοιπο του $1",
    "description": "This message communicates to the user that their balance of a given token is currently unavailable. $1 will be replaced by a token symbol"
  },
  "swapTokenNotAvailable": {
    "message": "Το token δεν είναι διαθέσιμο για ανταλλαγή σε αυτή την περιοχή"
  },
  "swapTokenToToken": {
    "message": "Ανταλλαγή $1 έως $2",
    "description": "Used in the transaction display list to describe a swap. $1 and $2 are the symbols of tokens in involved in a swap."
  },
  "swapTokenVerificationAddedManually": {
    "message": "Αυτό το token έχει προστεθεί χειροκίνητα."
  },
  "swapTokenVerificationMessage": {
    "message": "Πάντα να επιβεβαιώνετε τη διεύθυνση του token στο $1.",
    "description": "Points the user to Etherscan as a place they can verify information about a token. $1 is replaced with the translation for \"Etherscan\" followed by an info icon that shows more info on hover."
  },
  "swapTokenVerificationOnlyOneSource": {
    "message": "Επαληθεύτηκε μόνο σε 1 πηγή."
  },
  "swapTokenVerificationSources": {
    "message": "Επαληθεύτηκε μόνο σε $1 πηγές.",
    "description": "Indicates the number of token information sources that recognize the symbol + address. $1 is a decimal number."
  },
  "swapTokenVerifiedOn1SourceDescription": {
    "message": "Το $1 επαληθεύτηκε μόνο από 1 πηγή. Εξετάστε το ενδεχόμενο επαλήθευσης σε $2 πριν προχωρήσετε.",
    "description": "$1 is a token name, $2 points the user to etherscan as a place they can verify information about a token. $1 is replaced with the translation for \"etherscan\""
  },
  "swapTokenVerifiedOn1SourceTitle": {
    "message": "Ενδεχομένως μη αυθεντικό token"
  },
  "swapTooManyDecimalsError": {
    "message": "Το $1 επιτρέπει έως και $2 δεκαδικά ψηφία",
    "description": "$1 is a token symbol and $2 is the max. number of decimals allowed for the token"
  },
  "swapTransactionComplete": {
    "message": "Η συναλλαγή ολοκληρώθηκε"
  },
  "swapTwoTransactions": {
    "message": "2 συναλλαγές"
  },
  "swapUnknown": {
    "message": "Άγνωστο"
  },
  "swapVerifyTokenExplanation": {
    "message": "Πολλαπλά tokens μπορούν να χρησιμοποιούν το ίδιο όνομα και σύμβολο. Ελέγξτε το $1 για να επιβεβαιώσετε ότι αυτό είναι το token που ψάχνετε.",
    "description": "This appears in a tooltip next to the verifyThisTokenOn message. It gives the user more information about why they should check the token on a block explorer. $1 will be the name or url of the block explorer, which will be the translation of 'etherscan' or a block explorer url specified for a custom network."
  },
  "swapYourTokenBalance": {
    "message": "$1 $2 διαθέσιμα για ανταλλαγή",
    "description": "Tells the user how much of a token they have in their balance. $1 is a decimal number amount of tokens, and $2 is a token symbol"
  },
  "swapZeroSlippage": {
    "message": "0% Απόκλιση"
  },
  "swapsAdvancedOptions": {
    "message": "Προηγμένες επιλογές"
  },
  "swapsExcessiveSlippageWarning": {
    "message": "Το ποσοστό απόκλισης είναι πολύ υψηλό και θα οδηγήσει σε χαμηλή τιμή. Παρακαλούμε μειώστε την ανοχή απόκλισης σε τιμή κάτω του 15%."
  },
  "swapsMaxSlippage": {
    "message": "Ανοχή απόκλισης"
  },
  "swapsNotEnoughForTx": {
    "message": "Δεν υπάρχουν αρκετά $1 για να ολοκληρωθεί αυτή η συναλλαγή",
    "description": "Tells the user that they don't have enough of a token for a proposed swap. $1 is a token symbol"
  },
  "swapsNotEnoughToken": {
    "message": "Δεν υπάρχουν αρκετά $1",
    "description": "Tells the user that they don't have enough of a token for a proposed swap. $1 is a token symbol"
  },
  "swapsViewInActivity": {
    "message": "Προβολή σε δραστηριότητα"
  },
  "switch": {
    "message": "Αλλαγή"
  },
  "switchEthereumChainConfirmationDescription": {
    "message": "Αυτό θα αλλάξει το επιλεγμένο δίκτυο στο MetaMask σε ένα δίκτυο που έχει προστεθεί προηγουμένως:"
  },
  "switchEthereumChainConfirmationTitle": {
    "message": "Επιτρέπετε σε αυτόν τον ιστότοπο να αλλάξει το δίκτυο;"
  },
  "switchInputCurrency": {
    "message": "Εναλλαγή νομίσματος εισόδου"
  },
  "switchNetwork": {
    "message": "Αλλαγή δικτύου"
  },
  "switchNetworks": {
    "message": "Αλλαγή δικτύων"
  },
  "switchToNetwork": {
    "message": "Αλλαγή σε $1",
    "description": "$1 represents the custom network that has previously been added"
  },
  "switchToThisAccount": {
    "message": "Αλλαγή σε αυτόν τον λογαριασμό"
  },
  "switchedNetworkToastDecline": {
    "message": "Να μην εμφανιστεί ξανά"
  },
  "switchedNetworkToastMessage": {
    "message": "Το $1 είναι τώρα ενεργό στο $2",
    "description": "$1 represents the account name, $2 represents the network name"
  },
  "switchedTo": {
    "message": "Τώρα χρησιμοποιείτε το"
  },
  "switchingNetworksCancelsPendingConfirmations": {
    "message": "Η αλλαγή δικτύων θα ακυρώσει όλες τις εκκρεμείς επιβεβαιώσεις"
  },
  "symbol": {
    "message": "Σύμβολο"
  },
  "symbolBetweenZeroTwelve": {
    "message": "Το σύμβολο πρέπει να αποτελείται από 11 ή λιγότερους χαρακτήρες."
  },
  "tenPercentIncreased": {
    "message": "10% αύξηση"
  },
  "terms": {
    "message": "Όροι Χρήσης"
  },
  "termsOfService": {
    "message": "Όροι παροχής υπηρεσιών"
  },
  "termsOfUseAgreeText": {
    "message": " Συμφωνώ με τους Όρους Χρήσης, οι οποίοι ισχύουν για τη χρήση του MetaMask και όλων των λειτουργιών του"
  },
  "termsOfUseFooterText": {
    "message": "Μετακινηθείτε προς τα κάτω για να διαβάσετε όλα τα τμήματα"
  },
  "termsOfUseTitle": {
    "message": "Οι Όροι Χρήσης μας έχουν ενημερωθεί"
  },
  "theme": {
    "message": "Θέμα"
  },
  "themeDescription": {
    "message": "Επιλέξτε το προτιμώμενο θέμα σας για το MetaMask."
  },
  "thingsToKeep": {
    "message": "Πράγματα που πρέπει να έχετε υπόψη σας:"
  },
  "thirdPartySoftware": {
    "message": "Ειδοποίηση για λογισμικό τρίτων",
    "description": "Title of a popup modal displayed when installing a snap for the first time."
  },
  "thisCollection": {
    "message": "αυτή η συλλογή"
  },
  "threeMonthsAbbreviation": {
    "message": "3Μ",
    "description": "Shortened form of '3 months'"
  },
  "time": {
    "message": "Ώρα"
  },
  "tips": {
    "message": "Συμβουλές"
  },
  "to": {
    "message": "Προς"
  },
  "toAddress": {
    "message": "Προς: $1",
    "description": "$1 is the address to include in the To label. It is typically shortened first using shortenAddress"
  },
  "toggleRequestQueueDescription": {
    "message": "Αυτό σας επιτρέπει να επιλέξετε ένα δίκτυο για κάθε ιστότοπο αντί για ένα μόνο επιλεγμένο δίκτυο για όλους τους ιστότοπους. Αυτή η λειτουργία θα σας αποτρέψει από το να αλλάζετε δίκτυα χειροκίνητα, το οποίο μπορεί να διαταράξει την εμπειρία του χρήστη σε ορισμένους ιστότοπους."
  },
  "toggleRequestQueueField": {
    "message": "Επιλογή δικτύων για κάθε ιστότοπο"
  },
  "toggleRequestQueueOff": {
    "message": "Απενεργοποίηση"
  },
  "toggleRequestQueueOn": {
    "message": "Ενεργοποίηση"
  },
  "token": {
    "message": "Token"
  },
  "tokenAddress": {
    "message": "Διεύθυνση του token"
  },
  "tokenAlreadyAdded": {
    "message": "Το token έχει ήδη προστεθεί."
  },
  "tokenAutoDetection": {
    "message": "Αυτόματος εντοπισμός token"
  },
  "tokenContractAddress": {
    "message": "Διεύθυνση συμβολαίου του token"
  },
  "tokenDecimal": {
    "message": "Δεκαδικά ψηφία του token"
  },
  "tokenDecimalFetchFailed": {
    "message": "Απαιτείται δεκαδικό token. Βρείτε το σε: $1"
  },
  "tokenDecimalTitle": {
    "message": "Δεκαδικά Ψηφία του token:"
  },
  "tokenDetails": {
    "message": "Λεπτομέρειες του token"
  },
  "tokenFoundTitle": {
    "message": "Βρέθηκε 1 νέο token"
  },
  "tokenId": {
    "message": "Αναγνωριστικό του token"
  },
  "tokenList": {
    "message": "Λίστες με tokens"
  },
  "tokenScamSecurityRisk": {
    "message": "απάτες με token και κίνδυνοι ασφάλειας"
  },
  "tokenShowUp": {
    "message": "Τα tokens σας ενδέχεται να μην εμφανιστούν αυτόματα στο πορτοφόλι σας."
  },
  "tokenStandard": {
    "message": "Πρότυπο Token"
  },
  "tokenSymbol": {
    "message": "Σύμβολο του token"
  },
  "tokens": {
    "message": "Tokens"
  },
  "tokensFoundTitle": {
    "message": "Βρέθηκαν $1 νέα tokens",
    "description": "$1 is the number of new tokens detected"
  },
  "tokensInCollection": {
    "message": "Tokens στη συλλογή"
  },
  "tooltipApproveButton": {
    "message": "Κατανοώ"
  },
  "tooltipSatusConnected": {
    "message": "συνδεδεμένο"
  },
  "tooltipSatusConnectedUpperCase": {
    "message": "Συνδεδεμένο"
  },
  "tooltipSatusNotConnected": {
    "message": "μη συνδεδεμένο"
  },
  "total": {
    "message": "Σύνολο"
  },
  "totalVolume": {
    "message": "Συνολικός όγκος"
  },
  "transaction": {
    "message": "συναλλαγή"
  },
  "transactionCancelAttempted": {
    "message": "Προσπάθεια ακύρωσης συναλλαγής με εκτιμώμενο τέλος συναλλαγής $1 στις $2"
  },
  "transactionCancelSuccess": {
    "message": "Η συναλλαγή ακυρώθηκε με επιτυχία στις $2"
  },
  "transactionConfirmed": {
    "message": "Η συναλλαγή επιβεβαιώθηκε στις $2."
  },
  "transactionCreated": {
    "message": "Η συναλλαγή δημιουργήθηκε με αξία $1 στις $2."
  },
  "transactionDataFunction": {
    "message": "Λειτουργία"
  },
  "transactionDetailDappGasMoreInfo": {
    "message": "Προτεινόμενος ιστότοπος"
  },
  "transactionDetailDappGasTooltip": {
    "message": "Επεξεργαστείτε για να χρησιμοποιήσετε το προτεινόμενο τέλος συναλλαγής του MetaMask με βάση το τελευταίο μπλοκ."
  },
  "transactionDetailGasHeading": {
    "message": "Εκτιμώμενο τέλος συναλλαγής"
  },
  "transactionDetailGasTooltipConversion": {
    "message": "Μάθετε περισσότερα για τα τέλη συναλλαγών"
  },
  "transactionDetailGasTooltipExplanation": {
    "message": "Τα τέλη συναλλαγών καθορίζονται από το δίκτυο και αυξομειώνονται ανάλογα με την κίνηση του δικτύου και την πολυπλοκότητα των συναλλαγών."
  },
  "transactionDetailGasTooltipIntro": {
    "message": "Τα τέλη συναλλαγών καταβάλλονται σε κρυπτονομίσματα στους αναλυτές που επεξεργάζονται συναλλαγές στο δίκτυο $1. Το MetaMask δεν επωφελείται από τα τέλη συναλλαγών."
  },
  "transactionDetailGasTotalSubtitle": {
    "message": "Ποσό + τέλος συναλλαγής"
  },
  "transactionDetailLayer2GasHeading": {
    "message": "Τέλος συναλλαγής Επιπέδου 2"
  },
  "transactionDetailMultiLayerTotalSubtitle": {
    "message": "Ποσά + τέλη"
  },
  "transactionDropped": {
    "message": "Η συναλλαγή υποχώρησε στα $2."
  },
  "transactionError": {
    "message": "Σφάλμα συναλλαγής. Βρέθηκε εξαίρεση στον κωδικό του συμβολαίου."
  },
  "transactionErrorNoContract": {
    "message": "Προσπάθεια κλήσης μιας λειτουργίας σε διεύθυνση μη συμβολαίου."
  },
  "transactionErrored": {
    "message": "Η συναλλαγή αντιμετώπισε ένα σφάλμα."
  },
  "transactionFailed": {
    "message": "Η συναλλαγή απέτυχε"
  },
  "transactionFee": {
    "message": "Χρέωση συναλλαγής"
  },
  "transactionHistoryBaseFee": {
    "message": "Βασική χρέωση (GWEI)"
  },
  "transactionHistoryL1GasLabel": {
    "message": "Σύνολο Τέλους Συναλλαγής L1"
  },
  "transactionHistoryL2GasLimitLabel": {
    "message": "Όριο τέλους συναλλαγής L2"
  },
  "transactionHistoryL2GasPriceLabel": {
    "message": "Τιμή τέλους συναλλαγής L2"
  },
  "transactionHistoryMaxFeePerGas": {
    "message": "Μέγιστη χρέωση ανά τέλος συναλλαγής"
  },
  "transactionHistoryPriorityFee": {
    "message": "Τέλος προτεραιότητας (GWEI)"
  },
  "transactionHistoryTotalGasFee": {
    "message": "Σύνολο τέλους συναλλαγής"
  },
  "transactionNote": {
    "message": "Σημείωση συναλλαγής"
  },
  "transactionResubmitted": {
    "message": "Η συναλλαγή υποβλήθηκε ξανά με το εκτιμώμενο τέλος συναλλαγής να έχει αυξηθεί στα $1 στις $2"
  },
  "transactionSettings": {
    "message": "Ρυθμίσεις συναλλαγών"
  },
  "transactionSubmitted": {
    "message": "Η συναλλαγή υποβλήθηκε με τέλος συναλλαγής στα $1 στις $2."
  },
  "transactionUpdated": {
    "message": "Η συναλλαγή ενημερώθηκε στις $2."
  },
  "transactions": {
    "message": "Συναλλαγές"
  },
  "transfer": {
    "message": "Μεταφορά"
  },
  "transferFrom": {
    "message": "Μεταφορά από"
  },
  "trillionAbbreviation": {
    "message": "Τ",
    "description": "Shortened form of 'trillion'"
  },
  "troubleConnectingToLedgerU2FOnFirefox": {
    "message": "Έχουμε πρόβλημα με τη σύνδεσή σας στο Ledger. $1",
    "description": "$1 is a link to the wallet connection guide;"
  },
  "troubleConnectingToLedgerU2FOnFirefox2": {
    "message": "Ανατρέξτε στον οδηγό σύνδεσης πορτοφολιού υλικού και προσπαθήστε ξανά.",
    "description": "$1 of the ledger wallet connection guide"
  },
  "troubleConnectingToLedgerU2FOnFirefoxLedgerSolution": {
    "message": "Αν χρησιμοποιείτε την τελευταία έκδοση του Firefox, ίσως αντιμετωπίζετε ένα πρόβλημα που σχετίζεται με την κατάργηση της υποστήριξης U2F από τον Firefox. Μάθετε πώς να διορθώσετε αυτό το πρόβλημα $1.",
    "description": "It is a link to the ledger website for the workaround."
  },
  "troubleConnectingToLedgerU2FOnFirefoxLedgerSolution2": {
    "message": "εδώ",
    "description": "Second part of the error message; It is a link to the ledger website for the workaround."
  },
  "troubleConnectingToWallet": {
    "message": "Είχαμε πρόβλημα σύνδεσης στο $1, δοκιμάστε να ελέγξετε το $2 και προσπαθήστε ξανά.",
    "description": "$1 is the wallet device name; $2 is a link to wallet connection guide"
  },
  "troubleStarting": {
    "message": "Το MetaMask αντιμετώπισε πρόβλημα κατά την εκκίνηση. Αυτό το σφάλμα μπορεί να είναι τυχαίο, γι' αυτό προσπαθήστε να επανεκκινήσετε την επέκταση."
  },
  "trustSiteApprovePermission": {
    "message": "Χορηγώντας άδεια, επιτρέπετε στο ακόλουθο $1 να έχει πρόσβαση στα χρήματά σας"
  },
  "tryAgain": {
    "message": "Προσπαθήστε ξανά"
  },
  "turnOff": {
    "message": "Απενεργοποίηση"
  },
  "turnOffMetamaskNotificationsError": {
    "message": "Προέκυψε σφάλμα κατά την απενεργοποίηση των ειδοποιήσεων. Προσπαθήστε ξανά αργότερα."
  },
  "turnOn": {
    "message": "Ενεργοποίηση"
  },
  "turnOnMetamaskNotifications": {
    "message": "Ενεργοποίηση των ειδοποιήσεων"
  },
  "turnOnMetamaskNotificationsButton": {
    "message": "Ενεργοποίηση"
  },
  "turnOnMetamaskNotificationsError": {
    "message": "Προέκυψε σφάλμα κατά τη δημιουργία των ειδοποιήσεων. Προσπαθήστε ξανά αργότερα."
  },
  "turnOnMetamaskNotificationsMessageFirst": {
    "message": "Μείνετε ενήμεροι για ό,τι συμβαίνει στο πορτοφόλι σας με τις ειδοποιήσεις."
  },
  "turnOnMetamaskNotificationsMessagePrivacyBold": {
    "message": "Ρυθμίσεις > Ειδοποιήσεις."
  },
  "turnOnMetamaskNotificationsMessagePrivacyLink": {
    "message": "Μάθετε πώς προστατεύουμε το απόρρητό σας κατά τη χρήση αυτής της λειτουργίας."
  },
  "turnOnMetamaskNotificationsMessageSecond": {
    "message": "Για να χρησιμοποιήσετε τις ειδοποιήσεις στο πορτοφόλι σας χρησιμοποιούμε ένα προφίλ για να συγχρονίσουμε ορισμένες ρυθμίσεις στις συσκευές σας. $1"
  },
  "turnOnMetamaskNotificationsMessageThird": {
    "message": "Μπορείτε να απενεργοποιήσετε τις ειδοποιήσεις ανά πάσα στιγμή στις $1"
  },
  "turnOnTokenDetection": {
    "message": "Ενεργοποίηση της ενισχυμένης ανίχνευσης των token"
  },
  "tutorial": {
    "message": "Εκμάθηση"
  },
  "twelveHrTitle": {
    "message": "12ώρες:"
  },
  "typeYourSRP": {
    "message": "Πληκτρολογήστε τη Μυστική σας Φράση Ανάκτησης"
  },
  "u2f": {
    "message": "U2F",
    "description": "A name on an API for the browser to interact with devices that support the U2F protocol. On some browsers we use it to connect MetaMask to Ledger devices."
  },
  "unapproved": {
    "message": "Μη εγκεκριμένο"
  },
  "units": {
    "message": "μονάδες"
  },
  "unknown": {
    "message": "Άγνωστο"
  },
  "unknownCollection": {
    "message": "Ανώνυμη συλλογή"
  },
  "unknownNetwork": {
    "message": "Άγνωστο ιδιωτικό δίκτυο"
  },
  "unknownNetworkForKeyEntropy": {
    "message": "Άγνωστο δίκτυο",
    "description": "Displayed on places like Snap install warning when regular name is not available."
  },
  "unknownQrCode": {
    "message": "Σφάλμα: Δεν μπορέσαμε να αναγνωρίσουμε αυτόν τον κωδικό QR"
  },
  "unlimited": {
    "message": "Απεριόριστα"
  },
  "unlock": {
    "message": "Ξεκλείδωμα"
  },
  "unlockMessage": {
    "message": "Το αποκεντρωμένο διαδίκτυο αναμένει"
  },
  "unpin": {
    "message": "Ξεκαρφίτσωμα"
  },
  "unrecognizedChain": {
    "message": "Αυτό το προσαρμοσμένο δίκτυο δεν αναγνωρίζεται",
    "description": "$1 is a clickable link with text defined by the 'unrecognizedChanLinkText' key. The link will open to instructions for users to validate custom network details."
  },
  "unsendableAsset": {
    "message": "Η αποστολή NFT (ERC-721) tokens δεν υποστηρίζεται προς το παρόν",
    "description": "This is an error message we show the user if they attempt to send an NFT asset type, for which currently don't support sending"
  },
  "unverifiedContractAddressMessage": {
    "message": "Δεν μπορούμε να επαληθεύσουμε αυτό το συμβόλαιο. Βεβαιωθείτε ότι εμπιστεύεστε αυτή τη διεύθυνση."
  },
  "upArrow": {
    "message": "πάνω βέλος"
  },
  "update": {
    "message": "Ενημέρωση"
  },
  "updateOrEditNetworkInformations": {
    "message": "Ενημερώστε τα στοιχεία σας ή"
  },
  "updateRequest": {
    "message": "Αίτημα ενημέρωσης"
  },
  "uploadDropFile": {
    "message": "Αφήστε το αρχείο σας εδώ"
  },
  "uploadFile": {
    "message": "Μεταφόρτωση αρχείου"
  },
  "urlErrorMsg": {
    "message": "Οι διευθύνσεις URL απαιτούν το κατάλληλο πρόθεμα HTTP/HTTPS."
  },
  "use4ByteResolution": {
    "message": "Αποκωδικοποίηση έξυπνων συμβολαίων"
  },
  "use4ByteResolutionDescription": {
    "message": "Για να βελτιώσουμε την εμπειρία του χρήστη, προσαρμόζουμε την καρτέλα δραστηριότητας με μηνύματα που βασίζονται στα έξυπνα συμβόλαια με τα οποία αλληλεπιδράτε. Το MetaMask χρησιμοποιεί μια υπηρεσία που ονομάζεται 4byte.directory για την αποκωδικοποίηση δεδομένων και την εμφάνιση μιας έκδοσης ενός έξυπνου συμβολαίου που είναι πιο ευανάγνωστο. Αυτό συμβάλλει στη μείωση των πιθανοτήτων σας να εγκρίνετε κακόβουλες ενέργειες έξυπνων συμβολαίων, αλλά μπορεί να έχει ως αποτέλεσμα την κοινοποίηση της διεύθυνσης IP σας."
  },
  "useMultiAccountBalanceChecker": {
    "message": "Μαζικά αιτήματα υπολοίπου λογαριασμού"
  },
  "useMultiAccountBalanceCheckerSettingDescription": {
    "message": "Γρηγορότερες ενημερώσεις υπολοίπου με ομαδοποίηση αιτημάτων υπολοίπου λογαριασμού. Αυτό μας επιτρέπει να συγκεντρώνουμε τα υπόλοιπα των λογαριασμών σας μαζί, ώστε να λαμβάνετε ταχύτερες ενημερώσεις για βελτιωμένη εμπειρία. Όταν αυτή η λειτουργία είναι απενεργοποιημένη, τα τρίτα μέρη ενδέχεται να είναι λιγότερο πιθανό να συσχετίσουν τους λογαριασμούς σας μεταξύ τους."
  },
  "useNftDetection": {
    "message": "Αυτόματη ανίχνευση των NFT"
  },
  "useNftDetectionDescriptionText": {
    "message": "Επιτρέψτε στο MetaMask να προσθέτει NFT που σας ανήκουν χρησιμοποιώντας υπηρεσίες τρίτων. Ο αυτόματος εντοπισμός NFT εκθέτει τη διεύθυνση IP και την διεύθυνση του λογαριασμού σας σε αυτές τις υπηρεσίες. Η ενεργοποίηση αυτής της λειτουργίας θα μπορούσε να συσχετίσει τη διεύθυνση IP σας με τη διεύθυνση Ethereum σας και να εμφανίσει ψεύτικα NFT τακτικής airdrop που διοχετεύουν οι απατεώνες. Μπορείτε να προσθέσετε tokens μη αυτόματα για να αποφύγετε αυτόν τον κίνδυνο."
  },
  "usePhishingDetection": {
    "message": "Χρήση ανίχνευσης phishing"
  },
  "usePhishingDetectionDescription": {
    "message": "Εμφάνιση προειδοποίησης για τομείς phishing που στοχεύουν χρήστες του Ethereum"
  },
  "useSafeChainsListValidation": {
    "message": "Έλεγχος λεπτομερειών δικτύου"
  },
  "useSafeChainsListValidationDescription": {
    "message": "Το MetaMask χρησιμοποιεί μια υπηρεσία τρίτων που ονομάζεται $1 για να εμφανίζει ακριβείς και τυποποιημένες λεπτομέρειες δικτύου. Αυτό μειώνει τις πιθανότητες σύνδεσής σας με κακόβουλο ή λανθασμένο δίκτυο. Όταν χρησιμοποιείτε αυτή τη λειτουργία, η διεύθυνση IP σας εκτίθεται στο chainid.network."
  },
  "useSafeChainsListValidationWebsite": {
    "message": "chainid.network",
    "description": "useSafeChainsListValidationWebsite is separated from the rest of the text so that we can bold the third party service name in the middle of them"
  },
  "useSiteSuggestion": {
    "message": "Χρήση προτεινόμενου ιστότοπου"
  },
  "useTokenDetectionPrivacyDesc": {
    "message": "Η αυτόματη εμφάνιση των tokens που αποστέλλονται στον λογαριασμό σας συνεπάγεται επικοινωνία με διακομιστές τρίτων για την ανάκτηση εικόνων των tokens. Αυτοί οι εξυπηρετητές θα έχουν πρόσβαση στη διεύθυνση IP σας."
  },
  "usedByClients": {
    "message": "Χρησιμοποιείται από μια ποικιλία διαφορετικών πελατών"
  },
  "userName": {
    "message": "Όνομα χρήστη"
  },
  "userOpContractDeployError": {
    "message": "Δεν υποστηρίζεται η ανάπτυξη συμβολαίου από λογαριασμό έξυπνου συμβολαίου"
  },
  "verifyContractDetails": {
    "message": "Επαλήθευση στοιχείων τρίτων"
  },
  "verifyThisTokenOn": {
    "message": "Επαλήθευση αυτού του token στο $1",
    "description": "Points the user to etherscan as a place they can verify information about a token. $1 is replaced with the translation for \"etherscan\""
  },
  "verifyThisUnconfirmedTokenOn": {
    "message": "Επαληθεύστε αυτό το token στο $1 και βεβαιωθείτε ότι αυτό είναι το token που θέλετε να κάνετε συναλλαγές.",
    "description": "Points the user to etherscan as a place they can verify information about a token. $1 is replaced with the translation for \"etherscan\""
  },
  "version": {
    "message": "Έκδοση"
  },
  "view": {
    "message": "Προβολή"
  },
  "viewActivity": {
    "message": "Προβολή δραστηριότητας"
  },
  "viewAllDetails": {
    "message": "Προβολή όλων των λεπτομερειών"
  },
  "viewAllQuotes": {
    "message": "προβολή όλων των προσφορών"
  },
  "viewContact": {
    "message": "Προβολή επαφής"
  },
  "viewDetails": {
    "message": "Προβολή λεπτομερειών"
  },
  "viewFullTransactionDetails": {
    "message": "Δείτε όλες τις λεπτομέρειες της συναλλαγής"
  },
  "viewMore": {
    "message": "Δείτε περισσότερα"
  },
  "viewOnBlockExplorer": {
    "message": "Προβολή στο block explorer"
  },
  "viewOnCustomBlockExplorer": {
    "message": "Προβολή $1 στο $2",
    "description": "$1 is the action type. e.g (Account, Transaction, Swap) and $2 is the Custom Block Explorer URL"
  },
  "viewOnEtherscan": {
    "message": "Προβολή $1 στο Etherscan",
    "description": "$1 is the action type. e.g (Account, Transaction, Swap)"
  },
  "viewOnExplorer": {
    "message": "Προβολή στον explorer"
  },
  "viewOnOpensea": {
    "message": "Προβολή στο Opensea"
  },
  "viewTransaction": {
    "message": "Προβολή συναλλαγών"
  },
  "viewinCustodianApp": {
    "message": "Προβολή στην εφαρμογή θεματοφύλακα"
  },
  "viewinExplorer": {
    "message": "Προβολή $1 στον explorer",
    "description": "$1 is the action type. e.g (Account, Transaction, Swap)"
  },
  "visitSite": {
    "message": "Επισκεφθείτε τον ιστότοπο"
  },
  "visitWebSite": {
    "message": "Επισκεφθείτε τον ιστότοπό μας"
  },
  "wallet": {
    "message": "Πορτοφόλι"
  },
  "walletConnectionGuide": {
    "message": "ο οδηγός μας σύνδεσης πορτοφολιού υλικού"
  },
  "wantToAddThisNetwork": {
    "message": "Θέλετε να προσθέσετε αυτό το δίκτυο;"
  },
  "wantsToAddThisAsset": {
    "message": "Αυτό επιτρέπει την προσθήκη του ακόλουθου περιουσιακού στοιχείου στο πορτοφόλι σας."
  },
  "warning": {
    "message": "Προειδοποίηση"
  },
  "warningFromSnap": {
    "message": "Προειδοποίηση από $1",
    "description": "$1 represents the name of the snap"
  },
  "warningTooltipText": {
    "message": "$1 Ο τρίτος θα μπορούσε να ξοδέψει ολόκληρο το υπόλοιπο των tokens σας χωρίς περαιτέρω ειδοποίηση ή συγκατάθεση. Προστατέψτε τον εαυτό σας προσαρμόζοντας ένα χαμηλότερο όριο δαπανών.",
    "description": "$1 is a warning icon with text 'Be careful' in 'warning' colour"
  },
  "weak": {
    "message": "Αδύναμο"
  },
  "web3": {
    "message": "Web3"
  },
  "web3ShimUsageNotification": {
    "message": "Παρατηρήσαμε ότι ο τρέχων ιστότοπος προσπάθησε να χρησιμοποιήσει το καταργημένο API window.web3. Εάν ο ιστότοπος φαίνεται να έχει παραβιαστεί, κάντε κλικ στο $1 για περισσότερες πληροφορίες.",
    "description": "$1 is a clickable link."
  },
  "webhid": {
    "message": "WebHID",
    "description": "Refers to a interface for connecting external devices to the browser. Used for connecting ledger to the browser. Read more here https://developer.mozilla.org/en-US/docs/Web/API/WebHID_API"
  },
  "websites": {
    "message": "ιστότοποι",
    "description": "Used in the 'permission_rpc' message."
  },
  "welcomeBack": {
    "message": "Καλώς ήρθατε και πάλι!"
  },
  "welcomeExploreDescription": {
    "message": "Αποθηκεύστε, στείλτε και ξοδέψτε κρυπτονομίσματα και περιουσιακά στοιχεία."
  },
  "welcomeExploreTitle": {
    "message": "Εξερεύνηση αποκεντρωμένων εφαρμογών"
  },
  "welcomeLoginDescription": {
    "message": "Χρησιμοποιήστε το MetaMask για να συνδεθείτε σε αποκεντρωμένες εφαρμογές - δεν απαιτείται εγγραφή."
  },
  "welcomeLoginTitle": {
    "message": "Χαιρετίστε το πορτοφόλι σας"
  },
  "welcomeToMetaMask": {
    "message": "Ας ξεκινήσουμε"
  },
  "welcomeToMetaMaskIntro": {
    "message": "Το MetaMask, το οποίο εμπιστεύονται εκατομμύρια χρήστες, είναι ένα ασφαλές πορτοφόλι που κάνει τον κόσμο του web3 προσβάσιμο σε όλους."
  },
  "whatsNew": {
    "message": "Τι νέο υπάρχει",
    "description": "This is the title of a popup that gives users notifications about new features and updates to MetaMask."
  },
  "whatsThis": {
    "message": "Τι είναι αυτό;"
  },
  "wrongNetworkName": {
    "message": "Σύμφωνα με τα αρχεία μας, το όνομα του δικτύου ενδέχεται να μην αντιστοιχεί με αυτό το αναγνωριστικό αλυσίδας."
  },
  "xOfYPending": {
    "message": "$1 από $2 σε εκκρεμότητα",
    "description": "$1 and $2 are intended to be two numbers, where $2 is a total number of pending confirmations, and $1 is a count towards that total"
  },
  "yes": {
    "message": "Ναι"
  },
  "you": {
    "message": "Εσείς"
  },
  "youNeedToAllowCameraAccess": {
    "message": "Πρέπει να επιτρέψετε την πρόσβαση στην κάμερα για να χρησιμοποιήσετε αυτή τη λειτουργία."
  },
  "youSign": {
    "message": "Υπογράφετε"
  },
  "yourAccounts": {
    "message": "Οι λογαριασμοί σας"
  },
  "yourActivity": {
    "message": "Η δραστηριότητά σας"
  },
  "yourBalance": {
    "message": "Το υπόλοιπό σας"
  },
  "yourNFTmayBeAtRisk": {
    "message": "Τα NFT μπορεί να κινδυνεύουν"
  },
  "yourPrivateSeedPhrase": {
    "message": "Η Μυστική Φράση Ανάκτησής σας"
  },
  "yourTransactionConfirmed": {
    "message": "Η συναλλαγή έχει ήδη επιβεβαιωθεί"
  },
  "yourTransactionJustConfirmed": {
    "message": "Δεν μπορέσαμε να ακυρώσουμε τη συναλλαγή σας πριν επιβεβαιωθεί από το blockchain."
  },
  "zeroGasPriceOnSpeedUpError": {
    "message": "Μηδενική τιμή συναλλαγών για επίσπευση"
  }
}<|MERGE_RESOLUTION|>--- conflicted
+++ resolved
@@ -2796,13 +2796,6 @@
   "nativeNetworkPermissionRequestDescription": {
     "message": "Το $1 ζητάει την έγκρισή σας για:",
     "description": "$1 represents dapp name"
-<<<<<<< HEAD
-  },
-  "nativePermissionRequestDescription": {
-    "message": "Θέλετε αυτός ο ιστότοπος να κάνει τα εξής;",
-    "description": "Description below header used on Permission Connect screen for native permissions."
-=======
->>>>>>> 05dda700
   },
   "nativeToken": {
     "message": "Το αρχικό token σε αυτό το δίκτυο είναι το $1. Είναι το token που χρησιμοποιείται για τα τέλη συναλλαγών.",
