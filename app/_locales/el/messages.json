{
  "CSS_loadingTakingTooLongActionText": {
    "message": "Επανεκκινήστε το MetaMask αν το πρόβλημα συνεχιστεί.",
    "description": "Second line of the message that is shown when the initial loading of the MetaMask UI takes a very long time."
  },
  "CSS_loadingTakingTooLongMessageText": {
    "message": "Η φόρτωση διαρκεί περισσότερο από το συνηθισμένο.",
    "description": "First line of the message that is shown when the initial loading of the MetaMask UI takes a very long time."
  },
  "QRHardwareInvalidTransactionTitle": {
    "message": "Σφάλμα"
  },
  "QRHardwareMismatchedSignId": {
    "message": "Μη συμβατά δεδομένα συναλλαγών. Ελέγξτε τις λεπτομέρειες της συναλλαγής."
  },
  "QRHardwarePubkeyAccountOutOfRange": {
    "message": "Δεν υπάρχουν άλλοι λογαριασμοί. Αν θέλετε να αποκτήσετε πρόσβαση σε έναν άλλο λογαριασμό που δεν περιλαμβάνεται στην παρακάτω λίστα, παρακαλούμε συνδέστε ξανά το πορτοφόλι υλικού σας και επιλέξτε το."
  },
  "QRHardwareScanInstructions": {
    "message": "Τοποθετήστε τον κωδικό QR μπροστά από την κάμερα. Η οθόνη είναι θολή, αλλά δεν θα επηρεάσει την ανάγνωση."
  },
  "QRHardwareSignRequestCancel": {
    "message": "Απόρριψη"
  },
  "QRHardwareSignRequestDescription": {
    "message": "Αφού συνδεθείτε με το πορτοφόλι σας, κάντε κλικ στο 'Λήψη Υπογραφής' για να λάβετε την υπογραφή"
  },
  "QRHardwareSignRequestGetSignature": {
    "message": "Λήψη Υπογραφής"
  },
  "QRHardwareSignRequestSubtitle": {
    "message": "Σαρώστε τον κωδικό QR με το πορτοφόλι σας"
  },
  "QRHardwareSignRequestTitle": {
    "message": "Αίτημα Υπογραφής"
  },
  "QRHardwareUnknownQRCodeTitle": {
    "message": "Σφάλμα"
  },
  "QRHardwareUnknownWalletQRCode": {
    "message": "Μη έγκυρος κωδικός QR. Παρακαλώ σαρώστε τον κωδικό QR του πορτοφολιού υλικού."
  },
  "QRHardwareWalletImporterTitle": {
    "message": "Σάρωση Κωδικού QR"
  },
  "QRHardwareWalletSteps1Description": {
    "message": "Μπορείτε να επιλέξετε από έναν κατάλογο επίσημων συνεργατών που υποστηρίζουν τον κωδικό QR παρακάτω."
  },
  "QRHardwareWalletSteps1Title": {
    "message": "Συνδέστε το πορτοφόλι υλικού μέσω QR"
  },
  "QRHardwareWalletSteps2Description": {
    "message": "Ngrave Zero"
  },
  "SrpListHideAccounts": {
    "message": "Απόκρυψη $1 λογαριασμών",
    "description": "$1 is the number of accounts"
  },
  "SrpListHideSingleAccount": {
    "message": "Απόκρυψη 1 λογαριασμού"
  },
  "SrpListShowAccounts": {
    "message": "Εμφάνιση $1 λογαριασμών",
    "description": "$1 is the number of accounts"
  },
  "SrpListShowSingleAccount": {
    "message": "Εμφάνιση 1 λογαριασμού"
  },
  "about": {
    "message": "Σχετικά"
  },
  "accept": {
    "message": "Αποδοχή"
  },
  "acceptTermsOfUse": {
    "message": "Έχω διαβάσει και συμφωνώ με το $1",
    "description": "$1 is the `terms` message"
  },
  "accessingYourCamera": {
    "message": "Πρόσβαση στην κάμερά σας..."
  },
  "account": {
    "message": "Λογαριασμός"
  },
  "accountActivity": {
    "message": "Δραστηριότητα λογαριασμού"
  },
  "accountActivityText": {
    "message": "Επιλέξτε τους λογαριασμούς για τους οποίους θέλετε να λαμβάνετε ειδοποιήσεις:"
  },
  "accountAlreadyExistsLogin": {
    "message": "Σύνδεση"
  },
  "accountAlreadyExistsLoginDescription": {
    "message": "Ένα πορτοφόλι με το “$1” υπάρχει ήδη. Θέλετε να συνδεθείτε σε αυτό αντί να δημιουργήσετε νέο;",
    "description": "$1 is the account email"
  },
  "accountAlreadyExistsTitle": {
    "message": "Το πορτοφόλι υπάρχει ήδη"
  },
  "accountDetails": {
    "message": "Στοιχεία λογαριασμού"
  },
  "accountIdenticon": {
    "message": "Αναγνωριστικό Λογαριασμού"
  },
  "accountIsntConnectedToastText": {
    "message": "Το $1 δεν συνδέεται με το $2"
  },
  "accountName": {
    "message": "Όνομα Λογαριασμού"
  },
  "accountNameDuplicate": {
    "message": "Αυτό το όνομα λογαριασμού υπάρχει ήδη",
    "description": "This is an error message shown when the user enters a new account name that matches an existing account name"
  },
  "accountNameReserved": {
    "message": "Αυτό το όνομα λογαριασμού είναι κρατημένο",
    "description": "This is an error message shown when the user enters a new account name that is reserved for future use"
  },
  "accountNotFoundCreateOne": {
    "message": "Ναι, δημιουργήστε νέο πορτοφόλι"
  },
  "accountNotFoundDescription": {
    "message": "Δεν βρήκαμε πορτοφόλι με το “$1”. Θέλετε να δημιουργήσετε ένα νέο με αυτά τα στοιχεία σύνδεσης;",
    "description": "$1 is the account email"
  },
  "accountNotFoundTitle": {
    "message": "Το πορτοφόλι δεν βρέθηκε"
  },
  "accountOptions": {
    "message": "Επιλογές λογαριασμού"
  },
  "accountPermissionToast": {
    "message": "Ενημέρωση αδειών λογαριασμού"
  },
  "accountSelectionRequired": {
    "message": "Πρέπει να επιλέξετε έναν λογαριασμό!"
  },
  "accountTypeNotSupported": {
    "message": "Ο τύπος λογαριασμού δεν υποστηρίζεται"
  },
  "accounts": {
    "message": "Λογαριασμοί"
  },
  "accountsConnected": {
    "message": "Συνδεδεμένοι λογαριασμοί"
  },
  "accountsPermissionsTitle": {
    "message": "Δείτε τους λογαριασμούς σας και προτείνετε συναλλαγές"
  },
  "accountsSmallCase": {
    "message": "λογαριασμοί"
  },
  "active": {
    "message": "Ενεργό"
  },
  "activity": {
    "message": "Δραστηριότητα"
  },
  "activityLog": {
    "message": "Αρχείο καταγραφής δραστηριότητας"
  },
  "add": {
    "message": "Προσθήκη"
  },
  "addACustomNetwork": {
    "message": "Προσθήκη προσαρμοσμένου δικτύου"
  },
  "addANetwork": {
    "message": "Προσθήκη ενός δικτύου"
  },
  "addANickname": {
    "message": "Προσθήκη ενός ψευδωνύμου"
  },
  "addAUrl": {
    "message": "Προσθήκη διεύθυνσης URL"
  },
  "addAccount": {
    "message": "Προσθήκη λογαριασμού"
  },
  "addAccountFromNetwork": {
    "message": "Προσθήκη λογαριασμού σε $1",
    "description": "$1 is the network name, e.g. Bitcoin or Solana"
  },
  "addAccountOrWallet": {
    "message": "Προσθήκη λογαριασμού ή πορτοφολιού"
  },
  "addAccountToMetaMask": {
    "message": "Προσθήκη λογαριασμού στο MetaMask"
  },
  "addAcquiredTokens": {
    "message": "Προσθέστε τα tokens που αποκτήσατε χρησιμοποιώντας το MetaMask"
  },
  "addAlias": {
    "message": "Προσθήκη ψευδωνύμου"
  },
  "addBitcoinAccountLabel": {
    "message": "Λογαριασμός Bitcoin"
  },
  "addBlockExplorer": {
    "message": "Προσθήκη ενός block explorer"
  },
  "addBlockExplorerUrl": {
    "message": "Προσθήκη διεύθυνσης URL του block explorer"
  },
  "addContact": {
    "message": "Προσθήκη επαφής"
  },
  "addCustomNetwork": {
    "message": "Προσθήκη προσαρμοσμένου δικτύου"
  },
  "addEthereumChainWarningModalHeader": {
    "message": "Προσθέστε αυτόν τον πάροχο RPC μόνο αν είστε σίγουροι ότι μπορείτε να τον εμπιστευτείτε. $1",
    "description": "$1 is addEthereumChainWarningModalHeaderPartTwo passed separately so that it can be bolded"
  },
  "addEthereumChainWarningModalHeaderPartTwo": {
    "message": "Οι κακόβουλοι πάροχοι ενδέχεται να ψεύδονται σχετικά με την κατάσταση του blockchain και να καταγράφουν τη δραστηριότητά σας στο δίκτυο."
  },
  "addEthereumChainWarningModalListHeader": {
    "message": "Είναι σημαντικό ο πάροχός σας να είναι αξιόπιστος, καθώς έχει τη δυνατότητα να:"
  },
  "addEthereumChainWarningModalListPointOne": {
    "message": "Δείτε τους λογαριασμούς και τη διεύθυνση IP σας και συνδέστε τα μεταξύ τους"
  },
  "addEthereumChainWarningModalListPointThree": {
    "message": "Εμφάνιση υπολοίπων λογαριασμών και άλλων καταστάσεων εντός της αλυσίδας"
  },
  "addEthereumChainWarningModalListPointTwo": {
    "message": "Μεταδώστε τις συναλλαγές σας"
  },
  "addEthereumChainWarningModalTitle": {
    "message": "Προσθέτετε έναν νέο πάροχο RPC για το Ethereum Mainnet"
  },
  "addEthereumWatchOnlyAccount": {
    "message": "Παρακολουθήστε έναν λογαριασμό Ethereum (Beta)"
  },
  "addFriendsAndAddresses": {
    "message": "Προσθέστε φίλους και διευθύνσεις που εμπιστεύεστε"
  },
  "addHardwareWalletLabel": {
    "message": "Πορτοφόλι υλικού"
  },
  "addIPFSGateway": {
    "message": "Προσθέστε την πύλη IPFS που προτιμάτε"
  },
  "addImportAccount": {
    "message": "Προσθήκη λογαριασμού ή πορτοφολιού υλικού"
  },
  "addMemo": {
    "message": "Προσθήκη σημειώματος"
  },
  "addNetwork": {
    "message": "Προσθήκη δικτύου"
  },
  "addNetworkConfirmationTitle": {
    "message": "Προσθήκη $1",
    "description": "$1 represents network name"
  },
  "addNewAccount": {
    "message": "Προσθήκη νέου λογαριασμού Ethereum"
  },
  "addNewEthereumAccountLabel": {
    "message": "Λογαριασμός Ethereum"
  },
  "addNewSolanaAccountLabel": {
    "message": "Λογαριασμός Solana"
  },
  "addNft": {
    "message": "Προσθήκη του NFT"
  },
  "addNfts": {
    "message": "Προσθήκη των NFT"
  },
  "addNonEvmAccount": {
    "message": "Προσθήκη $1 λογαριασμού",
    "description": "$1 is the non EVM network where the account is going to be created, e.g. Bitcoin or Solana"
  },
  "addNonEvmAccountFromNetworkPicker": {
    "message": "Για να ενεργοποιήσετε το δίκτυο $1, πρέπει να δημιουργήσετε έναν λογαριασμό $2.",
    "description": "$1 is the non EVM network where the account is going to be created, e.g. Solana Mainnet or Solana Devnet. $2 is the account type, e.g. Bitcoin or Solana"
  },
  "addRpcUrl": {
    "message": "Προσθήκη διεύθυνσης URL RPC"
  },
  "addSnapAccountToggle": {
    "message": "Ενεργοποίηση της λειτουργίας \"Προσθήκη λογαριασμού Snap (Beta)\""
  },
  "addSnapAccountsDescription": {
    "message": "Η ενεργοποίηση αυτής της λειτουργίας θα σας δώσει τη δυνατότητα να προσθέσετε νέο λογαριασμό Snaps Beta απευθείας από τη λίστα λογαριασμών σας. Εάν εγκαταστήσετε έναν λογαριασμό Snap, να θυμάστε ότι πρόκειται για μια υπηρεσία τρίτων."
  },
  "addSuggestedNFTs": {
    "message": "Προσθήκη προτεινόμενων NFT"
  },
  "addSuggestedTokens": {
    "message": "Προσθήκη προτεινόμενων tokens"
  },
  "addToken": {
    "message": "Προσθήκη token"
  },
  "addTokenByContractAddress": {
    "message": "Δεν μπορείτε να βρείτε ένα token; Μπορείτε να προσθέσετε χειροκίνητα οποιοδήποτε token επικολλώντας τη διεύθυνσή του. Οι διευθύνσεις συμβολαίων token μπορούν να βρεθούν στο $1",
    "description": "$1 is a blockchain explorer for a specific network, e.g. Etherscan for Ethereum"
  },
  "addUrl": {
    "message": "Προσθήκη διεύθυνσης URL"
  },
  "addingAccount": {
    "message": "Προσθήκη λογαριασμού"
  },
  "addingCustomNetwork": {
    "message": "Προσθήκη δικτύου"
  },
  "additionalNetworks": {
    "message": "Επιπλέον δίκτυα"
  },
  "address": {
    "message": "Διεύθυνση"
  },
  "addressCopied": {
    "message": "Η διεύθυνση αντιγράφηκε"
  },
  "addressMismatch": {
    "message": "Αναντιστοιχία διεύθυνσης ιστότοπου"
  },
  "addressMismatchOriginal": {
    "message": "Τρέχουσα διεύθυνση URL: $1",
    "description": "$1 replaced by origin URL in confirmation request"
  },
  "addressMismatchPunycode": {
    "message": "Έκδοση Punycode: $1",
    "description": "$1 replaced by punycode version of the URL in confirmation request"
  },
  "addresses": {
    "message": "Διευθύνσεις",
    "description": "Multichain account menu item for linking to addresses page"
  },
  "advanced": {
    "message": "Σύνθετες"
  },
  "advancedBaseGasFeeToolTip": {
    "message": "Όταν η συναλλαγή σας συμπεριληφθεί στο μπλοκ, οποιαδήποτε διαφορά μεταξύ της μέγιστης βασικής χρέωσής σας και της πραγματικής βασικής χρέωσής θα επιστραφεί. Το συνολικό ποσό υπολογίζεται ως μέγιστο βασικό τέλος (σε GWEI) * όριο τελών συναλλαγής."
  },
  "advancedDetailsDataDesc": {
    "message": "Δεδομένα"
  },
  "advancedDetailsHexDesc": {
    "message": "Δεκαεξαδικός"
  },
  "advancedDetailsNonceDesc": {
    "message": "Nonce"
  },
  "advancedDetailsNonceTooltip": {
    "message": "Πρόκειται για τον αριθμό συναλλαγής ενός λογαριασμού. Το nonce για την πρώτη συναλλαγή είναι 0 και αυξάνεται με διαδοχική σειρά."
  },
  "advancedGasFeeDefaultOptIn": {
    "message": "Αποθηκεύστε αυτές τις τιμές ως προεπιλεγμένες για το δίκτυο $1.",
    "description": "$1 is the current network name."
  },
  "advancedGasFeeModalTitle": {
    "message": "Προηγμένη χρέωση τελών συναλλαγής"
  },
  "advancedGasPriceTitle": {
    "message": "Τιμή τελών συναλλαγής"
  },
  "advancedPriorityFeeToolTip": {
    "message": "Το τέλος προτεραιότητας (γνωστό και ως “miner tip”) πηγαίνει άμεσα στους miner και τους ενθαρρύνει να δώσουν προτεραιότητα στη συναλλαγή σας."
  },
  "airDropPatternDescription": {
    "message": "Το ιστορικό του token στην αλυσίδα αποκαλύπτει προηγούμενες ύποπτες τακτικές airdrop."
  },
  "airDropPatternTitle": {
    "message": "Μοτίβο Airdrop"
  },
  "airgapVault": {
    "message": "Θησαυροφυλάκιο AirGap"
  },
  "alert": {
    "message": "Ειδοποίηση"
  },
  "alertAccountTypeUpgradeMessage": {
    "message": "Αναβαθμίζετε τον λογαριασμό σας σε έξυπνο λογαριασμό. Θα διατηρήσετε την ίδια διεύθυνση λογαριασμού, ενώ θα έχετε ταχύτερες συναλλαγές και χαμηλότερα τέλη δικτύου. $1."
  },
  "alertAccountTypeUpgradeTitle": {
    "message": "Τύπος λογαριασμού"
  },
  "alertActionBuyWithNativeCurrency": {
    "message": "Αγορά $1"
  },
  "alertActionUpdateGas": {
    "message": "Ενημέρωση ορίου των τελών συναλλαγών"
  },
  "alertActionUpdateGasFee": {
    "message": "Ενημέρωση των τελών συναλλαγών"
  },
  "alertActionUpdateGasFeeLevel": {
    "message": "Ενημέρωση επιλογών των τελών συναλλαγών"
  },
  "alertContentMultipleApprovals": {
    "message": "Πρόκειται να δώσετε σε κάποιον άλλον την άδεια να κάνει αναληψη στα token σας, παρόλο που αυτό δεν είναι απαραίτητο για αυτή τη συναλλαγή."
  },
  "alertDisableTooltip": {
    "message": "Αυτό μπορεί να αλλάξει στις \"Ρυθμίσεις > Ειδοποιήσεις\""
  },
  "alertMessageAddressMismatchWarning": {
    "message": "Οι εισβολείς μερικές φορές αντιγράφουν ιστότοπους κάνοντας μικρές αλλαγές στη διεύθυνση του ιστότοπου. Βεβαιωθείτε ότι αλληλεπιδράτε με τον ιστότοπο που θέλετε πριν συνεχίσετε."
  },
  "alertMessageAddressTrustSignal": {
    "message": "Αν επιβεβαιώσετε αυτό το αίτημα, πιθανότατα θα χάσετε τα περιουσιακά σας στοιχεία από έναν απατεώνα."
  },
  "alertMessageChangeInSimulationResults": {
    "message": "Οι εκτιμώμενες αλλαγές για αυτή τη συναλλαγή έχουν ενημερωθεί. Ελέγξτε τις προσεκτικά πριν προχωρήσετε."
  },
  "alertMessageFirstTimeInteraction": {
    "message": "Αλληλεπιδράτε με αυτή τη διεύθυνση για πρώτη φορά. Βεβαιωθείτε ότι είναι σωστή πριν συνεχίσετε."
  },
  "alertMessageGasEstimateFailed": {
    "message": "Δεν μπορούμε να παράσχουμε τα τέλη με ακρίβεια και αυτή η εκτίμηση μπορεί να είναι υψηλή. Σας προτείνουμε να εισάγετε ένα προσαρμοσμένο όριο τελών συναλλαγών, αλλά υπάρχει κίνδυνος η συναλλαγή να αποτύχει και πάλι."
  },
  "alertMessageGasFeeLow": {
    "message": "Όταν επιλέγετε χαμηλά τέλη, να αναμένετε πιο αργές συναλλαγές και μεγαλύτερους χρόνους αναμονής. Για ταχύτερες συναλλαγές, επιλέξτε τις επιλογές χρέωσης Market (Αγοράς) ή Aggressive (Υψηλότερη αγοραστική τιμή)."
  },
  "alertMessageGasTooLow": {
    "message": "Για να συνεχίσετε με αυτή τη συναλλαγή, θα πρέπει να αυξήσετε το όριο των τελών συναλλαγών σε 21000 ή περισσότερο."
  },
  "alertMessageInsufficientBalanceWithNativeCurrency": {
    "message": "Δεν έχετε αρκετά $1 στον λογαριασμό σας για να πληρώσετε τα τέλη δικτύου."
  },
  "alertMessageNoGasPrice": {
    "message": "Δεν μπορούμε να συνεχίσουμε με αυτή τη συναλλαγή μέχρι να ενημερώσετε τα τέλη μη αυτόματα."
  },
  "alertMessageOriginTrustSignalMalicious": {
    "message": "Αυτό έχει αναγνωριστεί ως κακόβουλο. Σας συνιστούμε να μην αλληλεπιδράτε με αυτόν τον ιστότοπο."
  },
  "alertMessageOriginTrustSignalWarning": {
    "message": "Αυτό έχει αναγνωριστεί ως ύποπτο. Σας συνιστούμε να μην αλληλεπιδράτε με αυτόν τον ιστότοπο."
  },
  "alertMessageSignInDomainMismatch": {
    "message": "Ο ιστότοπος που υποβάλλει το αίτημα δεν είναι ο ιστότοπος στον οποίο έχετε συνδεθεί. Αυτό θα μπορούσε να είναι μια απόπειρα κλοπής των στοιχείων σύνδεσής σας."
  },
  "alertMessageSignInWrongAccount": {
    "message": "Αυτός ο ιστότοπος σας ζητάει να συνδεθείτε χρησιμοποιώντας λάθος λογαριασμό."
  },
  "alertModalAcknowledge": {
    "message": "Αναγνωρίζω τον κίνδυνο και εξακολουθώ να θέλω να συνεχίσω"
  },
  "alertModalDetails": {
    "message": "Λεπτομέρειες ειδοποίησης"
  },
  "alertModalReviewAllAlerts": {
    "message": "Έλεγχος όλων των ειδοποιήσεων"
  },
  "alertReasonChangeInSimulationResults": {
    "message": "Τα αποτελέσματα έχουν αλλάξει"
  },
  "alertReasonFirstTimeInteraction": {
    "message": "1η αλληλεπίδραση"
  },
  "alertReasonGasEstimateFailed": {
    "message": "Ανακριβή τέλη"
  },
  "alertReasonGasFeeLow": {
    "message": "Αργή ταχύτητα"
  },
  "alertReasonGasTooLow": {
    "message": "Χαμηλό όριο τελών συναλλαγών"
  },
  "alertReasonInsufficientBalance": {
    "message": "Ανεπαρκή κεφάλαια"
  },
  "alertReasonMultipleApprovals": {
    "message": "Μη αναγκαία άδεια"
  },
  "alertReasonNoGasPrice": {
    "message": "Δεν είναι διαθέσιμη η εκτίμηση των τελών"
  },
  "alertReasonOriginTrustSignalMalicious": {
    "message": "Κακόβουλος ιστότοπος"
  },
  "alertReasonOriginTrustSignalWarning": {
    "message": "Ύποπτος ιστότοπος"
  },
  "alertReasonPendingTransactions": {
    "message": "Εκκρεμής συναλλαγή"
  },
  "alertReasonSignIn": {
    "message": "Ύποπτο αίτημα σύνδεσης"
  },
  "alertReasonWrongAccount": {
    "message": "Λάθος λογαριασμός"
  },
  "alertSelectedAccountWarning": {
    "message": "Αυτό το αίτημα αφορά διαφορετικό λογαριασμό από αυτόν που έχετε επιλέξει στο πορτοφόλι σας. Για να χρησιμοποιήσετε έναν άλλο λογαριασμό, συνδέστε τον στον ιστότοπο."
  },
  "alerts": {
    "message": "Ειδοποιήσεις"
  },
  "all": {
    "message": "Όλες"
  },
  "allNetworks": {
    "message": "Όλα τα δίκτυα"
  },
  "allPermissions": {
    "message": "Όλες οι άδειες χρήσης"
  },
  "allTimeHigh": {
    "message": "Υψηλό όλων των εποχών"
  },
  "allTimeLow": {
    "message": "Χαμηλό όλων των εποχών"
  },
  "allowNotifications": {
    "message": "Να επιτρέπονται οι ειδοποιήσεις"
  },
  "allowWithdrawAndSpend": {
    "message": "Επιτρέψτε στο $1 να κάνει ανάληψη και να ξοδέψει μέχρι το ακόλουθο ποσό:",
    "description": "The url of the site that requested permission to 'withdraw and spend'"
  },
  "amount": {
    "message": "Ποσό"
  },
  "amountReceived": {
    "message": "Ποσό που λάβατε"
  },
  "amountSent": {
    "message": "Ποσό που στείλατε"
  },
  "andForListItems": {
    "message": "$1 και $2",
    "description": "$1 is the first item, $2 is the last item in a list of items. Used in Snap Install Warning modal."
  },
  "andForTwoItems": {
    "message": "$1 και $2",
    "description": "$1 is the first item, $2 is the second item. Used in Snap Install Warning modal."
  },
  "appDescription": {
    "message": "Το πιο αξιόπιστο πορτοφόλι κρυπτονομισμάτων στον κόσμο",
    "description": "The description of the application"
  },
  "appName": {
    "message": "MetaMask",
    "description": "The name of the application"
  },
  "appNameBeta": {
    "message": "MetaMask Beta",
    "description": "The name of the application (Beta)"
  },
  "appNameFlask": {
    "message": "MetaMask Flask",
    "description": "The name of the application (Flask)"
  },
  "apply": {
    "message": "Εφαρμογή"
  },
  "approve": {
    "message": "Έγκριση ορίου δαπανών"
  },
  "approveButtonText": {
    "message": "Έγκριση"
  },
  "approveIncreaseAllowance": {
    "message": "Αύξηση $1 του ανώτατου ορίου δαπανών",
    "description": "The token symbol that is being approved"
  },
  "approveSpendingCap": {
    "message": "Έγκριση $1 ως ανώτατο όριο δαπανών",
    "description": "The token symbol that is being approved"
  },
  "approved": {
    "message": "Εγκρίθηκε"
  },
  "approvedOn": {
    "message": "Εγκρίθηκε στις $1",
    "description": "$1 is the approval date for a permission"
  },
  "approvedOnForAccounts": {
    "message": "Εγκρίθηκε στο $1 για $2",
    "description": "$1 is the approval date for a permission. $2 is the AvatarGroup component displaying account images."
  },
  "areYouSure": {
    "message": "Είστε σίγουροι;"
  },
  "asset": {
    "message": "Περιουσιακό στοιχείο"
  },
  "assetChartNoHistoricalPrices": {
    "message": "Δεν μπορέσαμε να ανακτήσουμε ιστορικά δεδομένα"
  },
  "assetMultipleNFTsBalance": {
    "message": "$1 NFT"
  },
  "assetOptions": {
    "message": "Επιλογές περιουσιακών στοιχείων"
  },
  "assetSingleNFTBalance": {
    "message": "$1 NFT"
  },
  "assets": {
    "message": "Περιουσιακά στοιχεία"
  },
  "assetsDescription": {
    "message": "Αυτόματος εντοπισμός tokens στο πορτοφόλι σας, εμφάνιση NFT και ομαδοποιημένες ενημερώσεις υπολοίπων λογαριασμών"
  },
  "attemptToCancelSwapForFree": {
    "message": "Προσπάθεια ακύρωσης των ανταλλαγών δωρεάν"
  },
  "attributes": {
    "message": "Χαρακτηριστικά"
  },
  "attributions": {
    "message": "Αποδόσεις"
  },
  "auroraRpcDeprecationMessage": {
    "message": "Η διεύθυνση URL του Infura RPC δεν υποστηρίζει πλέον την Aurora."
  },
  "authorizedPermissions": {
    "message": "Έχετε εξουσιοδοτήσει τα ακόλουθα δικαιώματα"
  },
  "autoDetectTokens": {
    "message": "Αυτόματη ανίχνευση tokens"
  },
  "autoDetectTokensDescription": {
    "message": "Χρησιμοποιούμε API τρίτων για τον εντοπισμό και την εμφάνιση νέων tokens που αποστέλλονται στο πορτοφόλι σας. Απενεργοποιήστε το εάν δεν θέλετε η εφαρμογή να αντλεί δεδομένα από αυτές τις υπηρεσίες. $1",
    "description": "$1 is a link to a support article"
  },
  "autoLockTimeLimit": {
    "message": "Χρονόμετρο Αυτόματης Αποσύνδεσης (λεπτά)"
  },
  "autoLockTimeLimitDescription": {
    "message": "Ρυθμίστε τον χρόνο αδράνειας σε λεπτά πριν αποσυνδεθεί αυτόματα το MetaMask."
  },
  "average": {
    "message": "Μέσος Όρος"
  },
  "back": {
    "message": "Πίσω"
  },
  "backup": {
    "message": "Αντίγραφο ασφαλείας"
  },
  "backupAndSync": {
    "message": "Δημιουργία αντιγράφων ασφαλείας και συγχρονισμός"
  },
  "backupAndSyncBasicFunctionalityNameMention": {
    "message": "βασική λειτουργικότητα"
  },
  "backupAndSyncEnable": {
    "message": "Ενεργοποίηση αντιγράφων ασφαλείας και συγχρονισμού"
  },
  "backupAndSyncEnableConfirmation": {
    "message": "Όταν ενεργοποιείτε τη δημιουργία αντιγράφων ασφαλείας και τον συγχρονισμό, ενεργοποιείτε επίσης τις $1. Θέλετε να συνεχίσετε;",
    "description": "$1 is backupAndSyncBasicFunctionalityNameMention in bold."
  },
  "backupAndSyncEnableDescription": {
    "message": "Η δημιουργία αντιγράφων ασφαλείας και συγχρονισμού μάς επιτρέπει να αποθηκεύουμε κρυπτογραφημένα δεδομένα για τις προσαρμοσμένες ρυθμίσεις και λειτουργίες σας. Αυτό διατηρεί την εμπειρία σας στο MetaMask ίδια σε όλες τις συσκευές και επαναφέρει τις ρυθμίσεις και λειτουργίες έαν χρειαστεί να επανεγκατασταστήσετε το MetaMask. Δεν θα δημιουργήσει αντίγραφο ασφαλείας της Μυστικής σας Φράσης Ανάκτησης. $1.",
    "description": "$1 is link to the backup and sync privacy policy."
  },
  "backupAndSyncEnableDescriptionUpdatePreferences": {
    "message": "Μπορείτε να ενημερώσετε τις προτιμήσεις σας ανά πάσα στιγμή στις $1",
    "description": "$1 is a bolded text that highlights the path to the settings page."
  },
  "backupAndSyncEnableDescriptionUpdatePreferencesPath": {
    "message": "Ρυθμίσεις > Δημιουργία αντιγράφων ασφαλείας και συγχρονισμός."
  },
  "backupAndSyncFeatureAccounts": {
    "message": "Λογαριασμοί"
  },
  "backupAndSyncFeatureContacts": {
    "message": "Επαφές"
  },
  "backupAndSyncManageWhatYouSync": {
    "message": "Διαχειριστείτε αυτά που συγχρονίζετε"
  },
  "backupAndSyncManageWhatYouSyncDescription": {
    "message": "Ενεργοποιήστε τον συγχρονισμό μεταξύ των συσκευών σας."
  },
  "backupAndSyncPrivacyLink": {
    "message": "Μάθετε πώς προστατεύουμε το απόρρητό σας"
  },
  "backupApprovalInfo": {
    "message": "Αυτός ο μυστικός κωδικός απαιτείται για ανάκτηση του πορτοφολιού σας σε περίπτωση που χάσετε τη συσκευή σας, ξεχάσετε τον κωδικό πρόσβασης, πρέπει να κάνετε επανεγκατάσταση του MetaMask, ή θέλετε να έχετε πρόσβαση στο πορτοφόλι σας από μια άλλη συσκευή."
  },
  "backupApprovalNotice": {
    "message": "Δημιουργήστε αντίγραφο ασφαλείας της Μυστικής σας Φράσης Ανάκτησης για να διατηρήσετε το πορτοφόλι και τα χρήματά σας ασφαλή."
  },
  "backupKeyringSnapReminder": {
    "message": "Βεβαιωθείτε ότι μπορείτε να έχετε πρόσβαση σε όλους τους λογαριασμούς που έχουν δημιουργηθεί από αυτό το Snap πριν το αφαιρέσετε"
  },
  "backupNow": {
    "message": "Δημιουργήστε αντίγραφο ασφαλείας τώρα"
  },
  "balance": {
    "message": "Υπόλοιπο"
  },
  "balanceOutdated": {
    "message": "Το υπόλοιπο μπορεί να μην είναι ενημερωμένο"
  },
  "baseFee": {
    "message": "Βασικό τέλος"
  },
  "basic": {
    "message": "Βασικά"
  },
  "basicConfigurationDescription": {
    "message": "Το MetaMask παρέχει βασικές λειτουργίες, όπως λεπτομέρειες για τα tokens και ρυθμίσεις τελών συναλλαγών μέσω υπηρεσιών διαδικτύου. Όταν χρησιμοποιείτε υπηρεσίες διαδικτύου, η διεύθυνση IP σας κοινοποιείται, σε αυτή την περίπτωση με στο MetaMask. Αυτό συμβαίνει ακριβώς όπως όταν επισκέπτεστε οποιονδήποτε ιστότοπο. Το MetaMask χρησιμοποιεί αυτά τα δεδομένα προσωρινά και δεν πωλεί ποτέ τα δεδομένα σας. Μπορείτε να χρησιμοποιήσετε ένα VPN ή να απενεργοποιήσετε αυτές τις υπηρεσίες, αλλά αυτό μπορεί να επηρεάσει την εμπειρία σας στο MetaMask. Για να μάθετε περισσότερα διαβάστε την $1.",
    "description": "$1 is to be replaced by the message for privacyMsg, and will link to https://consensys.io/privacy-policy"
  },
  "basicConfigurationLabel": {
    "message": "Βασικές λειτουργίες"
  },
  "basicConfigurationModalCheckbox": {
    "message": "Το κατανοώ και θέλω να συνεχίσω"
  },
  "basicConfigurationModalDisclaimerOff": {
    "message": "Αυτό σημαίνει ότι δεν θα αξιοποιήσετε πλήρως τον χρόνο σας στο MetaMask. Βασικές λειτουργίες (όπως λεπτομέρειες για tokens, βέλτιστες ρυθμίσεις τελών συναλλαγών και άλλα) δεν θα είναι διαθέσιμές σε εσάς."
  },
  "basicConfigurationModalDisclaimerOffAdditionalText": {
    "message": "Εάν απενεργοποιήσετε αυτή την επιλογή, δεν θα μπορείτε να χρησιμοποιήσετε επίσης όλες τις λειτουργίες σχετικά με την $1 και τις $2.",
    "description": "$1 and $2 are bold text for basicConfigurationModalDisclaimerOffAdditionalTextFeaturesFirst and basicConfigurationModalDisclaimerOffAdditionalTextFeaturesLast respectively"
  },
  "basicConfigurationModalDisclaimerOffAdditionalTextFeaturesFirst": {
    "message": "ασφάλεια και προστασία της ιδιωτικής ζωής, δημιουργία αντιγράφων ασφαλείας και συγχρονισμός"
  },
  "basicConfigurationModalDisclaimerOffAdditionalTextFeaturesLast": {
    "message": "ειδοποιήσεις"
  },
  "basicConfigurationModalDisclaimerOn": {
    "message": "Για να αξιοποιήσετε τον χρόνο σας στο MetaMask, θα πρέπει να ενεργοποιήσετε αυτή τη λειτουργία. Οι βασικές λειτουργίες (όπως οι λεπτομέρειες για tokens, οι βέλτιστες ρυθμίσεις τελών συναλλαγών και άλλα) είναι σημαντικές για την εμπειρία web3."
  },
  "basicConfigurationModalHeadingOff": {
    "message": "Απενεργοποίηση βασικών λειτουργιών"
  },
  "basicConfigurationModalHeadingOn": {
    "message": "Ενεργοποίηση βασικών λειτουργιών"
  },
  "beta": {
    "message": "Δοκιμαστική έκδοση"
  },
  "betaHeaderText": {
    "message": "Αυτή είναι μια δοκιμαστική έκδοση. Παρακαλώ αναφέρετε σφάλματα $1"
  },
  "betaMetamaskVersion": {
    "message": "Δοκιμαστική έκδοση MetaMask"
  },
  "betaTerms": {
    "message": "Όροι Χρήσης της Δοκιμαστικής Έκδοσης"
  },
  "billionAbbreviation": {
    "message": "Δ",
    "description": "Shortened form of 'billion'"
  },
  "blockExplorerAccountAction": {
    "message": "Λογαριασμός",
    "description": "This is used with viewOnEtherscan and viewInExplorer e.g View Account in Explorer"
  },
  "blockExplorerAssetAction": {
    "message": "Περιουσιακά στοιχεία",
    "description": "This is used with viewOnEtherscan and viewInExplorer e.g View Asset in Explorer"
  },
  "blockExplorerSwapAction": {
    "message": "Ανταλλαγή",
    "description": "This is used with viewOnEtherscan e.g View Swap on Etherscan"
  },
  "blockExplorerUrl": {
    "message": "Διεύθυνση URL του Block Explorer"
  },
  "blockExplorerUrlDefinition": {
    "message": "Το URL που χρησιμοποιεί το block explorer για αυτό το δίκτυο."
  },
  "blockExplorerView": {
    "message": "Προβολή λογαριασμού στο $1",
    "description": "$1 replaced by URL for custom block explorer"
  },
  "blockaid": {
    "message": "Blockaid"
  },
  "blockaidAlertDescriptionBlur": {
    "message": "Εάν συνεχίσετε, όλα τα περιουσιακά στοιχεία που έχετε καταχωρίσει στο Blur ενδέχεται να τεθούν σε κίνδυνο."
  },
  "blockaidAlertDescriptionMalicious": {
    "message": "Αλληλεπιδράτε με έναν κακόβουλο ιστότοπο. Εάν συνεχίσετε, θα χάσετε τα περιουσιακά σας στοιχεία."
  },
  "blockaidAlertDescriptionOpenSea": {
    "message": "Εάν συνεχίσετε, όλα τα περιουσιακά στοιχεία που έχετε καταχωρίσει στο OpenSea ενδέχεται να τεθούν σε κίνδυνο."
  },
  "blockaidAlertDescriptionOthers": {
    "message": "Εάν επιβεβαιώσετε αυτό το αίτημα, ενδέχεται να χάσετε τα περιουσιακά σας στοιχεία. Σας συνιστούμε να ακυρώσετε αυτό το αίτημα."
  },
  "blockaidAlertDescriptionTokenTransfer": {
    "message": "Στέλνετε τα περιουσιακά σας στοιχεία σε έναν απατεώνα. Εάν συνεχίσετε, θα χάσετε αυτά τα περιουσιακά στοιχεία."
  },
  "blockaidAlertDescriptionWithdraw": {
    "message": "Εάν επιβεβαιώσετε αυτό το αίτημα, επιτρέπετε σε έναν απατεώνα να κάνει ανάληψη και να ξοδέψει τα περιουσιακά σας στοιχεία. Δεν θα τα πάρετε πίσω."
  },
  "blockaidDescriptionApproveFarming": {
    "message": "Εάν εγκρίνετε αυτό το αίτημα, ένα τρίτο μέρος που είναι γνωστό για απάτες μπορεί να πάρει όλα τα περιουσιακά σας στοιχεία."
  },
  "blockaidDescriptionBlurFarming": {
    "message": "Εάν εγκρίνετε αυτό το αίτημα, κάποιος μπορεί να κλέψει τα περιουσιακά σας στοιχεία που είναι καταχωρημένα στο Blur."
  },
  "blockaidDescriptionErrored": {
    "message": "Λόγω κάποιου σφάλματος, δεν μπορέσαμε να ελέγξουμε τις ειδοποιήσεις ασφαλείας. Συνεχίστε μόνο αν εμπιστεύεστε κάθε διεύθυνση που εμπλέκεται."
  },
  "blockaidDescriptionMaliciousDomain": {
    "message": "Αλληλεπιδράτε με έναν κακόβουλο τομέα. Εάν εγκρίνετε αυτό το αίτημα, ενδέχεται να χάσετε τα περιουσιακά σας στοιχεία."
  },
  "blockaidDescriptionMightLoseAssets": {
    "message": "Εάν εγκρίνετε αυτό το αίτημα, ενδέχεται να χάσετε τα περιουσιακά σας στοιχεία."
  },
  "blockaidDescriptionSeaportFarming": {
    "message": "Εάν εγκρίνετε αυτό το αίτημα, κάποιος μπορεί να κλέψει τα περιουσιακά σας στοιχεία που είναι καταχωρημένα στο OpenSea."
  },
  "blockaidDescriptionTransferFarming": {
    "message": "Εάν εγκρίνετε αυτό το αίτημα, ένας τρίτος που είναι γνωστός για απάτες θα πάρει όλα τα περιουσιακά σας στοιχεία."
  },
  "blockaidMessage": {
    "message": "Διαφύλαξη της ιδιωτικότητας - δεν κοινοποιούνται δεδομένα σε τρίτους. Διατίθεται στα Arbitrum, Avalanche, BNB chain, Ethereum Mainnet, Linea, Optimism, Polygon, Base και Sepolia."
  },
  "blockaidTitleDeceptive": {
    "message": "Αυτό είναι ένα παραπλανητικό αίτημα"
  },
  "blockaidTitleMayNotBeSafe": {
    "message": "Να είστε προσεκτικοί"
  },
  "blockaidTitleSuspicious": {
    "message": "Αυτό είναι ένα ύποπτο αίτημα"
  },
  "blockies": {
    "message": "Blockies"
  },
  "borrowed": {
    "message": "Έγινε δανεισμός"
  },
  "boughtFor": {
    "message": "Αγοράστηκε για"
  },
  "bridge": {
    "message": "Διασύνδεση"
  },
  "bridgeAllowSwappingOf": {
    "message": "Επιτρέψτε την ακριβή πρόσβαση των $1 $2 σε $3 για διασύνδεση",
    "description": "Shows a user that they need to allow a token for swapping on their hardware wallet"
  },
  "bridgeApproval": {
    "message": "Έγκριση $1 για διασύνδεση",
    "description": "Used in the transaction display list to describe a transaction that is an approve call on a token that is to be bridged. $1 is the symbol of a token that has been approved."
  },
  "bridgeApprovalWarning": {
    "message": "Επιτρέπετε την πρόσβαση σε συγκεκριμένο ποσό, $1 $2. Το συμβόλαιο δεν θα έχει πρόσβαση σε επιπλέον κεφάλαια."
  },
  "bridgeApprovalWarningForHardware": {
    "message": "Θα πρέπει να επιτρέψετε την πρόσβαση των $1 $2 για διασύνδεση και, στη συνέχεια, να εγκρίνετε την διασύνδεση στο $2. Θα χρειαστούν δύο ξεχωριστές επιβεβαιώσεις."
  },
  "bridgeBlockExplorerLinkCopied": {
    "message": "Ο σύνδεσμος από το Block explorer αντιγράφηκε!"
  },
  "bridgeCalculatingAmount": {
    "message": "Υπολογισμός..."
  },
  "bridgeConfirmTwoTransactions": {
    "message": "Θα πρέπει να επιβεβαιώσετε 2 συναλλαγές στο πορτοφόλι υλικού σας:"
  },
  "bridgeCreateSolanaAccount": {
    "message": "Δημιουργία λογαριασμού στο Solana"
  },
  "bridgeCreateSolanaAccountDescription": {
    "message": "Για να αλλάξετε στο δίκτυο Solana, χρειάζεστε έναν λογαριασμό και μια διεύθυνση λήψης."
  },
  "bridgeCreateSolanaAccountTitle": {
    "message": "Θα πρέπει πρώτα να δημιουργήσετε έναν λογαριασμό στο Solana."
  },
  "bridgeDetailsTitle": {
    "message": "Λεπτομέρειες διασύνδεσης",
    "description": "Title for the modal showing details about a bridge transaction."
  },
  "bridgeEnterAmount": {
    "message": "Πληκτρολογήστε το ποσό"
  },
  "bridgeEnterAmountAndSelectAccount": {
    "message": "Εισαγάγετε το ποσό και επιλέξτε τον λογαριασμό προορισμού"
  },
  "bridgeExplorerLinkViewOn": {
    "message": "Προβολή σε $1"
  },
  "bridgeFetchNewQuotes": {
    "message": "Θέλετε να κάνετε μια καινούργια;"
  },
  "bridgeFrom": {
    "message": "Γέφυρα από"
  },
  "bridgeFromTo": {
    "message": "Διασύνδεση $1 $2 στο $3",
    "description": "Tells a user that they need to confirm on their hardware wallet a bridge. $1 is amount of source token, $2 is the source network, and $3 is the destination network"
  },
  "bridgeGasFeesSplit": {
    "message": "Κάθε τέλος δικτύου που αναφέρθηκε στην προηγούμενη οθόνη περιλαμβάνει και τις δύο συναλλαγές και θα διαχωριστούν."
  },
  "bridgeNetCost": {
    "message": "Καθαρό κόστος"
  },
  "bridgePriceImpact": {
    "message": "Διακύμανση τιμής"
  },
<<<<<<< HEAD
  "bridgePriceImpactGaslessWarning": {
    "message": "Η διακύμανση τιμής αντικατοπτρίζει το πώς η εντολή ανταλλαγής σας επηρεάζει την τιμή αγοράς του περιουσιακού στοιχείου. Αν δεν διαθέτετε αρκετά κεφάλαια για τα τέλη συναλλαγών, ένα μέρος του token που προσφέρετε στην ανταλλαγή θα χρησιμοποιηθεί αυτόματα για την κάλυψη των τελών, γεγονός που θα μειώσει την ποσότητα που τελικά ανταλλάσσεται. Το MetaMask δεν επηρεάζει ούτε ελέγχει την διακύμανση τιμής."
  },
=======
>>>>>>> fd295214
  "bridgePriceImpactNormalWarning": {
    "message": "Η διακύμανση τιμής αντικατοπτρίζει το πώς η εντολή ανταλλαγής σας επηρεάζει την τιμή αγοράς του περιουσιακού στοιχείου. Εξαρτάται από το μέγεθος της συναλλαγής και τη διαθέσιμη ρευστότητα στη \"δεξαμενή\". Το MetaMask δεν επηρεάζει ούτε ελέγχει την διακύμανση τιμής."
  },
  "bridgePriceImpactTooltipTitle": {
    "message": "Διακύμανση τιμής"
  },
  "bridgePriceImpactWarningTitle": {
    "message": "Προειδοποίηση Διακύμανσης Τιμής"
  },
  "bridgeQuoteExpired": {
    "message": "Η προσφορά σας έληξε."
  },
  "bridgeSelectDestinationAccount": {
    "message": "Επιλέξτε λογαριασμό προορισμού"
  },
  "bridgeSelectDifferentQuote": {
    "message": "Επιλέξτε άλλη προσφορά."
  },
  "bridgeSelectNetwork": {
    "message": "Επιλέξτε δίκτυο"
  },
  "bridgeSelectTokenAmountAndAccount": {
    "message": "Επιλέξτε το token, το ποσό και τον λογαριασμό προορισμού"
  },
  "bridgeSelectTokenAndAmount": {
    "message": "Επιλέξτε token και ποσό"
  },
  "bridgeSolanaAccountCreated": {
    "message": "Δημιουργήθηκε λογαριασμός στη Solana"
  },
  "bridgeStatusComplete": {
    "message": "Ολοκληρώθηκε",
    "description": "Status text indicating a bridge transaction has successfully completed."
  },
  "bridgeStatusFailed": {
    "message": "Απέτυχε",
    "description": "Status text indicating a bridge transaction has failed."
  },
  "bridgeStatusInProgress": {
    "message": "Υπό επεξεργασία",
    "description": "Status text indicating a bridge transaction is currently processing."
  },
  "bridgeStepActionBridgeComplete": {
    "message": "Λάβατε $1 στο $2",
    "description": "$1 is the amount of the destination asset, $2 is the name of the destination network"
  },
  "bridgeStepActionBridgePending": {
    "message": "Λήψη $1 στο $2",
    "description": "$1 is the amount of the destination asset, $2 is the name of the destination network"
  },
  "bridgeStepActionSwapComplete": {
    "message": "Ανταλλάξατε $1 για $2",
    "description": "$1 is the amount of the source asset, $2 is the amount of the destination asset"
  },
  "bridgeStepActionSwapPending": {
    "message": "Ανταλλαγή $1 για $2",
    "description": "$1 is the amount of the source asset, $2 is the amount of the destination asset"
  },
  "bridgeTimingMinutes": {
    "message": "$1 ελαχ",
    "description": "$1 is the ticker symbol of a an asset the user is being prompted to purchase"
  },
  "bridgeTo": {
    "message": "Γέφυρα σε"
  },
  "bridgeTokenCannotVerifyDescription": {
    "message": "Εάν προσθέσατε αυτό το token μη αυτόματα, βεβαιωθείτε ότι γνωρίζετε τους κινδύνους για τα κεφάλαιά σας πριν από τη διασύνδεση."
  },
  "bridgeTokenCannotVerifyTitle": {
    "message": "Δεν μπορούμε να επαληθεύσουμε αυτό το token."
  },
  "bridgeTransactionProgress": {
    "message": "Συναλλαγή $1 από 2"
  },
  "bridgeTxDetailsBridged": {
    "message": "Έγινε διασύνδεση"
  },
  "bridgeTxDetailsBridging": {
    "message": "Διασύνδεση"
  },
  "bridgeTxDetailsDelayedDescription": {
    "message": "Επικοινωνήστε με την"
  },
  "bridgeTxDetailsDelayedDescriptionSupport": {
    "message": "Υποστήριξη του MetaMask"
  },
  "bridgeTxDetailsDelayedTitle": {
    "message": "Έχουν περάσει πάνω από 3 ώρες;"
  },
  "bridgeTxDetailsNonce": {
    "message": "Nonce"
  },
  "bridgeTxDetailsStatus": {
    "message": "Κατάσταση"
  },
  "bridgeTxDetailsSwapped": {
    "message": "Έγινε ανταλλαγή"
  },
  "bridgeTxDetailsSwapping": {
    "message": "Ανταλλαγή"
  },
  "bridgeTxDetailsTimestamp": {
    "message": "Χρονοσφραγίδα"
  },
  "bridgeTxDetailsTimestampValue": {
    "message": "$1 στις $2",
    "description": "$1 is the date, $2 is the time"
  },
  "bridgeTxDetailsTokenAmountOnChain": {
    "message": "$1 $2 στο",
    "description": "$1 is the amount of the token, $2 is the ticker symbol of the token"
  },
  "bridgeTxDetailsTotalGasFee": {
    "message": "Σύνολο τέλους συναλλαγής"
  },
  "bridgeTxDetailsYouReceived": {
    "message": "Λάβατε"
  },
  "bridgeTxDetailsYouSent": {
    "message": "Στείλατε"
  },
  "bridgeValidationInsufficientGasMessage": {
    "message": "Δεν έχετε αρκετά $1 για να πληρώσετε τα τέλη συναλλαγών για αυτή τη διασύνδεση. Εισάγετε ένα μικρότερο ποσό ή αγοράστε περισσότερα $1."
  },
  "bridgeValidationInsufficientGasTitle": {
    "message": "Χρειάζονται περισσότερα $1 για τέλη"
  },
  "bridged": {
    "message": "Έγινε διασύνδεση"
  },
  "bridgedToChain": {
    "message": "Έγινε διασύνδεση με το $1"
  },
  "bridging": {
    "message": "Διασύνδεση"
  },
  "browserNotSupported": {
    "message": "Το Πρόγραμμα Περιήγησής σας δεν υποστηρίζεται..."
  },
  "buildContactList": {
    "message": "Δημιουργήστε τη λίστα επαφών σας"
  },
  "builtAroundTheWorld": {
    "message": "Το MetaMask έχει σχεδιαστεί και λειτουργεί σε όλο τον κόσμο."
  },
  "busy": {
    "message": "Απασχολημένο"
  },
  "buy": {
    "message": "Αγορά"
  },
  "buyMoreAsset": {
    "message": "Αγοράστε περισσότερα $1",
    "description": "$1 is the ticker symbol of a an asset the user is being prompted to purchase"
  },
  "buyNow": {
    "message": "Αγοράστε Τώρα"
  },
  "bytes": {
    "message": "Bytes"
  },
  "canToggleInSettings": {
    "message": "Μπορείτε να ενεργοποιήσετε ξανά αυτήν την ειδοποίηση στις Ρυθμίσεις -> Ειδοποιήσεις."
  },
  "cancel": {
    "message": "Άκυρο"
  },
  "cancelPopoverTitle": {
    "message": "Ακύρωση συναλλαγής"
  },
  "cancelSpeedUpLabel": {
    "message": "Αυτά τα τέλη συναλλαγής θα $1 τα αρχικά.",
    "description": "$1 is text 'replace' in bold"
  },
  "cancelSpeedUpTransactionTooltip": {
    "message": "Για να $1 τη συναλλαγή, τα τέλη συναλλαγής πρέπει να αυξηθούν κατά τουλάχιστον 10% ώστε να αναγνωριστούν από το δίκτυο.",
    "description": "$1 is string 'cancel' or 'speed up'"
  },
  "cancelled": {
    "message": "Ακυρώθηκε"
  },
  "chainId": {
    "message": "Αναγνωριστικό Αλυσίδας"
  },
  "chainIdDefinition": {
    "message": "Το αναγνωριστικό αλυσίδας χρησιμοποιείται για την υπογραφή συναλλαγών για αυτό το δίκτυο."
  },
  "chainIdExistsErrorMsg": {
    "message": "Αυτό το αναγνωριστικό αλυσίδας χρησιμοποιείται επί του παρόντος από το δίκτυο $1."
  },
  "chainListReturnedDifferentTickerSymbol": {
    "message": "Αυτό το σύμβολο token δεν ταιριάζει με το όνομα δικτύου ή το αναγνωριστικό αλυσίδας που καταχωρίσατε. Πολλά δημοφιλή token χρησιμοποιούν παρόμοια σύμβολα, τα οποία μπορούν να χρησιμοποιήσουν οι απατεώνες για να σας εξαπατήσουν ώστε να τους στείλετε ένα πιο πολύτιμο token σε αντάλλαγμα. Επαληθεύστε τα πάντα πριν συνεχίσετε."
  },
  "changePasswordLoading": {
    "message": "Αλλαγή κωδικού πρόσβασης..."
  },
  "changePasswordLoadingNote": {
    "message": "Δεν θα πάρει πολλή ώρα"
  },
  "changePasswordWarning": {
    "message": "Είστε σίγουροι;"
  },
  "changePasswordWarningDescription": {
    "message": "Αν αλλάξετε τον κωδικό πρόσβασής σας εδώ, το MetaMask θα αποσυνδεθεί από άλλες συσκευές. Θα πρέπει να συνδεθείτε ξανά με τον νέο σας κωδικό πρόσβασης."
  },
  "chooseYourNetwork": {
    "message": "Επιλέξτε το δίκτυό σας"
  },
  "chooseYourNetworkDescription": {
    "message": "Όταν χρησιμοποιείτε τις προεπιλεγμένες ρυθμίσεις και παραμέτρους μας, χρησιμοποιούμε την Infura ως προεπιλεγμένο πάροχο κλήσεων απομακρυσμένης διαδικασίας (RPC) για να προσφέρουμε την πιο αξιόπιστη και ιδιωτική πρόσβαση στα δεδομένα του Ethereum που μπορούμε. Σε ορισμένες περιπτώσεις, ενδέχεται να χρησιμοποιήσουμε άλλους παρόχους RPC προκειμένου να παρέχουμε την καλύτερη δυνατή εμπειρία στους χρήστες μας. Μπορείτε να επιλέξετε το δικό σας RPC, αλλά να θυμάστε ότι οποιοδήποτε RPC θα λάβει τη διεύθυνση IP και το πορτοφόλι σας στο Ethereum για να πραγματοποιήσει συναλλαγές. Για να μάθετε περισσότερα σχετικά με το πώς η Infura χειρίζεται τα δεδομένα για λογαριασμούς EVM, διαβάστε την $1 μας και για λογαριασμούς Solana, $2.",
    "description": "$1 is a link to the privacy policy, $2 is a link to Solana accounts support"
  },
  "chooseYourNetworkDescriptionCallToAction": {
    "message": "κάντε κλικ εδώ"
  },
  "chromeRequiredForHardwareWallets": {
    "message": "Θα πρέπει να χρησιμοποιήσετε το MetaMask στο Google Chrome για να συνδεθείτε στο Πορτοφόλι Υλικού."
  },
  "circulatingSupply": {
    "message": "Διαθέσιμη προσφορά"
  },
  "clear": {
    "message": "Εκκαθάριση"
  },
  "clearActivity": {
    "message": "Εκκαθάριση δραστηριότητας και «nonce» δεδομένων"
  },
  "clearActivityButton": {
    "message": "Εκκαθάριση δεδομένων καρτέλας δραστηριότητας"
  },
  "clearActivityDescription": {
    "message": "Αυτό επαναφέρει το «nonce» του λογαριασμού και διαγράφει τα δεδομένα από την καρτέλα δραστηριότητας στο πορτοφόλι σας. Θα επηρεαστεί μόνο ο τρέχων λογαριασμός και το δίκτυο. Τα υπόλοιπα και οι εισερχόμενες συναλλαγές σας δεν θα αλλάξουν."
  },
  "click": {
    "message": "Κάντε κλικ"
  },
  "clickToConnectLedgerViaWebHID": {
    "message": "Κάντε κλικ εδώ για να συνδέσετε το Ledger σας μέσω WebHID",
    "description": "Text that can be clicked to open a browser popup for connecting the ledger device via webhid"
  },
  "close": {
    "message": "Κλείσιμο"
  },
  "closeExtension": {
    "message": "Κλείσιμο επέκτασης"
  },
  "closeWindowAnytime": {
    "message": "Μπορείτε να κλείσετε αυτό το παράθυρο ανά πάσα στιγμή."
  },
  "coingecko": {
    "message": "CoinGecko"
  },
  "collectionName": {
    "message": "Όνομα συλλογής"
  },
  "comboNoOptions": {
    "message": "Δεν βρέθηκαν επιλογές",
    "description": "Default text shown in the combo field dropdown if no options."
  },
  "concentratedSupplyDistributionDescription": {
    "message": "Κορυφαίοι επενδυτές ελέγχουν την πλειοψηφία των tokens, γεγονός που ενέχει τον κίνδυνο κεντρικής χειραγώγησης των τιμών"
  },
  "concentratedSupplyDistributionTitle": {
    "message": "Διανομή συγκεντρωμένης προσφοράς"
  },
  "configureSnapPopupDescription": {
    "message": "Τώρα αποχωρείτε από το MetaMask για να ρυθμίσετε αυτό το snap."
  },
  "configureSnapPopupInstallDescription": {
    "message": "Τώρα αποχωρείτε από το MetaMask για να εγκαταστήσετε αυτό το snap."
  },
  "configureSnapPopupInstallTitle": {
    "message": "Εγκατάσταση του snap"
  },
  "configureSnapPopupLink": {
    "message": "Κάντε κλικ σε αυτόν τον σύνδεσμο για να συνεχίσετε:"
  },
  "configureSnapPopupTitle": {
    "message": "Διαμόρφωση του snap"
  },
  "confirm": {
    "message": "Επιβεβαίωση"
  },
  "confirmAccountTypeSmartContract": {
    "message": "Έξυπνος λογαριασμός"
  },
  "confirmAccountTypeStandard": {
    "message": "Βασικός λογαριασμός"
  },
  "confirmAlertModalAcknowledgeMultiple": {
    "message": "Έχω ενημερωθεί για τις ειδοποιήσεις και εξακολουθώ να θέλω να συνεχίσω"
  },
  "confirmAlertModalAcknowledgeSingle": {
    "message": "Έχω ενημερωθεί για την ειδοποίηση και εξακολουθώ να θέλω να συνεχίσω"
  },
  "confirmFieldPaymaster": {
    "message": "Τα τέλη καταβλήθηκαν από"
  },
  "confirmFieldTooltipPaymaster": {
    "message": "Τα τέλη για αυτή τη συναλλαγή θα καταβληθούν από τον υπεύθυνο πληρωμών του έξυπνου συμβολαίου."
  },
  "confirmGasFeeTokenBalance": {
    "message": "Υπ.:"
  },
  "confirmGasFeeTokenInsufficientBalance": {
    "message": "Ανεπαρκή κεφάλαια"
  },
  "confirmGasFeeTokenMetaMaskFee": {
    "message": "Περιλαμβάνει $1 τέλη"
  },
  "confirmGasFeeTokenModalNativeToggleMetaMask": {
    "message": "Το MetaMask θα συμπληρώσει το υπόλοιπο για να ολοκληρωθεί αυτή η συναλλαγή."
  },
  "confirmGasFeeTokenModalNativeToggleWallet": {
    "message": "Πληρώστε τα τέλη δικτύου χρησιμοποιώντας το υπόλοιπο του πορτοφολιού σας."
  },
  "confirmGasFeeTokenModalPayETH": {
    "message": "Πληρώστε με ETH"
  },
  "confirmGasFeeTokenModalPayToken": {
    "message": "Πληρώστε με άλλα tokens"
  },
  "confirmGasFeeTokenModalTitle": {
    "message": "Επιλέξτε ένα token"
  },
  "confirmGasFeeTokenToast": {
    "message": "Θα πληρώσετε αυτά τα τέλη δικτύου με $1"
  },
  "confirmGasFeeTokenTooltip": {
    "message": "Το ποσό αυτό καταβάλλεται στο δίκτυο για την επεξεργασία της συναλλαγής σας. Περιλαμβάνει μια χρέωση $1 στο MetaMask για tokens εκτός ETH ή προχρηματοδοτημένα ETH."
  },
  "confirmInfoAccountNow": {
    "message": "Τώρα"
  },
  "confirmInfoSwitchingTo": {
    "message": "Αλλαγή σε"
  },
  "confirmNestedTransactionTitle": {
    "message": "Συναλλαγή $1"
  },
  "confirmPassword": {
    "message": "Επιβεβαίωση Κωδικού Πρόσβασης"
  },
  "confirmRecoveryPhrase": {
    "message": "Επιβεβαιώστε τη Μυστική Φράση Ανάκτησης"
  },
  "confirmRecoveryPhraseDetails": {
    "message": "Επιλέξτε τις λέξεις που λείπουν με τη σωστή σειρά."
  },
  "confirmRecoveryPhraseTitle": {
    "message": "Επιβεβαιώστε τη Μυστική σας Φράση Ανάκτησης"
  },
  "confirmSimulationApprove": {
    "message": "Εγκρίνετε"
  },
  "confirmSrpErrorDescription": {
    "message": "Ελέγξτε προσεκτικά τη Μυστική σας Φράση Ανάκτησης και προσπαθήστε ξανά."
  },
  "confirmSrpErrorTitle": {
    "message": "Δεν είναι εντελώς σωστή"
  },
  "confirmSrpSuccessDescription": {
    "message": "Σωστά! Και να θυμάστε: ποτέ μην κοινοποιείτε αυτή τη φράση σε κανέναν."
  },
  "confirmSrpSuccessTitle": {
    "message": "Τέλεια"
  },
  "confirmTitleAccountTypeSwitch": {
    "message": "Ενημέρωση λογαριασμού"
  },
  "confirmTitleApproveTransactionNFT": {
    "message": "Αίτημα ανάληψης"
  },
  "confirmTitleDeployContract": {
    "message": "Ανάπτυξη συμβολαίου"
  },
  "confirmTitleDescApproveTransaction": {
    "message": "Αυτός ο ιστότοπος ζητάει άδεια για να αποσύρει τα NFT σας"
  },
  "confirmTitleDescDelegationRevoke": {
    "message": "Επιστρέφετε σε τυπικό λογαριασμό (EOA)."
  },
  "confirmTitleDescDelegationUpgrade": {
    "message": "Αλλαγή σε έξυπνο λογαριασμό"
  },
  "confirmTitleDescDeployContract": {
    "message": "Αυτός ο ιστότοπος θέλει να αναπτύξετε ένα συμβόλαιο"
  },
  "confirmTitleDescERC20ApproveTransaction": {
    "message": "Αυτός ο ιστότοπος ζητάει άδεια για την απόσυρση των tokens σας"
  },
  "confirmTitleDescPermitSignature": {
    "message": "Αυτός ο ιστότοπος ζητάει άδεια για να δαπανήσει τα tokens σας."
  },
  "confirmTitleDescSIWESignature": {
    "message": "Ένας ιστότοπος θέλει να συνδεθείτε για να αποδείξετε ότι είστε ο κάτοχος αυτού του λογαριασμού."
  },
  "confirmTitleDescSign": {
    "message": "Ελέγξτε τις λεπτομέρειες του αιτήματος πριν επιβεβαιώσετε."
  },
  "confirmTitlePermitTokens": {
    "message": "Αίτημα ανώτατου ορίου δαπανών"
  },
  "confirmTitleRevokeApproveTransaction": {
    "message": "Κατάργηση άδειας"
  },
  "confirmTitleSIWESignature": {
    "message": "Αίτημα σύνδεσης"
  },
  "confirmTitleSetApprovalForAllRevokeTransaction": {
    "message": "Κατάργηση άδειας"
  },
  "confirmTitleSignature": {
    "message": "Αίτημα υπογραφής"
  },
  "confirmTitleTransaction": {
    "message": "Αίτημα συναλλαγής"
  },
  "confirmationAlertDetails": {
    "message": "Για να προστατεύσετε τα περιουσιακά σας στοιχεία, σας προτείνουμε να απορρίψετε το αίτημα."
  },
  "confirmationAlertModalTitleDescription": {
    "message": "Τα περιουσιακά σας στοιχεία μπορεί να κινδυνεύουν"
  },
  "confirmed": {
    "message": "Επιβεβαιωμένο"
  },
  "confusableUnicode": {
    "message": "Το '$1' είναι παρόμοιο με το '$2'."
  },
  "confusableZeroWidthUnicode": {
    "message": "Βρέθηκε χαρακτήρας μηδενικού πλάτους."
  },
  "confusingEnsDomain": {
    "message": "Εντοπίσαμε έναν παράξενο χαρακτήρα στο όνομα ENS. Ελέγξτε το όνομα ENS για να αποφύγετε μια πιθανή απάτη."
  },
  "connect": {
    "message": "Σύνδεση"
  },
  "connectAccount": {
    "message": "Σύνδεση λογαριασμού"
  },
  "connectAccountOrCreate": {
    "message": "Σύνδεση λογαριασμού ή δημιουργία νέου"
  },
  "connectAccounts": {
    "message": "Σύνδεση λογαριασμών"
  },
  "connectAnAccountHeader": {
    "message": "Σύνδεση λογαριασμού"
  },
  "connectManually": {
    "message": "Χειροκίνητη σύνδεση στον τρέχοντα ιστότοπο"
  },
  "connectMoreAccounts": {
    "message": "Σύνδεση περισσότερων λογαριασμών"
  },
  "connectSnap": {
    "message": "Σύνδεση $1",
    "description": "$1 is the snap for which a connection is being requested."
  },
  "connectWithMetaMask": {
    "message": "Σύνδεση με το MetaMask"
  },
  "connectedAccounts": {
    "message": "Συνδεδεμένοι λογαριασμοί"
  },
  "connectedAccountsDescriptionPlural": {
    "message": "Έχετε $1 λογαριασμούς συνδεδεμένους με αυτόν τον ιστότοπο.",
    "description": "$1 is the number of accounts"
  },
  "connectedAccountsDescriptionSingular": {
    "message": "Έχετε 1 λογαριασμό συνδεδεμένο σε αυτόν τον ιστότοπο."
  },
  "connectedAccountsEmptyDescription": {
    "message": "To MetaMask δεν είναι συνδεδεμένo σε αυτόν τον ιστότοπο. Για να συνδεθείτε σε έναν ιστότοπο web3, βρείτε και κάντε κλικ στο κουμπί σύνδεσης."
  },
  "connectedAccountsListTooltip": {
    "message": "Το $1 μπορεί να δει το υπόλοιπο του λογαριασμού, τη διεύθυνση, τη δραστηριότητα και να προτείνει συναλλαγές προς έγκριση για συνδεδεμένους λογαριασμούς.",
    "description": "$1 is the origin name"
  },
  "connectedAccountsToast": {
    "message": "Οι συνδεδεμένοι λογαριασμοί ενημερώθηκαν"
  },
  "connectedSites": {
    "message": "Συνδεδεμένοι ιστότοποι"
  },
  "connectedSitesAndSnaps": {
    "message": "Συνδεδεμένοι ιστότοποι και Snaps"
  },
  "connectedSitesDescription": {
    "message": "Το $1 είναι συνδεδεμένο σε αυτές τις ιστοσελίδες. Μπορούν να δουν τη διεύθυνση του λογαριασμού σας.",
    "description": "$1 is the account name"
  },
  "connectedSitesEmptyDescription": {
    "message": "Το $1 δεν είναι συνδεδεμένο με καμία τοποθεσία.",
    "description": "$1 is the account name"
  },
  "connectedSnapAndNoAccountDescription": {
    "message": "Το MetaMask είναι συνδεδεμένο σε αυτόν τον ιστότοπο, αλλά δεν έχουν συνδεθεί ακόμα λογαριασμοί"
  },
  "connectedSnaps": {
    "message": "Συνδεδεμένα Snaps"
  },
  "connectedWithAccount": {
    "message": "$1 λογαριασμοί συνδεδεμένοι",
    "description": "$1 represents account length"
  },
  "connectedWithAccountName": {
    "message": "Συνδέεται με $1",
    "description": "$1 represents account name"
  },
  "connectedWithNetwork": {
    "message": "$1 δίκτυα συνδεδεμένα",
    "description": "$1 represents network length"
  },
  "connectedWithNetworkName": {
    "message": "Συνδέθηκε με το $1",
    "description": "$1 represents network name"
  },
  "connecting": {
    "message": "Σύνδεση"
  },
  "connectingTo": {
    "message": "Σύνδεση με $1"
  },
  "connectingToDeprecatedNetwork": {
    "message": "Το '$1' καταργείται σταδιακά και μπορεί να μην λειτουργεί. Δοκιμάστε ένα άλλο δίκτυο."
  },
  "connectingToGoerli": {
    "message": "Σύνδεση στο δίκτυο δοκιμών Goerli"
  },
  "connectingToLineaGoerli": {
    "message": "Σύνδεση στο δίκτυο δοκιμών Linea Goerli"
  },
  "connectingToLineaMainnet": {
    "message": "Σύνδεση στο Linea Mainnet"
  },
  "connectingToLineaSepolia": {
    "message": "Γίνεται σύνδεση στο δίκτυο δοκιμών Linea Sepolia"
  },
  "connectingToMainnet": {
    "message": "Σύνδεση στο Ethereum Mainnet"
  },
  "connectingToSepolia": {
    "message": "Σύνδεση στο δίκτυο δοκιμών Sepolia"
  },
  "connectionDescription": {
    "message": "Συνδέστε αυτόν τον ιστότοπο με το MetaMask"
  },
  "connectionFailed": {
    "message": "Η σύνδεση απέτυχε"
  },
  "connectionFailedDescription": {
    "message": "Η λήψη του $1 απέτυχε, ελέγξτε το δίκτυό σας και προσπαθήστε ξανά.",
    "description": "$1 is the name of the snap being fetched."
  },
  "connectionPopoverDescription": {
    "message": "Για να συνδεθείτε σε έναν ιστότοπο, επιλέξτε το κουμπί σύνδεσης. Το MetaMask μπορεί να συνδεθεί μόνο με ιστότοπους web3."
  },
  "connectionRequest": {
    "message": "Αίτημα σύνδεσης"
  },
  "connectionsRemovedModalDescription": {
    "message": "Ορισμένες συνδέσεις (όπως τα πορτοφόλια υλικού και τα snap) αφαιρέθηκαν λόγω αδράνειας σε αυτήν τη συσκευή. Μπορείτε να τα προσθέσετε ξανά οποιαδήποτε στιγμή από τις Ρυθμίσεις."
  },
  "connectionsRemovedModalTitle": {
    "message": "Οι συνδέσεις αφαιρέθηκαν"
  },
  "contactUs": {
    "message": "Επικοινωνήστε μαζί μας"
  },
  "contacts": {
    "message": "Επαφές"
  },
  "contentFromSnap": {
    "message": "Περιεχόμενο από το $1",
    "description": "$1 represents the name of the snap"
  },
  "continue": {
    "message": "Συνέχεια"
  },
  "contract": {
    "message": "Συμβόλαιο"
  },
  "contractAddress": {
    "message": "Διεύθυνση συμβολαίου"
  },
  "contractAddressError": {
    "message": "Στέλνετε tokens στη διεύθυνση συμβολαίου του token. Αυτό μπορεί να έχει ως αποτέλεσμα την απώλεια αυτών των tokens."
  },
  "contractDeployment": {
    "message": "Ανάπτυξη συμβολαίου"
  },
  "contractInteraction": {
    "message": "Αλληλεπίδραση συμβολαίου"
  },
  "convertTokenToNFTDescription": {
    "message": "Εντοπίσαμε ότι αυτό το περιουσιακό στοιχείο είναι NFT. Το MetaMask υποστηρίζει πλέον εξ'ορισμού πλήρως τα NFT. Θέλετε να το αφαιρέσετε από τη λίστα των token σας και να το προσθέσετε ως NFT;"
  },
  "convertTokenToNFTExistDescription": {
    "message": "Εντοπίσαμε ότι αυτό το περιουσιακό στοιχείο προστέθηκε ως NFT. Θέλετε να το αφαιρέσετε από τη λίστα των token σας;"
  },
  "coolWallet": {
    "message": "CoolWallet"
  },
  "copiedExclamation": {
    "message": "Έγινε αντιγραφή."
  },
  "copyAddress": {
    "message": "Αντιγραφή διεύθυνσης στο πρόχειρο"
  },
  "copyAddressShort": {
    "message": "Αντιγραφή διεύθυνσης"
  },
  "copyPrivateKey": {
    "message": "Αντιγραφή ιδιωτικού κλειδιού"
  },
  "copyToClipboard": {
    "message": "Αντιγραφή στο πρόχειρο"
  },
  "copyTransactionId": {
    "message": "Αντιγραφή Ταυτότητας Συναλλαγής"
  },
  "create": {
    "message": "Δημιουργία"
  },
  "createNewAccountHeader": {
    "message": "Δημιουργία νέου λογαριασμού"
  },
  "createPassword": {
    "message": "Κωδικός πρόσβασης στο MetaMask"
  },
  "createPasswordCreate": {
    "message": "Δημιουργία κωδικού πρόσβασης"
  },
  "createPasswordDetails": {
    "message": "Ξεκλειδώνει το MetaMask μόνο σε αυτή τη συσκευή."
  },
  "createPasswordDetailsSocial": {
    "message": "Χρησιμοποιήστε την για την ανάκτηση του πορτοφολιού σε όλες τις συσκευές."
  },
  "createSnapAccountDescription": {
    "message": "Το $1 θέλει να προσθέσει έναν νέο λογαριασμό στο MetaMask."
  },
  "createSnapAccountTitle": {
    "message": "Δημιουργία λογαριασμού"
  },
  "createSolanaAccount": {
    "message": "Δημιουργία λογαριασμού στο Solana"
  },
  "creatorAddress": {
    "message": "Διεύθυνση δημιουργού"
  },
  "crossChainSwapsLink": {
    "message": "Εναλλαγή σε διάφορα δίκτυα με το MetaMask Portfolio"
  },
  "crossChainSwapsLinkNative": {
    "message": "Εναλλαγή μεταξύ δικτύων με το Bridge"
  },
  "cryptoCompare": {
    "message": "CryptoCompare"
  },
  "currencyConversion": {
    "message": "Μετατροπή νομίσματος"
  },
  "currencyRateCheckToggle": {
    "message": "Εμφάνιση υπολοίπου και έλεγχος τιμών για token"
  },
  "currencyRateCheckToggleDescription": {
    "message": "Χρησιμοποιούμε τα API $1 και $2 για να εμφανίσουμε το υπόλοιπό σας και την τιμή του token. $3",
    "description": "$1 represents Coingecko, $2 represents CryptoCompare and $3 represents Privacy Policy"
  },
  "currencySymbol": {
    "message": "Σύμβολο νομίσματος"
  },
  "currencySymbolDefinition": {
    "message": "Το σύμβολο ticker που εμφανίζεται για το νόμισμα αυτού του δικτύου."
  },
  "currentAccountNotConnected": {
    "message": "Ο τρέχων λογαριασμός σας δεν είναι συνδεδεμένος"
  },
  "currentExtension": {
    "message": "Σελίδα τρέχουσας επέκτασης"
  },
  "currentLanguage": {
    "message": "Τρέχουσα γλώσσα"
  },
  "currentNetwork": {
    "message": "Τρέχον δίκτυο",
    "description": "Speicifies to token network filter to filter by current Network. Will render when network nickname is not available"
  },
  "currentRpcUrlDeprecated": {
    "message": "Η τρέχουσα διεύθυνση rpc για αυτό το δίκτυο καταργήθηκε."
  },
  "currentTitle": {
    "message": "Τρέχουσα:"
  },
  "currentlyUnavailable": {
    "message": "Μη διαθέσιμο σε αυτό το δίκτυο"
  },
  "curveHighGasEstimate": {
    "message": "Γράφημα επιθετικών τελών συναλλαγής"
  },
  "curveLowGasEstimate": {
    "message": "Γράφημα χαμηλών τελών συναλλαγής"
  },
  "curveMediumGasEstimate": {
    "message": "Γράφημα εκτιμώμενων τελών συναλλαγής αγοράς"
  },
  "custom": {
    "message": "Σύνθετες"
  },
  "customGasSettingToolTipMessage": {
    "message": "Χρησιμοποιήστε το $1 για να προσαρμόσετε την τιμή του τέλους συναλλαγής. Αυτό μπορεί να προκαλέσει σύγχυση, αν δεν είστε εξοικειωμένοι. Αλληλεπίδραση με δική σας ευθύνη.",
    "description": "$1 is key 'advanced' (text: 'Advanced') separated here so that it can be passed in with bold font-weight"
  },
  "customNetworks": {
    "message": "Προσαρμοσμένα δίκτυα"
  },
  "customSlippage": {
    "message": "Προσαρμοσμένο"
  },
  "customSpendLimit": {
    "message": "Προσαρμοσμένο όριο δαπανών"
  },
  "customToken": {
    "message": "Προσαρμοσμένο token"
  },
  "customTokenWarningInNonTokenDetectionNetwork": {
    "message": "Ο εντοπισμός token δεν είναι ακόμη διαθέσιμος σε αυτό το δίκτυο. Εισαγάγετε το token με μη αυτόματο τρόπο και βεβαιωθείτε ότι το εμπιστεύεστε. Μάθετε σχετικά με $1"
  },
  "customTokenWarningInTokenDetectionNetwork": {
    "message": "Πριν εισαγάγετε το token με μη αυτόματο τρόπο, βεβαιωθείτε ότι το εμπιστεύεστε. Μάθετε σχετικά με $1."
  },
  "customTokenWarningInTokenDetectionNetworkWithTDOFF": {
    "message": "Σιγουρευτείτε ότι εμπιστεύεστε ένα token προτού το εισαγάγετε. Μάθετε πώς να αποφεύγετε $1. Μπορείτε επίσης να ενεργοποιήσετε τον εντοπισμό token $2."
  },
  "customerSupport": {
    "message": "υποστήριξη πελατών"
  },
  "customizeYourNotifications": {
    "message": "Προσαρμόστε τις ειδοποιήσεις σας"
  },
  "customizeYourNotificationsText": {
    "message": "Ενεργοποιήστε τους τύπους ειδοποιήσεων που θέλετε να λαμβάνετε:"
  },
  "dappSuggested": {
    "message": "Προτεινόμενος ιστότοπος"
  },
  "dappSuggestedGasSettingToolTipMessage": {
    "message": "Το $1 έχει προτείνει αυτή την τιμή.",
    "description": "$1 is url for the dapp that has suggested gas settings"
  },
  "dappSuggestedHigh": {
    "message": "Προτεινόμενος ιστότοπος"
  },
  "dappSuggestedHighShortLabel": {
    "message": "Ιστότοπος (υψηλό)"
  },
  "dappSuggestedShortLabel": {
    "message": "Ιστότοπος"
  },
  "dappSuggestedTooltip": {
    "message": "Το $1 έχει προτείνει αυτή την τιμή.",
    "description": "$1 represents the Dapp's origin"
  },
  "darkTheme": {
    "message": "Σκούρο"
  },
  "data": {
    "message": "Δεδομένα"
  },
  "dataCollectionForMarketing": {
    "message": "Συγκέντρωση δεδομένων για μάρκετινγκ"
  },
  "dataCollectionForMarketingDescription": {
    "message": "Θα χρησιμοποιήσουμε το MetaMetrics για να μάθουμε πώς αλληλεπιδράτε με τις επικοινωνίες μάρκετινγκ. Ενδέχεται να κοινοποιησούμε σχετικές πληροφορίες (όπως χαρακτηριστικά προϊόντων και άλλο υλικό)."
  },
  "dataCollectionWarningPopoverButton": {
    "message": "Εντάξει"
  },
  "dataCollectionWarningPopoverDescription": {
    "message": "Απενεργοποιήσατε τη συλλογή δεδομένων για σκοπούς μάρκετινγκ. Αυτό ισχύει μόνο για αυτή τη συσκευή. Εάν χρησιμοποιείτε το MetaMask και σε άλλες συσκευές, βεβαιωθείτε ότι έχετε επιλέξει την απενεργοποίηση και εκεί."
  },
  "dataUnavailable": {
    "message": "μη διαθέσιμα δεδομένα"
  },
  "dateCreated": {
    "message": "Ημερομηνία δημιουργίας"
  },
  "dcent": {
    "message": "D'Cent"
  },
  "debitCreditPurchaseOptions": {
    "message": "Επιλογές αγοράς με χρεωστική ή πιστωτική κάρτα"
  },
  "decimal": {
    "message": "Δεκαδικά ψηφία του token"
  },
  "decimalsMustZerotoTen": {
    "message": "Τα δεκαδικά ψηφία πρέπει να είναι τουλάχιστον 0 και όχι πάνω από 36."
  },
  "decrypt": {
    "message": "Αποκρυπτογράφηση"
  },
  "decryptCopy": {
    "message": "Αντιγραφή κρυπτογραφημένου μηνύματος"
  },
  "decryptInlineError": {
    "message": "Αυτό το μήνυμα δεν μπορεί να αποκρυπτογραφηθεί λόγω σφάλματος: $1",
    "description": "$1 is error message"
  },
  "decryptMessageNotice": {
    "message": "Το $1 θα ήθελε να διαβάσει αυτό το μήνυμα για να ολοκληρώσει την ενέργειά σας",
    "description": "$1 is the web3 site name"
  },
  "decryptMetamask": {
    "message": "Αποκρυπτογράφηση μηνύματος"
  },
  "decryptRequest": {
    "message": "Αποκρυπτογράφηση αιτήματος"
  },
  "deepLink_Caution": {
    "message": "Προχωρήστε με προσοχή"
  },
  "deepLink_Continue": {
    "message": "Συνεχίστε"
  },
  "deepLink_ContinueDescription": {
    "message": "Αν συνεχίσετε, θα ανοίξει η $1.",
    "description": "$1 is the name of the page they'll be redirected to if they click the Continue button. Examples of $1: 'the home page'; 'the buy page'; 'the swaps page'; 'the notifications page'"
  },
  "deepLink_DontRemindMeAgain": {
    "message": "Μην μου το υπενθυμίσετε ξανά"
  },
  "deepLink_Error404Description": {
    "message": "Δεν μπορούμε να βρούμε τη σελίδα που αναζητάτε."
  },
  "deepLink_Error404Title": {
    "message": "Αυτή η σελίδα δεν υπάρχει"
  },
  "deepLink_ErrorMissingUrl": {
    "message": "Δεν δόθηκε διεύθυνση URL για μετάβαση."
  },
  "deepLink_ErrorOtherDescription": {
    "message": "Πρόκειται για σφάλμα και πρέπει να το αναφέρετε στο MetaMask."
  },
  "deepLink_ErrorOtherTitle": {
    "message": "Παρουσιάστηκε σφάλμα κατά την επεξεργασία του ειδικού συνδέσμου (deep link)"
  },
  "deepLink_GoToTheHomePageButton": {
    "message": "Μεταβείτε στην αρχική σελίδα"
  },
  "deepLink_RedirectingToMetaMask": {
    "message": "Γίνεται ανακατεύθυνση στο MetaMask"
  },
  "deepLink_ThirdPartyDescription": {
    "message": "Μεταφερθήκατε εδώ από τρίτους, όχι από το MetaMask. $1",
    "description": "$1 is the message 'deepLink_ContinueDescription'"
  },
  "deepLink_theBuyPage": {
    "message": "σελίδα αγορών"
  },
  "deepLink_theHomePage": {
    "message": "αρχική σελίδα"
  },
  "deepLink_theNotificationsPage": {
    "message": "σελίδα ειδοποιήσεων"
  },
  "deepLink_theSwapsPage": {
    "message": "σελίδα ανταλλαγών"
  },
  "defaultRpcUrl": {
    "message": "Προεπιλεγμένη διεύθυνση URL RPC"
  },
  "defaultSettingsSubTitle": {
    "message": "Το MetaMask χρησιμοποιεί προεπιλεγμένες ρυθμίσεις για την καλύτερη δυνατή εξισορρόπηση της ασφάλειας και της ευκολίας χρήσης. Αλλάξτε αυτές τις ρυθμίσεις για να ενισχύσετε ακόμη περισσότερο το απόρρητό σας."
  },
  "defaultSettingsTitle": {
    "message": "Προεπιλεγμένες ρυθμίσεις απορρήτου"
  },
  "defi": {
    "message": "Αποκεντρωμένη χρηματοοικονομική (DeFi)"
  },
  "defiTabErrorContent": {
    "message": "Προσπαθήστε ξανά αργότερα."
  },
  "defiTabErrorTitle": {
    "message": "Δεν ήταν δυνατή η φόρτωση αυτής της σελίδας."
  },
  "delete": {
    "message": "Διαγραφή"
  },
  "deleteContact": {
    "message": "Διαγραφή επαφής"
  },
  "deleteMetaMetricsData": {
    "message": "Διαγραφή δεδομένων από το MetaMetrics"
  },
  "deleteMetaMetricsDataDescription": {
    "message": "Αυτό θα διαγράψει τα ιστορικά δεδομένα από το MetaMetrics που σχετίζονται με τη χρήση σας σε αυτή τη συσκευή. Το πορτοφόλι και οι λογαριασμοί σας θα παραμείνουν ακριβώς όπως είναι τώρα μετά τη διαγραφή αυτών των δεδομένων. Η διαδικασία αυτή μπορεί να διαρκέσει έως και 30 ημέρες. Δείτε την $1.",
    "description": "$1 will have text saying Privacy Policy "
  },
  "deleteMetaMetricsDataErrorDesc": {
    "message": "Αυτό το αίτημα δεν μπορεί να ολοκληρωθεί αυτή τη στιγμή λόγω προβλήματος του διακομιστή στο σύστημα ανάλυσης, προσπαθήστε ξανά αργότερα"
  },
  "deleteMetaMetricsDataErrorTitle": {
    "message": "Δεν μπορούμε να διαγράψουμε αυτά τα δεδομένα προς το παρόν"
  },
  "deleteMetaMetricsDataModalDesc": {
    "message": "Πρόκειται να αφαιρέσουμε όλα τα δεδομένα σας από το MetaMetrics. Είστε σίγουροι;"
  },
  "deleteMetaMetricsDataModalTitle": {
    "message": "Διαγραφή των δεδομένων από το MetaMetrics;"
  },
  "deleteMetaMetricsDataRequestedDescription": {
    "message": "Ξεκινήσατε αυτή την ενέργεια στις $1. Αυτή η διαδικασία μπορεί να διαρκέσει έως και 30 ημέρες. Δείτε την $2",
    "description": "$1 will be the date on which teh deletion is requested and $2 will have text saying Privacy Policy "
  },
  "deleteNetworkIntro": {
    "message": "Εάν διαγράψετε αυτό το δίκτυο, θα πρέπει να το προσθέσετε ξανά για να δείτε τα περιουσιακά σας στοιχεία σε αυτό το δίκτυο"
  },
  "deleteNetworkTitle": {
    "message": "Διαγραφή του δικτύου $1;",
    "description": "$1 represents the name of the network"
  },
  "depositCrypto": {
    "message": "Κατάθεση κρυπτονομισμάτων από άλλο λογαριασμό με διεύθυνση πορτοφολιού ή κωδικό QR."
  },
  "deprecatedGoerliNtwrkMsg": {
    "message": "Εξαιτίας των ενημερώσεων στο σύστημα Ethereum, το δίκτυο δοκιμών Goerli θα καταργηθεί σύντομα."
  },
  "deprecatedNetwork": {
    "message": "Αυτό το δίκτυο έχει καταργηθεί"
  },
  "deprecatedNetworkButtonMsg": {
    "message": "Κατανοητό"
  },
  "deprecatedNetworkDescription": {
    "message": "Το δίκτυο στο οποίο προσπαθείτε να συνδεθείτε δεν υποστηρίζεται πλέον από το Metamask. $1"
  },
  "description": {
    "message": "Περιγραφή"
  },
  "descriptionFromSnap": {
    "message": "Περιγραφή από $1",
    "description": "$1 represents the name of the snap"
  },
  "deselectAll": {
    "message": "Αποεπιλογή όλων"
  },
  "destinationAccountPickerNoEligible": {
    "message": "Δεν βρέθηκαν επιλέξιμοι λογαριασμοί"
  },
  "destinationAccountPickerNoMatching": {
    "message": "Δεν βρέθηκαν λογαριασμοί που να ταιριάζουν"
  },
  "destinationAccountPickerSearchPlaceholderToMainnet": {
    "message": "Διεύθυνση λήψης ή ENS"
  },
  "destinationAccountPickerSearchPlaceholderToSolana": {
    "message": "Διεύθυνση λήψης"
  },
  "destinationTransactionIdLabel": {
    "message": "Αναγνωριστικό συναλλαγής προορισμού Tx",
    "description": "Label for the destination transaction ID field."
  },
  "details": {
    "message": "Λεπτομέρειες"
  },
  "developerOptions": {
    "message": "Επιλογές προγραμματιστών"
  },
  "disabledGasOptionToolTipMessage": {
    "message": "Το \"1$\" είναι απενεργοποιημένο επειδή δεν πληροί την ελάχιστη αύξηση 10% σε σχέση με τα αρχικά τέλη συναλλαγής.",
    "description": "$1 is gas estimate type which can be market or aggressive"
  },
  "disconnect": {
    "message": "Αποσύνδεση"
  },
  "disconnectAllAccounts": {
    "message": "Αποσύνδεση όλων των λογαριασμών"
  },
  "disconnectAllAccountsConfirmationDescription": {
    "message": "Είστε βέβαιοι ότι θέλετε να αποσυνδεθείτε; Μπορεί να χάσετε τη λειτουργικότητα της ιστοσελίδας."
  },
  "disconnectAllAccountsText": {
    "message": "λογαριασμοί"
  },
  "disconnectAllDescriptionText": {
    "message": "Εάν αποσυνδεθείτε από αυτόν τον ιστότοπο, θα πρέπει να επανασυνδέσετε τους λογαριασμούς και τα δίκτυά σας για να χρησιμοποιήσετε ξανά αυτόν τον ιστότοπο."
  },
  "disconnectAllSnapsText": {
    "message": "Snaps"
  },
  "disconnectMessage": {
    "message": "Αυτό θα σας αποσυνδέσει από αυτόν το ιστότοπο"
  },
  "disconnectPrompt": {
    "message": "Αποσύνδεση $1"
  },
  "disconnectThisAccount": {
    "message": "Αποσύνδεση αυτού του λογαριασμού"
  },
  "disconnectedAllAccountsToast": {
    "message": "Όλοι οι λογαριασμοί αποσυνδέθηκαν από το $1",
    "description": "$1 is name of the dapp`"
  },
  "disconnectedSingleAccountToast": {
    "message": "Το $1 αποσυνδέθηκε από το $2",
    "description": "$1 is name of the name and $2 represents the dapp name`"
  },
  "discover": {
    "message": "Ανακαλύψτε"
  },
  "discoverSnaps": {
    "message": "Ανακαλύψτε τα Snaps",
    "description": "Text that links to the Snaps website. Displayed in a banner on Snaps list page in settings."
  },
  "dismiss": {
    "message": "Παράβλεψη"
  },
  "dismissReminderDescriptionField": {
    "message": "Ενεργοποιήστε το για να απορρίψετε το μήνυμα υπενθύμισης για τη δημιουργία αντιγράφων ασφαλείας της Μυστικής Φράσης Ανάκτησης. Σας συνιστούμε ανεπιφύλακτα να δημιουργήσετε αντίγραφο ασφαλείας της Μυστικής Φράσης Ανάκτησης σας για να αποφύγετε την απώλεια κεφαλαίων"
  },
  "dismissReminderField": {
    "message": "Απορρίψτε την υπενθύμιση δημιουργίας αντιγράφων ασφαλείας της Μυστικής Φράσης Ανάκτησης"
  },
  "dismissSmartAccountSuggestionEnabledDescription": {
    "message": "Ενεργοποιήστε το για να μην βλέπετε πλέον την επιλογή «Αλλαγή σε έξυπνο λογαριασμό» σε κανέναν λογαριασμό. Με τον έξυπνο λογαριασμό θα έχετε ταχύτερες συναλλαγές, χαμηλότερα τέλη δικτύου και μεγαλύτερη ευελιξία στις πληρωμές."
  },
  "dismissSmartAccountSuggestionEnabledTitle": {
    "message": "Απόρριψη της επιλογής «Αλλαγή σε Έξυπνο Λογαριασμό»"
  },
  "displayNftMedia": {
    "message": "Προβολή μέσων NFT"
  },
  "displayNftMediaDescription": {
    "message": "Η προβολή μέσων και δεδομένων NFT εκθέτει τη διεύθυνση IP σας στo OpenSea ή σε άλλους τρίτους. Αυτό μπορεί να επιτρέψει στους εισβολείς να συσχετίσουν τη διεύθυνση IP σας με τη διεύθυνση σας στο Ethereum. Η αυτόματη ανίχνευση NFT βασίζεται σε αυτή τη ρύθμιση και δεν θα είναι διαθέσιμη όταν είναι απενεργοποιημένη."
  },
  "doNotShare": {
    "message": "Μην το μοιραστείτε με κανέναν"
  },
  "domain": {
    "message": "Τομέας"
  },
  "done": {
    "message": "Τέλος"
  },
  "dontShowThisAgain": {
    "message": "Να μην εμφανιστεί ξανά"
  },
  "downArrow": {
    "message": "κάτω βέλος"
  },
  "downloadAppDescription": {
    "message": "Έχετε πάντα το MetaMask μαζί σας με την εφαρμογή για κινητά. Επιπλέον, ενεργοποιήστε το Face ID ώστε να έχετε πάντα πρόσβαση, ακόμα κι αν ξεχάσετε τον κωδικό σας."
  },
  "downloadAppTitle": {
    "message": "Σαρώστε τον QR κωδικό και κατεβάστε την εφαρμογή"
  },
  "downloadGoogleChrome": {
    "message": "Κατεβάστε το Google Chrome"
  },
  "downloadMetaMaskMobileDescription": {
    "message": "Η λειτουργία Face ID στην εφαρμογή μας σας επιτρέπει να συνδέεστε ακόμα κι αν ξεχάσετε τον κωδικό πρόσβασής σας. Πάρτε το MetaMask παντού μαζί σας!"
  },
  "downloadMetaMaskMobileQrNote": {
    "message": "Σαρώστε αυτόν τον QR κωδικό για να ξεκινήσετε."
  },
  "downloadMetaMaskMobileTitle": {
    "message": "Κατεβάστε την εφαρμογή μας για κινητά"
  },
  "downloadNow": {
    "message": "Λήψη Τώρα"
  },
  "downloadStateLogs": {
    "message": "Λήψη Αρχείων Καταγραφής Κατάστασης"
  },
  "dropped": {
    "message": "Απορρίφθηκε"
  },
  "duplicateContactTooltip": {
    "message": "Αυτό το όνομα επαφής συμπίπτει με έναν υπάρχοντα λογαριασμό ή επαφή"
  },
  "duplicateContactWarning": {
    "message": "Έχετε δύο ίδιες επαφές"
  },
  "durationSuffixDay": {
    "message": "Η",
    "description": "Shortened form of 'day'"
  },
  "durationSuffixHour": {
    "message": "Ω",
    "description": "Shortened form of 'hour'"
  },
  "durationSuffixMillisecond": {
    "message": "Χιλ/δευτ",
    "description": "Shortened form of 'millisecond'"
  },
  "durationSuffixMinute": {
    "message": "Λ",
    "description": "Shortened form of 'minute'"
  },
  "durationSuffixMonth": {
    "message": "Μ",
    "description": "Shortened form of 'month'"
  },
  "durationSuffixSecond": {
    "message": "Δ",
    "description": "Shortened form of 'second'"
  },
  "durationSuffixWeek": {
    "message": "Ε",
    "description": "Shortened form of 'week'"
  },
  "durationSuffixYear": {
    "message": "Ε",
    "description": "Shortened form of 'year'"
  },
  "earn": {
    "message": "Κερδίστε"
  },
  "edit": {
    "message": "Επεξεργασία"
  },
  "editANickname": {
    "message": "Επεξεργασία ψευδώνυμου"
  },
  "editAccountName": {
    "message": "Επεξεργασία ονόματος λογαριασμού"
  },
  "editAccounts": {
    "message": "Επεξεργασία λογαριασμών"
  },
  "editAddressNickname": {
    "message": "Επεξεργασία διεύθυνσης ψευδώνυμου"
  },
  "editCancellationGasFeeModalTitle": {
    "message": "Επεξεργασία τελών ακύρωσης συναλλαγής"
  },
  "editContact": {
    "message": "Επεξεργασία επαφής"
  },
  "editGasFeeModalTitle": {
    "message": "Επεξεργασία τέλους συναλλαγής"
  },
  "editGasLimitOutOfBounds": {
    "message": "Το όριο τελών συναλλαγής πρέπει να είναι τουλάχιστον $1"
  },
  "editGasLimitOutOfBoundsV2": {
    "message": "Το όριο τελών συναλλαγής πρέπει να είναι μεγαλύτερο από $1 και μικρότερο από $2",
    "description": "$1 is the minimum limit for gas and $2 is the maximum limit"
  },
  "editGasLimitTooltip": {
    "message": "Το όριο τελών συναλλαγής είναι οι μέγιστες μονάδες τελών συναλλαγής που είστε διατεθειμένοι να χρησιμοποιήσετε. Οι μονάδες των τελών συναλλαγής είναι ένας πολλαπλασιαστής στο \"Μέγιστο τέλος προτεραιότητας\" και το \"Μέγιστο τέλος\"."
  },
  "editGasMaxBaseFeeGWEIImbalance": {
    "message": "Η μέγιστη βασική χρέωση δεν μπορεί να είναι χαμηλότερη από το τέλος προτεραιότητας"
  },
  "editGasMaxBaseFeeHigh": {
    "message": "Η μέγιστη βασική χρέωση είναι υψηλότερη από ό,τι χρειάζεται"
  },
  "editGasMaxBaseFeeLow": {
    "message": "Η μέγιστη βασική χρέωση τελών είναι χαμηλή για τις τρέχουσες συνθήκες του δικτύου"
  },
  "editGasMaxFeeHigh": {
    "message": "Η μέγιστη χρέωση είναι υψηλότερη από ό,τι χρειάζεται"
  },
  "editGasMaxFeeLow": {
    "message": "Πολύ χαμηλή χρέωση για τις συνθήκες του δικτύου"
  },
  "editGasMaxFeePriorityImbalance": {
    "message": "Η μέγιστη χρέωση δεν μπορεί να είναι χαμηλότερη από το μέγιστο τέλος προτεραιότητας"
  },
  "editGasMaxPriorityFeeBelowMinimum": {
    "message": "Το μέγιστο τέλος προτεραιότητας πρέπει να είναι μεγαλύτερο από 0 GWEI"
  },
  "editGasMaxPriorityFeeBelowMinimumV2": {
    "message": "Το τέλος προτεραιότητας πρέπει να είναι μεγαλύτερο από 0."
  },
  "editGasMaxPriorityFeeHigh": {
    "message": "Το μέγιστο τέλος προτεραιότητας είναι υψηλότερο από ό,τι χρειάζεται. Μπορείτε να πληρώσετε περισσότερα από ό,τι χρειάζεται."
  },
  "editGasMaxPriorityFeeHighV2": {
    "message": "Το τέλος προτεραιότητας είναι υψηλότερο από ό,τι χρειάζεται. Μπορείτε να πληρώσετε περισσότερα από ό,τι χρειάζεται"
  },
  "editGasMaxPriorityFeeLow": {
    "message": "Το μέγιστο τέλος προτεραιότητας είναι χαμηλό για τις τρέχουσες συνθήκες του δικτύου"
  },
  "editGasMaxPriorityFeeLowV2": {
    "message": "Το τέλος προτεραιότητας είναι χαμηλό για τις τρέχουσες συνθήκες του δικτύου"
  },
  "editGasPriceTooLow": {
    "message": "Η τιμή τέλους συναλλαγής πρέπει να είναι μεγαλύτερη από 0"
  },
  "editGasPriceTooltip": {
    "message": "Αυτό το δίκτυο απαιτεί ένα πεδίο \"Τέλος συναλλαγής\" κατά την υποβολή μιας συναλλαγής. Η τιμή τέλους συναλλαγής είναι το ποσό που θα πληρώσετε ανά μονάδα τέλους συναλλαγής."
  },
  "editGasSubTextFeeLabel": {
    "message": "Μέγιστη χρέωση:"
  },
  "editGasTitle": {
    "message": "Επεξεργασία προτεραιότητας"
  },
  "editGasTooLow": {
    "message": "Άγνωστος χρόνος επεξεργασίας"
  },
  "editInPortfolio": {
    "message": "Επεξεργασία στο Portfolio"
  },
  "editNetwork": {
    "message": "Επεξεργασία δικτύου"
  },
  "editNetworkLink": {
    "message": "επεξεργασία του αρχικού δικτύου"
  },
  "editNetworksTitle": {
    "message": "Επεξεργασία δικτύων"
  },
  "editNonceField": {
    "message": "Επεξεργασία Nonce"
  },
  "editNonceMessage": {
    "message": "Αυτή είναι μια προηγμένη λειτουργία, χρησιμοποιήστε την με προσοχή."
  },
  "editPermission": {
    "message": "Επεξεργασία αδειών"
  },
  "editPermissions": {
    "message": "Επεξεργασία αδειών"
  },
  "editSpeedUpEditGasFeeModalTitle": {
    "message": "Επεξεργασία τελών επίσπευσης συναλλαγής"
  },
  "editSpendingCap": {
    "message": "Επεξεργασία ανώτατου ορίου δαπανών"
  },
  "editSpendingCapAccountBalance": {
    "message": "Υπόλοιπο λογαριασμού: $1 $2"
  },
  "editSpendingCapDesc": {
    "message": "Εισαγάγετε το ποσό που αισθάνεστε άνετα να δαπανήσει για λογαριασμό σας."
  },
  "editSpendingCapError": {
    "message": "Το ανώτατο όριο δαπανών δεν μπορεί να υπερβαίνει τα $1 δεκαδικά ψηφία. Αφαιρέστε τα δεκαδικά ψηφία για να συνεχίσετε."
  },
  "editSpendingCapSpecialCharError": {
    "message": "Πληκτρολογήστε μόνο αριθμούς"
  },
  "enableAutoDetect": {
    "message": " Ενεργοποίηση αυτόματου εντοπισμού"
  },
  "enableFromSettings": {
    "message": "Ενεργοποιήστε το από τις Ρυθμίσεις."
  },
  "enableSmartContractAccount": {
    "message": "Ενεργοποίηση λογαριασμού έξυπνου συμβολαίου"
  },
  "enableSmartContractAccountDescription": {
    "message": "Μπορείτε να ενεργοποιήσετε τις λειτουργίες έξυπνου λογαριασμού σε υποστηριζόμενα δίκτυα."
  },
  "enableSnap": {
    "message": "Ενεργοποίηση"
  },
  "enableToken": {
    "message": "ενεργοποίηση $1",
    "description": "$1 is a token symbol, e.g. ETH"
  },
  "enabled": {
    "message": "Ενεργοποιημένο"
  },
  "enabledNetworks": {
    "message": "Ενεργοποιημένα δίκτυα"
  },
  "encryptionPublicKeyNotice": {
    "message": "Το $1 θα ήθελε το δημόσιο σας κλειδί κρυπτογράφησης. Με τη συγκατάθεσή σας, αυτός ο ιστότοπος θα είναι σε θέση να συντάσσει κρυπτογραφημένα μηνύματα προς εσάς.",
    "description": "$1 is the web3 site name"
  },
  "encryptionPublicKeyRequest": {
    "message": "Αίτημα δημόσιου κλειδιού κρυπτογράφησης"
  },
  "endpointReturnedDifferentChainId": {
    "message": "Η διεύθυνση URL του RPC που εισαγάγατε επέστρεψε ένα διαφορετικό αναγνωριστικό αλυσίδας ($1).",
    "description": "$1 is the return value of eth_chainId from an RPC endpoint"
  },
  "enhancedTokenDetectionAlertMessage": {
    "message": "Ο βελτιωμένος εντοπισμός για token είναι επί του παρόντος διαθέσιμος στο $1. $2"
  },
  "ensDomainsSettingDescriptionIntroduction": {
    "message": "Το MetaMask σας επιτρέπει να βλέπετε τους τομείς ENS ακριβώς στη γραμμή διευθύνσεων του προγράμματος περιήγησής σας. Δείτε πώς λειτουργεί:"
  },
  "ensDomainsSettingDescriptionOutroduction": {
    "message": "Να έχετε υπόψη ότι η χρήση αυτής της λειτουργίας εκθέτει τη διεύθυνση IP σας σε υπηρεσίες τρίτων με IPFS."
  },
  "ensDomainsSettingDescriptionPart1": {
    "message": "Το MetaMask ελέγχει το συμβόλαιο ENS του Ethereum για να βρει τον κωδικό που συνδέεται με το όνομα ENS."
  },
  "ensDomainsSettingDescriptionPart2": {
    "message": "Εάν ο κωδικός παραπέμπει σε IPFS, μπορείτε να δείτε το περιεχόμενο που σχετίζεται με αυτόν (συνήθως έναν ιστότοπο)."
  },
  "ensDomainsSettingTitle": {
    "message": "Εμφάνιση τομέων ENS στη γραμμή διευθύνσεων"
  },
  "ensUnknownError": {
    "message": "Η αναζήτηση ENS απέτυχε."
  },
  "enterANameToIdentifyTheUrl": {
    "message": "Εισαγάγετε ένα όνομα για τον προσδιορισμό της διεύθυνσης URL"
  },
  "enterChainId": {
    "message": "Εισαγάγετε το αναγνωριστικό αλυσίδας"
  },
  "enterMaxSpendLimit": {
    "message": "Εισάγετε το μέγιστο όριο δαπανών"
  },
  "enterNetworkName": {
    "message": "Εισαγάγετε το όνομα δικτύου"
  },
  "enterOptionalPassword": {
    "message": "Πληκτρολογήστε προαιρετικό κωδικό πρόσβασης"
  },
  "enterPasswordContinue": {
    "message": "Πληκτρολογήστε τον κωδικό πρόσβασης για να συνεχίσετε"
  },
  "enterPasswordCurrent": {
    "message": "Εισάγετε τον τρέχοντα κωδικό πρόσβασης"
  },
  "enterRpcUrl": {
    "message": "Εισαγάγετε τη διεύθυνση URL του RPC"
  },
  "enterSymbol": {
    "message": "Εισάγετε το σύμβολο"
  },
  "enterTokenNameOrAddress": {
    "message": "Πληκτρολογήστε το όνομα του token ή επικολλήστε τη διεύθυνση"
  },
  "enterYourPassword": {
    "message": "Πληκτρολογήστε τον κωδικό πρόσβασής σας"
  },
  "enterYourPasswordContinue": {
    "message": "Εισάγετε τον κωδικό πρόσβασης για να συνεχίσετε"
  },
  "enterYourPasswordSocialLoginFlow": {
    "message": "Πληκτρολογήστε τον κωδικό πρόσβασης στο MetaMask"
  },
  "errorCode": {
    "message": "Κωδικός: $1",
    "description": "Displayed error code for debugging purposes. $1 is the error code"
  },
  "errorDetails": {
    "message": "Λεπτομέρειες σφάλματος",
    "description": "Label for the error details field in the error screen."
  },
  "errorGettingSafeChainList": {
    "message": "Σφάλμα κατά τη λήψη της λίστας ασφαλών αλυσίδων, συνεχίστε με προσοχή."
  },
  "errorMessage": {
    "message": "Μήνυμα: $1",
    "description": "Displayed error message for debugging purposes. $1 is the error message"
  },
  "errorName": {
    "message": "Κωδικός: $1",
    "description": "Displayed error name for debugging purposes. $1 is the error name"
  },
  "errorPageContactSupport": {
    "message": "Επικοινωνήστε με την υποστήριξη",
    "description": "Button for contact MM support"
  },
  "errorPageDescribeUsWhatHappened": {
    "message": "Περιγράψτε τι έχει συμβεί",
    "description": "Button for submitting report to sentry"
  },
  "errorPageInfo": {
    "message": "Οι πληροφορίες σας δεν μπορούν να εμφανιστούν. Μην ανησυχείτε, το πορτοφόλι και τα κεφάλαιά σας είναι ασφαλή.",
    "description": "Information banner shown in the error page"
  },
  "errorPageMessageTitle": {
    "message": "Μήνυμα σφάλματος",
    "description": "Title for description, which is displayed for debugging purposes"
  },
  "errorPageSentryFormTitle": {
    "message": "Περιγράψτε τι έχει συμβεί",
    "description": "In sentry feedback form, The title at the top of the feedback form."
  },
  "errorPageSentryMessagePlaceholder": {
    "message": "Η παροχή λεπτομερειών, όπως ο τρόπος με τον οποίο μπορούμε να επαναλαμβάνουμε το σφάλμα, θα μας βοηθήσει να διορθώσουμε το πρόβλημα.",
    "description": "In sentry feedback form, The placeholder for the feedback description input field."
  },
  "errorPageSentrySuccessMessageText": {
    "message": "Ευχαριστούμε! Θα ρίξουμε μια ματιά σύντομα.",
    "description": "In sentry feedback form, The message displayed after a successful feedback submission."
  },
  "errorPageTitle": {
    "message": "Το MetaMask αντιμετώπισε ένα σφάλμα",
    "description": "Title of generic error page"
  },
  "errorPageTryAgain": {
    "message": "Προσπαθήστε ξανά",
    "description": "Button for try again"
  },
  "errorStack": {
    "message": "Στοίβα:",
    "description": "Title for error stack, which is displayed for debugging purposes"
  },
  "errorWhileConnectingToRPC": {
    "message": "Σφάλμα κατά τη σύνδεση στο προσαρμοσμένο δίκτυο."
  },
  "errorWithSnap": {
    "message": "Σφάλμα με $1",
    "description": "$1 represents the name of the snap"
  },
  "estimatedFee": {
    "message": "Εκτιμώμενη χρέωση"
  },
  "estimatedFeeTooltip": {
    "message": "Ποσό που καταβλήθηκε για τη διεκπεραίωση της συναλλαγής στο δίκτυο."
  },
  "ethGasPriceFetchWarning": {
    "message": "Η εφεδρική τιμή του τέλους συναλλαγής παρέχεται καθώς η κύρια υπηρεσία εκτίμησης τελών συναλλαγής, δεν είναι διαθέσιμη αυτή τη στιγμή."
  },
  "ethereumProviderAccess": {
    "message": "Χορήγηση πρόσβασης στον πάροχο Ethereum σε $1",
    "description": "The parameter is the name of the requesting origin"
  },
  "ethereumPublicAddress": {
    "message": "Δημόσια διεύθυνση του Ethereum"
  },
  "etherscan": {
    "message": "Etherscan"
  },
  "etherscanView": {
    "message": "Προβολή λογαριασμού στο Etherscan"
  },
  "etherscanViewOn": {
    "message": "Προβολή στην Etherscan"
  },
  "existingChainId": {
    "message": "Οι πληροφορίες που έχετε εισάγει συνδέονται με ένα υπάρχον αναγνωριστικό αλυσίδας."
  },
  "expandView": {
    "message": "Ανάπτυξη προβολής"
  },
  "experimental": {
    "message": "Πειραματικά"
  },
  "exploreweb3": {
    "message": "Εξερευνήστε το web3"
  },
  "exportYourData": {
    "message": "Εξαγωγή των δεδομένων σας"
  },
  "exportYourDataButton": {
    "message": "Λήψη"
  },
  "exportYourDataDescription": {
    "message": "Μπορείτε να εξάγετε δεδομένα όπως οι επαφές και οι προτιμήσεις σας."
  },
  "extendWalletWithSnaps": {
    "message": "Προσαρμόστε την εμπειρία του πορτοφολιού σας.",
    "description": "Banner description displayed on Snaps list page in Settings when less than 6 Snaps is installed."
  },
  "externalAccount": {
    "message": "Εξωτερικός λογαριασμός"
  },
  "externalExtension": {
    "message": "Εξωτερική επέκταση"
  },
  "externalNameSourcesSetting": {
    "message": "Προτεινόμενα ψευδώνυμα"
  },
  "externalNameSourcesSettingDescription": {
    "message": "Θα παρέχουμε προτεινόμενα ψευδώνυμα για διευθύνσεις με τις οποίες αλληλεπιδράτε από πηγές τρίτων, όπως τα Etherscan, Infura και Lens Protocol. Αυτές οι πηγές θα είναι σε θέση να δουν τις εν λόγω διευθύνσεις και τη διεύθυνση IP σας. Η διεύθυνση του λογαριασμού σας δεν θα εκτεθεί σε τρίτους."
  },
  "failed": {
    "message": "Απέτυχε"
  },
  "failedToFetchChainId": {
    "message": "Δεν είναι δυνατή η ανάκτηση του αναγνωριστικού αλυσίδας. Είναι σωστή η διεύθυνση URL του RPC;"
  },
  "failover": {
    "message": "Ανακατεύθυνση"
  },
  "failoverRpcUrl": {
    "message": "Εναλλακτική διεύθυνση URL του RPC"
  },
  "failureMessage": {
    "message": "Κάτι πήγε στραβά και δεν μπορέσαμε να ολοκληρώσουμε την ενέργεια"
  },
  "fast": {
    "message": "Γρήγορα"
  },
  "feeDetails": {
    "message": "Λεπτομέρειες χρεώσεων"
  },
  "fileImportFail": {
    "message": "Η εισαγωγή αρχείων δεν λειτουργεί; Κάντε κλικ εδώ!",
    "description": "Helps user import their account from a JSON file"
  },
  "flaskWelcomeUninstall": {
    "message": "θα πρέπει να απεγκαταστήσετε αυτή την επέκταση",
    "description": "This request is shown on the Flask Welcome screen. It is intended for non-developers, and will be bolded."
  },
  "flaskWelcomeWarning1": {
    "message": "Το Flask έχει δημιουργηθεί για προγραμματιστές, οι οποίοι θέλουν να πειραματιστούν με νέα, ασταθή API. Εάν δεν είστε προγραμματιστής ή ελεγκτής δοκιμαστικών εκδόσεων, $1.",
    "description": "This is a warning shown on the Flask Welcome screen, intended to encourage non-developers not to proceed any further. $1 is the bolded message 'flaskWelcomeUninstall'"
  },
  "flaskWelcomeWarning2": {
    "message": "Δεν εγγυόμαστε την ασφάλεια ή τη σταθερότητα αυτής της επέκτασης. Τα νέα API που προσφέρει το Flask δεν παρέχουν ισχυρή προστασία κατά των επιθέσεων phishing, πράγμα που σημαίνει ότι οποιοσδήποτε ιστότοπος ή snap που απαιτεί το Flask, ενδέχεται να είναι μια κακόβουλη απόπειρα κλοπής των περιουσιακών στοιχείων σας.",
    "description": "This explains the risks of using MetaMask Flask"
  },
  "flaskWelcomeWarning3": {
    "message": "Όλα τα API του Flask είναι πειραματικά. Μπορεί να αλλάξουν ή να αφαιρεθούν χωρίς προειδοποίηση ή μπορεί να παραμείνουν στο Flask επ' αόριστον, χωρίς ποτέ να μεταφερθούν στο σταθερό MetaMask. Χρησιμοποιήστε τα με δική σας ευθύνη.",
    "description": "This message warns developers about unstable Flask APIs"
  },
  "flaskWelcomeWarning4": {
    "message": "Βεβαιωθείτε ότι έχετε απενεργοποιήσει την κανονική σας επέκταση MetaMask όταν χρησιμοποιείτε το Flask.",
    "description": "This message calls to pay attention about multiple versions of MetaMask running on the same site (Flask + Prod)"
  },
  "flaskWelcomeWarningAcceptButton": {
    "message": "Αποδέχομαι τον κίνδυνο",
    "description": "this text is shown on a button, which the user presses to confirm they understand the risks of using Flask"
  },
  "floatAmountToken": {
    "message": "Η ποσότητα των Τokens πρέπει να είναι ακέραιος αριθμός"
  },
  "forbiddenIpfsGateway": {
    "message": "Απαγορευμένη πύλη IPFS: Παρακαλώ καθορίστε μια πύλη CID"
  },
  "forgetDevice": {
    "message": "Διαγραφή αυτής της συσκευής"
  },
  "forgotPassword": {
    "message": "Ξεχάσατε τον κωδικό πρόσβασής σας;"
  },
  "forgotPasswordModalButton": {
    "message": "Επαναφορά πορτοφολιού"
  },
  "forgotPasswordModalDescription1": {
    "message": "Το MetaMask δεν μπορεί να ανακτήσει τον κωδικό πρόσβασής σας για εσάς."
  },
  "forgotPasswordModalDescription2": {
    "message": "Μπορείτε να επαναφέρετε το πορτοφόλι σας, εισάγοντας τη Μυστική Φράση Ανάκτησης που χρησιμοποιήσατε κατά τη ρύθμιση του πορτοφολιού σας."
  },
  "forgotPasswordModalTitle": {
    "message": "Ξεχάσατε τον κωδικό πρόσβασης;"
  },
  "forgotPasswordSocialDescription": {
    "message": "Το MetaMask δεν μπορεί να ανακτήσει τον κωδικό πρόσβασής σας."
  },
  "forgotPasswordSocialStep1": {
    "message": "Αν είστε συνδεδεμένοι στο MetaMask σε μια συσκευή με $1 (όπως Face ID), μπορείτε να επαναφέρετε τον κωδικό πρόσβασής σας από εκεί.",
    "description": "$1 is bold biometrics turned on"
  },
  "forgotPasswordSocialStep1Biometrics": {
    "message": "ενεργοποιημένα βιομετρικά δεδομένα"
  },
  "forgotPasswordSocialStep2": {
    "message": "Αν έχετε την $1, μπορείτε να επαναφέρετε το τρέχον πορτοφόλι σας και να το εισαγάγετε ξανά χρησιμοποιώντας τη Μυστική Φράση Ανάκτησης.",
    "description": "$1 is bold Secret Recovery Phrase"
  },
  "form": {
    "message": "φόρμα"
  },
  "from": {
    "message": "Από"
  },
  "fromAddress": {
    "message": "Από: $1",
    "description": "$1 is the address to include in the From label. It is typically shortened first using shortenAddress"
  },
  "fromTokenLists": {
    "message": "Από λίστες token: $1"
  },
  "function": {
    "message": "Λειτουργία: $1"
  },
  "fundingMethod": {
    "message": "Μέθοδος χρηματοδότησης"
  },
  "gas": {
    "message": "Τέλος συναλλαγής"
  },
  "gasDisplayAcknowledgeDappButtonText": {
    "message": "Επεξεργασία προτεινόμενου τέλους συναλλαγής"
  },
  "gasDisplayDappWarning": {
    "message": "Αυτό το τέλος συναλλαγής έχει προταθεί από το $1. Η παράκαμψη μπορεί να προκαλέσει προβλήματα με τη συναλλαγή σας. Εάν έχετε απορίες, επικοινωνήστε με $1.",
    "description": "$1 represents the Dapp's origin"
  },
  "gasFee": {
    "message": "Τέλη συναλλαγών"
  },
  "gasLimit": {
    "message": "Όριο τέλους συναλλαγής"
  },
  "gasLimitRecommended": {
    "message": "Το συνιστώμενο όριο τέλους συναλλαγής είναι $1. Εάν το όριο τέλους συναλλαγής είναι μικρότερο από αυτό, η συναλλαγή ενδέχεται να αποτύχει."
  },
  "gasLimitTooLow": {
    "message": "Το όριο τέλους συναλλαγής πρέπει να είναι τουλάχιστον 21000"
  },
  "gasLimitV2": {
    "message": "Όριο τέλους συναλλαγής"
  },
  "gasOption": {
    "message": "Επιλογή τέλους συναλλαγής"
  },
  "gasPriceExcessive": {
    "message": "Το ποσό του τέλους συναλλαγής σας έχει οριστεί αδικαιολόγητα υψηλό. Εξετάστε το ενδεχόμενο μείωσης του ποσού."
  },
  "gasPriceFetchFailed": {
    "message": "Η εκτίμηση της τιμής του τέλους συναλλαγής απέτυχε λόγω σφάλματος δικτύου."
  },
  "gasTimingHoursShort": {
    "message": "$1 ώρες",
    "description": "$1 represents a number of hours"
  },
  "gasTimingLow": {
    "message": "Με αργό ρυθμό"
  },
  "gasTimingMinutesShort": {
    "message": "$1 λεπτά",
    "description": "$1 represents a number of minutes"
  },
  "gasTimingSecondsShort": {
    "message": "$1 δευτ",
    "description": "$1 represents a number of seconds"
  },
  "gasUsed": {
    "message": "Τέλος συναλλαγής που χρησιμοποιήθηκε"
  },
  "general": {
    "message": "Γενικά"
  },
  "generalCameraError": {
    "message": "Δεν μπορέσαμε να έχουμε πρόσβαση στην κάμερά σας. Προσπαθήστε ξανά."
  },
  "generalCameraErrorTitle": {
    "message": "Κάτι πήγε στραβά...."
  },
  "generalDescription": {
    "message": "Συγχρονισμός ρυθμίσεων σε όλες τις συσκευές, επιλογή προτιμήσεων δικτύου και παρακολούθηση δεδομένων των tokens"
  },
  "genericExplorerView": {
    "message": "Προβολή λογαριασμού σε $1"
  },
  "getTheNewestFeatures": {
    "message": "Δείτε τις νεότερες λειτουργίες"
  },
  "goToSite": {
    "message": "Μετάβαση στον ιστότοπο"
  },
  "goerli": {
    "message": "Δοκιμαστικό δίκτυο Goerli"
  },
  "gotIt": {
    "message": "Το κατάλαβα"
  },
  "grantExactAccess": {
    "message": "Χορήγηση ακριβούς πρόσβασης"
  },
  "gwei": {
    "message": "GWEI"
  },
  "hardware": {
    "message": "Υλικό"
  },
  "hardwareWalletConnected": {
    "message": "Συνδέθηκε το πορτοφόλι υλικού"
  },
  "hardwareWalletLegacyDescription": {
    "message": "(παλαιό)",
    "description": "Text representing the MEW path"
  },
  "hardwareWalletSubmissionWarningStep1": {
    "message": "Βεβαιωθείτε ότι το $1 είναι συνδεδεμένο και επιλέξτε την εφαρμογή Ethereum."
  },
  "hardwareWalletSubmissionWarningStep2": {
    "message": "Ενεργοποιήστε τα «δεδομένα έξυπνων συμβάσεων ή την «υπογραφή στα τυφλά» στη συσκευή σας $1."
  },
  "hardwareWalletSubmissionWarningTitle": {
    "message": "Πριν κάνετε κλικ στο κουμπί Υποβολή:"
  },
  "hardwareWalletSupportLinkConversion": {
    "message": "κάντε κλικ εδώ"
  },
  "hardwareWallets": {
    "message": "Συνδέστε ένα πορτοφόλι υλικού"
  },
  "hardwareWalletsInfo": {
    "message": "Οι ενσωματώσεις πορτοφολιών υλικού χρησιμοποιούν κλήσεις API σε εξωτερικούς διακομιστές, οι οποίοι μπορούν να δουν τη διεύθυνση IP σας και τις διευθύνσεις έξυπνων συμβολαίων με τις οποίες αλληλεπιδράτε."
  },
  "hardwareWalletsMsg": {
    "message": "Επιλέξτε ένα πορτοφόλι υλικού το οποίο θέλετε να χρησιμοποιήσετε με το MetaMask."
  },
  "here": {
    "message": "εδώ",
    "description": "as in -click here- for more information (goes with troubleTokenBalances)"
  },
  "hexData": {
    "message": "Δεκαεξαδικά δεδομένα"
  },
  "hiddenAccounts": {
    "message": "Κρυφοί λογαριασμοί"
  },
  "hide": {
    "message": "Απόκρυψη"
  },
  "hideAccount": {
    "message": "Απόκρυψη λογαριασμού"
  },
  "hideAdvancedDetails": {
    "message": "Απόκρυψη λεπτομερειών για προχωρημένους"
  },
  "hideSentitiveInfo": {
    "message": "Απόκρυψη ευαίσθητων πληροφοριών"
  },
  "hideTokenPrompt": {
    "message": "Απόκρυψη του token;"
  },
  "hideTokenSymbol": {
    "message": "Απόκρυψη $1",
    "description": "$1 is the symbol for a token (e.g. 'DAI')"
  },
  "hideZeroBalanceTokens": {
    "message": "Απόκρυψη tokens χωρίς υπόλοιπο"
  },
  "high": {
    "message": "Επιθετική"
  },
  "highGasSettingToolTipMessage": {
    "message": "Υψηλή πιθανότητα, ακόμη και σε ασταθείς αγορές. Χρησιμοποιήστε το $1 για να καλύψετε τις αυξήσεις στην κυκλοφορία του δικτύου που οφείλονται σε πράγματα όπως οι μειώσεις των δημοφιλών NFT.",
    "description": "$1 is key 'high' (text: 'Aggressive') separated here so that it can be passed in with bold font-weight"
  },
  "highLowercase": {
    "message": "υψηλό"
  },
  "highestCurrentBid": {
    "message": "Υψηλότερη τρέχουσα προσφορά"
  },
  "highestFloorPrice": {
    "message": "Υψηλότερη κατώτατη τιμή"
  },
  "history": {
    "message": "Ιστορικό"
  },
  "holdToRevealContent1": {
    "message": "Η Μυστική σας Φράση Ανάκτησης παρέχει $1",
    "description": "$1 is a bolded text with the message from 'holdToRevealContent2'"
  },
  "holdToRevealContent2": {
    "message": "πλήρη πρόσβαση στο πορτοφόλι και τα κεφάλαιά σας.",
    "description": "Is the bolded text in 'holdToRevealContent1'"
  },
  "holdToRevealContent3": {
    "message": "Μην τη μοιραστείτε με κανέναν. $1 $2",
    "description": "$1 is a message from 'holdToRevealContent4' and $2 is a text link with the message from 'holdToRevealContent5'"
  },
  "holdToRevealContent4": {
    "message": "Η Υποστήριξη του MetaMask δεν θα τη ζητήσει ποτέ,",
    "description": "Part of 'holdToRevealContent3'"
  },
  "holdToRevealContent5": {
    "message": "αλλά οι απατεώνες μπορεί να το κάνουν.",
    "description": "The text link in 'holdToRevealContent3'"
  },
  "holdToRevealContentPrivateKey1": {
    "message": "Το ιδιωτικό σας κλειδί παρέχει $1",
    "description": "$1 is a bolded text with the message from 'holdToRevealContentPrivateKey2'"
  },
  "holdToRevealContentPrivateKey2": {
    "message": "πλήρη πρόσβαση στο πορτοφόλι και τα κεφάλαιά σας.",
    "description": "Is the bolded text in 'holdToRevealContentPrivateKey2'"
  },
  "holdToRevealLockedLabel": {
    "message": "κρατήστε πατημένο για να αποκαλύψετε το κυκλάκι με κλειδί"
  },
  "holdToRevealPrivateKey": {
    "message": "Κρατήστε πατήμενο για να αποκαλύψετε το ιδιωτικό κλειδί"
  },
  "holdToRevealPrivateKeyTitle": {
    "message": "Κρατήστε το ιδιωτικό σας κλειδί ασφαλές"
  },
  "holdToRevealSRP": {
    "message": "Κρατήστε πατημένο για αποκάλυψη της ΜΦΑ"
  },
  "holdToRevealSRPTitle": {
    "message": "Κρατήστε τη ΜΦΑ σας ασφαλή"
  },
  "holdToRevealUnlockedLabel": {
    "message": "κρατήστε πατημένο για να μην αποκαλύψετε το κυκλάκι με κλειδί"
  },
  "honeypotDescription": {
    "message": "Αυτό το token μπορεί να αποτελεί κίνδυνο για honeypot. Συνιστάται να διεξάγετε τη δέουσα έρευνα πριν από την αλληλεπίδραση για να αποφύγετε τυχόν οικονομικές απώλειες."
  },
  "honeypotTitle": {
    "message": "Honey Pot"
  },
  "id": {
    "message": "Αναγνωριστικό"
  },
  "ignoreAll": {
    "message": "Αγνόηση όλων"
  },
  "ignoreTokenWarning": {
    "message": "Εάν αποκρύψετε τα tokens, δεν θα εμφανίζονται στο πορτοφόλι σας. Ωστόσο, μπορείτε να τα προσθέσετε, αναζητώντας τα."
  },
  "imToken": {
    "message": "imToken"
  },
  "import": {
    "message": "Εισαγωγή",
    "description": "Button to import an account from a selected file"
  },
  "importAWallet": {
    "message": "Εισαγωγή πορτοφολιού"
  },
  "importAccountError": {
    "message": "Σφάλμα κατά την εισαγωγή του λογαριασμού."
  },
  "importAccountErrorIsSRP": {
    "message": "Έχετε πληκτρολογήσει μια Μυστική Φράση Ανάκτησης (ή μνημονική). Για να εισαγάγετε έναν λογαριασμό εδώ, πρέπει να πληκτρολογήσετε ένα ιδιωτικό κλειδί, το οποίο είναι μια δεκαεξαδική συμβολοσειρά μήκους 64 χαρακτήρων."
  },
  "importAccountErrorNotAValidPrivateKey": {
    "message": "Αυτό δεν είναι ένα έγκυρο ιδιωτικό κλειδί. Πληκτρολογήσατε μια δεκαεξαδική συμβολοσειρά, αλλά πρέπει να έχει μήκος 64 χαρακτήρων."
  },
  "importAccountErrorNotHexadecimal": {
    "message": "Αυτό δεν είναι ένα έγκυρο ιδιωτικό κλειδί. Πρέπει να πληκτρολογήσετε μια δεκαεξαδική συμβολοσειρά μήκους 64 χαρακτήρων."
  },
  "importAccountJsonLoading1": {
    "message": "Υπολογίστε ότι αυτή η εισαγωγή JSON θα διαρκέσει μερικά λεπτά και το MetaMask θα «παγώσει»."
  },
  "importAccountJsonLoading2": {
    "message": "Ζητάμε συγγνώμη και θα το κάνουμε πιο γρήγορα στο μέλλον."
  },
  "importAccountMsg": {
    "message": "Οι λογαριασμοί που έχουν εισαχθεί δεν θα συσχετίζονται με τη Μυστική Φράση Ανάκτησης στο MetaTask. Μάθετε περισσότερα για τους λογαριασμούς που έχουν εισαχθεί"
  },
  "importAccountWithSocialMsg": {
    "message": "Τα ιδιωτικά κλειδιά που εισάγετε δημιουργούν αντίγραφα ασφαλείας στον λογαριασμό σας και συγχρονίζονται αυτόματα όταν συνδέεστε με τα ίδια στοιχεία στο Google ή Apple."
  },
  "importAccountWithSocialMsgLearnMore": {
    "message": "$1 σχετικά με το πώς λειτουργούν τα κλειδιά που εισάγετε",
    "description": "$1 is a link to learn more about imported keys"
  },
  "importNFT": {
    "message": "Εισαγωγή NFT"
  },
  "importNFTAddressToolTip": {
    "message": "Στο OpenSea, για παράδειγμα, στη σελίδα των NFΤ στην ενότητα Λεπτομέρειες, υπάρχει ένας υπερσύνδεσμος σε μπλε χρώμα με την ένδειξη «Διεύθυνση συμβολαίου». Εάν κάνετε κλικ σε αυτόν τον υπερσύνδεσμο, θα σας μεταφέρει στη διεύθυνση του συμβολαίου στο Etherscan. Στο επάνω αριστερό μέρος εκείνης της σελίδας, θα πρέπει να υπάρχει ένα εικονίδιο με την ένδειξη «Συμβόλαιο» και στα δεξιά, μια μεγάλη σειρά γραμμάτων και αριθμών. Αυτή είναι η διεύθυνση του συμβολαίου που δημιούργησε το NFT σας. Κάντε κλικ στο εικονίδιο «αντιγραφή» στα δεξιά της διεύθυνσης για να το αντιγράψετε στο πρόχειρό σας."
  },
  "importNFTPage": {
    "message": "Σελίδα εισαγωγής των NFT"
  },
  "importNFTTokenIdToolTip": {
    "message": "Το αναγνωριστικό ενός NFT είναι μοναδικό δεδομένου ότι δεν υπάρχουν δύο ίδια NFT. Και πάλι, στο OpenSea αυτός ο αριθμός βρίσκεται στην ενότητα \"Λεπτομέρειες\". Σημειώστε τον ή αντιγράψτε τον στο πρόχειρο σας."
  },
  "importNWordSRP": {
    "message": "Έχω μια φράση ανάκτησης $1 λέξεων",
    "description": "$1 is the number of words in the recovery phrase"
  },
  "importPrivateKey": {
    "message": "Ιδιωτικό κλειδί"
  },
  "importSRPDescription": {
    "message": "Εισάγετε ένα υπάρχον πορτοφόλι με τη μυστική φράση ανάκτησης 12 ή 24 λέξεων."
  },
  "importSRPNumberOfWordsError": {
    "message": "Οι Μυστικές Φράσεις Ανάκτησης περιλαμβάνουν 12 ή 24 λέξεις"
  },
  "importSRPWordError": {
    "message": "Η λέξη $1 είναι λανθασμένη ή ανορθόγραφη.",
    "description": "$1 is the word that is incorrect or misspelled"
  },
  "importSRPWordErrorAlternative": {
    "message": "Οι λέξεις $1 και $2 είναι λανθασμένες ή ανορθόγραφες.",
    "description": "$1 and $2 are multiple words that are mispelled."
  },
  "importSecretRecoveryPhrase": {
    "message": "Εισαγωγή της Μυστικής Φράσης Ανάκτησης"
  },
  "importSecretRecoveryPhraseUnknownError": {
    "message": "Προέκυψε άγνωστο σφάλμα."
  },
  "importSelectedTokens": {
    "message": "Εισαγωγή επιλεγμένων tokens;"
  },
  "importSelectedTokensDescription": {
    "message": "Στο πορτοφόλι σας θα εμφανιστούν μόνο τα tokens που έχετε επιλέξει. Μπορείτε πάντα να εισαγάγετε αργότερα κρυφά tokens αναζητώντας τα."
  },
  "importTokenQuestion": {
    "message": "Εισαγωγή token;"
  },
  "importTokenWarning": {
    "message": "Οποιοσδήποτε μπορεί να δημιουργήσει ένα token με οποιοδήποτε όνομα, συμπεριλαμβανομένων ψεύτικων εκδόσεων υφιστάμενων tokens. Προσθέστε και ανταλλάξτε με δική σας ευθύνη!"
  },
  "importTokensCamelCase": {
    "message": "Εισαγωγή tokens"
  },
  "importTokensError": {
    "message": "Δεν μπορέσαμε να εισάγουμε τα tokens. Προσπαθήστε ξανά αργότερα."
  },
  "importWallet": {
    "message": "Εισαγωγή πορτοφολιού"
  },
  "importWalletOrAccountHeader": {
    "message": "Εισαγωγή πορτοφολιού ή λογαριασμού"
  },
  "importWalletSuccess": {
    "message": "Έγινε εισαγωγή της Μυστικής Φράσης Ανάκτησης στο $1",
    "description": "$1 is the index of the secret recovery phrase"
  },
  "importWithCount": {
    "message": "Εισαγωγή $1",
    "description": "$1 will the number of detected tokens that are selected for importing, if all of them are selected then $1 will be all"
  },
  "imported": {
    "message": "Έγινε εισαγωγή",
    "description": "status showing that an account has been fully loaded into the keyring"
  },
  "inYourSettings": {
    "message": "στις Ρυθμίσεις σας"
  },
  "included": {
    "message": "περιλαμβάνεται"
  },
  "includesXTransactions": {
    "message": "Περιλαμβάνει $1 συναλλαγές"
  },
  "infuraBlockedNotification": {
    "message": "Το MetaMask δεν μπορεί να συνδεθεί με τον διακομιστή του blockchain. Εξετάστε τους πιθανούς λόγους $1.",
    "description": "$1 is a clickable link with with text defined by the 'here' key"
  },
  "initialTransactionConfirmed": {
    "message": "Η αρχική σας συναλλαγή επιβεβαιώθηκε από το δίκτυο. Κάντε κλικ στο OK για να επιστρέψετε."
  },
  "insightsFromSnap": {
    "message": "Απόψεις για το $1",
    "description": "$1 represents the name of the snap"
  },
  "install": {
    "message": "Εγκατάσταση"
  },
  "installOrigin": {
    "message": "Προέλευση εγκατάστασης"
  },
  "installRequest": {
    "message": "Προσθήκη στο MetaMask"
  },
  "installedOn": {
    "message": "Εγκαταστάθηκε στο $1",
    "description": "$1 is the date when the snap has been installed"
  },
  "insufficientBalance": {
    "message": "Ανεπαρκές υπόλοιπο."
  },
  "insufficientFunds": {
    "message": "Ανεπαρκή κεφάλαια."
  },
  "insufficientFundsForGas": {
    "message": "Ανεπαρκή κεφάλαια για το τέλος συναλλαγής"
  },
  "insufficientLockedLiquidityDescription": {
    "message": "Η έλλειψη επαρκώς κατοχυρωμένης ή ελεγχόμενης ρευστότητας καθιστά τα tokens ευάλωτα σε ξαφνικές αναλήψεις, προκαλώντας ενδεχομένως αστάθεια στην αγορά."
  },
  "insufficientLockedLiquidityTitle": {
    "message": "Ανεπαρκής κατοχυρωμένη ρευστότητα"
  },
  "insufficientTokens": {
    "message": "Ανεπαρκή tokens."
  },
  "interactWithSmartContract": {
    "message": "Έξυπνο συμβόλαιο"
  },
  "interactingWith": {
    "message": "Αλληλεπίδραση με"
  },
  "interactingWithTransactionDescription": {
    "message": "Αυτή είναι το συμβόλαιο με το οποίο αλληλεπιδράτε. Προστατευτείτε από τους απατεώνες επαληθεύοντας τις λεπτομέρειες."
  },
  "interaction": {
    "message": "Αλληλεπίδραση"
  },
  "invalidAddress": {
    "message": "Μη έγκυρη διεύθυνση"
  },
  "invalidAddressRecipient": {
    "message": "Η διεύθυνση παραλήπτη δεν είναι έγκυρη"
  },
  "invalidAssetType": {
    "message": "Αυτό το περιουσιακό στοιχείο είναι NFT και πρέπει να προστεθεί ξανά στη σελίδα «Εισαγωγή NFT» που βρίσκεται στην καρτέλα των NFT"
  },
  "invalidChainIdTooBig": {
    "message": "Μη έγκυρο αναγνωριστικό αλυσίδας. Το αναγνωριστικό αλυσίδας είναι πολύ μεγάλο."
  },
  "invalidCustomNetworkAlertContent1": {
    "message": "Το αναγνωριστικό αλυσίδας για το προσαρμοσμένο δίκτυο '$1' πρέπει να εισαχθεί εκ νέου.",
    "description": "$1 is the name/identifier of the network."
  },
  "invalidCustomNetworkAlertContent2": {
    "message": "Για να προστατευθείτε από κακόβουλους ή ανεπαρκείς παρόχους δικτύου, απαιτούνται πλέον αναγνωριστικά αλυσίδας για όλα τα προσαρμοσμένα δίκτυα."
  },
  "invalidCustomNetworkAlertContent3": {
    "message": "Μεταβείτε στις Ρυθμίσεις > Δίκτυο και εισαγάγετε το αναγνωριστικό αλυσίδας. Μπορείτε να βρείτε τα αναγνωριστικά αλυσίδας των πιο δημοφιλών δικτύων στο $1.",
    "description": "$1 is a link to https://chainid.network"
  },
  "invalidCustomNetworkAlertTitle": {
    "message": "Μη έγκυρο προσαρμοσμένο δίκτυο"
  },
  "invalidHexData": {
    "message": "Μη έγκυρα δεκαεξαδικά δεδομένα"
  },
  "invalidHexNumber": {
    "message": "Μη έγκυρος δεκαεξαδικός αριθμός."
  },
  "invalidHexNumberLeadingZeros": {
    "message": "Μη έγκυρος δεκαεξαδικός αριθμός. Αφαιρέστε τυχόν προηγούμενα μηδενικά."
  },
  "invalidIpfsGateway": {
    "message": "Μη έγκυρη πύλη IPFS: Η τιμή πρέπει να είναι μια έγκυρη διεύθυνση URL"
  },
  "invalidNumber": {
    "message": "Μη έγκυρος αριθμός. Εισάγετε έναν δεκαδικό ή προκαθορισμένο δεκαεξαδικό αριθμό '0x'."
  },
  "invalidNumberLeadingZeros": {
    "message": "Μη έγκυρος αριθμός. Αφαιρέστε τυχόν προηγούμενα μηδενικά."
  },
  "invalidRPC": {
    "message": "Μη έγκυρη διεύθυνση URL του RPC "
  },
  "invalidSeedPhrase": {
    "message": "Μη έγκυρη Μυστική Φράση Ανάκτησής"
  },
  "invalidSeedPhraseCaseSensitive": {
    "message": "Μη έγκυρη εισαγωγή! Η Μυστική σας Φράση Ανάκτησης κάνει διάκριση πεζών/κεφαλαίων."
  },
  "invalidSeedPhraseNotFound": {
    "message": "Η Μυστική Φράση Ανάκτησης δεν βρέθηκε."
  },
  "ipfsGateway": {
    "message": "Πύλη IPFS"
  },
  "ipfsGatewayDescription": {
    "message": "Το MetaMask χρησιμοποιεί υπηρεσίες τρίτων για να προβάλει εικόνες των NFT που είναι αποθηκευμένα στο IPFS, να εμφανίζει πληροφορίες σχετικά με τις διευθύνσεις ENS που έχουν εισαχθεί στη γραμμή διευθύνσεων του προγράμματος περιήγησης και να αντλεί εικονίδια για διαφορετικά tokens. Η διεύθυνση IP σας ενδέχεται να εκτεθεί σε αυτές τις υπηρεσίες όταν τις χρησιμοποιείτε."
  },
  "ipfsToggleModalDescriptionOne": {
    "message": "Χρησιμοποιούμε υπηρεσίες τρίτων για την προβολή εικόνων των NFT σας που είναι αποθηκευμένα στο IPFS, την εμφάνιση πληροφοριών σχετικά με τις διευθύνσεις ENS που έχουν εισαχθεί στη γραμμή διευθύνσεων του προγράμματος περιήγησής σας και την ανάκτηση εικονιδίων για διαφορετικά tokens. Η διεύθυνση IP σας ενδέχεται να εκτεθεί σε αυτές τις υπηρεσίες όταν τις χρησιμοποιείτε."
  },
  "ipfsToggleModalDescriptionTwo": {
    "message": "Η επιλογή «Επιβεβαίωση» ενεργοποιεί την ανάλυση IPFS. Μπορείτε να την απενεργοποιήσετε στις $1 ανά πάσα στιγμή.",
    "description": "$1 is the method to turn off ipfs"
  },
  "ipfsToggleModalSettings": {
    "message": "Ρυθμίσεις > Ασφάλεια και απόρρητο"
  },
  "isSigningOrSubmitting": {
    "message": "Μια προηγούμενη συναλλαγή εξακολουθεί να είναι σε διαδικασία υπογραφής ή υποβολής"
  },
  "jazzicons": {
    "message": "Jazzicons"
  },
  "jsonFile": {
    "message": "Αρχείο JSON",
    "description": "format for importing an account"
  },
  "keyringAccountName": {
    "message": "Όνομα λογαριασμού"
  },
  "keyringAccountPublicAddress": {
    "message": "Δημόσια διεύθυνση"
  },
  "keyringSnapRemovalResult1": {
    "message": "$1 $2αφαιρέθηκαν",
    "description": "Displays the result after removal of a keyring snap. $1 is the snap name, $2 is whether it is successful or not"
  },
  "keyringSnapRemovalResultNotSuccessful": {
    "message": "όχι ",
    "description": "Displays the `not` word in $2."
  },
  "keyringSnapRemoveConfirmation": {
    "message": "Πληκτρολογήστε $1 για να επιβεβαιώσετε ότι θέλετε να καταργήσετε αυτό το snap:",
    "description": "Asks user to input the name nap prior to deleting the snap. $1 is the snap name"
  },
  "keystone": {
    "message": "Keystone"
  },
  "knownAddressRecipient": {
    "message": "Γνωστή διεύθυνση συμβολαίου."
  },
  "knownTokenWarning": {
    "message": "Αυτή η ενέργεια θα επεξεργαστεί τα tokens που είναι ήδη καταχωρημένα στο πορτοφόλι σας, τα οποία μπορούν να χρησιμοποιηθούν για να σας εξαπατήσουν. Εγκρίνετε μόνο αν είστε σίγουροι ότι θέλετε να αλλάξετε αυτό που αντιπροσωπεύουν αυτά τα tokens. Μάθετε περισσότερα στο $1"
  },
  "l1Fee": {
    "message": "Τέλη L1"
  },
  "l1FeeTooltip": {
    "message": "Τέλη συναλλαγών L1"
  },
  "l2Fee": {
    "message": "Τέλη L2"
  },
  "l2FeeTooltip": {
    "message": "Τέλη συναλλαγών L2"
  },
  "lastConnected": {
    "message": "Τελευταία σύνδεση"
  },
  "lastSold": {
    "message": "Τελευταία πώληση"
  },
  "lavaDomeCopyWarning": {
    "message": "Για την ασφάλειά σας, η επιλογή αυτού του κειμένου δεν είναι διαθέσιμη αυτή τη στιγμή."
  },
  "layer1Fees": {
    "message": "Τέλη επιπέδου 1"
  },
  "layer2Fees": {
    "message": "Τέλη επιπέδου 2"
  },
  "learnHow": {
    "message": "Μάθετε πως"
  },
  "learnMore": {
    "message": "μάθετε περισσότερα"
  },
  "learnMoreAboutGas": {
    "message": "Θέλετε να $1 για το τέλος συναλλαγής;",
    "description": "$1 will be replaced by the learnMore translation key"
  },
  "learnMoreAboutPrivacy": {
    "message": " Μάθετε περισσότερα για τις βέλτιστες πρακτικές απορρήτου."
  },
  "learnMoreKeystone": {
    "message": "Μάθετε περισσότερα"
  },
  "learnMoreUpperCase": {
    "message": "Μάθετε περισσότερα"
  },
  "learnMoreUpperCaseWithDot": {
    "message": "Μάθετε περισσότερα."
  },
  "learnScamRisk": {
    "message": "απάτες και κίνδυνοι ασφάλειας."
  },
  "leaveMetaMask": {
    "message": "Αποχώρηση από το MetaMask;"
  },
  "leaveMetaMaskDesc": {
    "message": "Πρόκειται να επισκεφθείτε έναν ιστότοπο εκτός του MetaMask. Ελέγξτε ξανά τη διεύθυνση URL προτού συνεχίσετε."
  },
  "ledgerAccountRestriction": {
    "message": "Πρέπει να κάνετε χρήση του τελευταίου σας λογαριασμού πριν προσθέσετε έναν νέο."
  },
  "ledgerConnectionInstructionCloseOtherApps": {
    "message": "Κλείστε οποιοδήποτε άλλο λογισμικό είναι συνδεδεμένο στη συσκευή σας και, στη συνέχεια, κάντε κλικ εδώ για ανανέωση."
  },
  "ledgerConnectionInstructionHeader": {
    "message": "Πριν κάνετε κλικ για επιβεβαίωση:"
  },
  "ledgerConnectionInstructionStepFour": {
    "message": "Ενεργοποιήστε τα \"δεδομένα έξυπνων συμβολαίων\" ή την \"τυφλή υπογραφή\" στη συσκευή σας Ledger."
  },
  "ledgerConnectionInstructionStepThree": {
    "message": "Βεβαιωθείτε ότι το Ledger είναι συνδεδεμένο και επιλέξτε την εφαρμογή Ethereum."
  },
  "ledgerDeviceOpenFailureMessage": {
    "message": "Η συσκευή Ledger απέτυχε να ανοίξει. Το Ledger σας μπορεί να είναι συνδεδεμένο με άλλο λογισμικό. Παρακαλούμε κλείστε το Ledger Live ή άλλες εφαρμογές που είναι συνδεδεμένες με τη συσκευή Ledger και προσπαθήστε να συνδεθείτε ξανά."
  },
  "ledgerErrorConnectionIssue": {
    "message": "Επανασυνδέστε το Ledger σας, ανοίξτε την εφαρμογή ETH και δοκιμάστε ξανά."
  },
  "ledgerErrorDevicedLocked": {
    "message": "Το Ledger σας είναι κλειδωμένο. Ξεκλειδώστε το και δοκιμάστε ξανά."
  },
  "ledgerErrorEthAppNotOpen": {
    "message": "Για να επιλύσετε το πρόβλημα, ανοίξτε την εφαρμογή ETH στη συσκευή σας και προσπαθήστε ξανά."
  },
  "ledgerErrorTransactionDataNotPadded": {
    "message": "Η εισαγωγή δεδομένων στις συναλλαγές με Ethereum δεν έχει πραγματοποιηθεί επαρκώς."
  },
  "ledgerFirefoxNotSupportedDescription1": {
    "message": "Αντιμετωπίζουμε πρόβλημα σύνδεσης με το Ledger. Δείτε το "
  },
  "ledgerFirefoxNotSupportedDescription2": {
    "message": " πώς να συνδέσετε ένα πορτοφόλι υλικού και προσπαθήστε ξανά."
  },
  "ledgerFirefoxNotSupportedDescription3": {
    "message": " Το Ledger δεν υποστηρίζει πλέον τον Firefox, επομένως ίσως χρειαστεί να χρησιμοποιήσετε κάποιο άλλο πρόγραμμα περιήγησης."
  },
  "ledgerFirefoxNotSupportedLink": {
    "message": "οδηγός"
  },
  "ledgerFirefoxNotSupportedTitle": {
    "message": "Το Firefox δεν υποστηρίζεται"
  },
  "ledgerLiveApp": {
    "message": "Εφαρμογή Ledger Live"
  },
  "ledgerLocked": {
    "message": "Δεν είναι δυνατή η σύνδεση με τη συσκευή Ledger. Βεβαιωθείτε ότι η συσκευή σας είναι ξεκλειδωμένη και ότι η εφαρμογή Ethereum είναι ανοιχτή."
  },
  "ledgerMultipleDevicesUnsupportedInfoDescription": {
    "message": "Για να συνδέσετε μια νέα συσκευή, αποσυνδέστε την προηγούμενη."
  },
  "ledgerMultipleDevicesUnsupportedInfoTitle": {
    "message": "Μπορείτε να συνδέσετε μόνο μια συσκευή Ledger τη φορά"
  },
  "ledgerTimeout": {
    "message": "Το Ledger Live χρειάζεται πολύ χρόνο για να ανταποκριθεί ή η σύνδεση έχει διακοπεί. Βεβαιωθείτε ότι η εφαρμογή Ledger Live είναι ανοιχτή και ότι η συσκευή σας είναι ξεκλειδωμένη."
  },
  "ledgerWebHIDNotConnectedErrorMessage": {
    "message": "Η συσκευή Ledger δεν συνδέθηκε. Εάν επιθυμείτε να συνδέσετε το Ledger σας, κάντε ξανά κλικ στο 'Συνέχεια' και εγκρίνετε τη σύνδεση HID.",
    "description": "An error message shown to the user during the hardware connect flow."
  },
  "levelArrow": {
    "message": "βέλος επιπέδου"
  },
  "lightTheme": {
    "message": "Ανοιχτόχρωμο"
  },
  "likeToImportToken": {
    "message": "Θέλετε να εισαγάγετε αυτό το token;"
  },
  "likeToImportTokens": {
    "message": "Θέλετε να εισαγάγετε αυτά τα tokens;"
  },
  "lineaGoerli": {
    "message": "Δίκτυο δοκιμών Linea Goerli"
  },
  "lineaMainnet": {
    "message": "Linea Mainnet"
  },
  "lineaSepolia": {
    "message": "Δίκτυο δοκιμών Linea Sepolia"
  },
  "link": {
    "message": "Σύνδεσμος"
  },
  "linkCentralizedExchanges": {
    "message": "Συνδέστε τους λογαριασμούς σας στο Coinbase ή Binance για να μεταφέρετε κρυπτονομίσματα στο MetaMask δωρεάν."
  },
  "links": {
    "message": "Σύνδεσμοι"
  },
  "loadMore": {
    "message": "Φορτώστε περισσότερα"
  },
  "loading": {
    "message": "Φόρτωση..."
  },
  "loadingScreenSnapMessage": {
    "message": "Ολοκληρώστε τη συναλλαγή στο Snap."
  },
  "loadingTokenList": {
    "message": "Φόρτωση της λίστας των tokens"
  },
  "localhost": {
    "message": "Localhost 8545"
  },
  "lock": {
    "message": "Κλείδωμα"
  },
  "lockMetaMask": {
    "message": "Κλείδωμα του MetaMask"
  },
  "lockTimeInvalid": {
    "message": "Ο χρόνος κλειδώματος πρέπει να είναι ένας αριθμός μεταξύ 0 και 10080"
  },
  "loginErrorConnectButton": {
    "message": "Προσπαθήστε ξανά"
  },
  "loginErrorConnectDescription": {
    "message": "Η σύνδεσή σας στο διαδίκτυο είναι ασταθής. Ελέγξτε τη σύνδεσή σας και προσπαθήστε ξανά."
  },
  "loginErrorConnectTitle": {
    "message": "Αδυναμία σύνδεσης"
  },
  "loginErrorGenericButton": {
    "message": "Προσπαθήστε ξανά"
  },
  "loginErrorGenericDescription": {
    "message": "Παρουσιάστηκε σφάλμα κατά τη σύνδεση. Προσπαθήστε ξανά και αν το πρόβλημα επιμείνει, επικοινωνήστε με την $1.",
    "description": "$1 is the key 'loginErrorGenericSupport'"
  },
  "loginErrorGenericSupport": {
    "message": "Υποστήριξη MetaMask"
  },
  "loginErrorGenericTitle": {
    "message": "Κάτι πήγε στραβά"
  },
  "loginErrorSessionExpiredButton": {
    "message": "Σύνδεση"
  },
  "loginErrorSessionExpiredDescription": {
    "message": "Η συνεδρία σας έχει λήξει. Παρακαλούμε συνδεθείτε ξανά για να συνεχίσετε."
  },
  "loginErrorSessionExpiredTitle": {
    "message": "Η συνεδρία έχει λήξει"
  },
  "logo": {
    "message": "Λογότυπο $1",
    "description": "$1 is the name of the ticker"
  },
  "low": {
    "message": "Χαμηλό"
  },
  "lowEstimatedReturnTooltipMessage": {
    "message": "Θα πληρώσετε πάνω από το $1% του αρχικού σας ποσού σε τέλη. Ελέγξτε το ποσό που θα λάβετε και τα τέλη δικτύου."
  },
  "lowEstimatedReturnTooltipTitle": {
    "message": "Υψηλό κόστος"
  },
  "lowGasSettingToolTipMessage": {
    "message": "Χρησιμοποιήστε το $1 για να περιμένετε μια φθηνότερη τιμή. Οι χρονικές εκτιμήσεις είναι πολύ λιγότερο ακριβείς καθώς οι τιμές είναι κάπως απρόβλεπτες.",
    "description": "$1 is key 'low' separated here so that it can be passed in with bold font-weight"
  },
  "lowLowercase": {
    "message": "χαμηλό"
  },
  "mainnet": {
    "message": "Ethereum Mainnet"
  },
  "mainnetToken": {
    "message": "Αυτή η διεύθυνση ταιριάζει με μια γνωστή διεύθυνση token του Ethereum Mainnet. Ελέγξτε ξανά τη διεύθυνση συμβολαίου και το δίκτυο για το token που προσπαθείτε να προσθέσετε."
  },
  "makeAnotherSwap": {
    "message": "Δημιουργία νέας ανταλλαγής"
  },
  "makeSureNoOneWatching": {
    "message": "Βεβαιωθείτε ότι κανείς δεν κοιτάει",
    "description": "Warning to users to be care while creating and saving their new Secret Recovery Phrase"
  },
  "manageDefaultSettings": {
    "message": "Διαχείριση προεπιλεγμένων ρυθμίσεων"
  },
  "manageInstitutionalWallets": {
    "message": "Διαχείριση συστημικών πορτοφολιών"
  },
  "manageInstitutionalWalletsDescription": {
    "message": "Ενεργοποιήστε το για τη χρήση συστημικών πορτοφολιών."
  },
  "manageNetworksMenuHeading": {
    "message": "Διαχείριση δικτύων"
  },
  "managePermissions": {
    "message": "Διαχείριση αδειών"
  },
  "marketCap": {
    "message": "Κεφαλαιοποίηση αγοράς"
  },
  "marketDetails": {
    "message": "Λεπτομέρειες της αγοράς"
  },
  "max": {
    "message": "Μέγ."
  },
  "maxBaseFee": {
    "message": "Μέγιστο βασικό τέλος"
  },
  "maxFee": {
    "message": "Μέγιστη χρέωση"
  },
  "maxFeeTooltip": {
    "message": "Τα μέγιστα τέλη που προβλέπονται για την πληρωμή της συναλλαγής."
  },
  "maxPriorityFee": {
    "message": "Μέγιστο τέλος προτεραιότητας"
  },
  "medium": {
    "message": "Αγορά"
  },
  "mediumGasSettingToolTipMessage": {
    "message": "Χρησιμοποιήστε το $1 για γρήγορη επεξεργασία στην τρέχουσα τιμή της αγοράς.",
    "description": "$1 is key 'medium' (text: 'Market') separated here so that it can be passed in with bold font-weight"
  },
  "memo": {
    "message": "υπόμνημα"
  },
  "message": {
    "message": "Μήνυμα"
  },
  "metaMaskConnectStatusParagraphOne": {
    "message": "Έχετε τώρα περισσότερο έλεγχο των συνδέσεων του λογαριασμού σας στο MetaMask."
  },
  "metaMaskConnectStatusParagraphThree": {
    "message": "Κάντε κλικ για να διαχειριστείτε τους συνδεδεμένους λογαριασμούς σας."
  },
  "metaMaskConnectStatusParagraphTwo": {
    "message": "Το κουμπί Κατάστασης Σύνδεσης δείχνει αν ο ιστότοπος που επισκέπτεστε είναι συνδεδεμένος με τον τρέχοντα επιλεγμένο λογαριασμό σας."
  },
  "metaMetricsIdNotAvailableError": {
    "message": "Εφόσον δεν έχετε επιλέξει ποτέ το MetaMetrics, δεν υπάρχουν δεδομένα προς διαγραφή εδώ."
  },
  "metadataModalSourceTooltip": {
    "message": "Το $1 φιλοξενείται στο npm και το $2 είναι το μοναδικό αναγνωριστικό αυτού του Snap.",
    "description": "$1 is the snap name and $2 is the snap NPM id."
  },
  "metamaskNotificationsAreOff": {
    "message": "Οι ειδοποιήσεις του πορτοφολιού δεν είναι προς το παρόν ενεργές."
  },
  "metamaskSwapsOfflineDescription": {
    "message": "Το MetaMask Swaps είναι υπό συντήρηση. Παρακαλείστε να επιστρέψετε αργότερα."
  },
  "metamaskVersion": {
    "message": "Έκδοση του MetaMask"
  },
  "methodData": {
    "message": "Μέθοδος"
  },
  "methodDataTransactionDesc": {
    "message": "Λειτουργία που εκτελείται με βάση τα αποκωδικοποιημένα δεδομένα εισόδου."
  },
  "methodNotSupported": {
    "message": "Δεν υποστηρίζεται με αυτόν τον λογαριασμό."
  },
  "metrics": {
    "message": "Μετρήσεις"
  },
  "millionAbbreviation": {
    "message": "Ε",
    "description": "Shortened form of 'million'"
  },
  "mismatchedChainLinkText": {
    "message": "επαλήθευση των στοιχείων του δικτύου",
    "description": "Serves as link text for the 'mismatchedChain' key. This text will be embedded inside the translation for that key."
  },
  "mismatchedChainRecommendation": {
    "message": "Σας προτείνουμε να $1 πριν συνεχίσετε.",
    "description": "$1 is a clickable link with text defined by the 'mismatchedChainLinkText' key. The link will open to instructions for users to validate custom network details."
  },
  "mismatchedNetworkName": {
    "message": "Σύμφωνα με το αρχείο μας, το όνομα του δικτύου μπορεί να μην ταιριάζει με το αναγνωριστικό αλυσίδας."
  },
  "mismatchedNetworkSymbol": {
    "message": "Το σύμβολο νομίσματος που υποβλήθηκε δεν ταιριάζει με αυτό που προσδοκούμε για το αναγνωριστικό αλυσίδας."
  },
  "mismatchedRpcChainId": {
    "message": "Το αναγνωριστικό αλυσίδας που επιστρέφεται από το προσαρμοσμένο δίκτυο δεν ταιριάζει με το αναγνωριστικό αλυσίδας που υποβλήθηκε."
  },
  "mismatchedRpcUrl": {
    "message": "Σύμφωνα με τα αρχεία μας, η τιμή της διεύθυνσης URL του RPC που υποβλήθηκε δεν αντιστοιχεί με κάποιον γνωστό πάροχο για αυτό το αναγνωριστικό αλυσίδας."
  },
  "missingSetting": {
    "message": "Δεν μπορείτε να βρείτε μια ρύθμιση;"
  },
  "missingSettingRequest": {
    "message": "Υποβάλετε αίτημα εδώ"
  },
  "more": {
    "message": "περισσότερα"
  },
  "moreAccounts": {
    "message": "+ $1 περισσότεροι λογαριασμοί",
    "description": "$1 is the number of accounts"
  },
  "moreNetworks": {
    "message": "+ $1 περισσότερα δίκτυα",
    "description": "$1 is the number of networks"
  },
  "moreQuotes": {
    "message": "Περισσότερες προσφορές"
  },
  "multichainAddEthereumChainConfirmationDescription": {
    "message": "Προσθέτετε αυτό το δίκτυο στο MetaMask και δίνετε σε αυτόν τον ιστότοπο την άδεια να το χρησιμοποιεί."
  },
  "multipleSnapConnectionWarning": {
    "message": "Το $1 θέλει να χρησιμοποιήσει $2 Snaps",
    "description": "$1 is the dapp and $2 is the number of snaps it wants to connect to."
  },
  "mustSelectOne": {
    "message": "Πρέπει να επιλέξετε τουλάχιστον 1 token."
  },
  "name": {
    "message": "Όνομα"
  },
  "nameAddressLabel": {
    "message": "Διεύθυνση",
    "description": "Label above address field in name component modal."
  },
  "nameAlreadyInUse": {
    "message": "Το όνομα χρησιμοποιείται ήδη"
  },
  "nameFooterTrustWarning": {
    "message": "Αποθηκεύστε μόνο διευθύνσεις που εμπιστεύεστε.",
    "description": "Footer warning text shown in name modal for malicious and warning addresses."
  },
  "nameInstructionsMalicious": {
    "message": "Αυτή η διεύθυνση έχει χαρακτηριστεί ως κακόβουλη. Συνιστούμε να μην αλληλεπιδράτε με αυτή τη διεύθυνση.",
    "description": "Instruction text in name component modal when address is malicious."
  },
  "nameInstructionsNew": {
    "message": "Εάν γνωρίζετε αυτή τη διεύθυνση, δώστε της ένα ψευδώνυμο για να την αναγνωρίζετε και στο μέλλον.",
    "description": "Instruction text in name component modal when value is not recognised."
  },
  "nameInstructionsRecognized": {
    "message": "Αυτή η διεύθυνση έχει ένα προεπιλεγμένο ψευδώνυμο, αλλά μπορείτε να το επεξεργαστείτε ή να εξετάσετε άλλες προτάσεις.",
    "description": "Instruction text in name component modal when value is recognized but not saved."
  },
  "nameInstructionsSaved": {
    "message": "Έχετε ήδη προσθέσει ένα ψευδώνυμο για αυτή τη διεύθυνση. Μπορείτε να το επεξεργαστείτε ή να δείτε άλλα προτεινόμενα ψευδώνυμα.",
    "description": "Instruction text in name component modal when value is saved."
  },
  "nameInstructionsWarning": {
    "message": "Αυτή η διεύθυνση έχει χαρακτηριστεί ως ύποπτη. Αν εμπιστεύεστε τον αποστολέα, ορίστε ένα προσωπικό όνομα για να την αναγνωρίζετε στο μέλλον.",
    "description": "Instruction text in name component modal when address has warning signals."
  },
  "nameLabel": {
    "message": "Ψευδώνυμο",
    "description": "Label above name input field in name component modal."
  },
  "nameModalMaybeProposedName": {
    "message": "Ίσως: $1",
    "description": "$1 is the proposed name"
  },
  "nameModalTitleMalicious": {
    "message": "Κακόβουλη διεύθυνση",
    "description": "Title of the modal created by the name component when address is identified as malicious."
  },
  "nameModalTitleNew": {
    "message": "Άγνωστη διεύθυνση",
    "description": "Title of the modal created by the name component when value is not recognised."
  },
  "nameModalTitleRecognized": {
    "message": "Αναγνωρισμένη διεύθυνση",
    "description": "Title of the modal created by the name component when value is recognized but not saved."
  },
  "nameModalTitleSaved": {
    "message": "Αποθηκευμένη διεύθυνση",
    "description": "Title of the modal created by the name component when value is saved."
  },
  "nameModalTitleVerified": {
    "message": "Επαληθευμένη διεύθυνση",
    "description": "Title of the modal created by the name component when address is verified."
  },
  "nameModalTitleWarning": {
    "message": "Ύποπτη διεύθυνση",
    "description": "Title of the modal created by the name component when address has warning trust signals."
  },
  "nameProviderProposedBy": {
    "message": "Προτείνεται από $1",
    "description": "$1 is the name of the provider"
  },
  "nameProvider_ens": {
    "message": "Ethereum Name Service (ENS)"
  },
  "nameProvider_etherscan": {
    "message": "Etherscan"
  },
  "nameProvider_lens": {
    "message": "Lens Protocol"
  },
  "nameProvider_token": {
    "message": "MetaMask"
  },
  "nameSetPlaceholder": {
    "message": "Επιλέξτε ένα ψευδώνυμο...",
    "description": "Placeholder text for name input field in name component modal."
  },
  "nameSetPlaceholderSuggested": {
    "message": "Προτεινόμενο: $1",
    "description": "$1 is the proposed name"
  },
  "nativeNetworkPermissionRequestDescription": {
    "message": "Το $1 ζητάει την έγκρισή σας για:",
    "description": "$1 represents dapp name"
  },
  "nativeTokenScamWarningConversion": {
    "message": "Επεξεργασία λεπτομερειών δικτύου"
  },
  "nativeTokenScamWarningDescription": {
    "message": "Το σύμβολο του εγγενούς token δεν ταιριάζει με το αναμενόμενο σύμβολο του εγγενούς token για το δίκτυο με το σχετικό αναγνωριστικό αλυσίδας. Έχετε εισαγάγει $1 ενώ το αναμενόμενο σύμβολο του token είναι $2. Επαληθεύστε ότι έχετε συνδεθεί στη σωστή αλυσίδα.",
    "description": "$1 represents the currency name, $2 represents the expected currency symbol"
  },
  "nativeTokenScamWarningDescriptionExpectedTokenFallback": {
    "message": "κάτι άλλο",
    "description": "graceful fallback for when token symbol isn't found"
  },
  "nativeTokenScamWarningTitle": {
    "message": "Μη αναμενόμενο εγγενές σύμβολο Token",
    "description": "Title for nativeTokenScamWarningDescription"
  },
  "needHelp": {
    "message": "Χρειάζεστε βοήθεια; Επικοινωνήστε με $1",
    "description": "$1 represents `needHelpLinkText`, the text which goes in the help link"
  },
  "needHelpFeedback": {
    "message": "Μοιραστείτε τα σχόλιά σας"
  },
  "needHelpLinkText": {
    "message": "Υποστήριξη του MetaMask"
  },
  "needHelpSubmitTicket": {
    "message": "Υποβολή αιτήματος"
  },
  "needImportFile": {
    "message": "Πρέπει να επιλέξετε ένα αρχείο για εισαγωγή.",
    "description": "User is important an account and needs to add a file to continue"
  },
  "negativeETH": {
    "message": "Δεν μπορεί να γίνει αποστολή αρνητικών ποσών στο ETH."
  },
  "negativeOrZeroAmountToken": {
    "message": "Δεν είναι δυνατή η αποστολή αρνητικών ή μηδενικών ποσών περιουσιακών στοιχείων."
  },
  "network": {
    "message": "Δίκτυο"
  },
  "networkChanged": {
    "message": "Το δίκτυο άλλαξε"
  },
  "networkChangedMessage": {
    "message": "Τώρα κάνετε συναλλαγές στο $1.",
    "description": "$1 is the name of the network"
  },
  "networkDetails": {
    "message": "Λεπτομέρειες Δικτύου"
  },
  "networkFee": {
    "message": "Τέλη δικτύου"
  },
  "networkIsBusy": {
    "message": "Το δίκτυο είναι απασχολημένο. Τα τέλη συναλλαγής είναι υψηλά και οι εκτιμήσεις λιγότερο ακριβείς."
  },
  "networkMenu": {
    "message": "Μενού δικτύου"
  },
  "networkMenuHeading": {
    "message": "Επιλέξτε ένα δίκτυο"
  },
  "networkName": {
    "message": "Όνομα δικτύου"
  },
  "networkNameArbitrum": {
    "message": "Arbitrum"
  },
  "networkNameAvalanche": {
    "message": "Avalanche"
  },
  "networkNameBSC": {
    "message": "BSC"
  },
  "networkNameBase": {
    "message": "Βάση"
  },
  "networkNameBitcoin": {
    "message": "Bitcoin"
  },
  "networkNameDefinition": {
    "message": "Το όνομα που συνδέεται με αυτό το δίκτυο."
  },
  "networkNameEthereum": {
    "message": "Ethereum"
  },
  "networkNameGoerli": {
    "message": "Goerli"
  },
  "networkNameLinea": {
    "message": "Linea"
  },
  "networkNameOpMainnet": {
    "message": "Κύριο δίκτυο OP"
  },
  "networkNamePolygon": {
    "message": "Polygon"
  },
  "networkNameSolana": {
    "message": "Solana"
  },
  "networkNameTestnet": {
    "message": "Testnet"
  },
  "networkNameZkSyncEra": {
    "message": "zkSync Era"
  },
  "networkOptions": {
    "message": "Επιλογές δικτύου"
  },
  "networkPermissionToast": {
    "message": "Ενημέρωση αδειών δικτύου"
  },
  "networkProvider": {
    "message": "Πάροχος δικτύου"
  },
  "networkStatus": {
    "message": "Κατάσταση δικτύου"
  },
  "networkStatusBaseFeeTooltip": {
    "message": "Η βασική χρέωση καθορίζεται από το δίκτυο και αλλάζει κάθε 13-14 δευτερόλεπτα. Οι επιλογές μας $1 και $2 λαμβάνουν υπόψη τις ξαφνικές αυξήσεις.",
    "description": "$1 and $2 are bold text for Medium and Aggressive respectively."
  },
  "networkStatusPriorityFeeTooltip": {
    "message": "Εύρος των τελών προτεραιότητας (ή αλλιώς “Miner tip”). Αυτό πηγαίνει στους miners και τους ενθαρρύνει να δώσουν προτεραιότητα στη συναλλαγή σας."
  },
  "networkStatusStabilityFeeTooltip": {
    "message": "Τα τέλη συναλλαγών είναι $1 σε σχέση με τις τελευταίες 72 ώρες.",
    "description": "$1 is networks stability value - stable, low, high"
  },
  "networkSwitchConnectionError": {
    "message": "Δεν μπορούμε να συνδεθούμε στο $1",
    "description": "$1 represents the network name"
  },
  "networkURL": {
    "message": "Διεύθυνση URL του δικτύου"
  },
  "networkURLDefinition": {
    "message": "Η διεύθυνση URL που χρησιμοποιείται για την πρόσβαση σε αυτό το δίκτυο."
  },
  "networkUrlErrorWarning": {
    "message": "Οι εισβολείς μερικές φορές αντιγράφουν ιστότοπους κάνοντας μικρές αλλαγές στη διεύθυνση του ιστότοπου. Βεβαιωθείτε ότι αλληλεπιδράτε με τον ιστότοπο που θέλετε πριν συνεχίσετε. Έκδοση Punycode: $1",
    "description": "$1 replaced by RPC URL for network"
  },
  "networks": {
    "message": "Δίκτυα"
  },
  "networksSmallCase": {
    "message": "δίκτυα"
  },
  "nevermind": {
    "message": "Δεν πειράζει"
  },
  "new": {
    "message": "Νέο!"
  },
  "newAccount": {
    "message": "Νέος λογαριασμός"
  },
  "newAccountNumberName": {
    "message": "Λογαριασμός $1",
    "description": "Default name of next account to be created on create account screen"
  },
  "newContact": {
    "message": "Νέα επαφή"
  },
  "newContract": {
    "message": "Νέο συμβόλαιο"
  },
  "newNFTDetectedInImportNFTsMessageStrongText": {
    "message": "Ρυθμίσεις > Ασφάλεια και απόρρητο"
  },
  "newNFTDetectedInImportNFTsMsg": {
    "message": "Για να χρησιμοποιήσετε το Opensea για να δείτε τα NFT, ενεργοποιήστε την επιλογή 'Προβολή NFT μέσων' στο $1.",
    "description": "$1 is used for newNFTDetectedInImportNFTsMessageStrongText"
  },
  "newNFTDetectedInNFTsTabMessage": {
    "message": "Επιτρέψτε στο MetaMask να ανιχνεύει και να εμφανίζει αυτόματα τα NFT στο πορτοφόλι σας."
  },
  "newNFTsAutodetected": {
    "message": "Αυτόματη ανίχνευση NFT"
  },
  "newNetworkAdded": {
    "message": "Το “$1” προστέθηκε με επιτυχία!"
  },
  "newNetworkEdited": {
    "message": "Το “$1” έχει επεξεργασθεί με επιτυχία!"
  },
  "newNftAddedMessage": {
    "message": "Το NFT προστέθηκε με επιτυχία!"
  },
  "newPassword": {
    "message": "Νέος κωδικός πρόσβασης"
  },
  "newPasswordCreate": {
    "message": "Δημιουργία νέου κωδικού πρόσβασης"
  },
  "newPrivacyPolicyActionButton": {
    "message": "Διαβάστε περισσότερα"
  },
  "newPrivacyPolicyTitle": {
    "message": "Ενημερώσαμε την πολιτική απορρήτου μας"
  },
  "newRpcUrl": {
    "message": "Νέα διεύθυνση URL του RPC"
  },
  "newTokensImportedMessage": {
    "message": "Έχετε εισάγει με επιτυχία το $1.",
    "description": "$1 is the string of symbols of all the tokens imported"
  },
  "newTokensImportedTitle": {
    "message": "Τα token εισήχθησαν"
  },
  "next": {
    "message": "Επόμενο"
  },
  "nftAddFailedMessage": {
    "message": "Το NFT δεν μπορεί να προστεθεί καθώς τα στοιχεία ιδιοκτησίας δεν ταιριάζουν. Βεβαιωθείτε ότι έχετε εισαγάγει τα σωστά στοιχεία."
  },
  "nftAddressError": {
    "message": "Αυτό το token είναι NFT. Προσθήκη στο $1",
    "description": "$1 is a clickable link with text defined by the 'importNFTPage' key"
  },
  "nftAlreadyAdded": {
    "message": "Το NFT έχει ήδη προστεθεί."
  },
  "nftAutoDetectionEnabled": {
    "message": "Ενεργοποιήθηκε η αυτόματη ανίχνευση NFT"
  },
  "nftDisclaimer": {
    "message": "Αποποίηση ευθυνών: Το MetaMask αντλεί το αρχείο πολυμέσων από το url της πηγής. Αυτό το url μερικές φορές αλλάζει ανάλογα με την αγορά στην οποία εκδόθηκε το NFT."
  },
  "nftOptions": {
    "message": "Επιλογές για NFT"
  },
  "nftTokenIdPlaceholder": {
    "message": "Εισάγετε το αναγνωριστικό του token"
  },
  "nftWarningContent": {
    "message": "Παραχωρείτε πρόσβαση στο $1, συμπεριλαμβανομένου οτιδήποτε ενδέχεται να αποκτήσετε στο μέλλον. Ο συμβαλλόμενος στην άλλη πλευρά μπορεί να μεταφέρει αυτά τα NFT από το πορτοφόλι σας ανά πάσα στιγμή χωρίς να σας ρωτήσει, μέχρι να ανακαλέσετε αυτή την έγκριση. $2",
    "description": "$1 is nftWarningContentBold bold part, $2 is Learn more link"
  },
  "nftWarningContentBold": {
    "message": "όλα τα $1 NFT σας",
    "description": "$1 is name of the collection"
  },
  "nftWarningContentGrey": {
    "message": "Προχωρήστε με προσοχή."
  },
  "nfts": {
    "message": "NFT"
  },
  "nftsPreviouslyOwned": {
    "message": "Προηγούμενη ιδιοκτησία"
  },
  "nickname": {
    "message": "Ψευδώνυμο"
  },
  "noAccountsFound": {
    "message": "Δεν βρέθηκαν λογαριασμοί για το συγκεκριμένο αίτημα αναζήτησης"
  },
  "noActivity": {
    "message": "Δεν υπάρχει δραστηριότητα ακόμα"
  },
  "noConnectedAccountTitle": {
    "message": "Το MetaMask δεν συνδέεται με αυτόν τον ιστότοπο"
  },
  "noConnectionDescription": {
    "message": "Για να συνδεθείτε σε έναν ιστότοπο, βρείτε και επιλέξτε το κουμπί \"Σύνδεση\". Να θυμάστε ότι το MetaMask μπορεί να συνδεθεί μόνο με ιστότοπους στο web3"
  },
  "noConversionRateAvailable": {
    "message": "Δεν υπάρχει διαθέσιμη ισοτιμία μετατροπής"
  },
  "noDeFiPositions": {
    "message": "Δεν μπορείτε να βρείτε αυτό που ψάχνετε;"
  },
  "noDomainResolution": {
    "message": "Δεν παρέχεται ανάλυση για τον τομέα."
  },
  "noHardwareWalletOrSnapsSupport": {
    "message": "Τα Snaps και τα περισσότερα πορτοφόλια υλικού δεν θα λειτουργούν με την τρέχουσα έκδοση του προγράμματος περιήγησής σας."
  },
  "noNFTs": {
    "message": "Δεν υπάρχουν NFT ακόμα"
  },
  "noNetworksAvailable": {
    "message": "Δεν υπάρχουν διαθέσιμα δίκτυα"
  },
  "noNetworksFound": {
    "message": "Δεν βρέθηκαν δίκτυα για το συγκεκριμένο αίτημα αναζήτησης"
  },
  "noNetworksSelected": {
    "message": "Δεν έχει επιλεχθεί κανένα δίκτυο"
  },
  "noOptionsAvailableMessage": {
    "message": "Αυτή η διαδρομή της συναλλαγής δεν είναι διαθέσιμη προς το παρόν. Δοκιμάστε να αλλάξετε το ποσό, το δίκτυο ή το token και θα βρούμε την καλύτερη επιλογή."
  },
  "noSnaps": {
    "message": "Δεν έχετε εγκαταστήσει κανένα snap."
  },
  "noThanks": {
    "message": "Όχι, ευχαριστώ"
  },
  "noTransactions": {
    "message": "Δεν έχετε συναλλαγές"
  },
  "noWebcamFound": {
    "message": "Η κάμερα του υπολογιστή σας δεν βρέθηκε. Προσπαθήστε ξανά."
  },
  "noWebcamFoundTitle": {
    "message": "Η διαδικτυακή κάμερα δεν βρέθηκε"
  },
  "nonContractAddressAlertDesc": {
    "message": "Στέλνετε δεδομένα κλήσεων σε μια διεύθυνση που δεν είναι συμβόλαιο. Αυτό μπορεί να προκαλέσει την απώλεια κεφαλαίων. Βεβαιωθείτε ότι χρησιμοποιείτε τη σωστή διεύθυνση και δίκτυο πριν συνεχίσετε."
  },
  "nonContractAddressAlertTitle": {
    "message": "Πιθανό σφάλμα"
  },
  "nonce": {
    "message": "Αριθμολέξημα"
  },
  "none": {
    "message": "Κανένα"
  },
  "notBusy": {
    "message": "Δεν είναι απασχολημένο"
  },
  "notCurrentAccount": {
    "message": "Είναι αυτός ο σωστός λογαριασμός; Είναι διαφορετικός από τον τρέχοντα επιλεγμένο λογαριασμό στο πορτοφόλι σας."
  },
  "notEnoughBalance": {
    "message": "Ανεπαρκές υπόλοιπο"
  },
  "notEnoughGas": {
    "message": "Δεν υπάρχει αρκετό τέλος συναλλαγής"
  },
  "notificationDetail": {
    "message": "Λεπτομέρειες"
  },
  "notificationDetailBaseFee": {
    "message": "Βασικό τέλος (GWEI)"
  },
  "notificationDetailGasLimit": {
    "message": "Όριο τελών συναλλαγών (μονάδες)"
  },
  "notificationDetailGasUsed": {
    "message": "Τέλη συναλλαγών που χρησιμοποιήθηκαν (μονάδες)"
  },
  "notificationDetailMaxFee": {
    "message": "Μέγιστη χρέωση ανά τέλος συναλλαγής"
  },
  "notificationDetailNetwork": {
    "message": "Δίκτυο"
  },
  "notificationDetailNetworkFee": {
    "message": "Τέλη δικτύου"
  },
  "notificationDetailPriorityFee": {
    "message": "Τέλος προτεραιότητας (GWEI)"
  },
  "notificationItemCheckBlockExplorer": {
    "message": "Έλεγχος στο BlockExplorer"
  },
  "notificationItemCollection": {
    "message": "Συλλογή"
  },
  "notificationItemConfirmed": {
    "message": "Επιβεβαιωμένο"
  },
  "notificationItemError": {
    "message": "Δεν είναι δυνατή η ανάκτηση χρεώσεων προς το παρόν"
  },
  "notificationItemFrom": {
    "message": "Από"
  },
  "notificationItemLidoStakeReadyToBeWithdrawn": {
    "message": "Έτοιμη για ανάληψη"
  },
  "notificationItemLidoStakeReadyToBeWithdrawnMessage": {
    "message": "Μπορείτε τώρα να αποσύρετε τα $1 που δεν έχετε ποντάρει"
  },
  "notificationItemLidoWithdrawalRequestedMessage": {
    "message": "Το αίτημά σας για ακύρωση του πονταρίσματος των $1 έχει σταλεί"
  },
  "notificationItemNFTReceivedFrom": {
    "message": "Λάβατε NFT από"
  },
  "notificationItemNFTSentTo": {
    "message": "Στείλατε NFT σε"
  },
  "notificationItemNetwork": {
    "message": "Δίκτυο"
  },
  "notificationItemRate": {
    "message": "Ποσό (περιλαμβάνονται οι χρεώσεις)"
  },
  "notificationItemReceived": {
    "message": "Ελήφθη"
  },
  "notificationItemReceivedFrom": {
    "message": "Ελήφθη από"
  },
  "notificationItemSent": {
    "message": "Εστάλη"
  },
  "notificationItemSentTo": {
    "message": "Εστάλη σε"
  },
  "notificationItemStakeCompleted": {
    "message": "Ολοκλήρωση του πονταρίσματος"
  },
  "notificationItemStaked": {
    "message": "Ποντάρισμα"
  },
  "notificationItemStakingProvider": {
    "message": "Πάροχος πονταρίσματος"
  },
  "notificationItemStatus": {
    "message": "Κατάσταση"
  },
  "notificationItemSwapped": {
    "message": "Ανταλλαγή"
  },
  "notificationItemSwappedFor": {
    "message": "για"
  },
  "notificationItemTo": {
    "message": "Προς"
  },
  "notificationItemTransactionId": {
    "message": "Αναγνωριστικό συναλλαγής"
  },
  "notificationItemUnStakeCompleted": {
    "message": "Ολοκλήρωση ακύρωσης πονταρίσματός"
  },
  "notificationItemUnStaked": {
    "message": "Ακύρωση πονταρίσματος"
  },
  "notificationItemUnStakingRequested": {
    "message": "Αίτημα ακύρωσης πονταρίσματος"
  },
  "notificationTransactionFailedMessage": {
    "message": "Η συναλλαγή $1 απέτυχε! $2",
    "description": "Content of the browser notification that appears when a transaction fails"
  },
  "notificationTransactionFailedTitle": {
    "message": "Αποτυχημένη συναλλαγή",
    "description": "Title of the browser notification that appears when a transaction fails"
  },
  "notificationTransactionSuccessMessage": {
    "message": "Η συναλλαγή $1 επιβεβαιώθηκε!",
    "description": "Content of the browser notification that appears when a transaction is confirmed"
  },
  "notificationTransactionSuccessTitle": {
    "message": "Επιβεβαιωμένη συναλλαγή",
    "description": "Title of the browser notification that appears when a transaction is confirmed"
  },
  "notificationTransactionSuccessView": {
    "message": "Προβολή σε $1",
    "description": "Additional content in a notification that appears when a transaction is confirmed and has a block explorer URL."
  },
  "notifications": {
    "message": "Ειδοποιήσεις"
  },
  "notificationsFeatureToggle": {
    "message": "Ενεργοποίηση ειδοποιήσεων για το πορτοφόλι",
    "description": "Experimental feature title"
  },
  "notificationsFeatureToggleDescription": {
    "message": "Αυτό επιτρέπει ειδοποιήσεις για το πορτοφόλι, όπως αποστολή/λήψη κεφαλαίων ή NFT και ανακοινώσεις λειτουργιών.",
    "description": "Description of the experimental notifications feature"
  },
  "notificationsMarkAllAsRead": {
    "message": "Επισήμανση όλων ως αναγνωσμένων"
  },
  "notificationsPageEmptyTitle": {
    "message": "Τίποτα το ιδιαίτερο εδώ"
  },
  "notificationsPageErrorContent": {
    "message": "Προσπαθήστε να επισκεφθείτε ξανά αυτή τη σελίδα."
  },
  "notificationsPageErrorTitle": {
    "message": "Παρουσιάστηκε ένα σφάλμα"
  },
  "notificationsPageNoNotificationsContent": {
    "message": "Δεν έχετε λάβει καμία ειδοποίηση ακόμα."
  },
  "notificationsSettingsBoxError": {
    "message": "Κάτι πήγε στραβά. Προσπαθήστε ξανά."
  },
  "notificationsSettingsPageAllowNotifications": {
    "message": "Μείνετε ενήμεροι για ό,τι συμβαίνει στο πορτοφόλι σας με τις ειδοποιήσεις. Για να χρησιμοποιήσετε τις ειδοποιήσεις, χρησιμοποιούμε ένα προφίλ για να συγχρονίσουμε ορισμένες ρυθμίσεις στις συσκευές σας. $1"
  },
  "notificationsSettingsPageAllowNotificationsLink": {
    "message": "Μάθετε πώς προστατεύουμε το απόρρητό σας κατά τη χρήση αυτής της λειτουργίας."
  },
  "numberOfNewTokensDetectedPlural": {
    "message": "$1 νέα tokens βρέθηκαν σε αυτόν τον λογαριασμό",
    "description": "$1 is the number of new tokens detected"
  },
  "numberOfNewTokensDetectedSingular": {
    "message": "1 νέο token βρέθηκε σε αυτόν τον λογαριασμό"
  },
  "numberOfTokens": {
    "message": "Αριθμός tokens"
  },
  "ofTextNofM": {
    "message": "από"
  },
  "off": {
    "message": "Ανενεργό"
  },
  "offlineForMaintenance": {
    "message": "Εκτός λειτουργίας για συντήρηση"
  },
  "ok": {
    "message": "Εντάξει"
  },
  "on": {
    "message": "Ενεργό"
  },
  "onboardedMetametricsAccept": {
    "message": "Συμφωνώ"
  },
  "onboardedMetametricsDisagree": {
    "message": "Όχι, ευχαριστώ"
  },
  "onboardedMetametricsKey1": {
    "message": "Τελευταίες εξελίξεις"
  },
  "onboardedMetametricsKey2": {
    "message": "Χαρακτηριστικά προϊόντων"
  },
  "onboardedMetametricsKey3": {
    "message": "Άλλο σχετικό προωθητικό υλικό"
  },
  "onboardedMetametricsLink": {
    "message": "MetaMetrics"
  },
  "onboardedMetametricsParagraph1": {
    "message": "Εκτός από το $1, θα θέλαμε να χρησιμοποιήσουμε δεδομένα για να κατανοήσουμε πώς αλληλεπιδράτε με τις επικοινωνίες μάρκετινγκ.",
    "description": "$1 represents the 'onboardedMetametricsLink' locale string"
  },
  "onboardedMetametricsParagraph2": {
    "message": "Αυτό μας βοηθά να εξατομικεύσουμε αυτά που κοινοποιούμε σε εσάς, όπως:"
  },
  "onboardedMetametricsParagraph3": {
    "message": "Να θυμάστε ότι δεν πουλάμε ποτέ τα δεδομένα που μας παρέχετε και μπορείτε να εξαιρεθείτε ανά πάσα στιγμή."
  },
  "onboardedMetametricsTitle": {
    "message": "Βοηθήστε μας να βελτιώσουμε την εμπειρία σας"
  },
  "onboardingAdvancedPrivacyIPFSDescription": {
    "message": "Η πύλη IPFS επιτρέπει την πρόσβαση και την προβολή δεδομένων που φιλοξενούνται από τρίτους. Μπορείτε να προσθέσετε μια προσαρμοσμένη πύλη IPFS ή να συνεχίσετε να χρησιμοποιείτε την προεπιλεγμένη."
  },
  "onboardingAdvancedPrivacyIPFSInvalid": {
    "message": "Εισάγετε μια έγκυρη διεύθυνση URL"
  },
  "onboardingAdvancedPrivacyIPFSTitle": {
    "message": "Προσθήκη προσαρμοσμένης πύλης IPFS"
  },
  "onboardingAdvancedPrivacyIPFSValid": {
    "message": "Η διεύθυνση URL της πύλης IPFS είναι έγκυρη"
  },
  "onboardingAdvancedPrivacyNetworkDescription": {
    "message": "Όταν χρησιμοποιείτε τις προεπιλεγμένες ρυθμίσεις και παραμέτρους μας, χρησιμοποιούμε την Infura ως προεπιλεγμένο πάροχο κλήσεων απομακρυσμένης διαδικασίας (RPC) για να προσφέρουμε την πιο αξιόπιστη και ιδιωτική πρόσβαση στα δεδομένα του Ethereum που μπορούμε. Σε ορισμένες περιπτώσεις, ενδέχεται να χρησιμοποιήσουμε άλλους παρόχους RPC προκειμένου να παρέχουμε την καλύτερη δυνατή εμπειρία στους χρήστες μας. Μπορείτε να επιλέξετε το δικό σας RPC, αλλά να θυμάστε ότι οποιοδήποτε RPC θα λάβει τη διεύθυνση IP και το πορτοφόλι σας στο Ethereum για να πραγματοποιήσει συναλλαγές. Για να μάθετε περισσότερα σχετικά με το πώς η Infura χειρίζεται τα δεδομένα για λογαριασμούς EVM, διαβάστε την $1 μας, ενώ για λογαριασμούς Solana, $2."
  },
  "onboardingAdvancedPrivacyNetworkDescriptionCallToAction": {
    "message": "κάντε κλικ εδώ"
  },
  "onboardingAdvancedPrivacyNetworkTitle": {
    "message": "Επιλέξτε το δίκτυό σας"
  },
  "onboardingContinueWith": {
    "message": "Συνεχίστε με το $1",
    "description": "$1 is the type of login used Google, Apple, etc."
  },
  "onboardingCreateWallet": {
    "message": "Δημιουργήστε ένα νέο πορτοφόλι"
  },
  "onboardingImportWallet": {
    "message": "Έχω ήδη ένα πορτοφόλι"
  },
  "onboardingMetametricsAgree": {
    "message": "Συμφωνώ"
  },
  "onboardingMetametricsDescription": {
    "message": "Θα θέλαμε να συλλέξουμε βασικά δεδομένα χρήσης και διαγνωστικά στοιχεία για να βελτιώσουμε το MetaMask. Αυτά θα είναι πάντα:"
  },
  "onboardingMetametricsInfuraTerms": {
    "message": "Θα σας ενημερώσουμε εάν σκοπεύουμε να χρησιμοποιήσουμε αυτά τα δεδομένα για άλλους σκοπούς. Μπορείτε να ελέγξετε την $1 ανά πάσα στιγμή (ποτέ δεν πουλάμε τα δεδομένα που παρέχετε εδώ).",
    "description": "$1 represents `onboardingMetametricsInfuraTermsPolicy`"
  },
  "onboardingMetametricsInfuraTermsPolicy": {
    "message": "Πολιτική Απορρήτου"
  },
  "onboardingMetametricsNeverCollect": {
    "message": "$1 Κλικ και προβολές στην εφαρμογή αποθηκεύονται, αλλά άλλες λεπτομέρειες (όπως η δημόσια διεύθυνσή σας) δεν αποθηκεύονται.",
    "description": "$1 represents `onboardingMetametricsNeverCollectEmphasis`"
  },
  "onboardingMetametricsNeverCollectEmphasis": {
    "message": "Ιδιωτικές:"
  },
  "onboardingMetametricsNeverCollectIP": {
    "message": "$1 Χρησιμοποιούμε προσωρινά τη διεύθυνση IP σας για να εντοπίσουμε μια γενική τοποθεσία (όπως τη χώρα ή την περιοχή σας), αλλά δεν την αποθηκεύουμε ποτέ.",
    "description": "$1 represents `onboardingMetametricsNeverCollectIPEmphasis`"
  },
  "onboardingMetametricsNeverCollectIPEmphasis": {
    "message": "Γενικές:"
  },
  "onboardingMetametricsNeverSellData": {
    "message": "$1 Εσείς αποφασίζετε αν θέλετε να κοινοποιήσετε ή να διαγράψετε τα δεδομένα χρήσης σας μέσω των ρυθμίσεων, οποιαδήποτε στιγμή.",
    "description": "$1 represents `onboardingMetametricsNeverSellDataEmphasis`"
  },
  "onboardingMetametricsNeverSellDataEmphasis": {
    "message": "Προαιρετικές:"
  },
  "onboardingMetametricsTitle": {
    "message": "Βοηθήστε μας να βελτιώσουμε το MetaMask"
  },
  "onboardingMetametricsUseDataCheckbox": {
    "message": "Θα χρησιμοποιήσουμε αυτά τα δεδομένα για να μάθουμε πώς αλληλεπιδράτε με τις επικοινωνίες μάρκετινγκ. Ενδέχεται να κοινοποιήσουμε σχετικές πληροφορίες (όπως χαρακτηριστικά προϊόντων)."
  },
  "onboardingOptionIcon": {
    "message": "εικονίδιο $1",
    "description": "$1 is the icon name"
  },
  "onboardingOptionTitle": {
    "message": "Επιλέξτε μια επιλογή για να συνεχίσετε"
  },
  "onboardingPinExtensionAltLaunch": {
    "message": "Ανοίξτε την επέκταση"
  },
  "onboardingPinExtensionAltPin": {
    "message": "Καρφιτσώστε την επέκταση"
  },
  "onboardingPinExtensionDescription": {
    "message": "Προσθέστε το MetaMask στο πρόγραμμα περιήγησής σας για πιο εύκολη πρόσβαση και προβολή επιβεβαιώσεων συναλλαγών."
  },
  "onboardingPinExtensionDescription2": {
    "message": "Με 1 απλό κλικ στην επέκταση, έχετε πρόσβαση στο πορτοφόλι σας στο MetaMask."
  },
  "onboardingPinExtensionDescription3": {
    "message": "Κάντε κλικ στο εικονίδιο της επέκτασης $1 για άμεση πρόσβαση",
    "description": "$1 is the browser name"
  },
  "onboardingPinExtensionTitle": {
    "message": "Η εγκατάσταση ολοκληρώθηκε!"
  },
  "onboardingSignInWith": {
    "message": "Συνδεθείτε με το $1",
    "description": "$1 is the type of login used Google, Apple, etc"
  },
  "onboardingSrpCreate": {
    "message": "Χρησιμοποιήστε την Μυστική Φράση Ανάκτησης"
  },
  "onboardingSrpImport": {
    "message": "Εισαγωγή με τη Μυστική Φράση Ανάκτησης"
  },
  "onboardingSrpImportError": {
    "message": "Χρησιμοποιήστε μόνο πεζά γράμματα, ελέγξτε την ορθογραφία σας και τοποθετήστε τις λέξεις με τη σωστή σειρά."
  },
  "onboardingSrpInputClearAll": {
    "message": "Εκκαθάριση όλων"
  },
  "onboardingSrpInputHideAll": {
    "message": "Απόκρυψη όλων"
  },
  "onboardingSrpInputPlaceholder": {
    "message": "Προσθέστε ένα κενό μεταξύ κάθε λέξης και βεβαιωθείτε ότι κανείς δεν παρακολουθεί."
  },
  "onboardingSrpInputShowAll": {
    "message": "Εμφάνιση όλων"
  },
  "onekey": {
    "message": "OneKey"
  },
  "only": {
    "message": "μόνο"
  },
  "onlyConnectTrust": {
    "message": "Συνδεθείτε μόνο με ιστότοπους που εμπιστεύεστε. $1",
    "description": "Text displayed above the buttons for connection confirmation. $1 is the link to the learn more web page."
  },
  "openFullScreenForLedgerWebHid": {
    "message": "Μεταβείτε σε πλήρη οθόνη για να συνδέσετε το Ledger σας.",
    "description": "Shown to the user on the confirm screen when they are viewing MetaMask in a popup window but need to connect their ledger via webhid."
  },
  "openInBlockExplorer": {
    "message": "Άνοιγμα στο Block Explorer"
  },
  "optional": {
    "message": "Προαιρετικά"
  },
  "options": {
    "message": "Επιλογές"
  },
  "or": {
    "message": "Ή"
  },
  "origin": {
    "message": "Προέλευση"
  },
  "originChanged": {
    "message": "Ο ιστότοπος άλλαξε"
  },
  "originChangedMessage": {
    "message": "Εξετάζετε τώρα ένα αίτημα από $1.",
    "description": "$1 is the name of the origin"
  },
  "osTheme": {
    "message": "Σύστημα"
  },
  "other": {
    "message": "άλλο"
  },
  "otherSnaps": {
    "message": "άλλα snaps",
    "description": "Used in the 'permission_rpc' message."
  },
  "others": {
    "message": "άλλα"
  },
  "outdatedBrowserNotification": {
    "message": "Το πρόγραμμα περιήγησής σας δεν είναι ενημερωμένο. Εάν δεν ενημερώσετε το πρόγραμμα περιήγησής σας, δεν θα μπορείτε να λαμβάνετε διορθώσεις ασφαλείας και νέες λειτουργίες από το MetaMask."
  },
  "overrideContentSecurityPolicyHeader": {
    "message": "Επικεφαλίδα Παράκαμψης Περιεχομένου-Ασφάλεια-Πολιτική"
  },
  "overrideContentSecurityPolicyHeaderDescription": {
    "message": "Αυτή η επιλογή είναι μια λύση για ένα γνωστό πρόβλημα στον Firefox, όπου η επικεφαλίδα Παράκαμψης Περιεχομένου-Ασφάλεια-Πολιτική μιας αποκεντρωμένης εφαρμογής μπορεί να εμποδίσει τη σωστή λειτουργία μιας επέκτασης. Η απενεργοποίηση αυτής της επιλογής δεν συνιστάται, εκτός αν απαιτείται για συγκεκριμένη συμβατότητα ιστοσελίδας."
  },
  "padlock": {
    "message": "Padlock"
  },
  "participateInMetaMetrics": {
    "message": "Συμμετάσχετε στο MetaMetrics"
  },
  "participateInMetaMetricsDescription": {
    "message": "Συμμετέχετε στο MetaMetrics για να μας βοηθήσετε να κάνοιυμε το MetaMask καλύτερο"
  },
  "password": {
    "message": "Κωδικός πρόσβασης"
  },
  "passwordChangedRecently": {
    "message": "Ο κωδικός πρόσβασής σας άλλαξε"
  },
  "passwordChangedRecentlyDescription": {
    "message": "Εισάγετε τον νέο σας κωδικό πρόσβασης για να παραμείνετε συνδεδεμένοι στο MetaMask."
  },
  "passwordNotLongEnough": {
    "message": "Ο κωδικός πρόσβασης πρέπει να έχει τουλάχιστον 8 χαρακτήρες"
  },
  "passwordStrength": {
    "message": "Ισχύς κωδικού πρόσβασης: $1",
    "description": "Return password strength to the user when user wants to create password."
  },
  "passwordStrengthDescription": {
    "message": "Ένας ισχυρός κωδικός πρόσβασης μπορεί να βελτιώσει την ασφάλεια του πορτοφολιού σας εάν η συσκευή σας κλαπεί ή παραβιαστεί."
  },
  "passwordTermsWarning": {
    "message": "Αν ξεχάσω τον κωδικό πρόσβασης, το MetaMask δεν μπορεί να τον επαναφέρει για μένα."
  },
  "passwordTermsWarningSocial": {
    "message": "Αν ξεχάσω τον κωδικό πρόσβασης, θα χάσω οριστικά την πρόσβαση στο πορτοφόλι μου. Το MetaMask δεν μπορεί να τον επαναφέρει για μένα."
  },
  "passwordToggleHide": {
    "message": "Απόκρυψη κωδικού πρόσβασης"
  },
  "passwordToggleShow": {
    "message": "Εμφάνιση κωδικού πρόσβασης"
  },
  "passwordsDontMatch": {
    "message": "Οι κωδικοί πρόσβασης δεν ταιριάζουν"
  },
  "paste": {
    "message": "Επικόλληση"
  },
  "pastePrivateKey": {
    "message": "Εισάγετε τη συμβολοσειρά του ιδιωτικού σας κλειδιού εδώ:",
    "description": "For importing an account from a private key"
  },
  "pending": {
    "message": "Σε εκκρεμότητα"
  },
  "pendingConfirmationAddNetworkAlertMessage": {
    "message": "Η ενημέρωση του δικτύου θα ακυρώσει $1 εκκρεμείς συναλλαγές από αυτόν τον ιστότοπο.",
    "description": "Number of transactions."
  },
  "pendingConfirmationSwitchNetworkAlertMessage": {
    "message": "Η αλλαγή δικτύου θα ακυρώσει $1 εκκρεμείς συναλλαγές από αυτόν τον ιστότοπο.",
    "description": "Number of transactions."
  },
  "pendingTransactionAlertMessage": {
    "message": "Αυτή η συναλλαγή δεν θα πραγματοποιηθεί μέχρι να ολοκληρωθεί μια προηγούμενη συναλλαγή. $1",
    "description": "$1 represents the words 'how to cancel or speed up a transaction' in a hyperlink"
  },
  "pendingTransactionAlertMessageHyperlink": {
    "message": "Μάθετε πώς να ακυρώσετε ή να επιταχύνετε μια συναλλαγή.",
    "description": "The text for the hyperlink in the pending transaction alert message"
  },
  "permissionDetails": {
    "message": "Λεπτομέρειες άδειας χρήσης"
  },
  "permissionFor": {
    "message": "Άδεια για"
  },
  "permissionFrom": {
    "message": "Άδεια από"
  },
  "permissionRequested": {
    "message": "Ζητήθηκε τώρα"
  },
  "permissionRequestedForAccounts": {
    "message": "Ζητήθηκε τώρα για $1",
    "description": "Permission cell status for requested permission including accounts, rendered as AvatarGroup which is $1."
  },
  "permissionRevoked": {
    "message": "Ανακλήθηκε σε αυτήν την ενημέρωση"
  },
  "permissionRevokedForAccounts": {
    "message": "Ανακλήθηκε σε αυτή την ενημέρωση για $1",
    "description": "Permission cell status for revoked permission including accounts, rendered as AvatarGroup which is $1."
  },
  "permission_accessNamedSnap": {
    "message": "Σύνδεση με $1.",
    "description": "The description for the `wallet_snap` permission. $1 is the human-readable name of the snap."
  },
  "permission_accessNetwork": {
    "message": "Πρόσβαση στο διαδίκτυο.",
    "description": "The description of the `endowment:network-access` permission."
  },
  "permission_accessNetworkDescription": {
    "message": "Επιτρέψτε στο $1 να έχει πρόσβαση στο διαδίκτυο. Αυτό μπορεί να χρησιμοποιηθεί για αποστολή και λήψη δεδομένων με διακομιστές τρίτων.",
    "description": "An extended description of the `endowment:network-access` permission. $1 is the snap name."
  },
  "permission_accessSnap": {
    "message": "Συνδεθείτε στο snap $1.",
    "description": "The description for the `wallet_snap` permission. $1 is the name of the snap."
  },
  "permission_accessSnapDescription": {
    "message": "Επιτρέψτε στον ιστότοπο ή στο snap να αλληλεπιδράσει με το $1.",
    "description": "The description for the `wallet_snap_*` permission. $1 is the name of the Snap."
  },
  "permission_assets": {
    "message": "Εμφάνιση των περιουσιακών στοιχείων του λογαριασμού στο MetaMask.",
    "description": "The description for the `endowment:assets` permission."
  },
  "permission_assetsDescription": {
    "message": "Επιτρέπει στο $1 να παρέχει πληροφορίες για περιουσιακά στοιχεία στο πρόγραμμα του MetaMask. Τα περιουσιακά στοιχεία μπορούν να είναι εντός ή εκτός αλυσίδας.",
    "description": "An extended description for the `endowment:assets` permission. $1 is the name of the Snap."
  },
  "permission_cronjob": {
    "message": "Προγραμματισμός και εκτέλεση περιοδικών ενεργειών.",
    "description": "The description for the `snap_cronjob` permission"
  },
  "permission_cronjobDescription": {
    "message": "Επιτρέψτε στο $1 να εκτελεί ενέργειες που εκτελούνται περιοδικά σε σταθερές ώρες, ημερομηνίες ή διαστήματα. Αυτό μπορεί να χρησιμοποιηθεί για την ενεργοποίηση αλληλεπιδράσεων ή ειδοποιήσεων ευαίσθητων στο χρόνο.",
    "description": "An extended description for the `snap_cronjob` permission. $1 is the snap name."
  },
  "permission_dialog": {
    "message": "Εμφάνιση παραθύρων διαλόγου στο MetaMask.",
    "description": "The description for the `snap_dialog` permission"
  },
  "permission_dialogDescription": {
    "message": "Επιτρέψτε στο $1 να εμφανίζει αναδυόμενα παράθυρα του MetaMask με προσαρμοσμένο κείμενο, πεδίο εισαγωγής και κουμπιά για την έγκριση ή την απόρριψη μιας ενέργειας.\nΜπορεί να χρησιμοποιηθεί για τη δημιουργία π.χ. ειδοποιήσεων, επιβεβαιώσεων και ροών επιλογής για το snap.",
    "description": "An extended description for the `snap_dialog` permission. $1 is the snap name."
  },
  "permission_ethereumAccounts": {
    "message": "Δείτε τη διεύθυνση, το υπόλοιπο του λογαριασμού, τη δραστηριότητα και προτείνετε συναλλαγές προς έγκριση.",
    "description": "The description for the `eth_accounts` permission"
  },
  "permission_ethereumProvider": {
    "message": "Πρόσβαση στον πάροχο του Ethereum.",
    "description": "The description for the `endowment:ethereum-provider` permission"
  },
  "permission_ethereumProviderDescription": {
    "message": "Επιτρέψτε στο $1 να επικοινωνεί απευθείας με το MetaMask, προκειμένου να διαβάζει δεδομένα από το blockchain και να προτείνει μηνύματα και συναλλαγές.",
    "description": "An extended description for the `endowment:ethereum-provider` permission. $1 is the snap name."
  },
  "permission_getEntropy": {
    "message": "Δημιουργία τυχαίων κλειδιών μοναδικών σε αυτό το $1.",
    "description": "The description for the `snap_getEntropy` permission. $1 is the snap name."
  },
  "permission_getEntropyDescription": {
    "message": "Επιτρέψτε στο $1 να παράγει τυχαία κλειδιά μοναδικά για αυτό το $1, χωρίς να τα εκθέτει. Αυτά τα κλειδιά είναι ξεχωριστά από τον λογαριασμό (-ους) σας στο MetaMask και δεν σχετίζονται με τα ιδιωτικά σας κλειδιά ή τη Μυστική Φράση Ανάκτησης. Άλλα snaps δεν μπορούν να έχουν πρόσβαση σε αυτές τις πληροφορίες.",
    "description": "An extended description for the `snap_getEntropy` permission. $1 is the snap name."
  },
  "permission_getLocale": {
    "message": "Προβολή της γλώσσας προτίμησής σας.",
    "description": "The description for the `snap_getLocale` permission"
  },
  "permission_getLocaleDescription": {
    "message": "Επιτρέψτε στο $1 να έχει πρόσβαση στη γλώσσα προτίμησής σας από τις ρυθμίσεις του MetaMask. Αυτό μπορεί να χρησιμεύει για την τοπική προσαρμογή και την εμφάνιση του περιεχομένου του $1 στη γλώσσα σας.",
    "description": "An extended description for the `snap_getLocale` permission. $1 is the snap name."
  },
  "permission_getPreferences": {
    "message": "Δείτε πληροφορίες όπως η προτιμώμενη γλώσσα και το νόμισμα.",
    "description": "The description for the `snap_getPreferences` permission"
  },
  "permission_getPreferencesDescription": {
    "message": "Επιτρέψτε στο $1 να έχει πρόσβαση σε πληροφορίες όπως η προτιμώμενη γλώσσα και το νόμισμα στις ρυθμίσεις του MetaMask. Αυτό βοηθά το $1 να εμφανίζει περιεχόμενο προσαρμοσμένο στις προτιμήσεις σας. ",
    "description": "An extended description for the `snap_getPreferences` permission. $1 is the snap name."
  },
  "permission_homePage": {
    "message": "Εμφάνιση προσαρμοσμένης οθόνης",
    "description": "The description for the `endowment:page-home` permission"
  },
  "permission_homePageDescription": {
    "message": "Επιτρέψτε στο $1 να εμφανίσει μια προσαρμοσμένη αρχική οθόνη στο MetaMask. Αυτή μπορεί να χρησιμοποιηθεί για διεπαφές χρήστη, διαμόρφωση και πίνακες οργάνων.",
    "description": "An extended description for the `endowment:page-home` permission. $1 is the snap name."
  },
  "permission_keyring": {
    "message": "Να επιτρέπονται αιτήματα για την προσθήκη και τον έλεγχο λογαριασμών Ethereum",
    "description": "The description for the `endowment:keyring` permission"
  },
  "permission_keyringDescription": {
    "message": "Επιτρέψτε σε αυτό το $1 να λαμβάνει αιτήματα προσθήκης ή αφαίρεσης λογαριασμών, καθώς και να υπογράφει και να πραγματοποιεί συναλλαγές εκ μέρους αυτών των λογαριασμών.",
    "description": "An extended description for the `endowment:keyring` permission. $1 is the snap name."
  },
  "permission_lifecycleHooks": {
    "message": "Χρησιμοποιήστε επιχειρηματικά μοντέλα.",
    "description": "The description for the `endowment:lifecycle-hooks` permission"
  },
  "permission_lifecycleHooksDescription": {
    "message": "Επιτρέψτε στο $1 να χρησιμοποιεί επιχειρηματικά μοντέλα για την εκτέλεση κώδικα σε συγκεκριμένες χρονικές στιγμές κατά τη διάρκεια του κύκλου ζωής του.",
    "description": "An extended description for the `endowment:lifecycle-hooks` permission. $1 is the snap name."
  },
  "permission_manageAccounts": {
    "message": "Προσθήκη και έλεγχος λογαριασμών στο Ethereum",
    "description": "The description for `snap_manageAccounts` permission"
  },
  "permission_manageAccountsDescription": {
    "message": "Επιτρέψτε σε αυτό το $1 να προσθέτει ή να αφαιρεί λογαριασμούς Ethereum και, στη συνέχεια, να πραγματοποιεί συναλλαγές και να υπογράφει με αυτούς τους λογαριασμούς.",
    "description": "An extended description for the `snap_manageAccounts` permission. $1 is the snap name."
  },
  "permission_manageBip32Keys": {
    "message": "Διαχειριστείτε λογαριασμούς $1.",
    "description": "The description for the `snap_getBip32Entropy` permission. $1 is a derivation path, e.g. 'm/44'/0'/0' (secp256k1)'."
  },
  "permission_manageBip44AndBip32KeysDescription": {
    "message": "Επιτρέψτε στο $1 να διαχειρίζεται λογαριασμούς και στοιχεία στο ζητούμενο δίκτυο. Αυτοί οι λογαριασμοί προέρχονται από τη μυστική φράση ανάκτησης και δημιουργούν αντίγραφα ασφαλείας από αυτήν (χωρίς να την αποκαλύπτουν). Με τη δυνατότητα εξαγωγής κλειδιών, το $1 μπορεί να υποστηρίξει μια ποικιλία πρωτοκόλλων blockchain πέρα από το Ethereum (EVM).",
    "description": "An extended description for the `snap_getBip44Entropy` and `snap_getBip44Entropy` permissions. $1 is the snap name."
  },
  "permission_manageBip44Keys": {
    "message": "Διαχειριστείτε λογαριασμούς $1.",
    "description": "The description for the `snap_getBip44Entropy` permission. $1 is the name of a protocol, e.g. 'Filecoin'."
  },
  "permission_manageState": {
    "message": "Αποθηκεύστε και διαχειριστείτε τα δεδομένα του στη συσκευή σας.",
    "description": "The description for the `snap_manageState` permission"
  },
  "permission_manageStateDescription": {
    "message": "Επιτρέψτε στο $1 να αποθηκεύει, να ενημερώνει και να ανακτά δεδομένα με ασφάλεια και με κρυπτογράφηση. Άλλα snaps δεν μπορούν να έχουν πρόσβαση σε αυτές τις πληροφορίες.",
    "description": "An extended description for the `snap_manageState` permission. $1 is the snap name."
  },
  "permission_nameLookup": {
    "message": "Παροχή αναζήτησης τομέων και διευθύνσεων.",
    "description": "The description for the `endowment:name-lookup` permission."
  },
  "permission_nameLookupDescription": {
    "message": "Επιτρέψτε στο snap να αντλεί και να εμφανίζει αναζητήσεις διευθύνσεων και τομέων σε διαφορετικά μέρη του MetaMask UI.",
    "description": "An extended description for the `endowment:name-lookup` permission."
  },
  "permission_notifications": {
    "message": "Εμφάνιση ειδοποιήσεων.",
    "description": "The description for the `snap_notify` permission"
  },
  "permission_notificationsDescription": {
    "message": "Επιτρέψτε στο $1 να εμφανίζει ειδοποιήσεις εντός του MetaMask. Ένα σύντομο κείμενο ειδοποίησης μπορεί να ενεργοποιηθεί από το snap για πληροφορίες που μπορούν να ληφθούν υπόψη ή σχετίζονται με το χρόνο.",
    "description": "An extended description for the `snap_notify` permission. $1 is the snap name."
  },
  "permission_protocol": {
    "message": "Παρέχετε δεδομένα πρωτοκόλλου για μία ή περισσότερες αλυσίδες.",
    "description": "The description for the `endowment:protocol` permission."
  },
  "permission_protocolDescription": {
    "message": "Επιτρέψτε στο $1 να παρέχει στο MetaMask δεδομένα πρωτοκόλλου, όπως εκτιμήσεις τελών συναλλαγών ή πληροφορίες για tokens.",
    "description": "An extended description for the `endowment:protocol` permission. $1 is the name of the Snap."
  },
  "permission_rpc": {
    "message": "Επιτρέψτε στο $1 να επικοινωνήσει απευθείας με αυτό το $2.",
    "description": "The description for the `endowment:rpc` permission. $1 is 'other snaps' or 'websites', $2 is the snap name."
  },
  "permission_rpcDescription": {
    "message": "Επιτρέψτε στο $1 να στέλνει μηνύματα στο $2 και να λαμβάνει απάντηση από το $2.",
    "description": "An extended description for the `endowment:rpc` permission. $1 is 'other snaps' or 'websites', $2 is the snap name."
  },
  "permission_rpcDescriptionOriginList": {
    "message": "$1 και $2",
    "description": "A list of allowed origins where $2 is the last origin of the list and $1 is the rest of the list separated by ','."
  },
  "permission_signatureInsight": {
    "message": "Εμφάνιση του πλαισίου των στοιχείων της υπογραφής.",
    "description": "The description for the `endowment:signature-insight` permission"
  },
  "permission_signatureInsightDescription": {
    "message": "Επιτρέψτε στο $1 να εμφανίζει ένα πλαίσιο με στοιχεία για κάθε αίτημα υπογραφής πριν από την έγκριση. Αυτό μπορεί να χρησιμοποιηθεί ως λύση κατά του phishing και της ασφάλειας.",
    "description": "An extended description for the `endowment:signature-insight` permission. $1 is the snap name."
  },
  "permission_signatureInsightOrigin": {
    "message": "Δείτε την προέλευση των ιστότοπων που δρομολογούν ένα αίτημα υπογραφής",
    "description": "The description for the `signatureOrigin` caveat, to be used with the `endowment:signature-insight` permission"
  },
  "permission_signatureInsightOriginDescription": {
    "message": "Επιτρέψτε στο $1 να βλέπει την προέλευση (URI) των ιστότοπων που δρομολογούν αιτήματα υπογραφής. Αυτό μπορεί να χρησιμοποιηθεί ως λύση κατά του phishing και της ασφάλειας.",
    "description": "An extended description for the `signatureOrigin` caveat, to be used with the `endowment:signature-insight` permission. $1 is the snap name."
  },
  "permission_transactionInsight": {
    "message": "Λήψη και εμφάνιση πληροφοριών σχετικά με τις συναλλαγές.",
    "description": "The description for the `endowment:transaction-insight` permission"
  },
  "permission_transactionInsightDescription": {
    "message": "Επιτρέψτε στο $1 να αποκωδικοποιεί τις συναλλαγές και να εμφανίζει πληροφορίες εντός του MetaMask UI. Αυτό μπορεί να χρησιμοποιηθεί για λύσεις προστασίας κατά της εξαπάτησης και της ασφάλειας.",
    "description": "An extended description for the `endowment:transaction-insight` permission. $1 is the snap name."
  },
  "permission_transactionInsightOrigin": {
    "message": "Δείτε την προέλευση των ιστότοπων που προτείνουν συναλλαγές",
    "description": "The description for the `transactionOrigin` caveat, to be used with the `endowment:transaction-insight` permission"
  },
  "permission_transactionInsightOriginDescription": {
    "message": "Επιτρέψτε στο $1 να βλέπει την προέλευση (URI) των ιστότοπων που προτείνουν συναλλαγές. Αυτό μπορεί να χρησιμοποιηθεί για λύσεις προστασίας κατά της εξαπάτησης και της ασφάλειας.",
    "description": "An extended description for the `transactionOrigin` caveat, to be used with the `endowment:transaction-insight` permission. $1 is the snap name."
  },
  "permission_unknown": {
    "message": "Άγνωστη άδεια: $1",
    "description": "$1 is the name of a requested permission that is not recognized."
  },
  "permission_viewBip32PublicKeys": {
    "message": "Δείτε το δημόσιο κλειδί σας για το $1 ($2).",
    "description": "The description for the `snap_getBip32PublicKey` permission. $1 is a derivation path, e.g. 'm/44'/0'/0''. $2 is the elliptic curve name, e.g. 'secp256k1'."
  },
  "permission_viewBip32PublicKeysDescription": {
    "message": "Επιτρέψτε στο $2 να δει τα δημόσια κλειδιά (και τις διευθύνσεις) σας για το $1. Αυτό δεν παραχωρεί κανέναν έλεγχο λογαριασμών ή περιουσιακών στοιχείων.",
    "description": "An extended description for the `snap_getBip32PublicKey` permission. $1 is a derivation path (name). $2 is the snap name."
  },
  "permission_viewNamedBip32PublicKeys": {
    "message": "Δείτε το δημόσιο κλειδί σας για το $1.",
    "description": "The description for the `snap_getBip32PublicKey` permission. $1 is a name for the derivation path, e.g., 'Ethereum accounts'."
  },
  "permission_walletSwitchEthereumChain": {
    "message": "Χρησιμοποιήστε τα ενεργοποιημένα δίκτυά σας",
    "description": "The label for the `wallet_switchEthereumChain` permission"
  },
  "permission_webAssembly": {
    "message": "Υποστήριξη για το WebAssembly.",
    "description": "The description of the `endowment:webassembly` permission."
  },
  "permission_webAssemblyDescription": {
    "message": "Επιτρέψτε στο $1 να έχει πρόσβαση σε περιβάλλοντα εκτέλεσης χαμηλού επιπέδου μέσω του WebAssembly.",
    "description": "An extended description of the `endowment:webassembly` permission. $1 is the snap name."
  },
  "permissions": {
    "message": "Άδειες"
  },
  "permissionsPageEmptyContent": {
    "message": "Δεν υπάρχει τίποτα εδώ"
  },
  "permissionsPageEmptySubContent": {
    "message": "Εδώ μπορείτε να δείτε τις άδειες χρήσης που έχετε δώσει στα εγκατεστημένα Snaps ή στους συνδεδεμένους ιστότοπους."
  },
  "permitSimulationChange_approve": {
    "message": "Ανώτατο όριο δαπανών"
  },
  "permitSimulationChange_bidding": {
    "message": "Θα υποβάλλετε προσφορά"
  },
  "permitSimulationChange_listing": {
    "message": "Θα καταχωρήσετε"
  },
  "permitSimulationChange_nft_listing": {
    "message": "Τιμή καταχώρησης"
  },
  "permitSimulationChange_receive": {
    "message": "Θα λάβετε"
  },
  "permitSimulationChange_revoke2": {
    "message": "Αναίρεση"
  },
  "permitSimulationChange_transfer": {
    "message": "Θα στείλετε"
  },
  "permitSimulationDetailInfo": {
    "message": "Δίνετε στον διαθέτη την άδεια να δαπανήσει τα tokens από τον λογαριασμό σας."
  },
  "permittedChainToastUpdate": {
    "message": "Το $1 έχει πρόσβαση στο $2."
  },
  "personalAddressDetected": {
    "message": "Η προσωπική διεύθυνση εντοπίστηκε. Καταχωρίστε τη διεύθυνση συμβολαίου του token."
  },
  "pin": {
    "message": "Καρφίτσωμα",
    "description": "Pin label used in multichain account menu"
  },
  "pinToTop": {
    "message": "Καρφίτσωμα στην κορυφή"
  },
  "pleaseConfirm": {
    "message": "Επιβεβαιώστε"
  },
  "plusMore": {
    "message": "+ $1 ακόμη",
    "description": "$1 is the number of additional items"
  },
  "plusXMore": {
    "message": "+ $1 ακόμη",
    "description": "$1 is a number of additional but unshown items in a list- this message will be shown in place of those items"
  },
  "popularNetworkAddToolTip": {
    "message": "Ορισμένα από αυτά τα δίκτυα βασίζονται σε τρίτους. Οι συνδέσεις μπορεί να είναι λιγότερο αξιόπιστες ή να επιτρέπουν σε τρίτους να παρακολουθούν τη δραστηριότητα.",
    "description": "Learn more link"
  },
  "popularNetworks": {
    "message": "Δημοφιλή δίκτυα"
  },
  "preparingSwap": {
    "message": "Προετοιμασία ανταλλαγής..."
  },
  "prev": {
    "message": "Προηγούμενο"
  },
  "price": {
    "message": "Τιμή"
  },
  "priceUnavailable": {
    "message": "μη διαθέσιμη τιμή"
  },
  "primaryType": {
    "message": "Βασικός τύπος"
  },
  "priorityFee": {
    "message": "Τέλος προτεραιότητας"
  },
  "priorityFeeProperCase": {
    "message": "Τέλος προτεραιότητας"
  },
  "privacy": {
    "message": "Απόρρητο"
  },
  "privacyMsg": {
    "message": "Πολιτική Απορρήτου"
  },
  "privateKey": {
    "message": "Ιδιωτικό κλειδί",
    "description": "select this type of file to use to import an account"
  },
  "privateKeyCopyWarning": {
    "message": "Ιδιωτικό κλειδί για $1",
    "description": "$1 represents the account name"
  },
  "privateKeyHidden": {
    "message": "Το ιδιωτικό κλειδί είναι κρυφό",
    "description": "Explains that the private key input is hidden"
  },
  "privateKeyShow": {
    "message": "Εμφάνιση/απόκρυψη της εισαγωγής του ιδιωτικού κλειδιού",
    "description": "Describes a toggle that is used to show or hide the private key input"
  },
  "privateKeyShown": {
    "message": "Αυτό το ιδιωτικό κλειδί είναι ορατό",
    "description": "Explains that the private key input is being shown"
  },
  "privateKeyWarning": {
    "message": "Προειδοποίηση: Ποτέ μην αποκαλύπτετε αυτό το κλειδί. Οποιοσδήποτε έχει τα ιδιωτικά σας κλειδιά μπορεί να κλέψει όλα τα περιουσιακά στοιχεία που βρίσκονται στον λογαριασμό σας."
  },
  "privateNetwork": {
    "message": "Ιδιωτικό δίκτυο"
  },
  "proceedWithTransaction": {
    "message": "Θέλω να προχωρήσω έτσι κι αλλιώς"
  },
  "productAnnouncements": {
    "message": "Ανακοινώσεις προϊόντων"
  },
  "proposedApprovalLimit": {
    "message": "Προτεινόμενο όριο έγκρισης"
  },
  "protocolNotSupported": {
    "message": "Ενδέχεται να μην υποστηρίζουμε ακόμη το πρωτόκολλό σας."
  },
  "provide": {
    "message": "Παροχή"
  },
  "publicAddress": {
    "message": "Δημόσια διεύθυνση"
  },
  "pushPlatformNotificationsFundsReceivedDescription": {
    "message": "Λάβατε $1 $2"
  },
  "pushPlatformNotificationsFundsReceivedDescriptionDefault": {
    "message": "Λάβατε μερικά tokens"
  },
  "pushPlatformNotificationsFundsReceivedTitle": {
    "message": "Λάβατε κεφάλαια"
  },
  "pushPlatformNotificationsFundsSentDescription": {
    "message": "Στείλατε με επιτυχία $1 $2"
  },
  "pushPlatformNotificationsFundsSentDescriptionDefault": {
    "message": "Στείλατε με επιτυχία μερικά tokens"
  },
  "pushPlatformNotificationsFundsSentTitle": {
    "message": "Έγινε αποστολή κεφαλαίων"
  },
  "pushPlatformNotificationsNftReceivedDescription": {
    "message": "Λάβατε νέα NFT"
  },
  "pushPlatformNotificationsNftReceivedTitle": {
    "message": "Λάβατε NFT"
  },
  "pushPlatformNotificationsNftSentDescription": {
    "message": "Στείλατε με επιτυχία ένα NFT"
  },
  "pushPlatformNotificationsNftSentTitle": {
    "message": "Το NFT στάλθηκε"
  },
  "pushPlatformNotificationsStakingLidoStakeCompletedDescription": {
    "message": "Το ποντάρισμά σας στο Lido ήταν επιτυχές"
  },
  "pushPlatformNotificationsStakingLidoStakeCompletedTitle": {
    "message": "Ολοκλήρωση πονταρίσματος"
  },
  "pushPlatformNotificationsStakingLidoStakeReadyToBeWithdrawnDescription": {
    "message": "Το ποντάρισμά σας στο Lido είναι τώρα έτοιμο για ανάληψη"
  },
  "pushPlatformNotificationsStakingLidoStakeReadyToBeWithdrawnTitle": {
    "message": "Ποντάρισμα έτοιμο για ανάληψη"
  },
  "pushPlatformNotificationsStakingLidoWithdrawalCompletedDescription": {
    "message": "Η ανάληψή σας από το Lido ήταν επιτυχής"
  },
  "pushPlatformNotificationsStakingLidoWithdrawalCompletedTitle": {
    "message": "Ολοκλήρωση ανάληψης"
  },
  "pushPlatformNotificationsStakingLidoWithdrawalRequestedDescription": {
    "message": "Το αίτημά σας για ανάληψη από το Lido υποβλήθηκε"
  },
  "pushPlatformNotificationsStakingLidoWithdrawalRequestedTitle": {
    "message": "Αίτημα ανάληψης"
  },
  "pushPlatformNotificationsStakingRocketpoolStakeCompletedDescription": {
    "message": "Το ποντάρισμά σας στο RocketPool ήταν επιτυχές"
  },
  "pushPlatformNotificationsStakingRocketpoolStakeCompletedTitle": {
    "message": "Ολοκλήρωση πονταρίσματος"
  },
  "pushPlatformNotificationsStakingRocketpoolUnstakeCompletedDescription": {
    "message": "Η ακύρωση πονταρίσματός σας στο RocketPool ήταν επιτυχής"
  },
  "pushPlatformNotificationsStakingRocketpoolUnstakeCompletedTitle": {
    "message": "Ολοκλήρωση ακύρωσης πονταρίσματός"
  },
  "pushPlatformNotificationsSwapCompletedDescription": {
    "message": "Η ανταλλαγή σας στο MetaMask ήταν επιτυχής"
  },
  "pushPlatformNotificationsSwapCompletedTitle": {
    "message": "Ολοκλήρωση ανταλλαγής"
  },
  "queued": {
    "message": "Σε Αναμονή"
  },
  "quoteRate": {
    "message": "Τιμή προσφοράς"
  },
  "quotedReceiveAmount": {
    "message": "$1 ποσό που θα λάβετε"
  },
  "quotedTotalCost": {
    "message": "$1 συνολικό κόστος"
  },
  "rank": {
    "message": "Κατάταξη"
  },
  "rateIncludesMMFee": {
    "message": "Η τιμή περιλαμβάνει $1% τέλη"
  },
  "reAddAccounts": {
    "message": "προσθέστε εκ νέου τυχόν άλλους λογαριασμούς"
  },
  "reAdded": {
    "message": "προστέθηκαν εκ νέου"
  },
  "readdToken": {
    "message": "Μπορείτε να προσθέσετε ξανά αυτό το token στο μέλλον επιλέγοντας \"Εισαγωγή token\" στο μενού επιλογών των λογαριασμών σας."
  },
  "receive": {
    "message": "Λήψη"
  },
  "receiveCrypto": {
    "message": "Λάβετε κρυπτονομίσματα"
  },
  "received": {
    "message": "Ελήφθη"
  },
  "recipientAddressPlaceholderNew": {
    "message": "Εισαγάγετε τη δημόσια διεύθυνση (0x) ή το όνομα τομέα"
  },
  "recommendedGasLabel": {
    "message": "Προτεινόμενο"
  },
  "recoveryPhraseReminderBackupStart": {
    "message": "Δημιουργήστε αντίγραφο ασφαλείας τώρα"
  },
  "recoveryPhraseReminderConfirm": {
    "message": "Υπενθυμίστε μου αργότερα"
  },
  "recoveryPhraseReminderSubText": {
    "message": "Αν δεν δημιουργήσετε αντίγραφο ασφαλείας του πορτοφολιού σας, δεν θα έχετε πρόσβαση στα κεφάλαιά σας αν δεν μπορείτε να εισέλθετε στην εφαρμογή ή αποκτήσετε νέα συσκευή."
  },
  "recoveryPhraseReminderTitle": {
    "message": "Προστατέψτε το πορτοφόλι σας"
  },
  "redeposit": {
    "message": "Επανακατάθεση"
  },
  "refreshList": {
    "message": "Ανανέωση λίστας"
  },
  "reject": {
    "message": "Απόρριψη"
  },
  "rejectAll": {
    "message": "Απόρριψη όλων"
  },
  "rejectRequestsDescription": {
    "message": "Πρόκειται να απορρίψετε μαζικά $1 αιτήματα."
  },
  "rejectRequestsN": {
    "message": "Απόρριψη $1 αιτημάτων"
  },
  "rejectTxsDescription": {
    "message": "Πρόκειται να απορρίψετε μαζικά $1 συναλλαγές."
  },
  "rejectTxsN": {
    "message": "Απόρριψη $1 συναλλαγών"
  },
  "rejected": {
    "message": "Απορρίφθηκε"
  },
  "remove": {
    "message": "Κατάργηση"
  },
  "removeAccount": {
    "message": "Κατάργηση λογαριασμού"
  },
  "removeAccountDescription": {
    "message": "Αυτός ο λογαριασμός θα αφαιρεθεί από το πορτοφόλι σας. Βεβαιωθείτε ότι έχετε την αρχική Μυστική Φράση Ανάκτησης ή το ιδιωτικό κλειδί για αυτόν τον λογαριασμό που έχετε εισαγάγει πριν συνεχίσετε. Μπορείτε να εισαγάγετε ή να δημιουργήσετε ξανά λογαριασμούς από το αναπτυσσόμενο μενού λογαριασμών."
  },
  "removeAccountModalBannerDescription": {
    "message": "Βεβαιωθείτε ότι έχετε τη Μυστική Φράση Ανάκτησης ή το ιδιωτικό κλειδί για αυτόν τον λογαριασμό πριν τον αφαιρέσετε.",
    "description": "Make sure you have the Secret Recovery Phrase or private key for this account before removing."
  },
  "removeAccountModalBannerTitle": {
    "message": "Αυτός ο λογαριασμός θα αφαιρεθεί από το MetaMask.",
    "description": "Title of a banner alert used on account remove modal."
  },
  "removeKeyringSnap": {
    "message": "Η αφαίρεση αυτού του Snap αφαιρεί αυτούς τους λογαριασμούς από το MetaMask:"
  },
  "removeKeyringSnapToolTip": {
    "message": "Το snap ελέγχει τους λογαριασμούς και με την αφαίρεσή του, οι λογαριασμοί θα αφαιρεθούν και από το MetaMask, αλλά θα παραμείνουν στην αλυσίδα συστοιχιών (blockchain)."
  },
  "removeNFT": {
    "message": "Αφαίρεση του NFT"
  },
  "removeNftErrorMessage": {
    "message": "Δεν μπορέσαμε να αφαιρέσουμε αυτό το NFT."
  },
  "removeNftMessage": {
    "message": "Το NFT αφαιρέθηκε με επιτυχία!"
  },
  "removeSnap": {
    "message": "Αφαίρεση του snap"
  },
  "removeSnapAccountDescription": {
    "message": "Εάν προχωρήσετε, αυτός ο λογαριασμός δεν θα είναι πλέον διαθέσιμος στο MetaMask."
  },
  "removeSnapAccountTitle": {
    "message": "Κατάργηση λογαριασμού"
  },
  "removeSnapConfirmation": {
    "message": "Είστε σίγουροι ότι θέλετε να αφαιρέσετε το $1;",
    "description": "$1 represents the name of the snap"
  },
  "removeSnapDescription": {
    "message": "Αυτή η ενέργεια θα διαγράψει το snap, τα δεδομένα του και θα ανακαλέσει τις άδειες που έχετε παραχωρήσει."
  },
  "rename": {
    "message": "Μετονομασία",
    "description": "Multichain account menu item for triggering account rename action modal"
  },
  "replace": {
    "message": "αντικατάσταση"
  },
  "reportIssue": {
    "message": "Αναφορά ενός προβλήματος"
  },
  "requestFrom": {
    "message": "Αίτημα από"
  },
  "requestFromInfo": {
    "message": "Αυτός είναι ο ιστότοπος που ζητά την υπογραφή σας."
  },
  "requestFromInfoSnap": {
    "message": "Αυτό είναι το Snap που ζητάει την υπογραφή σας."
  },
  "requestFromTransactionDescription": {
    "message": "Αυτός είναι ο ιστότοπος που ζητά την επιβεβαίωσή σας."
  },
  "requestingFor": {
    "message": "Ζητήθηκε για"
  },
  "requestingForAccount": {
    "message": "Ζητήθηκε για $1",
    "description": "Name of Account"
  },
  "requestingForNetwork": {
    "message": "Ζητάει για το $1",
    "description": "Name of Network"
  },
  "required": {
    "message": "Απαιτείται"
  },
  "reset": {
    "message": "Επαναφορά"
  },
  "resetWallet": {
    "message": "Επαναφορά του πορτοφολιού σας"
  },
  "resetWalletSubHeader": {
    "message": "Το MetaMask δεν διατηρεί αντίγραφο του κωδικού πρόσβασής σας. Εάν αντιμετωπίζετε κάποιο πρόβλημα με το ξεκλείδωμα του λογαριασμού σας, θα χρειαστεί να πραγματοποιήσετε επαναφορά του πορτοφολιού σας. Μπορείτε να το κάνετε μέσω της Μυστικής Φράσης Ανάκτησης που χρησιμοποιήσατε όταν δημιουργήσατε το πορτοφόλι σας."
  },
  "resetWalletSubHeaderSocial": {
    "message": "Το MetaMask δεν διατηρεί αντίγραφο του κωδικού πρόσβασής σας. Εάν δεν μπορείτε να ξεκλειδώσετε τον λογαριασμό σας, θα πρέπει να επαναφέρετε το πορτοφόλι σας. Αν έχετε την Μυστική Φράση Ανάκτησης, μπορείτε να τη χρησιμοποιήσετε για να διαγράψετε το τρέχον πορτοφόλι από αυτήν τη συσκευή, μαζί με τη λίστα των λογαριασμών σας."
  },
  "resetWalletUsingSRP": {
    "message": "Αυτή η ενέργεια θα διαγράψει το τρέχον πορτοφόλι σας και την Μυστική Φράση Ανάκτησής από αυτή τη συσκευή, μαζί με τη λίστα των λογαριασμών που χειρίζεστε. Αφού κάνετε επαναφορά με την Μυστική Φράση Ανάκτησής σας, θα δείτε μια λίστα με λογαριασμούς με βάση τη Μυστική Φράση Ανάκτησης που χρησιμοποιήσατε για την επαναφορά. Αυτή η νέα λίστα θα περιλαμβάνει αυτόματα τους λογαριασμούς που έχουν κάποιο υπόλοιπο. Θα μπορείτε επίσης να $1 που δημιουργήθηκαν προηγουμένως. Οι προσαρμοσμένοι λογαριασμοί που έχετε εισαγάγει θα χρειαστεί να είναι $2 και κάθε προσαρμοσμένο token που προσθέσατε στον λογαριασμό θα πρέπει επίσης να $3."
  },
  "resetWalletUsingSRPSocial": {
    "message": "Αφού επαναφέρετε το πορτοφόλι σας με τη Μυστική Φράση Ανάκτησης, θα δείτε μια νέα λίστα λογαριασμών. Αυτή η λίστα θα περιλαμβάνει λογαριασμούς που έχουν υπόλοιπο. Μπορείτε να $1 είχατε δημιουργήσει στο παρελθόν. Ωστόσο, θα χρειαστεί να προσθέσετε ξανά οποιουσδήποτε $2 και $3 που είχατε εισαγάγει.  "
  },
  "resetWalletUsingSRPSocialAccounts": {
    "message": "προσθέσετε ξανά οποιουσδήποτε άλλους λογαριασμούς"
  },
  "resetWalletUsingSRPSocialCustomAccounts": {
    "message": "προσαρμοσμένους λογαριασμούς"
  },
  "resetWalletUsingSRPSocialCustomTokens": {
    "message": "προσαρμοσμένα token"
  },
  "resetWalletWarning": {
    "message": "Βεβαιωθείτε ότι χρησιμοποιείτε τη σωστή Μυστική Φράση Ανάκτησης πριν συνεχίσετε. Αυτή η ενέργεια είναι μη αναστρέψιμη."
  },
  "resetWalletWarningSocial": {
    "message": "Βεβαιωθείτε ότι χρησιμοποιείτε τη σωστή Μυστική Φράση Ανάκτησης πριν κάνετε επαναφορά. Αυτή η ενέργεια δεν μπορεί να αναιρεθεί."
  },
  "restartMetamask": {
    "message": "Επανεκκίνηση του MetaMask"
  },
  "restore": {
    "message": "Επαναφορά"
  },
  "restoreUserData": {
    "message": "Επαναφορά δεδομένων χρήστη"
  },
  "resultPageError": {
    "message": "Σφάλμα"
  },
  "resultPageErrorDefaultMessage": {
    "message": "Η λειτουργία απέτυχε."
  },
  "resultPageSuccess": {
    "message": "Επιτυχία"
  },
  "resultPageSuccessDefaultMessage": {
    "message": "Η λειτουργία ολοκληρώθηκε με επιτυχία."
  },
  "retryTransaction": {
    "message": "Επανάληψη συναλλαγής"
  },
  "reusedTokenNameWarning": {
    "message": "Ένα token εδώ επαναχρησιμοποιεί ένα σύμβολο από ένα άλλο token που παρακολουθείτε, αυτό μπορεί να προκαλέσει σύγχυση ή να είναι παραπλανητικό."
  },
  "revealSecretRecoveryPhrase": {
    "message": "Μυστική Φράση Ανάκτησης"
  },
  "revealSeedWords": {
    "message": "Αποκάλυψη της Μυστικής Φράσης Ανάκτησης"
  },
  "revealSeedWordsDescription1": {
    "message": "Το $1 παρέχει $2",
    "description": "This is a sentence consisting of link using 'revealSeedWordsSRPName' as $1 and bolded text using 'revealSeedWordsDescription3' as $2."
  },
  "revealSeedWordsDescription2": {
    "message": "Το MetaMask είναι ένα $1. Αυτό σημαίνει ότι είστε ο κάτοχος της ΜΦΑ σας.",
    "description": "$1 is text link with the message from 'revealSeedWordsNonCustodialWallet'"
  },
  "revealSeedWordsDescription3": {
    "message": "πλήρη πρόσβαση στο πορτοφόλι και τα κεφάλαιά σας."
  },
  "revealSeedWordsNonCustodialWallet": {
    "message": "πορτοφόλι χωρίς θεματοφύλακα"
  },
  "revealSeedWordsQR": {
    "message": "QR"
  },
  "revealSeedWordsSRPName": {
    "message": "Μυστική Φράση Ανάκτησης (ΜΦΑ)"
  },
  "revealSeedWordsText": {
    "message": "Κείμενο"
  },
  "revealSeedWordsWarning": {
    "message": "Σιγουρευτείτε ότι δεν κοιτάζει κανείς την οθόνη σας.$1",
    "description": "$1 is bolded text using the message from 'revealSeedWordsWarning2'"
  },
  "revealSeedWordsWarning2": {
    "message": "Η Υποστήριξη του MetaMask δεν θα σας τη ζητήσει ποτέ.",
    "description": "The bolded texted in the second part of 'revealSeedWordsWarning'"
  },
  "revealSensitiveContent": {
    "message": "Αποκάλυψη ευαίσθητου περιεχομένου"
  },
  "review": {
    "message": "Επανέλεγχος"
  },
  "reviewAlert": {
    "message": "Ειδοποίηση επανέλεγχου"
  },
  "reviewAlerts": {
    "message": "Έλεγχος ειδοποιήσεων"
  },
  "reviewPendingTransactions": {
    "message": "Έλεγχος εκκρεμών συναλλαγών"
  },
  "reviewPermissions": {
    "message": "Έλεγχος αδειών"
  },
  "revokePermission": {
    "message": "Ανάκληση άδειας"
  },
  "revokePermissionTitle": {
    "message": "Κατάργηση $1 άδειας",
    "description": "The token symbol that is being revoked"
  },
  "revokeSimulationDetailsDesc": {
    "message": "Αφαιρείτε την άδεια κάποιου να ξοδεύει tokens από τον λογαριασμό σας."
  },
  "reward": {
    "message": "Επιβράβευση"
  },
  "rpcNameOptional": {
    "message": "Όνομα RPC (προαιρετικά)"
  },
  "rpcUrl": {
    "message": "Διεύθυνση URL του RPC"
  },
  "safeTransferFrom": {
    "message": "Ασφαλής μεταφορά από"
  },
  "save": {
    "message": "Αποθήκευση"
  },
  "scanInstructions": {
    "message": "Τοποθετήστε τον κώδικα QR μπροστά από την κάμερά σας"
  },
  "scanQrCode": {
    "message": "Σάρωση του κωδικού QR"
  },
  "scrollDown": {
    "message": "Κύλιση προς τα κάτω"
  },
  "search": {
    "message": "Αναζήτηση"
  },
  "searchAccounts": {
    "message": "Αναζήτηση λογαριασμών"
  },
  "searchNetworks": {
    "message": "Αναζητήστε δίκτυα"
  },
  "searchNfts": {
    "message": "Αναζήτηση για NFT"
  },
  "searchTokens": {
    "message": "Αναζήτηση tokens"
  },
  "searchTokensByNameOrAddress": {
    "message": "Αναζητήστε tokens με βάση το όνομα ή τη διεύθυνση"
  },
  "secretRecoveryPhrase": {
    "message": "Μυστική Φράση Ανάκτησης"
  },
  "secretRecoveryPhrasePlusNumber": {
    "message": "Μυστική Φράση Ανάκτησης $1",
    "description": "The $1 is the order of the Secret Recovery Phrase"
  },
  "secureWallet": {
    "message": "Ασφαλές πορτοφόλι"
  },
  "secureWalletGetStartedButton": {
    "message": "Ξεκινήστε"
  },
  "secureWalletRemindLaterButton": {
    "message": "Υπενθυμίστε μου αργότερα"
  },
  "secureWalletWalletRecover": {
    "message": "Είναι ο μόνος τρόπος να ανακτήσετε το πορτοφόλι σας αν δεν μπορείτε να εισέλθετε στην εφαρμογή ή αποκτήσετε νέα συσκευή."
  },
  "secureWalletWalletSaveSrp": {
    "message": "Μην ρισκάρετε να χάσετε τα κεφάλαιά σας. Προστατέψτε το πορτοφόλι σας αποθηκεύοντας την $1 σε ασφαλές μέρος.",
    "description": "The $1 is the button text 'Secret Recovery Phrase'"
  },
  "security": {
    "message": "Ασφάλεια"
  },
  "securityAlert": {
    "message": "Ειδοποίηση ασφαλείας από $1 και $2"
  },
  "securityAlerts": {
    "message": "Ειδοποιήσεις ασφαλείας"
  },
  "securityAlertsDescription": {
    "message": "Αυτή η λειτουργία σας προειδοποιεί για κακόβουλη ή ασυνήθιστη δραστηριότητα, καθώς ελέγχει ενεργά τα αιτήματα συναλλαγών και υπογραφών. $1",
    "description": "Link to learn more about security alerts"
  },
  "securityAndPrivacy": {
    "message": "Ασφάλεια και απόρρητο"
  },
  "securityChangePassword": {
    "message": "Αλλαγή κωδικού πρόσβασης"
  },
  "securityChangePasswordDescription": {
    "message": "Επιλέξτε έναν ισχυρό κωδικό πρόσβασης για να ξεκλειδώσετε την εφαρμογή MetaMask στη συσκευή σας. Αν χάσετε τον κωδικό πρόσβασης, θα πρέπει να επαναφέρετε το πορτοφόλι σας χρησιμοποιώντας τη Μυστική Φράση Ανάκτησης."
  },
  "securityChangePasswordTitle": {
    "message": "Κωδικός πρόσβασης"
  },
  "securityChangePasswordToastError": {
    "message": "Δεν ήταν δυνατή η αλλαγή του κωδικού πρόσβασης. Προσπαθήστε ξανά."
  },
  "securityChangePasswordToastSuccess": {
    "message": "Ο νέος κωδικός πρόσβασης αποθηκεύτηκε"
  },
  "securityDescription": {
    "message": "Μειώστε τις πιθανότητες σύνδεσης σε μη ασφαλή δίκτυα και προστατέψτε τους λογαριασμούς σας"
  },
  "securityLoginWithSocial": {
    "message": "Σύνδεση με $1",
    "description": "The $1 is the text 'Google' or 'Apple'"
  },
  "securityLoginWithSrpBackedUp": {
    "message": "Δημιουργήθηκε αντίγραφο ασφαλείας της Μυστικής Φράσης Ανάκτησης"
  },
  "securityLoginWithSrpNotBackedUp": {
    "message": "Δημιουργήστε αντίγραφο ασφαλείας της Μυστικής Φράσης Ανάκτησης"
  },
  "securityMessageLinkForNetworks": {
    "message": "διαδικτυακές απάτες και κίνδυνοι ασφαλείας"
  },
  "securityProviderPoweredBy": {
    "message": "Με την υποστήριξη του $1",
    "description": "The security provider that is providing data"
  },
  "securitySocialLoginEnabled": {
    "message": "Ενεργοποιημένο"
  },
  "securitySocialLoginEnabledDescription": {
    "message": "Χρησιμοποιήστε τα στοιχεία σύνδεσης στο $1 και τον κωδικό πρόσβασης στο MetaMask για να ανακτήσετε τον λογαριασμό σας και τη Μυστική Φράση Ανάκτησης.",
    "description": "The $1 is the text 'Google' or 'Apple'"
  },
  "securitySocialLoginLabel": {
    "message": "ΑΝΑΚΤΗΣΗ ΜΕΣΩ $1",
    "description": "The $1 is the text 'Google' or 'Apple'"
  },
  "securitySrpDescription": {
    "message": "Δημιουργήστε αντίγραφο ασφαλείας της Μυστικής Φράσης Ανάκτησης, για να διασφαλίσετε ότι δεν θα χάσετε ποτέ πρόσβαση στο πορτοφόλι σας. Φυλάξτε την σε ασφαλές μέρος στο οποίο μόνο εσείς θα έχετε πρόσβαση και δεν θα το ξεχάσετε."
  },
  "securitySrpLabel": {
    "message": "ΜΥΣΤΙΚΕΣ ΦΡΑΣΕΙΣ ΑΝΑΚΤΗΣΗΣ"
  },
  "securitySrpWalletRecovery": {
    "message": "Διαχείριση μεθόδων ανάκτησης"
  },
  "seeAllPermissions": {
    "message": "Δείτε όλες τις άδειες",
    "description": "Used for revealing more content (e.g. permission list, etc.)"
  },
  "seeDetails": {
    "message": "Δείτε λεπτομέρειες"
  },
  "seedPhraseIntroTitle": {
    "message": "Προστατεύστε το πορτοφόλι σας"
  },
  "seedPhraseReq": {
    "message": "Οι Μυστικές Φράσεις Ανάκτησης περέχουν 12, 15, 18, 21 ή 24 λέξεις"
  },
  "seedPhraseReviewDetails": {
    "message": "Αυτή είναι η $1 σας. Γράψτε τη με τη σωστή σειρά και φυλάξτε την κάπου με ασφάλεια. Αν κάποιος διαθέτει τη Μυστική Φράση Ανάκτησής σας, μπορεί να έχει πρόσβαση στο πορτοφόλι σας. $2",
    "description": "The $1 is the bolded text 'Secret Recovery Phrase' and $2 is 'seedPhraseReviewDetails2'"
  },
  "seedPhraseReviewDetails2": {
    "message": "Μην την κοινοποιήσετε ποτέ σε κανέναν."
  },
  "seedPhraseReviewTitle": {
    "message": "Αποθηκεύστε τη Μυστική Φράση Ανάκτησης"
  },
  "select": {
    "message": "Επιλέξτε"
  },
  "selectAccountToConnect": {
    "message": "Επιλέξτε έναν λογαριασμό για σύνδεση"
  },
  "selectAccounts": {
    "message": "Επιλέξτε τον λογαριασμό (-ούς) που θέλετε να χρησιμοποιήσετε σε αυτόν τον ιστότοπο"
  },
  "selectAccountsForSnap": {
    "message": "Επιλέξτε τον λογαριασμό (-ους) που θέλετε να χρησιμοποιήσετε με αυτό το snap"
  },
  "selectAll": {
    "message": "Επιλογή όλων"
  },
  "selectAnAccount": {
    "message": "Επιλέξτε έναν λογαριασμό"
  },
  "selectAnAccountAlreadyConnected": {
    "message": "Αυτός ο λογαριασμός έχει ήδη συνδεθεί με το MetaMask"
  },
  "selectEnableDisplayMediaPrivacyPreference": {
    "message": "Ενεργοποίηση της \"Προβολής μέσων NFT\""
  },
  "selectHdPath": {
    "message": "Επιλέξτε τη διαδρομή HD"
  },
  "selectNFTPrivacyPreference": {
    "message": "Ενεργοποιήστε την ανίχνευση των NFT"
  },
  "selectPathHelp": {
    "message": "Αν δεν βλέπετε τους λογαριασμούς που περιμένετε, δοκιμάστε να αλλάξετε τη διαδρομή HD ή το τρέχον επιλεγμένο δίκτυο."
  },
  "selectRpcUrl": {
    "message": "Επιλέξτε την διεύθυνση URL του RPC"
  },
  "selectSecretRecoveryPhrase": {
    "message": "Επιλέξτε τη Μυστική Φράση Ανάκτησης"
  },
  "selectType": {
    "message": "Επιλέξτε Τύπο"
  },
  "selectedAccountMismatch": {
    "message": "Επιλογή διαφορετικού λογαριασμού"
  },
  "selectingAllWillAllow": {
    "message": "Επιλέγοντας τα όλα θα επιτρέψετε σε αυτόν τον ιστότοπο να δει όλους τους τρεχούμενους λογαριασμούς σας. Βεβαιωθείτε ότι εμπιστεύεστε αυτόν τον ιστότοπο."
  },
  "send": {
    "message": "Αποστολή"
  },
  "sendBugReport": {
    "message": "Στείλτε μας μια αναφορά σφάλματος."
  },
  "sendNoContactsConversionText": {
    "message": "κάντε κλικ εδώ"
  },
  "sendNoContactsDescription": {
    "message": "Οι επαφές σας επιτρέπουν να στέλνετε με ασφάλεια συναλλαγές σε άλλο λογαριασμό πολλές φορές. Για να δημιουργήσετε μια επαφή, $1",
    "description": "$1 represents the action text 'click here'"
  },
  "sendNoContactsTitle": {
    "message": "Δεν έχετε ακόμα επαφές"
  },
  "sendSelectReceiveAsset": {
    "message": "Επιλέξτε περιουσιακό στοιχείο για λήψη"
  },
  "sendSelectSendAsset": {
    "message": "Επιλέξτε περιουσιακό στοιχείο για αποστολή"
  },
  "sendSwapSubmissionWarning": {
    "message": "Κάνοντας κλικ σε αυτό το κουμπί θα ξεκινήσει αμέσως η συναλλαγή ανταλλαγής. Ελέγξτε τις λεπτομέρειες της συναλλαγής σας πριν συνεχίσετε."
  },
  "sendingAsset": {
    "message": "Αποστολή $1"
  },
  "sendingDisabled": {
    "message": "Η αποστολή περιουσιακών στοιχείων ERC-1155 NFT δεν υποστηρίζεται ακόμη."
  },
  "sendingNativeAsset": {
    "message": "Αποστολή $1",
    "description": "$1 represents the native currency symbol for the current network (e.g. ETH or BNB)"
  },
  "sendingToTokenContractWarning": {
    "message": "Προειδοποίηση: πρόκειται να στείλετε ένα συμβόλαιο token το οποίο ίσως καταλήξει σε απώλεια χρημάτων. $1",
    "description": "$1 is a clickable link with text defined by the 'learnMoreUpperCase' key. The link will open to a support article regarding the known contract address warning"
  },
  "sent": {
    "message": "Εστάλη"
  },
  "sentSpecifiedTokens": {
    "message": "Εστάλη $1",
    "description": "Symbol of the specified token"
  },
  "sentTokenAsToken": {
    "message": "Εστάλη $1 ως $2",
    "description": "Used in the transaction display list to describe a swap and send. $1 and $2 are the symbols of tokens in involved in the swap."
  },
  "sepolia": {
    "message": "Δίκτυο δοκιμών Sepolia"
  },
  "setApprovalForAll": {
    "message": "Ρύθμιση έγκρισης για όλους"
  },
  "setApprovalForAllRedesignedTitle": {
    "message": "Αίτημα ανάληψης"
  },
  "setApprovalForAllTitle": {
    "message": "Έγκριση $1 χωρίς όριο δαπανών",
    "description": "The token symbol that is being approved"
  },
  "settingAddSnapAccount": {
    "message": "Προσθήκη λογαριασμού στο snap"
  },
  "settings": {
    "message": "Ρυθμίσεις"
  },
  "settingsSearchMatchingNotFound": {
    "message": "Δε βρέθηκαν αποτελέσματα που να ταιριάζουν."
  },
  "settingsSubHeadingSignaturesAndTransactions": {
    "message": "Αιτήματα υπογραφών και συναλλαγών"
  },
  "show": {
    "message": "Εμφάνιση"
  },
  "showAccount": {
    "message": "Προβολή λογαριασμού"
  },
  "showAdvancedDetails": {
    "message": "Εμφάνιση λεπτομερειών για προχωρημένους"
  },
  "showExtensionInFullSizeView": {
    "message": "Εμφάνιση της επέκτασης σε προβολή πλήρους μεγέθους"
  },
  "showExtensionInFullSizeViewDescription": {
    "message": "Ενεργοποιήστε το για να κάνετε την προβολή πλήρους μεγέθους ως προεπιλογή όταν κάνετε κλικ στο εικονίδιο της επέκτασης."
  },
  "showFiatConversionInTestnets": {
    "message": "Εμφάνιση μετατροπής σε δοκιμαστικά δίκτυα"
  },
  "showFiatConversionInTestnetsDescription": {
    "message": "Επιλέξτε αυτό για να εμφανίσετε τη μετατροπή παραστατικού χρήματος σε δίκτυα δοκιμών"
  },
  "showHexData": {
    "message": "Εμφάνιση δεκαεξαδικών δεδομένων"
  },
  "showHexDataDescription": {
    "message": "Επιλέξτε το για να εμφανιστεί το πεδίο δεκαεξαδικών δεδομένων στην οθόνη αποστολής"
  },
  "showLess": {
    "message": "Εμφάνιση λιγότερων"
  },
  "showMore": {
    "message": "Εμφάνιση περισσότερων"
  },
  "showNativeTokenAsMainBalance": {
    "message": "Εμφάνιση των εγγενών tokens ως κύριο υπόλοιπο"
  },
  "showNft": {
    "message": "Εμφάνιση των NFT"
  },
  "showPermissions": {
    "message": "Εμφάνιση αδειών"
  },
  "showPrivateKey": {
    "message": "Εμφάνιση ιδιωτικού κλειδιού"
  },
  "showSRP": {
    "message": "Εμφάνιση της Μυστικής Φράσης Ανάκτησης"
  },
  "showTestnetNetworks": {
    "message": "Εμφάνιση δοκιμαστικών δικτύων"
  },
  "showTestnetNetworksDescription": {
    "message": "Επιλέξτε το για να εμφανίζονται τα δοκιμαστικά δίκτυα στη λίστα δικτύων"
  },
  "sign": {
    "message": "Υπογραφή"
  },
  "signatureRequest": {
    "message": "Αίτημα υπογραφής"
  },
  "signature_decoding_bid_nft_tooltip": {
    "message": "Το NFT θα εμφανιστεί στο πορτοφόλι σας, όταν η προσφορά γίνει αποδεκτή."
  },
  "signature_decoding_list_nft_tooltip": {
    "message": "Αναμένετε αλλαγές μόνο αν κάποιος αγοράσει τα δικά σας NFT."
  },
  "signed": {
    "message": "Υπογράφηκε"
  },
  "signing": {
    "message": "Υπογραφή"
  },
  "signingInWith": {
    "message": "Σύνδεση με"
  },
  "signingWith": {
    "message": "Σύνδεση με"
  },
  "simulationApproveHeading": {
    "message": "Ανάληψη"
  },
  "simulationDetailsApproveDesc": {
    "message": "Δίνετε σε κάποιον άλλο την άδεια να κάνει ανάληψη τα NFT από τον λογαριασμό σας."
  },
  "simulationDetailsERC20ApproveDesc": {
    "message": "Δίνετε σε κάποιον άλλον την άδεια να ξοδέψει αυτό το ποσό από τον λογαριασμό σας."
  },
  "simulationDetailsFiatNotAvailable": {
    "message": "Μη διαθέσιμο"
  },
  "simulationDetailsIncomingHeading": {
    "message": "Λαμβάνετε"
  },
  "simulationDetailsNoChanges": {
    "message": "Δεν υπάρχουν αλλαγές"
  },
  "simulationDetailsOutgoingHeading": {
    "message": "Στέλνετε"
  },
  "simulationDetailsRevokeSetApprovalForAllDesc": {
    "message": "Αφαιρείτε την άδεια από κάποιον άλλο να αποσύρει NFT από τον λογαριασμό σας."
  },
  "simulationDetailsSetApprovalForAllDesc": {
    "message": "Δίνετε την άδεια σε κάποιον άλλο να κάνει ανάληψη NFT από τον λογαριασμό σας."
  },
  "simulationDetailsTitle": {
    "message": "Εκτιμώμενες αλλαγές"
  },
  "simulationDetailsTitleEnforced": {
    "message": "Αλλαγές στο υπόλοιπο"
  },
  "simulationDetailsTitleTooltip": {
    "message": "Οι εκτιμώμενες αλλαγές είναι αυτό που μπορεί να συμβεί αν προχωρήσετε σε αυτή τη συναλλαγή. Πρόκειται απλώς για μια πρόβλεψη, όχι για εγγύηση."
  },
  "simulationDetailsTitleTooltipEnforced": {
    "message": "Οι αλλαγές στο υπόλοιπο είναι εγγυημένες. Αν αυτό το αποτέλεσμα δεν είναι εφικτό, η συναλλαγή θα σταματήσει."
  },
  "simulationDetailsTotalFiat": {
    "message": "Σύνολο = $1",
    "description": "$1 is the total amount in fiat currency on one side of the transaction"
  },
  "simulationDetailsTransactionReverted": {
    "message": "Αυτή η συναλλαγή είναι πιθανό να αποτύχει"
  },
  "simulationDetailsUnavailable": {
    "message": "Μη διαθέσιμο"
  },
  "simulationErrorMessageV2": {
    "message": "Δεν ήμασταν σε θέση να εκτιμήσουμε το τέλος συναλλαγής. Μπορεί να υπάρχει σφάλμα στο συμβόλαιο και η συναλλαγή αυτή να αποτύχει."
  },
  "simulationSettingsModalEnforceSlippage": {
    "message": "Ανοχή απόκλισης"
  },
  "simulationSettingsModalEnforceSlippageDescription": {
    "message": "Ορίστε μια διαφορά που θα είναι αποδεκτή για αλλαγές στο υπόλοιπο. Οι συναλλαγές δεν θα ολοκληρωθούν αν η διαφορά είναι μεγαλύτερη."
  },
  "simulationSettingsModalEnforceToggle": {
    "message": "Επιβολή αλλαγών υπολοίπου"
  },
  "simulationSettingsModalEnforceToggleDescription": {
    "message": "Για την ασφάλεια των χρημάτων σας, η συναλλαγή δεν θα ολοκληρωθεί αν αλλάξει το υπόλοιπο ή αν δεν τηρηθεί η ανοχή ολίσθησης."
  },
  "simulationSettingsModalTitle": {
    "message": "Ρυθμίσεις συναλλαγών"
  },
  "simulationsSettingDescription": {
    "message": "Ενεργοποιήστε το για να κάνετε εκτίμηση των αλλαγών υπολοίπου των συναλλαγών και των υπογραφών πριν τις επιβεβαιώσετε. Αυτό δεν εγγυάται το τελικό τους αποτέλεσμα. $1"
  },
  "simulationsSettingSubHeader": {
    "message": "Εκτίμηση μεταβολών υπολοίπου"
  },
  "singleNetwork": {
    "message": "1 δίκτυο"
  },
  "siweIssued": {
    "message": "Εκδόθηκε"
  },
  "siweNetwork": {
    "message": "Δίκτυο"
  },
  "siweRequestId": {
    "message": "Αναγνωριστικό αιτήματος"
  },
  "siweResources": {
    "message": "Πόροι"
  },
  "siweURI": {
    "message": "Διεύθυνση URL"
  },
  "skipAccountSecurity": {
    "message": "Παράλειψη ασφάλειας λογαριασμού;"
  },
  "skipAccountSecurityDetails": {
    "message": "Εάν χάσετε αυτή τη Μυστική Φράση Ανάκτησης, δεν θα μπορείτε να έχετε ξανά πρόσβαση σε αυτό το πορτοφόλι."
  },
  "skipAccountSecuritySecureNow": {
    "message": "Φροντίστε για την ασφάλεια τώρα"
  },
  "skipAccountSecuritySkip": {
    "message": "Παράλειψη"
  },
  "skipDeepLinkInterstitial": {
    "message": "Μην εμφανίζετε το παράθυρο προειδοποίησης κατά το άνοιγμα ειδικών συνδέσμων"
  },
  "skipDeepLinkInterstitialDescription": {
    "message": "Επιλέγοντας αυτήν την επιλογή, δεν θα εμφανίζεται το παράθυρο προειδοποίησης όταν ανοίγετε ειδικούς συνδέσμους στο MetaMask. Ένας 'ειδικός σύνδεσμος' είναι όπως το https://link.metamask.io/home που ανοίγει το MetaMask, αυτοί οι σύνδεσμοι μπορούν να παραποιηθούν από τρίτους. Το παράθυρο προειδοποίησης έχει σχεδιαστεί για να σας προστατεύει από το να ανοίγετε κατά λάθος σελίδες μέσα στο MetaMask που μπορεί να εμφανίζουν τους λογαριασμούς σας, tokens, ιστορικό, υπόλοιπα, ρυθμίσεις ή άλλες ενδεχομένως ευαίσθητες πληροφορίες. Αυτή η ρύθμιση αφορά μόνο τους συνδέσμους που έχουν πιστοποιηθεί από το MetaMask."
  },
  "slippage": {
    "message": "Απόκλιση"
  },
  "slippageAuto": {
    "message": "Αυτόματα"
  },
  "slippageEditAriaLabel": {
    "message": "Επεξεργασία απόκλισης"
  },
  "smartAccountAccept": {
    "message": "Χρήση έξυπνου λογαριασμού"
  },
  "smartAccountBetterTransaction": {
    "message": "Ταχύτερες συναλλαγές, χαμηλότερα τέλη"
  },
  "smartAccountBetterTransactionDescription": {
    "message": "Εξοικονομήστε χρόνο και χρήματα με την ενιαία επεξεργασία των συναλλαγών."
  },
  "smartAccountFeaturesDescription": {
    "message": "Διατηρήστε την ίδια διεύθυνση λογαριασμού και μπορείτε να επιστρέψετε ανά πάσα στιγμή."
  },
  "smartAccountLabel": {
    "message": "Έξυπνος λογαριασμός"
  },
  "smartAccountPayToken": {
    "message": "Πληρώστε με οποιοδήποτε token, ανά πάσα στιγμή"
  },
  "smartAccountPayTokenDescription": {
    "message": "Χρησιμοποιήστε τα tokens που έχετε ήδη για να καλύψετε τα τέλη δικτύου."
  },
  "smartAccountReject": {
    "message": "Μην χρησιμοποιείτε έξυπνο λογαριασμό"
  },
  "smartAccountSameAccount": {
    "message": "Ίδιος λογαριασμός, πιο έξυπνες λειτουργίες."
  },
  "smartAccountSplashInfo": {
    "message": "Έξυπνοι λογαριασμοί"
  },
  "smartAccountSplashTitle": {
    "message": "Χρήση έξυπνου λογαριασμού;"
  },
  "smartAccountUpdateSuccessMessage": {
    "message": "Ο λογαριασμός σας θα αναβαθμιστεί σε έξυπνο λογαριασμό με την επόμενη συναλλαγή."
  },
  "smartAccountUpdateSuccessTitle": {
    "message": "Επιτυχία!"
  },
  "smartAccountUpgradeBannerDescription": {
    "message": "Ίδια διεύθυνση. Πιο έξυπνες λειτουργίες."
  },
  "smartAccountUpgradeBannerTitle": {
    "message": "Εναλλαγή σε έξυπνο λογαριασμό"
  },
  "smartContracts": {
    "message": "Έξυπνα συμβόλαια"
  },
  "smartSwapsErrorNotEnoughFunds": {
    "message": "Δεν υπάρχουν αρκετά κεφάλαια για έξυπνες ανταλλαγές."
  },
  "smartSwapsErrorUnavailable": {
    "message": "Οι Έξυπνες Ανταλλαγές είναι προσωρινά μη διαθέσιμες."
  },
  "smartTransactionCancelled": {
    "message": "Η συναλλαγή σας ακυρώθηκε"
  },
  "smartTransactionCancelledDescription": {
    "message": "Η συναλλαγή σας δεν ήταν δυνατόν να ολοκληρωθεί, οπότε ακυρώθηκε για να μην πληρώσετε περιττά τέλη συναλλαγών."
  },
  "smartTransactionError": {
    "message": "Η συναλλαγή σας απέτυχε"
  },
  "smartTransactionErrorDescription": {
    "message": "Οι ξαφνικές αλλαγές στην αγορά μπορεί να προκαλέσουν αποτυχίες. Εάν το πρόβλημα συνεχίζεται, επικοινωνήστε με την υποστήριξη πελατών του MetaMask."
  },
  "smartTransactionPending": {
    "message": "Η συναλλαγή σας υποβλήθηκε"
  },
  "smartTransactionSuccess": {
    "message": "Η συναλλαγή σας ολοκληρώθηκε"
  },
  "smartTransactions": {
    "message": "Έξυπνες συναλλαγές"
  },
  "smartTransactionsEnabledDescription": {
    "message": " και προστασία με την Μέγιστη Εξαγώγιμη Αξία (MEV). Τώρα ενεργοποιημένη από προεπιλογή."
  },
  "smartTransactionsEnabledLink": {
    "message": "Μεγαλύτερα ποσοστά επιτυχίας"
  },
  "smartTransactionsEnabledTitle": {
    "message": "Οι συναλλαγές μόλις έγιναν πιο έξυπνες"
  },
  "snapAccountCreated": {
    "message": "Ο λογαριασμός δημιουργήθηκε"
  },
  "snapAccountCreatedDescription": {
    "message": "Ο νέος σας λογαριασμός είναι έτοιμος για χρήση!"
  },
  "snapAccountCreationFailed": {
    "message": "Αποτυχία δημιουργίας λογαριασμού"
  },
  "snapAccountCreationFailedDescription": {
    "message": "Το $1 δεν κατάφερε να δημιουργήσει έναν λογαριασμό για εσάς.",
    "description": "$1 is the snap name"
  },
  "snapAccountRedirectFinishSigningTitle": {
    "message": "Ολοκλήρωση υπογραφής"
  },
  "snapAccountRedirectSiteDescription": {
    "message": "Ακολουθήστε τις οδηγίες από το $1"
  },
  "snapAccountRemovalFailed": {
    "message": "Αποτυχία διαγραφής λογαριασμού"
  },
  "snapAccountRemovalFailedDescription": {
    "message": "Το $1 δεν κατάφερε να διαγράψει αυτόν τον λογαριασμό για εσάς.",
    "description": "$1 is the snap name"
  },
  "snapAccountRemoved": {
    "message": "Ο λογαριασμός αφαιρέθηκε"
  },
  "snapAccountRemovedDescription": {
    "message": "Αυτός ο λογαριασμός δεν θα είναι πλέον διαθέσιμος για χρήση στο MetaMask."
  },
  "snapAccounts": {
    "message": "Λογαριασμός Snaps"
  },
  "snapAccountsDescription": {
    "message": "Λογαριασμοί που ελέγχονται από Snaps τρίτων."
  },
  "snapConnectTo": {
    "message": "Σύνδεση με $1",
    "description": "$1 is the website URL or a Snap name. Used for Snaps pre-approved connections."
  },
  "snapConnectionPermissionDescription": {
    "message": "Επιτρέψτε στο $1 να συνδεθεί αυτόματα με το $2 χωρίς την έγκρισή σας.",
    "description": "Used for Snap pre-approved connections. $1 is the Snap name, $2 is a website URL."
  },
  "snapConnectionWarning": {
    "message": "Το $1 θέλει να χρησιμοποιήσει $2",
    "description": "$2 is the snap and $1 is the dapp requesting connection to the snap."
  },
  "snapDetailWebsite": {
    "message": "Ιστότοπος"
  },
  "snapHomeMenu": {
    "message": "Αρχικό Μενού του Snap"
  },
  "snapInstallRequest": {
    "message": "Η εγκατάσταση του $1 του δίνει τις ακόλουθες άδειες.",
    "description": "$1 is the snap name."
  },
  "snapInstallSuccess": {
    "message": "Η εγκατάσταση ολοκληρώθηκε"
  },
  "snapInstallWarningCheck": {
    "message": "Το $1 θέλει άδεια για να κάνει τα εξής:",
    "description": "Warning message used in popup displayed on snap install. $1 is the snap name."
  },
  "snapInstallWarningHeading": {
    "message": "Προχωρήστε με προσοχή"
  },
  "snapInstallWarningPermissionDescriptionForBip32View": {
    "message": "Επιτρέψτε στο $1 να δει τα δημόσια κλειδιά (και τις διευθύνσεις) σας. Αυτό δεν παραχωρεί κανέναν έλεγχο λογαριασμών ή περιουσιακών στοιχείων.",
    "description": "An extended description for the `snap_getBip32PublicKey` permission used for tooltip on Snap Install Warning screen (popup/modal). $1 is the snap name."
  },
  "snapInstallWarningPermissionDescriptionForEntropy": {
    "message": "Επιτρέψτε στο Snap $1 να διαχειρίζεται λογαριασμούς και στοιχεία στο ζητούμενο δίκτυο(-α). Αυτοί οι λογαριασμοί προέρχονται από τη μυστική φράση ανάκτησης και δημιουργούν αντίγραφα ασφαλείας από αυτήν (χωρίς να την αποκαλύπτουν). Με τη δυνατότητα εξαγωγής κλειδιών, το $1 μπορεί να υποστηρίξει μια ποικιλία πρωτοκόλλων blockchain πέρα από το Ethereum (EVM).",
    "description": "An extended description for the `snap_getBip44Entropy` and `snap_getBip44Entropy` permissions used for tooltip on Snap Install Warning screen (popup/modal). $1 is the snap name."
  },
  "snapInstallWarningPermissionNameForEntropy": {
    "message": "Διαχειριστείτε λογαριασμούς $1",
    "description": "Permission name used for the Permission Cell component displayed on warning popup when installing a Snap. $1 is list of account types."
  },
  "snapInstallWarningPermissionNameForViewPublicKey": {
    "message": "Δείτε το δημόσιο κλειδί σας για το $1",
    "description": "Permission name used for the Permission Cell component displayed on warning popup when installing a Snap. $1 is list of account types."
  },
  "snapInstallationErrorDescription": {
    "message": "Το $1 δεν μπόρεσε να εγκατασταθεί.",
    "description": "Error description used when snap installation fails. $1 is the snap name."
  },
  "snapInstallationErrorTitle": {
    "message": "Η εγκατάσταση απέτυχε",
    "description": "Error title used when snap installation fails."
  },
  "snapResultError": {
    "message": "Σφάλμα"
  },
  "snapResultSuccess": {
    "message": "Επιτυχία"
  },
  "snapResultSuccessDescription": {
    "message": "Το $1 είναι έτοιμο για χρήση"
  },
  "snapUIAccountSelectorTitle": {
    "message": "Επιλέξτε λογαριασμό"
  },
  "snapUIAssetSelectorTitle": {
    "message": "Επιλέξτε ένα περιουσιακό στοιχείο"
  },
  "snapUpdateAlertDescription": {
    "message": "Αποκτήστε την τελευταία έκδοση του $1",
    "description": "Description used in Snap update alert banner when snap update is available. $1 is the Snap name."
  },
  "snapUpdateAvailable": {
    "message": "Διαθέσιμη ενημέρωση"
  },
  "snapUpdateErrorDescription": {
    "message": "Το $1 δεν μπόρεσε να ενημερωθεί.",
    "description": "Error description used when snap update fails. $1 is the snap name."
  },
  "snapUpdateErrorTitle": {
    "message": "Η ενημέρωση απέτυχε",
    "description": "Error title used when snap update fails."
  },
  "snapUpdateRequest": {
    "message": "Η ενημέρωση του $1 του δίνει τις ακόλουθες άδειες.",
    "description": "$1 is the Snap name."
  },
  "snapUpdateSuccess": {
    "message": "Η ενημέρωση ολοκληρώθηκε"
  },
  "snapUrlIsBlocked": {
    "message": "Αυτό το Snap θέλει να σας μεταφέρει σε μια μπλοκαρισμένη ιστοσελίδα. $1."
  },
  "snaps": {
    "message": "Snaps"
  },
  "snapsConnected": {
    "message": "Συνδεδεμένα Snaps"
  },
  "snapsNoInsight": {
    "message": "Δεν υπάρχουν πληροφορίες για προβολή"
  },
  "snapsPrivacyWarningFirstMessage": {
    "message": "Αναγνωρίζετε ότι κάθε Snap που εγκαθιστάτε είναι μια Υπηρεσία Τρίτων, εφόσον δεν δηλώνεται διαφορετικά, όπως ορίζεται στην ιστοσελίδα της Consensys $1. Η χρήση των Υπηρεσιών Τρίτων διέπεται από ξεχωριστούς όρους και προϋποθέσεις που καθορίζονται από τον πάροχο των Υπηρεσιών Τρίτων. Η Consensys δεν συνιστά τη χρήση οποιουδήποτε Snap από κάποιο συγκεκριμένο άτομο για κάποιο συγκεκριμένο λόγο. Αποκτάτε πρόσβαση, εμπιστεύεστε ή χρησιμοποιείτε την Υπηρεσία Τρίτων με δική σας ευθύνη. Η Consensys αποποιείται κάθε είδους ευθύνη και υποχρέωση για τυχόν απώλειες λόγω της χρήσης των Υπηρεσιών Τρίτων.",
    "description": "First part of a message in popup modal displayed when installing a snap for the first time. $1 is terms of use link."
  },
  "snapsPrivacyWarningSecondMessage": {
    "message": "Οποιεσδήποτε πληροφορίες μοιράζεστε με τις Υπηρεσίες Τρίτων θα συλλέγονται απευθείας από τις εν λόγω Υπηρεσίες Τρίτων σύμφωνα με τις πολιτικές απορρήτου τους. Ανατρέξτε στις πολιτικές απορρήτου τους για περισσότερες πληροφορίες.",
    "description": "Second part of a message in popup modal displayed when installing a snap for the first time."
  },
  "snapsPrivacyWarningThirdMessage": {
    "message": "Η Consensys δεν έχει πρόσβαση στις πληροφορίες που μοιράζεστε με τις Υπηρεσίες Τρίτων.",
    "description": "Third part of a message in popup modal displayed when installing a snap for the first time."
  },
  "snapsSettings": {
    "message": "Ρυθμίσεις για τα Snaps"
  },
  "snapsTermsOfUse": {
    "message": "Όροι Χρήσης"
  },
  "snapsToggle": {
    "message": "Ένα snap θα εκτελεστεί μόνο εάν είναι ενεργοποιημένο"
  },
  "snapsUIError": {
    "message": "Επικοινωνήστε με τους διαχειριστές του $1 για περαιτέρω υποστήριξη.",
    "description": "This is shown when the insight snap throws an error. $1 is the snap name"
  },
  "solanaAccountRequested": {
    "message": "Αυτός ο ιστότοπος απαιτεί λογαριασμό στο Solana."
  },
  "solanaAccountRequired": {
    "message": "Απαιτείται λογαριασμός στο Solana για να συνδεθείτε σε αυτόν τον ιστότοπο."
  },
  "someNetworks": {
    "message": "$1 δίκτυα"
  },
  "somethingDoesntLookRight": {
    "message": "Κάτι δεν φαίνεται σωστό; $1",
    "description": "A false positive message for users to contact support. $1 is a link to the support page."
  },
  "somethingIsWrong": {
    "message": "Κάτι πήγε στραβά. Δοκιμάστε να φορτώσετε ξανά τη σελίδα."
  },
  "somethingWentWrong": {
    "message": "Δεν ήταν δυνατή η φόρτωση αυτής της σελίδας."
  },
  "sortBy": {
    "message": "Ταξινόμηση κατά"
  },
  "sortByAlphabetically": {
    "message": "Αλφαβητικά (Α-Ω)"
  },
  "sortByDecliningBalance": {
    "message": "Φθίνουσα απόσβεση ($1 υψηλό-χαμηλό)",
    "description": "Indicates a descending order based on token fiat balance. $1 is the preferred currency symbol"
  },
  "source": {
    "message": "Πηγή"
  },
  "spamModalBlockedDescription": {
    "message": "Αυτός ο ιστότοπος θα μπλοκαριστεί για 1 λεπτό."
  },
  "spamModalBlockedTitle": {
    "message": "Έχετε μπλοκάρει προσωρινά αυτόν τον ιστότοπο"
  },
  "spamModalDescription": {
    "message": "Εάν σας στέλνουν ανεπιθύμητα μηνύματα με πολλαπλά αιτήματα, μπορείτε να μπλοκάρετε προσωρινά τον ιστότοπο."
  },
  "spamModalTemporaryBlockButton": {
    "message": "Μπλοκάρετε προσωρινά αυτόν τον ιστότοπο"
  },
  "spamModalTitle": {
    "message": "Παρατηρήσαμε πολλαπλά αιτήματα"
  },
  "speed": {
    "message": "Ταχύτητα"
  },
  "speedUp": {
    "message": "Επιτάχυνση"
  },
  "speedUpCancellation": {
    "message": "Επιτάχυνση αυτής της ακύρωσης"
  },
  "speedUpExplanation": {
    "message": "Ενημερώσαμε το τέλος συναλλαγής με βάση τις τρέχουσες συνθήκες του δικτύου και το αυξήσαμε κατά τουλάχιστον 10% (απαιτείται από το δίκτυο)."
  },
  "speedUpPopoverTitle": {
    "message": "Επιτάχυνση της συναλλαγής"
  },
  "speedUpTooltipText": {
    "message": "Νέο τέλος συναλλαγής"
  },
  "speedUpTransaction": {
    "message": "Επιτάχυνση αυτής της συναλλαγής"
  },
  "spendLimitInsufficient": {
    "message": "Ανεπαρκές όριο δαπανών"
  },
  "spendLimitInvalid": {
    "message": "Μη έγκυρο όριο δαπανών. Πρέπει να είναι θετικός αριθμός"
  },
  "spendLimitPermission": {
    "message": "Άδεια ορίου δαπανών"
  },
  "spendLimitRequestedBy": {
    "message": "Το όριο δαπανών ζητήθηκε από το $1",
    "description": "Origin of the site requesting the spend limit"
  },
  "spendLimitTooLarge": {
    "message": "Πολύ μεγάλο όριο δαπανών"
  },
  "spender": {
    "message": "Διαθέτης"
  },
  "spenderTooltipDesc": {
    "message": "Αυτή είναι η διεύθυνση που θα μπορεί να αποσύρει τα NFT σας."
  },
  "spenderTooltipERC20ApproveDesc": {
    "message": "Αυτή είναι η διεύθυνση που θα μπορεί να ξοδεύει τα tokens για λογαριασμό σας."
  },
  "spendingCap": {
    "message": "Ανώτατο όριο δαπανών"
  },
  "spendingCaps": {
    "message": "Ανώτατα όριο δαπανών"
  },
  "srpDesignImageAlt": {
    "message": "Εικόνα θησαυροφυλακίου της Μυστικής Φράσης Ανάκτησης"
  },
  "srpDetailsDescription": {
    "message": "Η Μυστική Φράση Ανάκτησης, που ονομάζεται επίσης \"seed phrase\" ή μνημονική φράση, είναι ένα σύνολο λέξεων που σας επιτρέπει να έχετε πρόσβαση και να ελέγχετε το πορτοφόλι κρυπτονομισμάτων σας. Για να μεταφέρετε το πορτοφόλι σας στο MetaMask, χρειάζεστε αυτή τη φράση."
  },
  "srpDetailsOwnsAccessListItemOne": {
    "message": "Πάρτε όλα τα χρήματά σας"
  },
  "srpDetailsOwnsAccessListItemThree": {
    "message": "Αλλάξτε τα στοιχεία σύνδεσής σας"
  },
  "srpDetailsOwnsAccessListItemTwo": {
    "message": "Επιβεβαίωση συναλλαγών"
  },
  "srpDetailsOwnsAccessListTitle": {
    "message": "Όποιος έχει τη Μυστική Φράση Ανάκτησής σας μπορεί να:"
  },
  "srpDetailsTitle": {
    "message": "Τι είναι η Μυστική Φράση Ανάκτησης;"
  },
  "srpInputNumberOfWords": {
    "message": "Έχω μια φράση $1 λέξεων",
    "description": "This is the text for each option in the dropdown where a user selects how many words their secret recovery phrase has during import. The $1 is the number of words (either 12, 15, 18, 21, or 24)."
  },
  "srpListName": {
    "message": "Μυστική Φράση Ανάκτησης $1",
    "description": "$1 is the order of the Secret Recovery Phrase"
  },
  "srpListNumberOfAccounts": {
    "message": "$1 λογαριασμοί",
    "description": "$1 is the number of accounts in the list"
  },
  "srpListSelectionDescription": {
    "message": "Η Μυστική Φράση Ανάκτησης από την οποία θα δημιουργηθεί ο νέος σας λογαριασμός"
  },
  "srpListSingleOrZero": {
    "message": "$1 λογαριασμός",
    "description": "$1 is the number of accounts in the list, it is either 1 or 0"
  },
  "srpListStateBackedUp": {
    "message": "Εμφάνιση"
  },
  "srpListStateNotBackedUp": {
    "message": "Δημιουργία αντιγράφου ασφαλείας"
  },
  "srpPasteFailedTooManyWords": {
    "message": "Η επικόλληση απέτυχε επειδή περιείχε περισσότερες από 24 λέξεις. Μια μυστική φράση ανάκτησης μπορεί να αποτελείται από το πολύ 24 λέξεις.",
    "description": "Description of SRP paste error when the pasted content has too many words"
  },
  "srpPasteTip": {
    "message": "Μπορείτε να επικολλήσετε ολόκληρη τη Μυστική Φράση Ανάκτησης σε οποιοδήποτε πεδίο.",
    "description": "Our secret recovery phrase input is split into one field per word. This message explains to users that they can paste their entire secrete recovery phrase into any field, and we will handle it correctly."
  },
  "srpSecurityQuizGetStarted": {
    "message": "Ξεκινήστε"
  },
  "srpSecurityQuizImgAlt": {
    "message": "Ένα μάτι με κλειδαρότρυπα στο κέντρο και τρία αιωρούμενα πεδία κωδικών πρόσβασης"
  },
  "srpSecurityQuizIntroduction": {
    "message": "Για να σας αποκαλύψουμε τη Μυστική Φράση Ανάκτησης, πρέπει να απαντήσετε σωστά σε δύο ερωτήσεις"
  },
  "srpSecurityQuizQuestionOneQuestion": {
    "message": "Αν χάσετε τη Μυστική Φράση Ανάκτησης, το MetaMask..."
  },
  "srpSecurityQuizQuestionOneRightAnswer": {
    "message": "Δεν μπορεί να σας βοηθήσει"
  },
  "srpSecurityQuizQuestionOneRightAnswerDescription": {
    "message": "Γράψτε την κάπου, χαράξτε την πάνω σε μέταλλο ή κρατήστε την σε πολλά μυστικά σημεία για να μην την χάσετε ποτέ. Αν την χάσετε, θα χαθεί για πάντα."
  },
  "srpSecurityQuizQuestionOneRightAnswerTitle": {
    "message": "Σωστά! Κανείς δεν μπορεί να σας βοηθήσει να επαναφέρετε τη Μυστική Φράση Ανάκτησης"
  },
  "srpSecurityQuizQuestionOneWrongAnswer": {
    "message": "Μπορεί να την επαναφέρει για εσάς"
  },
  "srpSecurityQuizQuestionOneWrongAnswerDescription": {
    "message": "Αν χάσετε τη Μυστική Φράση Ανάκτησης, θα την χάσετε για πάντα. Κανείς δεν μπορεί να σας βοηθήσει να την επαναφέρετε, ό,τι κι αν σας πει."
  },
  "srpSecurityQuizQuestionOneWrongAnswerTitle": {
    "message": "Λάθος! Κανείς δεν μπορεί να σας βοηθήσει να επαναφέρετε τη Μυστική Φράση Ανάκτησης"
  },
  "srpSecurityQuizQuestionTwoQuestion": {
    "message": "Αν κάποιος, ακόμα και ένας τεχνικός υποστήριξης, σας ζητήσει τη Μυστική Φράση Ανάκτησης..."
  },
  "srpSecurityQuizQuestionTwoRightAnswer": {
    "message": "Σας έχουν εξαπατήσει"
  },
  "srpSecurityQuizQuestionTwoRightAnswerDescription": {
    "message": "Όποιος ισχυριστεί ότι χρειάζεται τη Μυστική Φράση Ανάκτησης, σας λέει ψέματα. Αν την μοιραστείτε μαζί του, θα κλέψει τα περιουσιακά σας στοιχεία."
  },
  "srpSecurityQuizQuestionTwoRightAnswerTitle": {
    "message": "Σωστά! Το να μοιράζεστε τη Μυστική Φράση Ανάκτησης δεν είναι καλή ιδέα"
  },
  "srpSecurityQuizQuestionTwoWrongAnswer": {
    "message": "Πρέπει να τους την δώσετε"
  },
  "srpSecurityQuizQuestionTwoWrongAnswerDescription": {
    "message": "Όποιος ισχυριστεί ότι χρειάζεται τη Μυστική Φράση Ανάκτησης, σας λέει ψέματα. Αν την μοιραστείτε μαζί του, θα κλέψει τα περιουσιακά σας στοιχεία."
  },
  "srpSecurityQuizQuestionTwoWrongAnswerTitle": {
    "message": "Όχι! Ποτέ μην μοιραστείτε τη Μυστική Φράση Ανάκτησης με κανέναν, ποτέ."
  },
  "srpSecurityQuizTitle": {
    "message": "Κουίζ ασφαλείας"
  },
  "srpToggleShow": {
    "message": "Εμφάνιση/Απόκρυψη αυτής της λέξης από τη μυστική φράση ανάκτησης",
    "description": "Describes a toggle that is used to show or hide a single word of the secret recovery phrase"
  },
  "srpWordHidden": {
    "message": "Αυτή η λέξη είναι κρυμμένη",
    "description": "Explains that a word in the secret recovery phrase is hidden"
  },
  "srpWordShown": {
    "message": "Αυτή η λέξη εμφανίζεται",
    "description": "Explains that a word in the secret recovery phrase is being shown"
  },
  "stable": {
    "message": "Σταθερά"
  },
  "stableLowercase": {
    "message": "σταθερά"
  },
  "stake": {
    "message": "Stake"
  },
  "staked": {
    "message": "Έγινε ποντάρισμα"
  },
  "standardAccountLabel": {
    "message": "Τυπικός λογαριασμός"
  },
  "stateCorruptionAreYouSure": {
    "message": "Είστε σίγουροι ότι θέλετε να συνεχίσετε;"
  },
  "stateCorruptionCopyAndRestoreBeforeRecovery": {
    "message": "Μπορείτε να δοκιμάσετε να αντιγράψετε και να επαναφέρετε το αρχείο κατάστασής σας χειροκίνητα, πριν αποφασίσετε να επαναφέρετε το εικονικό σας \"θησαυροφυλάκιο\", ακολουθώντας $1.",
    "description": "$1 represents the `stateCorruptionTheseInstructions` localization key"
  },
  "stateCorruptionCopyAndRestoreBeforeReset": {
    "message": "Μπορείτε να δοκιμάσετε να αντιγράψετε και να επαναφέρετε το αρχείο κατάστασής σας χειροκίνητα, πριν αποφασίσετε να επαναφέρετε το MetaMask, ακολουθώντας $1.",
    "description": "$1 represents the `stateCorruptionTheseInstructions` localization key"
  },
  "stateCorruptionDetectedNoBackup": {
    "message": "Δεν είναι δυνατή η αυτόματη επαναφορά του εικονικού σας \"θησαυροφυλακίου\"."
  },
  "stateCorruptionDetectedWithBackup": {
    "message": "Δεν είναι δυνατή η επαναφορά του εικονικού σας \"θησαυροφυλακίου\" από ένα αυτόματο αντίγραφο ασφαλείας. Η αυτόματη ανάκτηση θα διαγράψει τις τρέχουσες ρυθμίσεις και προτιμήσεις σας, επαναφέροντας μόνο το εικονικό σας \"θησαυροφυλάκιο\"."
  },
  "stateCorruptionMetamaskDatabaseCannotBeAccessed": {
    "message": "Εσωτερικό Σφάλμα: Δεν είναι δυνατή η πρόσβαση στη βάση δεδομένων"
  },
  "stateCorruptionResetMetaMaskState": {
    "message": "Επαναφορά κατάστασης του MetaMask"
  },
  "stateCorruptionResettingDatabase": {
    "message": "Γίνεται επαναφορά της βάσης δεδομένων…"
  },
  "stateCorruptionRestoreAccountsFromBackup": {
    "message": "Ανάκτηση Λογαριασμών"
  },
  "stateCorruptionRestoringDatabase": {
    "message": "Γίνεται ανάκτηση της βάσης δεδομένων…"
  },
  "stateCorruptionTheseInstructions": {
    "message": "αυτές τις οδηγίες",
    "description": "This is a link to instructions on how to recover your Secret Recovery Phrase manually. It is used in the `stateCorruptionCopyAndRestoreBeforeRecovery` and `stateCorruptionCopyAndRestoreBeforeReset` localization keys."
  },
  "stateCorruptionTheseInstructionsLinkTitle": {
    "message": "Πώς να ανακτήσετε τη Μυστική Φράση Ανάκτησής σας"
  },
  "stateLogError": {
    "message": "Σφάλμα κατά την ανάκτηση αρχείων καταγραφής κατάστασης."
  },
  "stateLogFileName": {
    "message": "Αρχεία καταγραφής κατάστασης του MetaMask"
  },
  "stateLogs": {
    "message": "Αρχεία καταγραφής κατάστασης"
  },
  "stateLogsDescription": {
    "message": "Τα αρχεία καταγραφής κατάστασης περιέχουν τις διευθύνσεις του δημόσιου λογαριασμού σας και τις συναλλαγές οι οποίες έχουν αποσταλεί."
  },
  "status": {
    "message": "Κατάσταση"
  },
  "statusNotConnected": {
    "message": "Δεν έχει συνδεθεί"
  },
  "step1LatticeWallet": {
    "message": "Συνδέστε το Lattice1 σας"
  },
  "step1LatticeWalletMsg": {
    "message": "Μπορείτε να συνδέσετε το MetaMask στη συσκευή Lattice1 μόλις αυτή ρυθμιστεί και συνδεθεί. Ξεκλειδώστε τη συσκευή σας και έχετε έτοιμο το αναγνωριστικό συσκευής σας.",
    "description": "$1 represents the `hardwareWalletSupportLinkConversion` localization key"
  },
  "step1LedgerWallet": {
    "message": "Λήψη εφαρμογής του Ledger"
  },
  "step1LedgerWalletMsg": {
    "message": "Κατεβάστε, εγκαταστήστε και πληκτρολογήστε τον κωδικό πρόσβασής σας για να ξεκλειδώσετε το $1.",
    "description": "$1 represents the `ledgerLiveApp` localization value"
  },
  "step1TrezorWallet": {
    "message": "Συνδέστε το Trezor σας"
  },
  "step1TrezorWalletMsg": {
    "message": "Συνδέστε το Trezor απευθείας στον υπολογιστή σας και ξεκλειδώστε το. Βεβαιωθείτε ότι χρησιμοποιείτε τη σωστή συνθηματική φράση.",
    "description": "$1 represents the `hardwareWalletSupportLinkConversion` localization key"
  },
  "step2LedgerWallet": {
    "message": "Συνδέστε το Ledger σας"
  },
  "step2LedgerWalletMsg": {
    "message": "Συνδέστε το Ledger απευθείας στον υπολογιστή σας, στη συνέχεια ξεκλειδώστε το και ανοίξτε την εφαρμογή Ethereum.",
    "description": "$1 represents the `hardwareWalletSupportLinkConversion` localization key"
  },
  "stepOf": {
    "message": "Βήμα $1 από $2",
    "description": "$1 current step, $2 total steps"
  },
  "stillGettingMessage": {
    "message": "Ακόμα λαμβάνετε αυτό το μήνυμα;"
  },
  "strong": {
    "message": "Ισχυρό"
  },
  "stxCancelled": {
    "message": "Η ανταλλαγή θα είχε αποτύχει"
  },
  "stxCancelledDescription": {
    "message": "Η συναλλαγή σας θα είχε αποτύχει και ακυρώθηκε για να σας προστατεύσουμε από την καταβολή περιττών τελών συναλλαγής."
  },
  "stxCancelledSubDescription": {
    "message": "Προσπαθήστε ξανά να κάνετε ανταλλαγή. Θα είμαστε εδώ για να σας προστατεύσουμε από παρόμοιους κινδύνους και την επόμενη φορά."
  },
  "stxFailure": {
    "message": "Η ανταλλαγή απέτυχε"
  },
  "stxFailureDescription": {
    "message": "Οι ξαφνικές αλλαγές στην αγορά μπορεί να προκαλέσουν αποτυχίες. Εάν το πρόβλημα επιμένει, παρακαλούμε επικοινωνήστε με το $1.",
    "description": "This message is shown to a user if their swap fails. The $1 will be replaced by support.metamask.io"
  },
  "stxOptInSupportedNetworksDescription": {
    "message": "Ενεργοποιήστε τις Έξυπνες Συναλλαγές για πιο αξιόπιστες και ασφαλείς συναλλαγές σε υποστηριζόμενα δίκτυα. $1"
  },
  "stxPendingPrivatelySubmittingSwap": {
    "message": "Ιδιωτική υποβολή της Ανταλλαγής σας..."
  },
  "stxPendingPubliclySubmittingSwap": {
    "message": "Δημόσια υποβολή της Ανταλλαγής σας..."
  },
  "stxSuccess": {
    "message": "Η ανταλλαγή ολοκληρώθηκε!"
  },
  "stxSuccessDescription": {
    "message": "Τα $1 σας είναι πλέον διαθέσιμα.",
    "description": "$1 is a token symbol, e.g. ETH"
  },
  "stxSwapCompleteIn": {
    "message": "Η Ανταλλαγή θα ολοκληρωθεί σε <",
    "description": "'<' means 'less than', e.g. Swap will complete in < 2:59"
  },
  "stxTryingToCancel": {
    "message": "Γίνεται προσπάθεια ακύρωσης της συναλλαγής σας..."
  },
  "stxUnknown": {
    "message": "Άγνωστη κατάσταση"
  },
  "stxUnknownDescription": {
    "message": "Μια συναλλαγή ήταν επιτυχής, αλλά δεν είμαστε σίγουροι για το τι είναι. Αυτό μπορεί να οφείλεται στην υποβολή μιας άλλης συναλλαγής κατά τη διάρκεια της επεξεργασίας αυτής της ανταλλαγής."
  },
  "stxUserCancelled": {
    "message": "Η ανταλλαγή ακυρώθηκε"
  },
  "stxUserCancelledDescription": {
    "message": "Η συναλλαγή σας ακυρώθηκε και δεν πληρώσατε περιττά τέλη συναλλαγής."
  },
  "submit": {
    "message": "Υποβολή"
  },
  "submitted": {
    "message": "Υποβλήθηκε"
  },
  "suggestedBySnap": {
    "message": "Προτείνεται από $1",
    "description": "$1 is the snap name"
  },
  "suggestedCurrencySymbol": {
    "message": "Προτεινόμενο σύμβολο νομίσματος:"
  },
  "suggestedTokenName": {
    "message": "Προτεινόμενο όνομα:"
  },
  "supplied": {
    "message": "Παρέχεται"
  },
  "support": {
    "message": "Υποστήριξη"
  },
  "supportCenter": {
    "message": "Επισκεφθείτε το Κέντρο Υποστήριξής μας"
  },
  "supportMultiRpcInformation": {
    "message": "Υποστηρίζουμε πλέον πολλαπλά RPC για ένα μόνο δίκτυο. Το πιο πρόσφατο RPC έχει επιλεχθεί ως το προεπιλεγμένο για την επίλυση αντικρουόμενων πληροφοριών."
  },
  "surveyConversion": {
    "message": "Πάρτε μέρος στην έρευνά μας"
  },
  "surveyTitle": {
    "message": "Διαμορφώστε το μέλλον του MetaMask"
  },
  "swap": {
    "message": "Ανταλλαγή"
  },
  "swapAdjustSlippage": {
    "message": "Ρύθμιση ολίσθησης"
  },
  "swapAggregator": {
    "message": "Φορέας συγκέντρωσης οικονομικών πληροφοριών"
  },
  "swapAllowSwappingOf": {
    "message": "Επιτρέψτε την ανταλλαγή του $1",
    "description": "Shows a user that they need to allow a token for swapping on their hardware wallet"
  },
  "swapAmountReceived": {
    "message": "Εγγυημένο ποσό"
  },
  "swapAmountReceivedInfo": {
    "message": "Αυτό είναι το ελάχιστο ποσό που θα λάβετε. Ενδέχεται να λάβετε περισσότερα ανάλογα με την ολίσθηση."
  },
  "swapAndSend": {
    "message": "Ανταλλαγή & Αποστολή"
  },
  "swapAnyway": {
    "message": "Ανταλλαγή ούτως ή άλλως"
  },
  "swapApproval": {
    "message": "Έγκριση $1 για ανταλλαγές",
    "description": "Used in the transaction display list to describe a transaction that is an approve call on a token that is to be swapped.. $1 is the symbol of a token that has been approved."
  },
  "swapApproveNeedMoreTokens": {
    "message": "Χρειάζεστε $1 περισσότερα $2 για να ολοκληρώσετε αυτήν την ανταλλαγή",
    "description": "Tells the user how many more of a given token they need for a specific swap. $1 is an amount of tokens and $2 is the token symbol."
  },
  "swapAreYouStillThere": {
    "message": "Είστε ακόμα εδώ;"
  },
  "swapAreYouStillThereDescription": {
    "message": "Είμαστε έτοιμοι να σας δείξουμε τις τελευταίες προσφορές, όποτε θέλετε να συνεχίσετε"
  },
  "swapConfirmWithHwWallet": {
    "message": "Επιβεβαιώστε με το πορτοφόλι υλικού σας"
  },
  "swapContinueSwapping": {
    "message": "Συνεχίστε με τις ανταλλαγές"
  },
  "swapContractDataDisabledErrorDescription": {
    "message": "Στην εφαρμογή Ethereum στο Ledger, μεταβείτε στις \"Ρυθμίσεις\" και επιτρέψτε τα δεδομένα συμβολαίων. Στη συνέχεια, δοκιμάστε ξανά την ανταλλαγή σας."
  },
  "swapContractDataDisabledErrorTitle": {
    "message": "Τα δεδομένα συμβολαίων δεν είναι ενεργοποιημένα στο Ledger σας"
  },
  "swapCustom": {
    "message": "προσαρμοσμένο"
  },
  "swapDecentralizedExchange": {
    "message": "Αποκεντρωμένη ανταλλαγή"
  },
  "swapDetailsTitle": {
    "message": "Λεπτομέρειες ανταλλαγής",
    "description": "Title for the modal showing details about a swap transaction."
  },
  "swapDirectContract": {
    "message": "Άμεσο συμβόλαιο"
  },
  "swapEditLimit": {
    "message": "Επεξεργασία ορίου"
  },
  "swapEnableDescription": {
    "message": "Αυτό είναι απαραίτητο και δίνει στο MetaMask την άδεια να ανταλλάξει τα $1 σας.",
    "description": "Gives the user info about the required approval transaction for swaps. $1 will be the symbol of a token being approved for swaps."
  },
  "swapEnableTokenForSwapping": {
    "message": "Αυτό θα $1 για ανταλλαγή",
    "description": "$1 is for the 'enableToken' key, e.g. 'enable ETH'"
  },
  "swapEnterAmount": {
    "message": "Πληκτρολογήστε ένα ποσό"
  },
  "swapEstimatedNetworkFees": {
    "message": "Εκτιμώμενα τέλη δικτύου"
  },
  "swapEstimatedNetworkFeesInfo": {
    "message": "Πρόκειται για μια εκτίμηση της χρέωσης του δικτύου που θα χρησιμοποιηθεί για την ολοκλήρωση της ανταλλαγής σας. Το πραγματικό ποσό μπορεί να αλλάξει ανάλογα με τις συνθήκες του δικτύου."
  },
  "swapFailedErrorDescriptionWithSupportLink": {
    "message": "Συμβαίνουν αποτυχίες συναλλαγών και είμαστε εδώ για να βοηθήσουμε. Εάν αυτό το πρόβλημα επιμένει, μπορείτε να επικοινωνήσετε με την υποστήριξη πελατών μας στο $1 για περαιτέρω βοήθεια.",
    "description": "This message is shown to a user if their swap fails. The $1 will be replaced by support.metamask.io"
  },
  "swapFailedErrorTitle": {
    "message": "Η ανταλλαγή απέτυχε"
  },
  "swapFetchingQuote": {
    "message": "Λήψη προσφοράς"
  },
  "swapFetchingQuoteNofN": {
    "message": "Λήψη προσφοράς $1 από $2",
    "description": "A count of possible quotes shown to the user while they are waiting for quotes to be fetched. $1 is the number of quotes already loaded, and $2 is the total number of resources that we check for quotes. Keep in mind that not all resources will have a quote for a particular swap."
  },
  "swapFetchingQuotes": {
    "message": "Λήψη προσφορών..."
  },
  "swapFetchingQuotesErrorDescription": {
    "message": "Χμμμ... κάτι πήγε στραβά. Προσπαθήστε ξανά, ή αν τα σφάλματα επιμένουν, επικοινωνήστε με την υποστήριξη πελατών."
  },
  "swapFetchingQuotesErrorTitle": {
    "message": "Σφάλμα κατά τη λήψη προσφορών"
  },
  "swapFromTo": {
    "message": "Η ανταλλαγή από $1 έως $2",
    "description": "Tells a user that they need to confirm on their hardware wallet a swap of 2 tokens. $1 is a source token and $2 is a destination token"
  },
  "swapGasFeesDetails": {
    "message": "Τα τέλη συναλλαγών είναι ενδεικτικά και θα αυξομειώνονται ανάλογα με την κίνηση του δικτύου και την πολυπλοκότητα των συναλλαγών."
  },
  "swapGasFeesExplanation": {
    "message": "Το MetaMask δεν κερδίζει χρήματα από τα τέλη συναλλαγών. Αυτές οι χρεώσεις είναι εκτιμήσεις και μπορούν να αλλάξουν ανάλογα με το πόσο απασχολημένο είναι το δίκτυο και πόσο περίπλοκη είναι μια συναλλαγή. Μάθετε περισσότερα $1.",
    "description": "$1 is a link (text in link can be found at 'swapGasFeesSummaryLinkText')"
  },
  "swapGasFeesExplanationLinkText": {
    "message": "εδώ",
    "description": "Text for link in swapGasFeesExplanation"
  },
  "swapGasFeesLearnMore": {
    "message": "Μάθετε περισσότερα σχετικά με τα τέλη συναλλαγών"
  },
  "swapGasFeesSplit": {
    "message": "Τα τέλη συναλλαγών στην προηγούμενη οθόνη κατανέμονται μεταξύ αυτών των δύο συναλλαγών."
  },
  "swapGasFeesSummary": {
    "message": "Τα τέλη συναλλαγών καταβάλλονται σε κρυπτονομίσματα στους αναλυτές που επεξεργάζονται συναλλαγές στο δίκτυο $1. Το MetaMask δεν επωφελείται από τα τέλη συναλλαγών.",
    "description": "$1 is the selected network, e.g. Ethereum or BSC"
  },
  "swapGasIncludedTooltipExplanation": {
    "message": "Αυτή η τιμή ενσωματώνει τα τέλη συναλλαγών προσαρμόζοντας το ποσό των tokens που αποστέλλονται ή λαμβάνονται. Μπορείτε να λάβετε ETH σε ξεχωριστή συναλλαγή στη λίστα δραστηριοτήτων σας."
  },
  "swapGasIncludedTooltipExplanationLinkText": {
    "message": "Μάθετε περισσότερα για τα τέλη συναλλαγών"
  },
  "swapHighSlippage": {
    "message": "Υψηλή ολίσθηση"
  },
  "swapIncludesGasAndMetaMaskFee": {
    "message": "Περιλαμβάνει τα τέλη και μια χρέωση $1% του MetaMask",
    "description": "Provides information about the fee that metamask takes for swaps. $1 is a decimal number."
  },
  "swapIncludesMMFee": {
    "message": "Περιλαμβάνει μια χρέωση $1% στο MetaMask.",
    "description": "Provides information about the fee that metamask takes for swaps. $1 is a decimal number."
  },
  "swapIncludesMMFeeAlt": {
    "message": "Η παράθεση αντικατοπτρίζει την χρέωση τελών $1% στο MetaMask",
    "description": "Provides information about the fee that metamask takes for swaps using the latest copy. $1 is a decimal number."
  },
  "swapIncludesMetaMaskFeeViewAllQuotes": {
    "message": "Περιλαμβάνει μια χρέωση $1% στο MetaMask - $2",
    "description": "Provides information about the fee that metamask takes for swaps. $1 is a decimal number and $2 is a link to view all quotes."
  },
  "swapLearnMore": {
    "message": "Μάθετε περισσότερα για τις Ανταλλαγές"
  },
  "swapLiquiditySourceInfo": {
    "message": "Αναζητούμε πολλαπλές πηγές ρευστότητας (χρηματιστήρια, συσσωρευτές και επαγγελματίες διαπραγματευτές αγοράς) για να συγκρίνουμε τις ισοτιμίες ανταλλαγής και τα τέλη δικτύου."
  },
  "swapLowSlippage": {
    "message": "Χαμηλή ολίσθηση"
  },
  "swapMaxSlippage": {
    "message": "Μέγιστη ολίσθηση"
  },
  "swapMetaMaskFee": {
    "message": "Χρέωση του MetaMask"
  },
  "swapMetaMaskFeeDescription": {
    "message": "Μια χρέωση $1% συνυπολογίζεται αυτόματα σε αυτή την προσφορά. Την καταβάλλετε ως αντάλλαγμα για την άδεια χρήσης του λογισμικού συγκέντρωσης πληροφοριών για τους παρόχους ρευστότητας του MetaMask.",
    "description": "Provides information about the fee that metamask takes for swaps. $1 is a decimal number."
  },
  "swapNQuotesWithDot": {
    "message": "$1 προσφορές.",
    "description": "$1 is the number of quotes that the user can select from when opening the list of quotes on the 'view quote' screen"
  },
  "swapNewQuoteIn": {
    "message": "Νέες προσφορές σε $1",
    "description": "Tells the user the amount of time until the currently displayed quotes are update. $1 is a time that is counting down from 1:00 to 0:00"
  },
  "swapNoTokensAvailable": {
    "message": "Δεν υπάρχουν διαθέσιμα tokens που να αντιστοιχούν σε $1",
    "description": "Tells the user that a given search string does not match any tokens in our token lists. $1 can be any string of text"
  },
  "swapOnceTransactionHasProcess": {
    "message": "Το $1 σας θα προστεθεί στον λογαριασμό σας μόλις ολοκληρωθεί αυτή η συναλλαγή.",
    "description": "This message communicates the token that is being transferred. It is shown on the awaiting swap screen. The $1 will be a token symbol."
  },
  "swapPriceDifference": {
    "message": "Πρόκειται να ανταλλάξετε $1 $2 (~$3) για $4 $5 (~$6).",
    "description": "This message represents the price slippage for the swap.  $1 and $4 are a number (ex: 2.89), $2 and $5 are symbols (ex: ETH), and $3 and $6 are fiat currency amounts."
  },
  "swapPriceDifferenceTitle": {
    "message": "Διαφορά τιμής ~$1%",
    "description": "$1 is a number (ex: 1.23) that represents the price difference."
  },
  "swapPriceUnavailableDescription": {
    "message": "Η επίπτωση στις τιμές δεν ήταν δυνατόν να προσδιοριστεί λόγω έλλειψης στοιχείων για τις τιμές της αγοράς. Παρακαλούμε επιβεβαιώστε ότι είστε ικανοποιημένοι με το ποσό των tokens που πρόκειται να λάβετε πριν από την ανταλλαγή."
  },
  "swapPriceUnavailableTitle": {
    "message": "Ελέγξτε την τιμή πριν προχωρήσετε"
  },
  "swapProcessing": {
    "message": "Επεξεργασία"
  },
  "swapQuoteDetails": {
    "message": "Λεπτομέρειες προσφοράς"
  },
  "swapQuoteNofM": {
    "message": "$1 από $2",
    "description": "A count of possible quotes shown to the user while they are waiting for quotes to be fetched. $1 is the number of quotes already loaded, and $2 is the total number of resources that we check for quotes. Keep in mind that not all resources will have a quote for a particular swap."
  },
  "swapQuoteSource": {
    "message": "Πηγή προσφοράς"
  },
  "swapQuotesExpiredErrorDescription": {
    "message": "Ζητήστε νέες προσφορές για να λάβετε τις πιο πρόσφατες τιμές."
  },
  "swapQuotesExpiredErrorTitle": {
    "message": "Έληξε το χρονικό όριο προσφοράς"
  },
  "swapQuotesNotAvailableDescription": {
    "message": "Αυτή η διαδρομή της συναλλαγής δεν είναι διαθέσιμη προς το παρόν. Δοκιμάστε να αλλάξετε το ποσό, το δίκτυο ή το token και θα βρούμε την καλύτερη επιλογή."
  },
  "swapQuotesNotAvailableErrorDescription": {
    "message": "Δοκιμάστε να προσαρμόσετε το ποσό ή τις ρυθμίσεις ολίσθησης και προσπαθήστε ξανά."
  },
  "swapQuotesNotAvailableErrorTitle": {
    "message": "Καμία διαθέσιμη προσφορά"
  },
  "swapRate": {
    "message": "Τιμή"
  },
  "swapReceiving": {
    "message": "Ελήφθη"
  },
  "swapReceivingInfoTooltip": {
    "message": "Πρόκειται για εκτίμηση. Το ακριβές ποσό εξαρτάται από την ολίσθηση."
  },
  "swapRequestForQuotation": {
    "message": "Αίτημα για προσφορά"
  },
  "swapSelect": {
    "message": "Επιλογή"
  },
  "swapSelectAQuote": {
    "message": "Επιλέξτε μια προσφορά"
  },
  "swapSelectAToken": {
    "message": "Επιλέξτε token"
  },
  "swapSelectQuotePopoverDescription": {
    "message": "Παρακάτω παρατίθενται όλες οι προσφορές που συγκεντρώθηκαν από πολλαπλές πηγές ρευστότητας."
  },
  "swapSelectToken": {
    "message": "Επιλέξτε token"
  },
  "swapShowLatestQuotes": {
    "message": "Εμφάνιση των τελευταίων προσφορών"
  },
  "swapSlippageAutoDescription": {
    "message": "Αυτόματα"
  },
  "swapSlippageHighDescription": {
    "message": "Η απόκλιση που καταχωρήσατε ($1%) θεωρείται πολύ υψηλή και μπορεί να επιφέρει χαμηλό επιτόκιο",
    "description": "$1 is the amount of % for slippage"
  },
  "swapSlippageHighTitle": {
    "message": "Υψηλή απόκλιση"
  },
  "swapSlippageLowDescription": {
    "message": "Μια τόσο χαμηλή τιμή ($1%) μπορεί να οδηγήσει σε αποτυχημένη ανταλλαγή",
    "description": "$1 is the amount of % for slippage"
  },
  "swapSlippageLowTitle": {
    "message": "Χαμηλή απόκλιση"
  },
  "swapSlippageNegativeDescription": {
    "message": "Η απόκλιση πρέπει να είναι μεγαλύτερη ή ίση με μηδέν"
  },
  "swapSlippageNegativeTitle": {
    "message": "Αυξήστε την απόκλιση για να συνεχίσετε"
  },
  "swapSlippageOverLimitDescription": {
    "message": "Το περιθώριο απόκλισης πρέπει να είναι 15% ή λιγότερο. Οτιδήποτε υψηλότερο θα οδηγήσει σε δυσμενή τιμή."
  },
  "swapSlippageOverLimitTitle": {
    "message": "Πολύ υψηλή απόκλιση"
  },
  "swapSlippagePercent": {
    "message": "$1%",
    "description": "$1 is the amount of % for slippage"
  },
  "swapSlippageTooltip": {
    "message": "Εάν η τιμή αλλάξει μεταξύ της ώρας που η εντολή αγοράς σας υποβάλλεται και επιβεβαιώνεται, αυτό ονομάζεται «απόκλιση». Η συναλλαγή θα ακυρωθεί αυτόματα εάν η απόκλιση υπερβαίνει τη ρύθμιση «ανοχή απόκλισης»."
  },
  "swapSlippageZeroDescription": {
    "message": "Υπάρχουν λίγοι πάροχοι προσφορών με μηδενική απόκλιση, γεγονός που θα οδηγήσει σε λιγότερο ανταγωνιστική προσφορά."
  },
  "swapSlippageZeroTitle": {
    "message": "Εξεύρεση παρόχων με μηδενική απόκλιση"
  },
  "swapSource": {
    "message": "Πηγή ρευστότητας"
  },
  "swapSuggested": {
    "message": "Προτεινόμενη ανταλλαγή"
  },
  "swapSuggestedGasSettingToolTipMessage": {
    "message": "Οι ανταλλαγές είναι πολύπλοκες και με επείγοντα χαρακτήρα συναλλαγές. Συνιστούμε αυτό το τέλος συναλλαγής για μια καλή ισορροπία μεταξύ κόστους και εμπιστοσύνης σε μια επιτυχημένη Ανταλλαγή."
  },
  "swapSwapFrom": {
    "message": "Ανταλλαγή από"
  },
  "swapSwapSwitch": {
    "message": "Αλλαγή της σειράς των tokens"
  },
  "swapSwapTo": {
    "message": "Ανταλλαγή σε"
  },
  "swapToConfirmWithHwWallet": {
    "message": "για επιβεβαίωση με το πορτοφόλι υλικού σας"
  },
  "swapTokenAddedManuallyDescription": {
    "message": "Επαληθεύστε αυτό το token στο $1 και βεβαιωθείτε ότι είναι το token που θέλετε να κάνετε συναλλαγές.",
    "description": "$1 points the user to etherscan as a place they can verify information about a token. $1 is replaced with the translation for \"etherscan\""
  },
  "swapTokenAddedManuallyTitle": {
    "message": "Το token προστέθηκε χειροκίνητα"
  },
  "swapTokenAvailable": {
    "message": "Το $1 έχει προστεθεί στον λογαριασμό σας.",
    "description": "This message is shown after a swap is successful and communicates the exact amount of tokens the user has received for a swap. The $1 is a decimal number of tokens followed by the token symbol."
  },
  "swapTokenBalanceUnavailable": {
    "message": "Δεν μπορέσαμε να ανακτήσουμε το υπόλοιπο του $1",
    "description": "This message communicates to the user that their balance of a given token is currently unavailable. $1 will be replaced by a token symbol"
  },
  "swapTokenNotAvailable": {
    "message": "Το token δεν είναι διαθέσιμο για ανταλλαγή σε αυτή την περιοχή"
  },
  "swapTokenToToken": {
    "message": "Ανταλλαγή $1 έως $2",
    "description": "Used in the transaction display list to describe a swap. $1 and $2 are the symbols of tokens in involved in a swap."
  },
  "swapTokenVerifiedOn1SourceDescription": {
    "message": "Το $1 επαληθεύτηκε μόνο από 1 πηγή. Εξετάστε το ενδεχόμενο επαλήθευσης σε $2 πριν προχωρήσετε.",
    "description": "$1 is a token name, $2 points the user to etherscan as a place they can verify information about a token. $1 is replaced with the translation for \"etherscan\""
  },
  "swapTokenVerifiedOn1SourceTitle": {
    "message": "Ενδεχομένως μη αυθεντικό token"
  },
  "swapTokenVerifiedSources": {
    "message": "Επιβεβαιώνεται από $1 πηγές. Επαληθεύστε στο $2.",
    "description": "$1 the number of sources that have verified the token, $2 points the user to a block explorer as a place they can verify information about the token."
  },
  "swapTooManyDecimalsError": {
    "message": "Το $1 επιτρέπει έως και $2 δεκαδικά ψηφία",
    "description": "$1 is a token symbol and $2 is the max. number of decimals allowed for the token"
  },
  "swapTransactionComplete": {
    "message": "Η συναλλαγή ολοκληρώθηκε"
  },
  "swapTwoTransactions": {
    "message": "2 συναλλαγές"
  },
  "swapUnknown": {
    "message": "Άγνωστο"
  },
  "swapZeroSlippage": {
    "message": "0% Απόκλιση"
  },
  "swapsMaxSlippage": {
    "message": "Ανοχή απόκλισης"
  },
  "swapsNotEnoughToken": {
    "message": "Δεν υπάρχουν αρκετά $1",
    "description": "Tells the user that they don't have enough of a token for a proposed swap. $1 is a token symbol"
  },
  "swapsViewInActivity": {
    "message": "Προβολή σε δραστηριότητα"
  },
  "switch": {
    "message": "Αλλαγή"
  },
  "switchBack": {
    "message": "Επιστροφή"
  },
  "switchEthereumChainConfirmationDescription": {
    "message": "Αυτό θα αλλάξει το επιλεγμένο δίκτυο στο MetaMask σε ένα δίκτυο που έχει προστεθεί προηγουμένως:"
  },
  "switchEthereumChainConfirmationTitle": {
    "message": "Επιτρέπετε σε αυτόν τον ιστότοπο να αλλάξει το δίκτυο;"
  },
  "switchInputCurrency": {
    "message": "Εναλλαγή νομίσματος εισόδου"
  },
  "switchNetwork": {
    "message": "Αλλαγή δικτύου"
  },
  "switchNetworks": {
    "message": "Αλλαγή δικτύων"
  },
  "switchToNetwork": {
    "message": "Αλλαγή σε $1",
    "description": "$1 represents the custom network that has previously been added"
  },
  "switchToThisAccount": {
    "message": "Αλλαγή σε αυτόν τον λογαριασμό"
  },
  "switchingNetworksCancelsPendingConfirmations": {
    "message": "Η αλλαγή δικτύων θα ακυρώσει όλες τις εκκρεμείς επιβεβαιώσεις"
  },
  "symbol": {
    "message": "Σύμβολο"
  },
  "symbolBetweenZeroTwelve": {
    "message": "Το σύμβολο πρέπει να αποτελείται από 11 ή λιγότερους χαρακτήρες."
  },
  "tapToReveal": {
    "message": "Πατήστε για εμφάνιση"
  },
  "tapToRevealNote": {
    "message": "Βεβαιωθείτε ότι κανείς δεν παρακολουθεί την οθόνη σας."
  },
  "tenPercentIncreased": {
    "message": "10% αύξηση"
  },
  "terms": {
    "message": "Όροι Χρήσης"
  },
  "termsOfService": {
    "message": "Όροι παροχής υπηρεσιών"
  },
  "termsOfUseAgree": {
    "message": "Συμφωνώ"
  },
  "termsOfUseAgreeText": {
    "message": "Συμφωνώ με τους Όρους Χρήσης, οι οποίοι ισχύουν για τη χρήση του MetaMask και όλων των λειτουργιών του."
  },
  "termsOfUseFooterText": {
    "message": "Μετακινηθείτε προς τα κάτω για να διαβάσετε όλα τα τμήματα"
  },
  "termsOfUseTitle": {
    "message": "Ελέγξτε τους Όρους Χρήσης μας"
  },
  "testNetworks": {
    "message": "Δοκιμαστικά δίκτυα"
  },
  "testnets": {
    "message": "Testnets"
  },
  "theme": {
    "message": "Θέμα"
  },
  "themeDescription": {
    "message": "Επιλέξτε το προτιμώμενο θέμα σας για το MetaMask."
  },
  "thirdPartySoftware": {
    "message": "Ειδοποίηση για λογισμικό τρίτων",
    "description": "Title of a popup modal displayed when installing a snap for the first time."
  },
  "time": {
    "message": "Ώρα"
  },
  "tipsForUsingAWallet": {
    "message": "Συμβουλές για τη χρήση πορτοφολιού"
  },
  "tipsForUsingAWalletDescription": {
    "message": "Η προσθήκη tokens ξεκλειδώνει περισσότερους τρόπους χρήσης του web3."
  },
  "to": {
    "message": "Προς"
  },
  "toAddress": {
    "message": "Προς: $1",
    "description": "$1 is the address to include in the To label. It is typically shortened first using shortenAddress"
  },
  "toggleDecodeDescription": {
    "message": "Χρησιμοποιούμε τις υπηρεσίες 4byte.directory και Sourcify για να αποκωδικοποιήσουμε και να εμφανίσουμε πιο ευανάγνωστα τα δεδομένα συναλλαγών. Έτσι μπορείτε να κατανοήσετε το αποτέλεσμα των εκκρεμών και προηγούμενων συναλλαγών, αλλά μπορεί να προκαλέσει στην κοινοποίηση της διεύθυνσης IP σας."
  },
  "token": {
    "message": "Token"
  },
  "tokenAddress": {
    "message": "Διεύθυνση του token"
  },
  "tokenAlreadyAdded": {
    "message": "Το token έχει ήδη προστεθεί."
  },
  "tokenAutoDetection": {
    "message": "Αυτόματος εντοπισμός token"
  },
  "tokenContractAddress": {
    "message": "Διεύθυνση συμβολαίου του token"
  },
  "tokenDecimal": {
    "message": "Δεκαδικά ψηφία του token"
  },
  "tokenDecimalFetchFailed": {
    "message": "Απαιτείται δεκαδικό token. Βρείτε το σε: $1"
  },
  "tokenDetails": {
    "message": "Λεπτομέρειες του token"
  },
  "tokenFoundTitle": {
    "message": "Βρέθηκε 1 νέο token"
  },
  "tokenId": {
    "message": "Αναγνωριστικό του token"
  },
  "tokenList": {
    "message": "Λίστες με tokens"
  },
  "tokenMarketplace": {
    "message": "Αγορά tokens"
  },
  "tokenScamSecurityRisk": {
    "message": "απάτες με token και κίνδυνοι ασφάλειας"
  },
  "tokenStandard": {
    "message": "Πρότυπο Token"
  },
  "tokenSymbol": {
    "message": "Σύμβολο του token"
  },
  "tokens": {
    "message": "Tokens"
  },
  "tokensFoundTitle": {
    "message": "Βρέθηκαν $1 νέα tokens",
    "description": "$1 is the number of new tokens detected"
  },
  "tokensInCollection": {
    "message": "Tokens στη συλλογή"
  },
  "tooltipApproveButton": {
    "message": "Κατανοώ"
  },
  "tooltipSatusConnected": {
    "message": "συνδεδεμένο"
  },
  "tooltipSatusConnectedUpperCase": {
    "message": "Συνδεδεμένο"
  },
  "tooltipSatusNotConnected": {
    "message": "μη συνδεδεμένο"
  },
  "total": {
    "message": "Σύνολο"
  },
  "totalVolume": {
    "message": "Συνολικός όγκος"
  },
  "transaction": {
    "message": "συναλλαγή"
  },
  "transactionCancelAttempted": {
    "message": "Προσπάθεια ακύρωσης συναλλαγής με εκτιμώμενο τέλος συναλλαγής $1 στις $2"
  },
  "transactionCancelSuccess": {
    "message": "Η συναλλαγή ακυρώθηκε με επιτυχία στις $2"
  },
  "transactionConfirmed": {
    "message": "Η συναλλαγή επιβεβαιώθηκε στις $2."
  },
  "transactionCreated": {
    "message": "Η συναλλαγή δημιουργήθηκε με αξία $1 στις $2."
  },
  "transactionDataFunction": {
    "message": "Λειτουργία"
  },
  "transactionDetailGasHeading": {
    "message": "Εκτιμώμενο τέλος συναλλαγής"
  },
  "transactionDetailMultiLayerTotalSubtitle": {
    "message": "Ποσά + τέλη"
  },
  "transactionDropped": {
    "message": "Η συναλλαγή υποχώρησε στα $2."
  },
  "transactionError": {
    "message": "Σφάλμα συναλλαγής. Βρέθηκε εξαίρεση στον κωδικό του συμβολαίου."
  },
  "transactionErrorNoContract": {
    "message": "Προσπάθεια κλήσης μιας λειτουργίας σε διεύθυνση μη συμβολαίου."
  },
  "transactionErrored": {
    "message": "Η συναλλαγή αντιμετώπισε ένα σφάλμα."
  },
  "transactionFlowNetwork": {
    "message": "Δίκτυο"
  },
  "transactionHistoryBaseFee": {
    "message": "Βασική χρέωση (GWEI)"
  },
  "transactionHistoryL1GasLabel": {
    "message": "Σύνολο Τέλους Συναλλαγής L1"
  },
  "transactionHistoryL2GasLimitLabel": {
    "message": "Όριο τέλους συναλλαγής L2"
  },
  "transactionHistoryL2GasPriceLabel": {
    "message": "Τιμή τέλους συναλλαγής L2"
  },
  "transactionHistoryMaxFeePerGas": {
    "message": "Μέγιστη χρέωση ανά τέλος συναλλαγής"
  },
  "transactionHistoryPriorityFee": {
    "message": "Τέλος προτεραιότητας (GWEI)"
  },
  "transactionHistoryTotalGasFee": {
    "message": "Σύνολο τέλους συναλλαγής"
  },
  "transactionIdLabel": {
    "message": "Αναγνωριστικό συναλλαγής",
    "description": "Label for the source transaction ID field."
  },
  "transactionIncludesTypes": {
    "message": "Αυτή η συναλλαγή περιλαμβάνει: $1."
  },
  "transactionResubmitted": {
    "message": "Η συναλλαγή υποβλήθηκε ξανά με το εκτιμώμενο τέλος συναλλαγής να έχει αυξηθεί στα $1 στις $2"
  },
  "transactionSettings": {
    "message": "Ρυθμίσεις συναλλαγών"
  },
  "transactionSubmitted": {
    "message": "Η συναλλαγή υποβλήθηκε με τέλος συναλλαγής στα $1 στις $2."
  },
  "transactionTotalGasFee": {
    "message": "Σύνολο τελών συναλλαγών",
    "description": "Label for the total gas fee incurred in the transaction."
  },
  "transactionUpdated": {
    "message": "Η συναλλαγή ενημερώθηκε στις $2."
  },
  "transactions": {
    "message": "Συναλλαγές"
  },
  "transfer": {
    "message": "Μεταφορά"
  },
  "transferCrypto": {
    "message": "Μεταφορά κρυπτονομισμάτων"
  },
  "transferFrom": {
    "message": "Μεταφορά από"
  },
  "transferRequest": {
    "message": "Αίτημα μεταφοράς"
  },
  "trillionAbbreviation": {
    "message": "Τ",
    "description": "Shortened form of 'trillion'"
  },
  "troubleConnectingToLedgerU2FOnFirefox": {
    "message": "Έχουμε πρόβλημα με τη σύνδεσή σας στο Ledger. $1",
    "description": "$1 is a link to the wallet connection guide;"
  },
  "troubleConnectingToLedgerU2FOnFirefox2": {
    "message": "Ανατρέξτε στον οδηγό σύνδεσης πορτοφολιού υλικού και προσπαθήστε ξανά.",
    "description": "$1 of the ledger wallet connection guide"
  },
  "troubleConnectingToLedgerU2FOnFirefoxLedgerSolution": {
    "message": "Αν χρησιμοποιείτε την τελευταία έκδοση του Firefox, ίσως αντιμετωπίζετε ένα πρόβλημα που σχετίζεται με την κατάργηση της υποστήριξης U2F από τον Firefox. Μάθετε πώς να διορθώσετε αυτό το πρόβλημα $1.",
    "description": "It is a link to the ledger website for the workaround."
  },
  "troubleConnectingToLedgerU2FOnFirefoxLedgerSolution2": {
    "message": "εδώ",
    "description": "Second part of the error message; It is a link to the ledger website for the workaround."
  },
  "troubleConnectingToWallet": {
    "message": "Είχαμε πρόβλημα σύνδεσης στο $1, δοκιμάστε να ελέγξετε το $2 και προσπαθήστε ξανά.",
    "description": "$1 is the wallet device name; $2 is a link to wallet connection guide"
  },
  "troubleStartingMessage": {
    "message": "Αυτό το σφάλμα μπορεί να είναι περιστασιακό, οπότε δοκιμάστε να επανεκκινήσετε την επέκταση."
  },
  "troubleStartingTitle": {
    "message": "Το MetaMask αντιμετώπισε πρόβλημα κατά την εκκίνηση."
  },
  "tryAgain": {
    "message": "Προσπαθήστε ξανά"
  },
  "turnOff": {
    "message": "Απενεργοποίηση"
  },
  "turnOffMetamaskNotificationsError": {
    "message": "Προέκυψε σφάλμα κατά την απενεργοποίηση των ειδοποιήσεων. Προσπαθήστε ξανά αργότερα."
  },
  "turnOn": {
    "message": "Ενεργοποίηση"
  },
  "turnOnMetamaskNotifications": {
    "message": "Ενεργοποίηση των ειδοποιήσεων"
  },
  "turnOnMetamaskNotificationsButton": {
    "message": "Ενεργοποίηση"
  },
  "turnOnMetamaskNotificationsError": {
    "message": "Προέκυψε σφάλμα κατά τη δημιουργία των ειδοποιήσεων. Προσπαθήστε ξανά αργότερα."
  },
  "turnOnMetamaskNotificationsMessageFirst": {
    "message": "Μείνετε ενήμεροι για ό,τι συμβαίνει στο πορτοφόλι σας με τις ειδοποιήσεις."
  },
  "turnOnMetamaskNotificationsMessagePrivacyBold": {
    "message": "ρυθμίσεις ειδοποιήσεων."
  },
  "turnOnMetamaskNotificationsMessagePrivacyLink": {
    "message": "Μάθετε πώς προστατεύουμε το απόρρητό σας κατά τη χρήση αυτής της λειτουργίας."
  },
  "turnOnMetamaskNotificationsMessageSecond": {
    "message": "Για να χρησιμοποιήσετε τις ειδοποιήσεις στο πορτοφόλι σας χρησιμοποιούμε ένα προφίλ για να συγχρονίσουμε ορισμένες ρυθμίσεις στις συσκευές σας. $1"
  },
  "turnOnMetamaskNotificationsMessageThird": {
    "message": "Μπορείτε να απενεργοποιήσετε τις ειδοποιήσεις ανά πάσα στιγμή στις $1"
  },
  "turnOnTokenDetection": {
    "message": "Ενεργοποίηση της ενισχυμένης ανίχνευσης των token"
  },
  "tutorial": {
    "message": "Εκμάθηση"
  },
  "twelveHrTitle": {
    "message": "12ώρες:"
  },
  "txAlertTitle": {
    "message": "Αυτή η συναλλαγή θα ακυρωθεί"
  },
  "typeYourSRP": {
    "message": "Πληκτρολογήστε τη Μυστική Φράση Ανάκτησής σας"
  },
  "u2f": {
    "message": "U2F",
    "description": "A name on an API for the browser to interact with devices that support the U2F protocol. On some browsers we use it to connect MetaMask to Ledger devices."
  },
  "unapproved": {
    "message": "Μη εγκεκριμένο"
  },
  "unexpectedBehavior": {
    "message": "Αυτή η συμπεριφορά είναι απρόβλεπτη και πρέπει να αναφερθεί ως σφάλμα, ακόμη κι αν οι λογαριασμοί σας έχουν αποκατασταθεί."
  },
  "units": {
    "message": "μονάδες"
  },
  "unknown": {
    "message": "Άγνωστο"
  },
  "unknownCollection": {
    "message": "Ανώνυμη συλλογή"
  },
  "unknownNetworkForKeyEntropy": {
    "message": "Άγνωστο δίκτυο",
    "description": "Displayed on places like Snap install warning when regular name is not available."
  },
  "unknownQrCode": {
    "message": "Σφάλμα: Δεν μπορέσαμε να αναγνωρίσουμε αυτόν τον κωδικό QR"
  },
  "unlimited": {
    "message": "Απεριόριστα"
  },
  "unlock": {
    "message": "Ξεκλείδωμα"
  },
  "unlockPageIncorrectPassword": {
    "message": "Ο κωδικός πρόσβασης είναι λανθασμένος. Προσπαθήστε ξανά."
  },
  "unlockPageTooManyFailedAttempts": {
    "message": "Πάρα πολλές προσπάθειες. Δοκιμάστε ξανά σε "
  },
  "unpin": {
    "message": "Ξεκαρφίτσωμα"
  },
  "unrecognizedChain": {
    "message": "Αυτό το προσαρμοσμένο δίκτυο δεν αναγνωρίζεται",
    "description": "$1 is a clickable link with text defined by the 'unrecognizedChanLinkText' key. The link will open to instructions for users to validate custom network details."
  },
  "unsendableAsset": {
    "message": "Η αποστολή NFT (ERC-721) tokens δεν υποστηρίζεται προς το παρόν",
    "description": "This is an error message we show the user if they attempt to send an NFT asset type, for which currently don't support sending"
  },
  "unstableTokenPriceDescription": {
    "message": "Η τιμή αυτού του token σε USD είναι εξαιρετικά ευμετάβλητη, υποδεικνύοντας υψηλό κίνδυνο απώλειας σημαντικής αξίας από την αλληλεπίδραση με αυτό."
  },
  "unstableTokenPriceTitle": {
    "message": "Ασταθής τιμή του token"
  },
  "upArrow": {
    "message": "πάνω βέλος"
  },
  "update": {
    "message": "Ενημέρωση"
  },
  "updateEthereumChainConfirmationDescription": {
    "message": "Αυτός ο ιστότοπος ζητά να ενημερώσει την προεπιλεγμένη διεύθυνση URL του δικτύου σας. Μπορείτε να επεξεργαστείτε τις προεπιλογές και τις πληροφορίες δικτύου ανά πάσα στιγμή."
  },
  "updateInformation": {
    "message": "Έχουμε κάνει το πορτοφόλι σας πιο ασφαλές, πιο εύχρηστο και προσθέσαμε νέες λειτουργίες. Κάντε ενημέρωση τώρα για να είστε προστατευμένοι και να χρησιμοποιήσετε τις τελευταίες βελτιώσεις μας."
  },
  "updateNetworkConfirmationTitle": {
    "message": "Ενημέρωση του $1",
    "description": "$1 represents network name"
  },
  "updateOrEditNetworkInformations": {
    "message": "Ενημερώστε τα στοιχεία σας ή"
  },
  "updateRequest": {
    "message": "Αίτημα ενημέρωσης"
  },
  "updateToTheLatestVersion": {
    "message": "Ενημέρωση στην τελευταία έκδοση"
  },
  "updatedRpcForNetworks": {
    "message": "Ενημέρωση του RPC δικτύου"
  },
  "uploadDropFile": {
    "message": "Αφήστε το αρχείο σας εδώ"
  },
  "uploadFile": {
    "message": "Μεταφόρτωση αρχείου"
  },
  "urlErrorMsg": {
    "message": "Οι διευθύνσεις URL απαιτούν το κατάλληλο πρόθεμα HTTP/HTTPS."
  },
  "use4ByteResolution": {
    "message": "Αποκωδικοποίηση έξυπνων συμβολαίων"
  },
  "useDifferentLoginMethod": {
    "message": "Χρησιμοποιήστε διαφορετικό τρόπο σύνδεσης"
  },
  "useMultiAccountBalanceChecker": {
    "message": "Μαζικά αιτήματα υπολοίπου λογαριασμού"
  },
  "useMultiAccountBalanceCheckerSettingDescription": {
    "message": "Γρηγορότερες ενημερώσεις υπολοίπου με ομαδοποίηση αιτημάτων υπολοίπου λογαριασμού. Αυτό μας επιτρέπει να συγκεντρώνουμε τα υπόλοιπα των λογαριασμών σας μαζί, ώστε να λαμβάνετε ταχύτερες ενημερώσεις για βελτιωμένη εμπειρία. Όταν αυτή η λειτουργία είναι απενεργοποιημένη, τα τρίτα μέρη ενδέχεται να είναι λιγότερο πιθανό να συσχετίσουν τους λογαριασμούς σας μεταξύ τους."
  },
  "useNftDetection": {
    "message": "Αυτόματη ανίχνευση των NFT"
  },
  "useNftDetectionDescriptionText": {
    "message": "Επιτρέψτε στο MetaMask να προσθέτει NFT που σας ανήκουν χρησιμοποιώντας υπηρεσίες τρίτων. Ο αυτόματος εντοπισμός NFT εκθέτει τη διεύθυνση IP και την διεύθυνση του λογαριασμού σας σε αυτές τις υπηρεσίες. Η ενεργοποίηση αυτής της λειτουργίας θα μπορούσε να συσχετίσει τη διεύθυνση IP σας με τη διεύθυνση Ethereum σας και να εμφανίσει ψεύτικα NFT τακτικής airdrop που διοχετεύουν οι απατεώνες. Μπορείτε να προσθέσετε tokens μη αυτόματα για να αποφύγετε αυτόν τον κίνδυνο."
  },
  "usePhishingDetection": {
    "message": "Χρήση ανίχνευσης phishing"
  },
  "usePhishingDetectionDescription": {
    "message": "Εμφάνιση προειδοποίησης για τομείς phishing που στοχεύουν χρήστες του Ethereum"
  },
  "useSafeChainsListValidation": {
    "message": "Έλεγχος λεπτομερειών δικτύου"
  },
  "useSafeChainsListValidationDescription": {
    "message": "Το MetaMask χρησιμοποιεί μια υπηρεσία τρίτων που ονομάζεται $1 για να εμφανίζει ακριβείς και τυποποιημένες λεπτομέρειες δικτύου. Αυτό μειώνει τις πιθανότητες σύνδεσής σας με κακόβουλο ή λανθασμένο δίκτυο. Όταν χρησιμοποιείτε αυτή τη λειτουργία, η διεύθυνση IP σας εκτίθεται στο chainid.network."
  },
  "useSafeChainsListValidationWebsite": {
    "message": "chainid.network",
    "description": "useSafeChainsListValidationWebsite is separated from the rest of the text so that we can bold the third party service name in the middle of them"
  },
  "useSmartAccountDescription": {
    "message": "Ενεργοποιήστε αυτή τη ρύθμιση για να μετατρέπονται αυτόματα οι λογαριασμοί που δημιουργούνται μέσα στο MetaMask σε έξυπνους λογαριασμούς όταν είναι διαθέσιμες σχετικές λειτουργίες, όπως ταχύτερες συναλλαγές, χαμηλότερα τέλη δικτύου και ευελιξία πληρωμών."
  },
  "useSmartAccountTitle": {
    "message": "Χρησιμοποιήστε έξυπνο λογαριασμό"
  },
  "useTokenDetectionPrivacyDesc": {
    "message": "Η αυτόματη εμφάνιση των tokens που αποστέλλονται στον λογαριασμό σας συνεπάγεται επικοινωνία με διακομιστές τρίτων για την ανάκτηση εικόνων των tokens. Αυτοί οι εξυπηρετητές θα έχουν πρόσβαση στη διεύθυνση IP σας."
  },
  "usedByClients": {
    "message": "Χρησιμοποιείται από μια ποικιλία διαφορετικών πελατών"
  },
  "userName": {
    "message": "Όνομα χρήστη"
  },
  "userOpContractDeployError": {
    "message": "Δεν υποστηρίζεται η ανάπτυξη συμβολαίου από λογαριασμό έξυπνου συμβολαίου"
  },
  "value": {
    "message": "Αξία"
  },
  "version": {
    "message": "Έκδοση"
  },
  "view": {
    "message": "Προβολή"
  },
  "viewActivity": {
    "message": "Προβολή δραστηριότητας"
  },
  "viewAddressOnExplorer": {
    "message": "Προβολή σε $1",
    "description": "$1 is the block explorer name"
  },
  "viewAllQuotes": {
    "message": "προβολή όλων των προσφορών"
  },
  "viewContact": {
    "message": "Προβολή επαφής"
  },
  "viewDetails": {
    "message": "Προβολή λεπτομερειών"
  },
  "viewMore": {
    "message": "Δείτε περισσότερα"
  },
  "viewOnBlockExplorer": {
    "message": "Προβολή στο block explorer"
  },
  "viewOnCustomBlockExplorer": {
    "message": "Προβολή $1 στο $2",
    "description": "$1 is the action type. e.g (Account, Transaction, Swap) and $2 is the Custom Block Explorer URL"
  },
  "viewOnEtherscan": {
    "message": "Προβολή $1 στο Etherscan",
    "description": "$1 is the action type. e.g (Account, Transaction, Swap)"
  },
  "viewOnExplorer": {
    "message": "Προβολή στον explorer"
  },
  "viewOnOpensea": {
    "message": "Προβολή στο Opensea"
  },
  "viewTransaction": {
    "message": "Προβολή συναλλαγών"
  },
  "viewinExplorer": {
    "message": "Προβολή $1 στον explorer",
    "description": "$1 is the action type. e.g (Account, Transaction, Swap)"
  },
  "visitSite": {
    "message": "Επισκεφθείτε τον ιστότοπο"
  },
  "visitSupportDataConsentModalAccept": {
    "message": "Επιβεβαίωση"
  },
  "visitSupportDataConsentModalDescription": {
    "message": "Μπορείτε να μας δώσετε το MetaMask Identifier καθώς και την έκδοση της εφαρμογής σας στο Κέντρο Υποστήριξης; Αυτό θα μας βοηθήσει να κατανοήσουμε καλύτερα το πρόβλημά σας, αλλά είναι προαιρετικό."
  },
  "visitSupportDataConsentModalReject": {
    "message": "Δεν θέλω"
  },
  "visitSupportDataConsentModalTitle": {
    "message": "Παρέχετε τα στοιχεία της συσκευής στην υποστήριξη"
  },
  "visitWebSite": {
    "message": "Επισκεφθείτε τον ιστότοπό μας"
  },
  "wallet": {
    "message": "Πορτοφόλι"
  },
  "walletConnectionGuide": {
    "message": "ο οδηγός μας σύνδεσης πορτοφολιού υλικού"
  },
  "walletDetails": {
    "message": "Λεπτομέρειες πορτοφολιού"
  },
  "walletName": {
    "message": "Όνομα πορτοφολιού"
  },
  "walletNotFoundDescription": {
    "message": "Το πορτοφόλι με αρ. $1 δεν βρέθηκε.",
    "description": "$1 is the wallet ID"
  },
  "walletNotFoundTitle": {
    "message": "Το πορτοφόλι δεν βρέθηκε"
  },
  "walletReadyLearn": {
    "message": "$1 να φυλάξετε σε ασφαλές μέρος τη μυστική φράση για να διασφαλίσετε την πρόσβαση στα χρήματά σας.",
    "description": "$1 is the link to Learn how"
  },
  "walletReadyLearnRemind": {
    "message": "Μπορείτε να δημιουργήσετε αντίγραφα ασφαλείας των πορτοφολιών σας ή να δείτε τη Μυστική Φράση Ανάκτησης στις Ρυθμίσεις > Ασφάλεια & Κωδικοί Πρόσβασης."
  },
  "walletReadyLoseSrp": {
    "message": "Αν χάσετε τη Μυστική Φράση Ανάκτησης, δεν θα μπορείτε να χρησιμοποιήσετε το πορτοφόλι σας."
  },
  "walletReadyLoseSrpFromReminder": {
    "message": "Η Μυστική Φράση Ανάκτησης μπορεί να σας βοηθήσει να ανακτήσετε την πρόσβαση εάν ξεχάσετε τον κωδικό ή δεν μπορείτε να συνδεθείτε με τα στοιχεία σας."
  },
  "walletReadyLoseSrpRemind": {
    "message": "Αν δεν δημιουργήσετε αντίγραφο ασφαλείας της Μυστικής Φράσης Ανάκτησης, δεν θα έχετε πρόσβαση στα κεφάλαιά σας αν δεν μπορείτε να εισέλθετε στην εφαρμογή ή αποκτήσετε νέα συσκευή."
  },
  "walletReadySocialDetails1": {
    "message": "Μπορείτε να συνδεθείτε στο πορτοφόλι σας οποιαδήποτε στιγμή με τον λογαριασμό $1 και τον κωδικό πρόσβασης.",
    "description": "$1 is the social login type. e.g Google, Apple, etc."
  },
  "walletReadySocialDetails2": {
    "message": "Αν ξεχάσετε τον κωδικό πρόσβασης, δεν θα έχετε πρόσβαση στο πορτοφόλι σας."
  },
  "wantToAddThisNetwork": {
    "message": "Θέλετε να προσθέσετε αυτό το δίκτυο;"
  },
  "wantsToAddThisAsset": {
    "message": "Αυτό επιτρέπει την προσθήκη του ακόλουθου περιουσιακού στοιχείου στο πορτοφόλι σας."
  },
  "warning": {
    "message": "Προειδοποίηση"
  },
  "warningFromSnap": {
    "message": "Προειδοποίηση από $1",
    "description": "$1 represents the name of the snap"
  },
  "watchEthereumAccountsDescription": {
    "message": "Η ενεργοποίηση αυτής της επιλογής θα σας δώσει τη δυνατότητα να παρακολουθείτε λογαριασμούς Ethereum μέσω μιας δημόσιας διεύθυνσης ή ενός ονόματος ENS. Για σχόλια σχετικά με αυτή τη λειτουργία Beta συμπληρώστε αυτή την $1.",
    "description": "$1 is the link to a product feedback form"
  },
  "watchEthereumAccountsToggle": {
    "message": "Παρακολούθηση λογαριασμών Ethereum (Beta)"
  },
  "watchOutMessage": {
    "message": "Προσοχή στο $1.",
    "description": "$1 is a link with text that is provided by the 'securityMessageLinkForNetworks' key"
  },
  "weak": {
    "message": "Αδύναμο"
  },
  "web3": {
    "message": "Web3"
  },
  "web3ShimUsageNotification": {
    "message": "Παρατηρήσαμε ότι ο τρέχων ιστότοπος προσπάθησε να χρησιμοποιήσει το καταργημένο API window.web3. Εάν ο ιστότοπος φαίνεται να έχει παραβιαστεί, κάντε κλικ στο $1 για περισσότερες πληροφορίες.",
    "description": "$1 is a clickable link."
  },
  "webhid": {
    "message": "WebHID",
    "description": "Refers to a interface for connecting external devices to the browser. Used for connecting ledger to the browser. Read more here https://developer.mozilla.org/en-US/docs/Web/API/WebHID_API"
  },
  "websites": {
    "message": "ιστότοποι",
    "description": "Used in the 'permission_rpc' message."
  },
  "welcomeBack": {
    "message": "Καλώς ήρθατε και πάλι"
  },
  "welcomeToMetaMask": {
    "message": "Ας ξεκινήσουμε"
  },
  "whatsThis": {
    "message": "Τι είναι αυτό;"
  },
  "willApproveAmountForBridging": {
    "message": "Αυτό θα εγκρίνει $1 για διασύνδεση."
  },
  "willApproveAmountForSwapping": {
    "message": "Αυτό θα εγκρίνει $1 για ανταλλαγή."
  },
  "withdrawing": {
    "message": "Ανάληψη"
  },
  "wrongNetworkName": {
    "message": "Σύμφωνα με τα αρχεία μας, το όνομα του δικτύου ενδέχεται να μην αντιστοιχεί με αυτό το αναγνωριστικό αλυσίδας."
  },
  "yes": {
    "message": "Ναι"
  },
  "you": {
    "message": "Εσείς"
  },
  "youDeclinedTheTransaction": {
    "message": "Απορρίψατε τη συναλλαγή."
  },
  "youNeedToAllowCameraAccess": {
    "message": "Πρέπει να επιτρέψετε την πρόσβαση στην κάμερα για να χρησιμοποιήσετε αυτή τη λειτουργία."
  },
  "youReceived": {
    "message": "Λάβατε",
    "description": "Label indicating the amount and asset the user received."
  },
  "youSent": {
    "message": "Στείλατε",
    "description": "Label indicating the amount and asset the user sent."
  },
  "yourAccounts": {
    "message": "Οι λογαριασμοί σας"
  },
  "yourActivity": {
    "message": "Η δραστηριότητά σας"
  },
  "yourBalance": {
    "message": "Το υπόλοιπό σας"
  },
  "yourNFTmayBeAtRisk": {
    "message": "Τα NFT μπορεί να κινδυνεύουν"
  },
  "yourNetworks": {
    "message": "Τα δίκτυά σας"
  },
  "yourPrivateSeedPhrase": {
    "message": "Η Μυστική Φράση Ανάκτησής σας"
  },
  "yourTransactionConfirmed": {
    "message": "Η συναλλαγή έχει ήδη επιβεβαιωθεί"
  },
  "yourTransactionJustConfirmed": {
    "message": "Δεν μπορέσαμε να ακυρώσουμε τη συναλλαγή σας πριν επιβεβαιωθεί από το blockchain."
  },
  "yourWalletIsReady": {
    "message": "Το πορτοφόλι σας είναι έτοιμο!"
  },
  "yourWalletIsReadyFromReminder": {
    "message": "Φυλάξτε τη Μυστική Φράση Ανάκτησης σε ασφαλές μέρος!"
  },
  "yourWalletIsReadyRemind": {
    "message": "Θα σας το υπενθυμίσουμε αργότερα"
  }
}<|MERGE_RESOLUTION|>--- conflicted
+++ resolved
@@ -902,12 +902,6 @@
   "bridgePriceImpact": {
     "message": "Διακύμανση τιμής"
   },
-<<<<<<< HEAD
-  "bridgePriceImpactGaslessWarning": {
-    "message": "Η διακύμανση τιμής αντικατοπτρίζει το πώς η εντολή ανταλλαγής σας επηρεάζει την τιμή αγοράς του περιουσιακού στοιχείου. Αν δεν διαθέτετε αρκετά κεφάλαια για τα τέλη συναλλαγών, ένα μέρος του token που προσφέρετε στην ανταλλαγή θα χρησιμοποιηθεί αυτόματα για την κάλυψη των τελών, γεγονός που θα μειώσει την ποσότητα που τελικά ανταλλάσσεται. Το MetaMask δεν επηρεάζει ούτε ελέγχει την διακύμανση τιμής."
-  },
-=======
->>>>>>> fd295214
   "bridgePriceImpactNormalWarning": {
     "message": "Η διακύμανση τιμής αντικατοπτρίζει το πώς η εντολή ανταλλαγής σας επηρεάζει την τιμή αγοράς του περιουσιακού στοιχείου. Εξαρτάται από το μέγεθος της συναλλαγής και τη διαθέσιμη ρευστότητα στη \"δεξαμενή\". Το MetaMask δεν επηρεάζει ούτε ελέγχει την διακύμανση τιμής."
   },
