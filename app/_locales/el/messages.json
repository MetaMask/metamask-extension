{
  "QRHardwareInvalidTransactionTitle": {
    "message": "Σφάλμα"
  },
  "QRHardwareMismatchedSignId": {
    "message": "Μη συμβατά δεδομένα συναλλαγών. Ελέγξτε τις λεπτομέρειες της συναλλαγής."
  },
  "QRHardwarePubkeyAccountOutOfRange": {
    "message": "Δεν υπάρχουν άλλοι λογαριασμοί. Αν θέλετε να αποκτήσετε πρόσβαση σε έναν άλλο λογαριασμό που δεν περιλαμβάνεται στην παρακάτω λίστα, παρακαλούμε συνδέστε ξανά το πορτοφόλι υλικού σας και επιλέξτε το."
  },
  "QRHardwareScanInstructions": {
    "message": "Τοποθετήστε τον κωδικό QR μπροστά από την κάμερα. Η οθόνη είναι θολή, αλλά δεν θα επηρεάσει την ανάγνωση."
  },
  "QRHardwareSignRequestCancel": {
    "message": "Απόρριψη"
  },
  "QRHardwareSignRequestDescription": {
    "message": "Αφού συνδεθείτε με το πορτοφόλι σας, κάντε κλικ στο 'Λήψη Υπογραφής' για να λάβετε την υπογραφή"
  },
  "QRHardwareSignRequestGetSignature": {
    "message": "Λήψη Υπογραφής"
  },
  "QRHardwareSignRequestSubtitle": {
    "message": "Σαρώστε τον κωδικό QR με το πορτοφόλι σας"
  },
  "QRHardwareSignRequestTitle": {
    "message": "Αίτημα Υπογραφής"
  },
  "QRHardwareUnknownQRCodeTitle": {
    "message": "Σφάλμα"
  },
  "QRHardwareUnknownWalletQRCode": {
    "message": "Μη έγκυρος κωδικός QR. Παρακαλώ σαρώστε τον κωδικό QR του πορτοφολιού υλικού."
  },
  "QRHardwareWalletImporterTitle": {
    "message": "Σάρωση Κωδικού QR"
  },
  "QRHardwareWalletSteps1Description": {
    "message": "Μπορείτε να επιλέξετε από έναν κατάλογο επίσημων συνεργατών που υποστηρίζουν τον κωδικό QR παρακάτω."
  },
  "QRHardwareWalletSteps1Title": {
    "message": "Συνδέστε το πορτοφόλι υλικού μέσω QR"
  },
  "QRHardwareWalletSteps2Description": {
    "message": "Ngrave (Έρχεται Σύντομα)"
  },
  "SIWEAddressInvalid": {
    "message": "Η διεύθυνση στο αίτημα σύνδεσης δεν ταιριάζει με τη διεύθυνση του λογαριασμού που χρησιμοποιείτε για να συνδεθείτε."
  },
  "SIWEDomainInvalidText": {
    "message": "Ο ιστότοπος στον οποίο προσπαθείτε να συνδεθείτε δεν ταιριάζει με τον τομέα στο αίτημα. Προχωρήστε με προσοχή."
  },
  "SIWEDomainInvalidTitle": {
    "message": "Παραπλανητικό αίτημα ιστότοπου."
  },
  "SIWEDomainWarningBody": {
    "message": "Ο ιστότοπος ($1) σάς ζητά να συνδεθείτε σε λάθος τομέα. Μπορεί να πρόκειται για επίθεση phishing.",
    "description": "$1 represents the website domain"
  },
  "SIWEDomainWarningLabel": {
    "message": "Μη ασφαλές"
  },
  "SIWELabelChainID": {
    "message": "Αναγνωριστικό Αλυσίδας:"
  },
  "SIWELabelExpirationTime": {
    "message": "Λήγει στις:"
  },
  "SIWELabelIssuedAt": {
    "message": "Εκδόθηκε στις:"
  },
  "SIWELabelMessage": {
    "message": "Μήνυμα:"
  },
  "SIWELabelNonce": {
    "message": "Nonce:"
  },
  "SIWELabelNotBefore": {
    "message": "Όχι πριν από:"
  },
  "SIWELabelRequestID": {
    "message": "Αναγνωριστικό αιτήματος:"
  },
  "SIWELabelResources": {
    "message": "Πόροι: $1",
    "description": "$1 represents the number of resources"
  },
  "SIWELabelURI": {
    "message": "URI:"
  },
  "SIWELabelVersion": {
    "message": "Έκδοση:"
  },
  "SIWESiteRequestSubtitle": {
    "message": "Αυτός ο ιστότοπος ζητά να συνδεθείτε με"
  },
  "SIWESiteRequestTitle": {
    "message": "Αίτημα σύνδεσης"
  },
  "SIWEWarningSubtitle": {
    "message": "Για να επιβεβαιώσετε ότι καταλάβατε, πατήστε:"
  },
  "SIWEWarningTitle": {
    "message": "Είστε σίγουροι;"
  },
  "about": {
    "message": "Σχετικά"
  },
  "accept": {
    "message": "Αποδοχή"
  },
  "acceptTermsOfUse": {
    "message": "Έχω διαβάσει και συμφωνώ με το $1",
    "description": "$1 is the `terms` message"
  },
  "accessAndSpendNoticeNFT": {
    "message": "Το $1 ίσως αποκτήσει πρόσβαση και δαπανήσει αυτό το περιουσιακό στοιχείο",
    "description": "$1 is the url of the site requesting ability to spend"
  },
  "accessYourWalletWithSRP": {
    "message": "Αποκτήστε πρόσβαση στο πορτοφόλι σας με τη Μυστική σας Φράση Ανάκτησης"
  },
  "accessYourWalletWithSRPDescription": {
    "message": "Το MetaMask δεν μπορεί να ανακτήσει τον κωδικό σας. Θα χρησιμοποιήσουμε τη Μυστική σας Φράση Ανάκτησης για να επιβεβαιώσουμε την κυριότητά σας, να ανακτήσουμε το πορτοφόλι σας και να ορίσουμε ένα νέο κωδικό. Πρώτα, εισάγετε τη Μυστική Φράση σας Ανάκτησης που σας δόθηκε όταν δημιουργήσατε το πορτοφόλι σας. $1",
    "description": "$1 is the words 'Learn More' from key 'learnMore', separated here so that it can be added as a link"
  },
  "accessingYourCamera": {
    "message": "Πρόσβαση στην κάμερά σας..."
  },
  "account": {
    "message": "Λογαριασμός"
  },
  "accountDetails": {
    "message": "Στοιχεία λογαριασμού"
  },
  "accountIdenticon": {
    "message": "Αναγνωριστικό Λογαριασμού"
  },
  "accountName": {
    "message": "Όνομα Λογαριασμού"
  },
  "accountNameDuplicate": {
    "message": "Αυτό το όνομα λογαριασμού υπάρχει ήδη",
    "description": "This is an error message shown when the user enters a new account name that matches an existing account name"
  },
  "accountNameReserved": {
    "message": "Αυτό το όνομα λογαριασμού είναι κρατημένο",
    "description": "This is an error message shown when the user enters a new account name that is reserved for future use"
  },
  "accountOptions": {
    "message": "Επιλογές λογαριασμού"
  },
  "accountSelectionRequired": {
    "message": "Πρέπει να επιλέξετε έναν λογαριασμό!"
  },
  "active": {
    "message": "Ενεργό"
  },
  "activity": {
    "message": "Δραστηριότητα"
  },
  "activityLog": {
    "message": "Αρχείο καταγραφής δραστηριότητας"
  },
  "add": {
    "message": "Προσθήκη"
  },
  "addANetwork": {
    "message": "Προσθήκη ενός δικτύου"
  },
  "addANetworkManually": {
    "message": "Προσθήκη δικτύου με μη αυτόματο τρόπο"
  },
  "addANickname": {
    "message": "Προσθήκη ενός ψευδωνύμου"
  },
  "addAccount": {
    "message": "Προσθήκη λογαριασμού"
  },
  "addAcquiredTokens": {
    "message": "Προσθέστε τα tokens που αποκτήσατε χρησιμοποιώντας το MetaMask"
  },
  "addAlias": {
    "message": "Προσθήκη ψευδωνύμου"
  },
  "addBlockExplorer": {
    "message": "Προσθήκη ενός block explorer"
  },
  "addContact": {
    "message": "Προσθήκη επαφής"
  },
  "addCustomNetwork": {
    "message": "Προσθήκη προσαρμοσμένου δικτύου"
  },
  "addEthereumChainConfirmationDescription": {
    "message": "Αυτό θα επιτρέψει σε αυτό το δίκτυο να χρησιμοποιηθεί στο MetaMask."
  },
  "addEthereumChainConfirmationRisks": {
    "message": "Το MetaMask δεν επαληθεύει τα προσαρμοσμένα δίκτυα."
  },
  "addEthereumChainConfirmationRisksLearnMore": {
    "message": "Μάθετε για το $1.",
    "description": "$1 is a link with text that is provided by the 'addEthereumChainConfirmationRisksLearnMoreLink' key"
  },
  "addEthereumChainConfirmationRisksLearnMoreLink": {
    "message": "απάτες και κίνδυνοι ασφάλειας δικτύου",
    "description": "Link text for the 'addEthereumChainConfirmationRisksLearnMore' translation key"
  },
  "addEthereumChainConfirmationTitle": {
    "message": "Επιτρέπετε σε αυτήν την ιστοσελίδα να προσθέσει ένα δίκτυο;"
  },
  "addEthereumChainWarningModalHeader": {
    "message": "Προσθέστε αυτόν τον πάροχο RPC μόνο αν είστε σίγουροι ότι μπορείτε να τον εμπιστευτείτε. $1",
    "description": "$1 is addEthereumChainWarningModalHeaderPartTwo passed separately so that it can be bolded"
  },
  "addEthereumChainWarningModalHeaderPartTwo": {
    "message": "Οι κακόβουλοι πάροχοι ενδέχεται να ψεύδονται σχετικά με την κατάσταση του blockchain και να καταγράφουν τη δραστηριότητά σας στο δίκτυο."
  },
  "addEthereumChainWarningModalListHeader": {
    "message": "Είναι σημαντικό ο πάροχός σας να είναι αξιόπιστος, καθώς έχει τη δυνατότητα να:"
  },
  "addEthereumChainWarningModalListPointOne": {
    "message": "Δείτε τους λογαριασμούς και τη διεύθυνση IP σας και συνδέστε τα μεταξύ τους"
  },
  "addEthereumChainWarningModalListPointThree": {
    "message": "Εμφάνιση υπολοίπων λογαριασμών και άλλων καταστάσεων εντός της αλυσίδας"
  },
  "addEthereumChainWarningModalListPointTwo": {
    "message": "Μεταδώστε τις συναλλαγές σας"
  },
  "addEthereumChainWarningModalTitle": {
    "message": "Προσθέτετε έναν νέο πάροχο RPC για το Ethereum Mainnet"
  },
  "addFriendsAndAddresses": {
    "message": "Προσθέστε φίλους και διευθύνσεις που εμπιστεύεστε"
  },
  "addFromAListOfPopularNetworks": {
    "message": "Προσθέστε από μια λίστα δημοφιλών δικτύων ή προσθέστε ένα δίκτυο με μη αυτόματο τρόπο. Να αλληλεπιδράτε μόνο με τις οντότητες που εμπιστεύεστε."
  },
  "addHardwareWallet": {
    "message": "Προσθήκη πορτοφολιού υλικού"
  },
  "addIPFSGateway": {
    "message": "Προσθέστε την πύλη IPFS που προτιμάτε"
  },
  "addMemo": {
    "message": "Προσθήκη σημειώματος"
  },
  "addMoreNetworks": {
    "message": "προσθέστε περισσότερα δίκτυα χειροκίνητα"
  },
  "addNetwork": {
    "message": "Προσθήκη δικτύου"
  },
  "addNetworkTooltipWarning": {
    "message": "Αυτή η σύνδεση δικτύου βασίζεται σε τρίτους. H σύνδεση ενδέχεται να είναι λιγότερο αξιόπιστη ή να επιτρέπει σε τρίτους να παρακολουθούν τη δραστηριότητα. $1",
    "description": "$1 is Learn more link"
  },
  "addNewToken": {
    "message": "Προσθήκη νέου token"
  },
  "addNft": {
    "message": "Προσθήκη του NFT"
  },
  "addNfts": {
    "message": "Προσθήκη των NFT"
  },
  "addSnapAccountModalDescription": {
    "message": "Ανακαλύψτε επιλογές για να διατηρήσετε τον λογαριασμό σας ασφαλή με το MetaMask Snaps"
  },
  "addSuggestedNFTs": {
    "message": "Προσθήκη προτεινόμενων NFT"
  },
  "addSuggestedTokens": {
    "message": "Προσθήκη προτεινόμενων tokens"
  },
  "addToken": {
    "message": "Προσθήκη token"
  },
  "addTokenByContractAddress": {
    "message": "Δεν μπορείτε να βρείτε ένα token; Μπορείτε να προσθέσετε χειροκίνητα οποιοδήποτε token επικολλώντας τη διεύθυνσή του. Οι διευθύνσεις συμβολαίων token μπορούν να βρεθούν στο $1",
    "description": "$1 is a blockchain explorer for a specific network, e.g. Etherscan for Ethereum"
  },
  "addingCustomNetwork": {
    "message": "Προσθήκη δικτύου"
  },
  "address": {
    "message": "Διεύθυνση"
  },
  "addressCopied": {
    "message": "Η διεύθυνση αντιγράφηκε!"
  },
  "advanced": {
    "message": "Σύνθετες"
  },
  "advancedBaseGasFeeToolTip": {
    "message": "Όταν η συναλλαγή σας συμπεριληφθεί στο μπλοκ, οποιαδήποτε διαφορά μεταξύ της μέγιστης βασικής χρέωσής σας και της πραγματικής βασικής χρέωσής θα επιστραφεί. Το συνολικό ποσό υπολογίζεται ως μέγιστο βασικό τέλος (σε GWEI) * όριο τελών συναλλαγής."
  },
  "advancedConfiguration": {
    "message": "Προηγμένη ρύθμιση παραμέτρων"
  },
  "advancedGasFeeDefaultOptIn": {
    "message": "Αποθηκεύστε αυτές τις τιμές ως προεπιλεγμένες για το δίκτυο $1.",
    "description": "$1 is the current network name."
  },
  "advancedGasFeeModalTitle": {
    "message": "Προηγμένη χρέωση τελών συναλλαγής"
  },
  "advancedGasPriceTitle": {
    "message": "Τιμή τελών συναλλαγής"
  },
  "advancedPriorityFeeToolTip": {
    "message": "Το τέλος προτεραιότητας (γνωστό και ως “miner tip”) πηγαίνει άμεσα στους miner και τους ενθαρρύνει να δώσουν προτεραιότητα στη συναλλαγή σας."
  },
  "agreeTermsOfUse": {
    "message": "Συμφωνώ με το $1 του MetaMask",
    "description": "$1 is the `terms` link"
  },
  "airgapVault": {
    "message": "Θησαυροφυλάκιο AirGap"
  },
  "alertDisableTooltip": {
    "message": "Αυτό μπορεί να αλλάξει στις \"Ρυθμίσεις > Ειδοποιήσεις\""
  },
  "alertSettingsUnconnectedAccount": {
    "message": "Περιήγηση σε έναν ιστότοπο με έναν μη συνδεδεμένο επιλέγμενο λογαριασμό"
  },
  "alertSettingsUnconnectedAccountDescription": {
    "message": "Αυτή η ειδοποίηση εμφανίζεται στο αναδυόμενο παράθυρο κατά την περιήγηση σε μια συνδεδεμένη web3 ιστοσελίδα, αλλά ο τρέχων επιλεγμένος λογαριασμός δεν είναι συνδεδεμένος."
  },
  "alertSettingsWeb3ShimUsage": {
    "message": "Όταν μια ιστοσελίδα προσπαθεί να χρησιμοποιήσει το window.web3 API που έχει αφαιρεθεί"
  },
  "alertSettingsWeb3ShimUsageDescription": {
    "message": "Αυτή η ειδοποίηση εμφανίζεται στο αναδυόμενο παράθυρο όταν περιηγείστε σε μια ιστοσελίδα που προσπαθεί να χρησιμοποιήσει το window.web3 API που έχει αφαιρεθεί, και μπορεί, ως αποτέλεσμα, να μη λειτουργεί."
  },
  "alerts": {
    "message": "Ειδοποιήσεις"
  },
  "allCustodianAccountsConnectedSubtitle": {
    "message": "Είτε έχετε ήδη συνδέσει όλους τους λογαριασμούς θεματοφύλακα είτε δεν έχετε κανέναν λογαριασμό να συνδέσετε με το MetaMask Institutional."
  },
  "allCustodianAccountsConnectedTitle": {
    "message": "Δεν υπάρχουν διαθέσιμοι λογαριασμοί για σύνδεση"
  },
  "allOfYour": {
    "message": "Όλα σας τα $1",
    "description": "$1 is the symbol or name of the token that the user is approving spending"
  },
  "allYourNFTsOf": {
    "message": "Όλα τα NFT σας από το $1",
    "description": "$1 is a link to contract on the block explorer when we're not able to retrieve a erc721 or erc1155 name"
  },
  "allowExternalExtensionTo": {
    "message": "Επιτρέψτε σε αυτή την εξωτερική επέκταση να:"
  },
  "allowSpendToken": {
    "message": "Δίνετε άδεια για να αποκτήσετε πρόσβαση στο $1;",
    "description": "$1 is the symbol of the token that are requesting to spend"
  },
  "allowThisSiteTo": {
    "message": "Επιτρέψτε σε αυτόν τον ιστότοπο να:"
  },
  "allowThisSnapTo": {
    "message": "Επιτρέψτε αυτό το snap να:"
  },
  "allowWithdrawAndSpend": {
    "message": "Επιτρέψτε στο $1 να κάνει ανάληψη και να ξοδέψει μέχρι το ακόλουθο ποσό:",
    "description": "The url of the site that requested permission to 'withdraw and spend'"
  },
  "amount": {
    "message": "Ποσό"
  },
  "apiUrl": {
    "message": "API URL"
  },
  "appDescription": {
    "message": "Ένα Πορτοφόλι Ethereum στο Πρόγραμμα Περιήγησής σας",
    "description": "The description of the application"
  },
  "appName": {
    "message": "MetaMask",
    "description": "The name of the application"
  },
  "appNameBeta": {
    "message": "MetaMask Beta",
    "description": "The name of the application (Beta)"
  },
  "appNameFlask": {
    "message": "MetaMask Flask",
    "description": "The name of the application (Flask)"
  },
  "appNameMmi": {
    "message": "MetaMask Institutional",
    "description": "The name of the application (MMI)"
  },
  "approve": {
    "message": "Έγκριση ορίου δαπανών"
  },
  "approveAllTokensTitle": {
    "message": "Επιτρέπετε την πρόσβαση και τη μεταφορά όλων των $1;",
    "description": "$1 is the symbol of the token for which the user is granting approval"
  },
  "approveAllTokensTitleWithoutSymbol": {
    "message": "Επιτρέπετε την πρόσβαση και τη μεταφορά όλων των NFT σας από το $1;",
    "description": "$1 a link to contract on the block explorer when we're not able to retrieve a erc721 or erc1155 name"
  },
  "approveButtonText": {
    "message": "Έγκριση"
  },
  "approveSpendingCap": {
    "message": "Έγκριση $1 ως ανώτατο όριο δαπανών",
    "description": "The token symbol that is being approved"
  },
  "approveTokenDescription": {
    "message": "Αυτό επιτρέπει σε τρίτα μέρη να έχουν πρόσβαση και να μεταφέρουν τα ακόλουθα NFT χωρίς περαιτέρω ειδοποίηση μέχρι να ανακαλέσετε την πρόσβασή τους."
  },
  "approveTokenDescriptionWithoutSymbol": {
    "message": "Αυτό επιτρέπει σε ένα τρίτο μέρος να έχει πρόσβαση και να μεταφέρει όλα τα NFT σας από το $1 χωρίς περαιτέρω ειδοποίηση μέχρι να ανακαλέσετε την πρόσβασή του.",
    "description": "$1 is a link to contract on the block explorer when we're not able to retrieve a erc721 or erc1155 name"
  },
  "approveTokenTitle": {
    "message": "Επιτρέπετε την πρόσβαση και τη μεταφορά του $1;",
    "description": "$1 is the symbol of the token for which the user is granting approval"
  },
  "approved": {
    "message": "Εγκρίθηκε"
  },
  "approvedAsset": {
    "message": "Εγκεκριμένο περιουσιακό στοιχείο"
  },
  "approvedOn": {
    "message": "Εγκρίθηκε στις $1",
    "description": "$1 is the approval date for a permission"
  },
  "areYouSure": {
    "message": "Είστε σίγουροι;"
  },
  "asset": {
    "message": "Περιουσιακό στοιχείο"
  },
  "assetOptions": {
    "message": "Επιλογές περιουσιακών στοιχείων"
  },
  "attemptSendingAssets": {
    "message": "Εάν επιχειρήσετε να στείλετε περιουσιακά στοιχεία απευθείας από ένα δίκτυο σε ένα άλλο, αυτό ενδέχεται να οδηγήσει σε μόνιμη απώλεια περιουσιακών στοιχείων. Βεβαιωθείτε ότι χρησιμοποιείτε μια διασύνδεση."
  },
  "attemptToCancelSwap": {
    "message": "Προσπάθεια ακύρωσης της ανταλλαγής για ~$1",
    "description": "$1 could be e.g. $2.98, it is a cost for cancelling a Smart Swap"
  },
  "attemptingConnect": {
    "message": "Προσπάθεια σύνδεσης στο blockchain."
  },
  "attributions": {
    "message": "Αποδόσεις"
  },
  "authorizedPermissions": {
    "message": "Έχετε εξουσιοδοτήσει τα ακόλουθα δικαιώματα"
  },
  "autoDetectTokens": {
    "message": "Αυτόματη ανίχνευση tokens"
  },
  "autoDetectTokensDescription": {
    "message": "Χρησιμοποιούμε API τρίτων για τον εντοπισμό και την εμφάνιση νέων tokens που αποστέλλονται στο πορτοφόλι σας. Απενεργοποιήστε το εάν δεν θέλετε η εφαρμογή να αντλεί δεδομένα από αυτές τις υπηρεσίες. $1",
    "description": "$1 is a link to a support article"
  },
  "autoLockTimeLimit": {
    "message": "Χρονόμετρο Αυτόματης Αποσύνδεσης (λεπτά)"
  },
  "autoLockTimeLimitDescription": {
    "message": "Ρυθμίστε τον χρόνο αδράνειας σε λεπτά πριν αποσυνδεθεί αυτόματα το MetaMask."
  },
  "average": {
    "message": "Μέσος Όρος"
  },
  "awaitingApproval": {
    "message": "Σε αναμονή έγκρισης..."
  },
  "back": {
    "message": "Πίσω"
  },
  "backup": {
    "message": "Αντίγραφο ασφαλείας"
  },
  "backupApprovalInfo": {
    "message": "Αυτός ο μυστικός κωδικός απαιτείται για ανάκτηση του πορτοφολιού σας σε περίπτωση που χάσετε τη συσκευή σας, ξεχάσετε τον κωδικό πρόσβασης, πρέπει να κάνετε επανεγκατάσταση του MetaMask, ή θέλετε να έχετε πρόσβαση στο πορτοφόλι σας από μια άλλη συσκευή."
  },
  "backupApprovalNotice": {
    "message": "Δημιουργήστε αντίγραφο ασφαλείας της Μυστικής σας Φράσης Ανάκτησης για να διατηρήσετε το πορτοφόλι και τα χρήματά σας ασφαλή."
  },
  "backupNow": {
    "message": "Δημιουργήστε αντίγραφο ασφαλείας τώρα"
  },
  "backupUserData": {
    "message": "Κάντε αντίγραφο ασφαλείας των δεδομένων σας"
  },
  "backupUserDataDescription": {
    "message": "Μπορείτε να κάνετε αντίγραφο ασφαλείας των ρυθμίσεων χρήστη που περιλαμβάνουν τις προτιμήσεις και τις διευθύνσεις λογαριασμών σε ένα αρχείο JSON."
  },
  "balance": {
    "message": "Υπόλοιπο"
  },
  "balanceOutdated": {
    "message": "Το υπόλοιπο μπορεί να μην είναι ενημερωμένο"
  },
  "baseFee": {
    "message": "Βασικό τέλος"
  },
  "basic": {
    "message": "Βασικά"
  },
  "beCareful": {
    "message": "Να είστε προσεκτικοί"
  },
  "beta": {
    "message": "Δοκιμαστική έκδοση"
  },
  "betaHeaderText": {
    "message": "Αυτή είναι μια δοκιμαστική έκδοση. Παρακαλώ αναφέρετε σφάλματα $1",
    "description": "$1 represents the word 'here' in a hyperlink"
  },
  "betaMetamaskInstitutionalVersion": {
    "message": "Δοκιμαστική Έκδοση του MetaMask Institutional"
  },
  "betaMetamaskVersion": {
    "message": "Δοκιμαστική έκδοση MetaMask"
  },
  "betaTerms": {
    "message": "Όροι Χρήσης της Δοκιμαστικής Έκδοσης"
  },
  "betaWalletCreationSuccessReminder1": {
    "message": "Η δοκιμαστική έκδοση του MetaMask δεν μπορεί να ανακτήσει τη Μυστική Φράση Ανάκτησής σας."
  },
  "betaWalletCreationSuccessReminder2": {
    "message": "Η δοκιμαστική έκδοση του MetaMask δεν θα σας ζητήσει ποτέ τη Μυστική Φράση Ανάκτησής σας."
  },
  "blockExplorerAccountAction": {
    "message": "Λογαριασμός",
    "description": "This is used with viewOnEtherscan and viewInExplorer e.g View Account in Explorer"
  },
  "blockExplorerAssetAction": {
    "message": "Περιουσιακά στοιχεία",
    "description": "This is used with viewOnEtherscan and viewInExplorer e.g View Asset in Explorer"
  },
  "blockExplorerSwapAction": {
    "message": "Ανταλλαγή",
    "description": "This is used with viewOnEtherscan e.g View Swap on Etherscan"
  },
  "blockExplorerUrl": {
    "message": "Διεύθυνση URL του Block Explorer"
  },
  "blockExplorerUrlDefinition": {
    "message": "Το URL που χρησιμοποιεί το block explorer για αυτό το δίκτυο."
  },
  "blockExplorerView": {
    "message": "Προβολή λογαριασμού στο $1",
    "description": "$1 replaced by URL for custom block explorer"
  },
  "blockaid": {
    "message": "Blockaid"
  },
  "blockaidDescriptionApproveFarming": {
    "message": "Εάν εγκρίνετε αυτό το αίτημα, ένα τρίτο μέρος που είναι γνωστό για απάτες μπορεί να πάρει όλα τα περιουσιακά σας στοιχεία."
  },
  "blockaidDescriptionBlurFarming": {
    "message": "Εάν εγκρίνετε αυτό το αίτημα, κάποιος μπορεί να κλέψει τα περιουσιακά σας στοιχεία που είναι καταχωρημένα στο Blur."
  },
  "blockaidDescriptionFailed": {
    "message": "Λόγω κάποιου σφάλματος, αυτό το αίτημα δεν επαληθεύτηκε από τον πάροχο ασφαλείας. Προχωρήστε με προσοχή."
  },
  "blockaidDescriptionMaliciousDomain": {
    "message": "Αλληλεπιδράτε με έναν κακόβουλο τομέα. Εάν εγκρίνετε αυτό το αίτημα, ενδέχεται να χάσετε τα περιουσιακά σας στοιχεία."
  },
  "blockaidDescriptionMightLoseAssets": {
    "message": "Εάν εγκρίνετε αυτό το αίτημα, ενδέχεται να χάσετε τα περιουσιακά σας στοιχεία."
  },
  "blockaidDescriptionSeaportFarming": {
    "message": "Εάν εγκρίνετε αυτό το αίτημα, κάποιος μπορεί να κλέψει τα περιουσιακά σας στοιχεία που είναι καταχωρημένα στο OpenSea."
  },
  "blockaidDescriptionTransferFarming": {
    "message": "Εάν εγκρίνετε αυτό το αίτημα, ένας τρίτος που είναι γνωστός για απάτες θα πάρει όλα τα περιουσιακά σας στοιχεία."
  },
  "blockaidTitleDeceptive": {
    "message": "Αυτό είναι ένα παραπλανητικό αίτημα"
  },
  "blockaidTitleMayNotBeSafe": {
    "message": "Το αίτημα μπορεί να μην είναι ασφαλές"
  },
  "blockaidTitleSuspicious": {
    "message": "Αυτό είναι ένα ύποπτο αίτημα"
  },
  "blockies": {
    "message": "Blockies"
  },
  "bridge": {
    "message": "Διασύνδεση"
  },
  "bridgeDescription": {
    "message": "Μεταφορά tokens από διαφορετικά δίκτυα"
  },
  "bridgeDisabled": {
    "message": "Η διασύνδεση δεν είναι διαθέσιμη σε αυτό το δίκτυο"
  },
  "browserNotSupported": {
    "message": "Το Πρόγραμμα Περιήγησής σας δεν υποστηρίζεται..."
  },
  "buildContactList": {
    "message": "Δημιουργήστε τη λίστα επαφών σας"
  },
  "builtAroundTheWorld": {
    "message": "Το MetaMask έχει σχεδιαστεί και λειτουργεί σε όλο τον κόσμο."
  },
  "busy": {
    "message": "Απασχολημένο"
  },
  "buy": {
    "message": "Αγορά"
  },
  "buyAsset": {
    "message": "Αγορά $1",
    "description": "$1 is the ticker symbol of a an asset the user is being prompted to purchase"
  },
  "buyDescription": {
    "message": "Κρατήστε τα κρυπτονομίσματά σας και κερδίστε πιθανά κέρδη"
  },
  "buyDisabled": {
    "message": "Η αγορά δεν είναι διαθέσιμη σε αυτό το δίκτυο"
  },
  "buyMoreAsset": {
    "message": "Αγοράστε περισσότερα $1",
    "description": "$1 is the ticker symbol of a an asset the user is being prompted to purchase"
  },
  "buyNow": {
    "message": "Αγοράστε Τώρα"
  },
  "bytes": {
    "message": "Bytes"
  },
  "canToggleInSettings": {
    "message": "Μπορείτε να ενεργοποιήσετε ξανά αυτήν την ειδοποίηση στις Ρυθμίσεις -> Ειδοποιήσεις."
  },
  "cancel": {
    "message": "Άκυρο"
  },
  "cancelEdit": {
    "message": "Ακύρωση επεξεργασίας"
  },
  "cancelPopoverTitle": {
    "message": "Ακύρωση συναλλαγής"
  },
  "cancelSpeedUp": {
    "message": "ακύρωση ή επιτάχυνση μιας συναλλαγής."
  },
  "cancelSpeedUpLabel": {
    "message": "Αυτά τα τέλη συναλλαγής θα $1 τα αρχικά.",
    "description": "$1 is text 'replace' in bold"
  },
  "cancelSpeedUpTransactionTooltip": {
    "message": "Για να $1 τη συναλλαγή, τα τέλη συναλλαγής πρέπει να αυξηθούν κατά τουλάχιστον 10% ώστε να αναγνωριστούν από το δίκτυο.",
    "description": "$1 is string 'cancel' or 'speed up'"
  },
  "cancelled": {
    "message": "Ακυρώθηκε"
  },
  "chainId": {
    "message": "Αναγνωριστικό Αλυσίδας"
  },
  "chainIdDefinition": {
    "message": "Το αναγνωριστικό αλυσίδας χρησιμοποιείται για την υπογραφή συναλλαγών για αυτό το δίκτυο."
  },
  "chainIdExistsErrorMsg": {
    "message": "Αυτό το αναγνωριστικό αλυσίδας χρησιμοποιείται επί του παρόντος από το δίκτυο $1."
  },
  "chainListReturnedDifferentTickerSymbol": {
    "message": "Το δίκτυο με αναγνωριστικό αλυσίδας $1 ενδέχεται να χρησιμοποιεί διαφορετικό σύμβολο νομίσματος ($2) από αυτό που έχετε εισαγάγει. Παρακαλούμε επιβεβαιώστε το πριν συνεχίσετε.",
    "description": "$1 is the chain id currently entered in the network form and $2 is the return value of nativeCurrency.symbol from chainlist.network"
  },
  "chooseYourNetwork": {
    "message": "Επιλέξτε το δίκτυό σας"
  },
  "chooseYourNetworkDescription": {
    "message": "Χρησιμοποιούμε την Infura ως την υπηρεσία κλήσης απομακρυσμένης διαδικασίας (RPC) για να προσφέρουμε την πιο αξιόπιστη και ιδιωτική πρόσβαση στα δεδομένα του Ethereum που μπορούμε. Μπορείτε να επιλέξετε τη δική σας RPC, αλλά να θυμάστε ότι οποιαδήποτε RPC θα λαμβάνει τη διεύθυνση IP και το πορτοφόλι σας στο Ethereum για να πραγματοποιεί συναλλαγές. Διαβάστε το $1 για να μάθετε περισσότερα σχετικά με τον τρόπο με τον οποίο η Infura χειρίζεται τα δεδομένα.",
    "description": "$1 is a link to the privacy policy"
  },
  "chromeRequiredForHardwareWallets": {
    "message": "Θα πρέπει να χρησιμοποιήσετε το MetaMask στο Google Chrome για να συνδεθείτε στο Πορτοφόλι Υλικού."
  },
  "clear": {
    "message": "Εκκαθάριση"
  },
  "clearActivity": {
    "message": "Εκκαθάριση δραστηριότητας και «nonce» δεδομένων"
  },
  "clearActivityButton": {
    "message": "Εκκαθάριση δεδομένων καρτέλας δραστηριότητας"
  },
  "clearActivityDescription": {
    "message": "Αυτό επαναφέρει το «nonce» του λογαριασμού και διαγράφει τα δεδομένα από την καρτέλα δραστηριότητας στο πορτοφόλι σας. Θα επηρεαστεί μόνο ο τρέχων λογαριασμός και το δίκτυο. Τα υπόλοιπα και οι εισερχόμενες συναλλαγές σας δεν θα αλλάξουν."
  },
  "click": {
    "message": "Κάντε κλικ"
  },
  "clickToConnectLedgerViaWebHID": {
    "message": "Κάντε κλικ εδώ για να συνδέσετε το Ledger σας μέσω WebHID",
    "description": "Text that can be clicked to open a browser popup for connecting the ledger device via webhid"
  },
  "clickToManuallyAdd": {
    "message": "Κάντε κλικ εδώ για να προσθέσετε χειροκίνητα τα tokens."
  },
  "close": {
    "message": "Κλείσιμο"
  },
  "coingecko": {
    "message": "CoinGecko"
  },
  "configureSnapPopupDescription": {
    "message": "Τώρα αποχωρείτε από το MetaMask για να ρυθμίσετε αυτό το snap."
  },
  "configureSnapPopupInstallDescription": {
    "message": "Τώρα αποχωρείτε από το MetaMask για να εγκαταστήσετε αυτό το snap."
  },
  "configureSnapPopupInstallTitle": {
    "message": "Εγκατάσταση του snap"
  },
  "configureSnapPopupLink": {
    "message": "Κάντε κλικ σε αυτόν τον σύνδεσμο για να συνεχίσετε:"
  },
  "configureSnapPopupTitle": {
    "message": "Διαμόρφωση του snap"
  },
  "confirm": {
    "message": "Επιβεβαίωση"
  },
  "confirmPassword": {
    "message": "Επιβεβαίωση Κωδικού Πρόσβασης"
  },
  "confirmRecoveryPhrase": {
    "message": "Επιβεβαιώστε τη Μυστική Φράση Ανάκτησης"
  },
  "confirmed": {
    "message": "Επιβεβαιωμένο"
  },
  "confusableUnicode": {
    "message": "Το '$1' είναι παρόμοιο με το '$2'."
  },
  "confusableZeroWidthUnicode": {
    "message": "Βρέθηκε χαρακτήρας μηδενικού πλάτους."
  },
  "confusingEnsDomain": {
    "message": "Εντοπίσαμε έναν παράξενο χαρακτήρα στο όνομα ENS. Ελέγξτε το όνομα ENS για να αποφύγετε μια πιθανή απάτη."
  },
  "connect": {
    "message": "Σύνδεση"
  },
  "connectAccountOrCreate": {
    "message": "Σύνδεση λογαριασμού ή δημιουργία νέου"
  },
  "connectCustodialAccountMenu": {
    "message": "Σύνδεση λογαριασμού θεματοφύλακα"
  },
  "connectCustodialAccountMsg": {
    "message": "Επιλέξτε τον θεματοφύλακα που θέλετε να συνδέσετε για να προσθέσετε ή να ανανεώσετε ένα token."
  },
  "connectCustodialAccountTitle": {
    "message": "Λογαριασμοί θεματοφύλακα"
  },
  "connectManually": {
    "message": "Χειροκίνητη σύνδεση στον τρέχοντα ιστότοπο"
  },
  "connectSnap": {
    "message": "Σύνδεση $1",
    "description": "$1 is the snap for which a connection is being requested."
  },
  "connectTo": {
    "message": "Σύνδεση με $1",
    "description": "$1 is the name/origin of a web3 site/application that the user can connect to metamask"
  },
  "connectToAll": {
    "message": "Συνδεθείτε σε όλα τα $1 σας",
    "description": "$1 will be replaced by the translation of connectToAllAccounts"
  },
  "connectToAllAccounts": {
    "message": "λογαριασμοί",
    "description": "will replace $1 in connectToAll, completing the sentence 'connect to all of your accounts', will be text that shows list of accounts on hover"
  },
  "connectToMultiple": {
    "message": "Σύνδεση με $1",
    "description": "$1 will be replaced by the translation of connectToMultipleNumberOfAccounts"
  },
  "connectToMultipleNumberOfAccounts": {
    "message": "$1 λογαριασμοί",
    "description": "$1 is the number of accounts to which the web3 site/application is asking to connect; this will substitute $1 in connectToMultiple"
  },
  "connectWithMetaMask": {
    "message": "Σύνδεση με το MetaMask"
  },
  "connectedAccountsDescriptionPlural": {
    "message": "Έχετε $1 λογαριασμούς συνδεδεμένους με αυτόν τον ιστότοπο.",
    "description": "$1 is the number of accounts"
  },
  "connectedAccountsDescriptionSingular": {
    "message": "Έχετε 1 λογαριασμό συνδεδεμένο σε αυτόν τον ιστότοπο."
  },
  "connectedAccountsEmptyDescription": {
    "message": "To MetaMask δεν είναι συνδεδεμένo σε αυτόν τον ιστότοπο. Για να συνδεθείτε σε έναν ιστότοπο web3, βρείτε και κάντε κλικ στο κουμπί σύνδεσης."
  },
  "connectedSites": {
    "message": "Συνδεδεμένοι ιστότοποι"
  },
  "connectedSitesDescription": {
    "message": "Το $1 είναι συνδεδεμένο σε αυτές τις ιστοσελίδες. Μπορούν να δουν τη διεύθυνση του λογαριασμού σας.",
    "description": "$1 is the account name"
  },
  "connectedSitesEmptyDescription": {
    "message": "Το $1 δεν είναι συνδεδεμένο με καμία τοποθεσία.",
    "description": "$1 is the account name"
  },
  "connecting": {
    "message": "Σύνδεση..."
  },
  "connectingTo": {
    "message": "Σύνδεση με $1"
  },
  "connectingToGoerli": {
    "message": "Σύνδεση στο δίκτυο δοκιμών Goerli"
  },
  "connectingToLineaGoerli": {
    "message": "Σύνδεση στο δίκτυο δοκιμών Linea Goerli"
  },
  "connectingToLineaMainnet": {
    "message": "Σύνδεση στο Linea Mainnet"
  },
  "connectingToMainnet": {
    "message": "Σύνδεση στο Ethereum Mainnet"
  },
  "connectingToSepolia": {
    "message": "Σύνδεση στο δίκτυο δοκιμών Sepolia"
  },
  "connectionFailed": {
    "message": "Η σύνδεση απέτυχε"
  },
  "connectionFailedDescription": {
    "message": "Η λήψη του $1 απέτυχε, ελέγξτε το δίκτυό σας και προσπαθήστε ξανά.",
    "description": "$1 is the name of the snap being fetched."
  },
  "connectionRequest": {
    "message": "Αίτημα σύνδεσης"
  },
  "connections": {
    "message": "Συνδέσεις"
  },
  "contactUs": {
    "message": "Επικοινωνήστε μαζί μας"
  },
  "contacts": {
    "message": "Επαφές"
  },
  "contentFromSnap": {
    "message": "Περιεχόμενο από το $1",
    "description": "$1 represents the name of the snap"
  },
  "continue": {
    "message": "Συνέχεια"
  },
  "contract": {
    "message": "Συμβόλαιο"
  },
  "contractAddress": {
    "message": "Διεύθυνση συμβολαίου"
  },
  "contractAddressError": {
    "message": "Στέλνετε tokens στη διεύθυνση συμβολαίου του token. Αυτό μπορεί να έχει ως αποτέλεσμα την απώλεια αυτών των tokens."
  },
  "contractDeployment": {
    "message": "Ανάπτυξη συμβολαίου"
  },
  "contractDescription": {
    "message": "Για να προστατευτείτε από τους απατεώνες, αφιερώστε λίγο χρόνο για να επαληθεύσετε τα στοιχεία τρίτων."
  },
  "contractInteraction": {
    "message": "Αλληλεπίδραση συμβολαίου"
  },
  "contractNFT": {
    "message": "Συμβόλαιο NFT"
  },
  "contractRequestingAccess": {
    "message": "Τρίτος που ζητά πρόσβαση"
  },
  "contractRequestingSignature": {
    "message": "Τρίτος που ζητά υπογραφή"
  },
  "contractRequestingSpendingCap": {
    "message": "Τρίτος που ζητά ανώτατο όριο δαπανών"
  },
  "contractTitle": {
    "message": "Στοιχεία τρίτου μέρους"
  },
  "contractToken": {
    "message": "Token του συμβαλλόμενου"
  },
  "convertTokenToNFTDescription": {
    "message": "Εντοπίσαμε ότι αυτό το περιουσιακό στοιχείο είναι NFT. Το MetaMask υποστηρίζει πλέον εξ'ορισμού πλήρως τα NFT. Θέλετε να το αφαιρέσετε από τη λίστα των token σας και να το προσθέσετε ως NFT;"
  },
  "convertTokenToNFTExistDescription": {
    "message": "Εντοπίσαμε ότι αυτό το περιουσιακό στοιχείο προστέθηκε ως NFT. Θέλετε να το αφαιρέσετε από τη λίστα των token σας;"
  },
  "coolWallet": {
    "message": "CoolWallet"
  },
  "copiedExclamation": {
    "message": "Έγινε αντιγραφή."
  },
  "copyAddress": {
    "message": "Αντιγραφή διεύθυνσης στο πρόχειρο"
  },
  "copyRawTransactionData": {
    "message": "Αντιγραφή ακατέργαστων δεδομένων συναλλαγών"
  },
  "copyToClipboard": {
    "message": "Αντιγραφή στο πρόχειρο"
  },
  "copyTransactionId": {
    "message": "Αντιγραφή Ταυτότητας Συναλλαγής"
  },
  "create": {
    "message": "Δημιουργία"
  },
  "createNewWallet": {
    "message": "Δημιουργία νέου πορτοφολιού"
  },
  "createPassword": {
    "message": "Δημιουργία κωδικού πρόσβασης"
  },
  "cryptoCompare": {
    "message": "CryptoCompare"
  },
  "currencyConversion": {
    "message": "Μετατροπή νομίσματος"
  },
  "currencyRateCheckToggle": {
    "message": "Εμφάνιση υπολοίπου και έλεγχος τιμών για token"
  },
  "currencyRateCheckToggleDescription": {
    "message": "Χρησιμοποιούμε τα API $1 και $2 για να εμφανίσουμε το υπόλοιπό σας και την τιμή του token. $3",
    "description": "$1 represents Coingecko, $2 represents CryptoCompare and $3 represents Privacy Policy"
  },
  "currencySymbol": {
    "message": "Σύμβολο νομίσματος"
  },
  "currencySymbolDefinition": {
    "message": "Το σύμβολο ticker που εμφανίζεται για το νόμισμα αυτού του δικτύου."
  },
  "currentAccountNotConnected": {
    "message": "Ο τρέχων λογαριασμός σας δεν είναι συνδεδεμένος"
  },
  "currentExtension": {
    "message": "Σελίδα τρέχουσας επέκτασης"
  },
  "currentLanguage": {
    "message": "Τρέχουσα γλώσσα"
  },
  "currentRpcUrlDeprecated": {
    "message": "Η τρέχουσα διεύθυνση rpc για αυτό το δίκτυο καταργήθηκε."
  },
  "currentTitle": {
    "message": "Τρέχουσα:"
  },
  "currentlyUnavailable": {
    "message": "Μη διαθέσιμο σε αυτό το δίκτυο"
  },
  "curveHighGasEstimate": {
    "message": "Γράφημα επιθετικών τελών συναλλαγής"
  },
  "curveLowGasEstimate": {
    "message": "Γράφημα χαμηλών τελών συναλλαγής"
  },
  "curveMediumGasEstimate": {
    "message": "Γράφημα εκτιμώμενων τελών συναλλαγής αγοράς"
  },
  "custodian": {
    "message": "Θεματοφύλακας"
  },
  "custodianAccount": {
    "message": "Λογαριασμός θεματοφύλακα"
  },
  "custodianAccountAddedDesc": {
    "message": "Μπορείτε τώρα να χρησιμοποιήσετε τους λογαριασμούς θεματοφύλακά σας στο MetaMask Institutional."
  },
  "custodianAccountAddedTitle": {
    "message": "Έχουν προστεθεί επιλεγμένοι λογαριασμοί θεματοφύλακα."
  },
  "custodianReplaceRefreshTokenChangedFailed": {
    "message": "Παρακαλούμε μεταβείτε στο $1 και κάντε κλικ στο κουμπί «Σύνδεση με το MMI» στο περιβάλλον εργασίας χρήστη για να συνδέσετε ξανά τους λογαριασμούς σας με το MMI."
  },
  "custodianReplaceRefreshTokenChangedSubtitle": {
    "message": "Τώρα μπορείτε να χρησιμοποιήσετε τους λογαριασμούς θεματοφύλακα στο MetaMask Institutional."
  },
  "custodianReplaceRefreshTokenChangedTitle": {
    "message": "Το token θεματοφύλακα ανανεώθηκε"
  },
  "custodianReplaceRefreshTokenSubtitle": {
    "message": "Αυτό θα αντικαταστήσει το token θεματοφύλακα για την ακόλουθη διεύθυνση:"
  },
  "custodianReplaceRefreshTokenTitle": {
    "message": "Αντικατάσταση token θεματοφύλακα"
  },
  "custodyApiUrl": {
    "message": "$1 API URL"
  },
  "custodyDeeplinkDescription": {
    "message": "Εγκρίνετε τη συναλλαγή στην εφαρμογή $1. Μόλις πραγματοποιηθούν όλες οι απαιτούμενες εγκρίσεις σχετικά με τον θεματοφύλακα, η συναλλαγή θα ολοκληρωθεί. Ελέγξτε την κατάσταση στην εφαρμογή $1."
  },
  "custodyRefreshTokenModalDescription": {
    "message": "Παρακαλούμε μεταβείτε στο $1 και κάντε κλικ στο κουμπί \"Σύνδεση με το MMI\" στο περιβάλλον εργασίας χρήστη για να συνδέσετε ξανά τους λογαριασμούς σας με το MMI."
  },
  "custodyRefreshTokenModalDescription1": {
    "message": "Ο θεματοφύλακάς σας εκδίδει ένα token που πιστοποιεί την επέκταση του MetaMask Institutional, επιτρέποντάς σας να συνδέσετε τους λογαριασμούς σας."
  },
  "custodyRefreshTokenModalDescription2": {
    "message": "Αυτό το token λήγει μετά από ένα ορισμένο χρονικό διάστημα για λόγους ασφαλείας. Αυτό απαιτεί την επανασύνδεσή σας στο MMI."
  },
  "custodyRefreshTokenModalSubtitle": {
    "message": "Γιατί το βλέπω αυτό;"
  },
  "custodyRefreshTokenModalTitle": {
    "message": "Η συνεδρία σας ως θεματοφύλακας έληξε"
  },
  "custodySessionExpired": {
    "message": "Η συνεδρία θεματοφύλακα έληξε."
  },
  "custodyWrongChain": {
    "message": "Αυτός ο λογαριασμός δεν έχει ρυθμιστεί για χρήση με $1"
  },
  "custom": {
    "message": "Σύνθετες"
  },
  "customContentSearch": {
    "message": "Αναζήτηση δικτύου που προστέθηκε προηγουμένως"
  },
  "customGasSettingToolTipMessage": {
    "message": "Χρησιμοποιήστε το $1 για να προσαρμόσετε την τιμή του τέλους συναλλαγής. Αυτό μπορεί να προκαλέσει σύγχυση, αν δεν είστε εξοικειωμένοι. Αλληλεπίδραση με δική σας ευθύνη.",
    "description": "$1 is key 'advanced' (text: 'Advanced') separated here so that it can be passed in with bold font-weight"
  },
  "customSpendLimit": {
    "message": "Προσαρμοσμένο όριο δαπανών"
  },
  "customSpendingCap": {
    "message": "Προσαρμοσμένο ανώτατο όριο δαπανών"
  },
  "customToken": {
    "message": "Προσαρμοσμένο token"
  },
  "customTokenWarningInNonTokenDetectionNetwork": {
    "message": "Ο εντοπισμός token δεν είναι ακόμη διαθέσιμος σε αυτό το δίκτυο. Εισαγάγετε το token με μη αυτόματο τρόπο και βεβαιωθείτε ότι το εμπιστεύεστε. Μάθετε σχετικά με $1"
  },
  "customTokenWarningInTokenDetectionNetwork": {
    "message": "Πριν εισαγάγετε το token με μη αυτόματο τρόπο, βεβαιωθείτε ότι το εμπιστεύεστε. Μάθετε σχετικά με $1."
  },
  "customTokenWarningInTokenDetectionNetworkWithTDOFF": {
    "message": "Σιγουρευτείτε ότι εμπιστεύεστε ένα token προτού το εισαγάγετε. Μάθετε πώς να αποφεύγετε $1. Μπορείτε επίσης να ενεργοποιήσετε τον εντοπισμό token $2."
  },
  "customerSupport": {
    "message": "υποστήριξη πελατών"
  },
  "dappRequestedSpendingCap": {
    "message": "Αιτούμενο ανώτατο όριο δαπανών του ιστότοπου"
  },
  "dappSuggested": {
    "message": "Προτεινόμενος ιστότοπος"
  },
  "dappSuggestedGasSettingToolTipMessage": {
    "message": "Το $1 έχει προτείνει αυτή την τιμή.",
    "description": "$1 is url for the dapp that has suggested gas settings"
  },
  "dappSuggestedHigh": {
    "message": "Προτεινόμενος ιστότοπος"
  },
  "dappSuggestedHighShortLabel": {
    "message": "Ιστότοπος (υψηλό)"
  },
  "dappSuggestedShortLabel": {
    "message": "Ιστότοπος"
  },
  "dappSuggestedTooltip": {
    "message": "Το $1 έχει προτείνει αυτή την τιμή.",
    "description": "$1 represents the Dapp's origin"
  },
  "darkTheme": {
    "message": "Σκούρο"
  },
  "data": {
    "message": "Δεδομένα"
  },
  "dataBackupSeemsCorrupt": {
    "message": "Δεν μπορείτε να επαναφέρετε τα δεδομένα σας. Το αρχείο φαίνεται να είναι κατεστραμμένο."
  },
  "dataHex": {
    "message": "Δεκαεξαδικός"
  },
  "dcent": {
    "message": "D'Cent"
  },
  "decimal": {
    "message": "Δεκαδικά ψηφία του token"
  },
  "decimalsMustZerotoTen": {
    "message": "Τα δεκαδικά ψηφία πρέπει να είναι τουλάχιστον 0 και όχι πάνω από 36."
  },
  "decrypt": {
    "message": "Αποκρυπτογράφηση"
  },
  "decryptCopy": {
    "message": "Αντιγραφή κρυπτογραφημένου μηνύματος"
  },
  "decryptInlineError": {
    "message": "Αυτό το μήνυμα δεν μπορεί να αποκρυπτογραφηθεί λόγω σφάλματος: $1",
    "description": "$1 is error message"
  },
  "decryptMessageNotice": {
    "message": "Το $1 θα ήθελε να διαβάσει αυτό το μήνυμα για να ολοκληρώσει την ενέργειά σας",
    "description": "$1 is the web3 site name"
  },
  "decryptMetamask": {
    "message": "Αποκρυπτογράφηση μηνύματος"
  },
  "decryptRequest": {
    "message": "Αποκρυπτογράφηση αιτήματος"
  },
  "delete": {
    "message": "Διαγραφή"
  },
  "deleteContact": {
    "message": "Διαγραφή επαφής"
  },
  "deleteNetwork": {
    "message": "Διαγραφή δικτύου;"
  },
  "deleteNetworkIntro": {
    "message": "Εάν διαγράψετε αυτό το δίκτυο, θα πρέπει να το προσθέσετε ξανά για να δείτε τα περιουσιακά σας στοιχεία σε αυτό το δίκτυο"
  },
  "deleteNetworkTitle": {
    "message": "Διαγραφή του δικτύου $1;",
    "description": "$1 represents the name of the network"
  },
  "deposit": {
    "message": "Κατάθεση"
  },
  "deprecatedTestNetworksLink": {
    "message": "Μάθετε περισσότερα"
  },
  "deprecatedTestNetworksMsg": {
    "message": "Λόγω των αλλαγών στο πρωτόκολλο του Ethereum: τα δοκιμαστικά δίκτυα Rinkeby, Ropsten και Kovan μπορεί να μη λειτουργούν τόσο αξιόπιστα και θα καταργηθούν σύντομα."
  },
  "description": {
    "message": "Περιγραφή"
  },
  "descriptionFromSnap": {
    "message": "Περιγραφή από $1",
    "description": "$1 represents the name of the snap"
  },
  "desktopApp": {
    "message": "Εφαρμογή για υπολογιστές"
  },
  "desktopConnectionCriticalErrorDescription": {
    "message": "Αυτό το σφάλμα μπορεί να είναι περιστασιακό, οπότε δοκιμάστε να επανεκκινήσετε την επέκταση ή απενεργοποιήστε το MetaMask Desktop."
  },
  "desktopConnectionCriticalErrorTitle": {
    "message": "Το MetaMask είχε πρόβλημα κατά την εκκίνηση"
  },
  "desktopConnectionLostErrorDescription": {
    "message": "Βεβαιωθείτε ότι έχετε την εφαρμογή για την επιφάνεια εργασίας σε λειτουργία ή απενεργοποιήστε το MetaMask Desktop."
  },
  "desktopConnectionLostErrorTitle": {
    "message": "Η σύνδεση με το MetaMask Desktop χάθηκε"
  },
  "desktopDisableButton": {
    "message": "Απενεργοποιήστε την εφαρμογή για την επιφάνεια εργασίας"
  },
  "desktopDisableErrorCTA": {
    "message": "Απενεργοποιήστε το MetaMask Desktop"
  },
  "desktopEnableButton": {
    "message": "Ενεργοποιήστε την εφαρμογή για την επιφάνεια εργασίας"
  },
  "desktopEnableButtonDescription": {
    "message": "Κάντε κλικ για να εκτελέσετε όλες τις διεργασίες παρασκηνίου στην εφαρμογή επιφάνειας εργασίας."
  },
  "desktopErrorNavigateSettingsCTA": {
    "message": "Επιστροφή στη σελίδα Ρυθμίσεις"
  },
  "desktopErrorRestartMMCTA": {
    "message": "Επανεκκίνηση του MetaMask"
  },
  "desktopNotFoundErrorCTA": {
    "message": "Λήψη του MetaMask Desktop"
  },
  "desktopNotFoundErrorDescription1": {
    "message": "Βεβαιωθείτε ότι έχετε ενεργοποιήσει και εκτελείτε την εφαρμογή για την επιφάνεια εργασίας."
  },
  "desktopNotFoundErrorDescription2": {
    "message": "Αν δεν έχετε εγκαταστήσει την εφαρμογή για την επιφάνεια εργασίας, κατεβάστε την από τον ιστότοπο του MetaMask."
  },
  "desktopNotFoundErrorTitle": {
    "message": "Το MetaMask Desktop δεν βρέθηκε"
  },
  "desktopOpenOrDownloadCTA": {
    "message": "Άνοιγμα του MetaMask Desktop"
  },
  "desktopOutdatedErrorCTA": {
    "message": "Ενημέρωση του MetaMask Desktop"
  },
  "desktopOutdatedErrorDescription": {
    "message": "Η εφαρμογή MetaMask Desktop πρέπει να αναβαθμιστεί."
  },
  "desktopOutdatedErrorTitle": {
    "message": "Το MetaMask Desktop είναι ξεπερασμένο"
  },
  "desktopOutdatedExtensionErrorCTA": {
    "message": "Ενημέρωση της επέκτασης MetaMask"
  },
  "desktopOutdatedExtensionErrorDescription": {
    "message": "Η επέκταση του MetaMask πρέπει να αναβαθμιστεί."
  },
  "desktopOutdatedExtensionErrorTitle": {
    "message": "Η επέκταση του MetaMask είναι ξεπερασμένη"
  },
  "desktopPageDescription": {
    "message": "Εάν η ζεύξη είναι επιτυχής, η επέκταση θα επανεκκινηθεί και θα πρέπει να εισαγάγετε εκ νέου τον κωδικό πρόσβασής σας."
  },
  "desktopPageSubTitle": {
    "message": "Ανοίξτε το MetaMask Desktop και πληκτρολογήστε αυτόν τον κωδικό"
  },
  "desktopPageTitle": {
    "message": "Ζεύξη με το Desktop"
  },
  "desktopPairedWarningDeepLink": {
    "message": "Μεταβείτε στις Ρυθμίσεις στο MetaMask Desktop"
  },
  "desktopPairedWarningDescription": {
    "message": "Αν θέλετε να ξεκινήσετε μια νέα ζεύξη, αφαιρέστε την τρέχουσα σύνδεση."
  },
  "desktopPairedWarningTitle": {
    "message": "Το MM Desktop είναι ήδη συνδεδεμένο"
  },
  "desktopPairingExpireMessage": {
    "message": "Ο κωδικός λήγει σε $1 δευτερόλεπτα"
  },
  "desktopRouteNotFoundErrorDescription": {
    "message": "desktopRouteNotFoundErrorDescription"
  },
  "desktopRouteNotFoundErrorTitle": {
    "message": "desktopRouteNotFoundErrorTitle"
  },
  "desktopUnexpectedErrorCTA": {
    "message": "Επιστροφή στην αρχική σελίδα του MetaMask"
  },
  "desktopUnexpectedErrorDescription": {
    "message": "Ελέγξτε το MetaMask Desktop για να επαναφέρετε τη σύνδεση"
  },
  "desktopUnexpectedErrorTitle": {
    "message": "Κάτι πήγε στραβά..."
  },
  "details": {
    "message": "Λεπτομέρειες"
  },
  "disabledGasOptionToolTipMessage": {
    "message": "Το \"1$\" είναι απενεργοποιημένο επειδή δεν πληροί την ελάχιστη αύξηση 10% σε σχέση με τα αρχικά τέλη συναλλαγής.",
    "description": "$1 is gas estimate type which can be market or aggressive"
  },
  "disconnect": {
    "message": "Αποσύνδεση"
  },
  "disconnectAllAccounts": {
    "message": "Αποσύνδεση όλων των λογαριασμών"
  },
  "disconnectAllAccountsConfirmationDescription": {
    "message": "Είστε βέβαιοι ότι θέλετε να αποσυνδεθείτε; Μπορεί να χάσετε τη λειτουργικότητα της ιστοσελίδας."
  },
  "disconnectPrompt": {
    "message": "Αποσύνδεση $1"
  },
  "disconnectThisAccount": {
    "message": "Αποσύνδεση αυτού του λογαριασμού"
  },
  "dismiss": {
    "message": "Παράβλεψη"
  },
  "dismissReminderDescriptionField": {
    "message": "Ενεργοποιήστε το για να απορρίψετε το μήνυμα υπενθύμισης για τη δημιουργία αντιγράφων ασφαλείας της Μυστικής Φράσης Ανάκτησης. Σας συνιστούμε ανεπιφύλακτα να δημιουργήσετε αντίγραφο ασφαλείας της Μυστικής Φράσης Ανάκτησης σας για να αποφύγετε την απώλεια κεφαλαίων"
  },
  "dismissReminderField": {
    "message": "Απορρίψτε την υπενθύμιση δημιουργίας αντιγράφων ασφαλείας της Μυστικής Φράσης Ανάκτησης"
  },
  "displayNftMedia": {
    "message": "Εμφάνιση των μέσων NFT"
  },
  "displayNftMediaDescription": {
    "message": "Η εμφάνιση των μέσων και δεδομένων NFT εκθέτει τη διεύθυνση IP σας στο OpenSea ή σε άλλους τρίτους. Αυτό μπορεί να επιτρέψει σε εισβολείς να συσχετίσουν τη διεύθυνση IP σας με τη διεύθυνση σας στο Ethereum. Η αυτόματη ανίχνευση των NFT βασίζεται σε αυτή τη ρύθμιση και δεν θα είναι διαθέσιμη όταν αυτή είναι απενεργοποιημένη."
  },
  "domain": {
    "message": "Τομέας"
  },
  "done": {
    "message": "Τέλος"
  },
  "dontShowThisAgain": {
    "message": "Να μην εμφανιστεί ξανά"
  },
  "downArrow": {
    "message": "κάτω βέλος"
  },
  "downloadGoogleChrome": {
    "message": "Κατεβάστε το Google Chrome"
  },
  "downloadNow": {
    "message": "Λήψη Τώρα"
  },
  "downloadStateLogs": {
    "message": "Λήψη Αρχείων Καταγραφής Κατάστασης"
  },
  "dropped": {
    "message": "Απορρίφθηκε"
  },
  "edit": {
    "message": "Επεξεργασία"
  },
  "editANickname": {
    "message": "Επεξεργασία ψευδώνυμου"
  },
  "editAddressNickname": {
    "message": "Επεξεργασία διεύθυνσης ψευδώνυμου"
  },
  "editCancellationGasFeeModalTitle": {
    "message": "Επεξεργασία τελών ακύρωσης συναλλαγής"
  },
  "editContact": {
    "message": "Επεξεργασία επαφής"
  },
  "editGasFeeModalTitle": {
    "message": "Επεξεργασία τέλους συναλλαγής"
  },
  "editGasLimitOutOfBounds": {
    "message": "Το όριο τελών συναλλαγής πρέπει να είναι τουλάχιστον $1"
  },
  "editGasLimitOutOfBoundsV2": {
    "message": "Το όριο τελών συναλλαγής πρέπει να είναι μεγαλύτερο από $1 και μικρότερο από $2",
    "description": "$1 is the minimum limit for gas and $2 is the maximum limit"
  },
  "editGasLimitTooltip": {
    "message": "Το όριο τελών συναλλαγής είναι οι μέγιστες μονάδες τελών συναλλαγής που είστε διατεθειμένοι να χρησιμοποιήσετε. Οι μονάδες των τελών συναλλαγής είναι ένας πολλαπλασιαστής στο \"Μέγιστο τέλος προτεραιότητας\" και το \"Μέγιστο τέλος\"."
  },
  "editGasMaxBaseFeeGWEIImbalance": {
    "message": "Η μέγιστη βασική χρέωση δεν μπορεί να είναι χαμηλότερη από το τέλος προτεραιότητας"
  },
  "editGasMaxBaseFeeHigh": {
    "message": "Η μέγιστη βασική χρέωση είναι υψηλότερη από ό,τι χρειάζεται"
  },
  "editGasMaxBaseFeeLow": {
    "message": "Η μέγιστη βασική χρέωση τελών είναι χαμηλή για τις τρέχουσες συνθήκες του δικτύου"
  },
  "editGasMaxFeeHigh": {
    "message": "Η μέγιστη χρέωση είναι υψηλότερη από ό,τι χρειάζεται"
  },
  "editGasMaxFeeLow": {
    "message": "Πολύ χαμηλή χρέωση για τις συνθήκες του δικτύου"
  },
  "editGasMaxFeePriorityImbalance": {
    "message": "Η μέγιστη χρέωση δεν μπορεί να είναι χαμηλότερη από το μέγιστο τέλος προτεραιότητας"
  },
  "editGasMaxPriorityFeeBelowMinimum": {
    "message": "Το μέγιστο τέλος προτεραιότητας πρέπει να είναι μεγαλύτερο από 0 GWEI"
  },
  "editGasMaxPriorityFeeBelowMinimumV2": {
    "message": "Το τέλος προτεραιότητας πρέπει να είναι μεγαλύτερο από 0."
  },
  "editGasMaxPriorityFeeHigh": {
    "message": "Το μέγιστο τέλος προτεραιότητας είναι υψηλότερο από ό,τι χρειάζεται. Μπορείτε να πληρώσετε περισσότερα από ό,τι χρειάζεται."
  },
  "editGasMaxPriorityFeeHighV2": {
    "message": "Το τέλος προτεραιότητας είναι υψηλότερο από ό,τι χρειάζεται. Μπορείτε να πληρώσετε περισσότερα από ό,τι χρειάζεται"
  },
  "editGasMaxPriorityFeeLow": {
    "message": "Το μέγιστο τέλος προτεραιότητας είναι χαμηλό για τις τρέχουσες συνθήκες του δικτύου"
  },
  "editGasMaxPriorityFeeLowV2": {
    "message": "Το τέλος προτεραιότητας είναι χαμηλό για τις τρέχουσες συνθήκες του δικτύου"
  },
  "editGasPriceTooLow": {
    "message": "Η τιμή τέλους συναλλαγής πρέπει να είναι μεγαλύτερη από 0"
  },
  "editGasPriceTooltip": {
    "message": "Αυτό το δίκτυο απαιτεί ένα πεδίο \"Τέλος συναλλαγής\" κατά την υποβολή μιας συναλλαγής. Η τιμή τέλους συναλλαγής είναι το ποσό που θα πληρώσετε ανά μονάδα τέλους συναλλαγής."
  },
  "editGasSubTextAmountLabel": {
    "message": "Μέγιστο ποσό:",
    "description": "This is meant to be used as the $1 substitution editGasSubTextAmount"
  },
  "editGasSubTextFeeLabel": {
    "message": "Μέγιστη χρέωση:"
  },
  "editGasTitle": {
    "message": "Επεξεργασία προτεραιότητας"
  },
  "editGasTooLow": {
    "message": "Άγνωστος χρόνος επεξεργασίας"
  },
  "editNonceField": {
    "message": "Επεξεργασία Nonce"
  },
  "editNonceMessage": {
    "message": "Αυτή είναι μια προηγμένη λειτουργία, χρησιμοποιήστε την με προσοχή."
  },
  "editPermission": {
    "message": "Επεξεργασία αδειών"
  },
  "editSpeedUpEditGasFeeModalTitle": {
    "message": "Επεξεργασία τελών επίσπευσης συναλλαγής"
  },
  "enableAutoDetect": {
    "message": " Ενεργοποίηση αυτόματου εντοπισμού"
  },
  "enableForAllNetworks": {
    "message": "Ενεργοποίηση σε όλα τα δίκτυα"
  },
  "enableFromSettings": {
    "message": "Ενεργοποιήστε το από τις Ρυθμίσεις."
  },
  "enableSmartSwaps": {
    "message": "Ενεργοποίηση των έξυπνων ανταλλαγών"
  },
  "enableSnap": {
    "message": "Ενεργοποίηση"
  },
  "enableToken": {
    "message": "ενεργοποίηση $1",
    "description": "$1 is a token symbol, e.g. ETH"
  },
  "enabled": {
    "message": "Ενεργοποιημένο"
  },
  "encryptionPublicKeyNotice": {
    "message": "Το $1 θα ήθελε το δημόσιο σας κλειδί κρυπτογράφησης. Με τη συγκατάθεσή σας, αυτός ο ιστότοπος θα είναι σε θέση να συντάσσει κρυπτογραφημένα μηνύματα προς εσάς.",
    "description": "$1 is the web3 site name"
  },
  "encryptionPublicKeyRequest": {
    "message": "Αίτημα δημόσιου κλειδιού κρυπτογράφησης"
  },
  "endpointReturnedDifferentChainId": {
    "message": "Η διεύθυνση URL του RPC που εισαγάγατε επέστρεψε ένα διαφορετικό αναγνωριστικό αλυσίδας ($1). Ενημερώστε το αναγνωριστικό αλυσίδας ώστε να ταιριάζει με την διεύθυνση URL του RPC του δικτύου που προσπαθείτε να προσθέσετε.",
    "description": "$1 is the return value of eth_chainId from an RPC endpoint"
  },
  "enhancedTokenDetectionAlertMessage": {
    "message": "Ο βελτιωμένος εντοπισμός για token είναι επί του παρόντος διαθέσιμος στο $1. $2"
  },
  "ensDomainsSettingDescriptionIntro": {
    "message": "Το MetaMask σας επιτρέπει να βλέπετε τομείς ENS όπως \"https://metamask.eth\" ακριβώς στη γραμμή διευθύνσεων του προγράμματος περιήγησής σας. Να πώς λειτουργεί:"
  },
  "ensDomainsSettingDescriptionOutro": {
    "message": "Τα συνηθισμένα προγράμματα περιήγησης συνήθως δεν χειρίζονται διευθύνσεις ENS ή IPFS, αλλά το MetaMask βοηθάει σε αυτό. Χρησιμοποιώντας αυτή τη λειτουργία ενδέχεται να μοιραστείτε τη διεύθυνση IP σας με υπηρεσίες IPFS τρίτων."
  },
  "ensDomainsSettingDescriptionPoint1": {
    "message": "Το MetaMask ελέγχει το συμβόλαιο ENS του Ethereum για να βρει τον κώδικα που συνδέεται με το όνομα ENS."
  },
  "ensDomainsSettingDescriptionPoint2": {
    "message": "Εάν ο κωδικός συνδέεται με το IPFS, λαμβάνει το περιεχόμενο από το δίκτυο IPFS."
  },
  "ensDomainsSettingDescriptionPoint3": {
    "message": "Στη συνέχεια, μπορείτε να δείτε το περιεχόμενο, συνήθως μια ιστοσελίδα ή κάτι παρόμοιο."
  },
  "ensDomainsSettingTitle": {
    "message": "Εμφάνιση τομέων ENS στη γραμμή διευθύνσεων"
  },
  "ensIllegalCharacter": {
    "message": "Μη έγκυρος χαρακτήρας για το ENS."
  },
  "ensNotFoundOnCurrentNetwork": {
    "message": "Το όνομα ENS δεν βρέθηκε στο τρέχον δίκτυο. Δοκιμάστε να μεταβείτε στο Ethereum Mainnet."
  },
  "ensNotSupportedOnNetwork": {
    "message": "Το δίκτυο δεν υποστηρίζει ENS"
  },
  "ensRegistrationError": {
    "message": "Σφάλμα στην καταχώριση ονόματος ENS"
  },
  "ensUnknownError": {
    "message": "Η αναζήτηση ENS απέτυχε."
  },
  "enterANumber": {
    "message": "Εισάγετε έναν αριθμό"
  },
  "enterCustodianToken": {
    "message": "Πληκτρολογήστε το token $1 ή προσθέστε ένα νέο token"
  },
  "enterMaxSpendLimit": {
    "message": "Εισάγετε το μέγιστο όριο δαπανών"
  },
  "enterOptionalPassword": {
    "message": "Πληκτρολογήστε προαιρετικό κωδικό πρόσβασης"
  },
  "enterPasswordContinue": {
    "message": "Πληκτρολογήστε τον κωδικό πρόσβασης για να συνεχίσετε"
  },
  "enterTokenNameOrAddress": {
    "message": "Πληκτρολογήστε το όνομα του token ή επικολλήστε τη διεύθυνση"
  },
  "enterYourPassword": {
    "message": "Πληκτρολογήστε τον κωδικό πρόσβασής σας"
  },
  "errorCode": {
    "message": "Κωδικός: $1",
    "description": "Displayed error code for debugging purposes. $1 is the error code"
  },
  "errorDetails": {
    "message": "Λεπτομέρειες σφάλματος",
    "description": "Title for collapsible section that displays error details for debugging purposes"
  },
  "errorMessage": {
    "message": "Μήνυμα: $1",
    "description": "Displayed error message for debugging purposes. $1 is the error message"
  },
  "errorName": {
    "message": "Κωδικός: $1",
    "description": "Displayed error name for debugging purposes. $1 is the error name"
  },
  "errorPageMessage": {
    "message": "Προσπαθήστε ξανά με επαναφόρτωση της σελίδας ή επικοινωνήστε με την υποστήριξη $1.",
    "description": "Message displayed on generic error page in the fullscreen or notification UI, $1 is a clickable link with text defined by the 'here' key. The link will open to a form where users can file support tickets."
  },
  "errorPagePopupMessage": {
    "message": "Προσπαθήστε ξανά κλείνοντας και ανοίγοντας ξανά το αναδυόμενο παράθυρο ή επικοινωνήστε με την υποστήριξη $1.",
    "description": "Message displayed on generic error page in the popup UI, $1 is a clickable link with text defined by the 'here' key. The link will open to a form where users can file support tickets."
  },
  "errorPageTitle": {
    "message": "Το MetaMask αντιμετώπισε ένα σφάλμα",
    "description": "Title of generic error page"
  },
  "errorStack": {
    "message": "Στοίβα:",
    "description": "Title for error stack, which is displayed for debugging purposes"
  },
  "errorWhileConnectingToRPC": {
    "message": "Σφάλμα κατά τη σύνδεση στο προσαρμοσμένο δίκτυο."
  },
  "errorWithSnap": {
    "message": "Σφάλμα με $1",
    "description": "$1 represents the name of the snap"
  },
  "ethGasPriceFetchWarning": {
    "message": "Η εφεδρική τιμή του τέλους συναλλαγής παρέχεται καθώς η κύρια υπηρεσία εκτίμησης τελών συναλλαγής, δεν είναι διαθέσιμη αυτή τη στιγμή."
  },
  "ethereumProviderAccess": {
    "message": "Χορήγηση πρόσβασης στον πάροχο Ethereum σε $1",
    "description": "The parameter is the name of the requesting origin"
  },
  "ethereumPublicAddress": {
    "message": "Δημόσια διεύθυνση του Ethereum"
  },
  "etherscan": {
    "message": "Etherscan"
  },
  "etherscanView": {
    "message": "Προβολή λογαριασμού στο Etherscan"
  },
  "etherscanViewOn": {
    "message": "Προβολή στην Etherscan"
  },
  "expandView": {
    "message": "Ανάπτυξη προβολής"
  },
  "experimental": {
    "message": "Πειραματικά"
  },
  "exploreMetaMaskSnaps": {
    "message": "Εξερευνήστε το MetaMask Snaps"
  },
  "extendWalletWithSnaps": {
    "message": "Προσαρμόστε την εμπειρία του πορτοφολιού σας."
  },
  "externalExtension": {
    "message": "Εξωτερική επέκταση"
  },
  "failed": {
    "message": "Απέτυχε"
  },
  "failedToFetchChainId": {
    "message": "Δεν είναι δυνατή η ανάκτηση του αναγνωριστικού αλυσίδας. Είναι σωστή η διεύθυνση URL του RPC;"
  },
  "failedToFetchTickerSymbolData": {
    "message": "Τα δεδομένα επαλήθευσης αυτού του συμβόλου είναι προς το παρόν μη διαθέσιμα. Βεβαιωθείτε ότι το σύμβολο που έχετε εισάγει είναι σωστό. Αυτό θα επηρεάσει τα ποσοστά μετατροπών που βλέπετε για αυτό το δίκτυο"
  },
  "failureMessage": {
    "message": "Κάτι πήγε στραβά και δεν μπορέσαμε να ολοκληρώσουμε την ενέργεια"
  },
  "fast": {
    "message": "Γρήγορα"
  },
  "feeAssociatedRequest": {
    "message": "Ένα τέλος σχετίζεται με αυτό το αίτημα."
  },
  "fiat": {
    "message": "Εντολή",
    "description": "Exchange type"
  },
  "fileImportFail": {
    "message": "Η εισαγωγή αρχείων δεν λειτουργεί; Κάντε κλικ εδώ!",
    "description": "Helps user import their account from a JSON file"
  },
  "fileTooBig": {
    "message": "Το υποβαλλόμενο αρχείο είναι πολύ μεγάλο."
  },
  "flaskWelcomeUninstall": {
    "message": "θα πρέπει να απεγκαταστήσετε αυτή την επέκταση",
    "description": "This request is shown on the Flask Welcome screen. It is intended for non-developers, and will be bolded."
  },
  "flaskWelcomeWarning1": {
    "message": "Το Flask έχει δημιουργηθεί για προγραμματιστές, οι οποίοι θέλουν να πειραματιστούν με νέα, ασταθή API. Εάν δεν είστε προγραμματιστής ή ελεγκτής δοκιμαστικών εκδόσεων, $1.",
    "description": "This is a warning shown on the Flask Welcome screen, intended to encourage non-developers not to proceed any further. $1 is the bolded message 'flaskWelcomeUninstall'"
  },
  "flaskWelcomeWarning2": {
    "message": "Δεν εγγυόμαστε την ασφάλεια ή τη σταθερότητα αυτής της επέκτασης. Τα νέα API που προσφέρει το Flask δεν παρέχουν ισχυρή προστασία κατά των επιθέσεων phishing, πράγμα που σημαίνει ότι οποιοσδήποτε ιστότοπος ή snap που απαιτεί το Flask, ενδέχεται να είναι μια κακόβουλη απόπειρα κλοπής των περιουσιακών στοιχείων σας.",
    "description": "This explains the risks of using MetaMask Flask"
  },
  "flaskWelcomeWarning3": {
    "message": "Όλα τα API του Flask είναι πειραματικά. Μπορεί να αλλάξουν ή να αφαιρεθούν χωρίς προειδοποίηση ή μπορεί να παραμείνουν στο Flask επ' αόριστον, χωρίς ποτέ να μεταφερθούν στο σταθερό MetaMask. Χρησιμοποιήστε τα με δική σας ευθύνη.",
    "description": "This message warns developers about unstable Flask APIs"
  },
  "flaskWelcomeWarning4": {
    "message": "Βεβαιωθείτε ότι έχετε απενεργοποιήσει την κανονική σας επέκταση MetaMask όταν χρησιμοποιείτε το Flask.",
    "description": "This message calls to pay attention about multiple versions of MetaMask running on the same site (Flask + Prod)"
  },
  "flaskWelcomeWarningAcceptButton": {
    "message": "Αποδέχομαι τον κίνδυνο",
    "description": "this text is shown on a button, which the user presses to confirm they understand the risks of using Flask"
  },
  "followUsOnTwitter": {
    "message": "Ακολουθήστε μας στο Twitter"
  },
  "forbiddenIpfsGateway": {
    "message": "Απαγορευμένη πύλη IPFS: Παρακαλώ καθορίστε μια πύλη CID"
  },
  "forgetDevice": {
    "message": "Διαγραφή αυτής της συσκευής"
  },
  "forgotPassword": {
    "message": "Ξεχάσατε τον κωδικό πρόσβασής σας;"
  },
  "from": {
    "message": "Από"
  },
  "fromAddress": {
    "message": "Από: $1",
    "description": "$1 is the address to include in the From label. It is typically shortened first using shortenAddress"
  },
  "fromTokenLists": {
    "message": "Από λίστες token: $1"
  },
  "functionApprove": {
    "message": "Λειτουργία: Έγκριση"
  },
  "functionSetApprovalForAll": {
    "message": "Λειτουργία: SetApprovalForAll"
  },
  "functionType": {
    "message": "Τύπος λειτουργίας"
  },
  "gas": {
    "message": "Τέλος συναλλαγής"
  },
  "gasDisplayAcknowledgeDappButtonText": {
    "message": "Επεξεργασία προτεινόμενου τέλους συναλλαγής"
  },
  "gasDisplayDappWarning": {
    "message": "Αυτό το τέλος συναλλαγής έχει προταθεί από το $1. Η παράκαμψη μπορεί να προκαλέσει προβλήματα με τη συναλλαγή σας. Εάν έχετε απορίες, επικοινωνήστε με $1.",
    "description": "$1 represents the Dapp's origin"
  },
  "gasLimit": {
    "message": "Όριο τέλους συναλλαγής"
  },
  "gasLimitInfoTooltipContent": {
    "message": "Το όριο τέλους συναλλαγής είναι το μέγιστο ποσό μονάδων τέλους συναλλαγής που είστε διατεθειμένοι να δαπανήσετε."
  },
  "gasLimitRecommended": {
    "message": "Το συνιστώμενο όριο τέλους συναλλαγής είναι $1. Εάν το όριο τέλους συναλλαγής είναι μικρότερο από αυτό, η συναλλαγή ενδέχεται να αποτύχει."
  },
  "gasLimitTooLow": {
    "message": "Το όριο τέλους συναλλαγής πρέπει να είναι τουλάχιστον 21000"
  },
  "gasLimitTooLowWithDynamicFee": {
    "message": "Το όριο τέλους συναλλαγής πρέπει να είναι τουλάχιστον $1",
    "description": "$1 is the custom gas limit, in decimal."
  },
  "gasLimitV2": {
    "message": "Όριο τέλους συναλλαγής"
  },
  "gasOption": {
    "message": "Επιλογή τέλους συναλλαγής"
  },
  "gasPrice": {
    "message": "Τιμή τέλους συναλλαγής (GWEI)"
  },
  "gasPriceExcessive": {
    "message": "Το ποσό του τέλους συναλλαγής σας έχει οριστεί αδικαιολόγητα υψηλό. Εξετάστε το ενδεχόμενο μείωσης του ποσού."
  },
  "gasPriceExcessiveInput": {
    "message": "Η τιμή του τέλους συναλλαγής είναι υπερβολική"
  },
  "gasPriceExtremelyLow": {
    "message": "Η τιμή του τέλους συναλλαγής είναι εξαιρετικά χαμηλή"
  },
  "gasPriceFetchFailed": {
    "message": "Η εκτίμηση της τιμής του τέλους συναλλαγής απέτυχε λόγω σφάλματος δικτύου."
  },
  "gasPriceInfoTooltipContent": {
    "message": "Η τιμή του τέλους συναλλαγής καθορίζει το ποσό των Ether που είστε διατεθειμένοι να πληρώσετε για κάθε μονάδα τέλους συναλλαγής."
  },
  "gasTimingHoursShort": {
    "message": "$1 ώρες",
    "description": "$1 represents a number of hours"
  },
  "gasTimingMinutes": {
    "message": "$1 λεπτά",
    "description": "$1 represents a number of minutes"
  },
  "gasTimingMinutesShort": {
    "message": "$1 λεπτά",
    "description": "$1 represents a number of minutes"
  },
  "gasTimingNegative": {
    "message": "Ίσως σε $1",
    "description": "$1 represents an amount of time"
  },
  "gasTimingPositive": {
    "message": "Πιθανό σε < $1",
    "description": "$1 represents an amount of time"
  },
  "gasTimingSeconds": {
    "message": "$1 δευτερόλεπτα",
    "description": "$1 represents a number of seconds"
  },
  "gasTimingSecondsShort": {
    "message": "$1 δευτ",
    "description": "$1 represents a number of seconds"
  },
  "gasTimingVeryPositive": {
    "message": "Πολύ πιθανό σε < $1",
    "description": "$1 represents an amount of time"
  },
  "gasUsed": {
    "message": "Τέλος συναλλαγής που χρησιμοποιήθηκε"
  },
  "general": {
    "message": "Γενικά"
  },
  "getStarted": {
    "message": "Ξεκινήστε"
  },
  "globalTitle": {
    "message": "Γενικό μενού"
  },
  "globalTourDescription": {
    "message": "Δείτε το χαρτοφυλάκιό σας, τις συνδεδεμένες ιστοσελίδες, τις ρυθμίσεις και πολλά άλλα"
  },
  "goBack": {
    "message": "Πηγαίνετε πίσω"
  },
  "goerli": {
    "message": "Δοκιμαστικό δίκτυο Goerli"
  },
  "gotIt": {
    "message": "Το κατάλαβα!"
  },
  "grantedToWithColon": {
    "message": "Χορηγήθηκε στο:"
  },
  "gwei": {
    "message": "GWEI"
  },
  "hardware": {
    "message": "Υλικό"
  },
  "hardwareWalletConnected": {
    "message": "Συνδέθηκε το πορτοφόλι υλικού"
  },
  "hardwareWalletLegacyDescription": {
    "message": "(παλαιό)",
    "description": "Text representing the MEW path"
  },
  "hardwareWalletSupportLinkConversion": {
    "message": "κάντε κλικ εδώ"
  },
  "hardwareWallets": {
    "message": "Συνδέστε ένα πορτοφόλι υλικού"
  },
  "hardwareWalletsInfo": {
    "message": "Οι ενσωματώσεις πορτοφολιών υλικού χρησιμοποιούν κλήσεις API σε εξωτερικούς διακομιστές, οι οποίοι μπορούν να δουν τη διεύθυνση IP σας και τις διευθύνσεις έξυπνων συμβολαίων με τις οποίες αλληλεπιδράτε."
  },
  "hardwareWalletsMsg": {
    "message": "Επιλέξτε ένα πορτοφόλι υλικού το οποίο θέλετε να χρησιμοποιήσετε με το MetaMask."
  },
  "here": {
    "message": "εδώ",
    "description": "as in -click here- for more information (goes with troubleTokenBalances)"
  },
  "hexData": {
    "message": "Δεκαεξαδικά δεδομένα"
  },
  "hide": {
    "message": "Απόκρυψη"
  },
  "hideFullTransactionDetails": {
    "message": "Απόκρυψη αναλυτικών στοιχείων συναλλαγών"
  },
  "hideSeedPhrase": {
    "message": "Απόκρυψη φράσης ανάκτησης"
  },
  "hideToken": {
    "message": "Απόκρυψη token"
  },
  "hideTokenPrompt": {
    "message": "Απόκρυψη του token;"
  },
  "hideTokenSymbol": {
    "message": "Απόκρυψη $1",
    "description": "$1 is the symbol for a token (e.g. 'DAI')"
  },
  "hideZeroBalanceTokens": {
    "message": "Απόκρυψη tokens χωρίς υπόλοιπο"
  },
  "high": {
    "message": "Επιθετική"
  },
  "highGasSettingToolTipMessage": {
    "message": "Υψηλή πιθανότητα, ακόμη και σε ασταθείς αγορές. Χρησιμοποιήστε το $1 για να καλύψετε τις αυξήσεις στην κυκλοφορία του δικτύου που οφείλονται σε πράγματα όπως οι μειώσεις των δημοφιλών NFT.",
    "description": "$1 is key 'high' (text: 'Aggressive') separated here so that it can be passed in with bold font-weight"
  },
  "highLowercase": {
    "message": "υψηλό"
  },
  "history": {
    "message": "Ιστορικό"
  },
  "holdToRevealContent1": {
    "message": "Η Μυστική σας Φράση Ανάκτησης παρέχει $1",
    "description": "$1 is a bolded text with the message from 'holdToRevealContent2'"
  },
  "holdToRevealContent2": {
    "message": "πλήρη πρόσβαση στο πορτοφόλι και τα κεφάλαιά σας.",
    "description": "Is the bolded text in 'holdToRevealContent1'"
  },
  "holdToRevealContent3": {
    "message": "Μην τη μοιραστείτε με κανέναν. $1 $2",
    "description": "$1 is a message from 'holdToRevealContent4' and $2 is a text link with the message from 'holdToRevealContent5'"
  },
  "holdToRevealContent4": {
    "message": "Η Υποστήριξη του MetaMask δεν θα τη ζητήσει ποτέ,",
    "description": "Part of 'holdToRevealContent3'"
  },
  "holdToRevealContent5": {
    "message": "αλλά οι απατεώνες μπορεί να το κάνουν.",
    "description": "The text link in 'holdToRevealContent3'"
  },
  "holdToRevealContentPrivateKey1": {
    "message": "Το ιδιωτικό σας κλειδί παρέχει $1",
    "description": "$1 is a bolded text with the message from 'holdToRevealContentPrivateKey2'"
  },
  "holdToRevealContentPrivateKey2": {
    "message": "πλήρη πρόσβαση στο πορτοφόλι και τα κεφάλαιά σας.",
    "description": "Is the bolded text in 'holdToRevealContentPrivateKey2'"
  },
  "holdToRevealLockedLabel": {
    "message": "κρατήστε πατημένο για να αποκαλύψετε το κυκλάκι με κλειδί"
  },
  "holdToRevealPrivateKey": {
    "message": "Κρατήστε πατήμενο για να αποκαλύψετε το ιδιωτικό κλειδί"
  },
  "holdToRevealPrivateKeyTitle": {
    "message": "Κρατήστε το ιδιωτικό σας κλειδί ασφαλές"
  },
  "holdToRevealSRP": {
    "message": "Κρατήστε πατημένο για αποκάλυψη της ΜΦΑ"
  },
  "holdToRevealSRPTitle": {
    "message": "Κρατήστε τη ΜΦΑ σας ασφαλή"
  },
  "holdToRevealUnlockedLabel": {
    "message": "κρατήστε πατημένο για να μην αποκαλύψετε το κυκλάκι με κλειδί"
  },
  "id": {
    "message": "Αναγνωριστικό"
  },
  "ignoreAll": {
    "message": "Αγνόηση όλων"
  },
  "ignoreTokenWarning": {
    "message": "Εάν αποκρύψετε τα tokens, δεν θα εμφανίζονται στο πορτοφόλι σας. Ωστόσο, μπορείτε να τα προσθέσετε, αναζητώντας τα."
  },
  "import": {
    "message": "Εισαγωγή",
    "description": "Button to import an account from a selected file"
  },
  "importAccount": {
    "message": "Εισαγωγή λογαριασμού"
  },
  "importAccountError": {
    "message": "Σφάλμα κατά την εισαγωγή του λογαριασμού."
  },
  "importAccountErrorIsSRP": {
    "message": "Έχετε πληκτρολογήσει μια Μυστική Φράση Ανάκτησης (ή μνημονική). Για να εισαγάγετε έναν λογαριασμό εδώ, πρέπει να πληκτρολογήσετε ένα ιδιωτικό κλειδί, το οποίο είναι μια δεκαεξαδική συμβολοσειρά μήκους 64 χαρακτήρων."
  },
  "importAccountErrorNotAValidPrivateKey": {
    "message": "Αυτό δεν είναι ένα έγκυρο ιδιωτικό κλειδί. Πληκτρολογήσατε μια δεκαεξαδική συμβολοσειρά, αλλά πρέπει να έχει μήκος 64 χαρακτήρων."
  },
  "importAccountErrorNotHexadecimal": {
    "message": "Αυτό δεν είναι ένα έγκυρο ιδιωτικό κλειδί. Πρέπει να πληκτρολογήσετε μια δεκαεξαδική συμβολοσειρά μήκους 64 χαρακτήρων."
  },
  "importAccountJsonLoading1": {
    "message": "Υπολογίστε ότι αυτή η εισαγωγή JSON θα διαρκέσει μερικά λεπτά και το MetaMask θα «παγώσει»."
  },
  "importAccountJsonLoading2": {
    "message": "Ζητάμε συγγνώμη και θα το κάνουμε πιο γρήγορα στο μέλλον."
  },
  "importAccountMsg": {
    "message": "Οι λογαριασμοί που έχουν εισαχθεί δεν θα συσχετίζονται με τη Μυστική Φράση Ανάκτησης στο MetaTask. Μάθετε περισσότερα για τους λογαριασμούς που έχουν εισαχθεί"
  },
  "importMyWallet": {
    "message": "Εισαγωγή του πορτοφολιού μου"
  },
  "importNFT": {
    "message": "Εισαγωγή NFT"
  },
  "importNFTAddressToolTip": {
    "message": "Στο OpenSea, για παράδειγμα, στη σελίδα των NFΤ στην ενότητα Λεπτομέρειες, υπάρχει ένας υπερσύνδεσμος σε μπλε χρώμα με την ένδειξη «Διεύθυνση συμβολαίου». Εάν κάνετε κλικ σε αυτόν τον υπερσύνδεσμο, θα σας μεταφέρει στη διεύθυνση του συμβολαίου στο Etherscan. Στο επάνω αριστερό μέρος εκείνης της σελίδας, θα πρέπει να υπάρχει ένα εικονίδιο με την ένδειξη «Συμβόλαιο» και στα δεξιά, μια μεγάλη σειρά γραμμάτων και αριθμών. Αυτή είναι η διεύθυνση του συμβολαίου που δημιούργησε το NFT σας. Κάντε κλικ στο εικονίδιο «αντιγραφή» στα δεξιά της διεύθυνσης για να το αντιγράψετε στο πρόχειρό σας."
  },
  "importNFTPage": {
    "message": "Σελίδα εισαγωγής των NFT"
  },
  "importNFTTokenIdToolTip": {
    "message": "Το αναγνωριστικό ενός NFT είναι μοναδικό δεδομένου ότι δεν υπάρχουν δύο ίδια NFT. Και πάλι, στο OpenSea αυτός ο αριθμός βρίσκεται στην ενότητα \"Λεπτομέρειες\". Σημειώστε τον ή αντιγράψτε τον στο πρόχειρο σας."
  },
  "importSelectedTokens": {
    "message": "Εισαγωγή επιλεγμένων tokens;"
  },
  "importSelectedTokensDescription": {
    "message": "Στο πορτοφόλι σας θα εμφανιστούν μόνο τα tokens που έχετε επιλέξει. Μπορείτε πάντα να εισαγάγετε αργότερα κρυφά tokens αναζητώντας τα."
  },
  "importTokenQuestion": {
    "message": "Εισαγωγή token;"
  },
  "importTokenWarning": {
    "message": "Οποιοσδήποτε μπορεί να δημιουργήσει ένα token με οποιοδήποτε όνομα, συμπεριλαμβανομένων ψεύτικων εκδόσεων υφιστάμενων tokens. Προσθέστε και ανταλλάξτε με δική σας ευθύνη!"
  },
  "importTokensCamelCase": {
    "message": "Εισαγωγή tokens"
  },
  "importWithCount": {
    "message": "Εισαγωγή $1",
    "description": "$1 will the number of detected tokens that are selected for importing, if all of them are selected then $1 will be all"
  },
  "imported": {
    "message": "Έγινε εισαγωγή",
    "description": "status showing that an account has been fully loaded into the keyring"
  },
  "inYourSettings": {
    "message": "στις Ρυθμίσεις σας"
  },
  "infuraBlockedNotification": {
    "message": "Το MetaMask δεν μπορεί να συνδεθεί με τον διακομιστή του blockchain. Εξετάστε τους πιθανούς λόγους $1.",
    "description": "$1 is a clickable link with with text defined by the 'here' key"
  },
  "initialTransactionConfirmed": {
    "message": "Η αρχική σας συναλλαγή επιβεβαιώθηκε από το δίκτυο. Κάντε κλικ στο OK για να επιστρέψετε."
  },
  "inputLogicEmptyState": {
    "message": "Πληκτρολογήστε μόνο έναν αριθμό που σας βολεύει να ξοδέψει ο τρίτος τώρα ή στο μέλλον. Μπορείτε πάντα να αυξήσετε το ανώτατο όριο δαπανών αργότερα."
  },
  "inputLogicEqualOrSmallerNumber": {
    "message": "Αυτό επιτρέπει στον τρίτο να ξοδέψει $1 από το τρέχον υπόλοιπό σας.",
    "description": "$1 is the current token balance in the account and the name of the current token"
  },
  "inputLogicHigherNumber": {
    "message": "Αυτό επιτρέπει στον τρίτο να ξοδέψει όλο το υπόλοιπο των tokens σας μέχρι να φτάσει στο ανώτατο όριο ή να ανακαλέσετε το ανώτατο όριο δαπανών. Εάν δεν το θέλετε αυτό, εξετάστε το ενδεχόμενο να ορίσετε χαμηλότερο όριο δαπανών."
  },
  "insightsFromSnap": {
    "message": "Απόψεις για το $1",
    "description": "$1 represents the name of the snap"
  },
  "install": {
    "message": "Εγκατάσταση"
  },
  "installOrigin": {
    "message": "Προέλευση εγκατάστασης"
  },
  "installedOn": {
    "message": "Εγκαταστάθηκε στο $1",
    "description": "$1 is the date when the snap has been installed"
  },
  "insufficientBalance": {
    "message": "Ανεπαρκές υπόλοιπο."
  },
  "insufficientCurrencyBuyOrDeposit": {
    "message": "Δεν έχετε αρκετά $1 στον λογαριασμό σας για να πληρώσετε τα τέλη της συναλλαγής στο δίκτυο $2. $3 ή πραγματοποιήστε κατάθεση από άλλον λογαριασμό.",
    "description": "$1 is the native currency of the network, $2 is the name of the current network, $3 is the key 'buy' + the ticker symbol of the native currency of the chain wrapped in a button"
  },
  "insufficientCurrencyBuyOrReceive": {
    "message": "Δεν έχετε αρκετά $1 στον λογαριασμό σας για να πληρώσετε τα τέλη της συναλλαγής στο δίκτυο $2. $3 ή $4 από άλλον λογαριασμό.",
    "description": "$1 is the native currency of the network, $2 is the name of the current network, $3 is the key 'buy' + the ticker symbol of the native currency of the chain wrapped in a button, $4 is the key 'deposit' button"
  },
  "insufficientCurrencyDeposit": {
    "message": "Δεν έχετε αρκετά $1 στον λογαριασμό σας για να πληρώσετε τα τέλη της συναλλαγής στο δίκτυο $2. Καταθέστε $1 από άλλον λογαριασμό.",
    "description": "$1 is the native currency of the network, $2 is the name of the current network"
  },
  "insufficientFunds": {
    "message": "Ανεπαρκή κεφάλαια."
  },
  "insufficientFundsForGas": {
    "message": "Ανεπαρκή κεφάλαια για το τέλος συναλλαγής"
  },
  "insufficientTokens": {
    "message": "Ανεπαρκή tokens."
  },
  "invalidAddress": {
    "message": "Μη έγκυρη διεύθυνση"
  },
  "invalidAddressRecipient": {
    "message": "Η διεύθυνση παραλήπτη δεν είναι έγκυρη"
  },
  "invalidAddressRecipientNotEthNetwork": {
    "message": "Δεν είναι δίκτυο ETH, ορίστε με πεζά γράμματα"
  },
  "invalidAssetType": {
    "message": "Αυτό το περιουσιακό στοιχείο είναι NFT και πρέπει να προστεθεί ξανά στη σελίδα «Εισαγωγή NFT» που βρίσκεται στην καρτέλα των NFT"
  },
  "invalidBlockExplorerURL": {
    "message": "Μη έγκυρη διεύθυνση του Block Explorer"
  },
  "invalidChainIdTooBig": {
    "message": "Μη έγκυρο αναγνωριστικό αλυσίδας. Το αναγνωριστικό αλυσίδας είναι πολύ μεγάλο."
  },
  "invalidCustomNetworkAlertContent1": {
    "message": "Το αναγνωριστικό αλυσίδας για το προσαρμοσμένο δίκτυο '$1' πρέπει να εισαχθεί εκ νέου.",
    "description": "$1 is the name/identifier of the network."
  },
  "invalidCustomNetworkAlertContent2": {
    "message": "Για να προστατευθείτε από κακόβουλους ή ανεπαρκείς παρόχους δικτύου, απαιτούνται πλέον αναγνωριστικά αλυσίδας για όλα τα προσαρμοσμένα δίκτυα."
  },
  "invalidCustomNetworkAlertContent3": {
    "message": "Μεταβείτε στις Ρυθμίσεις > Δίκτυο και εισαγάγετε το αναγνωριστικό αλυσίδας. Μπορείτε να βρείτε τα αναγνωριστικά αλυσίδας των πιο δημοφιλών δικτύων στο $1.",
    "description": "$1 is a link to https://chainid.network"
  },
  "invalidCustomNetworkAlertTitle": {
    "message": "Μη έγκυρο προσαρμοσμένο δίκτυο"
  },
  "invalidHexNumber": {
    "message": "Μη έγκυρος δεκαεξαδικός αριθμός."
  },
  "invalidHexNumberLeadingZeros": {
    "message": "Μη έγκυρος δεκαεξαδικός αριθμός. Αφαιρέστε τυχόν προηγούμενα μηδενικά."
  },
  "invalidIpfsGateway": {
    "message": "Μη έγκυρη πύλη IPFS: Η τιμή πρέπει να είναι μια έγκυρη διεύθυνση URL"
  },
  "invalidNumber": {
    "message": "Μη έγκυρος αριθμός. Εισάγετε έναν δεκαδικό ή προκαθορισμένο δεκαεξαδικό αριθμό '0x'."
  },
  "invalidNumberLeadingZeros": {
    "message": "Μη έγκυρος αριθμός. Αφαιρέστε τυχόν προηγούμενα μηδενικά."
  },
  "invalidRPC": {
    "message": "Μη έγκυρη διεύθυνση URL του RPC "
  },
  "invalidSeedPhrase": {
    "message": "Μη έγκυρη Μυστική Φράση Ανάκτησής"
  },
  "invalidSeedPhraseCaseSensitive": {
    "message": "Μη έγκυρη εισαγωγή! Η Μυστική σας Φράση Ανάκτησης κάνει διάκριση πεζών/κεφαλαίων."
  },
  "ipfsGateway": {
    "message": "Πύλη IPFS"
  },
  "ipfsGatewayDescription": {
    "message": "Το MetaMask χρησιμοποιεί υπηρεσίες τρίτων για να προβάλει εικόνες των NFT που είναι αποθηκευμένα στο IPFS, να εμφανίζει πληροφορίες σχετικά με τις διευθύνσεις ENS που έχουν εισαχθεί στη γραμμή διευθύνσεων του προγράμματος περιήγησης και να αντλεί εικονίδια για διαφορετικά tokens. Η διεύθυνση IP σας ενδέχεται να εκτεθεί σε αυτές τις υπηρεσίες όταν τις χρησιμοποιείτε."
  },
  "ipfsToggleModalDescriptionOne": {
    "message": "Χρησιμοποιούμε υπηρεσίες τρίτων για την προβολή εικόνων των NFT σας που είναι αποθηκευμένα στο IPFS, την εμφάνιση πληροφοριών σχετικά με τις διευθύνσεις ENS που έχουν εισαχθεί στη γραμμή διευθύνσεων του προγράμματος περιήγησής σας και την ανάκτηση εικονιδίων για διαφορετικά tokens. Η διεύθυνση IP σας ενδέχεται να εκτεθεί σε αυτές τις υπηρεσίες όταν τις χρησιμοποιείτε."
  },
  "ipfsToggleModalDescriptionTwo": {
    "message": "Η επιλογή «Επιβεβαίωση» ενεργοποιεί την ανάλυση IPFS. Μπορείτε να την απενεργοποιήσετε στις $1 ανά πάσα στιγμή.",
    "description": "$1 is the method to turn off ipfs"
  },
  "ipfsToggleModalSettings": {
    "message": "Ρυθμίσεις > Ασφάλεια και απόρρητο"
  },
  "jazzAndBlockies": {
    "message": "Τα Jazzicons και τα Blockies είναι δύο διαφορετικά στυλ μοναδικών εικονιδίων που σας βοηθούν να αναγνωρίζετε έναν λογαριασμό με μια ματιά."
  },
  "jazzicons": {
    "message": "Jazzicons"
  },
  "jsDeliver": {
    "message": "jsDeliver"
  },
  "jsonFile": {
    "message": "Αρχείο JSON",
    "description": "format for importing an account"
  },
  "keystone": {
    "message": "Keystone"
  },
  "knownAddressRecipient": {
    "message": "Γνωστή διεύθυνση συμβολαίου."
  },
  "knownTokenWarning": {
    "message": "Αυτή η ενέργεια θα επεξεργαστεί τα tokens που είναι ήδη καταχωρημένα στο πορτοφόλι σας, τα οποία μπορούν να χρησιμοποιηθούν για να σας εξαπατήσουν. Εγκρίνετε μόνο αν είστε σίγουροι ότι θέλετε να αλλάξετε αυτό που αντιπροσωπεύουν αυτά τα tokens. Μάθετε περισσότερα στο $1"
  },
  "lastConnected": {
    "message": "Τελευταία σύνδεση"
  },
  "lastPriceSold": {
    "message": "Τελευταία τιμή πώλησης"
  },
  "lastSold": {
    "message": "Τελευταία πώληση"
  },
  "layer1Fees": {
    "message": "Τέλη επιπέδου 1"
  },
  "learnCancelSpeeedup": {
    "message": "Μάθετε πώς να $1",
    "description": "$1 is link to cancel or speed up transactions"
  },
  "learnMore": {
    "message": "μάθετε περισσότερα"
  },
  "learnMoreAboutGas": {
    "message": "Θέλετε να $1 για το τέλος συναλλαγής;",
    "description": "$1 will be replaced by the learnMore translation key"
  },
  "learnMoreKeystone": {
    "message": "Μάθετε περισσότερα"
  },
  "learnMoreUpperCase": {
    "message": "Μάθετε περισσότερα"
  },
  "learnScamRisk": {
    "message": "απάτες και κίνδυνοι ασφάλειας."
  },
  "ledgerAccountRestriction": {
    "message": "Πρέπει να κάνετε χρήση του τελευταίου σας λογαριασμού πριν προσθέσετε έναν νέο."
  },
  "ledgerConnectionInstructionCloseOtherApps": {
    "message": "Κλείστε οποιοδήποτε άλλο λογισμικό είναι συνδεδεμένο στη συσκευή σας και, στη συνέχεια, κάντε κλικ εδώ για ανανέωση."
  },
  "ledgerConnectionInstructionHeader": {
    "message": "Πριν κάνετε κλικ για επιβεβαίωση:"
  },
  "ledgerConnectionInstructionStepFour": {
    "message": "Ενεργοποιήστε τα \"δεδομένα έξυπνων συμβολαίων\" ή την \"τυφλή υπογραφή\" στη συσκευή σας Ledger."
  },
  "ledgerConnectionInstructionStepThree": {
    "message": "Βεβαιωθείτε ότι το Ledger είναι συνδεδεμένο και επιλέξτε την εφαρμογή Ethereum."
  },
<<<<<<< HEAD
=======
  "ledgerConnectionInstructionStepTwo": {
    "message": "Ανοίξτε και ξεκλειδώστε την εφαρμογή Ledger Live."
  },
  "ledgerConnectionPreferenceDescription": {
    "message": "Προσαρμόστε τον τρόπο με τον οποίο συνδέετε το Ledger σας με το MetaMask. Συνιστάται το $1, αλλά υπάρχουν και άλλες επιλογές. Διαβάστε περισσότερα εδώ: $2",
    "description": "A description that appears above a dropdown where users can select between up to three options - Ledger Live, U2F or WebHID - depending on what is supported in their browser. $1 is the recommended browser option, it will be either WebHID or U2f. $2 is a link to an article where users can learn more, but will be the translation of the learnMore message."
  },
>>>>>>> 25114997
  "ledgerDeviceOpenFailureMessage": {
    "message": "Η συσκευή Ledger απέτυχε να ανοίξει. Το Ledger σας μπορεί να είναι συνδεδεμένο με άλλο λογισμικό. Παρακαλούμε κλείστε το Ledger Live ή άλλες εφαρμογές που είναι συνδεδεμένες με τη συσκευή Ledger και προσπαθήστε να συνδεθείτε ξανά."
  },
  "ledgerLiveApp": {
    "message": "Εφαρμογή Ledger Live"
  },
  "ledgerLocked": {
    "message": "Δεν είναι δυνατή η σύνδεση με τη συσκευή Ledger. Βεβαιωθείτε ότι η συσκευή σας είναι ξεκλειδωμένη και ότι η εφαρμογή Ethereum είναι ανοιχτή."
  },
  "ledgerTimeout": {
    "message": "Το Ledger Live χρειάζεται πολύ χρόνο για να ανταποκριθεί ή η σύνδεση έχει διακοπεί. Βεβαιωθείτε ότι η εφαρμογή Ledger Live είναι ανοιχτή και ότι η συσκευή σας είναι ξεκλειδωμένη."
  },
<<<<<<< HEAD
=======
  "ledgerTransportChangeWarning": {
    "message": "Αν η εφαρμογή Ledger Live είναι ανοιχτή, αποσυνδέστε κάθε ανοιχτή σύνδεση στο Ledger Live και κλείστε την εφαρμογή Ledger Live."
  },
>>>>>>> 25114997
  "ledgerWebHIDNotConnectedErrorMessage": {
    "message": "Η συσκευή Ledger δεν συνδέθηκε. Εάν επιθυμείτε να συνδέσετε το Ledger σας, κάντε ξανά κλικ στο 'Συνέχεια' και εγκρίνετε τη σύνδεση HID.",
    "description": "An error message shown to the user during the hardware connect flow."
  },
  "levelArrow": {
    "message": "βέλος επιπέδου"
  },
  "lightTheme": {
    "message": "Ανοιχτόχρωμο"
  },
  "likeToImportTokens": {
    "message": "Θέλετε να εισαγάγετε αυτά τα tokens;"
  },
  "lineaGoerli": {
    "message": "Δίκτυο δοκιμών Linea Goerli"
  },
  "lineaMainnet": {
    "message": "Linea Mainnet"
  },
  "link": {
    "message": "Σύνδεσμος"
  },
  "links": {
    "message": "Σύνδεσμοι"
  },
  "loadMore": {
    "message": "Φορτώστε περισσότερα"
  },
  "loading": {
    "message": "Φόρτωση..."
  },
  "loadingNFTs": {
    "message": "Φόρτωση των NFT..."
  },
  "loadingTokens": {
    "message": "Φόρτωση των tokens..."
  },
  "localhost": {
    "message": "Localhost 8545"
  },
  "lock": {
    "message": "Κλείδωμα"
  },
  "lockMetaMask": {
    "message": "Κλείδωμα του MetaMask"
  },
  "lockTimeInvalid": {
    "message": "Ο χρόνος κλειδώματος πρέπει να είναι ένας αριθμός μεταξύ 0 και 10080"
  },
  "logo": {
    "message": "Λογότυπο $1",
    "description": "$1 is the name of the ticker"
  },
  "low": {
    "message": "Χαμηλό"
  },
  "lowGasSettingToolTipMessage": {
    "message": "Χρησιμοποιήστε το $1 για να περιμένετε μια φθηνότερη τιμή. Οι χρονικές εκτιμήσεις είναι πολύ λιγότερο ακριβείς καθώς οι τιμές είναι κάπως απρόβλεπτες.",
    "description": "$1 is key 'low' separated here so that it can be passed in with bold font-weight"
  },
  "lowLowercase": {
    "message": "χαμηλό"
  },
  "lowPriorityMessage": {
    "message": "Οι μελλοντικές συναλλαγές θα μπουν στην αναμονή μετά από αυτή."
  },
  "mainnet": {
    "message": "Ethereum Mainnet"
  },
  "mainnetToken": {
    "message": "Αυτή η διεύθυνση ταιριάζει με μια γνωστή διεύθυνση token του Ethereum Mainnet. Ελέγξτε ξανά τη διεύθυνση συμβολαίου και το δίκτυο για το token που προσπαθείτε να προσθέσετε."
  },
  "makeAnotherSwap": {
    "message": "Δημιουργία νέας ανταλλαγής"
  },
  "makeSureNoOneWatching": {
    "message": "Βεβαιωθείτε ότι κανείς δεν κοιτάει",
    "description": "Warning to users to be care while creating and saving their new Secret Recovery Phrase"
  },
  "malformedData": {
    "message": "Εσφαλμένα δεδομένα"
  },
  "max": {
    "message": "Μέγ."
  },
  "maxBaseFee": {
    "message": "Μέγιστο βασικό τέλος"
  },
  "maxFee": {
    "message": "Μέγιστη χρέωση"
  },
  "maxPriorityFee": {
    "message": "Μέγιστο τέλος προτεραιότητας"
  },
  "medium": {
    "message": "Αγορά"
  },
  "mediumGasSettingToolTipMessage": {
    "message": "Χρησιμοποιήστε το $1 για γρήγορη επεξεργασία στην τρέχουσα τιμή της αγοράς.",
    "description": "$1 is key 'medium' (text: 'Market') separated here so that it can be passed in with bold font-weight"
  },
  "memo": {
    "message": "υπόμνημα"
  },
  "message": {
    "message": "Μήνυμα"
  },
  "metaMaskConnectStatusParagraphOne": {
    "message": "Έχετε τώρα περισσότερο έλεγχο των συνδέσεων του λογαριασμού σας στο MetaMask."
  },
  "metaMaskConnectStatusParagraphThree": {
    "message": "Κάντε κλικ για να διαχειριστείτε τους συνδεδεμένους λογαριασμούς σας."
  },
  "metaMaskConnectStatusParagraphTwo": {
    "message": "Το κουμπί Κατάστασης Σύνδεσης δείχνει αν ο ιστότοπος που επισκέπτεστε είναι συνδεδεμένος με τον τρέχοντα επιλεγμένο λογαριασμό σας."
  },
  "metamaskInstitutionalVersion": {
    "message": "Έκδοση του MetaMask Institutional"
  },
  "metamaskSwapsOfflineDescription": {
    "message": "Το MetaMask Swaps είναι υπό συντήρηση. Παρακαλείστε να επιστρέψετε αργότερα."
  },
  "metamaskVersion": {
    "message": "Έκδοση του MetaMask"
  },
  "metrics": {
    "message": "Μετρήσεις"
  },
  "mismatchAccount": {
    "message": "Ο λογαριασμός ($1) που επιλέξατε είναι διαφορετικός από τον λογαριασμό που προσπαθείτε να υπογράψετε ($2)"
  },
  "mismatchedChainLinkText": {
    "message": "επαλήθευση των στοιχείων του δικτύου",
    "description": "Serves as link text for the 'mismatchedChain' key. This text will be embedded inside the translation for that key."
  },
  "mismatchedChainRecommendation": {
    "message": "Σας προτείνουμε να $1 πριν συνεχίσετε.",
    "description": "$1 is a clickable link with text defined by the 'mismatchedChainLinkText' key. The link will open to instructions for users to validate custom network details."
  },
  "mismatchedNetworkName": {
    "message": "Σύμφωνα με το αρχείο μας, το όνομα του δικτύου μπορεί να μην ταιριάζει με το αναγνωριστικό αλυσίδας."
  },
  "mismatchedNetworkSymbol": {
    "message": "Το σύμβολο νομίσματος που υποβλήθηκε δεν ταιριάζει με αυτό που προσδοκούμε για το αναγνωριστικό αλυσίδας."
  },
  "mismatchedRpcChainId": {
    "message": "Το αναγνωριστικό αλυσίδας που επιστρέφεται από το προσαρμοσμένο δίκτυο δεν ταιριάζει με το αναγνωριστικό αλυσίδας που υποβλήθηκε."
  },
  "mismatchedRpcUrl": {
    "message": "Σύμφωνα με τα αρχεία μας, η τιμή της διεύθυνσης URL του RPC που υποβλήθηκε δεν αντιστοιχεί με κάποιον γνωστό πάροχο για αυτό το αναγνωριστικό αλυσίδας."
  },
  "missingSetting": {
    "message": "Δεν μπορείτε να βρείτε μια ρύθμιση;"
  },
  "missingSettingRequest": {
    "message": "Υποβάλετε αίτημα εδώ"
  },
  "mmiAddToken": {
    "message": "Η σελίδα στο $1 θα ήθελε να εξουσιοδοτήσει το ακόλουθο token θεματοφύλακα στο MetaMask Institutional"
  },
  "mmiBuiltAroundTheWorld": {
    "message": "Το MetaMask Institutional έχει σχεδιαστεί και λειτουργεί σε όλο τον κόσμο."
  },
  "more": {
    "message": "περισσότερα"
  },
  "multipleSnapConnectionWarning": {
    "message": "Το $1 θέλει να συνδεθεί με τα snaps $2. Προχωρήστε μόνο αν εμπιστεύεστε αυτόν τον ιστότοπο.",
    "description": "$1 is the dapp and $2 is the number of snaps it wants to connect to."
  },
  "mustSelectOne": {
    "message": "Πρέπει να επιλέξετε τουλάχιστον 1 token."
  },
  "name": {
    "message": "Όνομα"
  },
  "nativeToken": {
    "message": "Το αρχικό token σε αυτό το δίκτυο είναι το $1. Είναι το token που χρησιμοποιείται για τα τέλη συναλλαγών.",
    "description": "$1 represents the name of the native token on the current network"
  },
  "needHelp": {
    "message": "Χρειάζεστε βοήθεια; Επικοινωνήστε με $1",
    "description": "$1 represents `needHelpLinkText`, the text which goes in the help link"
  },
  "needHelpFeedback": {
    "message": "Μοιραστείτε τα σχόλιά σας"
  },
  "needHelpLinkText": {
    "message": "Υποστήριξη του MetaMask"
  },
  "needHelpSubmitTicket": {
    "message": "Υποβολή αιτήματος"
  },
  "needImportFile": {
    "message": "Πρέπει να επιλέξετε ένα αρχείο για εισαγωγή.",
    "description": "User is important an account and needs to add a file to continue"
  },
  "negativeETH": {
    "message": "Δεν μπορεί να γίνει αποστολή αρνητικών ποσών στο ETH."
  },
  "network": {
    "message": "Δίκτυο:"
  },
  "networkAddedSuccessfully": {
    "message": "Το δίκτυο προστέθηκε με επιτυχία!"
  },
  "networkDetails": {
    "message": "Λεπτομέρειες Δικτύου"
  },
  "networkIsBusy": {
    "message": "Το δίκτυο είναι απασχολημένο. Τα τέλη συναλλαγής είναι υψηλά και οι εκτιμήσεις λιγότερο ακριβείς."
  },
  "networkMenu": {
    "message": "Μενού δικτύου"
  },
  "networkMenuHeading": {
    "message": "Επιλέξτε ένα δίκτυο"
  },
  "networkName": {
    "message": "Όνομα δικτύου"
  },
  "networkNameArbitrum": {
    "message": "Arbitrum"
  },
  "networkNameAvalanche": {
    "message": "Avalanche"
  },
  "networkNameBSC": {
    "message": "BSC"
  },
  "networkNameDefinition": {
    "message": "Το όνομα που συνδέεται με αυτό το δίκτυο."
  },
  "networkNameEthereum": {
    "message": "Ethereum"
  },
  "networkNameGoerli": {
    "message": "Goerli"
  },
  "networkNameOptimism": {
    "message": "Optimism"
  },
  "networkNamePolygon": {
    "message": "Polygon"
  },
  "networkNameTestnet": {
    "message": "Testnet"
  },
  "networkProvider": {
    "message": "Πάροχος δικτύου"
  },
  "networkSettingsChainIdDescription": {
    "message": "Το αναγνωριστικό αλυσίδας χρησιμοποιείται για την υπογραφή συναλλαγών. Πρέπει να ταιριάζει με το αναγνωριστικό αλυσίδας που επιστρέφεται από το δίκτυο. Μπορείτε να εισαγάγετε έναν δεκαδικό ή δεκαεξαδικό αριθμό με πρόθεμα \"0x\", αλλά εμείς θα εμφανίσουμε τον αριθμό στο δεκαδικό σύστημα."
  },
  "networkStatus": {
    "message": "Κατάσταση δικτύου"
  },
  "networkStatusBaseFeeTooltip": {
    "message": "Η βασική χρέωση καθορίζεται από το δίκτυο και αλλάζει κάθε 13-14 δευτερόλεπτα. Οι επιλογές μας $1 και $2 λαμβάνουν υπόψη τις ξαφνικές αυξήσεις.",
    "description": "$1 and $2 are bold text for Medium and Aggressive respectively."
  },
  "networkStatusPriorityFeeTooltip": {
    "message": "Εύρος των τελών προτεραιότητας (ή αλλιώς “Miner tip”). Αυτό πηγαίνει στους miners και τους ενθαρρύνει να δώσουν προτεραιότητα στη συναλλαγή σας."
  },
  "networkStatusStabilityFeeTooltip": {
    "message": "Τα τέλη συναλλαγών είναι $1 σε σχέση με τις τελευταίες 72 ώρες.",
    "description": "$1 is networks stability value - stable, low, high"
  },
  "networkSwitchConnectionError": {
    "message": "Δεν μπορούμε να συνδεθούμε στο $1",
    "description": "$1 represents the network name"
  },
  "networkURL": {
    "message": "Διεύθυνση URL του δικτύου"
  },
  "networkURLDefinition": {
    "message": "Η διεύθυνση URL που χρησιμοποιείται για την πρόσβαση σε αυτό το δίκτυο."
  },
  "networks": {
    "message": "Δίκτυα"
  },
  "nevermind": {
    "message": "Δεν πειράζει"
  },
  "new": {
    "message": "Νέο!"
  },
  "newAccount": {
    "message": "Νέος λογαριασμός"
  },
  "newAccountNumberName": {
    "message": "Λογαριασμός $1",
    "description": "Default name of next account to be created on create account screen"
  },
  "newContact": {
    "message": "Νέα επαφή"
  },
  "newContract": {
    "message": "Νέο συμβόλαιο"
  },
  "newNFTDetectedMessage": {
    "message": "Επιτρέψτε στο MetaMask να εντοπίζει αυτόματα τα NFT από το Opensea και να τα εμφανίζει στο πορτοφόλι σας."
  },
  "newNFTsDetected": {
    "message": "Νέο! Εντοπισμός των NFT"
  },
  "newNetworkAdded": {
    "message": "Το “$1” προστέθηκε με επιτυχία!"
  },
  "newNftAddedMessage": {
    "message": "Το NFT προστέθηκε με επιτυχία!"
  },
  "newPassword": {
    "message": "Νέος κωδικός πρόσβασης (τουλάχιστον 8 χαρακτήρες)"
  },
  "newTokensImportedMessage": {
    "message": "Έχετε εισάγει με επιτυχία το $1.",
    "description": "$1 is the string of symbols of all the tokens imported"
  },
  "newTokensImportedTitle": {
    "message": "Τα token εισήχθησαν"
  },
  "next": {
    "message": "Επόμενο"
  },
  "nextNonceWarning": {
    "message": "Το Nonce είναι υψηλότερο από το προτεινόμενο nonce του $1",
    "description": "The next nonce according to MetaMask's internal logic"
  },
  "nftAddFailedMessage": {
    "message": "Το NFT δεν μπορεί να προστεθεί καθώς τα στοιχεία ιδιοκτησίας δεν ταιριάζουν. Βεβαιωθείτε ότι έχετε εισαγάγει τα σωστά στοιχεία."
  },
  "nftAddressError": {
    "message": "Αυτό το token είναι NFT. Προσθήκη στο $1",
    "description": "$1 is a clickable link with text defined by the 'importNFTPage' key"
  },
  "nftDisclaimer": {
    "message": "Αποποίηση ευθυνών: Το MetaMask αντλεί το αρχείο πολυμέσων από το url της πηγής. Αυτό το url μερικές φορές αλλάζει ανάλογα με την αγορά στην οποία εκδόθηκε το NFT."
  },
  "nftOptions": {
    "message": "Επιλογές για NFT"
  },
  "nftTokenIdPlaceholder": {
    "message": "Εισάγετε το αναγνωριστικό του token"
  },
  "nftWarningContent": {
    "message": "Παραχωρείτε πρόσβαση στο $1, συμπεριλαμβανομένου οτιδήποτε ενδέχεται να αποκτήσετε στο μέλλον. Ο συμβαλλόμενος στην άλλη πλευρά μπορεί να μεταφέρει αυτά τα NFT από το πορτοφόλι σας ανά πάσα στιγμή χωρίς να σας ρωτήσει, μέχρι να ανακαλέσετε αυτή την έγκριση. $2",
    "description": "$1 is nftWarningContentBold bold part, $2 is Learn more link"
  },
  "nftWarningContentBold": {
    "message": "όλα τα $1 NFT σας",
    "description": "$1 is name of the collection"
  },
  "nftWarningContentGrey": {
    "message": "Προχωρήστε με προσοχή."
  },
  "nfts": {
    "message": "NFT"
  },
  "nftsPreviouslyOwned": {
    "message": "Προηγούμενη ιδιοκτησία"
  },
  "nickname": {
    "message": "Ψευδώνυμο"
  },
  "noAccountsFound": {
    "message": "Δεν βρέθηκαν λογαριασμοί για το συγκεκριμένο αίτημα αναζήτησης"
  },
  "noAddressForName": {
    "message": "Δεν έχει οριστεί διεύθυνση για αυτό το όνομα."
  },
  "noConversionDateAvailable": {
    "message": "Δεν υπάρχει διαθέσιμη ημερομηνία μετατροπής νομίσματος"
  },
  "noConversionRateAvailable": {
    "message": "Δεν υπάρχει διαθέσιμη ισοτιμία μετατροπής"
  },
  "noNFTs": {
    "message": "Δεν υπάρχουν NFT ακόμα"
  },
  "noNetworksFound": {
    "message": "Δεν βρέθηκαν δίκτυα για το συγκεκριμένο αίτημα αναζήτησης"
  },
  "noSnaps": {
    "message": "Δεν έχετε εγκαταστήσει κανένα snap."
  },
  "noThanksVariant2": {
    "message": "Όχι, ευχαριστώ."
  },
  "noTransactions": {
    "message": "Δεν έχετε καμιά συναλλαγή"
  },
  "noWebcamFound": {
    "message": "Η κάμερα του υπολογιστή σας δεν βρέθηκε. Προσπαθήστε ξανά."
  },
  "noWebcamFoundTitle": {
    "message": "Η διαδικτυακή κάμερα δεν βρέθηκε"
  },
  "nonce": {
    "message": "Αριθμολέξημα"
  },
  "nonceField": {
    "message": "Προσαρμόστε τη συναλλαγή nonce"
  },
  "nonceFieldDescription": {
    "message": "Ενεργοποιήστε την επιλογή αυτή για να αλλάξετε τον αριθμό Nonce (αριθμό συναλλαγής) στις οθόνες επιβεβαίωσης. Αυτή είναι μια προηγμένη λειτουργία, χρησιμοποιήστε την με προσοχή."
  },
  "nonceFieldHeading": {
    "message": "Προσαρμοσμένο Nonce"
  },
  "notBusy": {
    "message": "Δεν είναι απασχολημένο"
  },
  "notCurrentAccount": {
    "message": "Είναι αυτός ο σωστός λογαριασμός; Είναι διαφορετικός από τον τρέχοντα επιλεγμένο λογαριασμό στο πορτοφόλι σας."
  },
  "notEnoughBalance": {
    "message": "Ανεπαρκές υπόλοιπο"
  },
  "notEnoughGas": {
    "message": "Δεν υπάρχει αρκετό τέλος συναλλαγής"
  },
  "note": {
    "message": "Σημείωση"
  },
  "notePlaceholder": {
    "message": "Ο υπεύθυνος έγκρισης θα δει αυτήν τη σημείωση όταν εγκρίνει τη συναλλαγή ως θεματοφύλακας."
  },
  "notificationTransactionFailedMessage": {
    "message": "Η συναλλαγή $1 απέτυχε! $2",
    "description": "Content of the browser notification that appears when a transaction fails"
  },
  "notificationTransactionFailedMessageMMI": {
    "message": "Η συναλλαγή απέτυχε! $1",
    "description": "Content of the browser notification that appears when a transaction fails in MMI"
  },
  "notificationTransactionFailedTitle": {
    "message": "Αποτυχημένη συναλλαγή",
    "description": "Title of the browser notification that appears when a transaction fails"
  },
  "notificationTransactionSuccessMessage": {
    "message": "Η συναλλαγή $1 επιβεβαιώθηκε!",
    "description": "Content of the browser notification that appears when a transaction is confirmed"
  },
  "notificationTransactionSuccessTitle": {
    "message": "Επιβεβαιωμένη συναλλαγή",
    "description": "Title of the browser notification that appears when a transaction is confirmed"
  },
  "notificationTransactionSuccessView": {
    "message": "Προβολή σε $1",
    "description": "Additional content in browser notification that appears when a transaction is confirmed and has a block explorer URL"
  },
  "notifications": {
    "message": "Ειδοποιήσεις"
  },
  "notifications10ActionText": {
    "message": "Μετάβαση στις Ρυθμίσεις",
    "description": "The 'call to action' on the button, or link, of the 'Visit in Settings' notification. Upon clicking, users will be taken to Settings page."
  },
  "notifications10DescriptionOne": {
    "message": "Ο βελτιωμένος εντοπισμός των tokens είναι προς το παρόν διαθέσιμος στα δίκτυα Ethereum Mainnet, Polygon, BSC και Avalanche. Περισσότερα προσεχώς!"
  },
  "notifications10DescriptionThree": {
    "message": "Η λειτουργία εντοπισμού των tokens είναι προς το παρόν ΑΠΕΝΕΡΓΟΠΟΙΗΜΕΝΗ από προεπιλογή. Μπορείτε να την ενεργοποιήσετε από τις Ρυθμίσεις."
  },
  "notifications10DescriptionTwo": {
    "message": "Σας βρίσκουμε tokens από λίστες tokens τρίτων. Τα tokens που περιλαμβάνονται σε περισσότερες από δύο λίστες tokens θα εντοπίζονται αυτόματα."
  },
  "notifications10Title": {
    "message": "Ο βελτιωμένος εντοπισμός των tokens είναι εδώ"
  },
  "notifications11Description": {
    "message": "Τα tokens μπορούν να δημιουργηθούν από οποιονδήποτε και ενδέχεται να έχουν διπλά ονόματα. Αν δείτε να εμφανίζεται ένα token που δεν εμπιστεύεστε ή με το οποίο δεν έχετε αλληλεπιδράσει, η ασφαλέστερη επιλογή είναι να μην το εμπιστευτείτε."
  },
  "notifications11Title": {
    "message": "Κίνδυνοι εξαπάτησης και ασφάλειας"
  },
  "notifications12ActionText": {
    "message": "Ενεργοποίηση της σκοτεινής λειτουργίας"
  },
  "notifications12Description": {
    "message": "Η \"σκοτεινή λειτουργία\" στην Επέκταση είναι επιτέλους εδώ! Για να την ενεργοποιήσετε, μεταβείτε στις Ρυθμίσεις > Πειραματικά και επιλέξτε μία από τις επιλογές εμφάνισης: Ανοιχτόχρωμη, Σκούρα, Σύστημα."
  },
  "notifications12Title": {
    "message": "Θέλετε \"σκοτεινή λειτουργία\"; Τώρα έχετε την \"σκοτεινή λειτουργία\"! 🕶️🦊"
  },
  "notifications13ActionText": {
    "message": "Προβολή λίστας προσαρμοσμένων δικτύων"
  },
  "notifications13Description": {
    "message": "Τώρα μπορείτε να προσθέσετε εύκολα τα ακόλουθα δημοφιλή προσαρμοσμένα δίκτυα: Arbitrum, Avalanche, Binance Smart Chain, Fantom, Harmony, Optimism, Palm και Polygon! Για να ενεργοποιήσετε αυτή τη λειτουργία, μεταβείτε στις Ρυθμίσεις -> Πειραματικά και ενεργοποιήστε την επιλογή «Προβολή λίστας προσαρμοσμένων δικτύων»!",
    "description": "Description of a notification in the 'See What's New' popup. Describes popular network feature."
  },
  "notifications13Title": {
    "message": "Προσθήκη Δημοφιλών Δικτύων"
  },
  "notifications14ActionText": {
    "message": "Εμφάνιση ρυθμίσεων αντιγράφων ασφαλείας"
  },
  "notifications14Description": {
    "message": "Θα καταργήσουμε τη λειτουργία δεδομένων στο 3Box στις αρχές Οκτωβρίου. Για να δημιουργήσετε αντίγραφα ασφαλείας και να επαναφέρετε το πορτοφόλι σας χειροκίνητα, χρησιμοποιήστε το κουμπί «Δημιουργία Αντιγράφων Ασφαλείας τώρα» στις Ρυθμίσεις για Προχωρημένους.",
    "description": "Description of a notification in the 'See What's New' popup. Describes 3box deprecation."
  },
  "notifications14Title": {
    "message": "Κατάργηση του 3Box"
  },
  "notifications15Description": {
    "message": "Δεν απαιτείται καμία ενέργεια εκ μέρους σας, οπότε συνεχίστε να χρησιμοποιείτε το πορτοφόλι σας ως συνήθως. Να προσέχετε για πιθανές απάτες κατά την Συγχώνευση.",
    "description": "Description of a notification in the 'See What's New' popup. Advises users about the ethereum merge (https://ethereum.org/en/upgrades/merge/#main-content) and potential scams."
  },
  "notifications15Title": {
    "message": "Η συγχώνευση στο Ethereum είναι εδώ!"
  },
  "notifications18ActionText": {
    "message": "Ενεργοποίηση ειδοποιήσεων ασφαλείας"
  },
  "notifications18DescriptionOne": {
    "message": "Λάβετε ειδοποιήσεις από τρίτους όταν μπορεί να έχετε λάβει ένα κακόβουλο αίτημα.",
    "description": "Description of a notification in the 'See What's New' popup. Describes Opensea Security Provider feature."
  },
  "notifications18DescriptionThree": {
    "message": "Φροντίστε πάντα να κάνετε τη δική σας επιμελή έρευνα προτού εγκρίνετε οποιαδήποτε αιτήματα.",
    "description": "Description of a notification in the 'See What's New' popup. Describes Opensea Security Provider feature."
  },
  "notifications18DescriptionTwo": {
    "message": "Το OpenSea είναι ο πρώτος πάροχος με αυτή τη λειτουργία. Σύντομα θα προστεθούν και άλλοι πάροχοι!",
    "description": "Description of a notification in the 'See What's New' popup. Describes Opensea Security Provider feature."
  },
  "notifications18Title": {
    "message": "Μείνετε ασφαλείς με ειδοποιήσεις ασφαλείας"
  },
  "notifications19ActionText": {
    "message": "Ενεργοποίηση αυτόματης ανίχνευσης NFT"
  },
  "notifications19DescriptionOne": {
    "message": "Δύο τρόποι για να ξεκινήσετε:",
    "description": "Description of a notification in the 'See What's New' popup. Describes NFT autodetection feature."
  },
  "notifications19DescriptionThree": {
    "message": "Προς το παρόν υποστηρίζουμε μόνο το ERC-721.",
    "description": "Description of a notification in the 'See What's New' popup. Describes NFT autodetection feature."
  },
  "notifications19DescriptionTwo": {
    "message": "Προσθέστε χειροκίνητα τα NFT σας ή ενεργοποιήστε την αυτόματη ανίχνευση NFT στις Ρυθμίσεις > Πειραματικά.",
    "description": "Description of a notification in the 'See What's New' popup. Describes NFT autodetection feature."
  },
  "notifications19Title": {
    "message": "Δείτε τα NFT σας όπως ποτέ άλλοτε"
  },
  "notifications1Description": {
    "message": "Οι χρήστες του MetaMask Mobile μπορούν τώρα να ανταλλάσσουν tokens μέσα στο κινητό τους πορτοφόλι. Σαρώστε τον κωδικό QR για να κατεβάσετε την εφαρμογή για κινητά και να ξεκινήσετε τις ανταλλαγές.",
    "description": "Description of a notification in the 'See What's New' popup. Describes the swapping on mobile feature."
  },
  "notifications1Title": {
    "message": "Η ανταλλαγή στο κινητό είναι εδώ!",
    "description": "Title for a notification in the 'See What's New' popup. Tells users that they can now use MetaMask Swaps on Mobile."
  },
  "notifications20ActionText": {
    "message": "Μάθετε περισσότερα",
    "description": "The 'call to action' on the button, or link, of the 'Stay secure' notification. Upon clicking, users will be taken to a ledger page to resolve the U2F connection issue."
  },
  "notifications20Description": {
    "message": "Αν χρησιμοποιείτε την τελευταία έκδοση του Firefox, ίσως αντιμετωπίζετε ένα πρόβλημα που σχετίζεται με την κατάργηση της υποστήριξης U2F από τον Firefox.",
    "description": "Description of a notification in the 'See What's New' popup. Describes the U2F support being dropped by firefox and that it affects ledger users."
  },
  "notifications20Title": {
    "message": "Οι χρήστες του Ledger και του Firefox αντιμετωπίζουν προβλήματα σύνδεσης",
    "description": "Title for a notification in the 'See What's New' popup. Tells users that latest firefox users using U2F may experience connection issues."
  },
  "notifications21ActionText": {
    "message": "Δοκιμάστε το"
  },
  "notifications21Description": {
    "message": "Ενημερώσαμε τις Ανταλλαγές στην επέκταση του MetaMask ώστε να είναι ευκολότερη και ταχύτερη η χρήση τους.",
    "description": "Description of a notification in the 'See What's New' popup. Describes NFT autodetection feature."
  },
  "notifications21Title": {
    "message": "Παρουσιάζουμε τις νέες και ανανεωμένες Ανταλλαγές!"
  },
  "notifications22ActionText": {
    "message": "Εντάξει"
  },
  "notifications22Description": {
    "message": "💡 Απλά κάντε κλικ στο γενικό μενού ή στο μενού λογαριασμού για να τα βρείτε!"
  },
  "notifications22Title": {
    "message": "Ψάχνετε τα στοιχεία του λογαριασμού σας ή τη διεύθυνση URL στο Block Explorer;"
  },
  "notifications23ActionText": {
    "message": "Ενεργοποίηση ειδοποιήσεων ασφαλείας"
  },
  "notifications23DescriptionOne": {
    "message": "Αποφύγετε τις γνωστές απάτες, διατηρώντας παράλληλα το απόρρητό σας με τις ειδοποιήσεις ασφαλείας της Blockaid στο Κύριο Δίκτυο του Ethereum."
  },
  "notifications23DescriptionTwo": {
    "message": "Κάνετε πάντα τον δικό σας επιμελή έλεγχο προτού εγκρίνετε τα αιτήματα."
  },
  "notifications23Title": {
    "message": "Μείνετε ασφαλείς με ειδοποιήσεις ασφαλείας"
  },
  "notifications24ActionText": {
    "message": "Κατάλαβα"
  },
  "notifications24Description": {
    "message": "Οι προηγμένες ρυθμίσεις τελών συναλλαγών καταχωρούνται τώρα με βάση το δίκτυο που χρησιμοποιείτε. Αυτό σημαίνει ότι μπορείτε να ορίσετε συγκεκριμένα προηγμένα τέλη συναλλαγών για κάθε δίκτυο και να αποφύγετε την υπερπληρωμή για τα τέλη ή την καθυστέρηση των συναλλαγών."
  },
  "notifications24Title": {
    "message": "Προηγμένα τέλη συναλλαγών ανά δίκτυο"
  },
  "notifications3ActionText": {
    "message": "Διαβάστε περισσότερα",
    "description": "The 'call to action' on the button, or link, of the 'Stay secure' notification. Upon clicking, users will be taken to a page about security on the metamask support website."
  },
  "notifications3Description": {
    "message": "Μείνετε ενημερωμένοι σχετικά με τις βέλτιστες πρακτικές ασφάλειας του MetaMask και λάβετε τις πιο πρόσφατες συμβουλές ασφάλειας από την επίσημη υποστήριξη του MetaMask.",
    "description": "Description of a notification in the 'See What's New' popup. Describes the information they can get on security from the linked support page."
  },
  "notifications3Title": {
    "message": "Μείνετε ασφαλείς",
    "description": "Title for a notification in the 'See What's New' popup. Encourages users to consider security."
  },
  "notifications4ActionText": {
    "message": "Ξεκινήστε τις ανταλλαγές",
    "description": "The 'call to action' on the button, or link, of the 'Swap on Binance Smart Chain!' notification. Upon clicking, users will be taken to a page where then can swap tokens on Binance Smart Chain."
  },
  "notifications4Description": {
    "message": "Λάβετε τις καλύτερες τιμές για ανταλλαγές tokens μέσα στο πορτοφόλι σας. Το MetaMask σας συνδέει τώρα με πολλαπλά αποκεντρωμένα ανταλλακτήρια συναλλάγματος και επαγγελματίες ειδικούς διαπραγματευτές στο Binance Smart Chain.",
    "description": "Description of a notification in the 'See What's New' popup."
  },
  "notifications4Title": {
    "message": "Εναλλαγή στο Binance Smart Chain",
    "description": "Title for a notification in the 'See What's New' popup. Encourages users to do swaps on Binance Smart Chain."
  },
  "notifications5Description": {
    "message": "Η φράση \"Seed Phrase\" ονομάζεται τώρα \"Μυστική Φράση Ανάκτησης\"",
    "description": "Description of a notification in the 'See What's New' popup. Describes the seed phrase wording update."
  },
  "notifications6DescriptionOne": {
    "message": "Από την έκδοση 91 του Chrome, το API που επέτρεψε την υποστήριξη του Ledger (U2F) δεν υποστηρίζει πλέον πορτοφόλια υλικού. Το MetaMask έχει υλοποιήσει μια νέα υποστήριξη του Ledger Live που σας επιτρέπει να συνεχίσετε να συνδέεστε με τη συσκευή Ledger μέσω της εφαρμογής Ledger Live στην επιφάνεια εργασίας.",
    "description": "Description of a notification in the 'See What's New' popup. Describes the Ledger support update."
  },
  "notifications6DescriptionThree": {
    "message": "Κατά την αλληλεπίδραση με τον λογαριασμό σας Ledger στο MetaMask, θα ανοίξει μια νέα καρτέλα και θα σας ζητηθεί να ανοίξετε την εφαρμογή Ledger Live.  Μόλις ανοίξει η εφαρμογή, θα σας ζητηθεί να επιτρέψετε μια σύνδεση WebSocket με τον λογαριασμό σας MetaMask.  Αυτό είναι όλο!",
    "description": "Description of a notification in the 'See What's New' popup. Describes the Ledger support update."
  },
  "notifications6DescriptionTwo": {
    "message": "Μπορείτε να ενεργοποιήσετε την υποστήριξη του Ledger Live κάνοντας κλικ στις Ρυθμίσεις > Για προχωρημένους > Χρήση του Ledger Live.",
    "description": "Description of a notification in the 'See What's New' popup. Describes the Ledger support update."
  },
  "notifications6Title": {
    "message": "Ενημέρωση υποστήριξης του Ledger για χρήστες του Chrome",
    "description": "Title for a notification in the 'See What's New' popup. Lets users know about the Ledger support update"
  },
  "notifications7DescriptionOne": {
    "message": "Το MetaMask v10.1.0 περιελάμβανε νέα υποστήριξη για συναλλαγές EIP-1559 κατά τη χρήση συσκευών Ledger.",
    "description": "Description of a notification in the 'See What's New' popup. Describes changes for ledger and EIP1559 in v10.1.0"
  },
  "notifications7DescriptionTwo": {
    "message": "Για να ολοκληρώσετε τις συναλλαγές στο Ethereum Mainnet, βεβαιωθείτε ότι η συσκευή σας Ledger διαθέτει το πιο πρόσφατο υλικολογισμικό.",
    "description": "Description of a notification in the 'See What's New' popup. Describes the need to update ledger firmware."
  },
  "notifications7Title": {
    "message": "Ενημέρωση υλικολογισμικού του Ledger",
    "description": "Title for a notification in the 'See What's New' popup. Notifies ledger users of the need to update firmware."
  },
  "notifications8ActionText": {
    "message": "Μεταβείτε στις Ρυθμίσεις > Για Προχωρημένους",
    "description": "Description on an action button that appears in the What's New popup. Tells the user that if they click it, they will go to our Advanced settings page."
  },
  "notifications8DescriptionOne": {
    "message": "Από το MetaMask v10.4.0, δεν χρειάζεστε πλέον το Ledger Live για να συνδέσετε τη συσκευή Ledger με το MetaMask.",
    "description": "Description of a notification in the 'See What's New' popup. Describes changes for how Ledger Live is no longer needed to connect the device."
  },
  "notifications8DescriptionTwo": {
    "message": "Για μια ευκολότερη και πιο σταθερή εμπειρία με το Ledger, μεταβείτε στις Ρυθμίσεις > Για προχωρημένους και αλλάξτε τον \"Προτιμώμενο τύπο σύνδεσης στο Ledger\" σε \"WebHID\".",
    "description": "Description of a notification in the 'See What's New' popup. Describes how the user can turn off the Ledger Live setting."
  },
  "notifications8Title": {
    "message": "Βελτίωση της σύνδεσης στο Ledger",
    "description": "Title for a notification in the 'See What's New' popup. Notifies ledger users that there is an improvement in how they can connect their device."
  },
  "notifications9DescriptionOne": {
    "message": "Τώρα σας παρέχουμε περισσότερες πληροφορίες στην καρτέλα \"Δεδομένα\" κατά την επιβεβαίωση των συναλλαγών έξυπνων συμβολαίων."
  },
  "notifications9DescriptionTwo": {
    "message": "Μπορείτε πλέον να κατανοήσετε καλύτερα τις λεπτομέρειες της συναλλαγής σας πριν την επιβεβαίωση και να προσθέσετε ευκολότερα διευθύνσεις συναλλαγών στο βιβλίο διευθύνσεών σας, βοηθώντας σας να λαμβάνετε ασφαλείς και τεκμηριωμένες αποφάσεις."
  },
  "notifications9Title": {
    "message": "👓 Κάνουμε τις συναλλαγές πιο κατανοητές."
  },
  "notificationsDropLedgerFirefoxDescription": {
    "message": "Ο Firefox δεν υποστηρίζει πλέον το U2F, οπότε το Ledger δεν θα λειτουργεί με το MetaMask στον Firefox. Δοκιμάστε αντ' αυτού το MetaMask στο Google Chrome.",
    "description": "Description of a notification in the 'See What's New' popup. Describes that ledger will not longer be supported for firefox users and they should use MetaMask on chrome for ledger support instead."
  },
  "notificationsDropLedgerFirefoxTitle": {
    "message": "Διακοπή της υποστήριξης του Ledger για τον Firefox",
    "description": "Title for a notification in the 'See What's New' popup. Tells firefox users that ledger support is being dropped."
  },
  "notificationsEmptyText": {
    "message": "Εδώ μπορείτε να βρείτε ειδοποιήσεις από τα εγκατεστημένα snaps."
  },
  "notificationsHeader": {
    "message": "Ειδοποιήσεις"
  },
  "notificationsInfos": {
    "message": "$1 από $2",
    "description": "$1 is the date at which the notification has been dispatched and $2 is the link to the snap that dispatched the notification."
  },
  "notificationsMarkAllAsRead": {
    "message": "Επισήμανση όλων ως αναγνωσμένων"
  },
  "numberOfNewTokensDetectedPlural": {
    "message": "$1 νέα tokens βρέθηκαν σε αυτόν τον λογαριασμό",
    "description": "$1 is the number of new tokens detected"
  },
  "numberOfNewTokensDetectedSingular": {
    "message": "1 νέο token βρέθηκε σε αυτόν τον λογαριασμό"
  },
  "ofTextNofM": {
    "message": "από"
  },
  "off": {
    "message": "Ανενεργό"
  },
  "offlineForMaintenance": {
    "message": "Εκτός λειτουργίας για συντήρηση"
  },
  "ok": {
    "message": "Εντάξει"
  },
  "on": {
    "message": "Ενεργό"
  },
  "onboardingAdvancedPrivacyIPFSDescription": {
    "message": "Η πύλη IPFS επιτρέπει την πρόσβαση και την προβολή δεδομένων που φιλοξενούνται από τρίτους. Μπορείτε να προσθέσετε μια προσαρμοσμένη πύλη IPFS ή να συνεχίσετε να χρησιμοποιείτε την προεπιλεγμένη."
  },
  "onboardingAdvancedPrivacyIPFSInvalid": {
    "message": "Εισάγετε μια έγκυρη διεύθυνση URL"
  },
  "onboardingAdvancedPrivacyIPFSTitle": {
    "message": "Προσθήκη προσαρμοσμένης πύλης IPFS"
  },
  "onboardingAdvancedPrivacyIPFSValid": {
    "message": "Η διεύθυνση URL της πύλης IPFS είναι έγκυρη"
  },
  "onboardingAdvancedPrivacyNetworkButton": {
    "message": "Προσθήκη προσαρμοσμένου δικτύου"
  },
  "onboardingAdvancedPrivacyNetworkDescription": {
    "message": "Χρησιμοποιούμε την Infura ως την υπηρεσία κλήσης απομακρυσμένης διαδικασίας (RPC) για να προσφέρουμε την πιο αξιόπιστη και ιδιωτική πρόσβαση στα δεδομένα του Ethereum που μπορούμε. Μπορείτε να επιλέξετε τη δική σας RPC, αλλά να θυμάστε ότι οποιαδήποτε RPC θα λαμβάνει τη διεύθυνση IP και το πορτοφόλι σας στο Ethereum για να πραγματοποιεί συναλλαγές. Διαβάστε το $1 για να μάθετε περισσότερα σχετικά με τον τρόπο με τον οποίο η Infura χειρίζεται τα δεδομένα."
  },
  "onboardingAdvancedPrivacyNetworkTitle": {
    "message": "Επιλέξτε το δίκτυό σας"
  },
  "onboardingCreateWallet": {
    "message": "Δημιουργήστε ένα νέο πορτοφόλι"
  },
  "onboardingImportWallet": {
    "message": "Εισαγωγή υπάρχοντος πορτοφολιού"
  },
  "onboardingMetametricsAgree": {
    "message": "Συμφωνώ"
  },
  "onboardingMetametricsAllowOptOut": {
    "message": "Σας επιτρέπεται πάντα να εξαιρεθείτε μέσω των Ρυθμίσεων"
  },
  "onboardingMetametricsDataTerms": {
    "message": "Τα δεδομένα αυτά είναι συγκεντρωτικά και συνεπώς ανώνυμα για τους σκοπούς του Γενικού Κανονισμού για την Προστασία Δεδομένων (ΕΕ) 2016/679."
  },
  "onboardingMetametricsDescription": {
    "message": "Το MetaMask θα ήθελε να συλλέγει δεδομένα χρήσης για να κατανοήσει καλύτερα τον τρόπο με τον οποίο οι χρήστες μας αλληλεπιδρούν με το MetaMask. Τα δεδομένα αυτά θα χρησιμοποιηθούν για την παροχή της υπηρεσίας, η οποία περιλαμβάνει τη βελτίωση της υπηρεσίας με βάση τη χρήση σας."
  },
  "onboardingMetametricsDescription2": {
    "message": "Το MetaMask θα..."
  },
  "onboardingMetametricsDisagree": {
    "message": "Όχι, ευχαριστώ"
  },
  "onboardingMetametricsInfuraTerms": {
    "message": "* Όταν χρησιμοποιείτε την Infura ως τον προεπιλεγμένο πάροχο RPC στο MetaMask, η Infura θα συλλέγει τη διεύθυνση IP σας και τη διεύθυνση του πορτοφολιού σας στο Ethereum όταν αποστέλλετε μια συναλλαγή. Δεν αποθηκεύουμε αυτές τις πληροφορίες με τρόπο που να επιτρέπει στα συστήματά μας να συσχετίζουν αυτά τα δύο δεδομένα. Για περισσότερες πληροφορίες σχετικά με τον τρόπο με τον οποίο αλληλεπιδρούν το MetaMask και η Infura από την πλευρά της συλλογής δεδομένων, δείτε την ενημέρωσή μας $1. Για περισσότερες πληροφορίες σχετικά με τις πρακτικές απορρήτου μας γενικά, δείτε την ενημέρωσή μας $2.",
    "description": "$1 represents `onboardingMetametricsInfuraTermsPolicyLink`, $2 represents `onboardingMetametricsInfuraTermsPolicy`"
  },
  "onboardingMetametricsInfuraTermsPolicy": {
    "message": "Πολιτική Απορρήτου εδώ"
  },
  "onboardingMetametricsInfuraTermsPolicyLink": {
    "message": "εδώ"
  },
  "onboardingMetametricsModalTitle": {
    "message": "Προσθήκη προσαρμοσμένου δικτύου"
  },
  "onboardingMetametricsNeverCollect": {
    "message": "To $1 συλλέγει πληροφορίες που δεν χρειαζόμαστε για την παροχή της υπηρεσίας (όπως κλειδιά, διευθύνσεις, αναλύσεις συναλλαγών ή υπόλοιπα)",
    "description": "$1 represents `onboardingMetametricsNeverEmphasis`"
  },
  "onboardingMetametricsNeverCollectIP": {
    "message": "To $1 συλλέγει την πλήρη διεύθυνση IP σας*",
    "description": "$1 represents `onboardingMetametricsNeverEmphasis`"
  },
  "onboardingMetametricsNeverEmphasis": {
    "message": "Ποτέ"
  },
  "onboardingMetametricsNeverSellData": {
    "message": "To $1 πουλάει δεδομένα.  Ποτέ!",
    "description": "$1 represents `onboardingMetametricsNeverEmphasis`"
  },
  "onboardingMetametricsSendAnonymize": {
    "message": "Αποστολή ανώνυμων συμβάντων κλικ και προβολής ιστοσελίδων"
  },
  "onboardingMetametricsTitle": {
    "message": "Βοηθήστε μας να βελτιώσουμε το MetaMask"
  },
  "onboardingPinExtensionBillboardAccess": {
    "message": "Πλήρης πρόσβαση"
  },
  "onboardingPinExtensionBillboardDescription": {
    "message": "Αυτές οι επεκτάσεις μπορούν να βλέπουν και να αλλάζουν τις πληροφορίες"
  },
  "onboardingPinExtensionBillboardDescription2": {
    "message": "σε αυτόν τον ιστότοπο."
  },
  "onboardingPinExtensionBillboardTitle": {
    "message": "Επεκτάσεις"
  },
  "onboardingPinExtensionChrome": {
    "message": "Κάντε κλικ στο εικονίδιο της επέκτασης του προγράμματος περιήγησης"
  },
  "onboardingPinExtensionDescription": {
    "message": "Προσκολλήστε το MetaMask στο πρόγραμμα περιήγησής σας, ώστε να είναι προσβάσιμο και εύκολο να δείτε τις επιβεβαιώσεις συναλλαγών."
  },
  "onboardingPinExtensionDescription2": {
    "message": "Μπορείτε να ανοίξετε το MetaMask κάνοντας κλικ στην επέκταση και να αποκτήσετε πρόσβαση στο πορτοφόλι σας με 1 κλικ."
  },
  "onboardingPinExtensionDescription3": {
    "message": "Κάντε κλικ στο εικονίδιο της επέκτασης του προγράμματος περιήγησης για άμεση πρόσβαση"
  },
  "onboardingPinExtensionLabel": {
    "message": "Καρφίτσωμα του MetaMask"
  },
  "onboardingPinExtensionStep1": {
    "message": "1"
  },
  "onboardingPinExtensionStep2": {
    "message": "2"
  },
  "onboardingPinExtensionTitle": {
    "message": "Η εγκατάσταση του MetaMask ολοκληρώθηκε!"
  },
  "onboardingUsePhishingDetectionDescription": {
    "message": "Οι ειδοποιήσεις ανίχνευσης για phishing βασίζονται στην επικοινωνία με το $1. Το jsDeliver θα έχει πρόσβαση στη διεύθυνση IP σας. Δείτε $2.",
    "description": "The $1 is the word 'jsDeliver', from key 'jsDeliver' and $2 is the words Privacy Policy from key 'privacyMsg', both separated here so that it can be wrapped as a link"
  },
  "onlyAddTrustedNetworks": {
    "message": "Ένας κακόβουλος πάροχος δικτύου μπορεί να πει ψέματα σχετικά με την κατάσταση του blockchain και να καταγράψει τη δραστηριότητα του δικτύου σας. Προσθέστε μόνο προσαρμοσμένα δίκτυα που εμπιστεύεστε."
  },
  "onlyConnectTrust": {
    "message": "Συνδεθείτε μόνο με ιστότοπους που εμπιστεύεστε."
  },
  "openFullScreenForLedgerWebHid": {
    "message": "Μεταβείτε σε πλήρη οθόνη για να συνδέσετε το Ledger σας.",
    "description": "Shown to the user on the confirm screen when they are viewing MetaMask in a popup window but need to connect their ledger via webhid."
  },
  "openInBlockExplorer": {
    "message": "Άνοιγμα στο Block Explorer"
  },
  "openSea": {
    "message": "OpenSea + Blockaid (Δοκιμαστικά)"
  },
  "openSeaNew": {
    "message": "OpenSea"
  },
  "operationFailed": {
    "message": "Η λειτουργία απέτυχε"
  },
  "optional": {
    "message": "Προαιρετικά"
  },
  "optionalWithParanthesis": {
    "message": "(Προαιρετικά)"
  },
  "options": {
    "message": "Επιλογές"
  },
  "or": {
    "message": "ή"
  },
  "origin": {
    "message": "Προέλευση"
  },
  "osTheme": {
    "message": "Σύστημα"
  },
  "otherSnaps": {
    "message": "άλλα snaps",
    "description": "Used in the 'permission_rpc' message."
  },
  "outdatedBrowserNotification": {
    "message": "Το πρόγραμμα περιήγησής σας δεν είναι ενημερωμένο. Εάν δεν ενημερώσετε το πρόγραμμα περιήγησής σας, δεν θα μπορείτε να λαμβάνετε διορθώσεις ασφαλείας και νέες λειτουργίες από το MetaMask."
  },
  "padlock": {
    "message": "Padlock"
  },
  "parameters": {
    "message": "Παράμετροι"
  },
  "participateInMetaMetrics": {
    "message": "Συμμετάσχετε στο MetaMetrics"
  },
  "participateInMetaMetricsDescription": {
    "message": "Συμμετέχετε στο MetaMetrics για να μας βοηθήσετε να κάνοιυμε το MetaMask καλύτερο"
  },
  "password": {
    "message": "Κωδικός πρόσβασης"
  },
  "passwordNotLongEnough": {
    "message": "Ο κωδικός πρόσβασης δεν είναι αρκετά μεγάλος"
  },
  "passwordSetupDetails": {
    "message": "Αυτός ο κωδικός πρόσβασης θα ξεκλειδώσει το πορτοφόλι σας στο MetaMask μόνο σε αυτή τη συσκευή. Το MetaMask δεν μπορεί να ανακτήσει αυτόν τον κωδικό πρόσβασης."
  },
  "passwordStrength": {
    "message": "Ισχύς κωδικού πρόσβασης: $1",
    "description": "Return password strength to the user when user wants to create password."
  },
  "passwordStrengthDescription": {
    "message": "Ένας ισχυρός κωδικός πρόσβασης μπορεί να βελτιώσει την ασφάλεια του πορτοφολιού σας εάν η συσκευή σας κλαπεί ή παραβιαστεί."
  },
  "passwordTermsWarning": {
    "message": "Κατανοώ ότι το MetaMask δεν μπορεί να ανακτήσει αυτόν τον κωδικό πρόσβασης για μένα. $1"
  },
  "passwordsDontMatch": {
    "message": "Οι κωδικοί πρόσβασης δεν ταιριάζουν"
  },
  "pasteJWTToken": {
    "message": "Επικολλήστε ή αφήστε το token σας εδώ:"
  },
  "pastePrivateKey": {
    "message": "Εισάγετε τη συμβολοσειρά του ιδιωτικού σας κλειδιού εδώ:",
    "description": "For importing an account from a private key"
  },
  "pending": {
    "message": "Σε εκκρεμότητα"
  },
  "pendingTransactionInfo": {
    "message": "Αυτή η συναλλαγή δεν θα επεξεργαστεί μέχρι να ολοκληρωθεί αυτή η συναλλαγή."
  },
  "pendingTransactionMultiple": {
    "message": "Έχετε ($1) εκκρεμείς συναλλαγές."
  },
  "pendingTransactionSingle": {
    "message": "Έχετε (1) εκκρεμή συναλλαγή.",
    "description": "$1 is count of pending transactions"
  },
  "permissionRequest": {
    "message": "Αίτημα άδειας"
  },
  "permissionRequestCapitalized": {
    "message": "Αίτημα άδειας"
  },
  "permissionRequested": {
    "message": "Ζητήθηκε τώρα"
  },
  "permissionRevoked": {
    "message": "Ανακλήθηκε σε αυτήν την ενημέρωση"
  },
  "permission_accessNamedSnap": {
    "message": "Σύνδεση με $1.",
    "description": "The description for the `wallet_snap` permission. $1 is the human-readable name of the snap."
  },
  "permission_accessNetwork": {
    "message": "Πρόσβαση στο διαδίκτυο.",
    "description": "The description of the `endowment:network-access` permission."
  },
  "permission_accessNetworkDescription": {
    "message": "Επιτρέψτε στο snap να έχει πρόσβαση στο διαδίκτυο. Αυτό μπορεί να χρησιμοποιηθεί τόσο για την αποστολή όσο και για τη λήψη δεδομένων με διακομιστές τρίτων.",
    "description": "An extended description of the `endowment:network-access` permission."
  },
  "permission_accessSnap": {
    "message": "Συνδεθείτε στο snap $1.",
    "description": "The description for the `wallet_snap` permission. $1 is the name of the snap."
  },
  "permission_accessSnapDescription": {
    "message": "Επιτρέψτε στον ιστότοπο ή στο snap να αλληλεπιδράσει με το $1.",
    "description": "The description for the `wallet_snap_*` permission. $1 is the name of the Snap."
  },
  "permission_cronjob": {
    "message": "Προγραμματισμός και εκτέλεση περιοδικών ενεργειών.",
    "description": "The description for the `snap_cronjob` permission"
  },
  "permission_cronjobDescription": {
    "message": "Επιτρέψτε στο snap να εκτελεί ενέργειες που εκτελούνται περιοδικά σε καθορισμένες ώρες, ημερομηνίες ή διαστήματα. Αυτό μπορεί να χρησιμοποιηθεί για την ενεργοποίηση αλληλεπιδράσεων ή ειδοποιήσεων που σχετίζονται με το χρόνο.",
    "description": "An extended description for the `snap_cronjob` permission"
  },
  "permission_dialog": {
    "message": "Εμφάνιση παραθύρων διαλόγου στο MetaMask.",
    "description": "The description for the `snap_dialog` permission"
  },
  "permission_dialogDescription": {
    "message": "Επιτρέψτε στο snap να εμφανίζει αναδυόμενα παράθυρα του MetaMask με προσαρμοσμένο κείμενο, πεδίο εισαγωγής και κουμπιά για την έγκριση ή την απόρριψη μιας ενέργειας.\nΜπορεί να χρησιμοποιηθεί για τη δημιουργία π.χ. ειδοποιήσεων, επιβεβαιώσεων και ροών επιλογής για το snap.",
    "description": "An extended description for the `snap_dialog` permission"
  },
  "permission_ethereumAccounts": {
    "message": "Δείτε τη διεύθυνση, το υπόλοιπο του λογαριασμού, τη δραστηριότητα και προτείνετε συναλλαγές προς έγκριση.",
    "description": "The description for the `eth_accounts` permission"
  },
  "permission_ethereumProvider": {
    "message": "Πρόσβαση στον πάροχο του Ethereum.",
    "description": "The description for the `endowment:ethereum-provider` permission"
  },
  "permission_ethereumProviderDescription": {
    "message": "Επιτρέψτε στο snap να επικοινωνεί απευθείας με το MetaMask, προκειμένου να διαβάζει δεδομένα από το blockchain και να προτείνει μηνύματα και συναλλαγές.",
    "description": "An extended description for the `endowment:ethereum-provider` permission"
  },
  "permission_getEntropy": {
    "message": "Δημιουργία τυχαίων κλειδιών μοναδικών σε αυτό το snap.",
    "description": "The description for the `snap_getEntropy` permission"
  },
  "permission_getEntropyDescription": {
    "message": "Επιτρέψτε στο snap να παράγει τυχαία κλειδιά μοναδικά για αυτό το snap, χωρίς να τα εκθέτει. Αυτά τα κλειδιά είναι ξεχωριστά από τον λογαριασμό (-ους) σας στο MetaMask και δεν σχετίζονται με τα ιδιωτικά σας κλειδιά ή τη Μυστική Φράση Ανάκτησης. Άλλα snaps δεν μπορούν να έχουν πρόσβαση σε αυτές τις πληροφορίες.",
    "description": "An extended description for the `snap_getEntropy` permission"
  },
  "permission_lifecycleHooks": {
    "message": "Χρησιμοποιήστε επιχειρηματικά μοντέλα.",
    "description": "The description for the `endowment:lifecycle-hooks` permission"
  },
  "permission_lifecycleHooksDescription": {
    "message": "Επιτρέψτε στο snap να χρησιμοποιεί επιχειρηματικά μοντέλα για την εκτέλεση κώδικα σε συγκεκριμένες χρονικές στιγμές κατά τη διάρκεια του κύκλου ζωής του.",
    "description": "An extended description for the `endowment:lifecycle-hooks` permission"
  },
  "permission_longRunning": {
    "message": "Εκτέλεση επ' αόριστον.",
    "description": "The description for the `endowment:long-running` permission"
  },
  "permission_longRunningDescription": {
    "message": "Επιτρέψτε στο snap να εκτελείται επ' αόριστον, ενώ, για παράδειγμα, επεξεργάζεται μεγάλες ποσότητες δεδομένων.",
    "description": "An extended description for the `endowment:long-running` permission"
  },
  "permission_manageAccounts": {
    "message": "Προσθήκη και έλεγχος λογαριασμών στο Ethereum",
    "description": "The description for `snap_manageAccounts` permission"
  },
  "permission_manageBip32Keys": {
    "message": "Ελέγξτε τους λογαριασμούς και τα περιουσιακά σας στοιχεία στο $1 ($2).",
    "description": "The description for the `snap_getBip32Entropy` permission. $1 is a derivation path, e.g. 'm/44'/0'/0''. $2 is the elliptic curve name, e.g. 'secp256k1'."
  },
  "permission_manageBip32KeysDescription": {
    "message": "Επιτρέψτε στο snap να εξάγει ζεύγη κλειδιών BIP-32 με βάση τη Μυστική Φράση Ανάκτησης, χωρίς να την αποκαλύψετε. Αυτό παρέχει πλήρη πρόσβαση σε όλους τους λογαριασμούς και τα περιουσιακά στοιχεία στο $1.\nΜε τη δυνατότητα διαχείρισης των κλειδιών, το snap μπορεί να υποστηρίξει μια ποικιλία πρωτοκόλλων blockchain πέραν του Ethereum (EVMs).",
    "description": "An extended description for the `snap_getBip32Entropy` permission. $1 is a derivation path (name)"
  },
  "permission_manageBip44Keys": {
    "message": "Ελέγξτε τους $1 λογαριασμούς και τα περιουσιακά σας στοιχεία.",
    "description": "The description for the `snap_getBip44Entropy` permission. $1 is the name of a protocol, e.g. 'Filecoin'."
  },
  "permission_manageBip44KeysDescription": {
    "message": "Επιτρέψτε στο snap να εξάγει ζεύγη κλειδιών BIP-44 με βάση τη Μυστική Φράση Ανάκτησης, χωρίς να την αποκαλύψετε. Αυτό παρέχει πλήρη πρόσβαση σε όλους τους λογαριασμούς και τα περιουσιακά στοιχεία στο $1.\nΜε τη δυνατότητα διαχείρισης των κλειδιών, το συμπληρωματικό πρόγραμμα μπορεί να υποστηρίξει μια ποικιλία πρωτοκόλλων blockchain πέραν του Ethereum (EVMs).",
    "description": "An extended description for the `snap_getBip44Entropy` permission. $1 is the name of a protocol, e.g., 'Filecoin'."
  },
  "permission_manageNamedBip32Keys": {
    "message": "Ελέγξτε τους $1 λογαριασμούς σας και τα περιουσιακά σας στοιχεία.",
    "description": "The description for the `snap_getBip32Entropy` permission. $1 is a name for the derivation path, e.g., 'Ethereum accounts'. $2 is the plain derivation path, e.g. 'm/44'/0'/0''."
  },
  "permission_manageState": {
    "message": "Αποθηκεύστε και διαχειριστείτε τα δεδομένα του στη συσκευή σας.",
    "description": "The description for the `snap_manageState` permission"
  },
  "permission_manageStateDescription": {
    "message": "Επιτρέψτε στο snap να αποθηκεύει, να ενημερώνει και να ανακτά δεδομένα με ασφάλεια και με κρυπτογράφηση. Άλλα snaps δεν μπορούν να έχουν πρόσβαση σε αυτές τις πληροφορίες.",
    "description": "An extended description for the `snap_manageState` permission"
  },
  "permission_notifications": {
    "message": "Εμφάνιση ειδοποιήσεων.",
    "description": "The description for the `snap_notify` permission"
  },
  "permission_notificationsDescription": {
    "message": "Επιτρέψτε στο snap να εμφανίζει ειδοποιήσεις εντός του MetaMask. Ένα σύντομο κείμενο ειδοποίησης μπορεί να ενεργοποιηθεί από το snap για πληροφορίες που μπορούν να ληφθούν υπόψη ή σχετίζονται με το χρόνο.",
    "description": "An extended description for the `snap_notify` permission"
  },
  "permission_rpc": {
    "message": "Επιτρέψτε στο $1 να επικοινωνήσει απευθείας με αυτό το snap.",
    "description": "The description for the `endowment:rpc` permission. $1 is 'other snaps' or 'websites'."
  },
  "permission_rpcDescription": {
    "message": "Επιτρέψτε στο $1 να στέλνει μηνύματα στο snap και να λαμβάνει απάντηση από το snap.",
    "description": "An extended description for the `endowment:rpc` permission. $1 is 'other snaps' or 'websites'."
  },
  "permission_transactionInsight": {
    "message": "Λήψη και εμφάνιση πληροφοριών σχετικά με τις συναλλαγές.",
    "description": "The description for the `endowment:transaction-insight` permission"
  },
  "permission_transactionInsightDescription": {
    "message": "Επιτρέψτε στο snap να αποκωδικοποιεί τις συναλλαγές και να εμφανίζει πληροφορίες εντός του MetaMask UI. Αυτό μπορεί να χρησιμοποιηθεί για λύσεις προστασίας κατά της εξαπάτησης και της ασφάλειας.",
    "description": "An extended description for the `endowment:transaction-insight` permission"
  },
  "permission_transactionInsightOrigin": {
    "message": "Δείτε την προέλευση των ιστότοπων που προτείνουν συναλλαγές",
    "description": "The description for the `transactionOrigin` caveat, to be used with the `endowment:transaction-insight` permission"
  },
  "permission_transactionInsightOriginDescription": {
    "message": "Επιτρέψτε στο snap να βλέπει την προέλευση (URI) των ιστότοπων που προτείνουν συναλλαγές. Αυτό μπορεί να χρησιμοποιηθεί για λύσεις προστασίας κατά της εξαπάτησης και της ασφάλειας.",
    "description": "An extended description for the `transactionOrigin` caveat, to be used with the `endowment:transaction-insight` permission"
  },
  "permission_unknown": {
    "message": "Άγνωστη άδεια: $1",
    "description": "$1 is the name of a requested permission that is not recognized."
  },
  "permission_viewBip32PublicKeys": {
    "message": "Δείτε το δημόσιο κλειδί σας για το $1 ($2).",
    "description": "The description for the `snap_getBip32PublicKey` permission. $1 is a derivation path, e.g. 'm/44'/0'/0''. $2 is the elliptic curve name, e.g. 'secp256k1'."
  },
  "permission_viewBip32PublicKeysDescription": {
    "message": "Επιτρέψτε στο snap να δει τα δημόσια κλειδιά (και τις διευθύνσεις) σας για το $1. Αυτό δεν παραχωρεί κανέναν έλεγχο λογαριασμών ή περιουσιακών στοιχείων.",
    "description": "An extended description for the `snap_getBip32PublicKey` permission. $1 is a derivation path (name)"
  },
  "permission_viewNamedBip32PublicKeys": {
    "message": "Δείτε το δημόσιο κλειδί σας για το $1.",
    "description": "The description for the `snap_getBip32PublicKey` permission. $1 is a name for the derivation path, e.g., 'Ethereum accounts'."
  },
  "permission_webAssembly": {
    "message": "Υποστήριξη για το WebAssembly.",
    "description": "The description of the `endowment:webassembly` permission."
  },
  "permission_webAssemblyDescription": {
    "message": "Επιτρέψτε στο snap να έχει πρόσβαση σε περιβάλλοντα εκτέλεσης χαμηλού επιπέδου μέσω του WebAssembly.",
    "description": "An extended description of the `endowment:webassembly` permission."
  },
  "permissions": {
    "message": "Άδειες"
  },
  "permissionsTitle": {
    "message": "Άδειες"
  },
  "permissionsTourDescription": {
    "message": "Βρείτε τους συνδεδεμένους λογαριασμούς σας και διαχειριστείτε τις άδειες εδώ"
  },
  "personalAddressDetected": {
    "message": "Η προσωπική διεύθυνση εντοπίστηκε. Καταχωρίστε τη διεύθυνση συμβολαίου του token."
  },
  "pleaseConfirm": {
    "message": "Επιβεβαιώστε"
  },
  "plusXMore": {
    "message": "+ $1 ακόμη",
    "description": "$1 is a number of additional but unshown items in a list- this message will be shown in place of those items"
  },
  "popularCustomNetworks": {
    "message": "Δημοφιλή προσαρμοσμένα δίκτυα"
  },
  "portfolio": {
    "message": "Χαρτοφυλάκιο"
  },
  "portfolioDashboard": {
    "message": "Πίνακας ελέγχου χαρτοφυλακίου"
  },
  "preferredLedgerConnectionType": {
    "message": "Προτιμώμενος τύπος σύνδεσης στο Ledger",
    "description": "A header for a dropdown in Settings > Advanced. Appears above the ledgerConnectionPreferenceDescription message"
  },
  "preparingSwap": {
    "message": "Προετοιμασία ανταλλαγής..."
  },
  "prev": {
    "message": "Προηγούμενο"
  },
  "primaryCurrencySetting": {
    "message": "Κύριο νόμισμα"
  },
  "primaryCurrencySettingDescription": {
    "message": "Επιλέξτε εγχώριο για να δώσετε προτεραιότητα στην εμφάνιση των τιμών στο νόμισμα της αλυσίδας (π.χ. ETH). Επιλέξτε Παραστατικό για να δώσετε προτεραιότητα στην εμφάνιση τιμών στο επιλεγμένο παραστατικό νόμισμα."
  },
  "priorityFee": {
    "message": "Τέλος προτεραιότητας"
  },
  "priorityFeeProperCase": {
    "message": "Τέλος προτεραιότητας"
  },
  "privacy": {
    "message": "Απόρρητο"
  },
  "privacyMsg": {
    "message": "Πολιτική Απορρήτου"
  },
  "privateKey": {
    "message": "Ιδιωτικό Κλειδί",
    "description": "select this type of file to use to import an account"
  },
  "privateKeyCopyWarning": {
    "message": "Ιδιωτικό κλειδί για $1",
    "description": "$1 represents the account name"
  },
  "privateKeyWarning": {
    "message": "Προειδοποίηση: Ποτέ μην αποκαλύπτετε αυτό το κλειδί. Οποιοσδήποτε έχει τα ιδιωτικά σας κλειδιά μπορεί να κλέψει όλα τα περιουσιακά στοιχεία που βρίσκονται στον λογαριασμό σας."
  },
  "privateNetwork": {
    "message": "Ιδιωτικό δίκτυο"
  },
  "proceedWithTransaction": {
    "message": "Θέλω να προχωρήσω έτσι κι αλλιώς"
  },
  "proposedApprovalLimit": {
    "message": "Προτεινόμενο όριο έγκρισης"
  },
  "provide": {
    "message": "Παροχή"
  },
  "publicAddress": {
    "message": "Δημόσια διεύθυνση"
  },
  "queued": {
    "message": "Σε Αναμονή"
  },
  "quoteRate": {
    "message": "Τιμή προσφοράς"
  },
  "reAddAccounts": {
    "message": "προσθέστε εκ νέου τυχόν άλλους λογαριασμούς"
  },
  "reAdded": {
    "message": "προστέθηκαν εκ νέου"
  },
  "readdToken": {
    "message": "Μπορείτε να προσθέσετε ξανά αυτό το token στο μέλλον επιλέγοντας \"Εισαγωγή token\" στο μενού επιλογών των λογαριασμών σας."
  },
  "receive": {
    "message": "Λήψη"
  },
  "recipientAddressPlaceholder": {
    "message": "Εισάγετε τη δημόσια διεύθυνση (0x) ή το όνομα ENS"
  },
  "recommendedGasLabel": {
    "message": "Προτεινόμενο"
  },
  "recoveryPhraseReminderBackupStart": {
    "message": "Ξεκινήστε εδώ"
  },
  "recoveryPhraseReminderConfirm": {
    "message": "Το κατάλαβα"
  },
  "recoveryPhraseReminderHasBackedUp": {
    "message": "Διατηρείτε πάντα τη Μυστική Φράση Ανάκτησης σε ασφαλές και μυστικό μέρος."
  },
  "recoveryPhraseReminderHasNotBackedUp": {
    "message": "Χρειάζεται να δημιουργήσετε ξανά αντίγραφο ασφαλείας της Μυστικής σας Φράσης Ανάκτησης;"
  },
  "recoveryPhraseReminderItemOne": {
    "message": "Ποτέ μην μοιράζεστε τη Μυστική σας Φράση Ανάκτησης με κανέναν"
  },
  "recoveryPhraseReminderItemTwo": {
    "message": "Η ομάδα του MetaMask δεν θα ζητήσει ποτέ τη Μυστική σας Φράση Ανάκτησης"
  },
  "recoveryPhraseReminderSubText": {
    "message": "Η Μυστική σας Φράση Ανάκτησης ελέγχει όλους τους λογαριασμούς σας."
  },
  "recoveryPhraseReminderTitle": {
    "message": "Προστατέψτε τα κεφάλαιά σας"
  },
  "refreshList": {
    "message": "Ανανέωση λίστας"
  },
  "reject": {
    "message": "Απόρριψη"
  },
  "rejectAll": {
    "message": "Απόρριψη όλων"
  },
  "rejectRequestsDescription": {
    "message": "Πρόκειται να απορρίψετε μαζικά $1 αιτήματα."
  },
  "rejectRequestsN": {
    "message": "Απόρριψη $1 αιτημάτων"
  },
  "rejectTxsDescription": {
    "message": "Πρόκειται να απορρίψετε μαζικά $1 συναλλαγές."
  },
  "rejectTxsN": {
    "message": "Απόρριψη $1 συναλλαγών"
  },
  "rejected": {
    "message": "Απορρίφθηκε"
  },
  "remember": {
    "message": "Να θυμάστε:"
  },
  "remove": {
    "message": "Κατάργηση"
  },
  "removeAccount": {
    "message": "Κατάργηση λογαριασμού"
  },
  "removeAccountDescription": {
    "message": "Αυτός ο λογαριασμός θα αφαιρεθεί από το πορτοφόλι σας. Βεβαιωθείτε ότι έχετε την αρχική Μυστική Φράση Ανάκτησης ή το ιδιωτικό κλειδί για αυτόν τον λογαριασμό που έχετε εισαγάγει πριν συνεχίσετε. Μπορείτε να εισαγάγετε ή να δημιουργήσετε ξανά λογαριασμούς από το αναπτυσσόμενο μενού λογαριασμών."
  },
  "removeJWT": {
    "message": "Αφαίρεση του token θεματοφύλακα"
  },
  "removeJWTDescription": {
    "message": "Είστε σίγουροι ότι θέλετε να αφαιρέσετε αυτό το token; Όλοι οι λογαριασμοί που αντιστοιχούν σε αυτό το token θα αφαιρεθούν και από την επέκταση: "
  },
  "removeNFT": {
    "message": "Αφαίρεση του NFT"
  },
  "removeNftMessage": {
    "message": "Το NFT αφαιρέθηκε με επιτυχία!"
  },
  "removeSnap": {
    "message": "Αφαίρεση του snap"
  },
  "removeSnapConfirmation": {
    "message": "Είστε σίγουροι ότι θέλετε να αφαιρέσετε το $1;",
    "description": "$1 represents the name of the snap"
  },
  "removeSnapDescription": {
    "message": "Αυτή η ενέργεια θα διαγράψει το snap, τα δεδομένα του και θα ανακαλέσει τις άδειες που έχετε παραχωρήσει."
  },
  "replace": {
    "message": "αντικατάσταση"
  },
  "requestFlaggedAsMaliciousFallbackCopyReason": {
    "message": "Ο πάροχος ασφάλειας δεν έχει μοιραστεί πρόσθετες λεπτομέρειες"
  },
  "requestFlaggedAsMaliciousFallbackCopyReasonTitle": {
    "message": "Το αίτημα χαρακτηρίστηκε ως κακόβουλο"
  },
  "requestMayNotBeSafe": {
    "message": "Το αίτημα μπορεί να μην είναι ασφαλές"
  },
  "requestMayNotBeSafeError": {
    "message": "Ο πάροχος ασφάλειας δεν εντόπισε καμία γνωστή κακόβουλη δραστηριότητα, αλλά και πάλι μπορεί να μην είναι ασφαλές να συνεχίσετε."
  },
  "requestNotVerified": {
    "message": "Το αίτημα δεν επαληθεύτηκε"
  },
  "requestNotVerifiedError": {
    "message": "Λόγω σφάλματος, αυτό το αίτημα δεν επαληθεύτηκε από τον πάροχο ασφαλείας. Προχωρήστε με προσοχή."
  },
  "requestsAwaitingAcknowledgement": {
    "message": "αιτήματα που περιμένουν να επιβεβαιωθούν"
  },
  "required": {
    "message": "Απαιτείται"
  },
  "reset": {
    "message": "Επαναφορά"
  },
  "resetWallet": {
    "message": "Επαναφορά πορτοφολιού"
  },
  "resetWalletSubHeader": {
    "message": "Το MetaMask δεν διατηρεί αντίγραφο του κωδικού πρόσβασής σας. Εάν αντιμετωπίζετε κάποιο πρόβλημα με το ξεκλείδωμα του λογαριασμού σας, θα χρειαστεί να πραγματοποιήσετε επαναφορά του πορτοφολιού σας. Μπορείτε να το κάνετε μέσω της Μυστικής Φράσης Ανάκτησης που χρησιμοποιήσατε όταν δημιουργήσατε το πορτοφόλι σας."
  },
  "resetWalletUsingSRP": {
    "message": "Αυτή η ενέργεια θα διαγράψει το τρέχον πορτοφόλι σας και την Μυστική Φράση Ανάκτησής από αυτή τη συσκευή, μαζί με τη λίστα των λογαριασμών που χειρίζεστε. Αφού κάνετε επαναφορά με την Μυστική Φράση Ανάκτησής σας, θα δείτε μια λίστα με λογαριασμούς με βάση τη Μυστική Φράση Ανάκτησης που χρησιμοποιήσατε για την επαναφορά. Αυτή η νέα λίστα θα περιλαμβάνει αυτόματα τους λογαριασμούς που έχουν κάποιο υπόλοιπο. Θα μπορείτε επίσης να $1 που δημιουργήθηκαν προηγουμένως. Οι προσαρμοσμένοι λογαριασμοί που έχετε εισαγάγει θα χρειαστεί να είναι $2 και κάθε προσαρμοσμένο token που προσθέσατε στον λογαριασμό θα πρέπει επίσης να $3."
  },
  "resetWalletWarning": {
    "message": "Βεβαιωθείτε ότι χρησιμοποιείτε τη σωστή Μυστική Φράση Ανάκτησης πριν συνεχίσετε. Αυτή η ενέργεια είναι μη αναστρέψιμη."
  },
  "restartMetamask": {
    "message": "Επανεκκίνηση του MetaMask"
  },
  "restore": {
    "message": "Επαναφορά"
  },
  "restoreFailed": {
    "message": "Δεν είναι δυνατή η επαναφορά των δεδομένων σας από το αρχείο που δόθηκε"
  },
  "restoreSuccessful": {
    "message": "Επιτυχής επαναφορά των δεδομένων σας"
  },
  "restoreUserData": {
    "message": "Επαναφορά δεδομένων χρήστη"
  },
  "restoreUserDataDescription": {
    "message": "Μπορείτε να επαναφέρετε τις ρυθμίσεις χρήστη που περιλαμβάνουν τις προτιμήσεις και τις διευθύνσεις λογαριασμών από ένα αρχείο JSON για το οποίο έχει δημιουργηθεί στο παρελθόν αντίγραφο ασφαλείας."
  },
  "resultPageError": {
    "message": "Σφάλμα"
  },
  "resultPageErrorDefaultMessage": {
    "message": "Η λειτουργία απέτυχε."
  },
  "resultPageSuccess": {
    "message": "Επιτυχία"
  },
  "resultPageSuccessDefaultMessage": {
    "message": "Η λειτουργία ολοκληρώθηκε με επιτυχία."
  },
  "retryTransaction": {
    "message": "Επανάληψη συναλλαγής"
  },
  "reusedTokenNameWarning": {
    "message": "Ένα token εδώ επαναχρησιμοποιεί ένα σύμβολο από ένα άλλο token που παρακολουθείτε, αυτό μπορεί να προκαλέσει σύγχυση ή να είναι παραπλανητικό."
  },
  "revealSeedWords": {
    "message": "Αποκάλυψη της Μυστικής Φράσης Ανάκτησης"
  },
  "revealSeedWordsDescription1": {
    "message": "Το $1 παρέχει $2",
    "description": "This is a sentence consisting of link using 'revealSeedWordsSRPName' as $1 and bolded text using 'revealSeedWordsDescription3' as $2."
  },
  "revealSeedWordsDescription2": {
    "message": "Το MetaMask είναι ένα $1. Αυτό σημαίνει ότι είστε ο κάτοχος της ΜΦΑ σας.",
    "description": "$1 is text link with the message from 'revealSeedWordsNonCustodialWallet'"
  },
  "revealSeedWordsDescription3": {
    "message": "πλήρη πρόσβαση στο πορτοφόλι και τα κεφάλαιά σας."
  },
  "revealSeedWordsNonCustodialWallet": {
    "message": "πορτοφόλι χωρίς θεματοφύλακα"
  },
  "revealSeedWordsQR": {
    "message": "QR"
  },
  "revealSeedWordsSRPName": {
    "message": "Μυστική Φράση Ανάκτησης (ΜΦΑ)"
  },
  "revealSeedWordsText": {
    "message": "Κείμενο"
  },
  "revealSeedWordsWarning": {
    "message": "Σιγουρευτείτε ότι δεν κοιτάζει κανείς την οθόνη σας.$1",
    "description": "$1 is bolded text using the message from 'revealSeedWordsWarning2'"
  },
  "revealSeedWordsWarning2": {
    "message": "Η Υποστήριξη του MetaMask δεν θα σας τη ζητήσει ποτέ.",
    "description": "The bolded texted in the second part of 'revealSeedWordsWarning'"
  },
  "revealTheSeedPhrase": {
    "message": "Αποκάλυψη φράσης ανάκτησης"
  },
  "revokeAllTokensTitle": {
    "message": "Ανάκληση της άδειας πρόσβασης και μεταφοράς όλων των $1;",
    "description": "$1 is the symbol of the token for which the user is revoking approval"
  },
  "revokeAllTokensTitleWithoutSymbol": {
    "message": "Ανάκληση της άδειας πρόσβασης και μεταφοράς όλων των NFT σας από το $1;",
    "description": "$1 is a link to contract on the block explorer when we're not able to retrieve a erc721 or erc1155 name"
  },
  "revokeApproveForAllDescription": {
    "message": "Αυτό ανακαλεί την άδεια για ένα τρίτο μέρος να έχει πρόσβαση και να μεταφέρει όλα τα $1 σας χωρίς περαιτέρω ειδοποίηση.",
    "description": "$1 is either a string or link of a given token symbol or name"
  },
  "revokeApproveForAllDescriptionWithoutSymbol": {
    "message": "Αυτό ανακαλεί την άδεια για ένα τρίτο μέρος να έχει πρόσβαση και να μεταφέρει όλα τα NFT σας από το $1 χωρίς περαιτέρω ειδοποίηση.",
    "description": "$1 is a link to contract on the block explorer when we're not able to retrieve a erc721 or erc1155 name"
  },
  "revokePermission": {
    "message": "Ανάκληση άδειας"
  },
  "revokeSpendingCap": {
    "message": "Ανάκληση του ανώτατου ορίου δαπανών για το $1",
    "description": "$1 is a token symbol"
  },
  "revokeSpendingCapTooltipText": {
    "message": "Αυτός ο τρίτος δεν θα μπορεί να ξοδέψει άλλα από τα τρέχοντα ή μελλοντικά σας tokens."
  },
  "rpcUrl": {
    "message": "Νέα διεύθυνση URL του RPC"
  },
  "safeTransferFrom": {
    "message": "Ασφαλής μεταφορά από"
  },
  "save": {
    "message": "Αποθήκευση"
  },
  "scanInstructions": {
    "message": "Τοποθετήστε τον κώδικα QR μπροστά από την κάμερά σας"
  },
  "scanQrCode": {
    "message": "Σάρωση του κωδικού QR"
  },
  "scrollDown": {
    "message": "Κύλιση προς τα κάτω"
  },
  "search": {
    "message": "Αναζήτηση"
  },
  "searchAccounts": {
    "message": "Αναζήτηση λογαριασμών"
  },
  "searchResults": {
    "message": "Αποτελέσματα αναζήτησης"
  },
  "secretRecoveryPhrase": {
    "message": "Μυστική Φράση Ανάκτησης"
  },
  "secureWallet": {
    "message": "Ασφαλές πορτοφόλι"
  },
  "security": {
    "message": "Ασφάλεια"
  },
  "securityAlert": {
    "message": "Ειδοποίηση ασφαλείας από $1 και $2"
  },
  "securityAlerts": {
    "message": "Ειδοποιήσεις ασφαλείας"
  },
  "securityAlertsDescription": {
    "message": "Αυτή η λειτουργία σας ειδοποιεί για κακόβουλη δραστηριότητα στο Κύριο Δίκτυο του Ethereum, ελέγχοντας ενεργά τα αιτήματα συναλλαγών και υπογραφών, διατηρώντας παράλληλα το απόρρητό σας. Τα δεδομένα σας δεν κοινοποιούνται στους τρίτους που παρέχουν αυτή την υπηρεσία. Να κάνετε πάντα τη δική σας επιμελή έρευνα προτού εγκρίνετε οποιαδήποτε αιτήματα. Δεν υπάρχει καμία εγγύηση ότι αυτή η λειτουργία θα εντοπίσει όλες τις κακόβουλες δραστηριότητες."
  },
  "securityAndPrivacy": {
    "message": "Ασφάλεια και απόρρητο"
  },
  "securityProviderPoweredBy": {
    "message": "Με την υποστήριξη του $1",
    "description": "The security provider that is providing data"
  },
  "seeDetails": {
    "message": "Δείτε λεπτομέρειες"
  },
  "seedPhraseConfirm": {
    "message": "Επιβεβαίωση της Μυστικής Φράσης Ανάκτησης"
  },
  "seedPhraseEnterMissingWords": {
    "message": "Επιβεβαίωση της Μυστικής Φράσης Ανάκτησης"
  },
  "seedPhraseIntroNotRecommendedButtonCopy": {
    "message": "Υπενθυμίστε μου αργότερα (δεν συνιστάται)"
  },
  "seedPhraseIntroRecommendedButtonCopy": {
    "message": "Προστατέψτε το πορτοφόλι μου (συνιστάται)"
  },
  "seedPhraseIntroSidebarBulletFour": {
    "message": "Γράψτε και αποθηκεύστε σε πολλά μυστικά μέρη"
  },
  "seedPhraseIntroSidebarBulletOne": {
    "message": "Αποθήκευση σε ένα διαχειριστή κωδικών πρόσβασης"
  },
  "seedPhraseIntroSidebarBulletThree": {
    "message": "Αποθήκευση σε θυρίδα ασφαλείας"
  },
  "seedPhraseIntroSidebarCopyOne": {
    "message": "Η Μυστική σας Φράση Ανάκτησης είναι μια φράση 12 λέξεων που είναι το «κύριο κλειδί» για το πορτοφόλι και τα χρήματά σας"
  },
  "seedPhraseIntroSidebarCopyThree": {
    "message": "Αν κάποιος σας ζητήσει τη φράση ανάκτησής σας, είναι πιθανό να προσπαθεί να σας εξαπατήσει και να κλέψει τα χρήματα του πορτοφολιού σας."
  },
  "seedPhraseIntroSidebarCopyTwo": {
    "message": "Ποτέ, μα ποτέ μην μοιραστείτε τη Μυστική σας Φράση Ανάκτησης, ούτε καν με το MetaMask!"
  },
  "seedPhraseIntroSidebarTitleOne": {
    "message": "Τι είναι η Μυστική Φράση Ανάκτησης;"
  },
  "seedPhraseIntroSidebarTitleThree": {
    "message": "Θα πρέπει να μοιραστώ τη Μυστική μου Φράση Ανάκτησης;"
  },
  "seedPhraseIntroSidebarTitleTwo": {
    "message": "Πώς μπορώ να αποθηκεύσω τη Μυστική μου Φράση Ανάκτησης;"
  },
  "seedPhraseIntroTitle": {
    "message": "Προστατεύστε το πορτοφόλι σας"
  },
  "seedPhraseIntroTitleCopy": {
    "message": "Πριν ξεκινήσετε, παρακολουθήστε αυτό το σύντομο βίντεο για να μάθετε για τη Μυστική Φράση Ανάκτησης και πώς να διατηρείτε ασφαλές το πορτοφόλι σας."
  },
  "seedPhraseReq": {
    "message": "Οι Μυστικές Φράσεις Ανάκτησης περέχουν 12, 15, 18, 21 ή 24 λέξεις"
  },
  "seedPhraseWriteDownDetails": {
    "message": "Γράψτε αυτή τη Μυστική Φράση Ανάκτησης 12 λέξεων και αποθηκεύστε την σε ένα μέρος που εμπιστεύεστε και στο οποίο μόνο εσείς έχετε πρόσβαση."
  },
  "seedPhraseWriteDownHeader": {
    "message": "Γράψτε τη Μυστική Φράση Ανάκτησης σας"
  },
  "select": {
    "message": "Επιλέξτε"
  },
  "selectAccounts": {
    "message": "Επιλέξτε τον λογαριασμό (-ούς) που θέλετε να χρησιμοποιήσετε σε αυτόν τον ιστότοπο"
  },
  "selectAccountsForSnap": {
    "message": "Επιλέξτε τον λογαριασμό (-ους) που θέλετε να χρησιμοποιήσετε με αυτό το snap"
  },
  "selectAll": {
    "message": "Επιλογή όλων"
  },
  "selectAllAccounts": {
    "message": "Επιλέξτε όλους τους λογαριασμούς"
  },
  "selectAnAccount": {
    "message": "Επιλέξτε έναν λογαριασμό"
  },
  "selectAnAccountAlreadyConnected": {
    "message": "Αυτός ο λογαριασμός έχει ήδη συνδεθεί με το MetaMask"
  },
  "selectAnAccountHelp": {
    "message": "Επιλέξτε τους λογαριασμούς θεματοφύλακα που θα χρησιμοποιηθούν στο MetaMask Institutional."
  },
  "selectAnAction": {
    "message": "Επιλέξτε μια ενέργεια"
  },
  "selectHdPath": {
    "message": "Επιλέξτε τη διαδρομή HD"
  },
  "selectJWT": {
    "message": "Επιλέξτε token"
  },
  "selectNFTPrivacyPreference": {
    "message": "Ενεργοποιήστε την ανίχνευση των NFT στις Ρυθμίσεις"
  },
  "selectPathHelp": {
    "message": "Αν δεν βλέπετε τους λογαριασμούς που περιμένατε, δοκιμάστε να αλλάξετε τη διαδρομή HD."
  },
  "selectType": {
    "message": "Επιλέξτε Τύπο"
  },
  "selectingAllWillAllow": {
    "message": "Επιλέγοντας τα όλα θα επιτρέψετε σε αυτόν τον ιστότοπο να δει όλους τους τρεχούμενους λογαριασμούς σας. Βεβαιωθείτε ότι εμπιστεύεστε αυτόν τον ιστότοπο."
  },
  "send": {
    "message": "Αποστολή"
  },
  "sendBugReport": {
    "message": "Στείλτε μας μια αναφορά σφάλματος."
  },
  "sendDescription": {
    "message": "Στείλτε κρυπτονομίσματα σε οποιονδήποτε λογαριασμό"
  },
  "sendSpecifiedTokens": {
    "message": "Αποστολή $1",
    "description": "Symbol of the specified token"
  },
  "sendTo": {
    "message": "Αποστολή σε"
  },
  "sendTokens": {
    "message": "Στείλτε tokens"
  },
  "sendingDisabled": {
    "message": "Η αποστολή περιουσιακών στοιχείων ERC-1155 NFT δεν υποστηρίζεται ακόμη."
  },
  "sendingNativeAsset": {
    "message": "Αποστολή $1",
    "description": "$1 represents the native currency symbol for the current network (e.g. ETH or BNB)"
  },
  "sendingToTokenContractWarning": {
    "message": "Προειδοποίηση: πρόκειται να στείλετε ένα συμβόλαιο token το οποίο ίσως καταλήξει σε απώλεια χρημάτων. $1",
    "description": "$1 is a clickable link with text defined by the 'learnMoreUpperCase' key. The link will open to a support article regarding the known contract address warning"
  },
  "sepolia": {
    "message": "Δίκτυο δοκιμών Sepolia"
  },
  "setAdvancedPrivacySettingsDetails": {
    "message": "Το MetaMask χρησιμοποιεί αυτές τις αξιόπιστες υπηρεσίες τρίτων για να ενισχύσει τη χρηστικότητα και την ασφάλεια των προϊόντων."
  },
  "setApprovalForAll": {
    "message": "Ρύθμιση έγκρισης για όλους"
  },
  "setApprovalForAllTitle": {
    "message": "Έγκριση $1 χωρίς όριο δαπανών",
    "description": "The token symbol that is being approved"
  },
  "settingAddSnapAccount": {
    "message": "Προσθήκη λογαριασμού στο snap"
  },
  "settings": {
    "message": "Ρυθμίσεις"
  },
  "settingsSearchMatchingNotFound": {
    "message": "Δε βρέθηκαν αποτελέσματα που να ταιριάζουν."
  },
  "show": {
    "message": "Εμφάνιση"
  },
  "showFiatConversionInTestnets": {
    "message": "Εμφάνιση μετατροπής σε δοκιμαστικά δίκτυα"
  },
  "showFiatConversionInTestnetsDescription": {
    "message": "Επιλέξτε αυτό για να εμφανίσετε τη μετατροπή παραστατικού χρήματος σε δίκτυα δοκιμών"
  },
  "showHexData": {
    "message": "Εμφάνιση δεκαεξαδικών δεδομένων"
  },
  "showHexDataDescription": {
    "message": "Επιλέξτε το για να εμφανιστεί το πεδίο δεκαεξαδικών δεδομένων στην οθόνη αποστολής"
  },
  "showIncomingTransactions": {
    "message": "Εμφάνιση εισερχόμενων συναλλαγών"
  },
  "showIncomingTransactionsDescription": {
    "message": "Αυτό βασίζεται στο $1, το οποίο θα έχει πρόσβαση στη διεύθυνση Ethereum και τη διεύθυνση IP σας. $2",
    "description": "$1 is the link to etherscan url and $2 is the link to the privacy policy of consensys APIs"
  },
  "showIncomingTransactionsInformation": {
    "message": "Αυτό βασίζεται σε κάθε δίκτυο που θα έχει πρόσβαση στη διεύθυνση Ethereum και στη διεύθυνση IP σας."
  },
  "showMore": {
    "message": "Εμφάνιση περισσότερων"
  },
  "showNft": {
    "message": "Εμφάνιση των NFT"
  },
  "showPermissions": {
    "message": "Εμφάνιση αδειών"
  },
  "showPrivateKey": {
    "message": "Εμφάνιση ιδιωτικού κλειδιού"
  },
  "showTestnetNetworks": {
    "message": "Εμφάνιση δοκιμαστικών δικτύων"
  },
  "showTestnetNetworksDescription": {
    "message": "Επιλέξτε το για να εμφανίζονται τα δοκιμαστικά δίκτυα στη λίστα δικτύων"
  },
  "sigRequest": {
    "message": "Αίτημα υπογραφής"
  },
  "sign": {
    "message": "Υπογραφή"
  },
  "signatureRequest": {
    "message": "Αίτημα υπογραφής"
  },
  "signatureRequestGuidance": {
    "message": "Υπογράψτε αυτό το μήνυμα μόνο εάν κατανοείτε πλήρως το περιεχόμενο και εμπιστεύεστε τον ιστότοπο που το ζητάει."
  },
  "signatureRequestWarning": {
    "message": "Η υπογραφή αυτού του μηνύματος μπορεί να είναι επικίνδυνη. Μπορεί να δώσετε τον πλήρη έλεγχο του λογαριασμού και των περιουσιακών σας στοιχείων στο άτομο που βρίσκεται στην άλλη άκρη αυτού του μηνύματος. Αυτό σημαίνει ότι μπορεί να αδειάσει τον λογαριασμό σας ανά πάσα στιγμή. Προχωρήστε με προσοχή. $1."
  },
  "signed": {
    "message": "Υπογράφηκε"
  },
  "signin": {
    "message": "Σύνδεση"
  },
  "simulationErrorMessageV2": {
    "message": "Δεν ήμασταν σε θέση να εκτιμήσουμε το τέλος συναλλαγής. Μπορεί να υπάρχει σφάλμα στο συμβόλαιο και η συναλλαγή αυτή να αποτύχει."
  },
  "skip": {
    "message": "Παράλειψη"
  },
  "skipAccountSecurity": {
    "message": "Παράλειψη ασφάλειας λογαριασμού;"
  },
  "skipAccountSecurityDetails": {
    "message": "Κατανοώ ότι μέχρι να δημιουργήσω αντίγραφα ασφαλείας της Μυστικής Φράσης Ανάκτησης, ενδέχεται να χάσω τους λογαριασμούς μου και όλα τα περιουσιακά τους στοιχεία."
  },
  "smartContracts": {
    "message": "Έξυπνα συμβόλαια"
  },
  "smartSwap": {
    "message": "Έξυπνες ανταλλαγές"
  },
  "smartSwapsAreHere": {
    "message": "Οι Έξυπνες Ανταλλαγές είναι εδώ!"
  },
  "smartSwapsDescription": {
    "message": "Οι Ανταλλαγές στο MetaMask μόλις έγιναν πολύ πιο έξυπνες! Η ενεργοποίηση των Έξυπνων Ανταλλαγών θα επιτρέψει στο MetaMask να βελτιστοποιήσει προγραμματιστικά τις Ανταλλαγές σας, ώστε να σας βοηθήσει:"
  },
  "smartSwapsErrorNotEnoughFunds": {
    "message": "Δεν υπάρχουν αρκετά κεφάλαια για έξυπνες ανταλλαγές."
  },
  "smartSwapsErrorUnavailable": {
    "message": "Οι Έξυπνες Ανταλλαγές είναι προσωρινά μη διαθέσιμες."
  },
  "smartSwapsSubDescription": {
    "message": "* Οι Έξυπνες Ανταλλαγές θα προσπαθήσουν να υποβάλουν τη συναλλαγή σας ιδιωτικά, πολλές φορές. Εάν αποτύχουν όλες οι προσπάθειες, η συναλλαγή θα μεταδοθεί δημόσια για να διασφαλιστεί ότι η Ανταλλαγή σας θα πραγματοποιηθεί με επιτυχία."
  },
  "snapConfigure": {
    "message": "Διαμόρφωση"
  },
  "snapConnectionWarning": {
    "message": "Το $1 θέλει να συνδεθεί με το $2. Συνεχίστε μόνο αν εμπιστεύεστε αυτόν τον ιστότοπο.",
    "description": "$2 is the snap and $1 is the dapp requesting connection to the snap."
  },
  "snapContent": {
    "message": "Αυτό το περιεχόμενο προέρχεται από το $1",
    "description": "This is shown when a snap shows transaction insight information in the confirmation UI. $1 is a link to the snap's settings page with the link text being the name of the snap."
  },
  "snapCreateAccountSubtitle": {
    "message": "Επιλέξτε πώς θα προστατεύσετε τον νέο σας λογαριασμό χρησιμοποιώντας το MetaMask Snaps."
  },
  "snapCreateAccountTitle": {
    "message": "Δημιουργήστε έναν $1 λογαριασμό",
    "description": "Title of the Create Snap Account Page, $1 is the text using a different color"
  },
  "snapCreateAccountTitle2": {
    "message": "snap",
    "description": "$1 of the snapCreateAccountTitle"
  },
  "snapCreatedByMetaMask": {
    "message": "Από το MetaMask"
  },
  "snapDetailAudits": {
    "message": "Έλεγχος"
  },
  "snapDetailDeveloper": {
    "message": "Προγραμματιστής"
  },
  "snapDetailLastUpdated": {
    "message": "Ενημερώθηκε"
  },
  "snapDetailManageSnap": {
    "message": "Διαχείριση του snap"
  },
  "snapDetailTags": {
    "message": "Ετικέτες"
  },
  "snapDetailVersion": {
    "message": "Έκδοση"
  },
  "snapDetailWebsite": {
    "message": "Ιστότοπος"
  },
  "snapDetailsCreateASnapAccount": {
    "message": "Δημιουργήστε έναν λογαριασμό στο Snap"
  },
  "snapDetailsInstalled": {
    "message": "Εγκαταστάθηκε"
  },
  "snapError": {
    "message": "Σφάλμα Snap: '$1'. Κωδικός Σφάλματος: '$2'",
    "description": "This is shown when a snap encounters an error. $1 is the error message from the snap, and $2 is the error code."
  },
  "snapInstall": {
    "message": "Εγκατάσταση του snap"
  },
  "snapInstallRequest": {
    "message": "Με την εγκατάσταση, εκχωρούνται στο $1 οι ακόλουθες άδειες. Συνεχίστε μόνο αν εμπιστεύεστε το $1.",
    "description": "$1 is the snap name."
  },
  "snapInstallSuccess": {
    "message": "Η εγκατάσταση ολοκληρώθηκε"
  },
  "snapInstallWarningCheck": {
    "message": "Αφιερώστε λίγο χρόνο για να ελέγξετε την άδεια που ζητείται. Συνεχίστε μόνο αν εμπιστεύεστε το $1.",
    "description": "Warning message used in popup displayed on snap install. $1 is the snap name."
  },
  "snapInstallWarningCheckPlural": {
    "message": "Αφιερώστε λίγο χρόνο για να ελέγξετε την άδεια που ζητείται. Συνεχίστε μόνο αν εμπιστεύεστε το $1.",
    "description": "Warning message used in popup displayed on snap install when having multiple permissions. $1 is the snap name."
  },
  "snapInstallWarningHeading": {
    "message": "Προχωρήστε με προσοχή"
  },
  "snapInstallWarningKeyAccess": {
    "message": "Δώστε τον έλεγχο λογαριασμού $2 στο $1",
    "description": "The first parameter is the name of the snap and the second one is the protocol"
  },
  "snapInstallWarningPublicKeyAccess": {
    "message": "Δώστε πρόσβαση με το δημόσιο κλειδί $2 στο $1",
    "description": "The first parameter is the name of the snap and the second one is the protocol"
  },
  "snapInstallationErrorDescription": {
    "message": "Το $1 δεν μπόρεσε να εγκατασταθεί.",
    "description": "Error description used when snap installation fails. $1 is the snap name."
  },
  "snapInstallationErrorTitle": {
    "message": "Η εγκατάσταση απέτυχε",
    "description": "Error title used when snap installation fails."
  },
  "snapIsAudited": {
    "message": "Ελέγχθηκε"
  },
  "snapResultError": {
    "message": "Σφάλμα"
  },
  "snapResultSuccess": {
    "message": "Επιτυχία"
  },
  "snapResultSuccessDescription": {
    "message": "Το $1 είναι έτοιμο για χρήση"
  },
  "snapUpdate": {
    "message": "Ενημέρωση του snap"
  },
  "snapUpdateAvailable": {
    "message": "Διαθέσιμη ενημέρωση"
  },
  "snapUpdateErrorDescription": {
    "message": "Το $1 δεν μπόρεσε να ενημερωθεί.",
    "description": "Error description used when snap update fails. $1 is the snap name."
  },
  "snapUpdateErrorTitle": {
    "message": "Η ενημέρωση απέτυχε",
    "description": "Error title used when snap update fails."
  },
  "snapUpdateRequest": {
    "message": "Το $1 θέλει να ενημερώσει το $2 στο $3, το οποίο του δίνει τις ακόλουθες άδειες. Συνεχίστε μόνο αν εμπιστεύεστε το $2.",
    "description": "$1 is the dApp origin requesting the snap, $2 is the snap name and $3 is the snap version."
  },
  "snapUpdateSuccess": {
    "message": "Η ενημέρωση ολοκληρώθηκε"
  },
  "snaps": {
    "message": "Snaps"
  },
  "snapsInsightLoading": {
    "message": "Φόρτωση πληροφοριών συναλλαγών..."
  },
  "snapsInvalidUIError": {
    "message": "Το UI που καθορίζεται από το snap δεν είναι έγκυρο."
  },
  "snapsNoInsight": {
    "message": "Το snap δεν επέστρεψε καμία πληροφορία"
  },
  "snapsPrivacyWarningFirstMessage": {
    "message": "Αναγνωρίζετε ότι το snap που πρόκειται να εγκαταστήσετε είναι μια Υπηρεσία Τρίτων όπως ορίζεται στο Consensys $1. Η χρήση των Υπηρεσιών Τρίτων διέπεται από ξεχωριστούς όρους και προϋποθέσεις που καθορίζονται από τον πάροχο των Υπηρεσιών Τρίτων. Η πρόσβαση, η στήριξη ή η χρήση της Υπηρεσίας Τρίτων γίνεται με δική σας ευθύνη. Η Consensys αποποιείται κάθε ευθύνη και υποχρέωση για οποιεσδήποτε απώλειες λόγω της χρήσης από εσάς των Υπηρεσιών Τρίτων.",
    "description": "First part of a message in popup modal displayed when installing a snap for the first time. $1 is terms of use link."
  },
  "snapsPrivacyWarningSecondMessage": {
    "message": "Οποιεσδήποτε πληροφορίες μοιράζεστε με τις Υπηρεσίες Τρίτων θα συλλέγονται απευθείας από τις εν λόγω Υπηρεσίες Τρίτων σύμφωνα με τις πολιτικές απορρήτου τους. Ανατρέξτε στις πολιτικές απορρήτου τους για περισσότερες πληροφορίες.",
    "description": "Second part of a message in popup modal displayed when installing a snap for the first time."
  },
  "snapsPrivacyWarningThirdMessage": {
    "message": "Η Consensys δεν έχει πρόσβαση στις πληροφορίες που μοιράζεστε με αυτά τα τρίτα μέρη.",
    "description": "Third part of a message in popup modal displayed when installing a snap for the first time."
  },
  "snapsSettingsDescription": {
    "message": "Διαχειριστείτε τα Snaps σας"
  },
  "snapsTermsOfUse": {
    "message": "Όροι Χρήσης"
  },
  "snapsToggle": {
    "message": "Ένα snap θα εκτελεστεί μόνο εάν είναι ενεργοποιημένο"
  },
  "snapsUIError": {
    "message": "Επικοινωνήστε με τους διαχειριστές του $1 για περαιτέρω υποστήριξη.",
    "description": "This is shown when the insight snap throws an error. $1 is the snap name"
  },
  "someNetworksMayPoseSecurity": {
    "message": "Ορισμένα δίκτυα ενδέχεται να ενέχουν κινδύνους για την ασφάλεια ή/και το απόρρητο. Ενημερωθείτε για τους κινδύνους πριν προσθέσετε και χρησιμοποιήσετε ένα δίκτυο."
  },
  "somethingIsWrong": {
    "message": "Κάτι πήγε στραβά. Δοκιμάστε να φορτώσετε ξανά τη σελίδα."
  },
  "somethingWentWrong": {
    "message": "Ουπς! Κάτι πήγε στραβά."
  },
  "speedUp": {
    "message": "Επιτάχυνση"
  },
  "speedUpCancellation": {
    "message": "Επιτάχυνση αυτής της ακύρωσης"
  },
  "speedUpExplanation": {
    "message": "Ενημερώσαμε το τέλος συναλλαγής με βάση τις τρέχουσες συνθήκες του δικτύου και το αυξήσαμε κατά τουλάχιστον 10% (απαιτείται από το δίκτυο)."
  },
  "speedUpPopoverTitle": {
    "message": "Επιτάχυνση της συναλλαγής"
  },
  "speedUpTooltipText": {
    "message": "Νέο τέλος συναλλαγής"
  },
  "speedUpTransaction": {
    "message": "Επιτάχυνση αυτής της συναλλαγής"
  },
  "spendLimitInsufficient": {
    "message": "Ανεπαρκές όριο δαπανών"
  },
  "spendLimitInvalid": {
    "message": "Μη έγκυρο όριο δαπανών. Πρέπει να είναι θετικός αριθμός"
  },
  "spendLimitPermission": {
    "message": "Άδεια ορίου δαπανών"
  },
  "spendLimitRequestedBy": {
    "message": "Το όριο δαπανών ζητήθηκε από το $1",
    "description": "Origin of the site requesting the spend limit"
  },
  "spendLimitTooLarge": {
    "message": "Πολύ μεγάλο όριο δαπανών"
  },
  "spendingCap": {
    "message": "Ανώτατο όριο δαπανών"
  },
  "spendingCapError": {
    "message": "Σφάλμα: Εισάγετε μόνο αριθμούς"
  },
  "spendingCapErrorDescription": {
    "message": "Εισαγάγετε μόνο έναν αριθμό στον οποίο αισθάνεστε άνετα με το $1 να έχει πρόσβαση τώρα ή στο μέλλον. Μπορείτε πάντα να αυξήσετε το όριο του token αργότερα.",
    "description": "$1 is origin of the site requesting the token limit"
  },
  "spendingCapRequest": {
    "message": "Αίτημα ανώτατου ορίου δαπανών για το $1"
  },
  "srpInputNumberOfWords": {
    "message": "Έχω μια φράση $1 λέξεων",
    "description": "This is the text for each option in the dropdown where a user selects how many words their secret recovery phrase has during import. The $1 is the number of words (either 12, 15, 18, 21, or 24)."
  },
  "srpPasteFailedTooManyWords": {
    "message": "Η επικόλληση απέτυχε επειδή περιείχε περισσότερες από 24 λέξεις. Μια μυστική φράση ανάκτησης μπορεί να αποτελείται από το πολύ 24 λέξεις.",
    "description": "Description of SRP paste error when the pasted content has too many words"
  },
  "srpPasteTip": {
    "message": "Μπορείτε να επικολλήσετε ολόκληρη τη μυστική φράση ανάκτησής σας σε οποιοδήποτε πεδίο",
    "description": "Our secret recovery phrase input is split into one field per word. This message explains to users that they can paste their entire secrete recovery phrase into any field, and we will handle it correctly."
  },
  "srpSecurityQuizGetStarted": {
    "message": "Ξεκινήστε"
  },
  "srpSecurityQuizImgAlt": {
    "message": "Ένα μάτι με κλειδαρότρυπα στο κέντρο και τρία αιωρούμενα πεδία κωδικών πρόσβασης"
  },
  "srpSecurityQuizIntroduction": {
    "message": "Για να σας αποκαλύψουμε τη Μυστική Φράση Ανάκτησης, πρέπει να απαντήσετε σωστά σε δύο ερωτήσεις"
  },
  "srpSecurityQuizQuestionOneQuestion": {
    "message": "Αν χάσετε τη Μυστική Φράση Ανάκτησης, το MetaMask..."
  },
  "srpSecurityQuizQuestionOneRightAnswer": {
    "message": "Δεν μπορεί να σας βοηθήσει"
  },
  "srpSecurityQuizQuestionOneRightAnswerDescription": {
    "message": "Γράψτε την κάπου, χαράξτε την πάνω σε μέταλλο ή κρατήστε την σε πολλά μυστικά σημεία για να μην την χάσετε ποτέ. Αν την χάσετε, θα χαθεί για πάντα."
  },
  "srpSecurityQuizQuestionOneRightAnswerTitle": {
    "message": "Σωστά! Κανείς δεν μπορεί να σας βοηθήσει να επαναφέρετε τη Μυστική Φράση Ανάκτησης"
  },
  "srpSecurityQuizQuestionOneWrongAnswer": {
    "message": "Μπορεί να την επαναφέρει για εσάς"
  },
  "srpSecurityQuizQuestionOneWrongAnswerDescription": {
    "message": "Αν χάσετε τη Μυστική Φράση Ανάκτησης, θα την χάσετε για πάντα. Κανείς δεν μπορεί να σας βοηθήσει να την επαναφέρετε, ό,τι κι αν σας πει."
  },
  "srpSecurityQuizQuestionOneWrongAnswerTitle": {
    "message": "Λάθος! Κανείς δεν μπορεί να σας βοηθήσει να επαναφέρετε τη Μυστική Φράση Ανάκτησης"
  },
  "srpSecurityQuizQuestionTwoQuestion": {
    "message": "Αν κάποιος, ακόμα και ένας τεχνικός υποστήριξης, σας ζητήσει τη Μυστική Φράση Ανάκτησης..."
  },
  "srpSecurityQuizQuestionTwoRightAnswer": {
    "message": "Σας έχουν εξαπατήσει"
  },
  "srpSecurityQuizQuestionTwoRightAnswerDescription": {
    "message": "Όποιος ισχυριστεί ότι χρειάζεται τη Μυστική Φράση Ανάκτησης, σας λέει ψέματα. Αν την μοιραστείτε μαζί του, θα κλέψει τα περιουσιακά σας στοιχεία."
  },
  "srpSecurityQuizQuestionTwoRightAnswerTitle": {
    "message": "Σωστά! Το να μοιράζεστε τη Μυστική Φράση Ανάκτησης δεν είναι καλή ιδέα"
  },
  "srpSecurityQuizQuestionTwoWrongAnswer": {
    "message": "Πρέπει να τους την δώσετε"
  },
  "srpSecurityQuizQuestionTwoWrongAnswerDescription": {
    "message": "Όποιος ισχυριστεί ότι χρειάζεται τη Μυστική Φράση Ανάκτησης, σας λέει ψέματα. Αν την μοιραστείτε μαζί του, θα κλέψει τα περιουσιακά σας στοιχεία."
  },
  "srpSecurityQuizQuestionTwoWrongAnswerTitle": {
    "message": "Όχι! Ποτέ μην μοιραστείτε τη Μυστική Φράση Ανάκτησης με κανέναν, ποτέ."
  },
  "srpSecurityQuizTitle": {
    "message": "Κουίζ ασφαλείας"
  },
  "srpToggleShow": {
    "message": "Εμφάνιση/Απόκρυψη αυτής της λέξης από τη μυστική φράση ανάκτησης",
    "description": "Describes a toggle that is used to show or hide a single word of the secret recovery phrase"
  },
  "srpWordHidden": {
    "message": "Αυτή η λέξη είναι κρυμμένη",
    "description": "Explains that a word in the secret recovery phrase is hidden"
  },
  "srpWordShown": {
    "message": "Αυτή η λέξη εμφανίζεται",
    "description": "Explains that a word in the secret recovery phrase is being shown"
  },
  "stable": {
    "message": "Σταθερά"
  },
  "stableLowercase": {
    "message": "σταθερά"
  },
  "stake": {
    "message": "Stake"
  },
  "stakeDescription": {
    "message": "Κρατήστε τα κρυπτονομίσματά σας και κερδίστε πιθανά κέρδη"
  },
  "stateLogError": {
    "message": "Σφάλμα κατά την ανάκτηση αρχείων καταγραφής κατάστασης."
  },
  "stateLogFileName": {
    "message": "Αρχεία καταγραφής κατάστασης του MetaMask"
  },
  "stateLogs": {
    "message": "Αρχεία καταγραφής κατάστασης"
  },
  "stateLogsDescription": {
    "message": "Τα αρχεία καταγραφής κατάστασης περιέχουν τις διευθύνσεις του δημόσιου λογαριασμού σας και τις συναλλαγές οι οποίες έχουν αποσταλεί."
  },
  "status": {
    "message": "Κατάσταση"
  },
  "statusNotConnected": {
    "message": "Δεν έχει συνδεθεί"
  },
  "statusNotConnectedAccount": {
    "message": "Δεν υπάρχουν συνδεδεμένοι λογαριασμοί"
  },
  "step1LatticeWallet": {
    "message": "Συνδέστε το Lattice1 σας"
  },
  "step1LatticeWalletMsg": {
    "message": "Μπορείτε να συνδέσετε το MetaMask στη συσκευή Lattice1 μόλις αυτή ρυθμιστεί και συνδεθεί. Ξεκλειδώστε τη συσκευή σας και έχετε έτοιμο το αναγνωριστικό συσκευής σας.",
    "description": "$1 represents the `hardwareWalletSupportLinkConversion` localization key"
  },
  "step1LedgerWallet": {
    "message": "Λήψη εφαρμογής του Ledger"
  },
  "step1LedgerWalletMsg": {
    "message": "Κατεβάστε, εγκαταστήστε και πληκτρολογήστε τον κωδικό πρόσβασής σας για να ξεκλειδώσετε το $1.",
    "description": "$1 represents the `ledgerLiveApp` localization value"
  },
  "step1TrezorWallet": {
    "message": "Συνδέστε το Trezor σας"
  },
  "step1TrezorWalletMsg": {
    "message": "Συνδέστε το Trezor απευθείας στον υπολογιστή σας και ξεκλειδώστε το. Βεβαιωθείτε ότι χρησιμοποιείτε τη σωστή συνθηματική φράση.",
    "description": "$1 represents the `hardwareWalletSupportLinkConversion` localization key"
  },
  "step2LedgerWallet": {
    "message": "Συνδέστε το Ledger σας"
  },
  "step2LedgerWalletMsg": {
    "message": "Συνδέστε το Ledger απευθείας στον υπολογιστή σας, στη συνέχεια ξεκλειδώστε το και ανοίξτε την εφαρμογή Ethereum.",
    "description": "$1 represents the `hardwareWalletSupportLinkConversion` localization key"
  },
  "stillGettingMessage": {
    "message": "Ακόμα λαμβάνετε αυτό το μήνυμα;"
  },
  "strong": {
    "message": "Ισχυρό"
  },
  "stxBenefit1": {
    "message": "Ελαχιστοποίηση του κόστους συναλλαγών"
  },
  "stxBenefit2": {
    "message": "Μείωση των αποτυχημένων συναλλαγών"
  },
  "stxBenefit3": {
    "message": "Εξάλειψη των εμπλοκών στις συναλλαγές"
  },
  "stxBenefit4": {
    "message": "Αποτροπή των προπορευόμενων συναλλαγών (front-running)"
  },
  "stxCancelled": {
    "message": "Η ανταλλαγή θα είχε αποτύχει"
  },
  "stxCancelledDescription": {
    "message": "Η συναλλαγή σας θα είχε αποτύχει και ακυρώθηκε για να σας προστατεύσουμε από την καταβολή περιττών τελών συναλλαγής."
  },
  "stxCancelledSubDescription": {
    "message": "Προσπαθήστε ξανά να κάνετε ανταλλαγή. Θα είμαστε εδώ για να σας προστατεύσουμε από παρόμοιους κινδύνους και την επόμενη φορά."
  },
  "stxFailure": {
    "message": "Η ανταλλαγή απέτυχε"
  },
  "stxFailureDescription": {
    "message": "Οι ξαφνικές αλλαγές στην αγορά μπορεί να προκαλέσουν αποτυχίες. Εάν το πρόβλημα επιμένει, παρακαλούμε επικοινωνήστε με το $1.",
    "description": "This message is shown to a user if their swap fails. The $1 will be replaced by support.metamask.io"
  },
  "stxPendingPrivatelySubmittingSwap": {
    "message": "Ιδιωτική υποβολή της Ανταλλαγής σας..."
  },
  "stxPendingPubliclySubmittingSwap": {
    "message": "Δημόσια υποβολή της Ανταλλαγής σας..."
  },
  "stxSuccess": {
    "message": "Η ανταλλαγή ολοκληρώθηκε!"
  },
  "stxSuccessDescription": {
    "message": "Τα $1 σας είναι πλέον διαθέσιμα.",
    "description": "$1 is a token symbol, e.g. ETH"
  },
  "stxSwapCompleteIn": {
    "message": "Η Ανταλλαγή θα ολοκληρωθεί σε <",
    "description": "'<' means 'less than', e.g. Swap will complete in < 2:59"
  },
  "stxTooltip": {
    "message": "Προσομοίωση συναλλαγών πριν από την υποβολή για μείωση του κόστους συναλλαγής και των αποτυχιών."
  },
  "stxTryingToCancel": {
    "message": "Γίνεται προσπάθεια ακύρωσης της συναλλαγής σας..."
  },
  "stxUnknown": {
    "message": "Άγνωστη κατάσταση"
  },
  "stxUnknownDescription": {
    "message": "Μια συναλλαγή ήταν επιτυχής, αλλά δεν είμαστε σίγουροι για το τι είναι. Αυτό μπορεί να οφείλεται στην υποβολή μιας άλλης συναλλαγής κατά τη διάρκεια της επεξεργασίας αυτής της ανταλλαγής."
  },
  "stxUserCancelled": {
    "message": "Η ανταλλαγή ακυρώθηκε"
  },
  "stxUserCancelledDescription": {
    "message": "Η συναλλαγή σας ακυρώθηκε και δεν πληρώσατε περιττά τέλη συναλλαγής."
  },
  "stxYouCanOptOut": {
    "message": "Μπορείτε να εξαιρεθείτε από τις ρυθμίσεις για προχωρημένους ανά πάσα στιγμή."
  },
  "submit": {
    "message": "Υποβολή"
  },
  "submitted": {
    "message": "Υποβλήθηκε"
  },
  "support": {
    "message": "Υποστήριξη"
  },
  "supportCenter": {
    "message": "Επισκεφθείτε το Κέντρο Υποστήριξής μας"
  },
  "swap": {
    "message": "Ανταλλαγή"
  },
  "swapAdjustSlippage": {
    "message": "Ρύθμιση ολίσθησης"
  },
  "swapAggregator": {
    "message": "Φορέας συγκέντρωσης οικονομικών πληροφοριών"
  },
  "swapAllowSwappingOf": {
    "message": "Επιτρέψτε την ανταλλαγή του $1",
    "description": "Shows a user that they need to allow a token for swapping on their hardware wallet"
  },
  "swapAmountReceived": {
    "message": "Εγγυημένο ποσό"
  },
  "swapAmountReceivedInfo": {
    "message": "Αυτό είναι το ελάχιστο ποσό που θα λάβετε. Ενδέχεται να λάβετε περισσότερα ανάλογα με την ολίσθηση."
  },
  "swapAnyway": {
    "message": "Ανταλλαγή ούτως ή άλλως"
  },
  "swapApproval": {
    "message": "Έγκριση $1 για ανταλλαγές",
    "description": "Used in the transaction display list to describe a transaction that is an approve call on a token that is to be swapped.. $1 is the symbol of a token that has been approved."
  },
  "swapApproveNeedMoreTokens": {
    "message": "Χρειάζεστε $1 περισσότερα $2 για να ολοκληρώσετε αυτήν την ανταλλαγή",
    "description": "Tells the user how many more of a given token they need for a specific swap. $1 is an amount of tokens and $2 is the token symbol."
  },
  "swapAreYouStillThere": {
    "message": "Είστε ακόμα εδώ;"
  },
  "swapAreYouStillThereDescription": {
    "message": "Είμαστε έτοιμοι να σας δείξουμε τις τελευταίες προσφορές, όποτε θέλετε να συνεχίσετε"
  },
  "swapBuildQuotePlaceHolderText": {
    "message": "Δεν υπάρχουν διαθέσιμα tokens που να αντιστοιχούν σε $1",
    "description": "Tells the user that a given search string does not match any tokens in our token lists. $1 can be any string of text"
  },
  "swapConfirmWithHwWallet": {
    "message": "Επιβεβαιώστε με το πορτοφόλι υλικού σας"
  },
  "swapContinueSwapping": {
    "message": "Συνεχίστε με τις ανταλλαγές"
  },
  "swapContractDataDisabledErrorDescription": {
    "message": "Στην εφαρμογή Ethereum στο Ledger, μεταβείτε στις \"Ρυθμίσεις\" και επιτρέψτε τα δεδομένα συμβολαίων. Στη συνέχεια, δοκιμάστε ξανά την ανταλλαγή σας."
  },
  "swapContractDataDisabledErrorTitle": {
    "message": "Τα δεδομένα συμβολαίων δεν είναι ενεργοποιημένα στο Ledger σας"
  },
  "swapCustom": {
    "message": "προσαρμοσμένο"
  },
  "swapDecentralizedExchange": {
    "message": "Αποκεντρωμένη ανταλλαγή"
  },
  "swapDescription": {
    "message": "Ανταλλάξτε και διαπραγματευτείτε τα tokens σας"
  },
  "swapDirectContract": {
    "message": "Άμεσο συμβόλαιο"
  },
  "swapDisabled": {
    "message": "Η ανταλλαγή δεν είναι διαθέσιμη σε αυτό το δίκτυο"
  },
  "swapEditLimit": {
    "message": "Επεξεργασία ορίου"
  },
  "swapEnableDescription": {
    "message": "Αυτό είναι απαραίτητο και δίνει στο MetaMask την άδεια να ανταλλάξει τα $1 σας.",
    "description": "Gives the user info about the required approval transaction for swaps. $1 will be the symbol of a token being approved for swaps."
  },
  "swapEnableTokenForSwapping": {
    "message": "Αυτό θα $1 για ανταλλαγή",
    "description": "$1 is for the 'enableToken' key, e.g. 'enable ETH'"
  },
  "swapEnterAmount": {
    "message": "Πληκτρολογήστε ένα ποσό"
  },
  "swapEstimatedNetworkFees": {
    "message": "Εκτιμώμενα τέλη δικτύου"
  },
  "swapEstimatedNetworkFeesInfo": {
    "message": "Πρόκειται για μια εκτίμηση της χρέωσης του δικτύου που θα χρησιμοποιηθεί για την ολοκλήρωση της ανταλλαγής σας. Το πραγματικό ποσό μπορεί να αλλάξει ανάλογα με τις συνθήκες του δικτύου."
  },
  "swapFailedErrorDescriptionWithSupportLink": {
    "message": "Συμβαίνουν αποτυχίες συναλλαγών και είμαστε εδώ για να βοηθήσουμε. Εάν αυτό το πρόβλημα επιμένει, μπορείτε να επικοινωνήσετε με την υποστήριξη πελατών μας στο $1 για περαιτέρω βοήθεια.",
    "description": "This message is shown to a user if their swap fails. The $1 will be replaced by support.metamask.io"
  },
  "swapFailedErrorTitle": {
    "message": "Η ανταλλαγή απέτυχε"
  },
  "swapFetchingQuote": {
    "message": "Λήψη προσφοράς"
  },
  "swapFetchingQuoteNofN": {
    "message": "Λήψη προσφοράς $1 από $2",
    "description": "A count of possible quotes shown to the user while they are waiting for quotes to be fetched. $1 is the number of quotes already loaded, and $2 is the total number of resources that we check for quotes. Keep in mind that not all resources will have a quote for a particular swap."
  },
  "swapFetchingQuotes": {
    "message": "Λήψη προσφορών"
  },
  "swapFetchingQuotesErrorDescription": {
    "message": "Χμμμ... κάτι πήγε στραβά. Προσπαθήστε ξανά, ή αν τα σφάλματα επιμένουν, επικοινωνήστε με την υποστήριξη πελατών."
  },
  "swapFetchingQuotesErrorTitle": {
    "message": "Σφάλμα κατά τη λήψη προσφορών"
  },
  "swapFetchingTokens": {
    "message": "Λήψη tokens..."
  },
  "swapFromTo": {
    "message": "Η ανταλλαγή από $1 έως $2",
    "description": "Tells a user that they need to confirm on their hardware wallet a swap of 2 tokens. $1 is a source token and $2 is a destination token"
  },
  "swapGasFeesDetails": {
    "message": "Τα τέλη συναλλαγών είναι ενδεικτικά και θα αυξομειώνονται ανάλογα με την κίνηση του δικτύου και την πολυπλοκότητα των συναλλαγών."
  },
  "swapGasFeesLearnMore": {
    "message": "Μάθετε περισσότερα σχετικά με τα τέλη συναλλαγών"
  },
  "swapGasFeesSplit": {
    "message": "Τα τέλη συναλλαγών στην προηγούμενη οθόνη κατανέμονται μεταξύ αυτών των δύο συναλλαγών."
  },
  "swapGasFeesSummary": {
    "message": "Τα τέλη συναλλαγών καταβάλλονται σε κρυπτονομίσματα στους αναλυτές που επεξεργάζονται συναλλαγές στο δίκτυο $1. Το MetaMask δεν επωφελείται από τα τέλη συναλλαγών.",
    "description": "$1 is the selected network, e.g. Ethereum or BSC"
  },
  "swapHighSlippage": {
    "message": "Υψηλή ολίσθηση"
  },
  "swapHighSlippageWarning": {
    "message": "Το ποσό ολίσθησης είναι πολύ υψηλό."
  },
  "swapIncludesMMFee": {
    "message": "Περιλαμβάνει μια χρέωση $1% στο MetaMask.",
    "description": "Provides information about the fee that metamask takes for swaps. $1 is a decimal number."
  },
  "swapIncludesMetaMaskFeeViewAllQuotes": {
    "message": "Περιλαμβάνει μια χρέωση $1% στο MetaMask - $2",
    "description": "Provides information about the fee that metamask takes for swaps. $1 is a decimal number and $2 is a link to view all quotes."
  },
  "swapLearnMore": {
    "message": "Μάθετε περισσότερα για τις Ανταλλαγές"
  },
  "swapLowSlippage": {
    "message": "Χαμηλή ολίσθηση"
  },
  "swapLowSlippageError": {
    "message": "Η συναλλαγή ενδέχεται να αποτύχει, η μέγιστη ολίσθηση είναι πολύ χαμηλή."
  },
  "swapMaxSlippage": {
    "message": "Μέγιστη ολίσθηση"
  },
  "swapMetaMaskFee": {
    "message": "Χρέωση του MetaMask"
  },
  "swapMetaMaskFeeDescription": {
    "message": "Μια χρέωση $1% συνυπολογίζεται αυτόματα σε αυτή την προσφορά. Την καταβάλλετε ως αντάλλαγμα για την άδεια χρήσης του λογισμικού συγκέντρωσης πληροφοριών για τους παρόχους ρευστότητας του MetaMask.",
    "description": "Provides information about the fee that metamask takes for swaps. $1 is a decimal number."
  },
  "swapNQuotesWithDot": {
    "message": "$1 προσφορές.",
    "description": "$1 is the number of quotes that the user can select from when opening the list of quotes on the 'view quote' screen"
  },
  "swapNewQuoteIn": {
    "message": "Νέες προσφορές σε $1",
    "description": "Tells the user the amount of time until the currently displayed quotes are update. $1 is a time that is counting down from 1:00 to 0:00"
  },
  "swapNoTokensAvailable": {
    "message": "Δεν υπάρχουν διαθέσιμα tokens που να αντιστοιχούν σε $1",
    "description": "Tells the user that a given search string does not match any tokens in our token lists. $1 can be any string of text"
  },
  "swapOnceTransactionHasProcess": {
    "message": "Το $1 σας θα προστεθεί στον λογαριασμό σας μόλις ολοκληρωθεί αυτή η συναλλαγή.",
    "description": "This message communicates the token that is being transferred. It is shown on the awaiting swap screen. The $1 will be a token symbol."
  },
  "swapPriceDifference": {
    "message": "Πρόκειται να ανταλλάξετε $1 $2 (~$3) για $4 $5 (~$6).",
    "description": "This message represents the price slippage for the swap.  $1 and $4 are a number (ex: 2.89), $2 and $5 are symbols (ex: ETH), and $3 and $6 are fiat currency amounts."
  },
  "swapPriceDifferenceTitle": {
    "message": "Διαφορά τιμής ~$1%",
    "description": "$1 is a number (ex: 1.23) that represents the price difference."
  },
  "swapPriceImpactTooltip": {
    "message": "Η επίπτωση στις τιμές είναι η διαφορά μεταξύ της τρέχουσας τιμής αγοράς και του ποσού που εισπράττεται κατά την εκτέλεση της συναλλαγής. Η επίπτωση στις τιμές είναι συνάρτηση του μεγέθους της συναλλαγής σας σε σχέση με το μέγεθος του αποθέματος ρευστότητας."
  },
  "swapPriceUnavailableDescription": {
    "message": "Η επίπτωση στις τιμές δεν ήταν δυνατόν να προσδιοριστεί λόγω έλλειψης στοιχείων για τις τιμές της αγοράς. Παρακαλούμε επιβεβαιώστε ότι είστε ικανοποιημένοι με το ποσό των tokens που πρόκειται να λάβετε πριν από την ανταλλαγή."
  },
  "swapPriceUnavailableTitle": {
    "message": "Ελέγξτε την τιμή πριν προχωρήσετε"
  },
  "swapProcessing": {
    "message": "Επεξεργασία"
  },
  "swapQuoteDetails": {
    "message": "Λεπτομέρειες προσφοράς"
  },
  "swapQuoteNofM": {
    "message": "$1 από $2",
    "description": "A count of possible quotes shown to the user while they are waiting for quotes to be fetched. $1 is the number of quotes already loaded, and $2 is the total number of resources that we check for quotes. Keep in mind that not all resources will have a quote for a particular swap."
  },
  "swapQuoteSource": {
    "message": "Πηγή προσφοράς"
  },
  "swapQuotesExpiredErrorDescription": {
    "message": "Ζητήστε νέες προσφορές για να λάβετε τις πιο πρόσφατες τιμές."
  },
  "swapQuotesExpiredErrorTitle": {
    "message": "Έληξε το χρονικό όριο προσφοράς"
  },
  "swapQuotesNotAvailableDescription": {
    "message": "Μειώστε το μέγεθος της συναλλαγής σας ή χρησιμοποιήστε ένα διαφορετικό token."
  },
  "swapQuotesNotAvailableErrorDescription": {
    "message": "Δοκιμάστε να προσαρμόσετε το ποσό ή τις ρυθμίσεις ολίσθησης και προσπαθήστε ξανά."
  },
  "swapQuotesNotAvailableErrorTitle": {
    "message": "Καμία διαθέσιμη προσφορά"
  },
  "swapRate": {
    "message": "Τιμή"
  },
  "swapReceiving": {
    "message": "Ελήφθη"
  },
  "swapReceivingInfoTooltip": {
    "message": "Πρόκειται για εκτίμηση. Το ακριβές ποσό εξαρτάται από την ολίσθηση."
  },
  "swapRequestForQuotation": {
    "message": "Αίτημα για προσφορά"
  },
  "swapReviewSwap": {
    "message": "Έλεγχος της ανταλλαγής"
  },
  "swapSearchNameOrAddress": {
    "message": "Αναζήτηση ονόματος ή επικόλληση διεύθυνσης"
  },
  "swapSelect": {
    "message": "Επιλογή"
  },
  "swapSelectAQuote": {
    "message": "Επιλέξτε μια προσφορά"
  },
  "swapSelectAToken": {
    "message": "Επιλέξτε token"
  },
  "swapSelectQuotePopoverDescription": {
    "message": "Παρακάτω παρατίθενται όλες οι προσφορές που συγκεντρώθηκαν από πολλαπλές πηγές ρευστότητας."
  },
  "swapSelectToken": {
    "message": "Επιλέξτε token"
  },
  "swapShowLatestQuotes": {
    "message": "Εμφάνιση των τελευταίων προσφορών"
  },
  "swapSlippageHighDescription": {
    "message": "Η απόκλιση που καταχωρήσατε ($1%) θεωρείται πολύ υψηλή και μπορεί να επιφέρει χαμηλό επιτόκιο",
    "description": "$1 is the amount of % for slippage"
  },
  "swapSlippageHighTitle": {
    "message": "Υψηλή απόκλιση"
  },
  "swapSlippageLowDescription": {
    "message": "Μια τόσο χαμηλή τιμή ($1%) μπορεί να οδηγήσει σε αποτυχημένη ανταλλαγή",
    "description": "$1 is the amount of % for slippage"
  },
  "swapSlippageLowTitle": {
    "message": "Χαμηλή απόκλιση"
  },
  "swapSlippageNegative": {
    "message": "Η απόκλιση πρέπει να είναι μεγαλύτερη ή ίση με το μηδέν"
  },
  "swapSlippageNegativeDescription": {
    "message": "Η απόκλιση πρέπει να είναι μεγαλύτερη ή ίση με μηδέν"
  },
  "swapSlippageNegativeTitle": {
    "message": "Αυξήστε την απόκλιση για να συνεχίσετε"
  },
  "swapSlippageOverLimitDescription": {
    "message": "Το περιθώριο απόκλισης πρέπει να είναι 15% ή λιγότερο. Οτιδήποτε υψηλότερο θα οδηγήσει σε δυσμενή τιμή."
  },
  "swapSlippageOverLimitTitle": {
    "message": "Πολύ υψηλή απόκλιση"
  },
  "swapSlippagePercent": {
    "message": "$1%",
    "description": "$1 is the amount of % for slippage"
  },
  "swapSlippageTooltip": {
    "message": "Εάν η τιμή αλλάξει μεταξύ της ώρας που η εντολή αγοράς σας υποβάλλεται και επιβεβαιώνεται, αυτό ονομάζεται «απόκλιση». Η συναλλαγή θα ακυρωθεί αυτόματα εάν η απόκλιση υπερβαίνει τη ρύθμιση «ανοχή απόκλισης»."
  },
  "swapSlippageZeroDescription": {
    "message": "Υπάρχουν λίγοι πάροχοι προσφορών με μηδενική απόκλιση, γεγονός που θα οδηγήσει σε λιγότερο ανταγωνιστική προσφορά."
  },
  "swapSlippageZeroTitle": {
    "message": "Εξεύρεση παρόχων με μηδενική απόκλιση"
  },
  "swapSource": {
    "message": "Πηγή ρευστότητας"
  },
  "swapSourceInfo": {
    "message": "Αναζητούμε πολλαπλές πηγές ρευστότητας (χρηματιστήρια, ανταλλακτήρια και επαγγελματίες διαπραγματευτές της αγοράς) για να βρούμε τις καλύτερες τιμές και τις χαμηλότερες χρεώσεις δικτύου."
  },
  "swapSuggested": {
    "message": "Προτεινόμενη ανταλλαγή"
  },
  "swapSuggestedGasSettingToolTipMessage": {
    "message": "Οι ανταλλαγές είναι πολύπλοκες και με επείγοντα χαρακτήρα συναλλαγές. Συνιστούμε αυτό το τέλος συναλλαγής για μια καλή ισορροπία μεταξύ κόστους και εμπιστοσύνης σε μια επιτυχημένη Ανταλλαγή."
  },
  "swapSwapFrom": {
    "message": "Ανταλλαγή από"
  },
  "swapSwapSwitch": {
    "message": "Αλλαγή της σειράς των tokens"
  },
  "swapSwapTo": {
    "message": "Ανταλλαγή σε"
  },
  "swapToConfirmWithHwWallet": {
    "message": "για επιβεβαίωση με το πορτοφόλι υλικού σας"
  },
  "swapTokenAddedManuallyDescription": {
    "message": "Επαληθεύστε αυτό το token στο $1 και βεβαιωθείτε ότι είναι το token που θέλετε να κάνετε συναλλαγές.",
    "description": "$1 points the user to etherscan as a place they can verify information about a token. $1 is replaced with the translation for \"etherscan\""
  },
  "swapTokenAddedManuallyTitle": {
    "message": "Το token προστέθηκε χειροκίνητα"
  },
  "swapTokenAvailable": {
    "message": "Το $1 έχει προστεθεί στον λογαριασμό σας.",
    "description": "This message is shown after a swap is successful and communicates the exact amount of tokens the user has received for a swap. The $1 is a decimal number of tokens followed by the token symbol."
  },
  "swapTokenBalanceUnavailable": {
    "message": "Δεν μπορέσαμε να ανακτήσουμε το υπόλοιπο του $1",
    "description": "This message communicates to the user that their balance of a given token is currently unavailable. $1 will be replaced by a token symbol"
  },
  "swapTokenNotAvailable": {
    "message": "Το token δεν είναι διαθέσιμο για ανταλλαγή σε αυτή την περιοχή"
  },
  "swapTokenToToken": {
    "message": "Ανταλλαγή $1 έως $2",
    "description": "Used in the transaction display list to describe a swap. $1 and $2 are the symbols of tokens in involved in a swap."
  },
  "swapTokenVerificationAddedManually": {
    "message": "Αυτό το token έχει προστεθεί χειροκίνητα."
  },
  "swapTokenVerificationMessage": {
    "message": "Πάντα να επιβεβαιώνετε τη διεύθυνση του token στο $1.",
    "description": "Points the user to Etherscan as a place they can verify information about a token. $1 is replaced with the translation for \"Etherscan\" followed by an info icon that shows more info on hover."
  },
  "swapTokenVerificationOnlyOneSource": {
    "message": "Επαληθεύτηκε μόνο σε 1 πηγή."
  },
  "swapTokenVerificationSources": {
    "message": "Επαληθεύτηκε μόνο σε $1 πηγές.",
    "description": "Indicates the number of token information sources that recognize the symbol + address. $1 is a decimal number."
  },
  "swapTokenVerifiedOn1SourceDescription": {
    "message": "Το $1 επαληθεύτηκε μόνο από 1 πηγή. Εξετάστε το ενδεχόμενο επαλήθευσης σε $2 πριν προχωρήσετε.",
    "description": "$1 is a token name, $2 points the user to etherscan as a place they can verify information about a token. $1 is replaced with the translation for \"etherscan\""
  },
  "swapTokenVerifiedOn1SourceTitle": {
    "message": "Ενδεχομένως μη αυθεντικό token"
  },
  "swapTooManyDecimalsError": {
    "message": "Το $1 επιτρέπει έως και $2 δεκαδικά ψηφία",
    "description": "$1 is a token symbol and $2 is the max. number of decimals allowed for the token"
  },
  "swapTransactionComplete": {
    "message": "Η συναλλαγή ολοκληρώθηκε"
  },
  "swapTwoTransactions": {
    "message": "2 συναλλαγές"
  },
  "swapUnknown": {
    "message": "Άγνωστο"
  },
  "swapVerifyTokenExplanation": {
    "message": "Πολλαπλά tokens μπορούν να χρησιμοποιούν το ίδιο όνομα και σύμβολο. Ελέγξτε το $1 για να επιβεβαιώσετε ότι αυτό είναι το token που ψάχνετε.",
    "description": "This appears in a tooltip next to the verifyThisTokenOn message. It gives the user more information about why they should check the token on a block explorer. $1 will be the name or url of the block explorer, which will be the translation of 'etherscan' or a block explorer url specified for a custom network."
  },
  "swapYourTokenBalance": {
    "message": "$1 $2 διαθέσιμα για ανταλλαγή",
    "description": "Tells the user how much of a token they have in their balance. $1 is a decimal number amount of tokens, and $2 is a token symbol"
  },
  "swapZeroSlippage": {
    "message": "0% Απόκλιση"
  },
  "swapsAdvancedOptions": {
    "message": "Προηγμένες επιλογές"
  },
  "swapsExcessiveSlippageWarning": {
    "message": "Το ποσοστό απόκλισης είναι πολύ υψηλό και θα οδηγήσει σε χαμηλή τιμή. Παρακαλούμε μειώστε την ανοχή απόκλισης σε τιμή κάτω του 15%."
  },
  "swapsMaxSlippage": {
    "message": "Ανοχή απόκλισης"
  },
  "swapsNotEnoughForTx": {
    "message": "Δεν υπάρχουν αρκετά $1 για να ολοκληρωθεί αυτή η συναλλαγή",
    "description": "Tells the user that they don't have enough of a token for a proposed swap. $1 is a token symbol"
  },
  "swapsNotEnoughToken": {
    "message": "Δεν υπάρχουν αρκετά $1",
    "description": "Tells the user that they don't have enough of a token for a proposed swap. $1 is a token symbol"
  },
  "swapsViewInActivity": {
    "message": "Προβολή σε δραστηριότητα"
  },
  "switch": {
    "message": "Αλλαγή"
  },
  "switchEthereumChainConfirmationDescription": {
    "message": "Αυτό θα αλλάξει το επιλεγμένο δίκτυο στο MetaMask σε ένα δίκτυο που έχει προστεθεί προηγουμένως:"
  },
  "switchEthereumChainConfirmationTitle": {
    "message": "Επιτρέπετε σε αυτόν τον ιστότοπο να αλλάξει το δίκτυο;"
  },
  "switchNetwork": {
    "message": "Αλλαγή δικτύου"
  },
  "switchNetworks": {
    "message": "Αλλαγή δικτύων"
  },
  "switchToNetwork": {
    "message": "Αλλαγή σε $1",
    "description": "$1 represents the custom network that has previously been added"
  },
  "switchToThisAccount": {
    "message": "Αλλαγή σε αυτόν τον λογαριασμό"
  },
  "switchedTo": {
    "message": "Έχετε αλλάξει σε"
  },
  "switcherTitle": {
    "message": "Επιλογέας δικτύου"
  },
  "switcherTourDescription": {
    "message": "Κάντε κλικ στο εικονίδιο για να αλλάξετε δίκτυο ή να προσθέσετε ένα νέο δίκτυο"
  },
  "switchingNetworksCancelsPendingConfirmations": {
    "message": "Η αλλαγή δικτύων θα ακυρώσει όλες τις εκκρεμείς επιβεβαιώσεις"
  },
  "symbol": {
    "message": "Σύμβολο"
  },
  "symbolBetweenZeroTwelve": {
    "message": "Το σύμβολο πρέπει να αποτελείται από 11 ή λιγότερους χαρακτήρες."
  },
  "tenPercentIncreased": {
    "message": "10% αύξηση"
  },
  "terms": {
    "message": "Όροι Χρήσης"
  },
  "termsOfService": {
    "message": "Όροι παροχής υπηρεσιών"
  },
  "termsOfUse": {
    "message": "όροι χρήσης"
  },
  "termsOfUseAgreeText": {
    "message": " Συμφωνώ με τους Όρους Χρήσης, οι οποίοι ισχύουν για τη χρήση του MetaMask και όλων των λειτουργιών του"
  },
  "termsOfUseFooterText": {
    "message": "Μετακινηθείτε προς τα κάτω για να διαβάσετε όλα τα τμήματα"
  },
  "termsOfUseTitle": {
    "message": "Οι Όροι Χρήσης μας έχουν ενημερωθεί"
  },
  "testNetworks": {
    "message": "Δοκιμαστικά δίκτυα"
  },
  "theme": {
    "message": "Θέμα"
  },
  "themeDescription": {
    "message": "Επιλέξτε το προτιμώμενο θέμα σας για το MetaMask."
  },
  "thingsToKeep": {
    "message": "Πράγματα που πρέπει να έχετε υπόψη σας:"
  },
  "thirdPartySoftware": {
    "message": "Ειδοποίηση για λογισμικό τρίτων",
    "description": "Title of a popup modal displayed when installing a snap for the first time."
  },
  "thisCollection": {
    "message": "αυτή η συλλογή"
  },
  "thisServiceIsExperimental": {
    "message": "Η υπηρεσία αυτή είναι πειραματική. Ενεργοποιώντας αυτή τη λειτουργία, συμφωνείτε με τους $1 του OpenSea.",
    "description": "$1 is link to open sea terms of use"
  },
  "time": {
    "message": "Ώρα"
  },
  "tips": {
    "message": "Συμβουλές"
  },
  "to": {
    "message": "Προς"
  },
  "toAddress": {
    "message": "Προς: $1",
    "description": "$1 is the address to include in the To label. It is typically shortened first using shortenAddress"
  },
  "toggleEthSignBannerDescription": {
    "message": "Κινδυνεύετε από επιθέσεις phishing. Προστατευτείτε απενεργοποιώντας το eth_sign."
  },
  "toggleEthSignDescriptionField": {
    "message": "Αν ενεργοποιήσετε αυτή τη ρύθμιση, ενδέχεται να λάβετε αιτήματα υπογραφής που δεν είναι αναγνώσιμα. Υπογράφοντας ένα μήνυμα που δεν καταλαβαίνετε, μπορεί να συμφωνείτε να παραχωρήσετε τα κεφάλαια και τα NFT σας."
  },
  "toggleEthSignField": {
    "message": "Αιτήματα eth_sign"
  },
  "toggleEthSignModalBannerBoldText": {
    "message": " μπορεί να σας εξαπατήσουν"
  },
  "toggleEthSignModalBannerText": {
    "message": "Αν σας ζητήθηκε να ενεργοποιήσετε αυτή τη ρύθμιση,"
  },
  "toggleEthSignModalCheckBox": {
    "message": "Κατανοώ ότι μπορεί να χάσω όλα μου τα κεφάλαια και τα NFT αν ενεργοποιήσω τα αιτήματα eth_sign. "
  },
  "toggleEthSignModalDescription": {
    "message": "Η αποδοχή αιτημάτων eth_sign μπορεί να σας καταστήσει ευάλωτους σε επιθέσεις phishing. Να ελέγχετε πάντα τη διεύθυνση URL και να είστε προσεκτικοί όταν υπογράφετε μηνύματα που περιέχουν κώδικα."
  },
  "toggleEthSignModalFormError": {
    "message": "Το κείμενο είναι λανθασμένο"
  },
  "toggleEthSignModalFormLabel": {
    "message": "Πληκτρολογήστε «Υπογράφω μόνο ό,τι κατανοώ» για να συνεχίσετε"
  },
  "toggleEthSignModalFormValidation": {
    "message": "Υπογράφω μόνο ό,τι κατανοώ"
  },
  "toggleEthSignModalTitle": {
    "message": "Χρησιμοποιήστε το με δική σας ευθύνη"
  },
  "toggleEthSignOff": {
    "message": "ΑΝΕΝΕΡΓΟ (συνιστάται)"
  },
  "toggleEthSignOn": {
    "message": "ΕΝΕΡΓΟ (δεν συνιστάται)"
  },
  "token": {
    "message": "Token"
  },
  "tokenAddress": {
    "message": "Διεύθυνση του token"
  },
  "tokenAlreadyAdded": {
    "message": "Το token έχει ήδη προστεθεί."
  },
  "tokenAutoDetection": {
    "message": "Αυτόματος εντοπισμός token"
  },
  "tokenContractAddress": {
    "message": "Διεύθυνση συμβολαίου του token"
  },
  "tokenDecimalFetchFailed": {
    "message": "Απαιτείται δεκαδικό token."
  },
  "tokenDecimalTitle": {
    "message": "Δεκαδικά Ψηφία του token:"
  },
  "tokenDetails": {
    "message": "Λεπτομέρειες του token"
  },
  "tokenFoundTitle": {
    "message": "Βρέθηκε 1 νέο token"
  },
  "tokenId": {
    "message": "Αναγνωριστικό του token"
  },
  "tokenList": {
    "message": "Λίστες με token:"
  },
  "tokenScamSecurityRisk": {
    "message": "απάτες με token και κίνδυνοι ασφάλειας"
  },
  "tokenShowUp": {
    "message": "Τα tokens σας ενδέχεται να μην εμφανιστούν αυτόματα στο πορτοφόλι σας."
  },
  "tokenSymbol": {
    "message": "Σύμβολο του token"
  },
  "tokens": {
    "message": "Tokens"
  },
  "tokensFoundTitle": {
    "message": "Βρέθηκαν $1 νέα tokens",
    "description": "$1 is the number of new tokens detected"
  },
  "tooltipApproveButton": {
    "message": "Κατανοώ"
  },
  "tooltipSatusConnected": {
    "message": "συνδεδεμένο"
  },
  "tooltipSatusNotConnected": {
    "message": "μη συνδεδεμένο"
  },
  "total": {
    "message": "Σύνολο"
  },
  "transaction": {
    "message": "συναλλαγή"
  },
  "transactionCancelAttempted": {
    "message": "Προσπάθεια ακύρωσης συναλλαγής με εκτιμώμενο τέλος συναλλαγής $1 στις $2"
  },
  "transactionCancelSuccess": {
    "message": "Η συναλλαγή ακυρώθηκε με επιτυχία στις $2"
  },
  "transactionConfirmed": {
    "message": "Η συναλλαγή επιβεβαιώθηκε στις $2."
  },
  "transactionCreated": {
    "message": "Η συναλλαγή δημιουργήθηκε με αξία $1 στις $2."
  },
  "transactionData": {
    "message": "Δεδομένα συναλλαγής"
  },
  "transactionDecodingAccreditationDecoded": {
    "message": "Αποκωδικοποιήθηκε από Truffle"
  },
  "transactionDecodingAccreditationVerified": {
    "message": "Επαληθευμένο συμβόλαιο σε $1"
  },
  "transactionDecodingUnsupportedNetworkError": {
    "message": "Η αποκωδικοποίηση συναλλαγών δεν είναι διαθέσιμη για chainId $1"
  },
  "transactionDetailDappGasMoreInfo": {
    "message": "Προτεινόμενος ιστότοπος"
  },
  "transactionDetailDappGasTooltip": {
    "message": "Επεξεργαστείτε για να χρησιμοποιήσετε το προτεινόμενο τέλος συναλλαγής του MetaMask με βάση το τελευταίο μπλοκ."
  },
  "transactionDetailGasHeading": {
    "message": "Εκτιμώμενο τέλος συναλλαγής"
  },
  "transactionDetailGasInfoV2": {
    "message": "εκτιμώμενο"
  },
  "transactionDetailGasTooltipConversion": {
    "message": "Μάθετε περισσότερα για τα τέλη συναλλαγών"
  },
  "transactionDetailGasTooltipExplanation": {
    "message": "Τα τέλη συναλλαγών καθορίζονται από το δίκτυο και αυξομειώνονται ανάλογα με την κίνηση του δικτύου και την πολυπλοκότητα των συναλλαγών."
  },
  "transactionDetailGasTooltipIntro": {
    "message": "Τα τέλη συναλλαγών καταβάλλονται σε κρυπτονομίσματα στους αναλυτές που επεξεργάζονται συναλλαγές στο δίκτυο $1. Το MetaMask δεν επωφελείται από τα τέλη συναλλαγών."
  },
  "transactionDetailGasTotalSubtitle": {
    "message": "Ποσό + τέλος συναλλαγής"
  },
  "transactionDetailLayer2GasHeading": {
    "message": "Τέλος συναλλαγής Επιπέδου 2"
  },
  "transactionDetailMultiLayerTotalSubtitle": {
    "message": "Ποσά + τέλη"
  },
  "transactionDropped": {
    "message": "Η συναλλαγή υποχώρησε στα $2."
  },
  "transactionError": {
    "message": "Σφάλμα συναλλαγής. Βρέθηκε εξαίρεση στον κωδικό του συμβολαίου."
  },
  "transactionErrorNoContract": {
    "message": "Προσπάθεια κλήσης μιας λειτουργίας σε διεύθυνση μη συμβολαίου."
  },
  "transactionErrored": {
    "message": "Η συναλλαγή αντιμετώπισε ένα σφάλμα."
  },
  "transactionFailed": {
    "message": "Η συναλλαγή απέτυχε"
  },
  "transactionFee": {
    "message": "Χρέωση συναλλαγής"
  },
  "transactionHistoryBaseFee": {
    "message": "Βασική χρέωση (GWEI)"
  },
  "transactionHistoryL1GasLabel": {
    "message": "Σύνολο Τέλους Συναλλαγής L1"
  },
  "transactionHistoryL2GasLimitLabel": {
    "message": "Όριο τέλους συναλλαγής L2"
  },
  "transactionHistoryL2GasPriceLabel": {
    "message": "Τιμή τέλους συναλλαγής L2"
  },
  "transactionHistoryMaxFeePerGas": {
    "message": "Μέγιστη χρέωση ανά τέλος συναλλαγής"
  },
  "transactionHistoryPriorityFee": {
    "message": "Τέλος προτεραιότητας (GWEI)"
  },
  "transactionHistoryTotalGasFee": {
    "message": "Σύνολο τέλους συναλλαγής"
  },
  "transactionNote": {
    "message": "Σημείωση συναλλαγής"
  },
  "transactionResubmitted": {
    "message": "Η συναλλαγή υποβλήθηκε ξανά με το εκτιμώμενο τέλος συναλλαγής να έχει αυξηθεί στα $1 στις $2"
  },
  "transactionSecurityCheck": {
    "message": "Ενεργοποίηση ειδοποιήσεων ασφαλείας"
  },
  "transactionSecurityCheckDescription": {
    "message": "Χρησιμοποιούμε API τρίτων για τον εντοπισμό και την εμφάνιση των κινδύνων που ενέχουν τα ανυπόγραφα αιτήματα συναλλαγών και υπογραφών πριν τα υπογράψετε. Αυτές οι υπηρεσίες θα έχουν πρόσβαση στα ανυπόγραφα αιτήματα συναλλαγών και υπογραφών σας, στη διεύθυνση του λογαριασμού σας και στην προτιμώμενη γλώσσα σας."
  },
  "transactionSettings": {
    "message": "Ρυθμίσεις συναλλαγών"
  },
  "transactionSubmitted": {
    "message": "Η συναλλαγή υποβλήθηκε με τέλος συναλλαγής στα $1 στις $2."
  },
  "transactionUpdated": {
    "message": "Η συναλλαγή ενημερώθηκε στις $2."
  },
  "transactions": {
    "message": "Συναλλαγές"
  },
  "transfer": {
    "message": "Μεταφορά"
  },
  "transferFrom": {
    "message": "Μεταφορά από"
  },
  "troubleConnectingToLedgerU2FOnFirefox": {
    "message": "Έχουμε πρόβλημα με τη σύνδεσή σας στο Ledger. $1",
    "description": "$1 is a link to the wallet connection guide;"
  },
  "troubleConnectingToLedgerU2FOnFirefox2": {
    "message": "Ανατρέξτε στον οδηγό σύνδεσης πορτοφολιού υλικού και προσπαθήστε ξανά.",
    "description": "$1 of the ledger wallet connection guide"
  },
  "troubleConnectingToLedgerU2FOnFirefoxLedgerSolution": {
    "message": "Αν χρησιμοποιείτε την τελευταία έκδοση του Firefox, ίσως αντιμετωπίζετε ένα πρόβλημα που σχετίζεται με την κατάργηση της υποστήριξης U2F από τον Firefox. Μάθετε πώς να διορθώσετε αυτό το πρόβλημα $1.",
    "description": "It is a link to the ledger website for the workaround."
  },
  "troubleConnectingToLedgerU2FOnFirefoxLedgerSolution2": {
    "message": "εδώ",
    "description": "Second part of the error message; It is a link to the ledger website for the workaround."
  },
  "troubleConnectingToWallet": {
    "message": "Είχαμε πρόβλημα σύνδεσης στο $1, δοκιμάστε να ελέγξετε το $2 και προσπαθήστε ξανά.",
    "description": "$1 is the wallet device name; $2 is a link to wallet connection guide"
  },
  "troubleStarting": {
    "message": "Το MetaMask αντιμετώπισε πρόβλημα κατά την εκκίνηση. Αυτό το σφάλμα μπορεί να είναι τυχαίο, γι' αυτό προσπαθήστε να επανεκκινήσετε την επέκταση."
  },
  "trustSiteApprovePermission": {
    "message": "Χορηγώντας άδεια, επιτρέπετε στο ακόλουθο $1 να έχει πρόσβαση στα χρήματά σας"
  },
  "tryAgain": {
    "message": "Προσπαθήστε ξανά"
  },
  "turnOnTokenDetection": {
    "message": "Ενεργοποίηση της ενισχυμένης ανίχνευσης των token"
  },
  "tutorial": {
    "message": "Εκμάθηση"
  },
  "twelveHrTitle": {
    "message": "12ώρες:"
  },
  "txInsightsNotSupported": {
    "message": "Οι αναλύσεις συναλλαγών δεν υποστηρίζονται προς το παρόν για τo συγκεκριμένo συμβόλαιο."
  },
  "typeYourSRP": {
    "message": "Πληκτρολογήστε τη Μυστική σας Φράση Ανάκτησης"
  },
  "u2f": {
    "message": "U2F",
    "description": "A name on an API for the browser to interact with devices that support the U2F protocol. On some browsers we use it to connect MetaMask to Ledger devices."
  },
  "unapproved": {
    "message": "Μη εγκεκριμένο"
  },
  "units": {
    "message": "μονάδες"
  },
  "unknown": {
    "message": "Άγνωστο"
  },
  "unknownCameraError": {
    "message": "Προέκυψε ένα σφάλμα κατά την προσπάθεια πρόσβασης στην κάμερά σας. Προσπαθήστε ξανά..."
  },
  "unknownCameraErrorTitle": {
    "message": "Ουπς! Κάτι πήγε στραβά...."
  },
  "unknownCollection": {
    "message": "Ανώνυμη συλλογή"
  },
  "unknownNetwork": {
    "message": "Άγνωστο ιδιωτικό δίκτυο"
  },
  "unknownQrCode": {
    "message": "Σφάλμα: Δεν μπορέσαμε να αναγνωρίσουμε αυτόν τον κωδικό QR"
  },
  "unlimited": {
    "message": "Απεριόριστα"
  },
  "unlock": {
    "message": "Ξεκλείδωμα"
  },
  "unlockMessage": {
    "message": "Το αποκεντρωμένο διαδίκτυο αναμένει"
  },
  "unrecognizedChain": {
    "message": "Αυτό το προσαρμοσμένο δίκτυο δεν αναγνωρίζεται",
    "description": "$1 is a clickable link with text defined by the 'unrecognizedChanLinkText' key. The link will open to instructions for users to validate custom network details."
  },
  "unrecognizedProtocol": {
    "message": "$1 (Μη αναγνωρισμένο πρωτόκολλο)",
    "description": "Shown when the protocol is unknown by the extension. $1 is the protocol code."
  },
  "unsendableAsset": {
    "message": "Η αποστολή NFT (ERC-721) tokens δεν υποστηρίζεται προς το παρόν",
    "description": "This is an error message we show the user if they attempt to send an NFT asset type, for which currently don't support sending"
  },
  "unverifiedContractAddressMessage": {
    "message": "Δεν μπορούμε να επαληθεύσουμε αυτό το συμβόλαιο. Βεβαιωθείτε ότι εμπιστεύεστε αυτή τη διεύθυνση."
  },
  "upArrow": {
    "message": "πάνω βέλος"
  },
  "update": {
    "message": "Ενημέρωση"
  },
  "updatedWithDate": {
    "message": "Ενημερώθηκε $1"
  },
  "urlErrorMsg": {
    "message": "Οι διευθύνσεις URL απαιτούν το κατάλληλο πρόθεμα HTTP/HTTPS."
  },
  "urlExistsErrorMsg": {
    "message": "Αυτή η διεύθυνση URL χρησιμοποιείται επί του παρόντος από το δίκτυο $1."
  },
  "use4ByteResolution": {
    "message": "Αποκωδικοποίηση έξυπνων συμβολαίων"
  },
  "use4ByteResolutionDescription": {
    "message": "Για να βελτιώσουμε την εμπειρία του χρήστη, προσαρμόζουμε την καρτέλα δραστηριότητας με μηνύματα που βασίζονται στα έξυπνα συμβόλαια με τα οποία αλληλεπιδράτε. Το MetaMask χρησιμοποιεί μια υπηρεσία που ονομάζεται 4byte.directory για την αποκωδικοποίηση δεδομένων και την εμφάνιση μιας έκδοσης ενός έξυπνου συμβολαίου που είναι πιο ευανάγνωστο. Αυτό συμβάλλει στη μείωση των πιθανοτήτων σας να εγκρίνετε κακόβουλες ενέργειες έξυπνων συμβολαίων, αλλά μπορεί να έχει ως αποτέλεσμα την κοινοποίηση της διεύθυνσης IP σας."
  },
  "useMultiAccountBalanceChecker": {
    "message": "Μαζικά αιτήματα υπολοίπου λογαριασμού"
  },
  "useMultiAccountBalanceCheckerSettingDescription": {
    "message": "Γρηγορότερες ενημερώσεις υπολοίπου με ομαδοποίηση αιτημάτων υπολοίπου λογαριασμού. Αυτό μας επιτρέπει να συγκεντρώνουμε τα υπόλοιπα των λογαριασμών σας μαζί, ώστε να λαμβάνετε ταχύτερες ενημερώσεις για βελτιωμένη εμπειρία. Όταν αυτή η λειτουργία είναι απενεργοποιημένη, τα τρίτα μέρη ενδέχεται να είναι λιγότερο πιθανό να συσχετίσουν τους λογαριασμούς σας μεταξύ τους."
  },
  "useNftDetection": {
    "message": "Αυτόματη ανίχνευση των NFT"
  },
  "useNftDetectionDescription": {
    "message": "Χρησιμοποιούμε API τρίτων για την ανίχνευση NFT στο πορτοφόλι σας, πράγμα που σημαίνει ότι η διεύθυνση IP σας μπορεί να εκτεθεί σε κεντρικούς διακομιστές. Υπάρχουν μερικά πράγματα που πρέπει να προσέχετε κατά την ενεργοποίηση αυτής της λειτουργίας."
  },
  "useNftDetectionDescriptionLine2": {
    "message": "Η διεύθυνση του λογαριασμού σας θα είναι ορατή σε API τρίτων."
  },
  "useNftDetectionDescriptionLine3": {
    "message": "Τα μεταδεδομένα των NFT ενδέχεται να περιέχουν συνδέσμους προς ιστοσελίδες απάτης ή ηλεκτρονικού «ψαρέματος»."
  },
  "useNftDetectionDescriptionLine4": {
    "message": "Οποιοσδήποτε μπορεί να στείλει NFT στον λογαριασμό σας. Αυτό μπορεί να περιλαμβάνει προσβλητικό περιεχόμενο που ενδέχεται να εμφανίζεται αυτόματα στο πορτοφόλι σας."
  },
  "useNftDetectionDescriptionLine5": {
    "message": "Αφήστε αυτή τη λειτουργία απενεργοποιημένη αν δεν θέλετε η εφαρμογή να αντλεί δεδομένα από αυτές τις υπηρεσίες."
  },
  "usePhishingDetection": {
    "message": "Χρήση ανίχνευσης phishing"
  },
  "usePhishingDetectionDescription": {
    "message": "Εμφάνιση προειδοποίησης για τομείς phishing που στοχεύουν χρήστες του Ethereum"
  },
  "useSiteSuggestion": {
    "message": "Χρήση προτεινόμενου ιστότοπου"
  },
  "useTokenDetectionPrivacyDesc": {
    "message": "Η αυτόματη εμφάνιση των tokens που αποστέλλονται στον λογαριασμό σας συνεπάγεται επικοινωνία με διακομιστές τρίτων για την ανάκτηση εικόνων των tokens. Αυτοί οι εξυπηρετητές θα έχουν πρόσβαση στη διεύθυνση IP σας."
  },
  "usedByClients": {
    "message": "Χρησιμοποιείται από μια ποικιλία διαφορετικών πελατών"
  },
  "userName": {
    "message": "Όνομα χρήστη"
  },
  "verifyContractDetails": {
    "message": "Επαλήθευση στοιχείων τρίτων"
  },
  "verifyThisTokenDecimalOn": {
    "message": "Το token με δεκαδικά ψηφία μπορεί να βρεθεί στο $1",
    "description": "Points the user to etherscan as a place they can verify information about a token. $1 is replaced with the translation for \"etherscan\""
  },
  "verifyThisTokenOn": {
    "message": "Επαλήθευση αυτού του token στο $1",
    "description": "Points the user to etherscan as a place they can verify information about a token. $1 is replaced with the translation for \"etherscan\""
  },
  "verifyThisUnconfirmedTokenOn": {
    "message": "Επαληθεύστε αυτό το token στο $1 και βεβαιωθείτε ότι αυτό είναι το token που θέλετε να κάνετε συναλλαγές.",
    "description": "Points the user to etherscan as a place they can verify information about a token. $1 is replaced with the translation for \"etherscan\""
  },
  "version": {
    "message": "Έκδοση"
  },
  "view": {
    "message": "Προβολή"
  },
  "viewAllDetails": {
    "message": "Προβολή όλων των λεπτομερειών"
  },
  "viewAllQuotes": {
    "message": "προβολή όλων των προσφορών"
  },
  "viewContact": {
    "message": "Προβολή επαφής"
  },
  "viewDetails": {
    "message": "Προβολή λεπτομερειών"
  },
  "viewFullTransactionDetails": {
    "message": "Δείτε όλες τις λεπτομέρειες της συναλλαγής"
  },
  "viewMore": {
    "message": "Δείτε περισσότερα"
  },
  "viewOnBlockExplorer": {
    "message": "Προβολή στο block explorer"
  },
  "viewOnCustomBlockExplorer": {
    "message": "Προβολή $1 στο $2",
    "description": "$1 is the action type. e.g (Account, Transaction, Swap) and $2 is the Custom Block Exporer URL"
  },
  "viewOnEtherscan": {
    "message": "Προβολή $1 στο Etherscan",
    "description": "$1 is the action type. e.g (Account, Transaction, Swap)"
  },
  "viewOnExplorer": {
    "message": "Προβολή στον explorer"
  },
  "viewOnOpensea": {
    "message": "Προβολή στο Opensea"
  },
  "viewPortfolioDashboard": {
    "message": "Προβολή πίνακα ελέγχου χαρτοφυλακίου"
  },
  "viewinCustodianApp": {
    "message": "Προβολή στην εφαρμογή θεματοφύλακα"
  },
  "viewinExplorer": {
    "message": "Προβολή $1 στον explorer",
    "description": "$1 is the action type. e.g (Account, Transaction, Swap)"
  },
  "visitWebSite": {
    "message": "Επισκεφθείτε τον ιστότοπό μας"
  },
  "wallet": {
    "message": "Πορτοφόλι"
  },
  "walletConnectionGuide": {
    "message": "ο οδηγός μας σύνδεσης πορτοφολιού υλικού"
  },
  "walletCreationSuccessDetail": {
    "message": "Προστατεύσατε με επιτυχία το πορτοφόλι σας. Διατηρήστε τη Μυστική Φράση Ανάκτησης ασφαλής και μυστική - είναι δική σας ευθύνη!"
  },
  "walletCreationSuccessReminder1": {
    "message": "Το MetaMask δεν μπορεί να ανακτήσει τη Μυστική Φράση Ανάκτησής σας."
  },
  "walletCreationSuccessReminder2": {
    "message": "Το MetaMask δεν θα σας ζητήσει ποτέ τη Μυστική Φράση Ανάκτησής σας."
  },
  "walletCreationSuccessReminder3": {
    "message": "$1 με οποιονδήποτε ή να διακινδυνεύστε τα χρήματά σας να κλαπούν",
    "description": "$1 is separated as walletCreationSuccessReminder3BoldSection so that we can bold it"
  },
  "walletCreationSuccessReminder3BoldSection": {
    "message": "Ποτέ μην μοιράζεστε τη Μυστική Φράση Ανάκτησης σας",
    "description": "This string is localized separately from walletCreationSuccessReminder3 so that we can bold it"
  },
  "walletCreationSuccessTitle": {
    "message": "Επιτυχής δημιουργία πορτοφολιού"
  },
  "wantToAddThisNetwork": {
    "message": "Θέλετε να προσθέσετε αυτό το δίκτυο;"
  },
  "wantsToAddThisAsset": {
    "message": "Αυτό επιτρέπει την προσθήκη του ακόλουθου περιουσιακού στοιχείου στο πορτοφόλι σας."
  },
  "warning": {
    "message": "Προειδοποίηση"
  },
  "warningTooltipText": {
    "message": "$1 Ο τρίτος θα μπορούσε να ξοδέψει ολόκληρο το υπόλοιπο των tokens σας χωρίς περαιτέρω ειδοποίηση ή συγκατάθεση. Προστατέψτε τον εαυτό σας προσαρμόζοντας ένα χαμηλότερο όριο δαπανών.",
    "description": "$1 is a warning icon with text 'Be careful' in 'warning' colour"
  },
  "weak": {
    "message": "Αδύναμο"
  },
  "web3ShimUsageNotification": {
    "message": "Παρατηρήσαμε ότι ο τρέχων ιστότοπος προσπάθησε να χρησιμοποιήσει το καταργημένο API window.web3. Εάν ο ιστότοπος φαίνεται να έχει παραβιαστεί, κάντε κλικ στο $1 για περισσότερες πληροφορίες.",
    "description": "$1 is a clickable link."
  },
  "webhid": {
    "message": "WebHID",
    "description": "Refers to a interface for connecting external devices to the browser. Used for connecting ledger to the browser. Read more here https://developer.mozilla.org/en-US/docs/Web/API/WebHID_API"
  },
  "websites": {
    "message": "ιστότοποι",
    "description": "Used in the 'permission_rpc' message."
  },
  "welcomeBack": {
    "message": "Καλώς ήρθατε και πάλι!"
  },
  "welcomeExploreDescription": {
    "message": "Αποθηκεύστε, στείλτε και ξοδέψτε κρυπτονομίσματα και περιουσιακά στοιχεία."
  },
  "welcomeExploreTitle": {
    "message": "Εξερεύνηση αποκεντρωμένων εφαρμογών"
  },
  "welcomeLoginDescription": {
    "message": "Χρησιμοποιήστε το MetaMask για να συνδεθείτε σε αποκεντρωμένες εφαρμογές - δεν απαιτείται εγγραφή."
  },
  "welcomeLoginTitle": {
    "message": "Χαιρετίστε το πορτοφόλι σας"
  },
  "welcomeToMetaMask": {
    "message": "Ας ξεκινήσουμε"
  },
  "welcomeToMetaMaskIntro": {
    "message": "Το MetaMask, το οποίο εμπιστεύονται εκατομμύρια χρήστες, είναι ένα ασφαλές πορτοφόλι που κάνει τον κόσμο του web3 προσβάσιμο σε όλους."
  },
  "whatsNew": {
    "message": "Τι νέο υπάρχει",
    "description": "This is the title of a popup that gives users notifications about new features and updates to MetaMask."
  },
  "whatsThis": {
    "message": "Τι είναι αυτό;"
  },
  "xOfY": {
    "message": "$1 από $2",
    "description": "$1 and $2 are intended to be two numbers, where $2 is a total, and $1 is a count towards that total"
  },
  "xOfYPending": {
    "message": "$1 από $2 σε εκκρεμότητα",
    "description": "$1 and $2 are intended to be two numbers, where $2 is a total number of pending confirmations, and $1 is a count towards that total"
  },
  "yes": {
    "message": "Ναι"
  },
  "youHaveAddedAll": {
    "message": "Προσθέσατε όλα τα δημοφιλή δίκτυα. Μπορείτε να ανακαλύψετε περισσότερα δίκτυα $1 Ή μπορείτε να $2",
    "description": "$1 is a link with the text 'here' and $2 is a button with the text 'add more networks manually'"
  },
  "youNeedToAllowCameraAccess": {
    "message": "Πρέπει να επιτρέψετε την πρόσβαση στην κάμερα για να χρησιμοποιήσετε αυτή τη λειτουργία."
  },
  "youSign": {
    "message": "Υπογράφετε"
  },
  "yourAccounts": {
    "message": "Οι λογαριασμοί σας"
  },
  "yourFundsMayBeAtRisk": {
    "message": "Τα κεφάλαιά σας μπορεί να κινδυνεύουν"
  },
  "yourNFTmayBeAtRisk": {
    "message": "Τα NFT μπορεί να κινδυνεύουν"
  },
  "yourPrivateSeedPhrase": {
    "message": "Η Μυστική Φράση Ανάκτησής σας"
  },
  "zeroGasPriceOnSpeedUpError": {
    "message": "Μηδενική τιμή συναλλαγών για επίσπευση"
  }
}<|MERGE_RESOLUTION|>--- conflicted
+++ resolved
@@ -2160,16 +2160,6 @@
   "ledgerConnectionInstructionStepThree": {
     "message": "Βεβαιωθείτε ότι το Ledger είναι συνδεδεμένο και επιλέξτε την εφαρμογή Ethereum."
   },
-<<<<<<< HEAD
-=======
-  "ledgerConnectionInstructionStepTwo": {
-    "message": "Ανοίξτε και ξεκλειδώστε την εφαρμογή Ledger Live."
-  },
-  "ledgerConnectionPreferenceDescription": {
-    "message": "Προσαρμόστε τον τρόπο με τον οποίο συνδέετε το Ledger σας με το MetaMask. Συνιστάται το $1, αλλά υπάρχουν και άλλες επιλογές. Διαβάστε περισσότερα εδώ: $2",
-    "description": "A description that appears above a dropdown where users can select between up to three options - Ledger Live, U2F or WebHID - depending on what is supported in their browser. $1 is the recommended browser option, it will be either WebHID or U2f. $2 is a link to an article where users can learn more, but will be the translation of the learnMore message."
-  },
->>>>>>> 25114997
   "ledgerDeviceOpenFailureMessage": {
     "message": "Η συσκευή Ledger απέτυχε να ανοίξει. Το Ledger σας μπορεί να είναι συνδεδεμένο με άλλο λογισμικό. Παρακαλούμε κλείστε το Ledger Live ή άλλες εφαρμογές που είναι συνδεδεμένες με τη συσκευή Ledger και προσπαθήστε να συνδεθείτε ξανά."
   },
@@ -2182,12 +2172,6 @@
   "ledgerTimeout": {
     "message": "Το Ledger Live χρειάζεται πολύ χρόνο για να ανταποκριθεί ή η σύνδεση έχει διακοπεί. Βεβαιωθείτε ότι η εφαρμογή Ledger Live είναι ανοιχτή και ότι η συσκευή σας είναι ξεκλειδωμένη."
   },
-<<<<<<< HEAD
-=======
-  "ledgerTransportChangeWarning": {
-    "message": "Αν η εφαρμογή Ledger Live είναι ανοιχτή, αποσυνδέστε κάθε ανοιχτή σύνδεση στο Ledger Live και κλείστε την εφαρμογή Ledger Live."
-  },
->>>>>>> 25114997
   "ledgerWebHIDNotConnectedErrorMessage": {
     "message": "Η συσκευή Ledger δεν συνδέθηκε. Εάν επιθυμείτε να συνδέσετε το Ledger σας, κάντε ξανά κλικ στο 'Συνέχεια' και εγκρίνετε τη σύνδεση HID.",
     "description": "An error message shown to the user during the hardware connect flow."
