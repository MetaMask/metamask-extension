{
  "QRHardwareInvalidTransactionTitle": {
    "message": "Σφάλμα"
  },
  "QRHardwareMismatchedSignId": {
    "message": "Μη συμβατά δεδομένα συναλλαγών. Ελέγξτε τις λεπτομέρειες της συναλλαγής."
  },
  "QRHardwarePubkeyAccountOutOfRange": {
    "message": "Δεν υπάρχουν άλλοι λογαριασμοί. Αν θέλετε να αποκτήσετε πρόσβαση σε έναν άλλο λογαριασμό που δεν περιλαμβάνεται στην παρακάτω λίστα, παρακαλούμε συνδέστε ξανά το πορτοφόλι υλικού σας και επιλέξτε το."
  },
  "QRHardwareScanInstructions": {
    "message": "Τοποθετήστε τον κωδικό QR μπροστά από την κάμερα. Η οθόνη είναι θολή, αλλά δεν θα επηρεάσει την ανάγνωση."
  },
  "QRHardwareSignRequestCancel": {
    "message": "Απόρριψη"
  },
  "QRHardwareSignRequestDescription": {
    "message": "Αφού συνδεθείτε με το πορτοφόλι σας, κάντε κλικ στο 'Λήψη Υπογραφής' για να λάβετε την υπογραφή"
  },
  "QRHardwareSignRequestGetSignature": {
    "message": "Λήψη Υπογραφής"
  },
  "QRHardwareSignRequestSubtitle": {
    "message": "Σαρώστε τον κωδικό QR με το πορτοφόλι σας"
  },
  "QRHardwareSignRequestTitle": {
    "message": "Αίτημα Υπογραφής"
  },
  "QRHardwareUnknownQRCodeTitle": {
    "message": "Σφάλμα"
  },
  "QRHardwareUnknownWalletQRCode": {
    "message": "Μη έγκυρος κωδικός QR. Παρακαλώ σαρώστε τον κωδικό QR του πορτοφολιού υλικού."
  },
  "QRHardwareWalletImporterTitle": {
    "message": "Σάρωση Κωδικού QR"
  },
  "QRHardwareWalletSteps1Description": {
    "message": "Μπορείτε να επιλέξετε από έναν κατάλογο επίσημων συνεργατών που υποστηρίζουν τον κωδικό QR παρακάτω."
  },
  "QRHardwareWalletSteps1Title": {
    "message": "Συνδέστε το πορτοφόλι υλικού μέσω QR"
  },
  "SIWEAddressInvalid": {
    "message": "Η διεύθυνση στο αίτημα σύνδεσης δεν ταιριάζει με τη διεύθυνση του λογαριασμού που χρησιμοποιείτε για να συνδεθείτε."
  },
  "SIWEDomainInvalidText": {
    "message": "Ο ιστότοπος στον οποίο προσπαθείτε να συνδεθείτε δεν ταιριάζει με τον τομέα στο αίτημα. Προχωρήστε με προσοχή."
  },
  "SIWEDomainInvalidTitle": {
    "message": "Παραπλανητικό αίτημα ιστότοπου."
  },
  "SIWEDomainWarningBody": {
    "message": "Ο ιστότοπος ($1) σάς ζητά να συνδεθείτε σε λάθος τομέα. Μπορεί να πρόκειται για επίθεση phishing.",
    "description": "$1 represents the website domain"
  },
  "SIWEDomainWarningLabel": {
    "message": "Μη ασφαλές"
  },
  "SIWELabelChainID": {
    "message": "Αναγνωριστικό Αλυσίδας:"
  },
  "SIWELabelExpirationTime": {
    "message": "Λήγει στις:"
  },
  "SIWELabelIssuedAt": {
    "message": "Εκδόθηκε στις:"
  },
  "SIWELabelMessage": {
    "message": "Μήνυμα:"
  },
  "SIWELabelNonce": {
    "message": "Nonce:"
  },
  "SIWELabelNotBefore": {
    "message": "Όχι πριν από:"
  },
  "SIWELabelRequestID": {
    "message": "Αναγνωριστικό αιτήματος:"
  },
  "SIWELabelResources": {
    "message": "Πόροι: $1",
    "description": "$1 represents the number of resources"
  },
  "SIWELabelURI": {
    "message": "URI:"
  },
  "SIWELabelVersion": {
    "message": "Έκδοση:"
  },
  "SIWESiteRequestSubtitle": {
    "message": "Αυτός ο ιστότοπος ζητά να συνδεθείτε με"
  },
  "SIWESiteRequestTitle": {
    "message": "Αίτημα σύνδεσης"
  },
  "SIWEWarningSubtitle": {
    "message": "Για να επιβεβαιώσετε ότι καταλάβατε, πατήστε:"
  },
  "SIWEWarningTitle": {
    "message": "Είστε σίγουροι;"
  },
  "about": {
    "message": "Σχετικά"
  },
  "accept": {
    "message": "Αποδοχή"
  },
  "acceptTermsOfUse": {
    "message": "Έχω διαβάσει και συμφωνώ με το $1",
    "description": "$1 is the `terms` message"
  },
  "accessAndSpendNoticeNFT": {
    "message": "Το $1 ίσως αποκτήσει πρόσβαση και δαπανήσει αυτό το περιουσιακό στοιχείο",
    "description": "$1 is the url of the site requesting ability to spend"
  },
  "accessYourWalletWithSRP": {
    "message": "Αποκτήστε πρόσβαση στο πορτοφόλι σας με τη Μυστική σας Φράση Ανάκτησης"
  },
  "accessYourWalletWithSRPDescription": {
    "message": "Το MetaMask δεν μπορεί να ανακτήσει τον κωδικό σας. Θα χρησιμοποιήσουμε τη Μυστική σας Φράση Ανάκτησης για να επιβεβαιώσουμε την κυριότητά σας, να ανακτήσουμε το πορτοφόλι σας και να ορίσουμε ένα νέο κωδικό. Πρώτα, εισάγετε τη Μυστική Φράση σας Ανάκτησης που σας δόθηκε όταν δημιουργήσατε το πορτοφόλι σας. $1",
    "description": "$1 is the words 'Learn More' from key 'learnMore', separated here so that it can be added as a link"
  },
  "accessingYourCamera": {
    "message": "Πρόσβαση στην κάμερά σας..."
  },
  "account": {
    "message": "Λογαριασμός"
  },
  "accountActivity": {
    "message": "Δραστηριότητα λογαριασμού"
  },
  "accountActivityText": {
    "message": "Επιλέξτε τους λογαριασμούς για τους οποίους θέλετε να λαμβάνετε ειδοποιήσεις:"
  },
  "accountDetails": {
    "message": "Στοιχεία λογαριασμού"
  },
  "accountIdenticon": {
    "message": "Αναγνωριστικό Λογαριασμού"
  },
  "accountIsntConnectedToastText": {
    "message": "Το $1 δεν συνδέεται με το $2"
  },
  "accountName": {
    "message": "Όνομα Λογαριασμού"
  },
  "accountNameDuplicate": {
    "message": "Αυτό το όνομα λογαριασμού υπάρχει ήδη",
    "description": "This is an error message shown when the user enters a new account name that matches an existing account name"
  },
  "accountNameReserved": {
    "message": "Αυτό το όνομα λογαριασμού είναι κρατημένο",
    "description": "This is an error message shown when the user enters a new account name that is reserved for future use"
  },
  "accountOptions": {
    "message": "Επιλογές λογαριασμού"
  },
  "accountSelectionRequired": {
    "message": "Πρέπει να επιλέξετε έναν λογαριασμό!"
  },
  "accountTypeNotSupported": {
    "message": "Ο τύπος λογαριασμού δεν υποστηρίζεται"
  },
  "accounts": {
    "message": "Λογαριασμοί"
  },
  "accountsConnected": {
    "message": "Συνδεδεμένοι λογαριασμοί"
  },
  "active": {
    "message": "Ενεργό"
  },
  "activity": {
    "message": "Δραστηριότητα"
  },
  "activityLog": {
    "message": "Αρχείο καταγραφής δραστηριότητας"
  },
  "add": {
    "message": "Προσθήκη"
  },
  "addANetwork": {
    "message": "Προσθήκη ενός δικτύου"
  },
  "addANickname": {
    "message": "Προσθήκη ενός ψευδωνύμου"
  },
  "addAccount": {
    "message": "Προσθήκη λογαριασμού"
  },
  "addAccountToMetaMask": {
    "message": "Προσθήκη λογαριασμού στο MetaMask"
  },
  "addAcquiredTokens": {
    "message": "Προσθέστε τα tokens που αποκτήσατε χρησιμοποιώντας το MetaMask"
  },
  "addAlias": {
    "message": "Προσθήκη ψευδωνύμου"
  },
  "addBlockExplorer": {
    "message": "Προσθήκη ενός block explorer"
  },
  "addContact": {
    "message": "Προσθήκη επαφής"
  },
  "addCustomNetwork": {
    "message": "Προσθήκη προσαρμοσμένου δικτύου"
  },
  "addEthereumChainConfirmationDescription": {
    "message": "Αυτό θα επιτρέψει σε αυτό το δίκτυο να χρησιμοποιηθεί στο MetaMask."
  },
  "addEthereumChainConfirmationRisks": {
    "message": "Το MetaMask δεν επαληθεύει τα προσαρμοσμένα δίκτυα."
  },
  "addEthereumChainConfirmationRisksLearnMore": {
    "message": "Μάθετε για το $1.",
    "description": "$1 is a link with text that is provided by the 'addEthereumChainConfirmationRisksLearnMoreLink' key"
  },
  "addEthereumChainConfirmationRisksLearnMoreLink": {
    "message": "απάτες και κίνδυνοι ασφάλειας δικτύου",
    "description": "Link text for the 'addEthereumChainConfirmationRisksLearnMore' translation key"
  },
  "addEthereumChainConfirmationTitle": {
    "message": "Επιτρέπετε σε αυτήν την ιστοσελίδα να προσθέσει ένα δίκτυο;"
  },
  "addEthereumChainWarningModalHeader": {
    "message": "Προσθέστε αυτόν τον πάροχο RPC μόνο αν είστε σίγουροι ότι μπορείτε να τον εμπιστευτείτε. $1",
    "description": "$1 is addEthereumChainWarningModalHeaderPartTwo passed separately so that it can be bolded"
  },
  "addEthereumChainWarningModalHeaderPartTwo": {
    "message": "Οι κακόβουλοι πάροχοι ενδέχεται να ψεύδονται σχετικά με την κατάσταση του blockchain και να καταγράφουν τη δραστηριότητά σας στο δίκτυο."
  },
  "addEthereumChainWarningModalListHeader": {
    "message": "Είναι σημαντικό ο πάροχός σας να είναι αξιόπιστος, καθώς έχει τη δυνατότητα να:"
  },
  "addEthereumChainWarningModalListPointOne": {
    "message": "Δείτε τους λογαριασμούς και τη διεύθυνση IP σας και συνδέστε τα μεταξύ τους"
  },
  "addEthereumChainWarningModalListPointThree": {
    "message": "Εμφάνιση υπολοίπων λογαριασμών και άλλων καταστάσεων εντός της αλυσίδας"
  },
  "addEthereumChainWarningModalListPointTwo": {
    "message": "Μεταδώστε τις συναλλαγές σας"
  },
  "addEthereumChainWarningModalTitle": {
    "message": "Προσθέτετε έναν νέο πάροχο RPC για το Ethereum Mainnet"
  },
  "addFriendsAndAddresses": {
    "message": "Προσθέστε φίλους και διευθύνσεις που εμπιστεύεστε"
  },
  "addHardwareWallet": {
    "message": "Προσθήκη πορτοφολιού υλικού"
  },
  "addIPFSGateway": {
    "message": "Προσθέστε την πύλη IPFS που προτιμάτε"
  },
  "addImportAccount": {
    "message": "Προσθήκη λογαριασμού ή πορτοφολιού υλικού"
  },
  "addMemo": {
    "message": "Προσθήκη σημειώματος"
  },
  "addNetwork": {
    "message": "Προσθήκη δικτύου"
  },
  "addNewAccount": {
    "message": "Προσθήκη νέου λογαριασμού Ethereum"
  },
  "addNewBitcoinAccount": {
    "message": "Προσθήκη νέου λογαριασμού Bitcoin (Beta)"
  },
  "addNewBitcoinTestnetAccount": {
    "message": "Προσθήκη νέου λογαριασμού Bitcoin (Testnet)"
  },
  "addNewToken": {
    "message": "Προσθήκη νέου token"
  },
  "addNft": {
    "message": "Προσθήκη του NFT"
  },
  "addNfts": {
    "message": "Προσθήκη των NFT"
  },
  "addRpcUrl": {
    "message": "Προσθήκη διεύθυνσης URL RPC"
  },
  "addSnapAccountToggle": {
    "message": "Ενεργοποίηση της λειτουργίας \"Προσθήκη λογαριασμού Snap (Beta)\""
  },
  "addSnapAccountsDescription": {
    "message": "Η ενεργοποίηση αυτής της λειτουργίας θα σας δώσει τη δυνατότητα να προσθέσετε νέο λογαριασμό Snaps Beta απευθείας από τη λίστα λογαριασμών σας. Εάν εγκαταστήσετε έναν λογαριασμό Snap, να θυμάστε ότι πρόκειται για μια υπηρεσία τρίτων."
  },
  "addSuggestedNFTs": {
    "message": "Προσθήκη προτεινόμενων NFT"
  },
  "addSuggestedTokens": {
    "message": "Προσθήκη προτεινόμενων tokens"
  },
  "addToken": {
    "message": "Προσθήκη token"
  },
  "addTokenByContractAddress": {
    "message": "Δεν μπορείτε να βρείτε ένα token; Μπορείτε να προσθέσετε χειροκίνητα οποιοδήποτε token επικολλώντας τη διεύθυνσή του. Οι διευθύνσεις συμβολαίων token μπορούν να βρεθούν στο $1",
    "description": "$1 is a blockchain explorer for a specific network, e.g. Etherscan for Ethereum"
  },
  "addUrl": {
    "message": "Προσθήκη διεύθυνσης URL"
  },
  "addingAccount": {
    "message": "Προσθήκη λογαριασμού"
  },
  "addingCustomNetwork": {
    "message": "Προσθήκη δικτύου"
  },
  "addingTokens": {
    "message": "Προσθήκη tokens"
  },
  "additionalNetworks": {
    "message": "Επιπλέον δίκτυα"
  },
  "address": {
    "message": "Διεύθυνση"
  },
  "addressCopied": {
    "message": "Η διεύθυνση αντιγράφηκε!"
  },
  "advanced": {
    "message": "Σύνθετες"
  },
  "advancedBaseGasFeeToolTip": {
    "message": "Όταν η συναλλαγή σας συμπεριληφθεί στο μπλοκ, οποιαδήποτε διαφορά μεταξύ της μέγιστης βασικής χρέωσής σας και της πραγματικής βασικής χρέωσής θα επιστραφεί. Το συνολικό ποσό υπολογίζεται ως μέγιστο βασικό τέλος (σε GWEI) * όριο τελών συναλλαγής."
  },
  "advancedDetailsDataDesc": {
    "message": "Δεδομένα"
  },
  "advancedDetailsHexDesc": {
    "message": "Δεκαεξαδικός"
  },
  "advancedDetailsNonceDesc": {
    "message": "Nonce"
  },
  "advancedDetailsNonceTooltip": {
    "message": "Πρόκειται για τον αριθμό συναλλαγής ενός λογαριασμού. Το nonce για την πρώτη συναλλαγή είναι 0 και αυξάνεται με διαδοχική σειρά."
  },
  "advancedGasFeeDefaultOptIn": {
    "message": "Αποθηκεύστε αυτές τις τιμές ως προεπιλεγμένες για το δίκτυο $1.",
    "description": "$1 is the current network name."
  },
  "advancedGasFeeModalTitle": {
    "message": "Προηγμένη χρέωση τελών συναλλαγής"
  },
  "advancedGasPriceTitle": {
    "message": "Τιμή τελών συναλλαγής"
  },
  "advancedPriorityFeeToolTip": {
    "message": "Το τέλος προτεραιότητας (γνωστό και ως “miner tip”) πηγαίνει άμεσα στους miner και τους ενθαρρύνει να δώσουν προτεραιότητα στη συναλλαγή σας."
  },
  "agreeTermsOfUse": {
    "message": "Συμφωνώ με το $1 του MetaMask",
    "description": "$1 is the `terms` link"
  },
  "airgapVault": {
    "message": "Θησαυροφυλάκιο AirGap"
  },
  "alert": {
    "message": "Ειδοποίηση"
  },
  "alertActionBuy": {
    "message": "Αγορά ETH"
  },
  "alertActionUpdateGas": {
    "message": "Ενημέρωση ορίου των τελών συναλλαγών"
  },
  "alertActionUpdateGasFee": {
    "message": "Ενημέρωση των τελών συναλλαγών"
  },
  "alertActionUpdateGasFeeLevel": {
    "message": "Ενημέρωση επιλογών των τελών συναλλαγών"
  },
  "alertDisableTooltip": {
    "message": "Αυτό μπορεί να αλλάξει στις \"Ρυθμίσεις > Ειδοποιήσεις\""
  },
  "alertMessageGasEstimateFailed": {
    "message": "Δεν μπορούμε να παράσχουμε τα τέλη με ακρίβεια και αυτή η εκτίμηση μπορεί να είναι υψηλή. Σας προτείνουμε να εισάγετε ένα προσαρμοσμένο όριο τελών συναλλαγών, αλλά υπάρχει κίνδυνος η συναλλαγή να αποτύχει και πάλι."
  },
  "alertMessageGasFeeLow": {
    "message": "Όταν επιλέγετε χαμηλά τέλη, να αναμένετε πιο αργές συναλλαγές και μεγαλύτερους χρόνους αναμονής. Για ταχύτερες συναλλαγές, επιλέξτε τις επιλογές χρέωσης Market (Αγοράς) ή Aggressive (Υψηλότερη αγοραστική τιμή)."
  },
  "alertMessageGasTooLow": {
    "message": "Για να συνεχίσετε με αυτή τη συναλλαγή, θα πρέπει να αυξήσετε το όριο των τελών συναλλαγών σε 21000 ή περισσότερο."
  },
  "alertMessageNetworkBusy": {
    "message": "Οι τιμές των τελών συναλλαγών είναι υψηλές και οι εκτιμήσεις είναι λιγότερο ακριβείς."
  },
  "alertMessageNoGasPrice": {
    "message": "Δεν μπορούμε να συνεχίσουμε με αυτή τη συναλλαγή μέχρι να ενημερώσετε τα τέλη μη αυτόματα."
  },
  "alertMessagePendingTransactions": {
    "message": "Αυτή η συναλλαγή δεν θα πραγματοποιηθεί μέχρι να ολοκληρωθεί μια προηγούμενη συναλλαγή. Μάθετε πώς να ακυρώσετε ή να επισπεύσετε μια συναλλαγή."
  },
  "alertMessageSignInDomainMismatch": {
    "message": "Ο ιστότοπος που υποβάλλει το αίτημα δεν είναι ο ιστότοπος στον οποίο έχετε συνδεθεί. Αυτό θα μπορούσε να είναι μια απόπειρα κλοπής των στοιχείων σύνδεσής σας."
  },
  "alertMessageSignInWrongAccount": {
    "message": "Αυτός ο ιστότοπος σας ζητάει να συνδεθείτε χρησιμοποιώντας λάθος λογαριασμό."
  },
  "alertMessageSigningOrSubmitting": {
    "message": "Αυτή η συναλλαγή θα πραγματοποιηθεί μόνο όταν ολοκληρωθεί η προηγούμενη συναλλαγή σας."
  },
  "alertModalAcknowledge": {
    "message": "Αναγνωρίζω τον κίνδυνο και εξακολουθώ να θέλω να συνεχίσω"
  },
  "alertModalDetails": {
    "message": "Λεπτομέρειες ειδοποίησης"
  },
  "alertModalReviewAllAlerts": {
    "message": "Έλεγχος όλων των ειδοποιήσεων"
  },
  "alertReasonGasEstimateFailed": {
    "message": "Ανακριβή τέλη"
  },
  "alertReasonGasFeeLow": {
    "message": "Αργή ταχύτητα"
  },
  "alertReasonGasTooLow": {
    "message": "Χαμηλό όριο τελών συναλλαγών"
  },
  "alertReasonInsufficientBalance": {
    "message": "Ανεπαρκή κεφάλαια"
  },
  "alertReasonNetworkBusy": {
    "message": "Το δίκτυο είναι απασχολημένο"
  },
  "alertReasonNoGasPrice": {
    "message": "Δεν είναι διαθέσιμη η εκτίμηση των τελών"
  },
  "alertReasonPendingTransactions": {
    "message": "Εκκρεμής συναλλαγή"
  },
  "alertReasonSignIn": {
    "message": "Ύποπτο αίτημα σύνδεσης"
  },
  "alertReasonWrongAccount": {
    "message": "Λάθος λογαριασμός"
  },
  "alerts": {
    "message": "Ειδοποιήσεις"
  },
  "all": {
    "message": "Όλες"
  },
  "allCustodianAccountsConnectedSubtitle": {
    "message": "Είτε έχετε ήδη συνδέσει όλους τους λογαριασμούς θεματοφύλακα είτε δεν έχετε κανέναν λογαριασμό να συνδέσετε με το MetaMask Institutional."
  },
  "allCustodianAccountsConnectedTitle": {
    "message": "Δεν υπάρχουν διαθέσιμοι λογαριασμοί για σύνδεση"
  },
  "allOfYour": {
    "message": "Όλα σας τα $1",
    "description": "$1 is the symbol or name of the token that the user is approving spending"
  },
  "allPermissions": {
    "message": "Όλες οι άδειες χρήσης"
  },
  "allTimeHigh": {
    "message": "Υψηλό όλων των εποχών"
  },
  "allTimeLow": {
    "message": "Χαμηλό όλων των εποχών"
  },
  "allYourNFTsOf": {
    "message": "Όλα τα NFT σας από το $1",
    "description": "$1 is a link to contract on the block explorer when we're not able to retrieve a erc721 or erc1155 name"
  },
  "allow": {
    "message": "Να επιτρέπεται"
  },
  "allowMmiToConnectToCustodian": {
    "message": "Αυτό θα επιτρέψει στο MMI να συνδεθεί στο $1 για να εισαγάγει τους λογαριασμούς σας."
  },
  "allowNotifications": {
    "message": "Να επιτρέπονται οι ειδοποιήσεις"
  },
  "allowSpendToken": {
    "message": "Δίνετε άδεια για να αποκτήσετε πρόσβαση στο $1;",
    "description": "$1 is the symbol of the token that are requesting to spend"
  },
  "allowWithdrawAndSpend": {
    "message": "Επιτρέψτε στο $1 να κάνει ανάληψη και να ξοδέψει μέχρι το ακόλουθο ποσό:",
    "description": "The url of the site that requested permission to 'withdraw and spend'"
  },
  "amount": {
    "message": "Ποσό"
  },
  "amountReceived": {
    "message": "Ποσό που λάβατε"
  },
  "amountSent": {
    "message": "Ποσό που στείλατε"
  },
  "andForListItems": {
    "message": "$1 και $2",
    "description": "$1 is the first item, $2 is the last item in a list of items. Used in Snap Install Warning modal."
  },
  "andForTwoItems": {
    "message": "$1 και $2",
    "description": "$1 is the first item, $2 is the second item. Used in Snap Install Warning modal."
  },
  "appDescription": {
    "message": "Ένα Πορτοφόλι Ethereum στο Πρόγραμμα Περιήγησής σας",
    "description": "The description of the application"
  },
  "appName": {
    "message": "MetaMask",
    "description": "The name of the application"
  },
  "appNameBeta": {
    "message": "MetaMask Beta",
    "description": "The name of the application (Beta)"
  },
  "appNameFlask": {
    "message": "MetaMask Flask",
    "description": "The name of the application (Flask)"
  },
  "appNameMmi": {
    "message": "MetaMask Institutional",
    "description": "The name of the application (MMI)"
  },
  "approve": {
    "message": "Έγκριση ορίου δαπανών"
  },
  "approveAllTokensTitle": {
    "message": "Επιτρέπετε την πρόσβαση και τη μεταφορά όλων των $1;",
    "description": "$1 is the symbol of the token for which the user is granting approval"
  },
  "approveAllTokensTitleWithoutSymbol": {
    "message": "Επιτρέπετε την πρόσβαση και τη μεταφορά όλων των NFT σας από το $1;",
    "description": "$1 a link to contract on the block explorer when we're not able to retrieve a erc721 or erc1155 name"
  },
  "approveButtonText": {
    "message": "Έγκριση"
  },
  "approveIncreaseAllowance": {
    "message": "Αύξηση $1 του ανώτατου ορίου δαπανών",
    "description": "The token symbol that is being approved"
  },
  "approveSpendingCap": {
    "message": "Έγκριση $1 ως ανώτατο όριο δαπανών",
    "description": "The token symbol that is being approved"
  },
  "approveTokenDescription": {
    "message": "Αυτό επιτρέπει σε τρίτα μέρη να έχουν πρόσβαση και να μεταφέρουν τα ακόλουθα NFT χωρίς περαιτέρω ειδοποίηση μέχρι να ανακαλέσετε την πρόσβασή τους."
  },
  "approveTokenDescriptionWithoutSymbol": {
    "message": "Αυτό επιτρέπει σε ένα τρίτο μέρος να έχει πρόσβαση και να μεταφέρει όλα τα NFT σας από το $1 χωρίς περαιτέρω ειδοποίηση μέχρι να ανακαλέσετε την πρόσβασή του.",
    "description": "$1 is a link to contract on the block explorer when we're not able to retrieve a erc721 or erc1155 name"
  },
  "approveTokenTitle": {
    "message": "Επιτρέπετε την πρόσβαση και τη μεταφορά του $1;",
    "description": "$1 is the symbol of the token for which the user is granting approval"
  },
  "approved": {
    "message": "Εγκρίθηκε"
  },
  "approvedAsset": {
    "message": "Εγκεκριμένο περιουσιακό στοιχείο"
  },
  "approvedOn": {
    "message": "Εγκρίθηκε στις $1",
    "description": "$1 is the approval date for a permission"
  },
  "approvedOnForAccounts": {
    "message": "Εγκρίθηκε στο $1 για $2",
    "description": "$1 is the approval date for a permission. $2 is the AvatarGroup component displaying account images."
  },
  "areYouSure": {
    "message": "Είστε σίγουροι;"
  },
  "asset": {
    "message": "Περιουσιακό στοιχείο"
  },
  "assetOptions": {
    "message": "Επιλογές περιουσιακών στοιχείων"
  },
  "attemptSendingAssets": {
    "message": "Ενδέχεται να χάσετε τα περιουσιακά σας στοιχεία εάν προσπαθήσετε να τα στείλετε από άλλο δίκτυο. Μεταφέρετε κεφάλαια με ασφάλεια μεταξύ δικτύων χρησιμοποιώντας μια διασύνδεση."
  },
  "attemptSendingAssetsWithPortfolio": {
    "message": "Μπορεί να χάσετε τα περιουσιακά σας στοιχεία αν προσπαθήσετε να τα στείλετε από άλλο δίκτυο. Μεταφέρετε χρήματα με ασφάλεια μεταξύ δικτύων χρησιμοποιώντας μια διασύνδεση, όπως το $1"
  },
  "attemptToCancelSwapForFree": {
    "message": "Προσπάθεια ακύρωσης των ανταλλαγών δωρεάν"
  },
  "attributes": {
    "message": "Χαρακτηριστικά"
  },
  "attributions": {
    "message": "Αποδόσεις"
  },
  "auroraRpcDeprecationMessage": {
    "message": "Η διεύθυνση URL του Infura RPC δεν υποστηρίζει πλέον την Aurora."
  },
  "authorizedPermissions": {
    "message": "Έχετε εξουσιοδοτήσει τα ακόλουθα δικαιώματα"
  },
  "autoDetectTokens": {
    "message": "Αυτόματη ανίχνευση tokens"
  },
  "autoDetectTokensDescription": {
    "message": "Χρησιμοποιούμε API τρίτων για τον εντοπισμό και την εμφάνιση νέων tokens που αποστέλλονται στο πορτοφόλι σας. Απενεργοποιήστε το εάν δεν θέλετε η εφαρμογή να αντλεί δεδομένα από αυτές τις υπηρεσίες. $1",
    "description": "$1 is a link to a support article"
  },
  "autoLockTimeLimit": {
    "message": "Χρονόμετρο Αυτόματης Αποσύνδεσης (λεπτά)"
  },
  "autoLockTimeLimitDescription": {
    "message": "Ρυθμίστε τον χρόνο αδράνειας σε λεπτά πριν αποσυνδεθεί αυτόματα το MetaMask."
  },
  "average": {
    "message": "Μέσος Όρος"
  },
  "awaitingApproval": {
    "message": "Σε αναμονή έγκρισης..."
  },
  "back": {
    "message": "Πίσω"
  },
  "backupApprovalInfo": {
    "message": "Αυτός ο μυστικός κωδικός απαιτείται για ανάκτηση του πορτοφολιού σας σε περίπτωση που χάσετε τη συσκευή σας, ξεχάσετε τον κωδικό πρόσβασης, πρέπει να κάνετε επανεγκατάσταση του MetaMask, ή θέλετε να έχετε πρόσβαση στο πορτοφόλι σας από μια άλλη συσκευή."
  },
  "backupApprovalNotice": {
    "message": "Δημιουργήστε αντίγραφο ασφαλείας της Μυστικής σας Φράσης Ανάκτησης για να διατηρήσετε το πορτοφόλι και τα χρήματά σας ασφαλή."
  },
  "backupKeyringSnapReminder": {
    "message": "Βεβαιωθείτε ότι μπορείτε να έχετε πρόσβαση σε όλους τους λογαριασμούς που έχουν δημιουργηθεί από αυτό το Snap πριν το αφαιρέσετε"
  },
  "backupNow": {
    "message": "Δημιουργήστε αντίγραφο ασφαλείας τώρα"
  },
  "balance": {
    "message": "Υπόλοιπο"
  },
  "balanceOutdated": {
    "message": "Το υπόλοιπο μπορεί να μην είναι ενημερωμένο"
  },
  "baseFee": {
    "message": "Βασικό τέλος"
  },
  "basic": {
    "message": "Βασικά"
  },
  "basicConfigurationBannerCTA": {
    "message": "Ενεργοποίηση βασικών λειτουργιών"
  },
  "basicConfigurationBannerTitle": {
    "message": "Οι βασικές λειτουργίες είναι απενεργοποιημένες"
  },
  "basicConfigurationDescription": {
    "message": "Το MetaMask παρέχει βασικές λειτουργίες, όπως λεπτομέρειες για τα tokens και ρυθμίσεις τελών συναλλαγών μέσω υπηρεσιών διαδικτύου. Όταν χρησιμοποιείτε υπηρεσίες διαδικτύου, η διεύθυνση IP σας κοινοποιείται, σε αυτή την περίπτωση με στο MetaMask. Αυτό συμβαίνει ακριβώς όπως όταν επισκέπτεστε οποιονδήποτε ιστότοπο. Το MetaMask χρησιμοποιεί αυτά τα δεδομένα προσωρινά και δεν πωλεί ποτέ τα δεδομένα σας. Μπορείτε να χρησιμοποιήσετε ένα VPN ή να απενεργοποιήσετε αυτές τις υπηρεσίες, αλλά αυτό μπορεί να επηρεάσει την εμπειρία σας στο MetaMask. Για να μάθετε περισσότερα διαβάστε την $1.",
    "description": "$1 is to be replaced by the message for privacyMsg, and will link to https://consensys.io/privacy-policy"
  },
  "basicConfigurationLabel": {
    "message": "Βασικές λειτουργίες"
  },
  "basicConfigurationModalCheckbox": {
    "message": "Το κατανοώ και θέλω να συνεχίσω"
  },
  "basicConfigurationModalDisclaimerOff": {
    "message": "Αυτό σημαίνει ότι δεν θα αξιοποιήσετε πλήρως τον χρόνο σας στο MetaMask. Βασικές λειτουργίες (όπως λεπτομέρειες για tokens, βέλτιστες ρυθμίσεις τελών συναλλαγών και άλλα) δεν θα είναι διαθέσιμές σε εσάς."
  },
  "basicConfigurationModalDisclaimerOn": {
    "message": "Για να αξιοποιήσετε τον χρόνο σας στο MetaMask, θα πρέπει να ενεργοποιήσετε αυτή τη λειτουργία. Οι βασικές λειτουργίες (όπως οι λεπτομέρειες για tokens, οι βέλτιστες ρυθμίσεις τελών συναλλαγών και άλλα) είναι σημαντικές για την εμπειρία web3."
  },
  "basicConfigurationModalHeadingOff": {
    "message": "Απενεργοποίηση βασικών λειτουργιών"
  },
  "basicConfigurationModalHeadingOn": {
    "message": "Ενεργοποίηση βασικών λειτουργιών"
  },
  "beCareful": {
    "message": "Να είστε προσεκτικοί"
  },
  "beta": {
    "message": "Δοκιμαστική έκδοση"
  },
  "betaHeaderText": {
    "message": "Αυτή είναι μια δοκιμαστική έκδοση. Παρακαλώ αναφέρετε σφάλματα $1",
    "description": "$1 represents the word 'here' in a hyperlink"
  },
  "betaMetamaskInstitutionalVersion": {
    "message": "Δοκιμαστική Έκδοση του MetaMask Institutional"
  },
  "betaMetamaskVersion": {
    "message": "Δοκιμαστική έκδοση MetaMask"
  },
  "betaTerms": {
    "message": "Όροι Χρήσης της Δοκιμαστικής Έκδοσης"
  },
  "billionAbbreviation": {
    "message": "Δ",
    "description": "Shortened form of 'billion'"
  },
  "bitcoinActivityNotSupported": {
    "message": "Δεν υποστηρίζεται η δραστηριότητα στα Bitcoins"
  },
  "bitcoinSupportSectionTitle": {
    "message": "Bitcoin"
  },
  "bitcoinSupportToggleDescription": {
    "message": "Η ενεργοποίηση αυτής της λειτουργίας θα σας δώσει τη δυνατότητα να προσθέσετε έναν λογαριασμό Bitcoin στην επέκταση σας του MetaMask που προέρχεται από την υπάρχουσα Μυστική Φράση Ανάκτησης. Πρόκειται για μια πειραματική λειτουργία Beta, οπότε θα πρέπει να τη χρησιμοποιήσετε με δική σας ευθύνη. Για να μας δώσετε τα σχόλιά σας σχετικά με αυτή τη νέα εμπειρία Bitcoin, συμπληρώστε αυτή την $1.",
    "description": "$1 is the link to a product feedback form"
  },
  "bitcoinSupportToggleTitle": {
    "message": "Ενεργοποίηση της λειτουργίας \"Προσθήκη νέου λογαριασμού Bitcoin (Beta)\""
  },
  "bitcoinTestnetSupportToggleDescription": {
    "message": "Η ενεργοποίηση αυτής της λειτουργίας θα σας δώσει τη δυνατότητα να προσθέσετε έναν λογαριασμό Bitcoin για το δίκτυο δοκιμών."
  },
  "bitcoinTestnetSupportToggleTitle": {
    "message": "Ενεργοποίηση της λειτουργίας \"Προσθήκη νέου λογαριασμού Bitcoin (Testnet)\""
  },
  "blockExplorerAccountAction": {
    "message": "Λογαριασμός",
    "description": "This is used with viewOnEtherscan and viewInExplorer e.g View Account in Explorer"
  },
  "blockExplorerAssetAction": {
    "message": "Περιουσιακά στοιχεία",
    "description": "This is used with viewOnEtherscan and viewInExplorer e.g View Asset in Explorer"
  },
  "blockExplorerSwapAction": {
    "message": "Ανταλλαγή",
    "description": "This is used with viewOnEtherscan e.g View Swap on Etherscan"
  },
  "blockExplorerUrl": {
    "message": "Διεύθυνση URL του Block Explorer"
  },
  "blockExplorerUrlDefinition": {
    "message": "Το URL που χρησιμοποιεί το block explorer για αυτό το δίκτυο."
  },
  "blockExplorerView": {
    "message": "Προβολή λογαριασμού στο $1",
    "description": "$1 replaced by URL for custom block explorer"
  },
  "blockaid": {
    "message": "Blockaid"
  },
  "blockaidAlertInfo": {
    "message": "Δεν συνιστούμε να προχωρήσετε σε αυτό το αίτημα."
  },
  "blockaidDescriptionApproveFarming": {
    "message": "Εάν εγκρίνετε αυτό το αίτημα, ένα τρίτο μέρος που είναι γνωστό για απάτες μπορεί να πάρει όλα τα περιουσιακά σας στοιχεία."
  },
  "blockaidDescriptionBlurFarming": {
    "message": "Εάν εγκρίνετε αυτό το αίτημα, κάποιος μπορεί να κλέψει τα περιουσιακά σας στοιχεία που είναι καταχωρημένα στο Blur."
  },
  "blockaidDescriptionErrored": {
    "message": "Λόγω κάποιου σφάλματος, δεν μπορέσαμε να ελέγξουμε τις ειδοποιήσεις ασφαλείας. Συνεχίστε μόνο αν εμπιστεύεστε κάθε διεύθυνση που εμπλέκεται."
  },
  "blockaidDescriptionMaliciousDomain": {
    "message": "Αλληλεπιδράτε με έναν κακόβουλο τομέα. Εάν εγκρίνετε αυτό το αίτημα, ενδέχεται να χάσετε τα περιουσιακά σας στοιχεία."
  },
  "blockaidDescriptionMightLoseAssets": {
    "message": "Εάν εγκρίνετε αυτό το αίτημα, ενδέχεται να χάσετε τα περιουσιακά σας στοιχεία."
  },
  "blockaidDescriptionSeaportFarming": {
    "message": "Εάν εγκρίνετε αυτό το αίτημα, κάποιος μπορεί να κλέψει τα περιουσιακά σας στοιχεία που είναι καταχωρημένα στο OpenSea."
  },
  "blockaidDescriptionTransferFarming": {
    "message": "Εάν εγκρίνετε αυτό το αίτημα, ένας τρίτος που είναι γνωστός για απάτες θα πάρει όλα τα περιουσιακά σας στοιχεία."
  },
  "blockaidDescriptionWarning": {
    "message": "Πρόκειται για ένα παραπλανητικό αίτημα. Συνεχίστε μόνο αν εμπιστεύεστε κάθε διεύθυνση που εμπλέκεται."
  },
  "blockaidMessage": {
    "message": "Διαφύλαξη της ιδιωτικότητας - δεν κοινοποιούνται δεδομένα σε τρίτους. Διατίθεται στα Arbitrum, Avalanche, BNB chain, Ethereum Mainnet, Linea, Optimism, Polygon, Base και Sepolia."
  },
  "blockaidTitleDeceptive": {
    "message": "Αυτό είναι ένα παραπλανητικό αίτημα"
  },
  "blockaidTitleMayNotBeSafe": {
    "message": "Να είστε προσεκτικοί"
  },
  "blockaidTitleSuspicious": {
    "message": "Αυτό είναι ένα ύποπτο αίτημα"
  },
  "blockies": {
    "message": "Blockies"
  },
  "boughtFor": {
    "message": "Αγοράστηκε για"
  },
  "bridge": {
    "message": "Διασύνδεση"
  },
  "bridgeDontSend": {
    "message": "Μην στείλετε χωρίς διασύνδεση"
  },
  "browserNotSupported": {
    "message": "Το Πρόγραμμα Περιήγησής σας δεν υποστηρίζεται..."
  },
  "buildContactList": {
    "message": "Δημιουργήστε τη λίστα επαφών σας"
  },
  "builtAroundTheWorld": {
    "message": "Το MetaMask έχει σχεδιαστεί και λειτουργεί σε όλο τον κόσμο."
  },
  "busy": {
    "message": "Απασχολημένο"
  },
  "buyAndSell": {
    "message": "Αγορά & Πώληση"
  },
  "buyAsset": {
    "message": "Αγορά $1",
    "description": "$1 is the ticker symbol of a an asset the user is being prompted to purchase"
  },
  "buyMoreAsset": {
    "message": "Αγοράστε περισσότερα $1",
    "description": "$1 is the ticker symbol of a an asset the user is being prompted to purchase"
  },
  "buyNow": {
    "message": "Αγοράστε Τώρα"
  },
  "buyToken": {
    "message": "Αγορά $1",
    "description": "$1 is the token symbol"
  },
  "bytes": {
    "message": "Bytes"
  },
  "canToggleInSettings": {
    "message": "Μπορείτε να ενεργοποιήσετε ξανά αυτήν την ειδοποίηση στις Ρυθμίσεις -> Ειδοποιήσεις."
  },
  "cancel": {
    "message": "Άκυρο"
  },
  "cancelPopoverTitle": {
    "message": "Ακύρωση συναλλαγής"
  },
  "cancelSpeedUp": {
    "message": "ακύρωση ή επιτάχυνση μιας συναλλαγής."
  },
  "cancelSpeedUpLabel": {
    "message": "Αυτά τα τέλη συναλλαγής θα $1 τα αρχικά.",
    "description": "$1 is text 'replace' in bold"
  },
  "cancelSpeedUpTransactionTooltip": {
    "message": "Για να $1 τη συναλλαγή, τα τέλη συναλλαγής πρέπει να αυξηθούν κατά τουλάχιστον 10% ώστε να αναγνωριστούν από το δίκτυο.",
    "description": "$1 is string 'cancel' or 'speed up'"
  },
  "cancelled": {
    "message": "Ακυρώθηκε"
  },
  "chainId": {
    "message": "Αναγνωριστικό Αλυσίδας"
  },
  "chainIdDefinition": {
    "message": "Το αναγνωριστικό αλυσίδας χρησιμοποιείται για την υπογραφή συναλλαγών για αυτό το δίκτυο."
  },
  "chainIdExistsErrorMsg": {
    "message": "Αυτό το αναγνωριστικό αλυσίδας χρησιμοποιείται επί του παρόντος από το δίκτυο $1."
  },
  "chainListReturnedDifferentTickerSymbol": {
    "message": "Αυτό το σύμβολο token δεν ταιριάζει με το όνομα δικτύου ή το αναγνωριστικό αλυσίδας που καταχωρίσατε. Πολλά δημοφιλή token χρησιμοποιούν παρόμοια σύμβολα, τα οποία μπορούν να χρησιμοποιήσουν οι απατεώνες για να σας εξαπατήσουν ώστε να τους στείλετε ένα πιο πολύτιμο token σε αντάλλαγμα. Επαληθεύστε τα πάντα πριν συνεχίσετε."
  },
  "chooseYourNetwork": {
    "message": "Επιλέξτε το δίκτυό σας"
  },
  "chooseYourNetworkDescription": {
    "message": "Χρησιμοποιούμε την Infura ως την υπηρεσία κλήσης απομακρυσμένης διαδικασίας (RPC) για να προσφέρουμε την πιο αξιόπιστη και ιδιωτική πρόσβαση στα δεδομένα του Ethereum που μπορούμε. Μπορείτε να επιλέξετε τη δική σας RPC, αλλά να θυμάστε ότι οποιαδήποτε RPC θα λαμβάνει τη διεύθυνση IP και το πορτοφόλι σας στο Ethereum για να πραγματοποιεί συναλλαγές. Διαβάστε το $1 για να μάθετε περισσότερα σχετικά με τον τρόπο με τον οποίο η Infura χειρίζεται τα δεδομένα.",
    "description": "$1 is a link to the privacy policy"
  },
  "chromeRequiredForHardwareWallets": {
    "message": "Θα πρέπει να χρησιμοποιήσετε το MetaMask στο Google Chrome για να συνδεθείτε στο Πορτοφόλι Υλικού."
  },
  "circulatingSupply": {
    "message": "Διαθέσιμη προσφορά"
  },
  "clear": {
    "message": "Εκκαθάριση"
  },
  "clearActivity": {
    "message": "Εκκαθάριση δραστηριότητας και «nonce» δεδομένων"
  },
  "clearActivityButton": {
    "message": "Εκκαθάριση δεδομένων καρτέλας δραστηριότητας"
  },
  "clearActivityDescription": {
    "message": "Αυτό επαναφέρει το «nonce» του λογαριασμού και διαγράφει τα δεδομένα από την καρτέλα δραστηριότητας στο πορτοφόλι σας. Θα επηρεαστεί μόνο ο τρέχων λογαριασμός και το δίκτυο. Τα υπόλοιπα και οι εισερχόμενες συναλλαγές σας δεν θα αλλάξουν."
  },
  "click": {
    "message": "Κάντε κλικ"
  },
  "clickToConnectLedgerViaWebHID": {
    "message": "Κάντε κλικ εδώ για να συνδέσετε το Ledger σας μέσω WebHID",
    "description": "Text that can be clicked to open a browser popup for connecting the ledger device via webhid"
  },
  "clickToManuallyAdd": {
    "message": "Μπορείτε πάντα να προσθέσετε τα tokens χειροκίνητα."
  },
  "close": {
    "message": "Κλείσιμο"
  },
  "closeExtension": {
    "message": "Κλείσιμο επέκτασης"
  },
  "closeWindowAnytime": {
    "message": "Μπορείτε να κλείσετε αυτό το παράθυρο ανά πάσα στιγμή."
  },
  "coingecko": {
    "message": "CoinGecko"
  },
  "collectionName": {
    "message": "Όνομα συλλογής"
  },
  "comboNoOptions": {
    "message": "Δεν βρέθηκαν επιλογές",
    "description": "Default text shown in the combo field dropdown if no options."
  },
  "configureSnapPopupDescription": {
    "message": "Τώρα αποχωρείτε από το MetaMask για να ρυθμίσετε αυτό το snap."
  },
  "configureSnapPopupInstallDescription": {
    "message": "Τώρα αποχωρείτε από το MetaMask για να εγκαταστήσετε αυτό το snap."
  },
  "configureSnapPopupInstallTitle": {
    "message": "Εγκατάσταση του snap"
  },
  "configureSnapPopupLink": {
    "message": "Κάντε κλικ σε αυτόν τον σύνδεσμο για να συνεχίσετε:"
  },
  "configureSnapPopupTitle": {
    "message": "Διαμόρφωση του snap"
  },
  "confirm": {
    "message": "Επιβεβαίωση"
  },
  "confirmAlertModalAcknowledgeMultiple": {
    "message": "Έχω ενημερωθεί για τις ειδοποιήσεις και εξακολουθώ να θέλω να συνεχίσω"
  },
  "confirmAlertModalAcknowledgeSingle": {
    "message": "Έχω ενημερωθεί για την ειδοποίηση και εξακολουθώ να θέλω να συνεχίσω"
  },
  "confirmConnectCustodianRedirect": {
    "message": "Θα σας ανακατευθύνουμε στο $1 όταν κάνετε κλικ για να συνεχίσετε."
  },
  "confirmConnectCustodianText": {
    "message": "Για να συνδέσετε τους λογαριασμούς σας εισέλθετε στον λογαριασμό σας στο $1 και κάντε κλικ στο κουμπί «σύνδεση με το MMI»."
  },
  "confirmConnectionTitle": {
    "message": "Επιβεβαίωση σύνδεσης με το $1"
  },
  "confirmFieldPaymaster": {
    "message": "Τα τέλη καταβλήθηκαν από"
  },
  "confirmFieldTooltipPaymaster": {
    "message": "Τα τέλη για αυτή τη συναλλαγή θα καταβληθούν από τον υπεύθυνο πληρωμών του έξυπνου συμβολαίου."
  },
  "confirmPassword": {
    "message": "Επιβεβαίωση Κωδικού Πρόσβασης"
  },
  "confirmRecoveryPhrase": {
    "message": "Επιβεβαιώστε τη Μυστική Φράση Ανάκτησης"
  },
  "confirmTitleDescPermitSignature": {
    "message": "Αυτός ο ιστότοπος ζητάει άδεια για να δαπανήσει τα tokens σας."
  },
  "confirmTitleDescSIWESignature": {
    "message": "Ένας ιστότοπος θέλει να συνδεθείτε για να αποδείξετε ότι είστε ο κάτοχος αυτού του λογαριασμού."
  },
  "confirmTitlePermitTokens": {
    "message": "Αίτημα ανώτατου ορίου δαπανών"
  },
  "confirmTitleSIWESignature": {
    "message": "Αίτημα σύνδεσης"
  },
  "confirmTitleSignature": {
    "message": "Αίτημα υπογραφής"
  },
  "confirmTitleTransaction": {
    "message": "Αίτημα συναλλαγής"
  },
  "confirmed": {
    "message": "Επιβεβαιωμένο"
  },
  "confusableUnicode": {
    "message": "Το '$1' είναι παρόμοιο με το '$2'."
  },
  "confusableZeroWidthUnicode": {
    "message": "Βρέθηκε χαρακτήρας μηδενικού πλάτους."
  },
  "confusingEnsDomain": {
    "message": "Εντοπίσαμε έναν παράξενο χαρακτήρα στο όνομα ENS. Ελέγξτε το όνομα ENS για να αποφύγετε μια πιθανή απάτη."
  },
  "connect": {
    "message": "Σύνδεση"
  },
  "connectAccount": {
    "message": "Σύνδεση λογαριασμού"
  },
  "connectAccountOrCreate": {
    "message": "Σύνδεση λογαριασμού ή δημιουργία νέου"
  },
  "connectAccounts": {
    "message": "Σύνδεση λογαριασμών"
  },
  "connectCustodialAccountMenu": {
    "message": "Σύνδεση λογαριασμού θεματοφύλακα"
  },
  "connectCustodialAccountMsg": {
    "message": "Επιλέξτε τον θεματοφύλακα που θέλετε να συνδέσετε για να προσθέσετε ή να ανανεώσετε ένα token."
  },
  "connectCustodialAccountTitle": {
    "message": "Λογαριασμοί θεματοφύλακα"
  },
  "connectCustodianAccounts": {
    "message": "Σύνδεση των $1 λογαριασμών"
  },
  "connectManually": {
    "message": "Χειροκίνητη σύνδεση στον τρέχοντα ιστότοπο"
  },
  "connectMoreAccounts": {
    "message": "Σύνδεση περισσότερων λογαριασμών"
  },
  "connectSnap": {
    "message": "Σύνδεση $1",
    "description": "$1 is the snap for which a connection is being requested."
  },
  "connectWithMetaMask": {
    "message": "Σύνδεση με το MetaMask"
  },
  "connectedAccounts": {
    "message": "Συνδεδεμένοι λογαριασμοί"
  },
  "connectedAccountsDescriptionPlural": {
    "message": "Έχετε $1 λογαριασμούς συνδεδεμένους με αυτόν τον ιστότοπο.",
    "description": "$1 is the number of accounts"
  },
  "connectedAccountsDescriptionSingular": {
    "message": "Έχετε 1 λογαριασμό συνδεδεμένο σε αυτόν τον ιστότοπο."
  },
  "connectedAccountsEmptyDescription": {
    "message": "To MetaMask δεν είναι συνδεδεμένo σε αυτόν τον ιστότοπο. Για να συνδεθείτε σε έναν ιστότοπο web3, βρείτε και κάντε κλικ στο κουμπί σύνδεσης."
  },
  "connectedAccountsListTooltip": {
    "message": "Το $1 μπορεί να δει το υπόλοιπο του λογαριασμού, τη διεύθυνση, τη δραστηριότητα και να προτείνει συναλλαγές προς έγκριση για συνδεδεμένους λογαριασμούς.",
    "description": "$1 is the origin name"
  },
  "connectedAccountsToast": {
    "message": "Οι συνδεδεμένοι λογαριασμοί ενημερώθηκαν"
  },
  "connectedSites": {
    "message": "Συνδεδεμένοι ιστότοποι"
  },
  "connectedSitesDescription": {
    "message": "Το $1 είναι συνδεδεμένο σε αυτές τις ιστοσελίδες. Μπορούν να δουν τη διεύθυνση του λογαριασμού σας.",
    "description": "$1 is the account name"
  },
  "connectedSitesEmptyDescription": {
    "message": "Το $1 δεν είναι συνδεδεμένο με καμία τοποθεσία.",
    "description": "$1 is the account name"
  },
  "connectedSnapAndNoAccountDescription": {
    "message": "Το MetaMask είναι συνδεδεμένο σε αυτόν τον ιστότοπο, αλλά δεν έχουν συνδεθεί ακόμα λογαριασμοί"
  },
  "connecting": {
    "message": "Σύνδεση"
  },
  "connectingTo": {
    "message": "Σύνδεση με $1"
  },
  "connectingToDeprecatedNetwork": {
    "message": "Το '$1' καταργείται σταδιακά και μπορεί να μην λειτουργεί. Δοκιμάστε ένα άλλο δίκτυο."
  },
  "connectingToGoerli": {
    "message": "Σύνδεση στο δίκτυο δοκιμών Goerli"
  },
  "connectingToLineaGoerli": {
    "message": "Σύνδεση στο δίκτυο δοκιμών Linea Goerli"
  },
  "connectingToLineaMainnet": {
    "message": "Σύνδεση στο Linea Mainnet"
  },
  "connectingToLineaSepolia": {
    "message": "Γίνεται σύνδεση στο δίκτυο δοκιμών Linea Sepolia"
  },
  "connectingToMainnet": {
    "message": "Σύνδεση στο Ethereum Mainnet"
  },
  "connectingToSepolia": {
    "message": "Σύνδεση στο δίκτυο δοκιμών Sepolia"
  },
  "connectionFailed": {
    "message": "Η σύνδεση απέτυχε"
  },
  "connectionFailedDescription": {
    "message": "Η λήψη του $1 απέτυχε, ελέγξτε το δίκτυό σας και προσπαθήστε ξανά.",
    "description": "$1 is the name of the snap being fetched."
  },
  "connectionRequest": {
    "message": "Αίτημα σύνδεσης"
  },
  "contactUs": {
    "message": "Επικοινωνήστε μαζί μας"
  },
  "contacts": {
    "message": "Επαφές"
  },
  "contentFromSnap": {
    "message": "Περιεχόμενο από το $1",
    "description": "$1 represents the name of the snap"
  },
  "continue": {
    "message": "Συνέχεια"
  },
  "continueMmiOnboarding": {
    "message": "Συνεχίστε στο περιβάλλον του MetaMask Institutional"
  },
  "continueToWallet": {
    "message": "Συνεχίστε στο πορτοφόλι"
  },
  "contract": {
    "message": "Συμβόλαιο"
  },
  "contractAddress": {
    "message": "Διεύθυνση συμβολαίου"
  },
  "contractAddressError": {
    "message": "Στέλνετε tokens στη διεύθυνση συμβολαίου του token. Αυτό μπορεί να έχει ως αποτέλεσμα την απώλεια αυτών των tokens."
  },
  "contractDeployment": {
    "message": "Ανάπτυξη συμβολαίου"
  },
  "contractDescription": {
    "message": "Για να προστατευτείτε από τους απατεώνες, αφιερώστε λίγο χρόνο για να επαληθεύσετε τα στοιχεία τρίτων."
  },
  "contractInteraction": {
    "message": "Αλληλεπίδραση συμβολαίου"
  },
  "contractNFT": {
    "message": "Συμβόλαιο NFT"
  },
  "contractRequestingAccess": {
    "message": "Τρίτος που ζητά πρόσβαση"
  },
  "contractRequestingSignature": {
    "message": "Τρίτος που ζητά υπογραφή"
  },
  "contractRequestingSpendingCap": {
    "message": "Τρίτος που ζητά ανώτατο όριο δαπανών"
  },
  "contractTitle": {
    "message": "Στοιχεία τρίτου μέρους"
  },
  "contractToken": {
    "message": "Token του συμβαλλόμενου"
  },
  "convertTokenToNFTDescription": {
    "message": "Εντοπίσαμε ότι αυτό το περιουσιακό στοιχείο είναι NFT. Το MetaMask υποστηρίζει πλέον εξ'ορισμού πλήρως τα NFT. Θέλετε να το αφαιρέσετε από τη λίστα των token σας και να το προσθέσετε ως NFT;"
  },
  "convertTokenToNFTExistDescription": {
    "message": "Εντοπίσαμε ότι αυτό το περιουσιακό στοιχείο προστέθηκε ως NFT. Θέλετε να το αφαιρέσετε από τη λίστα των token σας;"
  },
  "coolWallet": {
    "message": "CoolWallet"
  },
  "copiedExclamation": {
    "message": "Έγινε αντιγραφή."
  },
  "copyAddress": {
    "message": "Αντιγραφή διεύθυνσης στο πρόχειρο"
  },
  "copyPrivateKey": {
    "message": "Αντιγραφή ιδιωτικού κλειδιού"
  },
  "copyRawTransactionData": {
    "message": "Αντιγραφή ακατέργαστων δεδομένων συναλλαγών"
  },
  "copyToClipboard": {
    "message": "Αντιγραφή στο πρόχειρο"
  },
  "copyTransactionId": {
    "message": "Αντιγραφή Ταυτότητας Συναλλαγής"
  },
  "create": {
    "message": "Δημιουργία"
  },
  "createNewWallet": {
    "message": "Δημιουργία νέου πορτοφολιού"
  },
  "createPassword": {
    "message": "Δημιουργία κωδικού πρόσβασης"
  },
  "createSnapAccountDescription": {
    "message": "Το $1 θέλει να προσθέσει έναν νέο λογαριασμό στο MetaMask."
  },
  "createSnapAccountTitle": {
    "message": "Δημιουργία λογαριασμού"
  },
  "creatorAddress": {
    "message": "Διεύθυνση δημιουργού"
  },
  "crossChainSwapsLink": {
    "message": "Εναλλαγή σε διάφορα δίκτυα με το MetaMask Portfolio"
  },
  "cryptoCompare": {
    "message": "CryptoCompare"
  },
  "currencyConversion": {
    "message": "Μετατροπή νομίσματος"
  },
  "currencyRateCheckToggle": {
    "message": "Εμφάνιση υπολοίπου και έλεγχος τιμών για token"
  },
  "currencyRateCheckToggleDescription": {
    "message": "Χρησιμοποιούμε τα API $1 και $2 για να εμφανίσουμε το υπόλοιπό σας και την τιμή του token. $3",
    "description": "$1 represents Coingecko, $2 represents CryptoCompare and $3 represents Privacy Policy"
  },
  "currencySymbol": {
    "message": "Σύμβολο νομίσματος"
  },
  "currencySymbolDefinition": {
    "message": "Το σύμβολο ticker που εμφανίζεται για το νόμισμα αυτού του δικτύου."
  },
  "currentAccountNotConnected": {
    "message": "Ο τρέχων λογαριασμός σας δεν είναι συνδεδεμένος"
  },
  "currentExtension": {
    "message": "Σελίδα τρέχουσας επέκτασης"
  },
  "currentLanguage": {
    "message": "Τρέχουσα γλώσσα"
  },
  "currentRpcUrlDeprecated": {
    "message": "Η τρέχουσα διεύθυνση rpc για αυτό το δίκτυο καταργήθηκε."
  },
  "currentTitle": {
    "message": "Τρέχουσα:"
  },
  "currentlyUnavailable": {
    "message": "Μη διαθέσιμο σε αυτό το δίκτυο"
  },
  "curveHighGasEstimate": {
    "message": "Γράφημα επιθετικών τελών συναλλαγής"
  },
  "curveLowGasEstimate": {
    "message": "Γράφημα χαμηλών τελών συναλλαγής"
  },
  "curveMediumGasEstimate": {
    "message": "Γράφημα εκτιμώμενων τελών συναλλαγής αγοράς"
  },
  "custodian": {
    "message": "Θεματοφύλακας"
  },
  "custodianAccountAddedDesc": {
    "message": "Μπορείτε τώρα να χρησιμοποιήσετε τους λογαριασμούς θεματοφύλακά σας στο MetaMask Institutional."
  },
  "custodianAccountAddedTitle": {
    "message": "Έχουν προστεθεί επιλεγμένοι λογαριασμοί θεματοφύλακα."
  },
  "custodianQRCodeScan": {
    "message": "Σαρώστε τον κωδικό QR με την εφαρμογή $1 για κινητά"
  },
  "custodianQRCodeScanDescription": {
    "message": "Ή συνδεθείτε στον λογαριασμό σας $1 και κάντε κλικ στο κουμπί 'Σύνδεση στο MMI'"
  },
  "custodianReplaceRefreshTokenChangedFailed": {
    "message": "Παρακαλούμε μεταβείτε στο $1 και κάντε κλικ στο κουμπί «Σύνδεση με το MMI» στο περιβάλλον εργασίας χρήστη για να συνδέσετε ξανά τους λογαριασμούς σας με το MMI."
  },
  "custodianReplaceRefreshTokenChangedSubtitle": {
    "message": "Τώρα μπορείτε να χρησιμοποιήσετε τους λογαριασμούς θεματοφύλακα στο MetaMask Institutional."
  },
  "custodianReplaceRefreshTokenChangedTitle": {
    "message": "Το token θεματοφύλακα ανανεώθηκε"
  },
  "custodianReplaceRefreshTokenSubtitle": {
    "message": "Αυτό θα αντικαταστήσει το token θεματοφύλακα για την ακόλουθη διεύθυνση:"
  },
  "custodianReplaceRefreshTokenTitle": {
    "message": "Αντικατάσταση token θεματοφύλακα"
  },
  "custodyDeeplinkDescription": {
    "message": "Εγκρίνετε τη συναλλαγή στην εφαρμογή $1. Μόλις πραγματοποιηθούν όλες οι απαιτούμενες εγκρίσεις σχετικά με τον θεματοφύλακα, η συναλλαγή θα ολοκληρωθεί. Ελέγξτε την κατάσταση στην εφαρμογή $1."
  },
  "custodyRefreshTokenModalDescription": {
    "message": "Παρακαλούμε μεταβείτε στο $1 και κάντε κλικ στο κουμπί \"Σύνδεση με το MMI\" στο περιβάλλον εργασίας χρήστη για να συνδέσετε ξανά τους λογαριασμούς σας με το MMI."
  },
  "custodyRefreshTokenModalDescription1": {
    "message": "Ο θεματοφύλακάς σας εκδίδει ένα token που πιστοποιεί την επέκταση του MetaMask Institutional, επιτρέποντάς σας να συνδέσετε τους λογαριασμούς σας."
  },
  "custodyRefreshTokenModalDescription2": {
    "message": "Αυτό το token λήγει μετά από ένα ορισμένο χρονικό διάστημα για λόγους ασφαλείας. Αυτό απαιτεί την επανασύνδεσή σας στο MMI."
  },
  "custodyRefreshTokenModalSubtitle": {
    "message": "Γιατί το βλέπω αυτό;"
  },
  "custodyRefreshTokenModalTitle": {
    "message": "Η συνεδρία σας ως θεματοφύλακας έληξε"
  },
  "custodySessionExpired": {
    "message": "Η συνεδρία θεματοφύλακα έληξε."
  },
  "custodyWrongChain": {
    "message": "Αυτός ο λογαριασμός δεν έχει ρυθμιστεί για χρήση με $1"
  },
  "custom": {
    "message": "Σύνθετες"
  },
  "customGasSettingToolTipMessage": {
    "message": "Χρησιμοποιήστε το $1 για να προσαρμόσετε την τιμή του τέλους συναλλαγής. Αυτό μπορεί να προκαλέσει σύγχυση, αν δεν είστε εξοικειωμένοι. Αλληλεπίδραση με δική σας ευθύνη.",
    "description": "$1 is key 'advanced' (text: 'Advanced') separated here so that it can be passed in with bold font-weight"
  },
  "customSpendLimit": {
    "message": "Προσαρμοσμένο όριο δαπανών"
  },
  "customSpendingCap": {
    "message": "Προσαρμοσμένο ανώτατο όριο δαπανών"
  },
  "customToken": {
    "message": "Προσαρμοσμένο token"
  },
  "customTokenWarningInNonTokenDetectionNetwork": {
    "message": "Ο εντοπισμός token δεν είναι ακόμη διαθέσιμος σε αυτό το δίκτυο. Εισαγάγετε το token με μη αυτόματο τρόπο και βεβαιωθείτε ότι το εμπιστεύεστε. Μάθετε σχετικά με $1"
  },
  "customTokenWarningInTokenDetectionNetwork": {
    "message": "Πριν εισαγάγετε το token με μη αυτόματο τρόπο, βεβαιωθείτε ότι το εμπιστεύεστε. Μάθετε σχετικά με $1."
  },
  "customTokenWarningInTokenDetectionNetworkWithTDOFF": {
    "message": "Σιγουρευτείτε ότι εμπιστεύεστε ένα token προτού το εισαγάγετε. Μάθετε πώς να αποφεύγετε $1. Μπορείτε επίσης να ενεργοποιήσετε τον εντοπισμό token $2."
  },
  "customerSupport": {
    "message": "υποστήριξη πελατών"
  },
  "customizeYourNotifications": {
    "message": "Προσαρμόστε τις ειδοποιήσεις σας"
  },
  "customizeYourNotificationsText": {
    "message": "Ενεργοποιήστε τους τύπους ειδοποιήσεων που θέλετε να λαμβάνετε:"
  },
  "dappRequestedSpendingCap": {
    "message": "Αιτούμενο ανώτατο όριο δαπανών του ιστότοπου"
  },
  "dappSuggested": {
    "message": "Προτεινόμενος ιστότοπος"
  },
  "dappSuggestedGasSettingToolTipMessage": {
    "message": "Το $1 έχει προτείνει αυτή την τιμή.",
    "description": "$1 is url for the dapp that has suggested gas settings"
  },
  "dappSuggestedHigh": {
    "message": "Προτεινόμενος ιστότοπος"
  },
  "dappSuggestedHighShortLabel": {
    "message": "Ιστότοπος (υψηλό)"
  },
  "dappSuggestedShortLabel": {
    "message": "Ιστότοπος"
  },
  "dappSuggestedTooltip": {
    "message": "Το $1 έχει προτείνει αυτή την τιμή.",
    "description": "$1 represents the Dapp's origin"
  },
  "darkTheme": {
    "message": "Σκούρο"
  },
  "data": {
    "message": "Δεδομένα"
  },
  "dataCollectionForMarketing": {
    "message": "Συγκέντρωση δεδομένων για μάρκετινγκ"
  },
  "dataCollectionForMarketingDescription": {
    "message": "Θα χρησιμοποιήσουμε το MetaMetrics για να μάθουμε πώς αλληλεπιδράτε με τις επικοινωνίες μάρκετινγκ. Ενδέχεται να κοινοποιησούμε σχετικές πληροφορίες (όπως χαρακτηριστικά προϊόντων και άλλο υλικό)."
  },
  "dataCollectionWarningPopoverButton": {
    "message": "Εντάξει"
  },
  "dataCollectionWarningPopoverDescription": {
    "message": "Απενεργοποιήσατε τη συλλογή δεδομένων για σκοπούς μάρκετινγκ. Αυτό ισχύει μόνο για αυτή τη συσκευή. Εάν χρησιμοποιείτε το MetaMask και σε άλλες συσκευές, βεβαιωθείτε ότι έχετε επιλέξει την απενεργοποίηση και εκεί."
  },
  "dataHex": {
    "message": "Δεκαεξαδικός"
  },
  "dataUnavailable": {
    "message": "μη διαθέσιμα δεδομένα"
  },
  "dateCreated": {
    "message": "Ημερομηνία δημιουργίας"
  },
  "dcent": {
    "message": "D'Cent"
  },
  "decimal": {
    "message": "Δεκαδικά ψηφία του token"
  },
  "decimalsMustZerotoTen": {
    "message": "Τα δεκαδικά ψηφία πρέπει να είναι τουλάχιστον 0 και όχι πάνω από 36."
  },
  "decrypt": {
    "message": "Αποκρυπτογράφηση"
  },
  "decryptCopy": {
    "message": "Αντιγραφή κρυπτογραφημένου μηνύματος"
  },
  "decryptInlineError": {
    "message": "Αυτό το μήνυμα δεν μπορεί να αποκρυπτογραφηθεί λόγω σφάλματος: $1",
    "description": "$1 is error message"
  },
  "decryptMessageNotice": {
    "message": "Το $1 θα ήθελε να διαβάσει αυτό το μήνυμα για να ολοκληρώσει την ενέργειά σας",
    "description": "$1 is the web3 site name"
  },
  "decryptMetamask": {
    "message": "Αποκρυπτογράφηση μηνύματος"
  },
  "decryptRequest": {
    "message": "Αποκρυπτογράφηση αιτήματος"
  },
  "defaultRpcUrl": {
    "message": "Προεπιλεγμένη διεύθυνση URL RPC"
  },
  "delete": {
    "message": "Διαγραφή"
  },
  "deleteContact": {
    "message": "Διαγραφή επαφής"
  },
  "deleteNetworkIntro": {
    "message": "Εάν διαγράψετε αυτό το δίκτυο, θα πρέπει να το προσθέσετε ξανά για να δείτε τα περιουσιακά σας στοιχεία σε αυτό το δίκτυο"
  },
  "deleteNetworkTitle": {
    "message": "Διαγραφή του δικτύου $1;",
    "description": "$1 represents the name of the network"
  },
  "deposit": {
    "message": "Κατάθεση"
  },
  "deprecatedGoerliNtwrkMsg": {
    "message": "Εξαιτίας των ενημερώσεων στο σύστημα Ethereum, το δίκτυο δοκιμών Goerli θα καταργηθεί σύντομα."
  },
  "deprecatedNetwork": {
    "message": "Αυτό το δίκτυο έχει καταργηθεί"
  },
  "deprecatedNetworkButtonMsg": {
    "message": "Κατανοητό"
  },
  "deprecatedNetworkDescription": {
    "message": "Το δίκτυο στο οποίο προσπαθείτε να συνδεθείτε δεν υποστηρίζεται πλέον από το Metamask. $1"
  },
  "description": {
    "message": "Περιγραφή"
  },
  "descriptionFromSnap": {
    "message": "Περιγραφή από $1",
    "description": "$1 represents the name of the snap"
  },
  "details": {
    "message": "Λεπτομέρειες"
  },
  "developerOptions": {
    "message": "Επιλογές προγραμματιστών"
  },
  "disabledGasOptionToolTipMessage": {
    "message": "Το \"1$\" είναι απενεργοποιημένο επειδή δεν πληροί την ελάχιστη αύξηση 10% σε σχέση με τα αρχικά τέλη συναλλαγής.",
    "description": "$1 is gas estimate type which can be market or aggressive"
  },
  "disconnect": {
    "message": "Αποσύνδεση"
  },
  "disconnectAllAccounts": {
    "message": "Αποσύνδεση όλων των λογαριασμών"
  },
  "disconnectAllAccountsConfirmationDescription": {
    "message": "Είστε βέβαιοι ότι θέλετε να αποσυνδεθείτε; Μπορεί να χάσετε τη λειτουργικότητα της ιστοσελίδας."
  },
  "disconnectAllAccountsText": {
    "message": "λογαριασμοί"
  },
  "disconnectAllSnapsText": {
    "message": "Snaps"
  },
  "disconnectPrompt": {
    "message": "Αποσύνδεση $1"
  },
  "disconnectThisAccount": {
    "message": "Αποσύνδεση αυτού του λογαριασμού"
  },
  "disconnectedAllAccountsToast": {
    "message": "Όλοι οι λογαριασμοί αποσυνδέθηκαν από το $1",
    "description": "$1 is name of the dapp`"
  },
  "disconnectedSingleAccountToast": {
    "message": "Το $1 αποσυνδέθηκε από το $2",
    "description": "$1 is name of the name and $2 represents the dapp name`"
  },
  "discoverSnaps": {
    "message": "Ανακαλύψτε τα Snaps",
    "description": "Text that links to the Snaps website. Displayed in a banner on Snaps list page in settings."
  },
  "dismiss": {
    "message": "Παράβλεψη"
  },
  "dismissReminderDescriptionField": {
    "message": "Ενεργοποιήστε το για να απορρίψετε το μήνυμα υπενθύμισης για τη δημιουργία αντιγράφων ασφαλείας της Μυστικής Φράσης Ανάκτησης. Σας συνιστούμε ανεπιφύλακτα να δημιουργήσετε αντίγραφο ασφαλείας της Μυστικής Φράσης Ανάκτησης σας για να αποφύγετε την απώλεια κεφαλαίων"
  },
  "dismissReminderField": {
    "message": "Απορρίψτε την υπενθύμιση δημιουργίας αντιγράφων ασφαλείας της Μυστικής Φράσης Ανάκτησης"
  },
  "displayNftMedia": {
    "message": "Προβολή μέσων NFT"
  },
  "displayNftMediaDescription": {
    "message": "Η προβολή μέσων και δεδομένων NFT εκθέτει τη διεύθυνση IP σας στo OpenSea ή σε άλλους τρίτους. Αυτό μπορεί να επιτρέψει στους εισβολείς να συσχετίσουν τη διεύθυνση IP σας με τη διεύθυνση σας στο Ethereum. Η αυτόματη ανίχνευση NFT βασίζεται σε αυτή τη ρύθμιση και δεν θα είναι διαθέσιμη όταν είναι απενεργοποιημένη."
  },
  "doNotShare": {
    "message": "Μην το μοιραστείτε με κανέναν"
  },
  "domain": {
    "message": "Τομέας"
  },
  "done": {
    "message": "Τέλος"
  },
  "dontShowThisAgain": {
    "message": "Να μην εμφανιστεί ξανά"
  },
  "downArrow": {
    "message": "κάτω βέλος"
  },
  "downloadGoogleChrome": {
    "message": "Κατεβάστε το Google Chrome"
  },
  "downloadNow": {
    "message": "Λήψη Τώρα"
  },
  "downloadStateLogs": {
    "message": "Λήψη Αρχείων Καταγραφής Κατάστασης"
  },
  "dragAndDropBanner": {
    "message": "Μπορείτε να σύρετε τα δίκτυα για να τα επαναδιατάξετε. "
  },
  "dropped": {
    "message": "Απορρίφθηκε"
  },
  "edit": {
    "message": "Επεξεργασία"
  },
  "editANickname": {
    "message": "Επεξεργασία ψευδώνυμου"
  },
  "editAddressNickname": {
    "message": "Επεξεργασία διεύθυνσης ψευδώνυμου"
  },
  "editCancellationGasFeeModalTitle": {
    "message": "Επεξεργασία τελών ακύρωσης συναλλαγής"
  },
  "editContact": {
    "message": "Επεξεργασία επαφής"
  },
  "editGasFeeModalTitle": {
    "message": "Επεξεργασία τέλους συναλλαγής"
  },
  "editGasLimitOutOfBounds": {
    "message": "Το όριο τελών συναλλαγής πρέπει να είναι τουλάχιστον $1"
  },
  "editGasLimitOutOfBoundsV2": {
    "message": "Το όριο τελών συναλλαγής πρέπει να είναι μεγαλύτερο από $1 και μικρότερο από $2",
    "description": "$1 is the minimum limit for gas and $2 is the maximum limit"
  },
  "editGasLimitTooltip": {
    "message": "Το όριο τελών συναλλαγής είναι οι μέγιστες μονάδες τελών συναλλαγής που είστε διατεθειμένοι να χρησιμοποιήσετε. Οι μονάδες των τελών συναλλαγής είναι ένας πολλαπλασιαστής στο \"Μέγιστο τέλος προτεραιότητας\" και το \"Μέγιστο τέλος\"."
  },
  "editGasMaxBaseFeeGWEIImbalance": {
    "message": "Η μέγιστη βασική χρέωση δεν μπορεί να είναι χαμηλότερη από το τέλος προτεραιότητας"
  },
  "editGasMaxBaseFeeHigh": {
    "message": "Η μέγιστη βασική χρέωση είναι υψηλότερη από ό,τι χρειάζεται"
  },
  "editGasMaxBaseFeeLow": {
    "message": "Η μέγιστη βασική χρέωση τελών είναι χαμηλή για τις τρέχουσες συνθήκες του δικτύου"
  },
  "editGasMaxFeeHigh": {
    "message": "Η μέγιστη χρέωση είναι υψηλότερη από ό,τι χρειάζεται"
  },
  "editGasMaxFeeLow": {
    "message": "Πολύ χαμηλή χρέωση για τις συνθήκες του δικτύου"
  },
  "editGasMaxFeePriorityImbalance": {
    "message": "Η μέγιστη χρέωση δεν μπορεί να είναι χαμηλότερη από το μέγιστο τέλος προτεραιότητας"
  },
  "editGasMaxPriorityFeeBelowMinimum": {
    "message": "Το μέγιστο τέλος προτεραιότητας πρέπει να είναι μεγαλύτερο από 0 GWEI"
  },
  "editGasMaxPriorityFeeBelowMinimumV2": {
    "message": "Το τέλος προτεραιότητας πρέπει να είναι μεγαλύτερο από 0."
  },
  "editGasMaxPriorityFeeHigh": {
    "message": "Το μέγιστο τέλος προτεραιότητας είναι υψηλότερο από ό,τι χρειάζεται. Μπορείτε να πληρώσετε περισσότερα από ό,τι χρειάζεται."
  },
  "editGasMaxPriorityFeeHighV2": {
    "message": "Το τέλος προτεραιότητας είναι υψηλότερο από ό,τι χρειάζεται. Μπορείτε να πληρώσετε περισσότερα από ό,τι χρειάζεται"
  },
  "editGasMaxPriorityFeeLow": {
    "message": "Το μέγιστο τέλος προτεραιότητας είναι χαμηλό για τις τρέχουσες συνθήκες του δικτύου"
  },
  "editGasMaxPriorityFeeLowV2": {
    "message": "Το τέλος προτεραιότητας είναι χαμηλό για τις τρέχουσες συνθήκες του δικτύου"
  },
  "editGasPriceTooLow": {
    "message": "Η τιμή τέλους συναλλαγής πρέπει να είναι μεγαλύτερη από 0"
  },
  "editGasPriceTooltip": {
    "message": "Αυτό το δίκτυο απαιτεί ένα πεδίο \"Τέλος συναλλαγής\" κατά την υποβολή μιας συναλλαγής. Η τιμή τέλους συναλλαγής είναι το ποσό που θα πληρώσετε ανά μονάδα τέλους συναλλαγής."
  },
  "editGasSubTextAmountLabel": {
    "message": "Μέγιστο ποσό:",
    "description": "This is meant to be used as the $1 substitution editGasSubTextAmount"
  },
  "editGasSubTextFeeLabel": {
    "message": "Μέγιστη χρέωση:"
  },
  "editGasTitle": {
    "message": "Επεξεργασία προτεραιότητας"
  },
  "editGasTooLow": {
    "message": "Άγνωστος χρόνος επεξεργασίας"
  },
  "editNetworkLink": {
    "message": "επεξεργασία του αρχικού δικτύου"
  },
  "editNonceField": {
    "message": "Επεξεργασία Nonce"
  },
  "editNonceMessage": {
    "message": "Αυτή είναι μια προηγμένη λειτουργία, χρησιμοποιήστε την με προσοχή."
  },
  "editPermission": {
    "message": "Επεξεργασία αδειών"
  },
  "editSpeedUpEditGasFeeModalTitle": {
    "message": "Επεξεργασία τελών επίσπευσης συναλλαγής"
  },
  "enable": {
    "message": "Ενεργοποίηση"
  },
  "enableAutoDetect": {
    "message": " Ενεργοποίηση αυτόματου εντοπισμού"
  },
  "enableFromSettings": {
    "message": "Ενεργοποιήστε το από τις Ρυθμίσεις."
  },
  "enableSnap": {
    "message": "Ενεργοποίηση"
  },
  "enableToken": {
    "message": "ενεργοποίηση $1",
    "description": "$1 is a token symbol, e.g. ETH"
  },
  "enabled": {
    "message": "Ενεργοποιημένο"
  },
  "enabledNetworks": {
    "message": "Ενεργοποιημένα δίκτυα"
  },
  "encryptionPublicKeyNotice": {
    "message": "Το $1 θα ήθελε το δημόσιο σας κλειδί κρυπτογράφησης. Με τη συγκατάθεσή σας, αυτός ο ιστότοπος θα είναι σε θέση να συντάσσει κρυπτογραφημένα μηνύματα προς εσάς.",
    "description": "$1 is the web3 site name"
  },
  "encryptionPublicKeyRequest": {
    "message": "Αίτημα δημόσιου κλειδιού κρυπτογράφησης"
  },
  "endpointReturnedDifferentChainId": {
    "message": "Η διεύθυνση URL του RPC που εισαγάγατε επέστρεψε ένα διαφορετικό αναγνωριστικό αλυσίδας ($1). Ενημερώστε το αναγνωριστικό αλυσίδας ώστε να ταιριάζει με την διεύθυνση URL του RPC του δικτύου που προσπαθείτε να προσθέσετε.",
    "description": "$1 is the return value of eth_chainId from an RPC endpoint"
  },
  "enhancedTokenDetectionAlertMessage": {
    "message": "Ο βελτιωμένος εντοπισμός για token είναι επί του παρόντος διαθέσιμος στο $1. $2"
  },
  "ensDomainsSettingDescriptionIntroduction": {
    "message": "Το MetaMask σας επιτρέπει να βλέπετε τους τομείς ENS ακριβώς στη γραμμή διευθύνσεων του προγράμματος περιήγησής σας. Δείτε πώς λειτουργεί:"
  },
  "ensDomainsSettingDescriptionOutroduction": {
    "message": "Να έχετε υπόψη ότι η χρήση αυτής της λειτουργίας εκθέτει τη διεύθυνση IP σας σε υπηρεσίες τρίτων με IPFS."
  },
  "ensDomainsSettingDescriptionPart1": {
    "message": "Το MetaMask ελέγχει το συμβόλαιο ENS του Ethereum για να βρει τον κωδικό που συνδέεται με το όνομα ENS."
  },
  "ensDomainsSettingDescriptionPart2": {
    "message": "Εάν ο κωδικός παραπέμπει σε IPFS, μπορείτε να δείτε το περιεχόμενο που σχετίζεται με αυτόν (συνήθως έναν ιστότοπο)."
  },
  "ensDomainsSettingTitle": {
    "message": "Εμφάνιση τομέων ENS στη γραμμή διευθύνσεων"
  },
  "ensUnknownError": {
    "message": "Η αναζήτηση ENS απέτυχε."
  },
  "enterANumber": {
    "message": "Εισάγετε έναν αριθμό"
  },
  "enterCustodianToken": {
    "message": "Πληκτρολογήστε το token $1 ή προσθέστε ένα νέο token"
  },
  "enterMaxSpendLimit": {
    "message": "Εισάγετε το μέγιστο όριο δαπανών"
  },
  "enterOptionalPassword": {
    "message": "Πληκτρολογήστε προαιρετικό κωδικό πρόσβασης"
  },
  "enterPasswordContinue": {
    "message": "Πληκτρολογήστε τον κωδικό πρόσβασης για να συνεχίσετε"
  },
  "enterTokenNameOrAddress": {
    "message": "Πληκτρολογήστε το όνομα του token ή επικολλήστε τη διεύθυνση"
  },
  "enterYourPassword": {
    "message": "Πληκτρολογήστε τον κωδικό πρόσβασής σας"
  },
  "errorCode": {
    "message": "Κωδικός: $1",
    "description": "Displayed error code for debugging purposes. $1 is the error code"
  },
  "errorDetails": {
    "message": "Λεπτομέρειες σφάλματος",
    "description": "Title for collapsible section that displays error details for debugging purposes"
  },
  "errorGettingSafeChainList": {
    "message": "Σφάλμα κατά τη λήψη της λίστας ασφαλών αλυσίδων, συνεχίστε με προσοχή."
  },
  "errorMessage": {
    "message": "Μήνυμα: $1",
    "description": "Displayed error message for debugging purposes. $1 is the error message"
  },
  "errorName": {
    "message": "Κωδικός: $1",
    "description": "Displayed error name for debugging purposes. $1 is the error name"
  },
  "errorPageMessage": {
    "message": "Προσπαθήστε ξανά με επαναφόρτωση της σελίδας ή επικοινωνήστε με την υποστήριξη $1.",
    "description": "Message displayed on generic error page in the fullscreen or notification UI, $1 is a clickable link with text defined by the 'here' key. The link will open to a form where users can file support tickets."
  },
  "errorPagePopupMessage": {
    "message": "Προσπαθήστε ξανά κλείνοντας και ανοίγοντας ξανά το αναδυόμενο παράθυρο ή επικοινωνήστε με την υποστήριξη $1.",
    "description": "Message displayed on generic error page in the popup UI, $1 is a clickable link with text defined by the 'here' key. The link will open to a form where users can file support tickets."
  },
  "errorPageTitle": {
    "message": "Το MetaMask αντιμετώπισε ένα σφάλμα",
    "description": "Title of generic error page"
  },
  "errorStack": {
    "message": "Στοίβα:",
    "description": "Title for error stack, which is displayed for debugging purposes"
  },
  "errorWhileConnectingToRPC": {
    "message": "Σφάλμα κατά τη σύνδεση στο προσαρμοσμένο δίκτυο."
  },
  "errorWithSnap": {
    "message": "Σφάλμα με $1",
    "description": "$1 represents the name of the snap"
  },
  "estimatedFee": {
    "message": "Εκτιμώμενη χρέωση"
  },
  "estimatedFeeTooltip": {
    "message": "Ποσό που καταβλήθηκε για τη διεκπεραίωση της συναλλαγής στο δίκτυο."
  },
  "ethGasPriceFetchWarning": {
    "message": "Η εφεδρική τιμή του τέλους συναλλαγής παρέχεται καθώς η κύρια υπηρεσία εκτίμησης τελών συναλλαγής, δεν είναι διαθέσιμη αυτή τη στιγμή."
  },
  "ethereumProviderAccess": {
    "message": "Χορήγηση πρόσβασης στον πάροχο Ethereum σε $1",
    "description": "The parameter is the name of the requesting origin"
  },
  "ethereumPublicAddress": {
    "message": "Δημόσια διεύθυνση του Ethereum"
  },
  "etherscan": {
    "message": "Etherscan"
  },
  "etherscanView": {
    "message": "Προβολή λογαριασμού στο Etherscan"
  },
  "etherscanViewOn": {
    "message": "Προβολή στην Etherscan"
  },
  "existingChainId": {
    "message": "Οι πληροφορίες που έχετε εισάγει συνδέονται με ένα υπάρχον αναγνωριστικό αλυσίδας."
  },
  "existingRequestsBannerAlertDesc": {
    "message": "Για να προβάλετε και να επιβεβαιώσετε το πιο πρόσφατο αίτημά σας, θα πρέπει πρώτα να εγκρίνετε ή να απορρίψετε τα υπάρχοντα αιτήματα."
  },
  "expandView": {
    "message": "Ανάπτυξη προβολής"
  },
  "experimental": {
    "message": "Πειραματικά"
  },
  "extendWalletWithSnaps": {
    "message": "Προσαρμόστε την εμπειρία του πορτοφολιού σας.",
    "description": "Banner description displayed on Snaps list page in Settings when less than 6 Snaps is installed."
  },
  "extensionInsallCompleteDescription": {
    "message": "Επιστρέψτε στο περιβάλλον προϊόντος του MetaMask Institutional για να συνδέσετε τους λογαριασμούς θεματοφύλακα ή αυτο-θεματοφύλακά σας."
  },
  "extensionInsallCompleteTitle": {
    "message": "Η εγκατάσταση της επέκτασης ολοκληρώθηκε"
  },
  "externalExtension": {
    "message": "Εξωτερική επέκταση"
  },
  "externalNameSourcesSetting": {
    "message": "Προτεινόμενα ψευδώνυμα"
  },
  "externalNameSourcesSettingDescription": {
    "message": "Θα παρέχουμε προτεινόμενα ψευδώνυμα για διευθύνσεις με τις οποίες αλληλεπιδράτε από πηγές τρίτων, όπως τα Etherscan, Infura και Lens Protocol. Αυτές οι πηγές θα είναι σε θέση να δουν τις εν λόγω διευθύνσεις και τη διεύθυνση IP σας. Η διεύθυνση του λογαριασμού σας δεν θα εκτεθεί σε τρίτους."
  },
  "failed": {
    "message": "Απέτυχε"
  },
  "failedToFetchChainId": {
    "message": "Δεν είναι δυνατή η ανάκτηση του αναγνωριστικού αλυσίδας. Είναι σωστή η διεύθυνση URL του RPC;"
  },
  "failureMessage": {
    "message": "Κάτι πήγε στραβά και δεν μπορέσαμε να ολοκληρώσουμε την ενέργεια"
  },
  "fast": {
    "message": "Γρήγορα"
  },
  "feeAssociatedRequest": {
    "message": "Ένα τέλος σχετίζεται με αυτό το αίτημα."
  },
  "feeDetails": {
    "message": "Λεπτομέρειες χρεώσεων"
  },
  "fileImportFail": {
    "message": "Η εισαγωγή αρχείων δεν λειτουργεί; Κάντε κλικ εδώ!",
    "description": "Helps user import their account from a JSON file"
  },
  "flaskWelcomeUninstall": {
    "message": "θα πρέπει να απεγκαταστήσετε αυτή την επέκταση",
    "description": "This request is shown on the Flask Welcome screen. It is intended for non-developers, and will be bolded."
  },
  "flaskWelcomeWarning1": {
    "message": "Το Flask έχει δημιουργηθεί για προγραμματιστές, οι οποίοι θέλουν να πειραματιστούν με νέα, ασταθή API. Εάν δεν είστε προγραμματιστής ή ελεγκτής δοκιμαστικών εκδόσεων, $1.",
    "description": "This is a warning shown on the Flask Welcome screen, intended to encourage non-developers not to proceed any further. $1 is the bolded message 'flaskWelcomeUninstall'"
  },
  "flaskWelcomeWarning2": {
    "message": "Δεν εγγυόμαστε την ασφάλεια ή τη σταθερότητα αυτής της επέκτασης. Τα νέα API που προσφέρει το Flask δεν παρέχουν ισχυρή προστασία κατά των επιθέσεων phishing, πράγμα που σημαίνει ότι οποιοσδήποτε ιστότοπος ή snap που απαιτεί το Flask, ενδέχεται να είναι μια κακόβουλη απόπειρα κλοπής των περιουσιακών στοιχείων σας.",
    "description": "This explains the risks of using MetaMask Flask"
  },
  "flaskWelcomeWarning3": {
    "message": "Όλα τα API του Flask είναι πειραματικά. Μπορεί να αλλάξουν ή να αφαιρεθούν χωρίς προειδοποίηση ή μπορεί να παραμείνουν στο Flask επ' αόριστον, χωρίς ποτέ να μεταφερθούν στο σταθερό MetaMask. Χρησιμοποιήστε τα με δική σας ευθύνη.",
    "description": "This message warns developers about unstable Flask APIs"
  },
  "flaskWelcomeWarning4": {
    "message": "Βεβαιωθείτε ότι έχετε απενεργοποιήσει την κανονική σας επέκταση MetaMask όταν χρησιμοποιείτε το Flask.",
    "description": "This message calls to pay attention about multiple versions of MetaMask running on the same site (Flask + Prod)"
  },
  "flaskWelcomeWarningAcceptButton": {
    "message": "Αποδέχομαι τον κίνδυνο",
    "description": "this text is shown on a button, which the user presses to confirm they understand the risks of using Flask"
  },
  "floatAmountToken": {
    "message": "Η ποσότητα των Τokens πρέπει να είναι ακέραιος αριθμός"
  },
  "followUsOnTwitter": {
    "message": "Ακολουθήστε μας στο Twitter"
  },
  "forbiddenIpfsGateway": {
    "message": "Απαγορευμένη πύλη IPFS: Παρακαλώ καθορίστε μια πύλη CID"
  },
  "forgetDevice": {
    "message": "Διαγραφή αυτής της συσκευής"
  },
  "forgotPassword": {
    "message": "Ξεχάσατε τον κωδικό πρόσβασής σας;"
  },
  "form": {
    "message": "φόρμα"
  },
  "from": {
    "message": "Από"
  },
  "fromAddress": {
    "message": "Από: $1",
    "description": "$1 is the address to include in the From label. It is typically shortened first using shortenAddress"
  },
  "fromTokenLists": {
    "message": "Από λίστες token: $1"
  },
  "function": {
    "message": "Λειτουργία: $1"
  },
  "functionApprove": {
    "message": "Λειτουργία: Έγκριση"
  },
  "functionSetApprovalForAll": {
    "message": "Λειτουργία: SetApprovalForAll"
  },
  "functionType": {
    "message": "Τύπος λειτουργίας"
  },
  "fundYourWallet": {
    "message": "Χρηματοδοτήστε το πορτοφόλι σας"
  },
  "fundYourWalletDescription": {
    "message": "Ξεκινήστε προσθέτοντας περίπου $1 στο πορτοφόλι σας.",
    "description": "$1 is the token symbol"
  },
  "gas": {
    "message": "Τέλος συναλλαγής"
  },
  "gasDisplayAcknowledgeDappButtonText": {
    "message": "Επεξεργασία προτεινόμενου τέλους συναλλαγής"
  },
  "gasDisplayDappWarning": {
    "message": "Αυτό το τέλος συναλλαγής έχει προταθεί από το $1. Η παράκαμψη μπορεί να προκαλέσει προβλήματα με τη συναλλαγή σας. Εάν έχετε απορίες, επικοινωνήστε με $1.",
    "description": "$1 represents the Dapp's origin"
  },
  "gasIsETH": {
    "message": "Τέλη συναλλαγής $1 "
  },
  "gasLimit": {
    "message": "Όριο τέλους συναλλαγής"
  },
  "gasLimitInfoTooltipContent": {
    "message": "Το όριο τέλους συναλλαγής είναι το μέγιστο ποσό μονάδων τέλους συναλλαγής που είστε διατεθειμένοι να δαπανήσετε."
  },
  "gasLimitRecommended": {
    "message": "Το συνιστώμενο όριο τέλους συναλλαγής είναι $1. Εάν το όριο τέλους συναλλαγής είναι μικρότερο από αυτό, η συναλλαγή ενδέχεται να αποτύχει."
  },
  "gasLimitTooLow": {
    "message": "Το όριο τέλους συναλλαγής πρέπει να είναι τουλάχιστον 21000"
  },
  "gasLimitTooLowWithDynamicFee": {
    "message": "Το όριο τέλους συναλλαγής πρέπει να είναι τουλάχιστον $1",
    "description": "$1 is the custom gas limit, in decimal."
  },
  "gasLimitV2": {
    "message": "Όριο τέλους συναλλαγής"
  },
  "gasOption": {
    "message": "Επιλογή τέλους συναλλαγής"
  },
  "gasPrice": {
    "message": "Τιμή τέλους συναλλαγής (GWEI)"
  },
  "gasPriceExcessive": {
    "message": "Το ποσό του τέλους συναλλαγής σας έχει οριστεί αδικαιολόγητα υψηλό. Εξετάστε το ενδεχόμενο μείωσης του ποσού."
  },
  "gasPriceExcessiveInput": {
    "message": "Η τιμή του τέλους συναλλαγής είναι υπερβολική"
  },
  "gasPriceExtremelyLow": {
    "message": "Η τιμή του τέλους συναλλαγής είναι εξαιρετικά χαμηλή"
  },
  "gasPriceFetchFailed": {
    "message": "Η εκτίμηση της τιμής του τέλους συναλλαγής απέτυχε λόγω σφάλματος δικτύου."
  },
  "gasPriceInfoTooltipContent": {
    "message": "Η τιμή του τέλους συναλλαγής καθορίζει το ποσό των Ether που είστε διατεθειμένοι να πληρώσετε για κάθε μονάδα τέλους συναλλαγής."
  },
  "gasTimingHoursShort": {
    "message": "$1 ώρες",
    "description": "$1 represents a number of hours"
  },
  "gasTimingLow": {
    "message": "Με αργό ρυθμό"
  },
  "gasTimingMinutesShort": {
    "message": "$1 λεπτά",
    "description": "$1 represents a number of minutes"
  },
  "gasTimingSecondsShort": {
    "message": "$1 δευτ",
    "description": "$1 represents a number of seconds"
  },
  "gasUsed": {
    "message": "Τέλος συναλλαγής που χρησιμοποιήθηκε"
  },
  "general": {
    "message": "Γενικά"
  },
  "generalCameraError": {
    "message": "Δεν μπορέσαμε να έχουμε πρόσβαση στην κάμερά σας. Προσπαθήστε ξανά."
  },
  "generalCameraErrorTitle": {
    "message": "Κάτι πήγε στραβά...."
  },
  "genericExplorerView": {
    "message": "Προβολή λογαριασμού σε $1"
  },
  "getStartedWithNFTs": {
    "message": "Λάβετε $1 για να αγοράσετε NFT",
    "description": "$1 is the token symbol"
  },
  "getStartedWithNFTsDescription": {
    "message": "Ξεκινήστε με NFT προσθέτοντας περίπου $1 στο πορτοφόλι σας.",
    "description": "$1 is the token symbol"
  },
  "goBack": {
    "message": "Πηγαίνετε πίσω"
  },
  "goToSite": {
    "message": "Μετάβαση στον ιστότοπο"
  },
  "goerli": {
    "message": "Δοκιμαστικό δίκτυο Goerli"
  },
  "gotIt": {
    "message": "Το κατάλαβα"
  },
  "grantedToWithColon": {
    "message": "Χορηγήθηκε στο:"
  },
  "gwei": {
    "message": "GWEI"
  },
  "hardware": {
    "message": "Υλικό"
  },
  "hardwareWalletConnected": {
    "message": "Συνδέθηκε το πορτοφόλι υλικού"
  },
  "hardwareWalletLegacyDescription": {
    "message": "(παλαιό)",
    "description": "Text representing the MEW path"
  },
  "hardwareWalletSupportLinkConversion": {
    "message": "κάντε κλικ εδώ"
  },
  "hardwareWallets": {
    "message": "Συνδέστε ένα πορτοφόλι υλικού"
  },
  "hardwareWalletsInfo": {
    "message": "Οι ενσωματώσεις πορτοφολιών υλικού χρησιμοποιούν κλήσεις API σε εξωτερικούς διακομιστές, οι οποίοι μπορούν να δουν τη διεύθυνση IP σας και τις διευθύνσεις έξυπνων συμβολαίων με τις οποίες αλληλεπιδράτε."
  },
  "hardwareWalletsMsg": {
    "message": "Επιλέξτε ένα πορτοφόλι υλικού το οποίο θέλετε να χρησιμοποιήσετε με το MetaMask."
  },
  "here": {
    "message": "εδώ",
    "description": "as in -click here- for more information (goes with troubleTokenBalances)"
  },
  "hexData": {
    "message": "Δεκαεξαδικά δεδομένα"
  },
  "hiddenAccounts": {
    "message": "Κρυφοί λογαριασμοί"
  },
  "hide": {
    "message": "Απόκρυψη"
  },
  "hideAccount": {
    "message": "Απόκρυψη λογαριασμού"
  },
  "hideFullTransactionDetails": {
    "message": "Απόκρυψη αναλυτικών στοιχείων συναλλαγών"
  },
  "hideSeedPhrase": {
    "message": "Απόκρυψη φράσης ανάκτησης"
  },
  "hideSentitiveInfo": {
    "message": "Απόκρυψη ευαίσθητων πληροφοριών"
  },
  "hideTokenPrompt": {
    "message": "Απόκρυψη του token;"
  },
  "hideTokenSymbol": {
    "message": "Απόκρυψη $1",
    "description": "$1 is the symbol for a token (e.g. 'DAI')"
  },
  "hideZeroBalanceTokens": {
    "message": "Απόκρυψη tokens χωρίς υπόλοιπο"
  },
  "high": {
    "message": "Επιθετική"
  },
  "highGasSettingToolTipMessage": {
    "message": "Υψηλή πιθανότητα, ακόμη και σε ασταθείς αγορές. Χρησιμοποιήστε το $1 για να καλύψετε τις αυξήσεις στην κυκλοφορία του δικτύου που οφείλονται σε πράγματα όπως οι μειώσεις των δημοφιλών NFT.",
    "description": "$1 is key 'high' (text: 'Aggressive') separated here so that it can be passed in with bold font-weight"
  },
  "highLowercase": {
    "message": "υψηλό"
  },
  "highestCurrentBid": {
    "message": "Υψηλότερη τρέχουσα προσφορά"
  },
  "highestFloorPrice": {
    "message": "Υψηλότερη κατώτατη τιμή"
  },
  "history": {
    "message": "Ιστορικό"
  },
  "holdToRevealContent1": {
    "message": "Η Μυστική σας Φράση Ανάκτησης παρέχει $1",
    "description": "$1 is a bolded text with the message from 'holdToRevealContent2'"
  },
  "holdToRevealContent2": {
    "message": "πλήρη πρόσβαση στο πορτοφόλι και τα κεφάλαιά σας.",
    "description": "Is the bolded text in 'holdToRevealContent1'"
  },
  "holdToRevealContent3": {
    "message": "Μην τη μοιραστείτε με κανέναν. $1 $2",
    "description": "$1 is a message from 'holdToRevealContent4' and $2 is a text link with the message from 'holdToRevealContent5'"
  },
  "holdToRevealContent4": {
    "message": "Η Υποστήριξη του MetaMask δεν θα τη ζητήσει ποτέ,",
    "description": "Part of 'holdToRevealContent3'"
  },
  "holdToRevealContent5": {
    "message": "αλλά οι απατεώνες μπορεί να το κάνουν.",
    "description": "The text link in 'holdToRevealContent3'"
  },
  "holdToRevealContentPrivateKey1": {
    "message": "Το ιδιωτικό σας κλειδί παρέχει $1",
    "description": "$1 is a bolded text with the message from 'holdToRevealContentPrivateKey2'"
  },
  "holdToRevealContentPrivateKey2": {
    "message": "πλήρη πρόσβαση στο πορτοφόλι και τα κεφάλαιά σας.",
    "description": "Is the bolded text in 'holdToRevealContentPrivateKey2'"
  },
  "holdToRevealLockedLabel": {
    "message": "κρατήστε πατημένο για να αποκαλύψετε το κυκλάκι με κλειδί"
  },
  "holdToRevealPrivateKey": {
    "message": "Κρατήστε πατήμενο για να αποκαλύψετε το ιδιωτικό κλειδί"
  },
  "holdToRevealPrivateKeyTitle": {
    "message": "Κρατήστε το ιδιωτικό σας κλειδί ασφαλές"
  },
  "holdToRevealSRP": {
    "message": "Κρατήστε πατημένο για αποκάλυψη της ΜΦΑ"
  },
  "holdToRevealSRPTitle": {
    "message": "Κρατήστε τη ΜΦΑ σας ασφαλή"
  },
  "holdToRevealUnlockedLabel": {
    "message": "κρατήστε πατημένο για να μην αποκαλύψετε το κυκλάκι με κλειδί"
  },
  "id": {
    "message": "Αναγνωριστικό"
  },
  "ignoreAll": {
    "message": "Αγνόηση όλων"
  },
  "ignoreTokenWarning": {
    "message": "Εάν αποκρύψετε τα tokens, δεν θα εμφανίζονται στο πορτοφόλι σας. Ωστόσο, μπορείτε να τα προσθέσετε, αναζητώντας τα."
  },
  "imToken": {
    "message": "imToken"
  },
  "import": {
    "message": "Εισαγωγή",
    "description": "Button to import an account from a selected file"
  },
  "importAccount": {
    "message": "Εισαγωγή λογαριασμού"
  },
  "importAccountError": {
    "message": "Σφάλμα κατά την εισαγωγή του λογαριασμού."
  },
  "importAccountErrorIsSRP": {
    "message": "Έχετε πληκτρολογήσει μια Μυστική Φράση Ανάκτησης (ή μνημονική). Για να εισαγάγετε έναν λογαριασμό εδώ, πρέπει να πληκτρολογήσετε ένα ιδιωτικό κλειδί, το οποίο είναι μια δεκαεξαδική συμβολοσειρά μήκους 64 χαρακτήρων."
  },
  "importAccountErrorNotAValidPrivateKey": {
    "message": "Αυτό δεν είναι ένα έγκυρο ιδιωτικό κλειδί. Πληκτρολογήσατε μια δεκαεξαδική συμβολοσειρά, αλλά πρέπει να έχει μήκος 64 χαρακτήρων."
  },
  "importAccountErrorNotHexadecimal": {
    "message": "Αυτό δεν είναι ένα έγκυρο ιδιωτικό κλειδί. Πρέπει να πληκτρολογήσετε μια δεκαεξαδική συμβολοσειρά μήκους 64 χαρακτήρων."
  },
  "importAccountJsonLoading1": {
    "message": "Υπολογίστε ότι αυτή η εισαγωγή JSON θα διαρκέσει μερικά λεπτά και το MetaMask θα «παγώσει»."
  },
  "importAccountJsonLoading2": {
    "message": "Ζητάμε συγγνώμη και θα το κάνουμε πιο γρήγορα στο μέλλον."
  },
  "importAccountMsg": {
    "message": "Οι λογαριασμοί που έχουν εισαχθεί δεν θα συσχετίζονται με τη Μυστική Φράση Ανάκτησης στο MetaTask. Μάθετε περισσότερα για τους λογαριασμούς που έχουν εισαχθεί"
  },
  "importMyWallet": {
    "message": "Εισαγωγή του πορτοφολιού μου"
  },
  "importNFT": {
    "message": "Εισαγωγή NFT"
  },
  "importNFTAddressToolTip": {
    "message": "Στο OpenSea, για παράδειγμα, στη σελίδα των NFΤ στην ενότητα Λεπτομέρειες, υπάρχει ένας υπερσύνδεσμος σε μπλε χρώμα με την ένδειξη «Διεύθυνση συμβολαίου». Εάν κάνετε κλικ σε αυτόν τον υπερσύνδεσμο, θα σας μεταφέρει στη διεύθυνση του συμβολαίου στο Etherscan. Στο επάνω αριστερό μέρος εκείνης της σελίδας, θα πρέπει να υπάρχει ένα εικονίδιο με την ένδειξη «Συμβόλαιο» και στα δεξιά, μια μεγάλη σειρά γραμμάτων και αριθμών. Αυτή είναι η διεύθυνση του συμβολαίου που δημιούργησε το NFT σας. Κάντε κλικ στο εικονίδιο «αντιγραφή» στα δεξιά της διεύθυνσης για να το αντιγράψετε στο πρόχειρό σας."
  },
  "importNFTPage": {
    "message": "Σελίδα εισαγωγής των NFT"
  },
  "importNFTTokenIdToolTip": {
    "message": "Το αναγνωριστικό ενός NFT είναι μοναδικό δεδομένου ότι δεν υπάρχουν δύο ίδια NFT. Και πάλι, στο OpenSea αυτός ο αριθμός βρίσκεται στην ενότητα \"Λεπτομέρειες\". Σημειώστε τον ή αντιγράψτε τον στο πρόχειρο σας."
  },
  "importSelectedTokens": {
    "message": "Εισαγωγή επιλεγμένων tokens;"
  },
  "importSelectedTokensDescription": {
    "message": "Στο πορτοφόλι σας θα εμφανιστούν μόνο τα tokens που έχετε επιλέξει. Μπορείτε πάντα να εισαγάγετε αργότερα κρυφά tokens αναζητώντας τα."
  },
  "importTokenQuestion": {
    "message": "Εισαγωγή token;"
  },
  "importTokenWarning": {
    "message": "Οποιοσδήποτε μπορεί να δημιουργήσει ένα token με οποιοδήποτε όνομα, συμπεριλαμβανομένων ψεύτικων εκδόσεων υφιστάμενων tokens. Προσθέστε και ανταλλάξτε με δική σας ευθύνη!"
  },
  "importTokensCamelCase": {
    "message": "Εισαγωγή tokens"
  },
  "importTokensError": {
    "message": "Δεν μπορέσαμε να εισάγουμε τα tokens. Προσπαθήστε ξανά αργότερα."
  },
  "importWithCount": {
    "message": "Εισαγωγή $1",
    "description": "$1 will the number of detected tokens that are selected for importing, if all of them are selected then $1 will be all"
  },
  "imported": {
    "message": "Έγινε εισαγωγή",
    "description": "status showing that an account has been fully loaded into the keyring"
  },
  "inYourSettings": {
    "message": "στις Ρυθμίσεις σας"
  },
  "infuraBlockedNotification": {
    "message": "Το MetaMask δεν μπορεί να συνδεθεί με τον διακομιστή του blockchain. Εξετάστε τους πιθανούς λόγους $1.",
    "description": "$1 is a clickable link with with text defined by the 'here' key"
  },
  "initialTransactionConfirmed": {
    "message": "Η αρχική σας συναλλαγή επιβεβαιώθηκε από το δίκτυο. Κάντε κλικ στο OK για να επιστρέψετε."
  },
  "inputLogicEmptyState": {
    "message": "Πληκτρολογήστε μόνο έναν αριθμό που σας βολεύει να ξοδέψει ο τρίτος τώρα ή στο μέλλον. Μπορείτε πάντα να αυξήσετε το ανώτατο όριο δαπανών αργότερα."
  },
  "inputLogicEqualOrSmallerNumber": {
    "message": "Αυτό επιτρέπει στον τρίτο να ξοδέψει $1 από το τρέχον υπόλοιπό σας.",
    "description": "$1 is the current token balance in the account and the name of the current token"
  },
  "inputLogicHigherNumber": {
    "message": "Αυτό επιτρέπει στον τρίτο να ξοδέψει όλο το υπόλοιπο των tokens σας μέχρι να φτάσει στο ανώτατο όριο ή να ανακαλέσετε το ανώτατο όριο δαπανών. Εάν δεν το θέλετε αυτό, εξετάστε το ενδεχόμενο να ορίσετε χαμηλότερο όριο δαπανών."
  },
  "insightWarning": {
    "message": "προειδοποίηση"
  },
  "insightWarningCheckboxMessage": {
    "message": "$1 το αίτημα από $2",
    "description": "$1 is the action i.e. sign, confirm. $2 is the origin making the request."
  },
  "insightWarningContentPlural": {
    "message": "Ελέγξτε το $1 πριν από το $2. Μόλις ολοκληρωθεί, το $3 είναι μη αναστρέψιμο.",
    "description": "$1 the 'insightWarnings' message (2 warnings) representing warnings, $2 is the action (i.e. signing) and $3 is the result (i.e. signature, transaction)"
  },
  "insightWarningContentSingular": {
    "message": "Ελέγξτε το $1 πριν από το $2. Μόλις γίνει, το $3 είναι μη αναστρέψιμο.",
    "description": "$1 is the 'insightWarning' message (1 warning), $2 is the action (i.e. signing) and $3 is the result (i.e. signature, transaction)"
  },
  "insightWarningHeader": {
    "message": "Το αίτημα αυτό μπορεί να είναι επικίνδυνο"
  },
  "insightWarnings": {
    "message": "προειδοποιήσεις"
  },
  "insightsFromSnap": {
    "message": "Απόψεις για το $1",
    "description": "$1 represents the name of the snap"
  },
  "install": {
    "message": "Εγκατάσταση"
  },
  "installExtension": {
    "message": "Εγκατάσταση επέκτασης"
  },
  "installExtensionDescription": {
    "message": "Η συμβατή με την θεσμική έκδοση του κορυφαίου web3 πορτοφολιού στον κόσμο, MetaMask."
  },
  "installOrigin": {
    "message": "Προέλευση εγκατάστασης"
  },
  "installRequest": {
    "message": "Προσθήκη στο MetaMask"
  },
  "installedOn": {
    "message": "Εγκαταστάθηκε στο $1",
    "description": "$1 is the date when the snap has been installed"
  },
  "insufficientBalance": {
    "message": "Ανεπαρκές υπόλοιπο."
  },
  "insufficientCurrencyBuyOrDeposit": {
    "message": "Δεν έχετε αρκετά $1 στον λογαριασμό σας για να πληρώσετε τα τέλη της συναλλαγής στο δίκτυο $2. $3 ή πραγματοποιήστε κατάθεση από άλλον λογαριασμό.",
    "description": "$1 is the native currency of the network, $2 is the name of the current network, $3 is the key 'buy' + the ticker symbol of the native currency of the chain wrapped in a button"
  },
  "insufficientCurrencyBuyOrReceive": {
    "message": "Δεν έχετε αρκετά $1 στον λογαριασμό σας για να πληρώσετε τα τέλη της συναλλαγής στο δίκτυο $2. $3 ή $4 από άλλον λογαριασμό.",
    "description": "$1 is the native currency of the network, $2 is the name of the current network, $3 is the key 'buy' + the ticker symbol of the native currency of the chain wrapped in a button, $4 is the key 'deposit' button"
  },
  "insufficientCurrencyDeposit": {
    "message": "Δεν έχετε αρκετά $1 στον λογαριασμό σας για να πληρώσετε τα τέλη της συναλλαγής στο δίκτυο $2. Καταθέστε $1 από άλλον λογαριασμό.",
    "description": "$1 is the native currency of the network, $2 is the name of the current network"
  },
  "insufficientFunds": {
    "message": "Ανεπαρκή κεφάλαια."
  },
  "insufficientFundsForGas": {
    "message": "Ανεπαρκή κεφάλαια για το τέλος συναλλαγής"
  },
  "insufficientTokens": {
    "message": "Ανεπαρκή tokens."
  },
  "interactingWith": {
    "message": "Αλληλεπίδραση με"
  },
  "interactingWithTransactionDescription": {
    "message": "Αυτή είναι το συμβόλαιο με το οποίο αλληλεπιδράτε. Προστατευτείτε από τους απατεώνες επαληθεύοντας τις λεπτομέρειες."
  },
  "invalidAddress": {
    "message": "Μη έγκυρη διεύθυνση"
  },
  "invalidAddressRecipient": {
    "message": "Η διεύθυνση παραλήπτη δεν είναι έγκυρη"
  },
  "invalidAssetType": {
    "message": "Αυτό το περιουσιακό στοιχείο είναι NFT και πρέπει να προστεθεί ξανά στη σελίδα «Εισαγωγή NFT» που βρίσκεται στην καρτέλα των NFT"
  },
  "invalidChainIdTooBig": {
    "message": "Μη έγκυρο αναγνωριστικό αλυσίδας. Το αναγνωριστικό αλυσίδας είναι πολύ μεγάλο."
  },
  "invalidCustomNetworkAlertContent1": {
    "message": "Το αναγνωριστικό αλυσίδας για το προσαρμοσμένο δίκτυο '$1' πρέπει να εισαχθεί εκ νέου.",
    "description": "$1 is the name/identifier of the network."
  },
  "invalidCustomNetworkAlertContent2": {
    "message": "Για να προστατευθείτε από κακόβουλους ή ανεπαρκείς παρόχους δικτύου, απαιτούνται πλέον αναγνωριστικά αλυσίδας για όλα τα προσαρμοσμένα δίκτυα."
  },
  "invalidCustomNetworkAlertContent3": {
    "message": "Μεταβείτε στις Ρυθμίσεις > Δίκτυο και εισαγάγετε το αναγνωριστικό αλυσίδας. Μπορείτε να βρείτε τα αναγνωριστικά αλυσίδας των πιο δημοφιλών δικτύων στο $1.",
    "description": "$1 is a link to https://chainid.network"
  },
  "invalidCustomNetworkAlertTitle": {
    "message": "Μη έγκυρο προσαρμοσμένο δίκτυο"
  },
  "invalidHexNumber": {
    "message": "Μη έγκυρος δεκαεξαδικός αριθμός."
  },
  "invalidHexNumberLeadingZeros": {
    "message": "Μη έγκυρος δεκαεξαδικός αριθμός. Αφαιρέστε τυχόν προηγούμενα μηδενικά."
  },
  "invalidIpfsGateway": {
    "message": "Μη έγκυρη πύλη IPFS: Η τιμή πρέπει να είναι μια έγκυρη διεύθυνση URL"
  },
  "invalidNumber": {
    "message": "Μη έγκυρος αριθμός. Εισάγετε έναν δεκαδικό ή προκαθορισμένο δεκαεξαδικό αριθμό '0x'."
  },
  "invalidNumberLeadingZeros": {
    "message": "Μη έγκυρος αριθμός. Αφαιρέστε τυχόν προηγούμενα μηδενικά."
  },
  "invalidRPC": {
    "message": "Μη έγκυρη διεύθυνση URL του RPC "
  },
  "invalidSeedPhrase": {
    "message": "Μη έγκυρη Μυστική Φράση Ανάκτησής"
  },
  "invalidSeedPhraseCaseSensitive": {
    "message": "Μη έγκυρη εισαγωγή! Η Μυστική σας Φράση Ανάκτησης κάνει διάκριση πεζών/κεφαλαίων."
  },
  "ipfsGateway": {
    "message": "Πύλη IPFS"
  },
  "ipfsGatewayDescription": {
    "message": "Το MetaMask χρησιμοποιεί υπηρεσίες τρίτων για να προβάλει εικόνες των NFT που είναι αποθηκευμένα στο IPFS, να εμφανίζει πληροφορίες σχετικά με τις διευθύνσεις ENS που έχουν εισαχθεί στη γραμμή διευθύνσεων του προγράμματος περιήγησης και να αντλεί εικονίδια για διαφορετικά tokens. Η διεύθυνση IP σας ενδέχεται να εκτεθεί σε αυτές τις υπηρεσίες όταν τις χρησιμοποιείτε."
  },
  "ipfsToggleModalDescriptionOne": {
    "message": "Χρησιμοποιούμε υπηρεσίες τρίτων για την προβολή εικόνων των NFT σας που είναι αποθηκευμένα στο IPFS, την εμφάνιση πληροφοριών σχετικά με τις διευθύνσεις ENS που έχουν εισαχθεί στη γραμμή διευθύνσεων του προγράμματος περιήγησής σας και την ανάκτηση εικονιδίων για διαφορετικά tokens. Η διεύθυνση IP σας ενδέχεται να εκτεθεί σε αυτές τις υπηρεσίες όταν τις χρησιμοποιείτε."
  },
  "ipfsToggleModalDescriptionTwo": {
    "message": "Η επιλογή «Επιβεβαίωση» ενεργοποιεί την ανάλυση IPFS. Μπορείτε να την απενεργοποιήσετε στις $1 ανά πάσα στιγμή.",
    "description": "$1 is the method to turn off ipfs"
  },
  "ipfsToggleModalSettings": {
    "message": "Ρυθμίσεις > Ασφάλεια και απόρρητο"
  },
  "isSigningOrSubmitting": {
    "message": "Μια προηγούμενη συναλλαγή εξακολουθεί να είναι σε διαδικασία υπογραφής ή υποβολής"
  },
  "jazzAndBlockies": {
    "message": "Τα Jazzicons και τα Blockies είναι δύο διαφορετικά στυλ μοναδικών εικονιδίων που σας βοηθούν να αναγνωρίζετε έναν λογαριασμό με μια ματιά."
  },
  "jazzicons": {
    "message": "Jazzicons"
  },
  "jsonFile": {
    "message": "Αρχείο JSON",
    "description": "format for importing an account"
  },
  "keyringAccountName": {
    "message": "Όνομα λογαριασμού"
  },
  "keyringAccountPublicAddress": {
    "message": "Δημόσια διεύθυνση"
  },
  "keyringSnapRemovalResult1": {
    "message": "$1 $2αφαιρέθηκαν",
    "description": "Displays the result after removal of a keyring snap. $1 is the snap name, $2 is whether it is successful or not"
  },
  "keyringSnapRemovalResultNotSuccessful": {
    "message": "όχι ",
    "description": "Displays the `not` word in $2."
  },
  "keyringSnapRemoveConfirmation": {
    "message": "Πληκτρολογήστε $1 για να επιβεβαιώσετε ότι θέλετε να καταργήσετε αυτό το snap:",
    "description": "Asks user to input the name nap prior to deleting the snap. $1 is the snap name"
  },
  "keystone": {
    "message": "Keystone"
  },
  "knownAddressRecipient": {
    "message": "Γνωστή διεύθυνση συμβολαίου."
  },
  "knownTokenWarning": {
    "message": "Αυτή η ενέργεια θα επεξεργαστεί τα tokens που είναι ήδη καταχωρημένα στο πορτοφόλι σας, τα οποία μπορούν να χρησιμοποιηθούν για να σας εξαπατήσουν. Εγκρίνετε μόνο αν είστε σίγουροι ότι θέλετε να αλλάξετε αυτό που αντιπροσωπεύουν αυτά τα tokens. Μάθετε περισσότερα στο $1"
  },
  "l1Fee": {
    "message": "Τέλη L1"
  },
  "l1FeeTooltip": {
    "message": "Τέλη συναλλαγών L1"
  },
  "l2Fee": {
    "message": "Τέλη L2"
  },
  "l2FeeTooltip": {
    "message": "Τέλη συναλλαγών L2"
  },
  "lastConnected": {
    "message": "Τελευταία σύνδεση"
  },
  "lastSold": {
    "message": "Τελευταία πώληση"
  },
  "lavaDomeCopyWarning": {
    "message": "Για την ασφάλειά σας, η επιλογή αυτού του κειμένου δεν είναι διαθέσιμη αυτή τη στιγμή."
  },
  "layer1Fees": {
    "message": "Τέλη επιπέδου 1"
  },
  "layer2Fees": {
    "message": "Τέλη επιπέδου 2"
  },
  "learnCancelSpeeedup": {
    "message": "Μάθετε πώς να $1",
    "description": "$1 is link to cancel or speed up transactions"
  },
  "learnMore": {
    "message": "μάθετε περισσότερα"
  },
  "learnMoreAboutGas": {
    "message": "Θέλετε να $1 για το τέλος συναλλαγής;",
    "description": "$1 will be replaced by the learnMore translation key"
  },
  "learnMoreKeystone": {
    "message": "Μάθετε περισσότερα"
  },
  "learnMoreUpperCase": {
    "message": "Μάθετε περισσότερα"
  },
  "learnMoreUpperCaseWithDot": {
    "message": "Μάθετε περισσότερα."
  },
  "learnScamRisk": {
    "message": "απάτες και κίνδυνοι ασφάλειας."
  },
  "learnToBridge": {
    "message": "Μάθετε για την διασύνδεση"
  },
  "leaveMetaMask": {
    "message": "Αποχώρηση από το MetaMask;"
  },
  "leaveMetaMaskDesc": {
    "message": "Πρόκειται να επισκεφθείτε έναν ιστότοπο εκτός του MetaMask. Ελέγξτε ξανά τη διεύθυνση URL προτού συνεχίσετε."
  },
  "ledgerAccountRestriction": {
    "message": "Πρέπει να κάνετε χρήση του τελευταίου σας λογαριασμού πριν προσθέσετε έναν νέο."
  },
  "ledgerConnectionInstructionCloseOtherApps": {
    "message": "Κλείστε οποιοδήποτε άλλο λογισμικό είναι συνδεδεμένο στη συσκευή σας και, στη συνέχεια, κάντε κλικ εδώ για ανανέωση."
  },
  "ledgerConnectionInstructionHeader": {
    "message": "Πριν κάνετε κλικ για επιβεβαίωση:"
  },
  "ledgerConnectionInstructionStepFour": {
    "message": "Ενεργοποιήστε τα \"δεδομένα έξυπνων συμβολαίων\" ή την \"τυφλή υπογραφή\" στη συσκευή σας Ledger."
  },
  "ledgerConnectionInstructionStepThree": {
    "message": "Βεβαιωθείτε ότι το Ledger είναι συνδεδεμένο και επιλέξτε την εφαρμογή Ethereum."
  },
  "ledgerDeviceOpenFailureMessage": {
    "message": "Η συσκευή Ledger απέτυχε να ανοίξει. Το Ledger σας μπορεί να είναι συνδεδεμένο με άλλο λογισμικό. Παρακαλούμε κλείστε το Ledger Live ή άλλες εφαρμογές που είναι συνδεδεμένες με τη συσκευή Ledger και προσπαθήστε να συνδεθείτε ξανά."
  },
  "ledgerErrorConnectionIssue": {
    "message": "Επανασυνδέστε το Ledger σας, ανοίξτε την εφαρμογή ETH και δοκιμάστε ξανά."
  },
  "ledgerErrorDevicedLocked": {
    "message": "Το Ledger σας είναι κλειδωμένο. Ξεκλειδώστε το και δοκιμάστε ξανά."
  },
  "ledgerErrorEthAppNotOpen": {
    "message": "Για να επιλύσετε το πρόβλημα, ανοίξτε την εφαρμογή ETH στη συσκευή σας και προσπαθήστε ξανά."
  },
  "ledgerErrorTransactionDataNotPadded": {
    "message": "Η εισαγωγή δεδομένων στις συναλλαγές με Ethereum δεν έχει πραγματοποιηθεί επαρκώς."
  },
  "ledgerLiveApp": {
    "message": "Εφαρμογή Ledger Live"
  },
  "ledgerLocked": {
    "message": "Δεν είναι δυνατή η σύνδεση με τη συσκευή Ledger. Βεβαιωθείτε ότι η συσκευή σας είναι ξεκλειδωμένη και ότι η εφαρμογή Ethereum είναι ανοιχτή."
  },
  "ledgerTimeout": {
    "message": "Το Ledger Live χρειάζεται πολύ χρόνο για να ανταποκριθεί ή η σύνδεση έχει διακοπεί. Βεβαιωθείτε ότι η εφαρμογή Ledger Live είναι ανοιχτή και ότι η συσκευή σας είναι ξεκλειδωμένη."
  },
  "ledgerWebHIDNotConnectedErrorMessage": {
    "message": "Η συσκευή Ledger δεν συνδέθηκε. Εάν επιθυμείτε να συνδέσετε το Ledger σας, κάντε ξανά κλικ στο 'Συνέχεια' και εγκρίνετε τη σύνδεση HID.",
    "description": "An error message shown to the user during the hardware connect flow."
  },
  "levelArrow": {
    "message": "βέλος επιπέδου"
  },
  "lightTheme": {
    "message": "Ανοιχτόχρωμο"
  },
  "likeToImportToken": {
    "message": "Θέλετε να εισαγάγετε αυτό το token;"
  },
  "likeToImportTokens": {
    "message": "Θέλετε να εισαγάγετε αυτά τα tokens;"
  },
  "lineaGoerli": {
    "message": "Δίκτυο δοκιμών Linea Goerli"
  },
  "lineaMainnet": {
    "message": "Linea Mainnet"
  },
  "lineaSepolia": {
    "message": "Δίκτυο δοκιμών Linea Sepolia"
  },
  "link": {
    "message": "Σύνδεσμος"
  },
  "links": {
    "message": "Σύνδεσμοι"
  },
  "loadMore": {
    "message": "Φορτώστε περισσότερα"
  },
  "loading": {
    "message": "Φόρτωση..."
  },
  "loadingScreenHardwareWalletMessage": {
    "message": "Ολοκληρώστε τη συναλλαγή στο πορτοφόλι υλικού."
  },
  "loadingScreenSnapMessage": {
    "message": "Ολοκληρώστε τη συναλλαγή στο Snap."
  },
  "loadingTokens": {
    "message": "Φόρτωση των tokens..."
  },
  "localhost": {
    "message": "Localhost 8545"
  },
  "lock": {
    "message": "Κλείδωμα"
  },
  "lockMetaMask": {
    "message": "Κλείδωμα του MetaMask"
  },
  "lockTimeInvalid": {
    "message": "Ο χρόνος κλειδώματος πρέπει να είναι ένας αριθμός μεταξύ 0 και 10080"
  },
  "logo": {
    "message": "Λογότυπο $1",
    "description": "$1 is the name of the ticker"
  },
  "low": {
    "message": "Χαμηλό"
  },
  "lowGasSettingToolTipMessage": {
    "message": "Χρησιμοποιήστε το $1 για να περιμένετε μια φθηνότερη τιμή. Οι χρονικές εκτιμήσεις είναι πολύ λιγότερο ακριβείς καθώς οι τιμές είναι κάπως απρόβλεπτες.",
    "description": "$1 is key 'low' separated here so that it can be passed in with bold font-weight"
  },
  "lowLowercase": {
    "message": "χαμηλό"
  },
  "lowPriorityMessage": {
    "message": "Οι μελλοντικές συναλλαγές θα μπουν στην αναμονή μετά από αυτή."
  },
  "mainnet": {
    "message": "Ethereum Mainnet"
  },
  "mainnetToken": {
    "message": "Αυτή η διεύθυνση ταιριάζει με μια γνωστή διεύθυνση token του Ethereum Mainnet. Ελέγξτε ξανά τη διεύθυνση συμβολαίου και το δίκτυο για το token που προσπαθείτε να προσθέσετε."
  },
  "makeAnotherSwap": {
    "message": "Δημιουργία νέας ανταλλαγής"
  },
  "makeSureNoOneWatching": {
    "message": "Βεβαιωθείτε ότι κανείς δεν κοιτάει",
    "description": "Warning to users to be care while creating and saving their new Secret Recovery Phrase"
  },
  "marketCap": {
    "message": "Κεφαλαιοποίηση αγοράς"
  },
  "marketDetails": {
    "message": "Λεπτομέρειες της αγοράς"
  },
  "max": {
    "message": "Μέγ."
  },
  "maxBaseFee": {
    "message": "Μέγιστο βασικό τέλος"
  },
  "maxFee": {
    "message": "Μέγιστη χρέωση"
  },
  "maxFeeTooltip": {
    "message": "Τα μέγιστα τέλη που προβλέπονται για την πληρωμή της συναλλαγής."
  },
  "maxPriorityFee": {
    "message": "Μέγιστο τέλος προτεραιότητας"
  },
  "medium": {
    "message": "Αγορά"
  },
  "mediumGasSettingToolTipMessage": {
    "message": "Χρησιμοποιήστε το $1 για γρήγορη επεξεργασία στην τρέχουσα τιμή της αγοράς.",
    "description": "$1 is key 'medium' (text: 'Market') separated here so that it can be passed in with bold font-weight"
  },
  "memo": {
    "message": "υπόμνημα"
  },
  "message": {
    "message": "Μήνυμα"
  },
  "metaMaskConnectStatusParagraphOne": {
    "message": "Έχετε τώρα περισσότερο έλεγχο των συνδέσεων του λογαριασμού σας στο MetaMask."
  },
  "metaMaskConnectStatusParagraphThree": {
    "message": "Κάντε κλικ για να διαχειριστείτε τους συνδεδεμένους λογαριασμούς σας."
  },
  "metaMaskConnectStatusParagraphTwo": {
    "message": "Το κουμπί Κατάστασης Σύνδεσης δείχνει αν ο ιστότοπος που επισκέπτεστε είναι συνδεδεμένος με τον τρέχοντα επιλεγμένο λογαριασμό σας."
  },
  "metadataModalSourceTooltip": {
    "message": "Το $1 φιλοξενείται στο npm και το $2 είναι το μοναδικό αναγνωριστικό αυτού του Snap.",
    "description": "$1 is the snap name and $2 is the snap NPM id."
  },
  "metamaskInstitutionalVersion": {
    "message": "Έκδοση του MetaMask Institutional"
  },
  "metamaskNotificationsAreOff": {
    "message": "Οι ειδοποιήσεις του πορτοφολιού δεν είναι προς το παρόν ενεργές."
  },
  "metamaskPortfolio": {
    "message": "MetaMask Portfolio."
  },
  "metamaskSwapsOfflineDescription": {
    "message": "Το MetaMask Swaps είναι υπό συντήρηση. Παρακαλείστε να επιστρέψετε αργότερα."
  },
  "metamaskVersion": {
    "message": "Έκδοση του MetaMask"
  },
  "methodData": {
    "message": "Μέθοδος"
  },
  "methodDataTransactionDesc": {
    "message": "Λειτουργία που εκτελείται με βάση τα αποκωδικοποιημένα δεδομένα εισόδου."
  },
  "methodNotSupported": {
    "message": "Δεν υποστηρίζεται με αυτόν τον λογαριασμό."
  },
  "metrics": {
    "message": "Μετρήσεις"
  },
  "millionAbbreviation": {
    "message": "Ε",
    "description": "Shortened form of 'million'"
  },
  "mismatchAccount": {
    "message": "Ο λογαριασμός ($1) που επιλέξατε είναι διαφορετικός από τον λογαριασμό που προσπαθείτε να υπογράψετε ($2)"
  },
  "mismatchedChainLinkText": {
    "message": "επαλήθευση των στοιχείων του δικτύου",
    "description": "Serves as link text for the 'mismatchedChain' key. This text will be embedded inside the translation for that key."
  },
  "mismatchedChainRecommendation": {
    "message": "Σας προτείνουμε να $1 πριν συνεχίσετε.",
    "description": "$1 is a clickable link with text defined by the 'mismatchedChainLinkText' key. The link will open to instructions for users to validate custom network details."
  },
  "mismatchedNetworkName": {
    "message": "Σύμφωνα με το αρχείο μας, το όνομα του δικτύου μπορεί να μην ταιριάζει με το αναγνωριστικό αλυσίδας."
  },
  "mismatchedNetworkSymbol": {
    "message": "Το σύμβολο νομίσματος που υποβλήθηκε δεν ταιριάζει με αυτό που προσδοκούμε για το αναγνωριστικό αλυσίδας."
  },
  "mismatchedRpcChainId": {
    "message": "Το αναγνωριστικό αλυσίδας που επιστρέφεται από το προσαρμοσμένο δίκτυο δεν ταιριάζει με το αναγνωριστικό αλυσίδας που υποβλήθηκε."
  },
  "mismatchedRpcUrl": {
    "message": "Σύμφωνα με τα αρχεία μας, η τιμή της διεύθυνσης URL του RPC που υποβλήθηκε δεν αντιστοιχεί με κάποιον γνωστό πάροχο για αυτό το αναγνωριστικό αλυσίδας."
  },
  "missingSetting": {
    "message": "Δεν μπορείτε να βρείτε μια ρύθμιση;"
  },
  "missingSettingRequest": {
    "message": "Υποβάλετε αίτημα εδώ"
  },
  "mmiBuiltAroundTheWorld": {
    "message": "Το MetaMask Institutional έχει σχεδιαστεί και λειτουργεί σε όλο τον κόσμο."
  },
  "mmiNewNFTDetectedInNFTsTabMessage": {
    "message": "Επιτρέψτε στο MetaMask Institutional να ανιχνεύει και να εμφανίζει αυτόματα τα NFT στο πορτοφόλι σας."
  },
  "mmiPasswordSetupDetails": {
    "message": "Αυτός ο κωδικός πρόσβασης θα ξεκλειδώσει μόνο την επέκταση του MetaMask Institutional."
  },
  "more": {
    "message": "περισσότερα"
  },
  "multipleSnapConnectionWarning": {
    "message": "Το $1 θέλει να χρησιμοποιήσει $2 Snaps",
    "description": "$1 is the dapp and $2 is the number of snaps it wants to connect to."
  },
  "mustSelectOne": {
    "message": "Πρέπει να επιλέξετε τουλάχιστον 1 token."
  },
  "name": {
    "message": "Όνομα"
  },
  "nameAddressLabel": {
    "message": "Διεύθυνση",
    "description": "Label above address field in name component modal."
  },
  "nameInstructionsNew": {
    "message": "Εάν γνωρίζετε αυτή τη διεύθυνση, δώστε της ένα ψευδώνυμο για να την αναγνωρίζετε και στο μέλλον.",
    "description": "Instruction text in name component modal when value is not recognised."
  },
  "nameInstructionsRecognized": {
    "message": "Αυτή η διεύθυνση έχει ένα προεπιλεγμένο ψευδώνυμο, αλλά μπορείτε να το επεξεργαστείτε ή να εξετάσετε άλλες προτάσεις.",
    "description": "Instruction text in name component modal when value is recognized but not saved."
  },
  "nameInstructionsSaved": {
    "message": "Έχετε ήδη προσθέσει ένα ψευδώνυμο για αυτή τη διεύθυνση. Μπορείτε να το επεξεργαστείτε ή να δείτε άλλα προτεινόμενα ψευδώνυμα.",
    "description": "Instruction text in name component modal when value is saved."
  },
  "nameLabel": {
    "message": "Ψευδώνυμο",
    "description": "Label above name input field in name component modal."
  },
  "nameModalMaybeProposedName": {
    "message": "Ίσως: $1",
    "description": "$1 is the proposed name"
  },
  "nameModalTitleNew": {
    "message": "Άγνωστη διεύθυνση",
    "description": "Title of the modal created by the name component when value is not recognised."
  },
  "nameModalTitleRecognized": {
    "message": "Αναγνωρισμένη διεύθυνση",
    "description": "Title of the modal created by the name component when value is recognized but not saved."
  },
  "nameModalTitleSaved": {
    "message": "Αποθηκευμένη διεύθυνση",
    "description": "Title of the modal created by the name component when value is saved."
  },
  "nameProviderProposedBy": {
    "message": "Προτείνεται από $1",
    "description": "$1 is the name of the provider"
  },
  "nameProvider_ens": {
    "message": "Ethereum Name Service (ENS)"
  },
  "nameProvider_etherscan": {
    "message": "Etherscan"
  },
  "nameProvider_lens": {
    "message": "Lens Protocol"
  },
  "nameProvider_token": {
    "message": "MetaMask"
  },
  "nameSetPlaceholder": {
    "message": "Επιλέξτε ένα ψευδώνυμο...",
    "description": "Placeholder text for name input field in name component modal."
  },
  "nativeNetworkPermissionRequestDescription": {
    "message": "Το $1 ζητάει την έγκρισή σας για:",
    "description": "$1 represents dapp name"
<<<<<<< HEAD
  },
  "nativePermissionRequestDescription": {
    "message": "Θέλετε αυτός ο ιστότοπος να κάνει τα εξής;",
    "description": "Description below header used on Permission Connect screen for native permissions."
=======
>>>>>>> 6173a139
  },
  "nativeToken": {
    "message": "Το αρχικό token σε αυτό το δίκτυο είναι το $1. Είναι το token που χρησιμοποιείται για τα τέλη συναλλαγών.",
    "description": "$1 represents the name of the native token on the current network"
  },
  "nativeTokenScamWarningConversion": {
    "message": "Επεξεργασία λεπτομερειών δικτύου"
  },
  "nativeTokenScamWarningDescription": {
    "message": "Αυτό το δίκτυο δεν ταιριάζει με το αναγνωριστικό ή το όνομα της σχετικής αλυσίδας. Πολλά δημοφιλή tokens χρησιμοποιούν το όνομα $1, καθιστώντας το στόχο για απάτες. Οι απατεώνες μπορεί να σας ξεγελάσουν για να τους στείλετε πιο πολύτιμα νομίσματα σε αντάλλαγμα. Επαληθεύστε τα πάντα προτού συνεχίσετε.",
    "description": "$1 represents the currency name, $2 represents the expected currency symbol"
  },
  "nativeTokenScamWarningTitle": {
    "message": "Πρόκειται για πιθανή απάτη",
    "description": "Title for nativeTokenScamWarningDescription"
  },
  "needHelp": {
    "message": "Χρειάζεστε βοήθεια; Επικοινωνήστε με $1",
    "description": "$1 represents `needHelpLinkText`, the text which goes in the help link"
  },
  "needHelpFeedback": {
    "message": "Μοιραστείτε τα σχόλιά σας"
  },
  "needHelpLinkText": {
    "message": "Υποστήριξη του MetaMask"
  },
  "needHelpSubmitTicket": {
    "message": "Υποβολή αιτήματος"
  },
  "needImportFile": {
    "message": "Πρέπει να επιλέξετε ένα αρχείο για εισαγωγή.",
    "description": "User is important an account and needs to add a file to continue"
  },
  "negativeETH": {
    "message": "Δεν μπορεί να γίνει αποστολή αρνητικών ποσών στο ETH."
  },
  "negativeOrZeroAmountToken": {
    "message": "Δεν είναι δυνατή η αποστολή αρνητικών ή μηδενικών ποσών περιουσιακών στοιχείων."
  },
  "network": {
    "message": "Δίκτυο:"
  },
  "networkDetails": {
    "message": "Λεπτομέρειες Δικτύου"
  },
  "networkIsBusy": {
    "message": "Το δίκτυο είναι απασχολημένο. Τα τέλη συναλλαγής είναι υψηλά και οι εκτιμήσεις λιγότερο ακριβείς."
  },
  "networkMenu": {
    "message": "Μενού δικτύου"
  },
  "networkMenuHeading": {
    "message": "Επιλέξτε ένα δίκτυο"
  },
  "networkName": {
    "message": "Όνομα δικτύου"
  },
  "networkNameArbitrum": {
    "message": "Arbitrum"
  },
  "networkNameAvalanche": {
    "message": "Avalanche"
  },
  "networkNameBSC": {
    "message": "BSC"
  },
  "networkNameBase": {
    "message": "Βάση"
  },
  "networkNameBitcoin": {
    "message": "Bitcoin"
  },
  "networkNameDefinition": {
    "message": "Το όνομα που συνδέεται με αυτό το δίκτυο."
  },
  "networkNameEthereum": {
    "message": "Ethereum"
  },
  "networkNameGoerli": {
    "message": "Goerli"
  },
  "networkNameLinea": {
    "message": "Linea"
  },
  "networkNameOpMainnet": {
    "message": "Κύριο δίκτυο OP"
  },
  "networkNamePolygon": {
    "message": "Polygon"
  },
  "networkNameTestnet": {
    "message": "Testnet"
  },
  "networkNameZkSyncEra": {
    "message": "zkSync Era"
  },
  "networkOptions": {
    "message": "Επιλογές δικτύου"
  },
  "networkProvider": {
    "message": "Πάροχος δικτύου"
  },
  "networkStatus": {
    "message": "Κατάσταση δικτύου"
  },
  "networkStatusBaseFeeTooltip": {
    "message": "Η βασική χρέωση καθορίζεται από το δίκτυο και αλλάζει κάθε 13-14 δευτερόλεπτα. Οι επιλογές μας $1 και $2 λαμβάνουν υπόψη τις ξαφνικές αυξήσεις.",
    "description": "$1 and $2 are bold text for Medium and Aggressive respectively."
  },
  "networkStatusPriorityFeeTooltip": {
    "message": "Εύρος των τελών προτεραιότητας (ή αλλιώς “Miner tip”). Αυτό πηγαίνει στους miners και τους ενθαρρύνει να δώσουν προτεραιότητα στη συναλλαγή σας."
  },
  "networkStatusStabilityFeeTooltip": {
    "message": "Τα τέλη συναλλαγών είναι $1 σε σχέση με τις τελευταίες 72 ώρες.",
    "description": "$1 is networks stability value - stable, low, high"
  },
  "networkSwitchConnectionError": {
    "message": "Δεν μπορούμε να συνδεθούμε στο $1",
    "description": "$1 represents the network name"
  },
  "networkURL": {
    "message": "Διεύθυνση URL του δικτύου"
  },
  "networkURLDefinition": {
    "message": "Η διεύθυνση URL που χρησιμοποιείται για την πρόσβαση σε αυτό το δίκτυο."
  },
  "networks": {
    "message": "Δίκτυα"
  },
  "nevermind": {
    "message": "Δεν πειράζει"
  },
  "new": {
    "message": "Νέο!"
  },
  "newAccount": {
    "message": "Νέος λογαριασμός"
  },
  "newAccountNumberName": {
    "message": "Λογαριασμός $1",
    "description": "Default name of next account to be created on create account screen"
  },
  "newContact": {
    "message": "Νέα επαφή"
  },
  "newContract": {
    "message": "Νέο συμβόλαιο"
  },
  "newNFTDetectedInImportNFTsMessageStrongText": {
    "message": "Ρυθμίσεις > Ασφάλεια και απόρρητο"
  },
  "newNFTDetectedInImportNFTsMsg": {
    "message": "Για να χρησιμοποιήσετε το Opensea για να δείτε τα NFT, ενεργοποιήστε την επιλογή 'Προβολή NFT μέσων' στο $1.",
    "description": "$1 is used for newNFTDetectedInImportNFTsMessageStrongText"
  },
  "newNFTDetectedInNFTsTabMessage": {
    "message": "Επιτρέψτε στο MetaMask να ανιχνεύει και να εμφανίζει αυτόματα τα NFT στο πορτοφόλι σας."
  },
  "newNFTsAutodetected": {
    "message": "Αυτόματη ανίχνευση NFT"
  },
  "newNetworkAdded": {
    "message": "Το “$1” προστέθηκε με επιτυχία!"
  },
  "newNetworkEdited": {
    "message": "Το “$1” έχει επεξεργασθεί με επιτυχία!"
  },
  "newNftAddedMessage": {
    "message": "Το NFT προστέθηκε με επιτυχία!"
  },
  "newPassword": {
    "message": "Νέος κωδικός πρόσβασης (τουλάχιστον 8 χαρακτήρες)"
  },
  "newPrivacyPolicyActionButton": {
    "message": "Διαβάστε περισσότερα"
  },
  "newPrivacyPolicyTitle": {
    "message": "Ενημερώσαμε την πολιτική απορρήτου μας"
  },
  "newTokensImportedMessage": {
    "message": "Έχετε εισάγει με επιτυχία το $1.",
    "description": "$1 is the string of symbols of all the tokens imported"
  },
  "newTokensImportedTitle": {
    "message": "Τα token εισήχθησαν"
  },
  "next": {
    "message": "Επόμενο"
  },
  "nextNonceWarning": {
    "message": "Το Nonce είναι υψηλότερο από το προτεινόμενο nonce του $1",
    "description": "The next nonce according to MetaMask's internal logic"
  },
  "nftAddFailedMessage": {
    "message": "Το NFT δεν μπορεί να προστεθεί καθώς τα στοιχεία ιδιοκτησίας δεν ταιριάζουν. Βεβαιωθείτε ότι έχετε εισαγάγει τα σωστά στοιχεία."
  },
  "nftAddressError": {
    "message": "Αυτό το token είναι NFT. Προσθήκη στο $1",
    "description": "$1 is a clickable link with text defined by the 'importNFTPage' key"
  },
  "nftAlreadyAdded": {
    "message": "Το NFT έχει ήδη προστεθεί."
  },
  "nftAutoDetectionEnabled": {
    "message": "Ενεργοποιήθηκε η αυτόματη ανίχνευση NFT"
  },
  "nftDisclaimer": {
    "message": "Αποποίηση ευθυνών: Το MetaMask αντλεί το αρχείο πολυμέσων από το url της πηγής. Αυτό το url μερικές φορές αλλάζει ανάλογα με την αγορά στην οποία εκδόθηκε το NFT."
  },
  "nftOptions": {
    "message": "Επιλογές για NFT"
  },
  "nftTokenIdPlaceholder": {
    "message": "Εισάγετε το αναγνωριστικό του token"
  },
  "nftWarningContent": {
    "message": "Παραχωρείτε πρόσβαση στο $1, συμπεριλαμβανομένου οτιδήποτε ενδέχεται να αποκτήσετε στο μέλλον. Ο συμβαλλόμενος στην άλλη πλευρά μπορεί να μεταφέρει αυτά τα NFT από το πορτοφόλι σας ανά πάσα στιγμή χωρίς να σας ρωτήσει, μέχρι να ανακαλέσετε αυτή την έγκριση. $2",
    "description": "$1 is nftWarningContentBold bold part, $2 is Learn more link"
  },
  "nftWarningContentBold": {
    "message": "όλα τα $1 NFT σας",
    "description": "$1 is name of the collection"
  },
  "nftWarningContentGrey": {
    "message": "Προχωρήστε με προσοχή."
  },
  "nfts": {
    "message": "NFT"
  },
  "nftsPreviouslyOwned": {
    "message": "Προηγούμενη ιδιοκτησία"
  },
  "nickname": {
    "message": "Ψευδώνυμο"
  },
  "noAccountsFound": {
    "message": "Δεν βρέθηκαν λογαριασμοί για το συγκεκριμένο αίτημα αναζήτησης"
  },
<<<<<<< HEAD
  "noConnectedAccountDescription": {
    "message": "Επιλέξτε έναν λογαριασμό που θέλετε να χρησιμοποιήσετε σε αυτόν τον ιστότοπο για να συνεχίσετε."
  },
=======
>>>>>>> 6173a139
  "noConnectedAccountTitle": {
    "message": "Το MetaMask δεν συνδέεται με αυτόν τον ιστότοπο"
  },
  "noConversionRateAvailable": {
    "message": "Δεν υπάρχει διαθέσιμη ισοτιμία μετατροπής"
  },
  "noDomainResolution": {
    "message": "Δεν παρέχεται ανάλυση για τον τομέα."
  },
  "noHardwareWalletOrSnapsSupport": {
    "message": "Τα Snaps και τα περισσότερα πορτοφόλια υλικού δεν θα λειτουργούν με την τρέχουσα έκδοση του προγράμματος περιήγησής σας."
  },
  "noNFTs": {
    "message": "Δεν υπάρχουν NFT ακόμα"
  },
  "noNetworksFound": {
    "message": "Δεν βρέθηκαν δίκτυα για το συγκεκριμένο αίτημα αναζήτησης"
  },
  "noSnaps": {
    "message": "Δεν έχετε εγκαταστήσει κανένα snap."
  },
  "noThanks": {
    "message": "Όχι, ευχαριστώ"
  },
  "noTransactions": {
    "message": "Δεν έχετε καμιά συναλλαγή"
  },
  "noWebcamFound": {
    "message": "Η κάμερα του υπολογιστή σας δεν βρέθηκε. Προσπαθήστε ξανά."
  },
  "noWebcamFoundTitle": {
    "message": "Η διαδικτυακή κάμερα δεν βρέθηκε"
  },
  "nonCustodialAccounts": {
    "message": "Το MetaMask Institutional σάς επιτρέπει να χρησιμοποιείτε λογαριασμούς μη θεματοφυλακής, αν σκοπεύετε να χρησιμοποιήσετε αυτούς τους λογαριασμούς για την δημιουργία αντιγράφων ασφαλείας μέσω της Μυστικής Φράσης Ανάκτησης."
  },
  "nonce": {
    "message": "Αριθμολέξημα"
  },
  "nonceField": {
    "message": "Προσαρμόστε τη συναλλαγή nonce"
  },
  "nonceFieldDesc": {
    "message": "Ενεργοποιήστε την επιλογή αυτή για να αλλάξετε το nonce (αριθμός συναλλαγής) κατά την αποστολή περιουσιακών στοιχείων. Αυτή είναι μια προηγμένη λειτουργία, χρησιμοποιήστε τη με προσοχή."
  },
  "nonceFieldHeading": {
    "message": "Προσαρμοσμένο Nonce"
  },
  "notBusy": {
    "message": "Δεν είναι απασχολημένο"
  },
  "notCurrentAccount": {
    "message": "Είναι αυτός ο σωστός λογαριασμός; Είναι διαφορετικός από τον τρέχοντα επιλεγμένο λογαριασμό στο πορτοφόλι σας."
  },
  "notEnoughBalance": {
    "message": "Ανεπαρκές υπόλοιπο"
  },
  "notEnoughGas": {
    "message": "Δεν υπάρχει αρκετό τέλος συναλλαγής"
  },
  "note": {
    "message": "Σημείωση"
  },
  "notePlaceholder": {
    "message": "Ο υπεύθυνος έγκρισης θα δει αυτήν τη σημείωση όταν εγκρίνει τη συναλλαγή ως θεματοφύλακας."
  },
  "notificationDetail": {
    "message": "Λεπτομέρειες"
  },
  "notificationDetailBaseFee": {
    "message": "Βασικό τέλος (GWEI)"
  },
  "notificationDetailGasLimit": {
    "message": "Όριο τελών συναλλαγών (μονάδες)"
  },
  "notificationDetailGasUsed": {
    "message": "Τέλη συναλλαγών που χρησιμοποιήθηκαν (μονάδες)"
  },
  "notificationDetailMaxFee": {
    "message": "Μέγιστη χρέωση ανά τέλος συναλλαγής"
  },
  "notificationDetailNetwork": {
    "message": "Δίκτυο"
  },
  "notificationDetailNetworkFee": {
    "message": "Τέλη δικτύου"
  },
  "notificationDetailPriorityFee": {
    "message": "Τέλος προτεραιότητας (GWEI)"
  },
  "notificationItemCheckBlockExplorer": {
    "message": "Έλεγχος στο BlockExplorer"
  },
  "notificationItemCollection": {
    "message": "Συλλογή"
  },
  "notificationItemConfirmed": {
    "message": "Επιβεβαιωμένο"
  },
  "notificationItemError": {
    "message": "Δεν είναι δυνατή η ανάκτηση χρεώσεων προς το παρόν"
  },
  "notificationItemFrom": {
    "message": "Από"
  },
  "notificationItemLidoStakeReadyToBeWithdrawn": {
    "message": "Έτοιμη για ανάληψη"
  },
  "notificationItemLidoStakeReadyToBeWithdrawnMessage": {
    "message": "Μπορείτε τώρα να αποσύρετε τα $1 που δεν έχετε ποντάρει"
  },
  "notificationItemLidoWithdrawalRequestedMessage": {
    "message": "Το αίτημά σας για ακύρωση του πονταρίσματος των $1 έχει σταλεί"
  },
  "notificationItemNFTReceivedFrom": {
    "message": "Λάβατε NFT από"
  },
  "notificationItemNFTSentTo": {
    "message": "Στείλατε NFT σε"
  },
  "notificationItemNetwork": {
    "message": "Δίκτυο"
  },
  "notificationItemRate": {
    "message": "Ποσό (περιλαμβάνονται οι χρεώσεις)"
  },
  "notificationItemReceived": {
    "message": "Ελήφθη"
  },
  "notificationItemReceivedFrom": {
    "message": "Ελήφθη από"
  },
  "notificationItemSent": {
    "message": "Εστάλη"
  },
  "notificationItemSentTo": {
    "message": "Εστάλη σε"
  },
  "notificationItemStakeCompleted": {
    "message": "Ολοκλήρωση του πονταρίσματος"
  },
  "notificationItemStaked": {
    "message": "Ποντάρισμα"
  },
  "notificationItemStakingProvider": {
    "message": "Πάροχος πονταρίσματος"
  },
  "notificationItemStatus": {
    "message": "Κατάσταση"
  },
  "notificationItemSwapped": {
    "message": "Ανταλλαγή"
  },
  "notificationItemSwappedFor": {
    "message": "για"
  },
  "notificationItemTo": {
    "message": "Προς"
  },
  "notificationItemTransactionId": {
    "message": "Αναγνωριστικό συναλλαγής"
  },
  "notificationItemUnStakeCompleted": {
    "message": "Ολοκλήρωση ακύρωσης πονταρίσματός"
  },
  "notificationItemUnStaked": {
    "message": "Ακύρωση πονταρίσματος"
  },
  "notificationItemUnStakingRequested": {
    "message": "Αίτημα ακύρωσης πονταρίσματος"
  },
  "notificationTransactionFailedMessage": {
    "message": "Η συναλλαγή $1 απέτυχε! $2",
    "description": "Content of the browser notification that appears when a transaction fails"
  },
  "notificationTransactionFailedMessageMMI": {
    "message": "Η συναλλαγή απέτυχε! $1",
    "description": "Content of the browser notification that appears when a transaction fails in MMI"
  },
  "notificationTransactionFailedTitle": {
    "message": "Αποτυχημένη συναλλαγή",
    "description": "Title of the browser notification that appears when a transaction fails"
  },
  "notificationTransactionSuccessMessage": {
    "message": "Η συναλλαγή $1 επιβεβαιώθηκε!",
    "description": "Content of the browser notification that appears when a transaction is confirmed"
  },
  "notificationTransactionSuccessTitle": {
    "message": "Επιβεβαιωμένη συναλλαγή",
    "description": "Title of the browser notification that appears when a transaction is confirmed"
  },
  "notificationTransactionSuccessView": {
    "message": "Προβολή σε $1",
    "description": "Additional content in a notification that appears when a transaction is confirmed and has a block explorer URL."
  },
  "notifications": {
    "message": "Ειδοποιήσεις"
  },
  "notificationsDropLedgerFirefoxDescription": {
    "message": "Ο Firefox δεν υποστηρίζει πλέον το U2F, οπότε το Ledger δεν θα λειτουργεί με το MetaMask στον Firefox. Δοκιμάστε αντ' αυτού το MetaMask στο Google Chrome.",
    "description": "Description of a notification in the 'See What's New' popup. Describes that ledger will not longer be supported for firefox users and they should use MetaMask on chrome for ledger support instead."
  },
  "notificationsDropLedgerFirefoxTitle": {
    "message": "Διακοπή της υποστήριξης του Ledger για τον Firefox",
    "description": "Title for a notification in the 'See What's New' popup. Tells firefox users that ledger support is being dropped."
  },
  "notificationsFeatureToggle": {
    "message": "Ενεργοποίηση ειδοποιήσεων για το πορτοφόλι",
    "description": "Experimental feature title"
  },
  "notificationsFeatureToggleDescription": {
    "message": "Αυτό επιτρέπει ειδοποιήσεις για το πορτοφόλι, όπως αποστολή/λήψη κεφαλαίων ή NFT και ανακοινώσεις λειτουργιών.",
    "description": "Description of the experimental notifications feature"
  },
  "notificationsMarkAllAsRead": {
    "message": "Επισήμανση όλων ως αναγνωσμένων"
  },
  "notificationsPageEmptyTitle": {
    "message": "Τίποτα το ιδιαίτερο εδώ"
  },
  "notificationsPageErrorContent": {
    "message": "Προσπαθήστε να επισκεφθείτε ξανά αυτή τη σελίδα."
  },
  "notificationsPageErrorTitle": {
    "message": "Παρουσιάστηκε ένα σφάλμα"
  },
  "notificationsPageNoNotificationsContent": {
    "message": "Δεν έχετε λάβει καμία ειδοποίηση ακόμα."
  },
  "notificationsSettingsBoxError": {
    "message": "Κάτι πήγε στραβά. Προσπαθήστε ξανά."
  },
  "notificationsSettingsPageAllowNotifications": {
    "message": "Μείνετε ενήμεροι για ό,τι συμβαίνει στο πορτοφόλι σας με τις ειδοποιήσεις. Για να χρησιμοποιήσετε τις ειδοποιήσεις, χρησιμοποιούμε ένα προφίλ για να συγχρονίσουμε ορισμένες ρυθμίσεις στις συσκευές σας. $1"
  },
  "notificationsSettingsPageAllowNotificationsLink": {
    "message": "Μάθετε πώς προστατεύουμε το απόρρητό σας κατά τη χρήση αυτής της λειτουργίας."
  },
  "numberOfNewTokensDetectedPlural": {
    "message": "$1 νέα tokens βρέθηκαν σε αυτόν τον λογαριασμό",
    "description": "$1 is the number of new tokens detected"
  },
  "numberOfNewTokensDetectedSingular": {
    "message": "1 νέο token βρέθηκε σε αυτόν τον λογαριασμό"
  },
  "numberOfTokens": {
    "message": "Αριθμός tokens"
  },
  "ofTextNofM": {
    "message": "από"
  },
  "off": {
    "message": "Ανενεργό"
  },
  "offlineForMaintenance": {
    "message": "Εκτός λειτουργίας για συντήρηση"
  },
  "ok": {
    "message": "Εντάξει"
  },
  "on": {
    "message": "Ενεργό"
  },
  "onboardedMetametricsAccept": {
    "message": "Συμφωνώ"
  },
  "onboardedMetametricsDisagree": {
    "message": "Όχι, ευχαριστώ"
  },
  "onboardedMetametricsKey1": {
    "message": "Τελευταίες εξελίξεις"
  },
  "onboardedMetametricsKey2": {
    "message": "Χαρακτηριστικά προϊόντων"
  },
  "onboardedMetametricsKey3": {
    "message": "Άλλο σχετικό προωθητικό υλικό"
  },
  "onboardedMetametricsLink": {
    "message": "MetaMetrics"
  },
  "onboardedMetametricsParagraph1": {
    "message": "Εκτός από το $1, θα θέλαμε να χρησιμοποιήσουμε δεδομένα για να κατανοήσουμε πώς αλληλεπιδράτε με τις επικοινωνίες μάρκετινγκ.",
    "description": "$1 represents the 'onboardedMetametricsLink' locale string"
  },
  "onboardedMetametricsParagraph2": {
    "message": "Αυτό μας βοηθά να εξατομικεύσουμε αυτά που κοινοποιούμε σε εσάς, όπως:"
  },
  "onboardedMetametricsParagraph3": {
    "message": "Να θυμάστε ότι δεν πουλάμε ποτέ τα δεδομένα που μας παρέχετε και μπορείτε να εξαιρεθείτε ανά πάσα στιγμή."
  },
  "onboardedMetametricsTitle": {
    "message": "Βοηθήστε μας να βελτιώσουμε την εμπειρία σας"
  },
  "onboardingAdvancedPrivacyIPFSDescription": {
    "message": "Η πύλη IPFS επιτρέπει την πρόσβαση και την προβολή δεδομένων που φιλοξενούνται από τρίτους. Μπορείτε να προσθέσετε μια προσαρμοσμένη πύλη IPFS ή να συνεχίσετε να χρησιμοποιείτε την προεπιλεγμένη."
  },
  "onboardingAdvancedPrivacyIPFSInvalid": {
    "message": "Εισάγετε μια έγκυρη διεύθυνση URL"
  },
  "onboardingAdvancedPrivacyIPFSTitle": {
    "message": "Προσθήκη προσαρμοσμένης πύλης IPFS"
  },
  "onboardingAdvancedPrivacyIPFSValid": {
    "message": "Η διεύθυνση URL της πύλης IPFS είναι έγκυρη"
  },
  "onboardingAdvancedPrivacyNetworkDescription": {
    "message": "Χρησιμοποιούμε την Infura ως την υπηρεσία κλήσης απομακρυσμένης διαδικασίας (RPC) για να προσφέρουμε την πιο αξιόπιστη και ιδιωτική πρόσβαση στα δεδομένα του Ethereum που μπορούμε. Μπορείτε να επιλέξετε τη δική σας RPC, αλλά να θυμάστε ότι οποιαδήποτε RPC θα λαμβάνει τη διεύθυνση IP και το πορτοφόλι σας στο Ethereum για να πραγματοποιεί συναλλαγές. Διαβάστε το $1 για να μάθετε περισσότερα σχετικά με τον τρόπο με τον οποίο η Infura χειρίζεται τα δεδομένα."
  },
  "onboardingAdvancedPrivacyNetworkTitle": {
    "message": "Επιλέξτε το δίκτυό σας"
  },
  "onboardingCreateWallet": {
    "message": "Δημιουργήστε ένα νέο πορτοφόλι"
  },
  "onboardingImportWallet": {
    "message": "Εισαγωγή υπάρχοντος πορτοφολιού"
  },
  "onboardingMetametricsAgree": {
    "message": "Συμφωνώ"
  },
  "onboardingMetametricsDescription": {
    "message": "Θέλουμε να συλλέξουμε βασικά δεδομένα χρήσης και διάγνωσης για να βελτιώσουμε το MetaMask. Λάβετε υπόψη ότι δεν πουλάμε ποτέ τα δεδομένα που μας παρέχετε εδώ."
  },
  "onboardingMetametricsDescription2": {
    "message": "Όταν συγκεντρώνουμε μετρήσεις, θα είναι πάντα..."
  },
  "onboardingMetametricsInfuraTerms": {
    "message": "Θα σας ενημερώσουμε εάν αποφασίσουμε να χρησιμοποιήσουμε αυτά τα δεδομένα για άλλους σκοπούς. Για περισσότερες πληροφορίες, μπορείτε να ανατρέξετε στην $1. Να θυμάστε ότι μπορείτε να μεταβείτε στις ρυθμίσεις και να εξαιρεθείτε ανά πάσα στιγμή.",
    "description": "$1 represents `onboardingMetametricsInfuraTermsPolicy`"
  },
  "onboardingMetametricsInfuraTermsPolicy": {
    "message": "Πολιτική Απορρήτου"
  },
  "onboardingMetametricsNeverCollect": {
    "message": "$1 τα κλικ και οι προβολές στην εφαρμογή αποθηκεύονται, ωστόσο άλλα στοιχεία (όπως η δημόσια διεύθυνσή σας) όχι.",
    "description": "$1 represents `onboardingMetametricsNeverCollectEmphasis`"
  },
  "onboardingMetametricsNeverCollectEmphasis": {
    "message": "Ιδιωτικές:"
  },
  "onboardingMetametricsNeverCollectIP": {
    "message": "$1 χρησιμοποιούμε προσωρινά τη διεύθυνση IP σας για να εντοπίσουμε τη γενική τοποθεσία (όπως η χώρα ή η περιοχή σας), αλλά δεν αποθηκεύεται ποτέ.",
    "description": "$1 represents `onboardingMetametricsNeverCollectIPEmphasis`"
  },
  "onboardingMetametricsNeverCollectIPEmphasis": {
    "message": "Γενικές:"
  },
  "onboardingMetametricsNeverSellData": {
    "message": "$1 εσείς αποφασίζετε αν θέλετε να κοινοποιήσετε ή να διαγράψετε τα δεδομένα χρήσης σας μέσω των ρυθμίσεων ανά πάσα στιγμή.",
    "description": "$1 represents `onboardingMetametricsNeverSellDataEmphasis`"
  },
  "onboardingMetametricsNeverSellDataEmphasis": {
    "message": "Προαιρετικές:"
  },
  "onboardingMetametricsPrivacyDescription": {
    "message": "Μάθετε πώς προστατεύουμε το απόρρητό σας ενώ συλλέγουμε δεδομένα χρήσης για το προφίλ σας."
  },
  "onboardingMetametricsTitle": {
    "message": "Βοηθήστε μας να βελτιώσουμε το MetaMask"
  },
  "onboardingMetametricsUseDataCheckbox": {
    "message": "Θα χρησιμοποιήσουμε αυτά τα δεδομένα για να μάθουμε πώς αλληλεπιδράτε με τις επικοινωνίες μάρκετινγκ. Ενδέχεται να κοινοποιήσουμε σχετικές πληροφορίες (όπως χαρακτηριστικά προϊόντων)."
  },
  "onboardingPinExtensionBillboardAccess": {
    "message": "Πλήρης πρόσβαση"
  },
  "onboardingPinExtensionBillboardDescription": {
    "message": "Αυτές οι επεκτάσεις μπορούν να βλέπουν και να αλλάζουν τις πληροφορίες"
  },
  "onboardingPinExtensionBillboardDescription2": {
    "message": "σε αυτόν τον ιστότοπο."
  },
  "onboardingPinExtensionBillboardTitle": {
    "message": "Επεκτάσεις"
  },
  "onboardingPinExtensionChrome": {
    "message": "Κάντε κλικ στο εικονίδιο της επέκτασης του προγράμματος περιήγησης"
  },
  "onboardingPinExtensionDescription": {
    "message": "Προσκολλήστε το MetaMask στο πρόγραμμα περιήγησής σας, ώστε να είναι προσβάσιμο και εύκολο να δείτε τις επιβεβαιώσεις συναλλαγών."
  },
  "onboardingPinExtensionDescription2": {
    "message": "Μπορείτε να ανοίξετε το MetaMask κάνοντας κλικ στην επέκταση και να αποκτήσετε πρόσβαση στο πορτοφόλι σας με 1 κλικ."
  },
  "onboardingPinExtensionDescription3": {
    "message": "Κάντε κλικ στο εικονίδιο της επέκτασης του προγράμματος περιήγησης για άμεση πρόσβαση"
  },
  "onboardingPinExtensionLabel": {
    "message": "Καρφίτσωμα του MetaMask"
  },
  "onboardingPinExtensionStep1": {
    "message": "1"
  },
  "onboardingPinExtensionStep2": {
    "message": "2"
  },
  "onboardingPinExtensionTitle": {
    "message": "Η εγκατάσταση του MetaMask ολοκληρώθηκε!"
  },
  "onboardingPinMmiExtensionLabel": {
    "message": "Καρφιτσώστε το MetaMask Institutional"
  },
  "oneDayAbbreviation": {
    "message": "1Η",
    "description": "Shortened form of '1 day'"
  },
  "oneMonthAbbreviation": {
    "message": "1M",
    "description": "Shortened form of '1 month'"
  },
  "oneWeekAbbreviation": {
    "message": "1ΕΒ",
    "description": "Shortened form of '1 week'"
  },
  "oneYearAbbreviation": {
    "message": "1Ε",
    "description": "Shortened form of '1 year'"
  },
  "onekey": {
    "message": "OneKey"
  },
  "onlyConnectTrust": {
    "message": "Συνδεθείτε μόνο με ιστότοπους που εμπιστεύεστε. $1",
    "description": "Text displayed above the buttons for connection confirmation. $1 is the link to the learn more web page."
  },
  "openCustodianApp": {
    "message": "Ανοίξτε την εφαρμογή $1",
    "description": "The $1 is the name of the Custodian that will be open"
  },
  "openFullScreenForLedgerWebHid": {
    "message": "Μεταβείτε σε πλήρη οθόνη για να συνδέσετε το Ledger σας.",
    "description": "Shown to the user on the confirm screen when they are viewing MetaMask in a popup window but need to connect their ledger via webhid."
  },
  "openInBlockExplorer": {
    "message": "Άνοιγμα στο Block Explorer"
  },
  "openSeaNew": {
    "message": "OpenSea"
  },
  "operationFailed": {
    "message": "Η λειτουργία απέτυχε"
  },
  "optional": {
    "message": "Προαιρετικά"
  },
  "options": {
    "message": "Επιλογές"
  },
  "or": {
    "message": "ή"
  },
  "origin": {
    "message": "Προέλευση"
  },
  "osTheme": {
    "message": "Σύστημα"
  },
  "otherSnaps": {
    "message": "άλλα snaps",
    "description": "Used in the 'permission_rpc' message."
  },
  "outdatedBrowserNotification": {
    "message": "Το πρόγραμμα περιήγησής σας δεν είναι ενημερωμένο. Εάν δεν ενημερώσετε το πρόγραμμα περιήγησής σας, δεν θα μπορείτε να λαμβάνετε διορθώσεις ασφαλείας και νέες λειτουργίες από το MetaMask."
  },
  "padlock": {
    "message": "Padlock"
  },
  "parameters": {
    "message": "Παράμετροι"
  },
  "participateInMetaMetrics": {
    "message": "Συμμετάσχετε στο MetaMetrics"
  },
  "participateInMetaMetricsDescription": {
    "message": "Συμμετέχετε στο MetaMetrics για να μας βοηθήσετε να κάνοιυμε το MetaMask καλύτερο"
  },
  "password": {
    "message": "Κωδικός πρόσβασης"
  },
  "passwordMmiTermsWarning": {
    "message": "Κατανοώ ότι το MetaMask Institutional δεν μπορεί να ανακτήσει αυτόν τον κωδικό πρόσβασης για μένα. $1"
  },
  "passwordNotLongEnough": {
    "message": "Ο κωδικός πρόσβασης δεν είναι αρκετά μεγάλος"
  },
  "passwordSetupDetails": {
    "message": "Αυτός ο κωδικός πρόσβασης θα ξεκλειδώσει το πορτοφόλι σας στο MetaMask μόνο σε αυτή τη συσκευή. Το MetaMask δεν μπορεί να ανακτήσει αυτόν τον κωδικό πρόσβασης."
  },
  "passwordStrength": {
    "message": "Ισχύς κωδικού πρόσβασης: $1",
    "description": "Return password strength to the user when user wants to create password."
  },
  "passwordStrengthDescription": {
    "message": "Ένας ισχυρός κωδικός πρόσβασης μπορεί να βελτιώσει την ασφάλεια του πορτοφολιού σας εάν η συσκευή σας κλαπεί ή παραβιαστεί."
  },
  "passwordTermsWarning": {
    "message": "Κατανοώ ότι το MetaMask δεν μπορεί να ανακτήσει αυτόν τον κωδικό πρόσβασης για μένα. $1"
  },
  "passwordsDontMatch": {
    "message": "Οι κωδικοί πρόσβασης δεν ταιριάζουν"
  },
  "pasteJWTToken": {
    "message": "Επικολλήστε ή αφήστε το token σας εδώ:"
  },
  "pastePrivateKey": {
    "message": "Εισάγετε τη συμβολοσειρά του ιδιωτικού σας κλειδιού εδώ:",
    "description": "For importing an account from a private key"
  },
  "paymasterInUse": {
    "message": "Το τέλη για αυτή τη συναλλαγή θα καταβληθούν από τον πληρωτή.",
    "description": "Alert shown in transaction confirmation if paymaster in use."
  },
  "pending": {
    "message": "Σε εκκρεμότητα"
  },
  "pendingTransactionInfo": {
    "message": "Αυτή η συναλλαγή δεν θα επεξεργαστεί μέχρι να ολοκληρωθεί αυτή η συναλλαγή."
  },
  "pendingTransactionMultiple": {
    "message": "Έχετε ($1) εκκρεμείς συναλλαγές."
  },
  "pendingTransactionSingle": {
    "message": "Έχετε (1) εκκρεμή συναλλαγή.",
    "description": "$1 is count of pending transactions"
  },
  "permissionDetails": {
    "message": "Λεπτομέρειες άδειας χρήσης"
  },
  "permissionRequest": {
    "message": "Αίτημα άδειας"
  },
  "permissionRequested": {
    "message": "Ζητήθηκε τώρα"
  },
  "permissionRequestedForAccounts": {
    "message": "Ζητήθηκε τώρα για $1",
    "description": "Permission cell status for requested permission including accounts, rendered as AvatarGroup which is $1."
  },
  "permissionRevoked": {
    "message": "Ανακλήθηκε σε αυτήν την ενημέρωση"
  },
  "permissionRevokedForAccounts": {
    "message": "Ανακλήθηκε σε αυτή την ενημέρωση για $1",
    "description": "Permission cell status for revoked permission including accounts, rendered as AvatarGroup which is $1."
  },
  "permission_accessNamedSnap": {
    "message": "Σύνδεση με $1.",
    "description": "The description for the `wallet_snap` permission. $1 is the human-readable name of the snap."
  },
  "permission_accessNetwork": {
    "message": "Πρόσβαση στο διαδίκτυο.",
    "description": "The description of the `endowment:network-access` permission."
  },
  "permission_accessNetworkDescription": {
    "message": "Επιτρέψτε στο $1 να έχει πρόσβαση στο διαδίκτυο. Αυτό μπορεί να χρησιμοποιηθεί για αποστολή και λήψη δεδομένων με διακομιστές τρίτων.",
    "description": "An extended description of the `endowment:network-access` permission. $1 is the snap name."
  },
  "permission_accessSnap": {
    "message": "Συνδεθείτε στο snap $1.",
    "description": "The description for the `wallet_snap` permission. $1 is the name of the snap."
  },
  "permission_accessSnapDescription": {
    "message": "Επιτρέψτε στον ιστότοπο ή στο snap να αλληλεπιδράσει με το $1.",
    "description": "The description for the `wallet_snap_*` permission. $1 is the name of the Snap."
  },
  "permission_cronjob": {
    "message": "Προγραμματισμός και εκτέλεση περιοδικών ενεργειών.",
    "description": "The description for the `snap_cronjob` permission"
  },
  "permission_cronjobDescription": {
    "message": "Επιτρέψτε στο $1 να εκτελεί ενέργειες που εκτελούνται περιοδικά σε σταθερές ώρες, ημερομηνίες ή διαστήματα. Αυτό μπορεί να χρησιμοποιηθεί για την ενεργοποίηση αλληλεπιδράσεων ή ειδοποιήσεων ευαίσθητων στο χρόνο.",
    "description": "An extended description for the `snap_cronjob` permission. $1 is the snap name."
  },
  "permission_dialog": {
    "message": "Εμφάνιση παραθύρων διαλόγου στο MetaMask.",
    "description": "The description for the `snap_dialog` permission"
  },
  "permission_dialogDescription": {
    "message": "Επιτρέψτε στο $1 να εμφανίζει αναδυόμενα παράθυρα του MetaMask με προσαρμοσμένο κείμενο, πεδίο εισαγωγής και κουμπιά για την έγκριση ή την απόρριψη μιας ενέργειας.\nΜπορεί να χρησιμοποιηθεί για τη δημιουργία π.χ. ειδοποιήσεων, επιβεβαιώσεων και ροών επιλογής για το snap.",
    "description": "An extended description for the `snap_dialog` permission. $1 is the snap name."
  },
  "permission_ethereumAccounts": {
    "message": "Δείτε τη διεύθυνση, το υπόλοιπο του λογαριασμού, τη δραστηριότητα και προτείνετε συναλλαγές προς έγκριση.",
    "description": "The description for the `eth_accounts` permission"
  },
  "permission_ethereumProvider": {
    "message": "Πρόσβαση στον πάροχο του Ethereum.",
    "description": "The description for the `endowment:ethereum-provider` permission"
  },
  "permission_ethereumProviderDescription": {
    "message": "Επιτρέψτε στο $1 να επικοινωνεί απευθείας με το MetaMask, προκειμένου να διαβάζει δεδομένα από το blockchain και να προτείνει μηνύματα και συναλλαγές.",
    "description": "An extended description for the `endowment:ethereum-provider` permission. $1 is the snap name."
  },
  "permission_getEntropy": {
    "message": "Δημιουργία τυχαίων κλειδιών μοναδικών σε αυτό το $1.",
    "description": "The description for the `snap_getEntropy` permission. $1 is the snap name."
  },
  "permission_getEntropyDescription": {
    "message": "Επιτρέψτε στο $1 να παράγει τυχαία κλειδιά μοναδικά για αυτό το $1, χωρίς να τα εκθέτει. Αυτά τα κλειδιά είναι ξεχωριστά από τον λογαριασμό (-ους) σας στο MetaMask και δεν σχετίζονται με τα ιδιωτικά σας κλειδιά ή τη Μυστική Φράση Ανάκτησης. Άλλα snaps δεν μπορούν να έχουν πρόσβαση σε αυτές τις πληροφορίες.",
    "description": "An extended description for the `snap_getEntropy` permission. $1 is the snap name."
  },
  "permission_getLocale": {
    "message": "Προβολή της γλώσσας προτίμησής σας.",
    "description": "The description for the `snap_getLocale` permission"
  },
  "permission_getLocaleDescription": {
    "message": "Επιτρέψτε στο $1 να έχει πρόσβαση στη γλώσσα προτίμησής σας από τις ρυθμίσεις του MetaMask. Αυτό μπορεί να χρησιμεύει για την τοπική προσαρμογή και την εμφάνιση του περιεχομένου του $1 στη γλώσσα σας.",
    "description": "An extended description for the `snap_getLocale` permission. $1 is the snap name."
  },
  "permission_homePage": {
    "message": "Εμφάνιση προσαρμοσμένης οθόνης",
    "description": "The description for the `endowment:page-home` permission"
  },
  "permission_homePageDescription": {
    "message": "Επιτρέψτε στο $1 να εμφανίσει μια προσαρμοσμένη αρχική οθόνη στο MetaMask. Αυτή μπορεί να χρησιμοποιηθεί για διεπαφές χρήστη, διαμόρφωση και πίνακες οργάνων.",
    "description": "An extended description for the `endowment:page-home` permission. $1 is the snap name."
  },
  "permission_keyring": {
    "message": "Να επιτρέπονται αιτήματα για την προσθήκη και τον έλεγχο λογαριασμών Ethereum",
    "description": "The description for the `endowment:keyring` permission"
  },
  "permission_keyringDescription": {
    "message": "Επιτρέψτε σε αυτό το $1 να λαμβάνει αιτήματα προσθήκης ή αφαίρεσης λογαριασμών, καθώς και να υπογράφει και να πραγματοποιεί συναλλαγές εκ μέρους αυτών των λογαριασμών.",
    "description": "An extended description for the `endowment:keyring` permission. $1 is the snap name."
  },
  "permission_lifecycleHooks": {
    "message": "Χρησιμοποιήστε επιχειρηματικά μοντέλα.",
    "description": "The description for the `endowment:lifecycle-hooks` permission"
  },
  "permission_lifecycleHooksDescription": {
    "message": "Επιτρέψτε στο $1 να χρησιμοποιεί επιχειρηματικά μοντέλα για την εκτέλεση κώδικα σε συγκεκριμένες χρονικές στιγμές κατά τη διάρκεια του κύκλου ζωής του.",
    "description": "An extended description for the `endowment:lifecycle-hooks` permission. $1 is the snap name."
  },
  "permission_manageAccounts": {
    "message": "Προσθήκη και έλεγχος λογαριασμών στο Ethereum",
    "description": "The description for `snap_manageAccounts` permission"
  },
  "permission_manageAccountsDescription": {
    "message": "Επιτρέψτε σε αυτό το $1 να προσθέτει ή να αφαιρεί λογαριασμούς Ethereum και, στη συνέχεια, να πραγματοποιεί συναλλαγές και να υπογράφει με αυτούς τους λογαριασμούς.",
    "description": "An extended description for the `snap_manageAccounts` permission. $1 is the snap name."
  },
  "permission_manageBip32Keys": {
    "message": "Διαχειριστείτε λογαριασμούς $1.",
    "description": "The description for the `snap_getBip32Entropy` permission. $1 is a derivation path, e.g. 'm/44'/0'/0' (secp256k1)'."
  },
  "permission_manageBip44AndBip32KeysDescription": {
    "message": "Επιτρέψτε στο $1 να διαχειρίζεται λογαριασμούς και στοιχεία στο ζητούμενο δίκτυο. Αυτοί οι λογαριασμοί προέρχονται από τη μυστική φράση ανάκτησης και δημιουργούν αντίγραφα ασφαλείας από αυτήν (χωρίς να την αποκαλύπτουν). Με τη δυνατότητα εξαγωγής κλειδιών, το $1 μπορεί να υποστηρίξει μια ποικιλία πρωτοκόλλων blockchain πέρα από το Ethereum (EVM).",
    "description": "An extended description for the `snap_getBip44Entropy` and `snap_getBip44Entropy` permissions. $1 is the snap name."
  },
  "permission_manageBip44Keys": {
    "message": "Διαχειριστείτε λογαριασμούς $1.",
    "description": "The description for the `snap_getBip44Entropy` permission. $1 is the name of a protocol, e.g. 'Filecoin'."
  },
  "permission_manageState": {
    "message": "Αποθηκεύστε και διαχειριστείτε τα δεδομένα του στη συσκευή σας.",
    "description": "The description for the `snap_manageState` permission"
  },
  "permission_manageStateDescription": {
    "message": "Επιτρέψτε στο $1 να αποθηκεύει, να ενημερώνει και να ανακτά δεδομένα με ασφάλεια και με κρυπτογράφηση. Άλλα snaps δεν μπορούν να έχουν πρόσβαση σε αυτές τις πληροφορίες.",
    "description": "An extended description for the `snap_manageState` permission. $1 is the snap name."
  },
  "permission_nameLookup": {
    "message": "Παροχή αναζήτησης τομέων και διευθύνσεων.",
    "description": "The description for the `endowment:name-lookup` permission."
  },
  "permission_nameLookupDescription": {
    "message": "Επιτρέψτε στο snap να αντλεί και να εμφανίζει αναζητήσεις διευθύνσεων και τομέων σε διαφορετικά μέρη του MetaMask UI.",
    "description": "An extended description for the `endowment:name-lookup` permission."
  },
  "permission_notifications": {
    "message": "Εμφάνιση ειδοποιήσεων.",
    "description": "The description for the `snap_notify` permission"
  },
  "permission_notificationsDescription": {
    "message": "Επιτρέψτε στο $1 να εμφανίζει ειδοποιήσεις εντός του MetaMask. Ένα σύντομο κείμενο ειδοποίησης μπορεί να ενεργοποιηθεί από το snap για πληροφορίες που μπορούν να ληφθούν υπόψη ή σχετίζονται με το χρόνο.",
    "description": "An extended description for the `snap_notify` permission. $1 is the snap name."
  },
  "permission_rpc": {
    "message": "Επιτρέψτε στο $1 να επικοινωνήσει απευθείας με αυτό το $2.",
    "description": "The description for the `endowment:rpc` permission. $1 is 'other snaps' or 'websites', $2 is the snap name."
  },
  "permission_rpcDescription": {
    "message": "Επιτρέψτε στο $1 να στέλνει μηνύματα στο $2 και να λαμβάνει απάντηση από το $2.",
    "description": "An extended description for the `endowment:rpc` permission. $1 is 'other snaps' or 'websites', $2 is the snap name."
  },
  "permission_rpcDescriptionOriginList": {
    "message": "$1 και $2",
    "description": "A list of allowed origins where $2 is the last origin of the list and $1 is the rest of the list separated by ','."
  },
  "permission_signatureInsight": {
    "message": "Εμφάνιση του πλαισίου των στοιχείων της υπογραφής.",
    "description": "The description for the `endowment:signature-insight` permission"
  },
  "permission_signatureInsightDescription": {
    "message": "Επιτρέψτε στο $1 να εμφανίζει ένα πλαίσιο με στοιχεία για κάθε αίτημα υπογραφής πριν από την έγκριση. Αυτό μπορεί να χρησιμοποιηθεί ως λύση κατά του phishing και της ασφάλειας.",
    "description": "An extended description for the `endowment:signature-insight` permission. $1 is the snap name."
  },
  "permission_signatureInsightOrigin": {
    "message": "Δείτε την προέλευση των ιστότοπων που δρομολογούν ένα αίτημα υπογραφής",
    "description": "The description for the `signatureOrigin` caveat, to be used with the `endowment:signature-insight` permission"
  },
  "permission_signatureInsightOriginDescription": {
    "message": "Επιτρέψτε στο $1 να βλέπει την προέλευση (URI) των ιστότοπων που δρομολογούν αιτήματα υπογραφής. Αυτό μπορεί να χρησιμοποιηθεί ως λύση κατά του phishing και της ασφάλειας.",
    "description": "An extended description for the `signatureOrigin` caveat, to be used with the `endowment:signature-insight` permission. $1 is the snap name."
  },
  "permission_transactionInsight": {
    "message": "Λήψη και εμφάνιση πληροφοριών σχετικά με τις συναλλαγές.",
    "description": "The description for the `endowment:transaction-insight` permission"
  },
  "permission_transactionInsightDescription": {
    "message": "Επιτρέψτε στο $1 να αποκωδικοποιεί τις συναλλαγές και να εμφανίζει πληροφορίες εντός του MetaMask UI. Αυτό μπορεί να χρησιμοποιηθεί για λύσεις προστασίας κατά της εξαπάτησης και της ασφάλειας.",
    "description": "An extended description for the `endowment:transaction-insight` permission. $1 is the snap name."
  },
  "permission_transactionInsightOrigin": {
    "message": "Δείτε την προέλευση των ιστότοπων που προτείνουν συναλλαγές",
    "description": "The description for the `transactionOrigin` caveat, to be used with the `endowment:transaction-insight` permission"
  },
  "permission_transactionInsightOriginDescription": {
    "message": "Επιτρέψτε στο $1 να βλέπει την προέλευση (URI) των ιστότοπων που προτείνουν συναλλαγές. Αυτό μπορεί να χρησιμοποιηθεί για λύσεις προστασίας κατά της εξαπάτησης και της ασφάλειας.",
    "description": "An extended description for the `transactionOrigin` caveat, to be used with the `endowment:transaction-insight` permission. $1 is the snap name."
  },
  "permission_unknown": {
    "message": "Άγνωστη άδεια: $1",
    "description": "$1 is the name of a requested permission that is not recognized."
  },
  "permission_viewBip32PublicKeys": {
    "message": "Δείτε το δημόσιο κλειδί σας για το $1 ($2).",
    "description": "The description for the `snap_getBip32PublicKey` permission. $1 is a derivation path, e.g. 'm/44'/0'/0''. $2 is the elliptic curve name, e.g. 'secp256k1'."
  },
  "permission_viewBip32PublicKeysDescription": {
    "message": "Επιτρέψτε στο $2 να δει τα δημόσια κλειδιά (και τις διευθύνσεις) σας για το $1. Αυτό δεν παραχωρεί κανέναν έλεγχο λογαριασμών ή περιουσιακών στοιχείων.",
    "description": "An extended description for the `snap_getBip32PublicKey` permission. $1 is a derivation path (name). $2 is the snap name."
  },
  "permission_viewNamedBip32PublicKeys": {
    "message": "Δείτε το δημόσιο κλειδί σας για το $1.",
    "description": "The description for the `snap_getBip32PublicKey` permission. $1 is a name for the derivation path, e.g., 'Ethereum accounts'."
  },
  "permission_walletSwitchEthereumChain": {
    "message": "Μεταβείτε και χρησιμοποιήστε το ακόλουθο δίκτυο",
    "description": "The label for the `wallet_switchEthereumChain` permission"
  },
  "permission_webAssembly": {
    "message": "Υποστήριξη για το WebAssembly.",
    "description": "The description of the `endowment:webassembly` permission."
  },
  "permission_webAssemblyDescription": {
    "message": "Επιτρέψτε στο $1 να έχει πρόσβαση σε περιβάλλοντα εκτέλεσης χαμηλού επιπέδου μέσω του WebAssembly.",
    "description": "An extended description of the `endowment:webassembly` permission. $1 is the snap name."
  },
  "permissions": {
    "message": "Άδειες"
  },
  "permissionsPageEmptyContent": {
    "message": "Δεν υπάρχει τίποτα εδώ"
  },
  "permissionsPageEmptySubContent": {
    "message": "Εδώ μπορείτε να δείτε τις άδειες χρήσης που έχετε δώσει στα εγκατεστημένα Snaps ή στους συνδεδεμένους ιστότοπους."
  },
  "permissionsPageTourDescription": {
    "message": "Αυτός είναι ο πίνακας ελέγχου για τη διαχείριση των αδειών χρήσης που έχετε δώσει στους συνδεδεμένους ιστότοπους και στα εγκατεστημένα Snaps."
  },
  "permissionsPageTourTitle": {
    "message": "Οι συνδεδεμένοι ιστότοποι είναι τώρα με άδειες χρήσης"
  },
  "permitSimulationDetailInfo": {
    "message": "Δίνετε στον διαθέτη την άδεια να δαπανήσει τα tokens από τον λογαριασμό σας."
  },
  "personalAddressDetected": {
    "message": "Η προσωπική διεύθυνση εντοπίστηκε. Καταχωρίστε τη διεύθυνση συμβολαίου του token."
  },
  "petnamesEnabledToggle": {
    "message": "Επιτρέψτε τα ψευδώνυμα"
  },
  "petnamesEnabledToggleDescription": {
    "message": "Αυτό σας επιτρέπει να εκχωρήσετε ένα ψευδώνυμο σε οποιαδήποτε διεύθυνση. Θα σας προτείνουμε ονόματα για διευθύνσεις με τις οποίες αλληλεπιδράτε, όπου είναι δυνατόν."
  },
  "pinExtensionDescription": {
    "message": "Περιηγηθείτε στο μενού επέκτασης και καρφιτσώστε το MetaMask Institutional για απρόσκοπτη πρόσβαση."
  },
  "pinExtensionTitle": {
    "message": "Καρφιτσώστε την επέκταση"
  },
  "pinToTop": {
    "message": "Καρφίτσωμα στην κορυφή"
  },
  "pleaseConfirm": {
    "message": "Επιβεβαιώστε"
  },
  "plusMore": {
    "message": "+ $1 ακόμη",
    "description": "$1 is the number of additional items"
  },
  "plusXMore": {
    "message": "+ $1 ακόμη",
    "description": "$1 is a number of additional but unshown items in a list- this message will be shown in place of those items"
  },
  "popularNetworkAddToolTip": {
    "message": "Ορισμένα από αυτά τα δίκτυα βασίζονται σε τρίτους. Οι συνδέσεις μπορεί να είναι λιγότερο αξιόπιστες ή να επιτρέπουν σε τρίτους να παρακολουθούν τη δραστηριότητα. $1",
    "description": "$1 is Learn more link"
  },
  "portfolio": {
    "message": "Χαρτοφυλάκιο"
  },
  "portfolioDashboard": {
    "message": "Πίνακας ελέγχου χαρτοφυλακίου"
  },
  "preparingSwap": {
    "message": "Προετοιμασία ανταλλαγής..."
  },
  "prev": {
    "message": "Προηγούμενο"
  },
  "price": {
    "message": "Τιμή"
  },
  "priceUnavailable": {
    "message": "μη διαθέσιμη τιμή"
  },
  "primaryType": {
    "message": "Βασικός τύπος"
  },
  "priorityFee": {
    "message": "Τέλος προτεραιότητας"
  },
  "priorityFeeProperCase": {
    "message": "Τέλος προτεραιότητας"
  },
  "privacy": {
    "message": "Απόρρητο"
  },
  "privacyMsg": {
    "message": "Πολιτική Απορρήτου"
  },
  "privateKey": {
    "message": "Ιδιωτικό Κλειδί",
    "description": "select this type of file to use to import an account"
  },
  "privateKeyCopyWarning": {
    "message": "Ιδιωτικό κλειδί για $1",
    "description": "$1 represents the account name"
  },
  "privateKeyHidden": {
    "message": "Το ιδιωτικό κλειδί είναι κρυφό",
    "description": "Explains that the private key input is hidden"
  },
  "privateKeyShow": {
    "message": "Εμφάνιση/απόκρυψη της εισαγωγής του ιδιωτικού κλειδιού",
    "description": "Describes a toggle that is used to show or hide the private key input"
  },
  "privateKeyShown": {
    "message": "Αυτό το ιδιωτικό κλειδί είναι ορατό",
    "description": "Explains that the private key input is being shown"
  },
  "privateKeyWarning": {
    "message": "Προειδοποίηση: Ποτέ μην αποκαλύπτετε αυτό το κλειδί. Οποιοσδήποτε έχει τα ιδιωτικά σας κλειδιά μπορεί να κλέψει όλα τα περιουσιακά στοιχεία που βρίσκονται στον λογαριασμό σας."
  },
  "privateNetwork": {
    "message": "Ιδιωτικό δίκτυο"
  },
  "proceedWithTransaction": {
    "message": "Θέλω να προχωρήσω έτσι κι αλλιώς"
  },
  "productAnnouncements": {
    "message": "Ανακοινώσεις προϊόντων"
  },
  "profileSync": {
    "message": "Συγχρονισμός του προφίλ"
  },
  "profileSyncConfirmation": {
    "message": "Εάν απενεργοποιήσετε τον συγχρονισμό του προφίλ, δεν θα μπορείτε να λαμβάνετε ειδοποιήσεις."
  },
  "profileSyncDescription": {
    "message": "Δημιουργεί ένα προφίλ που χρησιμοποιεί το MetaMask για να συγχρονίσει ορισμένες ρυθμίσεις μεταξύ των συσκευών σας. Αυτό είναι απαραίτητο για να λαμβάνετε ειδοποιήσεις. $1."
  },
  "profileSyncPrivacyLink": {
    "message": "Μάθετε πώς προστατεύουμε το απόρρητό σας"
  },
  "proposedApprovalLimit": {
    "message": "Προτεινόμενο όριο έγκρισης"
  },
  "provide": {
    "message": "Παροχή"
  },
  "publicAddress": {
    "message": "Δημόσια διεύθυνση"
  },
  "pushPlatformNotificationsFundsReceivedDescription": {
    "message": "Λάβατε $1 $2"
  },
  "pushPlatformNotificationsFundsReceivedDescriptionDefault": {
    "message": "Λάβατε μερικά tokens"
  },
  "pushPlatformNotificationsFundsReceivedTitle": {
    "message": "Λάβατε κεφάλαια"
  },
  "pushPlatformNotificationsFundsSentDescription": {
    "message": "Στείλατε με επιτυχία $1 $2"
  },
  "pushPlatformNotificationsFundsSentDescriptionDefault": {
    "message": "Στείλατε με επιτυχία μερικά tokens"
  },
  "pushPlatformNotificationsFundsSentTitle": {
    "message": "Έγινε αποστολή κεφαλαίων"
  },
  "pushPlatformNotificationsNftReceivedDescription": {
    "message": "Λάβατε νέα NFT"
  },
  "pushPlatformNotificationsNftReceivedTitle": {
    "message": "Λάβατε NFT"
  },
  "pushPlatformNotificationsNftSentDescription": {
    "message": "Στείλατε με επιτυχία ένα NFT"
  },
  "pushPlatformNotificationsNftSentTitle": {
    "message": "Το NFT στάλθηκε"
  },
  "pushPlatformNotificationsStakingLidoStakeCompletedDescription": {
    "message": "Το ποντάρισμά σας στο Lido ήταν επιτυχές"
  },
  "pushPlatformNotificationsStakingLidoStakeCompletedTitle": {
    "message": "Ολοκλήρωση πονταρίσματος"
  },
  "pushPlatformNotificationsStakingLidoStakeReadyToBeWithdrawnDescription": {
    "message": "Το ποντάρισμά σας στο Lido είναι τώρα έτοιμο για ανάληψη"
  },
  "pushPlatformNotificationsStakingLidoStakeReadyToBeWithdrawnTitle": {
    "message": "Ποντάρισμα έτοιμο για ανάληψη"
  },
  "pushPlatformNotificationsStakingLidoWithdrawalCompletedDescription": {
    "message": "Η ανάληψή σας από το Lido ήταν επιτυχής"
  },
  "pushPlatformNotificationsStakingLidoWithdrawalCompletedTitle": {
    "message": "Ολοκλήρωση ανάληψης"
  },
  "pushPlatformNotificationsStakingLidoWithdrawalRequestedDescription": {
    "message": "Το αίτημά σας για ανάληψη από το Lido υποβλήθηκε"
  },
  "pushPlatformNotificationsStakingLidoWithdrawalRequestedTitle": {
    "message": "Αίτημα ανάληψης"
  },
  "pushPlatformNotificationsStakingRocketpoolStakeCompletedDescription": {
    "message": "Το ποντάρισμά σας στο RocketPool ήταν επιτυχές"
  },
  "pushPlatformNotificationsStakingRocketpoolStakeCompletedTitle": {
    "message": "Ολοκλήρωση πονταρίσματος"
  },
  "pushPlatformNotificationsStakingRocketpoolUnstakeCompletedDescription": {
    "message": "Η ακύρωση πονταρίσματός σας στο RocketPool ήταν επιτυχής"
  },
  "pushPlatformNotificationsStakingRocketpoolUnstakeCompletedTitle": {
    "message": "Ολοκλήρωση ακύρωσης πονταρίσματός"
  },
  "pushPlatformNotificationsSwapCompletedDescription": {
    "message": "Η ανταλλαγή σας στο MetaMask ήταν επιτυχής"
  },
  "pushPlatformNotificationsSwapCompletedTitle": {
    "message": "Ολοκλήρωση ανταλλαγής"
  },
  "queued": {
    "message": "Σε Αναμονή"
  },
  "quoteRate": {
    "message": "Τιμή προσφοράς"
  },
  "rank": {
    "message": "Κατάταξη"
  },
  "reAddAccounts": {
    "message": "προσθέστε εκ νέου τυχόν άλλους λογαριασμούς"
  },
  "reAdded": {
    "message": "προστέθηκαν εκ νέου"
  },
  "readdToken": {
    "message": "Μπορείτε να προσθέσετε ξανά αυτό το token στο μέλλον επιλέγοντας \"Εισαγωγή token\" στο μενού επιλογών των λογαριασμών σας."
  },
  "receive": {
    "message": "Λήψη"
  },
  "recommendedGasLabel": {
    "message": "Προτεινόμενο"
  },
  "recoveryPhraseReminderBackupStart": {
    "message": "Ξεκινήστε εδώ"
  },
  "recoveryPhraseReminderConfirm": {
    "message": "Το κατάλαβα"
  },
  "recoveryPhraseReminderHasBackedUp": {
    "message": "Διατηρείτε πάντα τη Μυστική Φράση Ανάκτησης σε ασφαλές και μυστικό μέρος."
  },
  "recoveryPhraseReminderHasNotBackedUp": {
    "message": "Χρειάζεται να δημιουργήσετε ξανά αντίγραφο ασφαλείας της Μυστικής σας Φράσης Ανάκτησης;"
  },
  "recoveryPhraseReminderItemOne": {
    "message": "Ποτέ μην μοιράζεστε τη Μυστική σας Φράση Ανάκτησης με κανέναν"
  },
  "recoveryPhraseReminderItemTwo": {
    "message": "Η ομάδα του MetaMask δεν θα ζητήσει ποτέ τη Μυστική σας Φράση Ανάκτησης"
  },
  "recoveryPhraseReminderSubText": {
    "message": "Η Μυστική σας Φράση Ανάκτησης ελέγχει όλους τους λογαριασμούς σας."
  },
  "recoveryPhraseReminderTitle": {
    "message": "Προστατέψτε τα κεφάλαιά σας"
  },
  "redesignedConfirmationsEnabledToggle": {
    "message": "Αιτήματα βελτιωμένων υπογραφών"
  },
  "redesignedConfirmationsToggleDescription": {
    "message": "Ενεργοποιήστε το για να δείτε αιτήματα υπογραφών σε βελτιωμένη μορφή."
  },
  "redesignedTransactionsEnabledToggle": {
    "message": "Βελτιωμένα αιτήματα συναλλαγών"
  },
  "redesignedTransactionsToggleDescription": {
    "message": "Ενεργοποιήστε το για να δείτε τα αιτήματα συναλλαγών σε βελτιωμένη μορφή."
  },
  "refreshList": {
    "message": "Ανανέωση λίστας"
  },
  "reject": {
    "message": "Απόρριψη"
  },
  "rejectAll": {
    "message": "Απόρριψη όλων"
  },
  "rejectRequestsDescription": {
    "message": "Πρόκειται να απορρίψετε μαζικά $1 αιτήματα."
  },
  "rejectRequestsN": {
    "message": "Απόρριψη $1 αιτημάτων"
  },
  "rejectTxsDescription": {
    "message": "Πρόκειται να απορρίψετε μαζικά $1 συναλλαγές."
  },
  "rejectTxsN": {
    "message": "Απόρριψη $1 συναλλαγών"
  },
  "rejected": {
    "message": "Απορρίφθηκε"
  },
  "remove": {
    "message": "Κατάργηση"
  },
  "removeAccount": {
    "message": "Κατάργηση λογαριασμού"
  },
  "removeAccountDescription": {
    "message": "Αυτός ο λογαριασμός θα αφαιρεθεί από το πορτοφόλι σας. Βεβαιωθείτε ότι έχετε την αρχική Μυστική Φράση Ανάκτησης ή το ιδιωτικό κλειδί για αυτόν τον λογαριασμό που έχετε εισαγάγει πριν συνεχίσετε. Μπορείτε να εισαγάγετε ή να δημιουργήσετε ξανά λογαριασμούς από το αναπτυσσόμενο μενού λογαριασμών."
  },
  "removeJWT": {
    "message": "Αφαίρεση του token θεματοφύλακα"
  },
  "removeJWTDescription": {
    "message": "Είστε σίγουροι ότι θέλετε να αφαιρέσετε αυτό το token; Όλοι οι λογαριασμοί που αντιστοιχούν σε αυτό το token θα αφαιρεθούν και από την επέκταση: "
  },
  "removeKeyringSnap": {
    "message": "Η αφαίρεση αυτού του Snap αφαιρεί αυτούς τους λογαριασμούς από το MetaMask:"
  },
  "removeKeyringSnapToolTip": {
    "message": "Το snap ελέγχει τους λογαριασμούς και με την αφαίρεσή του, οι λογαριασμοί θα αφαιρεθούν και από το MetaMask, αλλά θα παραμείνουν στην αλυσίδα συστοιχιών (blockchain)."
  },
  "removeNFT": {
    "message": "Αφαίρεση του NFT"
  },
  "removeNftErrorMessage": {
    "message": "Δεν μπορέσαμε να αφαιρέσουμε αυτό το NFT."
  },
  "removeNftMessage": {
    "message": "Το NFT αφαιρέθηκε με επιτυχία!"
  },
  "removeSnap": {
    "message": "Αφαίρεση του snap"
  },
  "removeSnapAccountDescription": {
    "message": "Εάν προχωρήσετε, αυτός ο λογαριασμός δεν θα είναι πλέον διαθέσιμος στο MetaMask."
  },
  "removeSnapAccountTitle": {
    "message": "Κατάργηση λογαριασμού"
  },
  "removeSnapConfirmation": {
    "message": "Είστε σίγουροι ότι θέλετε να αφαιρέσετε το $1;",
    "description": "$1 represents the name of the snap"
  },
  "removeSnapDescription": {
    "message": "Αυτή η ενέργεια θα διαγράψει το snap, τα δεδομένα του και θα ανακαλέσει τις άδειες που έχετε παραχωρήσει."
  },
  "replace": {
    "message": "αντικατάσταση"
  },
  "reportIssue": {
    "message": "Αναφορά ενός προβλήματος"
  },
  "requestFlaggedAsMaliciousFallbackCopyReason": {
    "message": "Ο πάροχος ασφάλειας δεν έχει μοιραστεί πρόσθετες λεπτομέρειες"
  },
  "requestFlaggedAsMaliciousFallbackCopyReasonTitle": {
    "message": "Το αίτημα χαρακτηρίστηκε ως κακόβουλο"
  },
  "requestFrom": {
    "message": "Αίτημα από"
  },
  "requestFromInfo": {
    "message": "Αυτός είναι ο ιστότοπος που ζητά την υπογραφή σας."
  },
  "requestFromTransactionDescription": {
    "message": "Αυτός είναι ο ιστότοπος που ζητά την επιβεβαίωσή σας."
  },
  "requestMayNotBeSafe": {
    "message": "Το αίτημα μπορεί να μην είναι ασφαλές"
  },
  "requestMayNotBeSafeError": {
    "message": "Ο πάροχος ασφάλειας δεν εντόπισε καμία γνωστή κακόβουλη δραστηριότητα, αλλά και πάλι μπορεί να μην είναι ασφαλές να συνεχίσετε."
  },
  "requestNotVerified": {
    "message": "Το αίτημα δεν επαληθεύτηκε"
  },
  "requestNotVerifiedError": {
    "message": "Λόγω σφάλματος, αυτό το αίτημα δεν επαληθεύτηκε από τον πάροχο ασφαλείας. Προχωρήστε με προσοχή."
  },
  "requestsAwaitingAcknowledgement": {
    "message": "αιτήματα που περιμένουν να επιβεβαιωθούν"
  },
  "required": {
    "message": "Απαιτείται"
  },
  "reset": {
    "message": "Επαναφορά"
  },
  "resetWallet": {
    "message": "Επαναφορά πορτοφολιού"
  },
  "resetWalletSubHeader": {
    "message": "Το MetaMask δεν διατηρεί αντίγραφο του κωδικού πρόσβασής σας. Εάν αντιμετωπίζετε κάποιο πρόβλημα με το ξεκλείδωμα του λογαριασμού σας, θα χρειαστεί να πραγματοποιήσετε επαναφορά του πορτοφολιού σας. Μπορείτε να το κάνετε μέσω της Μυστικής Φράσης Ανάκτησης που χρησιμοποιήσατε όταν δημιουργήσατε το πορτοφόλι σας."
  },
  "resetWalletUsingSRP": {
    "message": "Αυτή η ενέργεια θα διαγράψει το τρέχον πορτοφόλι σας και την Μυστική Φράση Ανάκτησής από αυτή τη συσκευή, μαζί με τη λίστα των λογαριασμών που χειρίζεστε. Αφού κάνετε επαναφορά με την Μυστική Φράση Ανάκτησής σας, θα δείτε μια λίστα με λογαριασμούς με βάση τη Μυστική Φράση Ανάκτησης που χρησιμοποιήσατε για την επαναφορά. Αυτή η νέα λίστα θα περιλαμβάνει αυτόματα τους λογαριασμούς που έχουν κάποιο υπόλοιπο. Θα μπορείτε επίσης να $1 που δημιουργήθηκαν προηγουμένως. Οι προσαρμοσμένοι λογαριασμοί που έχετε εισαγάγει θα χρειαστεί να είναι $2 και κάθε προσαρμοσμένο token που προσθέσατε στον λογαριασμό θα πρέπει επίσης να $3."
  },
  "resetWalletWarning": {
    "message": "Βεβαιωθείτε ότι χρησιμοποιείτε τη σωστή Μυστική Φράση Ανάκτησης πριν συνεχίσετε. Αυτή η ενέργεια είναι μη αναστρέψιμη."
  },
  "restartMetamask": {
    "message": "Επανεκκίνηση του MetaMask"
  },
  "restore": {
    "message": "Επαναφορά"
  },
  "restoreUserData": {
    "message": "Επαναφορά δεδομένων χρήστη"
  },
  "resultPageError": {
    "message": "Σφάλμα"
  },
  "resultPageErrorDefaultMessage": {
    "message": "Η λειτουργία απέτυχε."
  },
  "resultPageSuccess": {
    "message": "Επιτυχία"
  },
  "resultPageSuccessDefaultMessage": {
    "message": "Η λειτουργία ολοκληρώθηκε με επιτυχία."
  },
  "retryTransaction": {
    "message": "Επανάληψη συναλλαγής"
  },
  "reusedTokenNameWarning": {
    "message": "Ένα token εδώ επαναχρησιμοποιεί ένα σύμβολο από ένα άλλο token που παρακολουθείτε, αυτό μπορεί να προκαλέσει σύγχυση ή να είναι παραπλανητικό."
  },
  "revealSeedWords": {
    "message": "Αποκάλυψη της Μυστικής Φράσης Ανάκτησης"
  },
  "revealSeedWordsDescription1": {
    "message": "Το $1 παρέχει $2",
    "description": "This is a sentence consisting of link using 'revealSeedWordsSRPName' as $1 and bolded text using 'revealSeedWordsDescription3' as $2."
  },
  "revealSeedWordsDescription2": {
    "message": "Το MetaMask είναι ένα $1. Αυτό σημαίνει ότι είστε ο κάτοχος της ΜΦΑ σας.",
    "description": "$1 is text link with the message from 'revealSeedWordsNonCustodialWallet'"
  },
  "revealSeedWordsDescription3": {
    "message": "πλήρη πρόσβαση στο πορτοφόλι και τα κεφάλαιά σας."
  },
  "revealSeedWordsNonCustodialWallet": {
    "message": "πορτοφόλι χωρίς θεματοφύλακα"
  },
  "revealSeedWordsQR": {
    "message": "QR"
  },
  "revealSeedWordsSRPName": {
    "message": "Μυστική Φράση Ανάκτησης (ΜΦΑ)"
  },
  "revealSeedWordsText": {
    "message": "Κείμενο"
  },
  "revealSeedWordsWarning": {
    "message": "Σιγουρευτείτε ότι δεν κοιτάζει κανείς την οθόνη σας.$1",
    "description": "$1 is bolded text using the message from 'revealSeedWordsWarning2'"
  },
  "revealSeedWordsWarning2": {
    "message": "Η Υποστήριξη του MetaMask δεν θα σας τη ζητήσει ποτέ.",
    "description": "The bolded texted in the second part of 'revealSeedWordsWarning'"
  },
  "revealSensitiveContent": {
    "message": "Αποκάλυψη ευαίσθητου περιεχομένου"
  },
  "revealTheSeedPhrase": {
    "message": "Αποκάλυψη φράσης ανάκτησης"
  },
  "reviewAlerts": {
    "message": "Έλεγχος ειδοποιήσεων"
  },
  "reviewPermissions": {
    "message": "Έλεγχος αδειών"
  },
  "revokeAllTokensTitle": {
    "message": "Ανάκληση της άδειας πρόσβασης και μεταφοράς όλων των $1;",
    "description": "$1 is the symbol of the token for which the user is revoking approval"
  },
  "revokeAllTokensTitleWithoutSymbol": {
    "message": "Ανάκληση της άδειας πρόσβασης και μεταφοράς όλων των NFT σας από το $1;",
    "description": "$1 is a link to contract on the block explorer when we're not able to retrieve a erc721 or erc1155 name"
  },
  "revokeApproveForAllDescription": {
    "message": "Αυτό ανακαλεί την άδεια για ένα τρίτο μέρος να έχει πρόσβαση και να μεταφέρει όλα τα $1 σας χωρίς περαιτέρω ειδοποίηση.",
    "description": "$1 is either a string or link of a given token symbol or name"
  },
  "revokeApproveForAllDescriptionWithoutSymbol": {
    "message": "Αυτό ανακαλεί την άδεια για ένα τρίτο μέρος να έχει πρόσβαση και να μεταφέρει όλα τα NFT σας από το $1 χωρίς περαιτέρω ειδοποίηση.",
    "description": "$1 is a link to contract on the block explorer when we're not able to retrieve a erc721 or erc1155 name"
  },
  "revokePermission": {
    "message": "Ανάκληση άδειας"
  },
  "revokeSpendingCap": {
    "message": "Ανάκληση του ανώτατου ορίου δαπανών για το $1",
    "description": "$1 is a token symbol"
  },
  "revokeSpendingCapTooltipText": {
    "message": "Αυτός ο τρίτος δεν θα μπορεί να ξοδέψει άλλα από τα τρέχοντα ή μελλοντικά σας tokens."
  },
  "rpcUrl": {
    "message": "Νέα διεύθυνση URL του RPC"
  },
  "safeTransferFrom": {
    "message": "Ασφαλής μεταφορά από"
  },
  "save": {
    "message": "Αποθήκευση"
  },
  "scanInstructions": {
    "message": "Τοποθετήστε τον κώδικα QR μπροστά από την κάμερά σας"
  },
  "scanQrCode": {
    "message": "Σάρωση του κωδικού QR"
  },
  "scrollDown": {
    "message": "Κύλιση προς τα κάτω"
  },
  "search": {
    "message": "Αναζήτηση"
  },
  "searchAccounts": {
    "message": "Αναζήτηση λογαριασμών"
  },
  "searchNfts": {
    "message": "Αναζήτηση για NFT"
  },
  "searchTokens": {
    "message": "Αναζήτηση tokens"
  },
  "secretRecoveryPhrase": {
    "message": "Μυστική Φράση Ανάκτησης"
  },
  "secureWallet": {
    "message": "Ασφαλές πορτοφόλι"
  },
  "security": {
    "message": "Ασφάλεια"
  },
  "securityAlert": {
    "message": "Ειδοποίηση ασφαλείας από $1 και $2"
  },
  "securityAlerts": {
    "message": "Ειδοποιήσεις ασφαλείας"
  },
  "securityAlertsDescription": {
    "message": "Αυτή η λειτουργία σας προειδοποιεί για κακόβουλη δραστηριότητα, καθώς ελέγχει ενεργά τα αιτήματα συναλλαγών και υπογραφών. $1",
    "description": "Link to learn more about security alerts"
  },
  "securityAndPrivacy": {
    "message": "Ασφάλεια και απόρρητο"
  },
  "securityProviderPoweredBy": {
    "message": "Με την υποστήριξη του $1",
    "description": "The security provider that is providing data"
  },
  "seeDetails": {
    "message": "Δείτε λεπτομέρειες"
  },
  "seedPhraseConfirm": {
    "message": "Επιβεβαίωση της Μυστικής Φράσης Ανάκτησης"
  },
  "seedPhraseEnterMissingWords": {
    "message": "Επιβεβαίωση της Μυστικής Φράσης Ανάκτησης"
  },
  "seedPhraseIntroNotRecommendedButtonCopy": {
    "message": "Υπενθυμίστε μου αργότερα (δεν συνιστάται)"
  },
  "seedPhraseIntroRecommendedButtonCopy": {
    "message": "Προστατέψτε το πορτοφόλι μου (συνιστάται)"
  },
  "seedPhraseIntroSidebarBulletOne": {
    "message": "Γράψτε και αποθηκεύστε σε πολλά μυστικά μέρη"
  },
  "seedPhraseIntroSidebarBulletTwo": {
    "message": "Αποθήκευση σε θυρίδα ασφαλείας"
  },
  "seedPhraseIntroSidebarCopyOne": {
    "message": "Η Μυστική σας Φράση Ανάκτησης είναι μια φράση 12 λέξεων που είναι το «κύριο κλειδί» για το πορτοφόλι και τα χρήματά σας"
  },
  "seedPhraseIntroSidebarCopyThree": {
    "message": "Αν κάποιος σας ζητήσει τη φράση ανάκτησής σας, είναι πιθανό να προσπαθεί να σας εξαπατήσει και να κλέψει τα χρήματα του πορτοφολιού σας."
  },
  "seedPhraseIntroSidebarCopyTwo": {
    "message": "Ποτέ, μα ποτέ μην μοιραστείτε τη Μυστική σας Φράση Ανάκτησης, ούτε καν με το MetaMask!"
  },
  "seedPhraseIntroSidebarTitleOne": {
    "message": "Τι είναι η Μυστική Φράση Ανάκτησης;"
  },
  "seedPhraseIntroSidebarTitleThree": {
    "message": "Θα πρέπει να μοιραστώ τη Μυστική μου Φράση Ανάκτησης;"
  },
  "seedPhraseIntroSidebarTitleTwo": {
    "message": "Πώς μπορώ να αποθηκεύσω τη Μυστική μου Φράση Ανάκτησης;"
  },
  "seedPhraseIntroTitle": {
    "message": "Προστατεύστε το πορτοφόλι σας"
  },
  "seedPhraseIntroTitleCopy": {
    "message": "Πριν ξεκινήσετε, παρακολουθήστε αυτό το σύντομο βίντεο για να μάθετε για τη Μυστική Φράση Ανάκτησης και πώς να διατηρείτε ασφαλές το πορτοφόλι σας."
  },
  "seedPhraseReq": {
    "message": "Οι Μυστικές Φράσεις Ανάκτησης περέχουν 12, 15, 18, 21 ή 24 λέξεις"
  },
  "seedPhraseWriteDownDetails": {
    "message": "Γράψτε αυτή τη Μυστική Φράση Ανάκτησης 12 λέξεων και αποθηκεύστε την σε ένα μέρος που εμπιστεύεστε και στο οποίο μόνο εσείς έχετε πρόσβαση."
  },
  "seedPhraseWriteDownHeader": {
    "message": "Γράψτε τη Μυστική Φράση Ανάκτησης σας"
  },
  "select": {
    "message": "Επιλέξτε"
  },
  "selectAccounts": {
    "message": "Επιλέξτε τον λογαριασμό (-ούς) που θέλετε να χρησιμοποιήσετε σε αυτόν τον ιστότοπο"
  },
  "selectAccountsForSnap": {
    "message": "Επιλέξτε τον λογαριασμό (-ους) που θέλετε να χρησιμοποιήσετε με αυτό το snap"
  },
  "selectAll": {
    "message": "Επιλογή όλων"
  },
  "selectAllAccounts": {
    "message": "Επιλέξτε όλους τους λογαριασμούς"
  },
  "selectAnAccount": {
    "message": "Επιλέξτε έναν λογαριασμό"
  },
  "selectAnAccountAlreadyConnected": {
    "message": "Αυτός ο λογαριασμός έχει ήδη συνδεθεί με το MetaMask"
  },
  "selectAnAccountHelp": {
    "message": "Επιλέξτε τους λογαριασμούς θεματοφύλακα που θα χρησιμοποιηθούν στο MetaMask Institutional."
  },
  "selectEnableDisplayMediaPrivacyPreference": {
    "message": "Ενεργοποίηση της \"Προβολής μέσων NFT\""
  },
  "selectHdPath": {
    "message": "Επιλέξτε τη διαδρομή HD"
  },
  "selectJWT": {
    "message": "Επιλέξτε token"
  },
  "selectNFTPrivacyPreference": {
    "message": "Ενεργοποιήστε την ανίχνευση των NFT"
  },
  "selectPathHelp": {
    "message": "Αν δεν βλέπετε τους λογαριασμούς που περιμένετε, δοκιμάστε να αλλάξετε τη διαδρομή HD ή το τρέχον επιλεγμένο δίκτυο."
  },
  "selectType": {
    "message": "Επιλέξτε Τύπο"
  },
  "selectingAllWillAllow": {
    "message": "Επιλέγοντας τα όλα θα επιτρέψετε σε αυτόν τον ιστότοπο να δει όλους τους τρεχούμενους λογαριασμούς σας. Βεβαιωθείτε ότι εμπιστεύεστε αυτόν τον ιστότοπο."
  },
  "send": {
    "message": "Αποστολή"
  },
  "sendBugReport": {
    "message": "Στείλτε μας μια αναφορά σφάλματος."
  },
  "sendNoContactsConversionText": {
    "message": "κάντε κλικ εδώ"
  },
  "sendNoContactsDescription": {
    "message": "Οι επαφές σας επιτρέπουν να στέλνετε με ασφάλεια συναλλαγές σε άλλο λογαριασμό πολλές φορές. Για να δημιουργήσετε μια επαφή, $1",
    "description": "$1 represents the action text 'click here'"
  },
  "sendNoContactsTitle": {
    "message": "Δεν έχετε ακόμα επαφές"
  },
  "sendSelectReceiveAsset": {
    "message": "Επιλέξτε περιουσιακό στοιχείο για λήψη"
  },
  "sendSelectSendAsset": {
    "message": "Επιλέξτε περιουσιακό στοιχείο για αποστολή"
  },
  "sendSpecifiedTokens": {
    "message": "Αποστολή $1",
    "description": "Symbol of the specified token"
  },
  "sendSwapSubmissionWarning": {
    "message": "Κάνοντας κλικ σε αυτό το κουμπί θα ξεκινήσει αμέσως η συναλλαγή ανταλλαγής. Ελέγξτε τις λεπτομέρειες της συναλλαγής σας πριν συνεχίσετε."
  },
  "sendTokenAsToken": {
    "message": "Στείλατε $1 ως $2",
    "description": "Used in the transaction display list to describe a swap and send. $1 and $2 are the symbols of tokens in involved in the swap."
  },
  "sendingAsset": {
    "message": "Αποστολή $1"
  },
  "sendingDisabled": {
    "message": "Η αποστολή περιουσιακών στοιχείων ERC-1155 NFT δεν υποστηρίζεται ακόμη."
  },
  "sendingNativeAsset": {
    "message": "Αποστολή $1",
    "description": "$1 represents the native currency symbol for the current network (e.g. ETH or BNB)"
  },
  "sendingToTokenContractWarning": {
    "message": "Προειδοποίηση: πρόκειται να στείλετε ένα συμβόλαιο token το οποίο ίσως καταλήξει σε απώλεια χρημάτων. $1",
    "description": "$1 is a clickable link with text defined by the 'learnMoreUpperCase' key. The link will open to a support article regarding the known contract address warning"
  },
  "sendingZeroAmount": {
    "message": "Στέλνετε 0 $1."
  },
  "sepolia": {
    "message": "Δίκτυο δοκιμών Sepolia"
  },
  "setApprovalForAll": {
    "message": "Ρύθμιση έγκρισης για όλους"
  },
  "setApprovalForAllTitle": {
    "message": "Έγκριση $1 χωρίς όριο δαπανών",
    "description": "The token symbol that is being approved"
  },
  "settingAddSnapAccount": {
    "message": "Προσθήκη λογαριασμού στο snap"
  },
  "settings": {
    "message": "Ρυθμίσεις"
  },
  "settingsSearchMatchingNotFound": {
    "message": "Δε βρέθηκαν αποτελέσματα που να ταιριάζουν."
  },
  "settingsSubHeadingSignaturesAndTransactions": {
    "message": "Αιτήματα υπογραφών και συναλλαγών"
  },
  "show": {
    "message": "Εμφάνιση"
  },
  "showAccount": {
    "message": "Προβολή λογαριασμού"
  },
  "showExtensionInFullSizeView": {
    "message": "Εμφάνιση της επέκτασης σε προβολή πλήρους μεγέθους"
  },
  "showExtensionInFullSizeViewDescription": {
    "message": "Ενεργοποιήστε το για να κάνετε την προβολή πλήρους μεγέθους ως προεπιλογή όταν κάνετε κλικ στο εικονίδιο της επέκτασης."
  },
  "showFiatConversionInTestnets": {
    "message": "Εμφάνιση μετατροπής σε δοκιμαστικά δίκτυα"
  },
  "showFiatConversionInTestnetsDescription": {
    "message": "Επιλέξτε αυτό για να εμφανίσετε τη μετατροπή παραστατικού χρήματος σε δίκτυα δοκιμών"
  },
  "showHexData": {
    "message": "Εμφάνιση δεκαεξαδικών δεδομένων"
  },
  "showHexDataDescription": {
    "message": "Επιλέξτε το για να εμφανιστεί το πεδίο δεκαεξαδικών δεδομένων στην οθόνη αποστολής"
  },
  "showIncomingTransactions": {
    "message": "Εμφάνιση εισερχόμενων συναλλαγών"
  },
  "showIncomingTransactionsDescription": {
    "message": "Αυτό βασίζεται στο $1, το οποίο θα έχει πρόσβαση στη διεύθυνση Ethereum και τη διεύθυνση IP σας. $2",
    "description": "$1 is the link to etherscan url and $2 is the link to the privacy policy of consensys APIs"
  },
  "showIncomingTransactionsExplainer": {
    "message": "Αυτό βασίζεται σε διαφορετικά API τρίτων για κάθε δίκτυο, τα οποία εκθέτουν τη διεύθυνση Ethereum και τη διεύθυνση IP σας."
  },
  "showLess": {
    "message": "Εμφάνιση λιγότερων"
  },
  "showMore": {
    "message": "Εμφάνιση περισσότερων"
  },
  "showNft": {
    "message": "Εμφάνιση των NFT"
  },
  "showPermissions": {
    "message": "Εμφάνιση αδειών"
  },
  "showPrivateKey": {
    "message": "Εμφάνιση ιδιωτικού κλειδιού"
  },
  "showTestnetNetworks": {
    "message": "Εμφάνιση δοκιμαστικών δικτύων"
  },
  "showTestnetNetworksDescription": {
    "message": "Επιλέξτε το για να εμφανίζονται τα δοκιμαστικά δίκτυα στη λίστα δικτύων"
  },
  "sigRequest": {
    "message": "Αίτημα υπογραφής"
  },
  "sign": {
    "message": "Υπογραφή"
  },
  "signatureRequest": {
    "message": "Αίτημα υπογραφής"
  },
  "signatureRequestGuidance": {
    "message": "Υπογράψτε αυτό το μήνυμα μόνο εάν κατανοείτε πλήρως το περιεχόμενο και εμπιστεύεστε τον ιστότοπο που το ζητάει."
  },
  "signed": {
    "message": "Υπογράφηκε"
  },
  "signin": {
    "message": "Σύνδεση"
  },
  "signing": {
    "message": "Υπογραφή"
  },
  "signingInWith": {
    "message": "Σύνδεση με"
  },
  "simulationDetailsFailed": {
    "message": "Υπήρξε σφάλμα στη φόρτωση της εκτίμησής σας."
  },
  "simulationDetailsFiatNotAvailable": {
    "message": "Μη διαθέσιμο"
  },
  "simulationDetailsIncomingHeading": {
    "message": "Λαμβάνετε"
  },
  "simulationDetailsNoBalanceChanges": {
    "message": "Δεν προβλέπονται αλλαγές για το πορτοφόλι σας"
  },
  "simulationDetailsOutgoingHeading": {
    "message": "Στέλνετε"
  },
  "simulationDetailsTitle": {
    "message": "Εκτιμώμενες αλλαγές"
  },
  "simulationDetailsTitleTooltip": {
    "message": "Οι εκτιμώμενες αλλαγές είναι αυτό που μπορεί να συμβεί αν προχωρήσετε σε αυτή τη συναλλαγή. Πρόκειται απλώς για μια πρόβλεψη, όχι για εγγύηση."
  },
  "simulationDetailsTotalFiat": {
    "message": "Σύνολο = $1",
    "description": "$1 is the total amount in fiat currency on one side of the transaction"
  },
  "simulationDetailsTransactionReverted": {
    "message": "Αυτή η συναλλαγή είναι πιθανό να αποτύχει"
  },
  "simulationErrorMessageV2": {
    "message": "Δεν ήμασταν σε θέση να εκτιμήσουμε το τέλος συναλλαγής. Μπορεί να υπάρχει σφάλμα στο συμβόλαιο και η συναλλαγή αυτή να αποτύχει."
  },
  "simulationsSettingDescription": {
    "message": "Ενεργοποιήστε το για να εκτιμήσετε τις αλλαγές στο υπόλοιπο των συναλλαγών πριν τις επιβεβαιώσετε. Αυτό δεν εγγυάται το τελικό αποτέλεσμα στις συναλλαγές σας. $1"
  },
  "simulationsSettingSubHeader": {
    "message": "Εκτίμηση μεταβολών υπολοίπου"
  },
  "siweIssued": {
    "message": "Εκδόθηκε"
  },
  "siweNetwork": {
    "message": "Δίκτυο"
  },
  "siweRequestId": {
    "message": "Αναγνωριστικό αιτήματος"
  },
  "siweResources": {
    "message": "Πόροι"
  },
  "siweSignatureSimulationDetailInfo": {
    "message": "Συνδέεστε σε έναν ιστότοπο και δεν προβλέπονται αλλαγές στον λογαριασμό σας."
  },
  "siweURI": {
    "message": "Διεύθυνση URL"
  },
  "skip": {
    "message": "Παράλειψη"
  },
  "skipAccountSecurity": {
    "message": "Παράλειψη ασφάλειας λογαριασμού;"
  },
  "skipAccountSecurityDetails": {
    "message": "Κατανοώ ότι μέχρι να δημιουργήσω αντίγραφα ασφαλείας της Μυστικής Φράσης Ανάκτησης, ενδέχεται να χάσω τους λογαριασμούς μου και όλα τα περιουσιακά τους στοιχεία."
  },
  "smartContracts": {
    "message": "Έξυπνα συμβόλαια"
  },
  "smartSwapsErrorNotEnoughFunds": {
    "message": "Δεν υπάρχουν αρκετά κεφάλαια για έξυπνες ανταλλαγές."
  },
  "smartSwapsErrorUnavailable": {
    "message": "Οι Έξυπνες Ανταλλαγές είναι προσωρινά μη διαθέσιμες."
  },
  "smartTransactionCancelled": {
    "message": "Η συναλλαγή σας ακυρώθηκε"
  },
  "smartTransactionCancelledDescription": {
    "message": "Η συναλλαγή σας δεν ήταν δυνατόν να ολοκληρωθεί, οπότε ακυρώθηκε για να μην πληρώσετε περιττά τέλη συναλλαγών."
  },
  "smartTransactionError": {
    "message": "Η συναλλαγή σας απέτυχε"
  },
  "smartTransactionErrorDescription": {
    "message": "Οι ξαφνικές αλλαγές στην αγορά μπορεί να προκαλέσουν αποτυχίες. Εάν το πρόβλημα συνεχίζεται, επικοινωνήστε με την υποστήριξη πελατών του MetaMask."
  },
  "smartTransactionPending": {
    "message": "Υποβολή των συναλλαγών σας"
  },
  "smartTransactionSuccess": {
    "message": "Η συναλλαγή σας ολοκληρώθηκε"
  },
  "smartTransactions": {
    "message": "Έξυπνες συναλλαγές"
  },
  "smartTransactionsBenefit1": {
    "message": "Ποσοστό επιτυχίας 99,5%"
  },
  "smartTransactionsBenefit2": {
    "message": "Σας εξοικονομεί χρήματα"
  },
  "smartTransactionsBenefit3": {
    "message": "Ενημερώσεις σε πραγματικό χρόνο"
  },
  "smartTransactionsDescription": {
    "message": "Ξεκλειδώστε υψηλότερα ποσοστά επιτυχίας, προστασία σε \"προπορευόμενες συναλλαγές\" και καλύτερη ορατότητα με τις Έξυπνες Συναλλαγές."
  },
  "smartTransactionsDescription2": {
    "message": "Διατίθεται μόνο στο Ethereum. Ενεργοποιήστε ή απενεργοποιήστε το ανά πάσα στιγμή στις ρυθμίσεις. $1",
    "description": "$1 is an external link to learn more about Smart Transactions"
  },
  "smartTransactionsOptItModalTitle": {
    "message": "Ενισχυμένη Προστασία Συναλλαγών"
  },
  "snapAccountCreated": {
    "message": "Ο λογαριασμός δημιουργήθηκε"
  },
  "snapAccountCreatedDescription": {
    "message": "Ο νέος σας λογαριασμός είναι έτοιμος για χρήση!"
  },
  "snapAccountCreationFailed": {
    "message": "Αποτυχία δημιουργίας λογαριασμού"
  },
  "snapAccountCreationFailedDescription": {
    "message": "Το $1 δεν κατάφερε να δημιουργήσει έναν λογαριασμό για εσάς.",
    "description": "$1 is the snap name"
  },
  "snapAccountRedirectFinishSigningTitle": {
    "message": "Ολοκλήρωση υπογραφής"
  },
  "snapAccountRedirectSiteDescription": {
    "message": "Ακολουθήστε τις οδηγίες από το $1"
  },
  "snapAccountRemovalFailed": {
    "message": "Αποτυχία διαγραφής λογαριασμού"
  },
  "snapAccountRemovalFailedDescription": {
    "message": "Το $1 δεν κατάφερε να διαγράψει αυτόν τον λογαριασμό για εσάς.",
    "description": "$1 is the snap name"
  },
  "snapAccountRemoved": {
    "message": "Ο λογαριασμός αφαιρέθηκε"
  },
  "snapAccountRemovedDescription": {
    "message": "Αυτός ο λογαριασμός δεν θα είναι πλέον διαθέσιμος για χρήση στο MetaMask."
  },
  "snapAccounts": {
    "message": "Λογαριασμός Snaps"
  },
  "snapAccountsDescription": {
    "message": "Λογαριασμοί που ελέγχονται από Snaps τρίτων."
  },
  "snapConnectTo": {
    "message": "Σύνδεση με $1",
    "description": "$1 is the website URL or a Snap name. Used for Snaps pre-approved connections."
  },
  "snapConnectionPermissionDescription": {
    "message": "Επιτρέψτε στο $1 να συνδεθεί αυτόματα με το $2 χωρίς την έγκρισή σας.",
    "description": "Used for Snap pre-approved connections. $1 is the Snap name, $2 is a website URL."
  },
  "snapConnectionWarning": {
    "message": "Το $1 θέλει να χρησιμοποιήσει $2",
    "description": "$2 is the snap and $1 is the dapp requesting connection to the snap."
  },
  "snapContent": {
    "message": "Αυτό το περιεχόμενο προέρχεται από το $1",
    "description": "This is shown when a snap shows transaction insight information in the confirmation UI. $1 is a link to the snap's settings page with the link text being the name of the snap."
  },
  "snapDetailWebsite": {
    "message": "Ιστότοπος"
  },
  "snapHomeMenu": {
    "message": "Αρχικό Μενού του Snap"
  },
  "snapInstallRequest": {
    "message": "Η εγκατάσταση του $1 του δίνει τις ακόλουθες άδειες.",
    "description": "$1 is the snap name."
  },
  "snapInstallSuccess": {
    "message": "Η εγκατάσταση ολοκληρώθηκε"
  },
  "snapInstallWarningCheck": {
    "message": "Το $1 θέλει άδεια για να κάνει τα εξής:",
    "description": "Warning message used in popup displayed on snap install. $1 is the snap name."
  },
  "snapInstallWarningHeading": {
    "message": "Προχωρήστε με προσοχή"
  },
  "snapInstallWarningPermissionDescriptionForBip32View": {
    "message": "Επιτρέψτε στο $1 να δει τα δημόσια κλειδιά (και τις διευθύνσεις) σας. Αυτό δεν παραχωρεί κανέναν έλεγχο λογαριασμών ή περιουσιακών στοιχείων.",
    "description": "An extended description for the `snap_getBip32PublicKey` permission used for tooltip on Snap Install Warning screen (popup/modal). $1 is the snap name."
  },
  "snapInstallWarningPermissionDescriptionForEntropy": {
    "message": "Επιτρέψτε στο Snap $1 να διαχειρίζεται λογαριασμούς και στοιχεία στο ζητούμενο δίκτυο(-α). Αυτοί οι λογαριασμοί προέρχονται από τη μυστική φράση ανάκτησης και δημιουργούν αντίγραφα ασφαλείας από αυτήν (χωρίς να την αποκαλύπτουν). Με τη δυνατότητα εξαγωγής κλειδιών, το $1 μπορεί να υποστηρίξει μια ποικιλία πρωτοκόλλων blockchain πέρα από το Ethereum (EVM).",
    "description": "An extended description for the `snap_getBip44Entropy` and `snap_getBip44Entropy` permissions used for tooltip on Snap Install Warning screen (popup/modal). $1 is the snap name."
  },
  "snapInstallWarningPermissionNameForEntropy": {
    "message": "Διαχειριστείτε λογαριασμούς $1",
    "description": "Permission name used for the Permission Cell component displayed on warning popup when installing a Snap. $1 is list of account types."
  },
  "snapInstallWarningPermissionNameForViewPublicKey": {
    "message": "Δείτε το δημόσιο κλειδί σας για το $1",
    "description": "Permission name used for the Permission Cell component displayed on warning popup when installing a Snap. $1 is list of account types."
  },
  "snapInstallationErrorDescription": {
    "message": "Το $1 δεν μπόρεσε να εγκατασταθεί.",
    "description": "Error description used when snap installation fails. $1 is the snap name."
  },
  "snapInstallationErrorTitle": {
    "message": "Η εγκατάσταση απέτυχε",
    "description": "Error title used when snap installation fails."
  },
  "snapResultError": {
    "message": "Σφάλμα"
  },
  "snapResultSuccess": {
    "message": "Επιτυχία"
  },
  "snapResultSuccessDescription": {
    "message": "Το $1 είναι έτοιμο για χρήση"
  },
  "snapUpdateAlertDescription": {
    "message": "Αποκτήστε την τελευταία έκδοση του $1",
    "description": "Description used in Snap update alert banner when snap update is available. $1 is the Snap name."
  },
  "snapUpdateAvailable": {
    "message": "Διαθέσιμη ενημέρωση"
  },
  "snapUpdateErrorDescription": {
    "message": "Το $1 δεν μπόρεσε να ενημερωθεί.",
    "description": "Error description used when snap update fails. $1 is the snap name."
  },
  "snapUpdateErrorTitle": {
    "message": "Η ενημέρωση απέτυχε",
    "description": "Error title used when snap update fails."
  },
  "snapUpdateRequest": {
    "message": "Η ενημέρωση του $1 του δίνει τις ακόλουθες άδειες.",
    "description": "$1 is the Snap name."
  },
  "snapUpdateSuccess": {
    "message": "Η ενημέρωση ολοκληρώθηκε"
  },
  "snapUrlIsBlocked": {
    "message": "Αυτό το Snap θέλει να σας μεταφέρει σε μια μπλοκαρισμένη ιστοσελίδα. $1."
  },
  "snaps": {
    "message": "Snaps"
  },
  "snapsConnected": {
    "message": "Συνδεδεμένα Snaps"
  },
  "snapsNoInsight": {
    "message": "Το snap δεν επέστρεψε καμία πληροφορία"
  },
  "snapsPrivacyWarningFirstMessage": {
    "message": "Αναγνωρίζετε ότι κάθε Snap που εγκαθιστάτε είναι μια Υπηρεσία Τρίτων, εφόσον δεν δηλώνεται διαφορετικά, όπως ορίζεται στην ιστοσελίδα της Consensys $1. Η χρήση των Υπηρεσιών Τρίτων διέπεται από ξεχωριστούς όρους και προϋποθέσεις που καθορίζονται από τον πάροχο των Υπηρεσιών Τρίτων. Η Consensys δεν συνιστά τη χρήση οποιουδήποτε Snap από κάποιο συγκεκριμένο άτομο για κάποιο συγκεκριμένο λόγο. Αποκτάτε πρόσβαση, εμπιστεύεστε ή χρησιμοποιείτε την Υπηρεσία Τρίτων με δική σας ευθύνη. Η Consensys αποποιείται κάθε είδους ευθύνη και υποχρέωση για τυχόν απώλειες λόγω της χρήσης των Υπηρεσιών Τρίτων.",
    "description": "First part of a message in popup modal displayed when installing a snap for the first time. $1 is terms of use link."
  },
  "snapsPrivacyWarningSecondMessage": {
    "message": "Οποιεσδήποτε πληροφορίες μοιράζεστε με τις Υπηρεσίες Τρίτων θα συλλέγονται απευθείας από τις εν λόγω Υπηρεσίες Τρίτων σύμφωνα με τις πολιτικές απορρήτου τους. Ανατρέξτε στις πολιτικές απορρήτου τους για περισσότερες πληροφορίες.",
    "description": "Second part of a message in popup modal displayed when installing a snap for the first time."
  },
  "snapsPrivacyWarningThirdMessage": {
    "message": "Η Consensys δεν έχει πρόσβαση στις πληροφορίες που μοιράζεστε με τις Υπηρεσίες Τρίτων.",
    "description": "Third part of a message in popup modal displayed when installing a snap for the first time."
  },
  "snapsSettings": {
    "message": "Ρυθμίσεις για τα Snaps"
  },
  "snapsTermsOfUse": {
    "message": "Όροι Χρήσης"
  },
  "snapsToggle": {
    "message": "Ένα snap θα εκτελεστεί μόνο εάν είναι ενεργοποιημένο"
  },
  "snapsUIError": {
    "message": "Επικοινωνήστε με τους διαχειριστές του $1 για περαιτέρω υποστήριξη.",
    "description": "This is shown when the insight snap throws an error. $1 is the snap name"
  },
  "someNetworksMayPoseSecurity": {
    "message": "Ορισμένα δίκτυα ενδέχεται να ενέχουν κινδύνους για την ασφάλεια ή/και το απόρρητο. Ενημερωθείτε για τους κινδύνους πριν προσθέσετε και χρησιμοποιήσετε ένα δίκτυο."
  },
  "somethingDoesntLookRight": {
    "message": "Κάτι δεν φαίνεται σωστό; $1",
    "description": "A false positive message for users to contact support. $1 is a link to the support page."
  },
  "somethingIsWrong": {
    "message": "Κάτι πήγε στραβά. Δοκιμάστε να φορτώσετε ξανά τη σελίδα."
  },
  "somethingWentWrong": {
    "message": "Ουπς! Κάτι πήγε στραβά."
  },
  "source": {
    "message": "Πηγή"
  },
  "speed": {
    "message": "Ταχύτητα"
  },
  "speedUp": {
    "message": "Επιτάχυνση"
  },
  "speedUpCancellation": {
    "message": "Επιτάχυνση αυτής της ακύρωσης"
  },
  "speedUpExplanation": {
    "message": "Ενημερώσαμε το τέλος συναλλαγής με βάση τις τρέχουσες συνθήκες του δικτύου και το αυξήσαμε κατά τουλάχιστον 10% (απαιτείται από το δίκτυο)."
  },
  "speedUpPopoverTitle": {
    "message": "Επιτάχυνση της συναλλαγής"
  },
  "speedUpTooltipText": {
    "message": "Νέο τέλος συναλλαγής"
  },
  "speedUpTransaction": {
    "message": "Επιτάχυνση αυτής της συναλλαγής"
  },
  "spendLimitInsufficient": {
    "message": "Ανεπαρκές όριο δαπανών"
  },
  "spendLimitInvalid": {
    "message": "Μη έγκυρο όριο δαπανών. Πρέπει να είναι θετικός αριθμός"
  },
  "spendLimitPermission": {
    "message": "Άδεια ορίου δαπανών"
  },
  "spendLimitRequestedBy": {
    "message": "Το όριο δαπανών ζητήθηκε από το $1",
    "description": "Origin of the site requesting the spend limit"
  },
  "spendLimitTooLarge": {
    "message": "Πολύ μεγάλο όριο δαπανών"
  },
  "spender": {
    "message": "Διαθέτης"
  },
  "spendingCap": {
    "message": "Ανώτατο όριο δαπανών"
  },
  "spendingCapError": {
    "message": "Σφάλμα: Εισάγετε μόνο αριθμούς"
  },
  "spendingCapErrorDescription": {
    "message": "Εισαγάγετε μόνο έναν αριθμό στον οποίο αισθάνεστε άνετα με το $1 να έχει πρόσβαση τώρα ή στο μέλλον. Μπορείτε πάντα να αυξήσετε το όριο του token αργότερα.",
    "description": "$1 is origin of the site requesting the token limit"
  },
  "spendingCapRequest": {
    "message": "Αίτημα ανώτατου ορίου δαπανών για το $1"
  },
  "srpInputNumberOfWords": {
    "message": "Έχω μια φράση $1 λέξεων",
    "description": "This is the text for each option in the dropdown where a user selects how many words their secret recovery phrase has during import. The $1 is the number of words (either 12, 15, 18, 21, or 24)."
  },
  "srpPasteFailedTooManyWords": {
    "message": "Η επικόλληση απέτυχε επειδή περιείχε περισσότερες από 24 λέξεις. Μια μυστική φράση ανάκτησης μπορεί να αποτελείται από το πολύ 24 λέξεις.",
    "description": "Description of SRP paste error when the pasted content has too many words"
  },
  "srpPasteTip": {
    "message": "Μπορείτε να επικολλήσετε ολόκληρη τη μυστική φράση ανάκτησής σας σε οποιοδήποτε πεδίο",
    "description": "Our secret recovery phrase input is split into one field per word. This message explains to users that they can paste their entire secrete recovery phrase into any field, and we will handle it correctly."
  },
  "srpSecurityQuizGetStarted": {
    "message": "Ξεκινήστε"
  },
  "srpSecurityQuizImgAlt": {
    "message": "Ένα μάτι με κλειδαρότρυπα στο κέντρο και τρία αιωρούμενα πεδία κωδικών πρόσβασης"
  },
  "srpSecurityQuizIntroduction": {
    "message": "Για να σας αποκαλύψουμε τη Μυστική Φράση Ανάκτησης, πρέπει να απαντήσετε σωστά σε δύο ερωτήσεις"
  },
  "srpSecurityQuizQuestionOneQuestion": {
    "message": "Αν χάσετε τη Μυστική Φράση Ανάκτησης, το MetaMask..."
  },
  "srpSecurityQuizQuestionOneRightAnswer": {
    "message": "Δεν μπορεί να σας βοηθήσει"
  },
  "srpSecurityQuizQuestionOneRightAnswerDescription": {
    "message": "Γράψτε την κάπου, χαράξτε την πάνω σε μέταλλο ή κρατήστε την σε πολλά μυστικά σημεία για να μην την χάσετε ποτέ. Αν την χάσετε, θα χαθεί για πάντα."
  },
  "srpSecurityQuizQuestionOneRightAnswerTitle": {
    "message": "Σωστά! Κανείς δεν μπορεί να σας βοηθήσει να επαναφέρετε τη Μυστική Φράση Ανάκτησης"
  },
  "srpSecurityQuizQuestionOneWrongAnswer": {
    "message": "Μπορεί να την επαναφέρει για εσάς"
  },
  "srpSecurityQuizQuestionOneWrongAnswerDescription": {
    "message": "Αν χάσετε τη Μυστική Φράση Ανάκτησης, θα την χάσετε για πάντα. Κανείς δεν μπορεί να σας βοηθήσει να την επαναφέρετε, ό,τι κι αν σας πει."
  },
  "srpSecurityQuizQuestionOneWrongAnswerTitle": {
    "message": "Λάθος! Κανείς δεν μπορεί να σας βοηθήσει να επαναφέρετε τη Μυστική Φράση Ανάκτησης"
  },
  "srpSecurityQuizQuestionTwoQuestion": {
    "message": "Αν κάποιος, ακόμα και ένας τεχνικός υποστήριξης, σας ζητήσει τη Μυστική Φράση Ανάκτησης..."
  },
  "srpSecurityQuizQuestionTwoRightAnswer": {
    "message": "Σας έχουν εξαπατήσει"
  },
  "srpSecurityQuizQuestionTwoRightAnswerDescription": {
    "message": "Όποιος ισχυριστεί ότι χρειάζεται τη Μυστική Φράση Ανάκτησης, σας λέει ψέματα. Αν την μοιραστείτε μαζί του, θα κλέψει τα περιουσιακά σας στοιχεία."
  },
  "srpSecurityQuizQuestionTwoRightAnswerTitle": {
    "message": "Σωστά! Το να μοιράζεστε τη Μυστική Φράση Ανάκτησης δεν είναι καλή ιδέα"
  },
  "srpSecurityQuizQuestionTwoWrongAnswer": {
    "message": "Πρέπει να τους την δώσετε"
  },
  "srpSecurityQuizQuestionTwoWrongAnswerDescription": {
    "message": "Όποιος ισχυριστεί ότι χρειάζεται τη Μυστική Φράση Ανάκτησης, σας λέει ψέματα. Αν την μοιραστείτε μαζί του, θα κλέψει τα περιουσιακά σας στοιχεία."
  },
  "srpSecurityQuizQuestionTwoWrongAnswerTitle": {
    "message": "Όχι! Ποτέ μην μοιραστείτε τη Μυστική Φράση Ανάκτησης με κανέναν, ποτέ."
  },
  "srpSecurityQuizTitle": {
    "message": "Κουίζ ασφαλείας"
  },
  "srpToggleShow": {
    "message": "Εμφάνιση/Απόκρυψη αυτής της λέξης από τη μυστική φράση ανάκτησης",
    "description": "Describes a toggle that is used to show or hide a single word of the secret recovery phrase"
  },
  "srpWordHidden": {
    "message": "Αυτή η λέξη είναι κρυμμένη",
    "description": "Explains that a word in the secret recovery phrase is hidden"
  },
  "srpWordShown": {
    "message": "Αυτή η λέξη εμφανίζεται",
    "description": "Explains that a word in the secret recovery phrase is being shown"
  },
  "stable": {
    "message": "Σταθερά"
  },
  "stableLowercase": {
    "message": "σταθερά"
  },
  "stake": {
    "message": "Stake"
  },
  "startYourJourney": {
    "message": "Ξεκινήστε το ταξίδι σας με $1",
    "description": "$1 is the token symbol"
  },
  "startYourJourneyDescription": {
    "message": "Ξεκινήστε με Web3 προσθέτοντας περίπου $1 στο πορτοφόλι σας.",
    "description": "$1 is the token symbol"
  },
  "stateLogError": {
    "message": "Σφάλμα κατά την ανάκτηση αρχείων καταγραφής κατάστασης."
  },
  "stateLogFileName": {
    "message": "Αρχεία καταγραφής κατάστασης του MetaMask"
  },
  "stateLogs": {
    "message": "Αρχεία καταγραφής κατάστασης"
  },
  "stateLogsDescription": {
    "message": "Τα αρχεία καταγραφής κατάστασης περιέχουν τις διευθύνσεις του δημόσιου λογαριασμού σας και τις συναλλαγές οι οποίες έχουν αποσταλεί."
  },
  "status": {
    "message": "Κατάσταση"
  },
  "statusNotConnected": {
    "message": "Δεν έχει συνδεθεί"
  },
  "statusNotConnectedAccount": {
    "message": "Δεν υπάρχουν συνδεδεμένοι λογαριασμοί"
  },
  "step1LatticeWallet": {
    "message": "Συνδέστε το Lattice1 σας"
  },
  "step1LatticeWalletMsg": {
    "message": "Μπορείτε να συνδέσετε το MetaMask στη συσκευή Lattice1 μόλις αυτή ρυθμιστεί και συνδεθεί. Ξεκλειδώστε τη συσκευή σας και έχετε έτοιμο το αναγνωριστικό συσκευής σας.",
    "description": "$1 represents the `hardwareWalletSupportLinkConversion` localization key"
  },
  "step1LedgerWallet": {
    "message": "Λήψη εφαρμογής του Ledger"
  },
  "step1LedgerWalletMsg": {
    "message": "Κατεβάστε, εγκαταστήστε και πληκτρολογήστε τον κωδικό πρόσβασής σας για να ξεκλειδώσετε το $1.",
    "description": "$1 represents the `ledgerLiveApp` localization value"
  },
  "step1TrezorWallet": {
    "message": "Συνδέστε το Trezor σας"
  },
  "step1TrezorWalletMsg": {
    "message": "Συνδέστε το Trezor απευθείας στον υπολογιστή σας και ξεκλειδώστε το. Βεβαιωθείτε ότι χρησιμοποιείτε τη σωστή συνθηματική φράση.",
    "description": "$1 represents the `hardwareWalletSupportLinkConversion` localization key"
  },
  "step2LedgerWallet": {
    "message": "Συνδέστε το Ledger σας"
  },
  "step2LedgerWalletMsg": {
    "message": "Συνδέστε το Ledger απευθείας στον υπολογιστή σας, στη συνέχεια ξεκλειδώστε το και ανοίξτε την εφαρμογή Ethereum.",
    "description": "$1 represents the `hardwareWalletSupportLinkConversion` localization key"
  },
  "stillGettingMessage": {
    "message": "Ακόμα λαμβάνετε αυτό το μήνυμα;"
  },
  "strong": {
    "message": "Ισχυρό"
  },
  "stxCancelled": {
    "message": "Η ανταλλαγή θα είχε αποτύχει"
  },
  "stxCancelledDescription": {
    "message": "Η συναλλαγή σας θα είχε αποτύχει και ακυρώθηκε για να σας προστατεύσουμε από την καταβολή περιττών τελών συναλλαγής."
  },
  "stxCancelledSubDescription": {
    "message": "Προσπαθήστε ξανά να κάνετε ανταλλαγή. Θα είμαστε εδώ για να σας προστατεύσουμε από παρόμοιους κινδύνους και την επόμενη φορά."
  },
  "stxFailure": {
    "message": "Η ανταλλαγή απέτυχε"
  },
  "stxFailureDescription": {
    "message": "Οι ξαφνικές αλλαγές στην αγορά μπορεί να προκαλέσουν αποτυχίες. Εάν το πρόβλημα επιμένει, παρακαλούμε επικοινωνήστε με το $1.",
    "description": "This message is shown to a user if their swap fails. The $1 will be replaced by support.metamask.io"
  },
  "stxOptInDescription": {
    "message": "Ενεργοποιήστε τις Έξυπνες Συναλλαγές για πιο αξιόπιστες και ασφαλείς συναλλαγές στο Ethereum Mainnet. $1"
  },
  "stxPendingPrivatelySubmittingSwap": {
    "message": "Ιδιωτική υποβολή της Ανταλλαγής σας..."
  },
  "stxPendingPubliclySubmittingSwap": {
    "message": "Δημόσια υποβολή της Ανταλλαγής σας..."
  },
  "stxSuccess": {
    "message": "Η ανταλλαγή ολοκληρώθηκε!"
  },
  "stxSuccessDescription": {
    "message": "Τα $1 σας είναι πλέον διαθέσιμα.",
    "description": "$1 is a token symbol, e.g. ETH"
  },
  "stxSwapCompleteIn": {
    "message": "Η Ανταλλαγή θα ολοκληρωθεί σε <",
    "description": "'<' means 'less than', e.g. Swap will complete in < 2:59"
  },
  "stxTryingToCancel": {
    "message": "Γίνεται προσπάθεια ακύρωσης της συναλλαγής σας..."
  },
  "stxUnknown": {
    "message": "Άγνωστη κατάσταση"
  },
  "stxUnknownDescription": {
    "message": "Μια συναλλαγή ήταν επιτυχής, αλλά δεν είμαστε σίγουροι για το τι είναι. Αυτό μπορεί να οφείλεται στην υποβολή μιας άλλης συναλλαγής κατά τη διάρκεια της επεξεργασίας αυτής της ανταλλαγής."
  },
  "stxUserCancelled": {
    "message": "Η ανταλλαγή ακυρώθηκε"
  },
  "stxUserCancelledDescription": {
    "message": "Η συναλλαγή σας ακυρώθηκε και δεν πληρώσατε περιττά τέλη συναλλαγής."
  },
  "submit": {
    "message": "Υποβολή"
  },
  "submitted": {
    "message": "Υποβλήθηκε"
  },
  "suggestedBySnap": {
    "message": "Προτείνεται από $1",
    "description": "$1 is the snap name"
  },
  "suggestedTokenName": {
    "message": "Προτεινόμενο όνομα:"
  },
  "support": {
    "message": "Υποστήριξη"
  },
  "supportCenter": {
    "message": "Επισκεφθείτε το Κέντρο Υποστήριξής μας"
  },
  "surveyConversion": {
    "message": "Πάρτε μέρος στην έρευνά μας"
  },
  "surveyTitle": {
    "message": "Διαμορφώστε το μέλλον του MetaMask"
  },
  "swap": {
    "message": "Ανταλλαγή"
  },
  "swapAdjustSlippage": {
    "message": "Ρύθμιση ολίσθησης"
  },
  "swapAggregator": {
    "message": "Φορέας συγκέντρωσης οικονομικών πληροφοριών"
  },
  "swapAllowSwappingOf": {
    "message": "Επιτρέψτε την ανταλλαγή του $1",
    "description": "Shows a user that they need to allow a token for swapping on their hardware wallet"
  },
  "swapAmountReceived": {
    "message": "Εγγυημένο ποσό"
  },
  "swapAmountReceivedInfo": {
    "message": "Αυτό είναι το ελάχιστο ποσό που θα λάβετε. Ενδέχεται να λάβετε περισσότερα ανάλογα με την ολίσθηση."
  },
  "swapAndSend": {
    "message": "Ανταλλαγή & Αποστολή"
  },
  "swapAnyway": {
    "message": "Ανταλλαγή ούτως ή άλλως"
  },
  "swapApproval": {
    "message": "Έγκριση $1 για ανταλλαγές",
    "description": "Used in the transaction display list to describe a transaction that is an approve call on a token that is to be swapped.. $1 is the symbol of a token that has been approved."
  },
  "swapApproveNeedMoreTokens": {
    "message": "Χρειάζεστε $1 περισσότερα $2 για να ολοκληρώσετε αυτήν την ανταλλαγή",
    "description": "Tells the user how many more of a given token they need for a specific swap. $1 is an amount of tokens and $2 is the token symbol."
  },
  "swapAreYouStillThere": {
    "message": "Είστε ακόμα εδώ;"
  },
  "swapAreYouStillThereDescription": {
    "message": "Είμαστε έτοιμοι να σας δείξουμε τις τελευταίες προσφορές, όποτε θέλετε να συνεχίσετε"
  },
  "swapConfirmWithHwWallet": {
    "message": "Επιβεβαιώστε με το πορτοφόλι υλικού σας"
  },
  "swapContinueSwapping": {
    "message": "Συνεχίστε με τις ανταλλαγές"
  },
  "swapContractDataDisabledErrorDescription": {
    "message": "Στην εφαρμογή Ethereum στο Ledger, μεταβείτε στις \"Ρυθμίσεις\" και επιτρέψτε τα δεδομένα συμβολαίων. Στη συνέχεια, δοκιμάστε ξανά την ανταλλαγή σας."
  },
  "swapContractDataDisabledErrorTitle": {
    "message": "Τα δεδομένα συμβολαίων δεν είναι ενεργοποιημένα στο Ledger σας"
  },
  "swapCustom": {
    "message": "προσαρμοσμένο"
  },
  "swapDecentralizedExchange": {
    "message": "Αποκεντρωμένη ανταλλαγή"
  },
  "swapDirectContract": {
    "message": "Άμεσο συμβόλαιο"
  },
  "swapEditLimit": {
    "message": "Επεξεργασία ορίου"
  },
  "swapEnableDescription": {
    "message": "Αυτό είναι απαραίτητο και δίνει στο MetaMask την άδεια να ανταλλάξει τα $1 σας.",
    "description": "Gives the user info about the required approval transaction for swaps. $1 will be the symbol of a token being approved for swaps."
  },
  "swapEnableTokenForSwapping": {
    "message": "Αυτό θα $1 για ανταλλαγή",
    "description": "$1 is for the 'enableToken' key, e.g. 'enable ETH'"
  },
  "swapEnterAmount": {
    "message": "Πληκτρολογήστε ένα ποσό"
  },
  "swapEstimatedNetworkFees": {
    "message": "Εκτιμώμενα τέλη δικτύου"
  },
  "swapEstimatedNetworkFeesInfo": {
    "message": "Πρόκειται για μια εκτίμηση της χρέωσης του δικτύου που θα χρησιμοποιηθεί για την ολοκλήρωση της ανταλλαγής σας. Το πραγματικό ποσό μπορεί να αλλάξει ανάλογα με τις συνθήκες του δικτύου."
  },
  "swapFailedErrorDescriptionWithSupportLink": {
    "message": "Συμβαίνουν αποτυχίες συναλλαγών και είμαστε εδώ για να βοηθήσουμε. Εάν αυτό το πρόβλημα επιμένει, μπορείτε να επικοινωνήσετε με την υποστήριξη πελατών μας στο $1 για περαιτέρω βοήθεια.",
    "description": "This message is shown to a user if their swap fails. The $1 will be replaced by support.metamask.io"
  },
  "swapFailedErrorTitle": {
    "message": "Η ανταλλαγή απέτυχε"
  },
  "swapFetchingQuote": {
    "message": "Λήψη προσφοράς"
  },
  "swapFetchingQuoteNofN": {
    "message": "Λήψη προσφοράς $1 από $2",
    "description": "A count of possible quotes shown to the user while they are waiting for quotes to be fetched. $1 is the number of quotes already loaded, and $2 is the total number of resources that we check for quotes. Keep in mind that not all resources will have a quote for a particular swap."
  },
  "swapFetchingQuotes": {
    "message": "Λήψη προσφορών..."
  },
  "swapFetchingQuotesErrorDescription": {
    "message": "Χμμμ... κάτι πήγε στραβά. Προσπαθήστε ξανά, ή αν τα σφάλματα επιμένουν, επικοινωνήστε με την υποστήριξη πελατών."
  },
  "swapFetchingQuotesErrorTitle": {
    "message": "Σφάλμα κατά τη λήψη προσφορών"
  },
  "swapFromTo": {
    "message": "Η ανταλλαγή από $1 έως $2",
    "description": "Tells a user that they need to confirm on their hardware wallet a swap of 2 tokens. $1 is a source token and $2 is a destination token"
  },
  "swapGasFeesDetails": {
    "message": "Τα τέλη συναλλαγών είναι ενδεικτικά και θα αυξομειώνονται ανάλογα με την κίνηση του δικτύου και την πολυπλοκότητα των συναλλαγών."
  },
  "swapGasFeesLearnMore": {
    "message": "Μάθετε περισσότερα σχετικά με τα τέλη συναλλαγών"
  },
  "swapGasFeesSplit": {
    "message": "Τα τέλη συναλλαγών στην προηγούμενη οθόνη κατανέμονται μεταξύ αυτών των δύο συναλλαγών."
  },
  "swapGasFeesSummary": {
    "message": "Τα τέλη συναλλαγών καταβάλλονται σε κρυπτονομίσματα στους αναλυτές που επεξεργάζονται συναλλαγές στο δίκτυο $1. Το MetaMask δεν επωφελείται από τα τέλη συναλλαγών.",
    "description": "$1 is the selected network, e.g. Ethereum or BSC"
  },
  "swapHighSlippage": {
    "message": "Υψηλή ολίσθηση"
  },
  "swapIncludesMMFee": {
    "message": "Περιλαμβάνει μια χρέωση $1% στο MetaMask.",
    "description": "Provides information about the fee that metamask takes for swaps. $1 is a decimal number."
  },
  "swapIncludesMMFeeAlt": {
    "message": "Η παράθεση αντικατοπτρίζει την χρέωση τελών $1% στο MetaMask",
    "description": "Provides information about the fee that metamask takes for swaps using the latest copy. $1 is a decimal number."
  },
  "swapIncludesMetaMaskFeeViewAllQuotes": {
    "message": "Περιλαμβάνει μια χρέωση $1% στο MetaMask - $2",
    "description": "Provides information about the fee that metamask takes for swaps. $1 is a decimal number and $2 is a link to view all quotes."
  },
  "swapLearnMore": {
    "message": "Μάθετε περισσότερα για τις Ανταλλαγές"
  },
  "swapLiquiditySourceInfo": {
    "message": "Αναζητούμε πολλαπλές πηγές ρευστότητας (χρηματιστήρια, συσσωρευτές και επαγγελματίες διαπραγματευτές αγοράς) για να συγκρίνουμε τις ισοτιμίες ανταλλαγής και τα τέλη δικτύου."
  },
  "swapLowSlippage": {
    "message": "Χαμηλή ολίσθηση"
  },
  "swapMaxSlippage": {
    "message": "Μέγιστη ολίσθηση"
  },
  "swapMetaMaskFee": {
    "message": "Χρέωση του MetaMask"
  },
  "swapMetaMaskFeeDescription": {
    "message": "Μια χρέωση $1% συνυπολογίζεται αυτόματα σε αυτή την προσφορά. Την καταβάλλετε ως αντάλλαγμα για την άδεια χρήσης του λογισμικού συγκέντρωσης πληροφοριών για τους παρόχους ρευστότητας του MetaMask.",
    "description": "Provides information about the fee that metamask takes for swaps. $1 is a decimal number."
  },
  "swapNQuotesWithDot": {
    "message": "$1 προσφορές.",
    "description": "$1 is the number of quotes that the user can select from when opening the list of quotes on the 'view quote' screen"
  },
  "swapNewQuoteIn": {
    "message": "Νέες προσφορές σε $1",
    "description": "Tells the user the amount of time until the currently displayed quotes are update. $1 is a time that is counting down from 1:00 to 0:00"
  },
  "swapNoTokensAvailable": {
    "message": "Δεν υπάρχουν διαθέσιμα tokens που να αντιστοιχούν σε $1",
    "description": "Tells the user that a given search string does not match any tokens in our token lists. $1 can be any string of text"
  },
  "swapOnceTransactionHasProcess": {
    "message": "Το $1 σας θα προστεθεί στον λογαριασμό σας μόλις ολοκληρωθεί αυτή η συναλλαγή.",
    "description": "This message communicates the token that is being transferred. It is shown on the awaiting swap screen. The $1 will be a token symbol."
  },
  "swapPriceDifference": {
    "message": "Πρόκειται να ανταλλάξετε $1 $2 (~$3) για $4 $5 (~$6).",
    "description": "This message represents the price slippage for the swap.  $1 and $4 are a number (ex: 2.89), $2 and $5 are symbols (ex: ETH), and $3 and $6 are fiat currency amounts."
  },
  "swapPriceDifferenceTitle": {
    "message": "Διαφορά τιμής ~$1%",
    "description": "$1 is a number (ex: 1.23) that represents the price difference."
  },
  "swapPriceUnavailableDescription": {
    "message": "Η επίπτωση στις τιμές δεν ήταν δυνατόν να προσδιοριστεί λόγω έλλειψης στοιχείων για τις τιμές της αγοράς. Παρακαλούμε επιβεβαιώστε ότι είστε ικανοποιημένοι με το ποσό των tokens που πρόκειται να λάβετε πριν από την ανταλλαγή."
  },
  "swapPriceUnavailableTitle": {
    "message": "Ελέγξτε την τιμή πριν προχωρήσετε"
  },
  "swapProcessing": {
    "message": "Επεξεργασία"
  },
  "swapQuoteDetails": {
    "message": "Λεπτομέρειες προσφοράς"
  },
  "swapQuoteNofM": {
    "message": "$1 από $2",
    "description": "A count of possible quotes shown to the user while they are waiting for quotes to be fetched. $1 is the number of quotes already loaded, and $2 is the total number of resources that we check for quotes. Keep in mind that not all resources will have a quote for a particular swap."
  },
  "swapQuoteSource": {
    "message": "Πηγή προσφοράς"
  },
  "swapQuotesExpiredErrorDescription": {
    "message": "Ζητήστε νέες προσφορές για να λάβετε τις πιο πρόσφατες τιμές."
  },
  "swapQuotesExpiredErrorTitle": {
    "message": "Έληξε το χρονικό όριο προσφοράς"
  },
  "swapQuotesNotAvailableDescription": {
    "message": "Μειώστε το μέγεθος της συναλλαγής σας ή χρησιμοποιήστε ένα διαφορετικό token."
  },
  "swapQuotesNotAvailableErrorDescription": {
    "message": "Δοκιμάστε να προσαρμόσετε το ποσό ή τις ρυθμίσεις ολίσθησης και προσπαθήστε ξανά."
  },
  "swapQuotesNotAvailableErrorTitle": {
    "message": "Καμία διαθέσιμη προσφορά"
  },
  "swapRate": {
    "message": "Τιμή"
  },
  "swapReceiving": {
    "message": "Ελήφθη"
  },
  "swapReceivingInfoTooltip": {
    "message": "Πρόκειται για εκτίμηση. Το ακριβές ποσό εξαρτάται από την ολίσθηση."
  },
  "swapRequestForQuotation": {
    "message": "Αίτημα για προσφορά"
  },
  "swapSelect": {
    "message": "Επιλογή"
  },
  "swapSelectAQuote": {
    "message": "Επιλέξτε μια προσφορά"
  },
  "swapSelectAToken": {
    "message": "Επιλέξτε token"
  },
  "swapSelectQuotePopoverDescription": {
    "message": "Παρακάτω παρατίθενται όλες οι προσφορές που συγκεντρώθηκαν από πολλαπλές πηγές ρευστότητας."
  },
  "swapSelectToken": {
    "message": "Επιλέξτε token"
  },
  "swapShowLatestQuotes": {
    "message": "Εμφάνιση των τελευταίων προσφορών"
  },
  "swapSlippageHighDescription": {
    "message": "Η απόκλιση που καταχωρήσατε ($1%) θεωρείται πολύ υψηλή και μπορεί να επιφέρει χαμηλό επιτόκιο",
    "description": "$1 is the amount of % for slippage"
  },
  "swapSlippageHighTitle": {
    "message": "Υψηλή απόκλιση"
  },
  "swapSlippageLowDescription": {
    "message": "Μια τόσο χαμηλή τιμή ($1%) μπορεί να οδηγήσει σε αποτυχημένη ανταλλαγή",
    "description": "$1 is the amount of % for slippage"
  },
  "swapSlippageLowTitle": {
    "message": "Χαμηλή απόκλιση"
  },
  "swapSlippageNegativeDescription": {
    "message": "Η απόκλιση πρέπει να είναι μεγαλύτερη ή ίση με μηδέν"
  },
  "swapSlippageNegativeTitle": {
    "message": "Αυξήστε την απόκλιση για να συνεχίσετε"
  },
  "swapSlippageOverLimitDescription": {
    "message": "Το περιθώριο απόκλισης πρέπει να είναι 15% ή λιγότερο. Οτιδήποτε υψηλότερο θα οδηγήσει σε δυσμενή τιμή."
  },
  "swapSlippageOverLimitTitle": {
    "message": "Πολύ υψηλή απόκλιση"
  },
  "swapSlippagePercent": {
    "message": "$1%",
    "description": "$1 is the amount of % for slippage"
  },
  "swapSlippageTooltip": {
    "message": "Εάν η τιμή αλλάξει μεταξύ της ώρας που η εντολή αγοράς σας υποβάλλεται και επιβεβαιώνεται, αυτό ονομάζεται «απόκλιση». Η συναλλαγή θα ακυρωθεί αυτόματα εάν η απόκλιση υπερβαίνει τη ρύθμιση «ανοχή απόκλισης»."
  },
  "swapSlippageZeroDescription": {
    "message": "Υπάρχουν λίγοι πάροχοι προσφορών με μηδενική απόκλιση, γεγονός που θα οδηγήσει σε λιγότερο ανταγωνιστική προσφορά."
  },
  "swapSlippageZeroTitle": {
    "message": "Εξεύρεση παρόχων με μηδενική απόκλιση"
  },
  "swapSource": {
    "message": "Πηγή ρευστότητας"
  },
  "swapSuggested": {
    "message": "Προτεινόμενη ανταλλαγή"
  },
  "swapSuggestedGasSettingToolTipMessage": {
    "message": "Οι ανταλλαγές είναι πολύπλοκες και με επείγοντα χαρακτήρα συναλλαγές. Συνιστούμε αυτό το τέλος συναλλαγής για μια καλή ισορροπία μεταξύ κόστους και εμπιστοσύνης σε μια επιτυχημένη Ανταλλαγή."
  },
  "swapSwapFrom": {
    "message": "Ανταλλαγή από"
  },
  "swapSwapSwitch": {
    "message": "Αλλαγή της σειράς των tokens"
  },
  "swapSwapTo": {
    "message": "Ανταλλαγή σε"
  },
  "swapToConfirmWithHwWallet": {
    "message": "για επιβεβαίωση με το πορτοφόλι υλικού σας"
  },
  "swapTokenAddedManuallyDescription": {
    "message": "Επαληθεύστε αυτό το token στο $1 και βεβαιωθείτε ότι είναι το token που θέλετε να κάνετε συναλλαγές.",
    "description": "$1 points the user to etherscan as a place they can verify information about a token. $1 is replaced with the translation for \"etherscan\""
  },
  "swapTokenAddedManuallyTitle": {
    "message": "Το token προστέθηκε χειροκίνητα"
  },
  "swapTokenAvailable": {
    "message": "Το $1 έχει προστεθεί στον λογαριασμό σας.",
    "description": "This message is shown after a swap is successful and communicates the exact amount of tokens the user has received for a swap. The $1 is a decimal number of tokens followed by the token symbol."
  },
  "swapTokenBalanceUnavailable": {
    "message": "Δεν μπορέσαμε να ανακτήσουμε το υπόλοιπο του $1",
    "description": "This message communicates to the user that their balance of a given token is currently unavailable. $1 will be replaced by a token symbol"
  },
  "swapTokenNotAvailable": {
    "message": "Το token δεν είναι διαθέσιμο για ανταλλαγή σε αυτή την περιοχή"
  },
  "swapTokenToToken": {
    "message": "Ανταλλαγή $1 έως $2",
    "description": "Used in the transaction display list to describe a swap. $1 and $2 are the symbols of tokens in involved in a swap."
  },
  "swapTokenVerifiedOn1SourceDescription": {
    "message": "Το $1 επαληθεύτηκε μόνο από 1 πηγή. Εξετάστε το ενδεχόμενο επαλήθευσης σε $2 πριν προχωρήσετε.",
    "description": "$1 is a token name, $2 points the user to etherscan as a place they can verify information about a token. $1 is replaced with the translation for \"etherscan\""
  },
  "swapTokenVerifiedOn1SourceTitle": {
    "message": "Ενδεχομένως μη αυθεντικό token"
  },
  "swapTooManyDecimalsError": {
    "message": "Το $1 επιτρέπει έως και $2 δεκαδικά ψηφία",
    "description": "$1 is a token symbol and $2 is the max. number of decimals allowed for the token"
  },
  "swapTransactionComplete": {
    "message": "Η συναλλαγή ολοκληρώθηκε"
  },
  "swapTwoTransactions": {
    "message": "2 συναλλαγές"
  },
  "swapUnknown": {
    "message": "Άγνωστο"
  },
  "swapZeroSlippage": {
    "message": "0% Απόκλιση"
  },
  "swapsMaxSlippage": {
    "message": "Ανοχή απόκλισης"
  },
  "swapsNotEnoughToken": {
    "message": "Δεν υπάρχουν αρκετά $1",
    "description": "Tells the user that they don't have enough of a token for a proposed swap. $1 is a token symbol"
  },
  "swapsViewInActivity": {
    "message": "Προβολή σε δραστηριότητα"
  },
  "switch": {
    "message": "Αλλαγή"
  },
  "switchEthereumChainConfirmationDescription": {
    "message": "Αυτό θα αλλάξει το επιλεγμένο δίκτυο στο MetaMask σε ένα δίκτυο που έχει προστεθεί προηγουμένως:"
  },
  "switchEthereumChainConfirmationTitle": {
    "message": "Επιτρέπετε σε αυτόν τον ιστότοπο να αλλάξει το δίκτυο;"
  },
  "switchInputCurrency": {
    "message": "Εναλλαγή νομίσματος εισόδου"
  },
  "switchNetwork": {
    "message": "Αλλαγή δικτύου"
  },
  "switchNetworks": {
    "message": "Αλλαγή δικτύων"
  },
  "switchToNetwork": {
    "message": "Αλλαγή σε $1",
    "description": "$1 represents the custom network that has previously been added"
  },
  "switchToThisAccount": {
    "message": "Αλλαγή σε αυτόν τον λογαριασμό"
  },
  "switchedNetworkToastDecline": {
    "message": "Να μην εμφανιστεί ξανά"
  },
  "switchedNetworkToastMessage": {
    "message": "Το $1 είναι τώρα ενεργό στο $2",
    "description": "$1 represents the account name, $2 represents the network name"
  },
  "switchedTo": {
    "message": "Τώρα χρησιμοποιείτε το"
  },
  "switchingNetworksCancelsPendingConfirmations": {
    "message": "Η αλλαγή δικτύων θα ακυρώσει όλες τις εκκρεμείς επιβεβαιώσεις"
  },
  "symbol": {
    "message": "Σύμβολο"
  },
  "symbolBetweenZeroTwelve": {
    "message": "Το σύμβολο πρέπει να αποτελείται από 11 ή λιγότερους χαρακτήρες."
  },
  "tenPercentIncreased": {
    "message": "10% αύξηση"
  },
  "terms": {
    "message": "Όροι Χρήσης"
  },
  "termsOfService": {
    "message": "Όροι παροχής υπηρεσιών"
  },
  "termsOfUseAgreeText": {
    "message": " Συμφωνώ με τους Όρους Χρήσης, οι οποίοι ισχύουν για τη χρήση του MetaMask και όλων των λειτουργιών του"
  },
  "termsOfUseFooterText": {
    "message": "Μετακινηθείτε προς τα κάτω για να διαβάσετε όλα τα τμήματα"
  },
  "termsOfUseTitle": {
    "message": "Οι Όροι Χρήσης μας έχουν ενημερωθεί"
  },
  "theme": {
    "message": "Θέμα"
  },
  "themeDescription": {
    "message": "Επιλέξτε το προτιμώμενο θέμα σας για το MetaMask."
  },
  "thingsToKeep": {
    "message": "Πράγματα που πρέπει να έχετε υπόψη σας:"
  },
  "thirdPartySoftware": {
    "message": "Ειδοποίηση για λογισμικό τρίτων",
    "description": "Title of a popup modal displayed when installing a snap for the first time."
  },
  "thisCollection": {
    "message": "αυτή η συλλογή"
  },
  "threeMonthsAbbreviation": {
    "message": "3Μ",
    "description": "Shortened form of '3 months'"
  },
  "time": {
    "message": "Ώρα"
  },
  "tips": {
    "message": "Συμβουλές"
  },
  "to": {
    "message": "Προς"
  },
  "toAddress": {
    "message": "Προς: $1",
    "description": "$1 is the address to include in the To label. It is typically shortened first using shortenAddress"
  },
  "toggleRequestQueueDescription": {
    "message": "Αυτό σας επιτρέπει να επιλέξετε ένα δίκτυο για κάθε ιστότοπο αντί για ένα μόνο επιλεγμένο δίκτυο για όλους τους ιστότοπους. Αυτή η λειτουργία θα σας αποτρέψει από το να αλλάζετε δίκτυα χειροκίνητα, το οποίο μπορεί να διαταράξει την εμπειρία του χρήστη σε ορισμένους ιστότοπους."
  },
  "toggleRequestQueueField": {
    "message": "Επιλογή δικτύων για κάθε ιστότοπο"
  },
  "toggleRequestQueueOff": {
    "message": "Απενεργοποίηση"
  },
  "toggleRequestQueueOn": {
    "message": "Ενεργοποίηση"
  },
  "token": {
    "message": "Token"
  },
  "tokenAddress": {
    "message": "Διεύθυνση του token"
  },
  "tokenAlreadyAdded": {
    "message": "Το token έχει ήδη προστεθεί."
  },
  "tokenAutoDetection": {
    "message": "Αυτόματος εντοπισμός token"
  },
  "tokenContractAddress": {
    "message": "Διεύθυνση συμβολαίου του token"
  },
  "tokenDecimal": {
    "message": "Δεκαδικά ψηφία του token"
  },
  "tokenDecimalFetchFailed": {
    "message": "Απαιτείται δεκαδικό token. Βρείτε το σε: $1"
  },
  "tokenDetails": {
    "message": "Λεπτομέρειες του token"
  },
  "tokenFoundTitle": {
    "message": "Βρέθηκε 1 νέο token"
  },
  "tokenId": {
    "message": "Αναγνωριστικό του token"
  },
  "tokenList": {
    "message": "Λίστες με tokens"
  },
  "tokenScamSecurityRisk": {
    "message": "απάτες με token και κίνδυνοι ασφάλειας"
  },
  "tokenShowUp": {
    "message": "Τα tokens σας ενδέχεται να μην εμφανιστούν αυτόματα στο πορτοφόλι σας."
  },
  "tokenStandard": {
    "message": "Πρότυπο Token"
  },
  "tokenSymbol": {
    "message": "Σύμβολο του token"
  },
  "tokens": {
    "message": "Tokens"
  },
  "tokensFoundTitle": {
    "message": "Βρέθηκαν $1 νέα tokens",
    "description": "$1 is the number of new tokens detected"
  },
  "tokensInCollection": {
    "message": "Tokens στη συλλογή"
  },
  "tooltipApproveButton": {
    "message": "Κατανοώ"
  },
  "tooltipSatusConnected": {
    "message": "συνδεδεμένο"
  },
  "tooltipSatusConnectedUpperCase": {
    "message": "Συνδεδεμένο"
  },
  "tooltipSatusNotConnected": {
    "message": "μη συνδεδεμένο"
  },
  "total": {
    "message": "Σύνολο"
  },
  "totalVolume": {
    "message": "Συνολικός όγκος"
  },
  "transaction": {
    "message": "συναλλαγή"
  },
  "transactionCancelAttempted": {
    "message": "Προσπάθεια ακύρωσης συναλλαγής με εκτιμώμενο τέλος συναλλαγής $1 στις $2"
  },
  "transactionCancelSuccess": {
    "message": "Η συναλλαγή ακυρώθηκε με επιτυχία στις $2"
  },
  "transactionConfirmed": {
    "message": "Η συναλλαγή επιβεβαιώθηκε στις $2."
  },
  "transactionCreated": {
    "message": "Η συναλλαγή δημιουργήθηκε με αξία $1 στις $2."
  },
  "transactionDataFunction": {
    "message": "Λειτουργία"
  },
  "transactionDetailDappGasMoreInfo": {
    "message": "Προτεινόμενος ιστότοπος"
  },
  "transactionDetailDappGasTooltip": {
    "message": "Επεξεργαστείτε για να χρησιμοποιήσετε το προτεινόμενο τέλος συναλλαγής του MetaMask με βάση το τελευταίο μπλοκ."
  },
  "transactionDetailGasHeading": {
    "message": "Εκτιμώμενο τέλος συναλλαγής"
  },
  "transactionDetailGasTooltipConversion": {
    "message": "Μάθετε περισσότερα για τα τέλη συναλλαγών"
  },
  "transactionDetailGasTooltipExplanation": {
    "message": "Τα τέλη συναλλαγών καθορίζονται από το δίκτυο και αυξομειώνονται ανάλογα με την κίνηση του δικτύου και την πολυπλοκότητα των συναλλαγών."
  },
  "transactionDetailGasTooltipIntro": {
    "message": "Τα τέλη συναλλαγών καταβάλλονται σε κρυπτονομίσματα στους αναλυτές που επεξεργάζονται συναλλαγές στο δίκτυο $1. Το MetaMask δεν επωφελείται από τα τέλη συναλλαγών."
  },
  "transactionDetailGasTotalSubtitle": {
    "message": "Ποσό + τέλος συναλλαγής"
  },
  "transactionDetailLayer2GasHeading": {
    "message": "Τέλος συναλλαγής Επιπέδου 2"
  },
  "transactionDetailMultiLayerTotalSubtitle": {
    "message": "Ποσά + τέλη"
  },
  "transactionDropped": {
    "message": "Η συναλλαγή υποχώρησε στα $2."
  },
  "transactionError": {
    "message": "Σφάλμα συναλλαγής. Βρέθηκε εξαίρεση στον κωδικό του συμβολαίου."
  },
  "transactionErrorNoContract": {
    "message": "Προσπάθεια κλήσης μιας λειτουργίας σε διεύθυνση μη συμβολαίου."
  },
  "transactionErrored": {
    "message": "Η συναλλαγή αντιμετώπισε ένα σφάλμα."
  },
  "transactionFailed": {
    "message": "Η συναλλαγή απέτυχε"
  },
  "transactionFee": {
    "message": "Χρέωση συναλλαγής"
  },
  "transactionHistoryBaseFee": {
    "message": "Βασική χρέωση (GWEI)"
  },
  "transactionHistoryL1GasLabel": {
    "message": "Σύνολο Τέλους Συναλλαγής L1"
  },
  "transactionHistoryL2GasLimitLabel": {
    "message": "Όριο τέλους συναλλαγής L2"
  },
  "transactionHistoryL2GasPriceLabel": {
    "message": "Τιμή τέλους συναλλαγής L2"
  },
  "transactionHistoryMaxFeePerGas": {
    "message": "Μέγιστη χρέωση ανά τέλος συναλλαγής"
  },
  "transactionHistoryPriorityFee": {
    "message": "Τέλος προτεραιότητας (GWEI)"
  },
  "transactionHistoryTotalGasFee": {
    "message": "Σύνολο τέλους συναλλαγής"
  },
  "transactionNote": {
    "message": "Σημείωση συναλλαγής"
  },
  "transactionResubmitted": {
    "message": "Η συναλλαγή υποβλήθηκε ξανά με το εκτιμώμενο τέλος συναλλαγής να έχει αυξηθεί στα $1 στις $2"
  },
  "transactionSettings": {
    "message": "Ρυθμίσεις συναλλαγών"
  },
  "transactionSubmitted": {
    "message": "Η συναλλαγή υποβλήθηκε με τέλος συναλλαγής στα $1 στις $2."
  },
  "transactionUpdated": {
    "message": "Η συναλλαγή ενημερώθηκε στις $2."
  },
  "transactions": {
    "message": "Συναλλαγές"
  },
  "transfer": {
    "message": "Μεταφορά"
  },
  "transferFrom": {
    "message": "Μεταφορά από"
  },
  "trillionAbbreviation": {
    "message": "Τ",
    "description": "Shortened form of 'trillion'"
  },
  "troubleConnectingToLedgerU2FOnFirefox": {
    "message": "Έχουμε πρόβλημα με τη σύνδεσή σας στο Ledger. $1",
    "description": "$1 is a link to the wallet connection guide;"
  },
  "troubleConnectingToLedgerU2FOnFirefox2": {
    "message": "Ανατρέξτε στον οδηγό σύνδεσης πορτοφολιού υλικού και προσπαθήστε ξανά.",
    "description": "$1 of the ledger wallet connection guide"
  },
  "troubleConnectingToLedgerU2FOnFirefoxLedgerSolution": {
    "message": "Αν χρησιμοποιείτε την τελευταία έκδοση του Firefox, ίσως αντιμετωπίζετε ένα πρόβλημα που σχετίζεται με την κατάργηση της υποστήριξης U2F από τον Firefox. Μάθετε πώς να διορθώσετε αυτό το πρόβλημα $1.",
    "description": "It is a link to the ledger website for the workaround."
  },
  "troubleConnectingToLedgerU2FOnFirefoxLedgerSolution2": {
    "message": "εδώ",
    "description": "Second part of the error message; It is a link to the ledger website for the workaround."
  },
  "troubleConnectingToWallet": {
    "message": "Είχαμε πρόβλημα σύνδεσης στο $1, δοκιμάστε να ελέγξετε το $2 και προσπαθήστε ξανά.",
    "description": "$1 is the wallet device name; $2 is a link to wallet connection guide"
  },
  "troubleStarting": {
    "message": "Το MetaMask αντιμετώπισε πρόβλημα κατά την εκκίνηση. Αυτό το σφάλμα μπορεί να είναι τυχαίο, γι' αυτό προσπαθήστε να επανεκκινήσετε την επέκταση."
  },
  "trustSiteApprovePermission": {
    "message": "Χορηγώντας άδεια, επιτρέπετε στο ακόλουθο $1 να έχει πρόσβαση στα χρήματά σας"
  },
  "tryAgain": {
    "message": "Προσπαθήστε ξανά"
  },
  "turnOff": {
    "message": "Απενεργοποίηση"
  },
  "turnOffMetamaskNotificationsError": {
    "message": "Προέκυψε σφάλμα κατά την απενεργοποίηση των ειδοποιήσεων. Προσπαθήστε ξανά αργότερα."
  },
  "turnOn": {
    "message": "Ενεργοποίηση"
  },
  "turnOnMetamaskNotifications": {
    "message": "Ενεργοποίηση των ειδοποιήσεων"
  },
  "turnOnMetamaskNotificationsButton": {
    "message": "Ενεργοποίηση"
  },
  "turnOnMetamaskNotificationsError": {
    "message": "Προέκυψε σφάλμα κατά τη δημιουργία των ειδοποιήσεων. Προσπαθήστε ξανά αργότερα."
  },
  "turnOnMetamaskNotificationsMessageFirst": {
    "message": "Μείνετε ενήμεροι για ό,τι συμβαίνει στο πορτοφόλι σας με τις ειδοποιήσεις."
  },
  "turnOnMetamaskNotificationsMessagePrivacyBold": {
    "message": "Ρυθμίσεις > Ειδοποιήσεις."
  },
  "turnOnMetamaskNotificationsMessagePrivacyLink": {
    "message": "Μάθετε πώς προστατεύουμε το απόρρητό σας κατά τη χρήση αυτής της λειτουργίας."
  },
  "turnOnMetamaskNotificationsMessageSecond": {
    "message": "Για να χρησιμοποιήσετε τις ειδοποιήσεις στο πορτοφόλι σας χρησιμοποιούμε ένα προφίλ για να συγχρονίσουμε ορισμένες ρυθμίσεις στις συσκευές σας. $1"
  },
  "turnOnMetamaskNotificationsMessageThird": {
    "message": "Μπορείτε να απενεργοποιήσετε τις ειδοποιήσεις ανά πάσα στιγμή στις $1"
  },
  "turnOnTokenDetection": {
    "message": "Ενεργοποίηση της ενισχυμένης ανίχνευσης των token"
  },
  "tutorial": {
    "message": "Εκμάθηση"
  },
  "twelveHrTitle": {
    "message": "12ώρες:"
  },
  "typeYourSRP": {
    "message": "Πληκτρολογήστε τη Μυστική σας Φράση Ανάκτησης"
  },
  "u2f": {
    "message": "U2F",
    "description": "A name on an API for the browser to interact with devices that support the U2F protocol. On some browsers we use it to connect MetaMask to Ledger devices."
  },
  "unapproved": {
    "message": "Μη εγκεκριμένο"
  },
  "units": {
    "message": "μονάδες"
  },
  "unknown": {
    "message": "Άγνωστο"
  },
  "unknownCollection": {
    "message": "Ανώνυμη συλλογή"
  },
  "unknownNetwork": {
    "message": "Άγνωστο ιδιωτικό δίκτυο"
  },
  "unknownNetworkForKeyEntropy": {
    "message": "Άγνωστο δίκτυο",
    "description": "Displayed on places like Snap install warning when regular name is not available."
  },
  "unknownQrCode": {
    "message": "Σφάλμα: Δεν μπορέσαμε να αναγνωρίσουμε αυτόν τον κωδικό QR"
  },
  "unlimited": {
    "message": "Απεριόριστα"
  },
  "unlock": {
    "message": "Ξεκλείδωμα"
  },
  "unlockMessage": {
    "message": "Το αποκεντρωμένο διαδίκτυο αναμένει"
  },
  "unpin": {
    "message": "Ξεκαρφίτσωμα"
  },
  "unrecognizedChain": {
    "message": "Αυτό το προσαρμοσμένο δίκτυο δεν αναγνωρίζεται",
    "description": "$1 is a clickable link with text defined by the 'unrecognizedChanLinkText' key. The link will open to instructions for users to validate custom network details."
  },
  "unsendableAsset": {
    "message": "Η αποστολή NFT (ERC-721) tokens δεν υποστηρίζεται προς το παρόν",
    "description": "This is an error message we show the user if they attempt to send an NFT asset type, for which currently don't support sending"
  },
  "unverifiedContractAddressMessage": {
    "message": "Δεν μπορούμε να επαληθεύσουμε αυτό το συμβόλαιο. Βεβαιωθείτε ότι εμπιστεύεστε αυτή τη διεύθυνση."
  },
  "upArrow": {
    "message": "πάνω βέλος"
  },
  "update": {
    "message": "Ενημέρωση"
  },
  "updateOrEditNetworkInformations": {
    "message": "Ενημερώστε τα στοιχεία σας ή"
  },
  "updateRequest": {
    "message": "Αίτημα ενημέρωσης"
  },
  "uploadDropFile": {
    "message": "Αφήστε το αρχείο σας εδώ"
  },
  "uploadFile": {
    "message": "Μεταφόρτωση αρχείου"
  },
  "urlErrorMsg": {
    "message": "Οι διευθύνσεις URL απαιτούν το κατάλληλο πρόθεμα HTTP/HTTPS."
  },
  "use4ByteResolution": {
    "message": "Αποκωδικοποίηση έξυπνων συμβολαίων"
  },
  "use4ByteResolutionDescription": {
    "message": "Για να βελτιώσουμε την εμπειρία του χρήστη, προσαρμόζουμε την καρτέλα δραστηριότητας με μηνύματα που βασίζονται στα έξυπνα συμβόλαια με τα οποία αλληλεπιδράτε. Το MetaMask χρησιμοποιεί μια υπηρεσία που ονομάζεται 4byte.directory για την αποκωδικοποίηση δεδομένων και την εμφάνιση μιας έκδοσης ενός έξυπνου συμβολαίου που είναι πιο ευανάγνωστο. Αυτό συμβάλλει στη μείωση των πιθανοτήτων σας να εγκρίνετε κακόβουλες ενέργειες έξυπνων συμβολαίων, αλλά μπορεί να έχει ως αποτέλεσμα την κοινοποίηση της διεύθυνσης IP σας."
  },
  "useMultiAccountBalanceChecker": {
    "message": "Μαζικά αιτήματα υπολοίπου λογαριασμού"
  },
  "useMultiAccountBalanceCheckerSettingDescription": {
    "message": "Γρηγορότερες ενημερώσεις υπολοίπου με ομαδοποίηση αιτημάτων υπολοίπου λογαριασμού. Αυτό μας επιτρέπει να συγκεντρώνουμε τα υπόλοιπα των λογαριασμών σας μαζί, ώστε να λαμβάνετε ταχύτερες ενημερώσεις για βελτιωμένη εμπειρία. Όταν αυτή η λειτουργία είναι απενεργοποιημένη, τα τρίτα μέρη ενδέχεται να είναι λιγότερο πιθανό να συσχετίσουν τους λογαριασμούς σας μεταξύ τους."
  },
  "useNftDetection": {
    "message": "Αυτόματη ανίχνευση των NFT"
  },
  "useNftDetectionDescriptionText": {
    "message": "Επιτρέψτε στο MetaMask να προσθέτει NFT που σας ανήκουν χρησιμοποιώντας υπηρεσίες τρίτων. Ο αυτόματος εντοπισμός NFT εκθέτει τη διεύθυνση IP και την διεύθυνση του λογαριασμού σας σε αυτές τις υπηρεσίες. Η ενεργοποίηση αυτής της λειτουργίας θα μπορούσε να συσχετίσει τη διεύθυνση IP σας με τη διεύθυνση Ethereum σας και να εμφανίσει ψεύτικα NFT τακτικής airdrop που διοχετεύουν οι απατεώνες. Μπορείτε να προσθέσετε tokens μη αυτόματα για να αποφύγετε αυτόν τον κίνδυνο."
  },
  "usePhishingDetection": {
    "message": "Χρήση ανίχνευσης phishing"
  },
  "usePhishingDetectionDescription": {
    "message": "Εμφάνιση προειδοποίησης για τομείς phishing που στοχεύουν χρήστες του Ethereum"
  },
  "useSafeChainsListValidation": {
    "message": "Έλεγχος λεπτομερειών δικτύου"
  },
  "useSafeChainsListValidationDescription": {
    "message": "Το MetaMask χρησιμοποιεί μια υπηρεσία τρίτων που ονομάζεται $1 για να εμφανίζει ακριβείς και τυποποιημένες λεπτομέρειες δικτύου. Αυτό μειώνει τις πιθανότητες σύνδεσής σας με κακόβουλο ή λανθασμένο δίκτυο. Όταν χρησιμοποιείτε αυτή τη λειτουργία, η διεύθυνση IP σας εκτίθεται στο chainid.network."
  },
  "useSafeChainsListValidationWebsite": {
    "message": "chainid.network",
    "description": "useSafeChainsListValidationWebsite is separated from the rest of the text so that we can bold the third party service name in the middle of them"
  },
  "useSiteSuggestion": {
    "message": "Χρήση προτεινόμενου ιστότοπου"
  },
  "useTokenDetectionPrivacyDesc": {
    "message": "Η αυτόματη εμφάνιση των tokens που αποστέλλονται στον λογαριασμό σας συνεπάγεται επικοινωνία με διακομιστές τρίτων για την ανάκτηση εικόνων των tokens. Αυτοί οι εξυπηρετητές θα έχουν πρόσβαση στη διεύθυνση IP σας."
  },
  "usedByClients": {
    "message": "Χρησιμοποιείται από μια ποικιλία διαφορετικών πελατών"
  },
  "userName": {
    "message": "Όνομα χρήστη"
  },
  "userOpContractDeployError": {
    "message": "Δεν υποστηρίζεται η ανάπτυξη συμβολαίου από λογαριασμό έξυπνου συμβολαίου"
  },
  "verifyContractDetails": {
    "message": "Επαλήθευση στοιχείων τρίτων"
  },
  "version": {
    "message": "Έκδοση"
  },
  "view": {
    "message": "Προβολή"
  },
  "viewActivity": {
    "message": "Προβολή δραστηριότητας"
  },
  "viewAllDetails": {
    "message": "Προβολή όλων των λεπτομερειών"
  },
  "viewAllQuotes": {
    "message": "προβολή όλων των προσφορών"
  },
  "viewContact": {
    "message": "Προβολή επαφής"
  },
  "viewDetails": {
    "message": "Προβολή λεπτομερειών"
  },
  "viewFullTransactionDetails": {
    "message": "Δείτε όλες τις λεπτομέρειες της συναλλαγής"
  },
  "viewMore": {
    "message": "Δείτε περισσότερα"
  },
  "viewOnBlockExplorer": {
    "message": "Προβολή στο block explorer"
  },
  "viewOnCustomBlockExplorer": {
    "message": "Προβολή $1 στο $2",
    "description": "$1 is the action type. e.g (Account, Transaction, Swap) and $2 is the Custom Block Explorer URL"
  },
  "viewOnEtherscan": {
    "message": "Προβολή $1 στο Etherscan",
    "description": "$1 is the action type. e.g (Account, Transaction, Swap)"
  },
  "viewOnExplorer": {
    "message": "Προβολή στον explorer"
  },
  "viewOnOpensea": {
    "message": "Προβολή στο Opensea"
  },
  "viewTransaction": {
    "message": "Προβολή συναλλαγών"
  },
  "viewinCustodianApp": {
    "message": "Προβολή στην εφαρμογή θεματοφύλακα"
  },
  "viewinExplorer": {
    "message": "Προβολή $1 στον explorer",
    "description": "$1 is the action type. e.g (Account, Transaction, Swap)"
  },
  "visitSite": {
    "message": "Επισκεφθείτε τον ιστότοπο"
  },
  "visitWebSite": {
    "message": "Επισκεφθείτε τον ιστότοπό μας"
  },
  "wallet": {
    "message": "Πορτοφόλι"
  },
  "walletConnectionGuide": {
    "message": "ο οδηγός μας σύνδεσης πορτοφολιού υλικού"
  },
  "wantToAddThisNetwork": {
    "message": "Θέλετε να προσθέσετε αυτό το δίκτυο;"
  },
  "wantsToAddThisAsset": {
    "message": "Αυτό επιτρέπει την προσθήκη του ακόλουθου περιουσιακού στοιχείου στο πορτοφόλι σας."
  },
  "warning": {
    "message": "Προειδοποίηση"
  },
  "warningFromSnap": {
    "message": "Προειδοποίηση από $1",
    "description": "$1 represents the name of the snap"
  },
  "warningTooltipText": {
    "message": "$1 Ο τρίτος θα μπορούσε να ξοδέψει ολόκληρο το υπόλοιπο των tokens σας χωρίς περαιτέρω ειδοποίηση ή συγκατάθεση. Προστατέψτε τον εαυτό σας προσαρμόζοντας ένα χαμηλότερο όριο δαπανών.",
    "description": "$1 is a warning icon with text 'Be careful' in 'warning' colour"
  },
  "weak": {
    "message": "Αδύναμο"
  },
  "web3": {
    "message": "Web3"
  },
  "web3ShimUsageNotification": {
    "message": "Παρατηρήσαμε ότι ο τρέχων ιστότοπος προσπάθησε να χρησιμοποιήσει το καταργημένο API window.web3. Εάν ο ιστότοπος φαίνεται να έχει παραβιαστεί, κάντε κλικ στο $1 για περισσότερες πληροφορίες.",
    "description": "$1 is a clickable link."
  },
  "webhid": {
    "message": "WebHID",
    "description": "Refers to a interface for connecting external devices to the browser. Used for connecting ledger to the browser. Read more here https://developer.mozilla.org/en-US/docs/Web/API/WebHID_API"
  },
  "websites": {
    "message": "ιστότοποι",
    "description": "Used in the 'permission_rpc' message."
  },
  "welcomeBack": {
    "message": "Καλώς ήρθατε και πάλι!"
  },
  "welcomeExploreDescription": {
    "message": "Αποθηκεύστε, στείλτε και ξοδέψτε κρυπτονομίσματα και περιουσιακά στοιχεία."
  },
  "welcomeExploreTitle": {
    "message": "Εξερεύνηση αποκεντρωμένων εφαρμογών"
  },
  "welcomeLoginDescription": {
    "message": "Χρησιμοποιήστε το MetaMask για να συνδεθείτε σε αποκεντρωμένες εφαρμογές - δεν απαιτείται εγγραφή."
  },
  "welcomeLoginTitle": {
    "message": "Χαιρετίστε το πορτοφόλι σας"
  },
  "welcomeToMetaMask": {
    "message": "Ας ξεκινήσουμε"
  },
  "welcomeToMetaMaskIntro": {
    "message": "Το MetaMask, το οποίο εμπιστεύονται εκατομμύρια χρήστες, είναι ένα ασφαλές πορτοφόλι που κάνει τον κόσμο του web3 προσβάσιμο σε όλους."
  },
  "whatsNew": {
    "message": "Τι νέο υπάρχει",
    "description": "This is the title of a popup that gives users notifications about new features and updates to MetaMask."
  },
  "whatsThis": {
    "message": "Τι είναι αυτό;"
  },
  "wrongNetworkName": {
    "message": "Σύμφωνα με τα αρχεία μας, το όνομα του δικτύου ενδέχεται να μην αντιστοιχεί με αυτό το αναγνωριστικό αλυσίδας."
  },
  "xOfYPending": {
    "message": "$1 από $2 σε εκκρεμότητα",
    "description": "$1 and $2 are intended to be two numbers, where $2 is a total number of pending confirmations, and $1 is a count towards that total"
  },
  "yes": {
    "message": "Ναι"
  },
  "you": {
    "message": "Εσείς"
  },
  "youNeedToAllowCameraAccess": {
    "message": "Πρέπει να επιτρέψετε την πρόσβαση στην κάμερα για να χρησιμοποιήσετε αυτή τη λειτουργία."
  },
  "youSign": {
    "message": "Υπογράφετε"
  },
  "yourAccounts": {
    "message": "Οι λογαριασμοί σας"
  },
  "yourActivity": {
    "message": "Η δραστηριότητά σας"
  },
  "yourBalance": {
    "message": "Το υπόλοιπό σας"
  },
  "yourNFTmayBeAtRisk": {
    "message": "Τα NFT μπορεί να κινδυνεύουν"
  },
  "yourPrivateSeedPhrase": {
    "message": "Η Μυστική Φράση Ανάκτησής σας"
  },
  "yourTransactionConfirmed": {
    "message": "Η συναλλαγή έχει ήδη επιβεβαιωθεί"
  },
  "yourTransactionJustConfirmed": {
    "message": "Δεν μπορέσαμε να ακυρώσουμε τη συναλλαγή σας πριν επιβεβαιωθεί από το blockchain."
  },
  "zeroGasPriceOnSpeedUpError": {
    "message": "Μηδενική τιμή συναλλαγών για επίσπευση"
  }
}<|MERGE_RESOLUTION|>--- conflicted
+++ resolved
@@ -2793,13 +2793,6 @@
   "nativeNetworkPermissionRequestDescription": {
     "message": "Το $1 ζητάει την έγκρισή σας για:",
     "description": "$1 represents dapp name"
-<<<<<<< HEAD
-  },
-  "nativePermissionRequestDescription": {
-    "message": "Θέλετε αυτός ο ιστότοπος να κάνει τα εξής;",
-    "description": "Description below header used on Permission Connect screen for native permissions."
-=======
->>>>>>> 6173a139
   },
   "nativeToken": {
     "message": "Το αρχικό token σε αυτό το δίκτυο είναι το $1. Είναι το token που χρησιμοποιείται για τα τέλη συναλλαγών.",
@@ -3038,12 +3031,6 @@
   "noAccountsFound": {
     "message": "Δεν βρέθηκαν λογαριασμοί για το συγκεκριμένο αίτημα αναζήτησης"
   },
-<<<<<<< HEAD
-  "noConnectedAccountDescription": {
-    "message": "Επιλέξτε έναν λογαριασμό που θέλετε να χρησιμοποιήσετε σε αυτόν τον ιστότοπο για να συνεχίσετε."
-  },
-=======
->>>>>>> 6173a139
   "noConnectedAccountTitle": {
     "message": "Το MetaMask δεν συνδέεται με αυτόν τον ιστότοπο"
   },
