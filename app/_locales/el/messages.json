--- conflicted
+++ resolved
@@ -1263,6 +1263,9 @@
   "data": {
     "message": "Δεδομένα"
   },
+  "dataBackupSeemsCorrupt": {
+    "message": "Δεν μπορείτε να επαναφέρετε τα δεδομένα σας. Το αρχείο φαίνεται να είναι κατεστραμμένο."
+  },
   "dataHex": {
     "message": "Δεκαεξαδικός"
   },
@@ -3209,16 +3212,8 @@
   "onboardingMetametricsDescription2": {
     "message": "Όταν συγκεντρώνουμε μετρήσεις, θα είναι πάντα..."
   },
-<<<<<<< HEAD
   "onboardingMetametricsDisagree": {
     "message": "Όχι, ευχαριστώ"
-=======
-  "onboardingMetametricsDescription2Legacy": {
-    "message": "Το MetaMask θα..."
-  },
-  "onboardingMetametricsDescriptionLegacy": {
-    "message": "Το MetaMask θα ήθελε να συλλέγει δεδομένα χρήσης για να κατανοήσει καλύτερα τον τρόπο με τον οποίο οι χρήστες μας αλληλεπιδρούν με το MetaMask. Τα δεδομένα αυτά θα χρησιμοποιηθούν για την παροχή της υπηρεσίας, η οποία περιλαμβάνει τη βελτίωση της υπηρεσίας με βάση τη χρήση σας."
->>>>>>> 1e348f8c
   },
   "onboardingMetametricsInfuraTerms": {
     "message": "Θα σας ενημερώσουμε εάν αποφασίσουμε να χρησιμοποιήσουμε αυτά τα δεδομένα για άλλους σκοπούς. Για περισσότερες πληροφορίες, μπορείτε να ανατρέξετε στην $1. Να θυμάστε ότι μπορείτε να μεταβείτε στις ρυθμίσεις και να εξαιρεθείτε ανά πάσα στιγμή.",
@@ -4043,6 +4038,12 @@
   },
   "restore": {
     "message": "Επαναφορά"
+  },
+  "restoreFailed": {
+    "message": "Δεν είναι δυνατή η επαναφορά των δεδομένων σας από το αρχείο που δόθηκε"
+  },
+  "restoreSuccessful": {
+    "message": "Επιτυχής επαναφορά των δεδομένων σας"
   },
   "restoreUserData": {
     "message": "Επαναφορά δεδομένων χρήστη"
