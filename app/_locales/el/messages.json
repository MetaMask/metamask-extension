--- conflicted
+++ resolved
@@ -338,11 +338,6 @@
   "advancedBaseGasFeeToolTip": {
     "message": "Όταν η συναλλαγή σας συμπεριληφθεί στο μπλοκ, οποιαδήποτε διαφορά μεταξύ της μέγιστης βασικής χρέωσής σας και της πραγματικής βασικής χρέωσής θα επιστραφεί. Το συνολικό ποσό υπολογίζεται ως μέγιστο βασικό τέλος (σε GWEI) * όριο τελών συναλλαγής."
   },
-<<<<<<< HEAD
-=======
-  "advancedConfiguration": {
-    "message": "Προηγμένη ρύθμιση παραμέτρων"
-  },
   "advancedDetailsDataDesc": {
     "message": "Δεδομένα"
   },
@@ -355,7 +350,6 @@
   "advancedDetailsNonceTooltip": {
     "message": "Πρόκειται για τον αριθμό συναλλαγής ενός λογαριασμού. Το nonce για την πρώτη συναλλαγή είναι 0 και αυξάνεται με διαδοχική σειρά."
   },
->>>>>>> 989a5785
   "advancedGasFeeDefaultOptIn": {
     "message": "Αποθηκεύστε αυτές τις τιμές ως προεπιλεγμένες για το δίκτυο $1.",
     "description": "$1 is the current network name."
@@ -746,14 +740,6 @@
   "betaTerms": {
     "message": "Όροι Χρήσης της Δοκιμαστικής Έκδοσης"
   },
-<<<<<<< HEAD
-=======
-  "betaWalletCreationSuccessReminder1": {
-    "message": "Η δοκιμαστική έκδοση του MetaMask δεν μπορεί να ανακτήσει τη Μυστική Φράση Ανάκτησής σας."
-  },
-  "betaWalletCreationSuccessReminder2": {
-    "message": "Η δοκιμαστική έκδοση του MetaMask δεν θα σας ζητήσει ποτέ τη Μυστική Φράση Ανάκτησής σας."
-  },
   "billionAbbreviation": {
     "message": "Δ",
     "description": "Shortened form of 'billion'"
@@ -761,7 +747,6 @@
   "bitcoinActivityNotSupported": {
     "message": "Δεν υποστηρίζεται η δραστηριότητα στα Bitcoins"
   },
->>>>>>> 989a5785
   "blockExplorerAccountAction": {
     "message": "Λογαριασμός",
     "description": "This is used with viewOnEtherscan and viewInExplorer e.g View Account in Explorer"
@@ -3562,12 +3547,6 @@
   "onboardingPinMmiExtensionLabel": {
     "message": "Καρφιτσώστε το MetaMask Institutional"
   },
-<<<<<<< HEAD
-=======
-  "onboardingUsePhishingDetectionDescription": {
-    "message": "Οι ειδοποιήσεις ανίχνευσης για phishing βασίζονται στην επικοινωνία με το $1. Το jsDeliver θα έχει πρόσβαση στη διεύθυνση IP σας. Δείτε $2.",
-    "description": "The $1 is the word 'jsDeliver', from key 'jsDeliver' and $2 is the words Privacy Policy from key 'privacyMsg', both separated here so that it can be wrapped as a link"
-  },
   "oneDayAbbreviation": {
     "message": "1Η",
     "description": "Shortened form of '1 day'"
@@ -3584,7 +3563,6 @@
     "message": "1Ε",
     "description": "Shortened form of '1 year'"
   },
->>>>>>> 989a5785
   "onekey": {
     "message": "OneKey"
   },
