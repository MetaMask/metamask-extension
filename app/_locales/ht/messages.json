--- conflicted
+++ resolved
@@ -1,10 +1,4 @@
 {
-  "QRHardwareSignRequestCancel": {
-    "message": "Rejte"
-  },
-  "QRHardwareWalletImporterTitle": {
-    "message": "Enspeksyon QR Kòd"
-  },
   "accessingYourCamera": {
     "message": "Aksè a Kamera"
   },
@@ -33,6 +27,9 @@
     "message": "Ajoute Token Yo Sikjere W"
   },
   "addToken": {
+    "message": "Ajoute Token"
+  },
+  "addTokens": {
     "message": "Ajoute Token"
   },
   "amount": {
@@ -46,20 +43,18 @@
     "message": "MetaMask",
     "description": "The name of the application"
   },
-  "appNameBeta": {
-    "message": "MetaMask Beta",
-    "description": "The name of the application (Beta)"
-  },
-  "appNameFlask": {
-    "message": "MetaMask Flask",
-    "description": "The name of the application (Flask)"
-  },
   "approve": {
     "message": "Apwouve"
   },
   "approved": {
     "message": "Apwouve"
   },
+  "attemptToCancel": {
+    "message": "Eseye anile?"
+  },
+  "attemptToCancelDescription": {
+    "message": "Soumèt tantativ sa a pa garanti ke yo pral anile tranzaksyon ou anile. Si tantativ anile an gen siksè, ou pral chaje frè yo tranzaksyon pi wo a."
+  },
   "attemptingConnect": {
     "message": "Eseye konekte nan blockchain."
   },
@@ -72,12 +67,21 @@
   "balance": {
     "message": "Balans"
   },
+  "blockiesIdenticon": {
+    "message": "Itilize Blockies Identicon"
+  },
   "browserNotSupported": {
     "message": "Navigatè ou a pa sipòte..."
   },
+  "builtInCalifornia": {
+    "message": "MetaMask fèt e bati nan California."
+  },
   "cancel": {
     "message": "Anile"
   },
+  "cancellationGasFee": {
+    "message": "Anilasyon Gaz Chaj"
+  },
   "chromeRequiredForHardwareWallets": {
     "message": "Ou bezwen sèvi ak MetaMask sou Google Chrome yo nan lòd yo konekte sou Hardware Wallet."
   },
@@ -96,9 +100,21 @@
   "connect": {
     "message": "Konekte"
   },
+  "connectHardwareWallet": {
+    "message": "Konekte Materyèl Wallet"
+  },
+  "connectingToKovan": {
+    "message": "Konekte nan Kovan Tès Rezo a"
+  },
   "connectingToMainnet": {
     "message": "Konekte ak Prensipal Ethereum Rezo a"
   },
+  "connectingToRinkeby": {
+    "message": "Konekte nan Rinkeby Tès Rezo a"
+  },
+  "connectingToRopsten": {
+    "message": "Konekte ak Ropsten Tès Rezo a"
+  },
   "contractDeployment": {
     "message": "Kontra Deplwaman"
   },
@@ -108,15 +124,27 @@
   "copyAddress": {
     "message": "Kopi adrès clipboard"
   },
+  "copyPrivateKey": {
+    "message": "Sa a se kle prive ou (klike pou ou kopye)"
+  },
   "copyToClipboard": {
     "message": "Kopi clipboard"
   },
   "create": {
     "message": "Kreye"
   },
+  "createAccount": {
+    "message": "Kreye Kont"
+  },
   "currentLanguage": {
     "message": "Lang Aktyèl"
   },
+  "customGas": {
+    "message": "Koutim Gaz"
+  },
+  "customRPC": {
+    "message": "Koutim RPC"
+  },
   "customToken": {
     "message": "Koutim Token"
   },
@@ -126,9 +154,21 @@
   "decimalsMustZerotoTen": {
     "message": "Desimal yo dwe omwen 0, epi pa dwe plis pase 36."
   },
+  "defaultNetwork": {
+    "message": "Dfo rezo a pou tranzaksyon Ether se Mainnet."
+  },
+  "depositEther": {
+    "message": "Depo Ether"
+  },
   "details": {
     "message": "Detay yo"
   },
+  "directDepositEther": {
+    "message": "Dirèkteman Depo Ether"
+  },
+  "directDepositEtherExplainer": {
+    "message": "Si ou deja gen kèk Ether, fason ki pi rapid yo ka resevwa Ether nan nouvo Wallet ou pa depo dirèk."
+  },
   "done": {
     "message": "Fini"
   },
@@ -147,6 +187,9 @@
   "edit": {
     "message": "Korije"
   },
+  "enterPassword": {
+    "message": "Mete modpas"
+  },
   "enterPasswordContinue": {
     "message": "Mete modpas pou kontinye"
   },
@@ -155,6 +198,9 @@
   },
   "expandView": {
     "message": "Elaji Wè"
+  },
+  "exportPrivateKey": {
+    "message": "Voye Kòd Prive"
   },
   "failed": {
     "message": "Tonbe"
@@ -188,8 +234,6 @@
   "gasUsed": {
     "message": "Gaz yo Itilize"
   },
-<<<<<<< HEAD
-=======
   "getEther": {
     "message": "Jwenn Ether"
   },
@@ -200,7 +244,6 @@
   "getHelp": {
     "message": "Jwenn èd."
   },
->>>>>>> 983d2c9f
   "hardware": {
     "message": "materyèl"
   },
@@ -271,16 +314,16 @@
     "message": "JSON Dosye",
     "description": "format for importing an account"
   },
+  "kovan": {
+    "message": "Kovan Tès Rezo"
+  },
   "learnMore": {
     "message": "Aprann plis"
   },
-  "learnMoreUpperCase": {
-    "message": "Aprann plis"
-  },
   "ledgerAccountRestriction": {
     "message": "Ou bezwen sèvi ak dènye kont ou anvan ou ka ajoute yon nouvo."
   },
-  "likeToImportTokens": {
+  "likeToAddTokens": {
     "message": "Èske ou ta renmen ajoute sa nan tokens?"
   },
   "links": {
@@ -304,11 +347,20 @@
   "message": {
     "message": "Mesaje"
   },
+  "metamaskDescription": {
+    "message": "MetaMask sekirize idantite pou Ethereum."
+  },
   "metamaskVersion": {
     "message": "MetaMask Vèsyon"
   },
   "mustSelectOne": {
     "message": "Ou dwe chwazi omwen 1 token."
+  },
+  "myAccounts": {
+    "message": "Kont mwen"
+  },
+  "needEtherInWallet": {
+    "message": "Pou kominike avèk aplikasyon desantralize ou dwe itilize MetaMask, ou pral bezwen Ether nan Wallet ou."
   },
   "needImportFile": {
     "message": "Ou dwe chwazi yon dosye pou enpòte.",
@@ -410,15 +462,12 @@
   "readdToken": {
     "message": "Ou ka ajoute token sa aprè sa ankò ou prale nan  \"Ajoute token\" nan opsyon meni kont ou an."
   },
-<<<<<<< HEAD
-=======
   "readyToConnect": {
     "message": "Pare pou konekte?"
   },
   "recipientAddress": {
     "message": "Adrès pou resevwa"
   },
->>>>>>> 983d2c9f
   "reject": {
     "message": "Rejte"
   },
@@ -449,19 +498,45 @@
   "reset": {
     "message": "Repwograme"
   },
+  "resetAccount": {
+    "message": "Repwograme Kont"
+  },
+  "resetAccountDescription": {
+    "message": "Repwograme kont a netwaye tranzaksyon ou yo."
+  },
   "restore": {
     "message": "Retabli"
   },
+  "restoreAccountWithSeed": {
+    "message": "Retabli kont ou avèk yo Seed Fraz"
+  },
   "revealSeedWords": {
     "message": "Revele Seed Mo Yo"
   },
+  "revealSeedWordsDescription": {
+    "message": "Si ou pa janm chanje navigatè ou deplase òdinatè, ou pral bezwen fraz seed la pou ka gen aksè a kont ou. Sere yo on kote an sekirite e an sekrè."
+  },
+  "revealSeedWordsTitle": {
+    "message": "Seed Fraz"
+  },
   "revealSeedWordsWarning": {
-    "message": "Yo ka itilize mo sa pou vòlè kont ou.",
-    "description": "$1 is bolded text using the message from 'revealSeedWordsWarning2'"
+    "message": "Yo ka itilize mo sa pou vòlè kont ou."
+  },
+  "revealSeedWordsWarningTitle": {
+    "message": "PA pataje fraz sa a avèk nenpòt moun!"
+  },
+  "rinkeby": {
+    "message": "Rinkeby Tès Rezo"
+  },
+  "ropsten": {
+    "message": "Ropsten Tès Rezo"
   },
   "save": {
     "message": "Sove"
   },
+  "saveAsCsvFile": {
+    "message": "Sove kòm dosye CSV"
+  },
   "scanInstructions": {
     "message": "Mete kòd QR la devan kamera ou"
   },
@@ -474,12 +549,18 @@
   "searchResults": {
     "message": "Rezilta rechèch"
   },
+  "searchTokens": {
+    "message": "Rechèch Tokens"
+  },
   "seedPhraseReq": {
     "message": "Seed fraz yo se 12 long mo"
   },
   "selectAnAccount": {
     "message": "Chwazi yon kont"
   },
+  "selectAnAccountHelp": {
+    "message": "Chwazi kont pou wè nan MetaMask"
+  },
   "selectHdPath": {
     "message": "Chwazi chemen HD"
   },
@@ -495,6 +576,12 @@
   "sendTokens": {
     "message": "Voye Tokens"
   },
+  "sentEther": {
+    "message": "Voye ether"
+  },
+  "separateEachWord": {
+    "message": "Separe chak mo ak yon sèl espas"
+  },
   "settings": {
     "message": "Paramèt"
   },
@@ -504,12 +591,18 @@
   "showHexDataDescription": {
     "message": "Pran sa pouw ka montre chan entèfas hex data a"
   },
+  "showPrivateKeys": {
+    "message": "Montre Kle Prive"
+  },
   "sigRequest": {
     "message": "Demann Siyati"
   },
   "sign": {
     "message": "Siyen"
   },
+  "signNotice": {
+    "message": "Lè w siyen mesaj sa a ka gen efè segondè ki \ndanjere. Sèlman \nsit mesaj ki soti nan sit ou konplètman fè konfyans ak tout kont ou. \n Metòd danjere sa yo pral retire nan yon vèsyon fiti. "
+  },
   "signatureRequest": {
     "message": "Siyati Mande"
   },
@@ -555,6 +648,9 @@
   "terms": {
     "message": "Tèm pou itilize"
   },
+  "testFaucet": {
+    "message": "Tès Tiyo"
+  },
   "to": {
     "message": "Pou"
   },
@@ -588,9 +684,16 @@
   "transfer": {
     "message": "Transfè"
   },
+  "troubleTokenBalances": {
+    "message": "Nou te gen pwoblèm chaje balans token ou. Ou ka wè yo ",
+    "description": "Followed by a link (here) to view token balances"
+  },
   "tryAgain": {
     "message": "Eseye anko"
   },
+  "typePassword": {
+    "message": "Tape modpas ou"
+  },
   "unapproved": {
     "message": "Pa apwouve"
   },
@@ -627,11 +730,26 @@
   "usedByClients": {
     "message": "Itilize pa yon varyete de kliyan diferan"
   },
+  "viewAccount": {
+    "message": "Wè Kont"
+  },
+  "viewOnEtherscan": {
+    "message": "Wè sou Etherscan"
+  },
   "visitWebSite": {
     "message": "Vizite sit entènèt nou an"
   },
+  "walletSeed": {
+    "message": "Bous Seed"
+  },
+  "welcome": {
+    "message": "Byenveni nan MetaMask"
+  },
   "welcomeBack": {
     "message": "Bon Retou!"
+  },
+  "yesLetsTry": {
+    "message": "Wi, ann eseye"
   },
   "youNeedToAllowCameraAccess": {
     "message": "Ou bezwen bay kamera aksè pou sèvi ak fonksyon sa."
