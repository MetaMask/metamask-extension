{
  "QRHardwareSignRequestCancel": {
    "message": "Kataa"
  },
  "QRHardwareWalletImporterTitle": {
    "message": "Kagua Msimbo wa QR"
  },
  "about": {
    "message": "Kuhusu"
  },
  "accessingYourCamera": {
    "message": "Kufikia kamera yako..."
  },
  "account": {
    "message": "Akaunti"
  },
  "accountDetails": {
    "message": "Maelezo ya Akaunti"
  },
  "accountName": {
    "message": "Jina la Akaunti"
  },
  "accountOptions": {
    "message": "Machaguo ya Akaunti"
  },
  "accountSelectionRequired": {
    "message": "Unatakiwa kuchagua akaunti!"
  },
  "activityLog": {
    "message": "kumbukumbu ya shughuli"
  },
  "addAcquiredTokens": {
    "message": "Ongeza vianzio ulivyopata kwa kutumia MetaMask"
  },
  "addAlias": {
    "message": "Ongeza jina jingine"
  },
  "addNetwork": {
    "message": "Ongeza Mtandao"
  },
  "addSuggestedTokens": {
    "message": "Ongeza Vianzio Vilivyopendekezwa"
  },
  "addToken": {
    "message": "Ongeza Kianzio"
  },
  "advanced": {
    "message": "Mipangilio ya kina"
  },
  "amount": {
    "message": "Kiasi"
  },
  "appDescription": {
    "message": "Waleti ya Ethereum kwenye Kivinjari chako",
    "description": "The description of the application"
  },
  "appName": {
    "message": "MetaMask",
    "description": "The name of the application"
  },
  "appNameBeta": {
    "message": "MetaMask Beta",
    "description": "The name of the application (Beta)"
  },
  "appNameFlask": {
    "message": "MetaMask Flask",
    "description": "The name of the application (Flask)"
  },
  "approve": {
    "message": "Idhinisha"
  },
  "approved": {
    "message": "Imeidhinishwa"
  },
  "asset": {
    "message": "Rasilimali"
  },
  "attributions": {
    "message": "Sifa"
  },
  "autoLockTimeLimit": {
    "message": "Kihesabu Muda wa Kuondoka Kwenye Akaunti Kiotomatiki (dakika)"
  },
  "autoLockTimeLimitDescription": {
    "message": "Weka muda katika dakika kabla MetaMask haijaondoa kwenye akaunti kiotomatiki."
  },
  "average": {
    "message": "Wastani"
  },
  "back": {
    "message": "Nyuma"
  },
  "backupApprovalInfo": {
    "message": "Msimbo huu wa siri unahitajika ili kurejesha waleti yako ikitokea umepoteza kifaa chako, umesahau nenosiri lako, umelazimika kusakinisha MetaMask, au unataka kufikia waleti yako kwenye kifaa kingine."
  },
  "backupApprovalNotice": {
    "message": "Hifadhi msimbo wa Siri wa Kurejesha data ili kuweka salama waleti yako na fedha."
  },
  "backupNow": {
    "message": "Hifadhi sasa"
  },
  "balance": {
    "message": "Salio"
  },
  "balanceOutdated": {
    "message": "Salio linaweza kuwa limepitwa na wakati"
  },
  "basic": {
    "message": "Msingi"
  },
  "blockExplorerView": {
    "message": "Tazama akaunti kwenye $1",
    "description": "$1 replaced by URL for custom block explorer"
  },
  "browserNotSupported": {
    "message": "Kivinjari chaku hakiwezeshwi..."
  },
  "cancel": {
    "message": "Ghairi"
  },
  "cancelled": {
    "message": "Imebatilishwa"
  },
  "chainId": {
    "message": "Utambulisho wa Mnyororo"
  },
  "chromeRequiredForHardwareWallets": {
    "message": "Unapaswa kutumia MetaMask kwenye Google Chrome ili kuungnisha kwenye Waleti yako ya Programu Maunzi."
  },
  "close": {
    "message": "Funga"
  },
  "confirm": {
    "message": "Thibitisha"
  },
  "confirmPassword": {
    "message": "Thibitisha Nenosiri"
  },
  "confirmed": {
    "message": "Imethibitishwa"
  },
  "connect": {
    "message": "Unganisha"
  },
  "connectingTo": {
    "message": "Inaunganisha kwenye $1"
  },
  "connectingToGoerli": {
    "message": "Inaunganisha kwenye Mtandao wa Majaribio wa Goerli"
  },
  "connectingToLineaGoerli": {
    "message": "Inaunganisha kwenye Mtandao wa Majaribio wa Linea Goerli"
  },
  "connectingToMainnet": {
    "message": "Inaunganisha kwenye Mtandao Mkuu wa Ethereum"
  },
  "contractDeployment": {
    "message": "Kutoa Mkataba"
  },
  "contractInteraction": {
    "message": "Mwingiliono wa Mkataba"
  },
  "copiedExclamation": {
    "message": "Imenakiliwa!"
  },
  "copyAddress": {
    "message": "Nakili anwani kwenye ubao wa kunakilia"
  },
  "copyToClipboard": {
    "message": "Nakili kwenye ubao wa kunakili"
  },
  "copyTransactionId": {
    "message": "Nakili Utambulisho wa Muamala"
  },
  "create": {
    "message": "Unda"
  },
  "createPassword": {
    "message": "Unda Nenosiri"
  },
  "currencyConversion": {
    "message": "Ubadilishaji Fedha"
  },
  "currentLanguage": {
    "message": "Lugha ya Sasa"
  },
  "custom": {
    "message": "Mipangilio ya kina"
  },
  "customToken": {
    "message": "Kianzio Maalumu"
  },
  "decimal": {
    "message": "Desimali za Usahihi"
  },
  "decimalsMustZerotoTen": {
    "message": "Desimali zinapaswa kuwa angalau 0, na si zaidi ya 36."
  },
  "delete": {
    "message": "Futa"
  },
  "details": {
    "message": "Maelezo"
  },
  "done": {
    "message": "Imekamilika"
  },
  "downloadGoogleChrome": {
    "message": "Pakua Google chrome"
  },
  "downloadStateLogs": {
    "message": "Pakua Kumbukumbu za Hali"
  },
  "dropped": {
    "message": "Imedondoshwa"
  },
  "edit": {
    "message": "Badilisha"
  },
  "editContact": {
    "message": "Hariri Mawasiliano"
  },
  "enterPasswordContinue": {
    "message": "Ingiza nenosiri ili uendelee"
  },
  "ethereumPublicAddress": {
    "message": "Anwani ya Umma ya Ethereum"
  },
  "etherscanView": {
    "message": "Tazama akaunti kwenye Etherscan"
  },
  "expandView": {
    "message": "Panua Mwonekano"
  },
  "failed": {
    "message": "Imeshindwa"
  },
  "fast": {
    "message": "Haraka"
  },
  "fileImportFail": {
    "message": "Kuhamisha faili hakufanyi kazi? Bofya hapa!",
    "description": "Helps user import their account from a JSON file"
  },
  "forgetDevice": {
    "message": "Ondoa kifaa hiki"
  },
  "from": {
    "message": "Kutoka"
  },
  "functionType": {
    "message": "Aina ya Shughuli"
  },
  "gasLimit": {
    "message": "Kikomo cha Gesi"
  },
  "gasLimitInfoTooltipContent": {
    "message": "Ukomo wa gesi ni kiwango cha juu kabisa cha cha vizio vya gesi ambavyo upo tayari kutumia."
  },
  "gasLimitTooLow": {
    "message": "Kikomo cha gesi kinapaswa kua angalau 21000"
  },
  "gasPrice": {
    "message": "Pata Bei (GWEI)"
  },
  "gasPriceExtremelyLow": {
    "message": "Bei ya Gesi Ipo Chini Kupita Kiasi"
  },
  "gasPriceInfoTooltipContent": {
    "message": "Bei ya gesi hubainisha kiwango cha Ether ambacho upo radhi kulipia kila kizio cha gesi."
  },
  "gasUsed": {
    "message": "Gesi iliyotumika"
  },
  "general": {
    "message": "Jumla"
  },
  "goerli": {
    "message": "Mtandao wa Majaribio wa Goerli"
  },
  "hardware": {
    "message": "programu maunzi"
  },
  "hardwareWalletConnected": {
    "message": "Waleti ya programu maunzi imeunganishwa"
  },
  "hardwareWallets": {
    "message": "Unganisha waleti ya programu maunzi"
  },
  "hardwareWalletsMsg": {
    "message": "Chagua waleti ya programu maunzi ambayo ungependa kutumia kwenye MetaMask"
  },
  "here": {
    "message": "hapa",
    "description": "as in -click here- for more information (goes with troubleTokenBalances)"
  },
  "hide": {
    "message": "Ficha"
  },
  "hideTokenPrompt": {
    "message": "Ungependa Kianzio?"
  },
  "history": {
    "message": "Historia"
  },
  "import": {
    "message": "Ingiza",
    "description": "Button to import an account from a selected file"
  },
  "importAccount": {
    "message": "Ingiza Akaunti"
  },
  "importAccountMsg": {
    "message": "Akaunti zilizoingizwa hazitahusishwa na kirai chako cha kianzio cha akaunti ya MetaMask iliyoundwa awali. Pata maelezo zaidi kuhusu akaunti zilizoingizwa"
  },
  "imported": {
    "message": "Zilizoingizwa",
    "description": "status showing that an account has been fully loaded into the keyring"
  },
  "initialTransactionConfirmed": {
    "message": "Muamala wako wa awali ulithibitishwa na mtandao. Bofya SWA ili urudi nyuma."
  },
  "insufficientBalance": {
    "message": "Salio halitoshi."
  },
  "insufficientFunds": {
    "message": "Fedha haitoshi."
  },
  "insufficientTokens": {
    "message": "Vianzio havitoshi."
  },
  "invalidAddress": {
    "message": "Awani si halali"
  },
  "invalidAddressRecipient": {
    "message": "Anwani ya mpokeaji si halali"
  },
<<<<<<< HEAD
  "invalidAddressRecipientNotEthNetwork": {
    "message": "Kwa mtandao wa ETH, weka herufi ndogo"
=======
  "invalidBlockExplorerURL": {
    "message": "Block Explorer URL batili"
>>>>>>> 97dce9f6
  },
  "invalidRPC": {
    "message": "RPC URL batili"
  },
  "invalidSeedPhrase": {
    "message": "Kirai kianzio batili"
  },
  "jsonFile": {
    "message": "Faili la JSON",
    "description": "format for importing an account"
  },
  "knownAddressRecipient": {
    "message": "Anwani za mkataba zinazofahamika."
  },
  "learnMore": {
    "message": "Jifunze zaidi"
  },
  "learnMoreUpperCase": {
    "message": "Jifunze zaidi"
  },
  "ledgerAccountRestriction": {
    "message": "Unapaswa kutumia akaunti yako ya mwisho kabla hujaongeza mpya."
  },
  "likeToImportTokens": {
    "message": "Je, ungependa kuongeza vianzio hivi?"
  },
  "lineaGoerli": {
    "message": "Mtandao wa Majaribio wa Linea Goerli"
  },
  "links": {
    "message": "Viungo"
  },
  "loadMore": {
    "message": "Pak zAIDI"
  },
  "loading": {
    "message": "Inapakia..."
  },
  "loadingTokens": {
    "message": "Inapakia Vianzio..."
  },
  "lock": {
    "message": "Toka kwenye akaunti"
  },
  "mainnet": {
    "message": "Mtandao Mkuu wa Ethereum"
  },
  "message": {
    "message": "Ujumbe"
  },
  "metamaskVersion": {
    "message": "Toleo la MetaMask"
  },
  "mustSelectOne": {
    "message": "Lazima uchague angalau kianzio 1."
  },
  "needImportFile": {
    "message": "Unapaswa kuchagua faili la kuhamisha.",
    "description": "User is important an account and needs to add a file to continue"
  },
  "negativeETH": {
    "message": "Haiwezi kutuma viwango hasi vya ETH."
  },
  "networkName": {
    "message": "Jina la mtandao"
  },
  "networks": {
    "message": "Mitandao"
  },
  "nevermind": {
    "message": "Usijali"
  },
  "newAccount": {
    "message": "Akaunti Mpya"
  },
  "newAccountNumberName": {
    "message": "Akaunti $1",
    "description": "Default name of next account to be created on create account screen"
  },
  "newContact": {
    "message": "Mawasiliano Mapya"
  },
  "newContract": {
    "message": "Mkataba Mpya"
  },
  "newPassword": {
    "message": "Nenosiri Jipya (kiwango cha chini herufi 8)"
  },
  "next": {
    "message": "Inayofuata"
  },
  "noConversionRateAvailable": {
    "message": "Hakuna Kiwango cha Ubadilishaji"
  },
  "noTransactions": {
    "message": "Huna miamala."
  },
  "noWebcamFound": {
    "message": "Kamera yako ya kumpyuta haikupatikana. Tafadhali jaribu tena."
  },
  "noWebcamFoundTitle": {
    "message": "Kamera haipatikanai"
  },
  "notEnoughGas": {
    "message": "Hakuna Gesi ya Kutosha"
  },
  "ofTextNofM": {
    "message": "ya"
  },
  "off": {
    "message": "Kimezimwa"
  },
  "ok": {
    "message": "Sawa"
  },
  "on": {
    "message": "Imewashwa"
  },
  "origin": {
    "message": "Asili"
  },
  "parameters": {
    "message": "Vigezo"
  },
  "participateInMetaMetrics": {
    "message": "Shiriki katika MetaMetrics"
  },
  "participateInMetaMetricsDescription": {
    "message": "Shiriki katika MetaMetrics ili kutusaidia kufanya MetaMask kuwa bora zaidi"
  },
  "password": {
    "message": "Nenosiri"
  },
  "passwordNotLongEnough": {
    "message": "Nenosiri si refu vya kutosha"
  },
  "passwordsDontMatch": {
    "message": "Manenosiri hayawiani"
  },
  "pastePrivateKey": {
    "message": "Bandika uzi wako wa ufunguo binafsi hapa:",
    "description": "For importing an account from a private key"
  },
  "pending": {
    "message": "inasubiri"
  },
  "personalAddressDetected": {
    "message": "Anwani binafsi imegunduliwa. Weka anwani ya mkataba ya kianzio."
  },
  "prev": {
    "message": "Hakiki"
  },
  "primaryCurrencySetting": {
    "message": "Sarafu ya Msingi"
  },
  "primaryCurrencySettingDescription": {
    "message": "Chagua mzawa ili kuweka kipaumbele kuonyesha thamani kwenye sarafu mzawa ya mnyororo (k.m ETH). Chagua Fiat ili uwelke kipaumbale kuonyesha thamani kwenye sarafu yako ya fiat uliyoichagua."
  },
  "privacyMsg": {
    "message": "Sera ya Faragha"
  },
  "privateKey": {
    "message": "Ufunguo Binafsi",
    "description": "select this type of file to use to import an account"
  },
  "privateKeyWarning": {
    "message": "Onyo: Kamwe usifichue ufunguo huu. Mtu yeyote mwenye funguo zako binafsi anaweza kuiba rasilimali yoyote iliyopo kwenye akaunti yako."
  },
  "privateNetwork": {
    "message": "Mtandao Binafsi"
  },
  "readdToken": {
    "message": "Unaweza kuongeza tena kianzio hiki hapo baadaye kwa kwenda kwenye \"Ongeza kianzio\" kwenye machaguo yako ya menyu ya akaunti."
  },
  "reject": {
    "message": "Kataa"
  },
  "rejectAll": {
    "message": "Kataa Zote"
  },
  "rejectTxsDescription": {
    "message": "Unakaribia kukataa miamala $1kwa mafungu."
  },
  "rejectTxsN": {
    "message": "Kataa $1 miamala"
  },
  "rejected": {
    "message": "Imekataliwa"
  },
  "remove": {
    "message": "Ondoa"
  },
  "removeAccount": {
    "message": "Ondoa akaunti"
  },
  "removeAccountDescription": {
    "message": "Akaunti hii itaondolewa kwenye waleti yako. Tafadhali hakikisha una kirai kianzio cha asili au ufunguo binafsi kwa akaunti hii iliyohamishwa kabla ya kuendelea. Unaweza kuhamisha au kufungua akaunti tena kutoka kwenye menyu ya akaunti."
  },
  "requestsAwaitingAcknowledgement": {
    "message": "maombi yanasubiriwa kutambuliwa"
  },
  "required": {
    "message": "Inahitajika"
  },
  "reset": {
    "message": "Weka upya"
  },
  "restore": {
    "message": "Rejesha"
  },
  "revealSeedWords": {
    "message": "Onyesha Maneno ya Kianzio"
  },
  "revealSeedWordsWarning": {
    "message": "Maneno haya yanaweza kutumika kuiba akanti zako zote.",
    "description": "$1 is bolded text using the message from 'revealSeedWordsWarning2'"
  },
  "rpcUrl": {
    "message": "RPC URL mpya"
  },
  "save": {
    "message": "Hifadhi"
  },
  "scanInstructions": {
    "message": "Weka msimbo wa QR mbele ya kamera yako"
  },
  "scanQrCode": {
    "message": "Kagua Msimbo wa QR"
  },
  "search": {
    "message": "Tafuta"
  },
  "securityAndPrivacy": {
    "message": "Ulinzi na Faragha"
  },
  "seedPhraseReq": {
    "message": "Virai vianzio vina urefu wa maneno 12"
  },
  "selectAnAccount": {
    "message": "Chagua Akaunti"
  },
  "selectHdPath": {
    "message": "Chagua Njia ya HD"
  },
  "selectPathHelp": {
    "message": "Ikiwa huoni akaunti zako za Leja za sasa hapa chini, charibu kubadilisha njia kwenda \"Legacy (MEW / MyCrypto)\"  "
  },
  "selectType": {
    "message": "Chagua Aina"
  },
  "send": {
    "message": "Tuma"
  },
  "settings": {
    "message": "Mipangilio"
  },
  "showFiatConversionInTestnets": {
    "message": "Onyesha Ubadilishaji kwenye Testnets"
  },
  "showFiatConversionInTestnetsDescription": {
    "message": "Chagua hii ili uonyeshe ubadilishaji wa fiat kwenye Testnets"
  },
  "showHexData": {
    "message": "Onyesha Data za Hex"
  },
  "showHexDataDescription": {
    "message": "Chagua hii ili uonyeshe sehemu ya data ya hex kwenye skrini ya tuma"
  },
  "sigRequest": {
    "message": "Ombi la Saini"
  },
  "sign": {
    "message": "Ingia kwenye akaunti"
  },
  "signatureRequest": {
    "message": "Ombi la Saini"
  },
  "signed": {
    "message": "Imesainiwa"
  },
  "somethingWentWrong": {
    "message": "Ayaa! Hitilafu fulani imetokea."
  },
  "speedUp": {
    "message": "Ongeza Kasi"
  },
  "speedUpCancellation": {
    "message": "Ongeza kasi ya ubatilishaji huu"
  },
  "speedUpTransaction": {
    "message": "Ongeza kasi ya muamala huu"
  },
  "stateLogError": {
    "message": "Hitilafu imetokea kurejesha kumbukumbu za hali."
  },
  "stateLogs": {
    "message": "Kumbukumbu za Hali"
  },
  "stateLogsDescription": {
    "message": "Kumbukumbu za hali zinajumusiha anwani zako za akaunti za umma na miamala iliyotumwa."
  },
  "submitted": {
    "message": "Imewasilishwa"
  },
  "supportCenter": {
    "message": "Tembelea Kituo chetu cha Usaidizi"
  },
  "switchNetworks": {
    "message": "Badilisha mitandao"
  },
  "symbol": {
    "message": "Ishara"
  },
  "symbolBetweenZeroTwelve": {
    "message": "Alama lazima iwe na herufi 11 au chache."
  },
  "terms": {
    "message": "Masharti ya Matumizi"
  },
  "tips": {
    "message": "Michango"
  },
  "to": {
    "message": "Kwenda"
  },
  "token": {
    "message": "Kianzio"
  },
  "tokenAlreadyAdded": {
    "message": "Kianzio kimeongezwa tyari"
  },
  "tokenContractAddress": {
    "message": "Anwani ya Mkataba ya Kianzio"
  },
  "tokenSymbol": {
    "message": "Ishara ya Kianzio"
  },
  "total": {
    "message": "Jumla"
  },
  "transaction": {
    "message": "muamala"
  },
  "transactionCancelAttempted": {
    "message": "Jaribio la kubatilisha muamala ukiwa na ada ya gesi ya  $1 mnamo $2"
  },
  "transactionCancelSuccess": {
    "message": "Muamala umefanikiwa kubatilishwa mnamo $2"
  },
  "transactionConfirmed": {
    "message": "Muamala umethibitishwa mnamo $2."
  },
  "transactionCreated": {
    "message": "Muamala umeanzishwa kwa thamani ya $1 mnamo$2."
  },
  "transactionDropped": {
    "message": "Muamala umedondoswa mnamo $2."
  },
  "transactionError": {
    "message": "Hitilafu ya muamala. Kighairi kimerushwa kwenye msimbo wa mkataba."
  },
  "transactionErrorNoContract": {
    "message": "Inajaribu kuita shughuli kwenye anwani isiyo ya mkataba."
  },
  "transactionErrored": {
    "message": "Muamala umepata hitilafu."
  },
  "transactionFee": {
    "message": "Ada ya Muamala"
  },
  "transactionResubmitted": {
    "message": "Muamala umewasilishwa tena ukiwa na ada ya gesi iliyoongezeka hadi $1 manamo $2"
  },
  "transactionSubmitted": {
    "message": "Muamala umewasilishwa ukiwa na ada ya gesi ya$1 mnamo $2."
  },
  "transactionUpdated": {
    "message": "Muamala umesasishwa mnamo $2."
  },
  "transfer": {
    "message": "Kutuma"
  },
  "transferFrom": {
    "message": "Tuma Kutoka"
  },
  "tryAgain": {
    "message": "Jaribu tena"
  },
  "unapproved": {
    "message": "Haijaidhinishwa"
  },
  "units": {
    "message": "vizio"
  },
  "unknown": {
    "message": "Haijulikani"
  },
  "unknownNetwork": {
    "message": "Mtandao Binafsi Usiojulikana"
  },
  "unknownQrCode": {
    "message": "Hitilafu: Hatukuweza kubainisha msimbo huo wa QR"
  },
  "unlock": {
    "message": "Fungua"
  },
  "unlockMessage": {
    "message": "Wavuti uliotenganishwa unasubiri"
  },
  "updatedWithDate": {
    "message": "Imesasishwa $1"
  },
  "urlErrorMsg": {
    "message": "URI huhitaji kiambishi sahihi cha  HTTP/HTTPS."
  },
  "usedByClients": {
    "message": "Hutumiwa na wateja mbalimbali"
  },
  "userName": {
    "message": "Jina la mtumiaji"
  },
  "viewContact": {
    "message": "Tazama Mawasiliano"
  },
  "visitWebSite": {
    "message": "Tembelea Tovuti yetu"
  },
  "welcomeBack": {
    "message": "Karibu Tena!"
  },
  "youNeedToAllowCameraAccess": {
    "message": "Unapaswa kuruhusu kamera ili utumie kipengele hiki."
  },
  "youSign": {
    "message": "Unasaini"
  },
  "yourPrivateSeedPhrase": {
    "message": "Kirai chako kianzio cha binafsi"
  },
  "zeroGasPriceOnSpeedUpError": {
    "message": "Bei ya gesi sifuri kwenye kuongeza kasi"
  }
}<|MERGE_RESOLUTION|>--- conflicted
+++ resolved
@@ -334,14 +334,6 @@
   },
   "invalidAddressRecipient": {
     "message": "Anwani ya mpokeaji si halali"
-  },
-<<<<<<< HEAD
-  "invalidAddressRecipientNotEthNetwork": {
-    "message": "Kwa mtandao wa ETH, weka herufi ndogo"
-=======
-  "invalidBlockExplorerURL": {
-    "message": "Block Explorer URL batili"
->>>>>>> 97dce9f6
   },
   "invalidRPC": {
     "message": "RPC URL batili"
