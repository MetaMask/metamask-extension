--- conflicted
+++ resolved
@@ -4906,13 +4906,10 @@
   },
   "securitySocialLoginEnabledDescription": {
     "message": "This email and your MetaMask password will help you recover your account and recovery phrases."
-<<<<<<< HEAD
-=======
   },
   "securitySocialLoginLabel": {
     "message": "$1 RECOVERY",
     "description": "The $1 is the text 'Google' or 'Apple'"
->>>>>>> 13be58cc
   },
   "securitySocialLoginLabel": {
     "message": "$1 RECOVERY",
@@ -5709,11 +5706,7 @@
     "description": "Our secret recovery phrase input is split into one field per word. This message explains to users that they can paste their entire secrete recovery phrase into any field, and we will handle it correctly."
   },
   "srpRevealListTitle": {
-<<<<<<< HEAD
-    "message": "Protect your wallet"
-=======
     "message": "Secret Recovery Phrase"
->>>>>>> 13be58cc
   },
   "srpSecurityQuizGetStarted": {
     "message": "Get started"
@@ -6720,12 +6713,6 @@
     "message": "Too many failed attempts. Please try again in $1.",
     "description": "$1 time to try again"
   },
-<<<<<<< HEAD
-  "unlockPageTooManyFailedAttemptsPermanent": {
-    "message": "Too many failed attempts. Your account is permanently locked."
-  },
-=======
->>>>>>> 13be58cc
   "unpin": {
     "message": "Unpin"
   },
