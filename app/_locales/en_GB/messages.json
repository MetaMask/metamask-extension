{
  "QRHardwareInvalidTransactionTitle": {
    "message": "Error"
  },
  "QRHardwareMismatchedSignId": {
    "message": "Incongruent transaction data. Please check the transaction details."
  },
  "QRHardwarePubkeyAccountOutOfRange": {
    "message": "No more accounts. If you would like to access another account unlisted below, please reconnect your hardware wallet and select it."
  },
  "QRHardwareScanInstructions": {
    "message": "Place the QR code in front of your camera. The screen is blurred, but it will not affect the reading."
  },
  "QRHardwareSignRequestCancel": {
    "message": "Reject"
  },
  "QRHardwareSignRequestDescription": {
    "message": "After you’ve signed with your wallet, click on 'Get Signature' to receive the signature"
  },
  "QRHardwareSignRequestGetSignature": {
    "message": "Get signature"
  },
  "QRHardwareSignRequestSubtitle": {
    "message": "Scan the QR code with your wallet"
  },
  "QRHardwareSignRequestTitle": {
    "message": "Request signature"
  },
  "QRHardwareUnknownQRCodeTitle": {
    "message": "Error"
  },
  "QRHardwareUnknownWalletQRCode": {
    "message": "Invalid QR code. Please scan the sync QR code of the hardware wallet."
  },
  "QRHardwareWalletImporterTitle": {
    "message": "Scan QR code"
  },
  "QRHardwareWalletSteps1Description": {
    "message": "You can choose from a list of official QR-code supporting partners below."
  },
  "QRHardwareWalletSteps1Title": {
    "message": "Connect your QR hardware wallet"
  },
  "QRHardwareWalletSteps2Description": {
    "message": "Ngrave Zero"
  },
  "SrpListHideAccounts": {
    "message": "Hide $1 accounts",
    "description": "$1 is the number of accounts"
  },
  "SrpListHideSingleAccount": {
    "message": "Hide 1 account"
  },
  "SrpListShowAccounts": {
    "message": "Show $1 accounts",
    "description": "$1 is the number of accounts"
  },
  "SrpListShowSingleAccount": {
    "message": "Show 1 account"
  },
  "about": {
    "message": "About"
  },
  "accept": {
    "message": "Accept"
  },
  "acceptTermsOfUse": {
    "message": "I have read and agree to the $1",
    "description": "$1 is the `terms` message"
  },
  "accessYourWalletWithSRP": {
    "message": "Access your wallet with your Secret Recovery Phrase"
  },
  "accessYourWalletWithSRPDescription": {
    "message": "MetaMask cannot recover your password. We will use your Secret Recovery Phrase to validate your ownership, restore your wallet and set up a new password. First, enter the Secret Recovery Phrase that you were given when you created your wallet. $1",
    "description": "$1 is the words 'Learn More' from key 'learnMore', separated here so that it can be added as a link"
  },
  "accessingYourCamera": {
    "message": "Accessing your camera..."
  },
  "account": {
    "message": "Account"
  },
  "accountActivity": {
    "message": "Account activity"
  },
  "accountActivityText": {
    "message": "Select the accounts you want to be notified about:"
  },
  "accountAlreadyExistsLogin": {
    "message": "Log in"
  },
  "accountAlreadyExistsLoginDescription": {
    "message": "An account with “$1” already exists. Do you want to try logging in instead?",
    "description": "$1 is the account email"
  },
  "accountAlreadyExistsTitle": {
    "message": "Account already exists"
  },
  "accountDetails": {
    "message": "Account details"
  },
  "accountIdenticon": {
    "message": "Account identicon"
  },
  "accountIsntConnectedToastText": {
    "message": "$1 isn't connected to $2"
  },
  "accountName": {
    "message": "Account name"
  },
  "accountNameDuplicate": {
    "message": "This account name already exists",
    "description": "This is an error message shown when the user enters a new account name that matches an existing account name"
  },
  "accountNameReserved": {
    "message": "This account name is reserved",
    "description": "This is an error message shown when the user enters a new account name that is reserved for future use"
  },
  "accountNotFoundCreateOne": {
    "message": "Yes, create a new wallet"
  },
  "accountNotFoundDescription": {
    "message": "No existing wallet found for “$1.” Want to create one now with this social login?",
    "description": "$1 is the account email"
  },
  "accountNotFoundTitle": {
    "message": "Account not found"
  },
  "accountOptions": {
    "message": "Account options"
  },
  "accountPermissionToast": {
    "message": "Account permissions updated"
  },
  "accountSelectionRequired": {
    "message": "You need to select an account!"
  },
  "accountTypeNotSupported": {
    "message": "Account type not supported"
  },
  "accounts": {
    "message": "Accounts"
  },
  "accountsConnected": {
    "message": "Accounts connected"
  },
  "accountsPermissionsTitle": {
    "message": "See your accounts and suggest transactions"
  },
  "accountsSmallCase": {
    "message": "accounts"
  },
  "active": {
    "message": "Active"
  },
  "activity": {
    "message": "Activity"
  },
  "activityLog": {
    "message": "Activity log"
  },
  "add": {
    "message": "Add"
  },
  "addACustomNetwork": {
    "message": "Add a custom network"
  },
  "addANetwork": {
    "message": "Add a network"
  },
  "addANickname": {
    "message": "Add a nickname"
  },
  "addAUrl": {
    "message": "Add a URL"
  },
  "addAccount": {
    "message": "Add account"
  },
  "addAccountFromNetwork": {
    "message": "Add $1 account",
    "description": "$1 is the network name, e.g. Bitcoin or Solana"
  },
  "addAccountToMetaMask": {
    "message": "Add account to MetaMask"
  },
  "addAcquiredTokens": {
    "message": "Add the tokens you've acquired using MetaMask"
  },
  "addAlias": {
    "message": "Add alias"
  },
  "addBitcoinAccountLabel": {
    "message": "Bitcoin account (Beta)"
  },
  "addBitcoinTestnetAccountLabel": {
    "message": "Bitcoin account (Testnet)"
  },
  "addBlockExplorer": {
    "message": "Add a block explorer"
  },
  "addBlockExplorerUrl": {
    "message": "Add a block explorer URL"
  },
  "addContact": {
    "message": "Add contact"
  },
  "addCustomNetwork": {
    "message": "Add custom network"
  },
  "addEthereumChainWarningModalHeader": {
    "message": "Only add this RPC provider if you’re sure you can trust it. $1",
    "description": "$1 is addEthereumChainWarningModalHeaderPartTwo passed separately so that it can be bolded"
  },
  "addEthereumChainWarningModalHeaderPartTwo": {
    "message": "Malicious providers may lie about the state of the blockchain and record your network activity."
  },
  "addEthereumChainWarningModalListHeader": {
    "message": "It's important that your provider is reliable, as it has the power to:"
  },
  "addEthereumChainWarningModalListPointOne": {
    "message": "See your accounts and IP address, and associate them together"
  },
  "addEthereumChainWarningModalListPointThree": {
    "message": "Show account balances and other on-chain states"
  },
  "addEthereumChainWarningModalListPointTwo": {
    "message": "Broadcast your transactions"
  },
  "addEthereumChainWarningModalTitle": {
    "message": "You are adding a new RPC provider for Ethereum Mainnet"
  },
  "addEthereumWatchOnlyAccount": {
    "message": "Watch an Ethereum account (Beta)"
  },
  "addFriendsAndAddresses": {
    "message": "Add friends and addresses you trust"
  },
  "addHardwareWalletLabel": {
    "message": "Hardware wallet"
  },
  "addIPFSGateway": {
    "message": "Add your preferred IPFS gateway"
  },
  "addImportAccount": {
    "message": "Add account or hardware wallet"
  },
  "addMemo": {
    "message": "Add memo"
  },
  "addNetwork": {
    "message": "Add network"
  },
  "addNetworkConfirmationTitle": {
    "message": "Add $1",
    "description": "$1 represents network name"
  },
  "addNewAccount": {
    "message": "Add a new Ethereum account"
  },
  "addNewEthereumAccountLabel": {
    "message": "Ethereum account"
  },
  "addNewSolanaAccountLabel": {
    "message": "Solana account"
  },
  "addNft": {
    "message": "Add NFT"
  },
  "addNfts": {
    "message": "Add NFTs"
  },
  "addNonEvmAccount": {
    "message": "Add $1 account",
    "description": "$1 is the non EVM network where the account is going to be created, e.g. Bitcoin or Solana"
  },
  "addNonEvmAccountFromNetworkPicker": {
    "message": "To enable the $1 network, you need to create a $2 account.",
    "description": "$1 is the non EVM network where the account is going to be created, e.g. Solana Mainnet or Solana Devnet. $2 is the account type, e.g. Bitcoin or Solana"
  },
  "addRpcUrl": {
    "message": "Add RPC URL"
  },
  "addSnapAccountToggle": {
    "message": "Enable \"Add account Snap (Beta)\""
  },
  "addSnapAccountsDescription": {
    "message": "Turning on this feature will give you the option to add the new Beta account Snaps right from your account list. If you install an account Snap, remember that it is a third-party service."
  },
  "addSuggestedNFTs": {
    "message": "Add suggested NFTs"
  },
  "addSuggestedTokens": {
    "message": "Add suggested tokens"
  },
  "addToken": {
    "message": "Add token"
  },
  "addTokenByContractAddress": {
    "message": "Can’t find a token? You can manually add any token by pasting its address. Token contract addresses can be found on $1",
    "description": "$1 is a blockchain explorer for a specific network, e.g. Etherscan for Ethereum"
  },
  "addUrl": {
    "message": "Add URL"
  },
  "addingAccount": {
    "message": "Adding account"
  },
  "addingCustomNetwork": {
    "message": "Adding Network"
  },
  "additionalNetworks": {
    "message": "Additional networks"
  },
  "address": {
    "message": "Address"
  },
  "addressCopied": {
    "message": "Address copied!"
  },
  "addressMismatch": {
    "message": "Site address mismatch"
  },
  "addressMismatchOriginal": {
    "message": "Current URL: $1",
    "description": "$1 replaced by origin URL in confirmation request"
  },
  "addressMismatchPunycode": {
    "message": "Punycode version: $1",
    "description": "$1 replaced by punycode version of the URL in confirmation request"
  },
  "advanced": {
    "message": "Advanced"
  },
  "advancedBaseGasFeeToolTip": {
    "message": "When your transaction gets included in the block, any difference between your max base fee and the actual base fee will be refunded. Total amount is calculated as max base fee (in GWEI) * gas limit."
  },
  "advancedDetailsDataDesc": {
    "message": "Data"
  },
  "advancedDetailsHexDesc": {
    "message": "Hex"
  },
  "advancedDetailsNonceDesc": {
    "message": "Nonce"
  },
  "advancedDetailsNonceTooltip": {
    "message": "This is the transaction number of an account. Nonce for the first transaction is 0 and it increases in sequential order."
  },
  "advancedGasFeeDefaultOptIn": {
    "message": "Save these values as my default for the $1 network.",
    "description": "$1 is the current network name."
  },
  "advancedGasFeeModalTitle": {
    "message": "Advanced gas fee"
  },
  "advancedGasPriceTitle": {
    "message": "Gas price"
  },
  "advancedPriorityFeeToolTip": {
    "message": "Priority fee (aka “miner tip”) goes directly to miners and incentivizes them to prioritize your transaction."
  },
  "agreeTermsOfUse": {
    "message": "I agree to MetaMask's $1",
    "description": "$1 is the `terms` link"
  },
  "airDropPatternDescription": {
    "message": "The token's on-chain history reveals prior instances of suspicious airdrop activities."
  },
  "airDropPatternTitle": {
    "message": "Airdrop Pattern"
  },
  "airgapVault": {
    "message": "AirGap Vault"
  },
  "alert": {
    "message": "Alert"
  },
  "alertAccountTypeUpgradeMessage": {
    "message": "You're updating your account to a smart account. You'll keep the same account address while unlocking faster transactions and lower network fees. $1."
  },
  "alertAccountTypeUpgradeTitle": {
    "message": "Account type"
  },
  "alertActionBuyWithNativeCurrency": {
    "message": "Buy $1"
  },
  "alertActionUpdateGas": {
    "message": "Update gas limit"
  },
  "alertActionUpdateGasFee": {
    "message": "Update fee"
  },
  "alertActionUpdateGasFeeLevel": {
    "message": "Update gas options"
  },
  "alertDisableTooltip": {
    "message": "This can be changed in \"Settings > Alerts\""
  },
  "alertMessageAddressMismatchWarning": {
    "message": "Attackers sometimes mimic sites by making small changes to the site address. Make sure you're interacting with the intended site before you continue."
  },
  "alertMessageChangeInSimulationResults": {
    "message": "Estimated changes for this transaction have been updated. Review them closely before proceeding."
  },
  "alertMessageFirstTimeInteraction": {
    "message": "You're interacting with this address for the first time. Make sure that it's correct before you continue."
  },
  "alertMessageGasEstimateFailed": {
    "message": "We’re unable to provide an accurate fee and this estimate might be high. We suggest you to input a custom gas limit, but there’s a risk the transaction will still fail."
  },
  "alertMessageGasFeeLow": {
    "message": "When choosing a low fee, expect slower transactions and longer wait times. For faster transactions, choose Market or Aggressive fee options."
  },
  "alertMessageGasTooLow": {
    "message": "To continue with this transaction, you’ll need to increase the gas limit to 21000 or higher."
  },
  "alertMessageInsufficientBalanceWithNativeCurrency": {
    "message": "You do not have enough $1 in your account to pay for network fees."
  },
  "alertMessageNetworkBusy": {
    "message": "Gas prices are high and estimates are less accurate."
  },
  "alertMessageNoGasPrice": {
    "message": "We can’t move forward with this transaction until you manually update the fee."
  },
  "alertMessageSignInDomainMismatch": {
    "message": "The site making the request is not the site you’re signing into. This could be an attempt to steal your login credentials."
  },
  "alertMessageSignInWrongAccount": {
    "message": "This site is asking you to sign in using the wrong account."
  },
  "alertModalAcknowledge": {
    "message": "I have acknowledged the risk and still want to proceed"
  },
  "alertModalDetails": {
    "message": "Alert Details"
  },
  "alertModalReviewAllAlerts": {
    "message": "Review all alerts"
  },
  "alertReasonChangeInSimulationResults": {
    "message": "Results have changed"
  },
  "alertReasonFirstTimeInteraction": {
    "message": "1st interaction"
  },
  "alertReasonGasEstimateFailed": {
    "message": "Inaccurate fee"
  },
  "alertReasonGasFeeLow": {
    "message": "Slow speed"
  },
  "alertReasonGasTooLow": {
    "message": "Low gas limit"
  },
  "alertReasonInsufficientBalance": {
    "message": "Insufficient funds"
  },
  "alertReasonNetworkBusy": {
    "message": "Network is busy"
  },
  "alertReasonNoGasPrice": {
    "message": "Fee estimate unavailable"
  },
  "alertReasonPendingTransactions": {
    "message": "Pending transaction"
  },
  "alertReasonSignIn": {
    "message": "Suspicious sign-in request"
  },
  "alertReasonWrongAccount": {
    "message": "Wrong account"
  },
  "alertSelectedAccountWarning": {
    "message": "This request is for a different account than the one selected in your wallet. To use another account, connect it to the site."
  },
  "alerts": {
    "message": "Alerts"
  },
  "all": {
    "message": "All"
  },
  "allNetworks": {
    "message": "All networks"
  },
  "allPermissions": {
    "message": "All permissions"
  },
  "allTimeHigh": {
    "message": "All time high"
  },
  "allTimeLow": {
    "message": "All time low"
  },
  "allowNotifications": {
    "message": "Allow notifications"
  },
  "allowWithdrawAndSpend": {
    "message": "Allow $1 to withdraw and spend up to the following amount:",
    "description": "The url of the site that requested permission to 'withdraw and spend'"
  },
  "amount": {
    "message": "Amount"
  },
  "amountReceived": {
    "message": "Amount Received"
  },
  "amountSent": {
    "message": "Amount Sent"
  },
  "andForListItems": {
    "message": "$1, and $2",
    "description": "$1 is the first item, $2 is the last item in a list of items. Used in Snap Install Warning modal."
  },
  "andForTwoItems": {
    "message": "$1 and $2",
    "description": "$1 is the first item, $2 is the second item. Used in Snap Install Warning modal."
  },
  "appDescription": {
    "message": "An Ethereum Wallet in your Browser",
    "description": "The description of the application"
  },
  "appName": {
    "message": "MetaMask",
    "description": "The name of the application"
  },
  "appNameBeta": {
    "message": "MetaMask Beta",
    "description": "The name of the application (Beta)"
  },
  "appNameFlask": {
    "message": "MetaMask Flask",
    "description": "The name of the application (Flask)"
  },
  "appNameMmi": {
    "message": "MetaMask Institutional",
    "description": "The name of the application (MMI)"
  },
  "apply": {
    "message": "Apply"
  },
  "approve": {
    "message": "Approve spend limit"
  },
  "approveButtonText": {
    "message": "Approve"
  },
  "approveIncreaseAllowance": {
    "message": "Increase $1 spending cap",
    "description": "The token symbol that is being approved"
  },
  "approveSpendingCap": {
    "message": "Approve $1 spending cap",
    "description": "The token symbol that is being approved"
  },
  "approved": {
    "message": "Approved"
  },
  "approvedOn": {
    "message": "Approved on $1",
    "description": "$1 is the approval date for a permission"
  },
  "approvedOnForAccounts": {
    "message": "Approved on $1 for $2",
    "description": "$1 is the approval date for a permission. $2 is the AvatarGroup component displaying account images."
  },
  "areYouSure": {
    "message": "Are you sure?"
  },
  "asset": {
    "message": "Asset"
  },
  "assetChartNoHistoricalPrices": {
    "message": "We could not fetch any historical data"
  },
  "assetMultipleNFTsBalance": {
    "message": "$1 NFTs"
  },
  "assetOptions": {
    "message": "Asset options"
  },
  "assetSingleNFTBalance": {
    "message": "$1 NFT"
  },
  "assets": {
    "message": "Assets"
  },
  "assetsDescription": {
    "message": "Autodetect tokens in your wallet, display NFTs, and get batched account balance updates"
  },
  "attemptToCancelSwapForFree": {
    "message": "Attempt to cancel swap for free"
  },
  "attributes": {
    "message": "Attributes"
  },
  "attributions": {
    "message": "Attributions"
  },
  "auroraRpcDeprecationMessage": {
    "message": "The Infura RPC URL is no longer supporting Aurora."
  },
  "authorizedPermissions": {
    "message": "You have authorized the following permissions"
  },
  "autoDetectTokens": {
    "message": "Autodetect tokens"
  },
  "autoDetectTokensDescription": {
    "message": "We use third-party APIs to detect and display new tokens sent to your wallet. Turn off if you don’t want the app to automatically pull data from those services. $1",
    "description": "$1 is a link to a support article"
  },
  "autoLockTimeLimit": {
    "message": "Auto-lock timer (minutes)"
  },
  "autoLockTimeLimitDescription": {
    "message": "Set the idle time in minutes before MetaMask will become locked."
  },
  "average": {
    "message": "Average"
  },
  "back": {
    "message": "Back"
  },
  "backupAndSync": {
    "message": "Backup and sync"
  },
  "backupAndSyncBasicFunctionalityNameMention": {
    "message": "basic functionality"
  },
  "backupAndSyncEnable": {
    "message": "Turn on backup and sync"
  },
  "backupAndSyncEnableConfirmation": {
    "message": "When you turn on backup and sync, you’re also turning on $1. Do you want to continue?",
    "description": "$1 is backupAndSyncBasicFunctionalityNameMention in bold."
  },
  "backupAndSyncEnableDescription": {
    "message": "Backup and sync lets us store encrypted data for your custom settings and features. This keeps your MetaMask experience the same across devices and restores settings and features if you ever need to reinstall MetaMask. $1.",
    "description": "$1 is link to the backup and sync privacy policy."
  },
  "backupAndSyncEnableDescriptionUpdatePreferences": {
    "message": "You can update your preferences at any time in $1",
    "description": "$1 is a bolded text that highlights the path to the settings page."
  },
  "backupAndSyncEnableDescriptionUpdatePreferencesPath": {
    "message": "Settings > Backup and sync."
  },
  "backupAndSyncFeatureAccounts": {
    "message": "Accounts"
  },
  "backupAndSyncManageWhatYouSync": {
    "message": "Manage what you sync"
  },
  "backupAndSyncManageWhatYouSyncDescription": {
    "message": "Turn on what’s synced between your devices."
  },
  "backupAndSyncPrivacyLink": {
    "message": "Learn how we protect your privacy"
  },
  "backupAndSyncSlideDescription": {
    "message": "Back up your accounts and sync settings."
  },
  "backupAndSyncSlideTitle": {
    "message": "Introducing backup and sync"
  },
  "backupApprovalInfo": {
    "message": "This secret code is required to recover your wallet in case you lose your device, forget your password, have to re-install MetaMask, or want to access your wallet on another device."
  },
  "backupApprovalNotice": {
    "message": "Back up your Secret Recovery Phrase to keep your wallet and funds secure."
  },
  "backupKeyringSnapReminder": {
    "message": "Be sure you can access any accounts created by this Snap on your own before removing it"
  },
  "backupNow": {
    "message": "Back up now"
  },
  "balance": {
    "message": "Balance"
  },
  "balanceOutdated": {
    "message": "Balance may be outdated"
  },
  "baseFee": {
    "message": "Base fee"
  },
  "basic": {
    "message": "Basic"
  },
  "basicConfigurationBannerCTA": {
    "message": "Turn on basic functionality"
  },
  "basicConfigurationBannerTitle": {
    "message": "Basic functionality is off"
  },
  "basicConfigurationDescription": {
    "message": "MetaMask offers basic features like token details and gas settings through internet services. When you use internet services, your IP address is shared, in this case with MetaMask. This is just like when you visit any website. MetaMask uses this data temporarily and never sells your data. You can use a VPN or turn off these services, but it may affect your MetaMask experience. To learn more read our $1.",
    "description": "$1 is to be replaced by the message for privacyMsg, and will link to https://consensys.io/privacy-policy"
  },
  "basicConfigurationLabel": {
    "message": "Basic functionality"
  },
  "basicConfigurationModalCheckbox": {
    "message": "I understand and want to continue"
  },
  "basicConfigurationModalDisclaimerOff": {
    "message": "This means you won't fully optimize your time on MetaMask. Basic features (like token details, optimal gas settings, and others) won't be available to you."
  },
  "basicConfigurationModalDisclaimerOffAdditionalText": {
    "message": "Turning this off also disables all features within $1, and $2.",
    "description": "$1 and $2 are bold text for basicConfigurationModalDisclaimerOffAdditionalTextFeaturesFirst and basicConfigurationModalDisclaimerOffAdditionalTextFeaturesLast respectively"
  },
  "basicConfigurationModalDisclaimerOffAdditionalTextFeaturesFirst": {
    "message": "security and privacy, backup and sync"
  },
  "basicConfigurationModalDisclaimerOffAdditionalTextFeaturesLast": {
    "message": "notifications"
  },
  "basicConfigurationModalDisclaimerOn": {
    "message": "To optimize your time on MetaMask, you’ll need to turn on this feature. Basic functions (like token details, optimal gas settings, and others) are important to the web3 experience."
  },
  "basicConfigurationModalHeadingOff": {
    "message": "Turn off basic functionality"
  },
  "basicConfigurationModalHeadingOn": {
    "message": "Turn on basic functionality"
  },
  "bestPrice": {
    "message": "Best price"
  },
  "beta": {
    "message": "Beta"
  },
  "betaHeaderText": {
    "message": "This is a beta version. Please report bugs $1"
  },
  "betaMetamaskVersion": {
    "message": "MetaMask Beta Version"
  },
  "betaTerms": {
    "message": "Beta Terms of use"
  },
  "billionAbbreviation": {
    "message": "B",
    "description": "Shortened form of 'billion'"
  },
  "bitcoinSupportSectionTitle": {
    "message": "Bitcoin"
  },
  "bitcoinSupportToggleDescription": {
    "message": "Turning on this feature will give you the option to add a Bitcoin Account to your MetaMask Extension derived from your existing Secret Recovery Phrase. This is an experimental Beta feature, so you should use it at your own risk. To give us feedback on this new Bitcoin experience, please fill out this $1.",
    "description": "$1 is the link to a product feedback form"
  },
  "bitcoinSupportToggleTitle": {
    "message": "Enable \"Add a new Bitcoin account (Beta)\""
  },
  "bitcoinTestnetSupportToggleDescription": {
    "message": "Turning on this feature will give you the option to add a Bitcoin Account for the test network."
  },
  "bitcoinTestnetSupportToggleTitle": {
    "message": "Enable \"Add a new Bitcoin account (Testnet)\""
  },
  "blockExplorerAccountAction": {
    "message": "Account",
    "description": "This is used with viewOnEtherscan and viewInExplorer e.g View Account in Explorer"
  },
  "blockExplorerAssetAction": {
    "message": "Asset",
    "description": "This is used with viewOnEtherscan and viewInExplorer e.g View Asset in Explorer"
  },
  "blockExplorerSwapAction": {
    "message": "Swap",
    "description": "This is used with viewOnEtherscan e.g View Swap on Etherscan"
  },
  "blockExplorerUrl": {
    "message": "Block explorer URL"
  },
  "blockExplorerUrlDefinition": {
    "message": "The URL used as the block explorer for this network."
  },
  "blockExplorerView": {
    "message": "View account at $1",
    "description": "$1 replaced by URL for custom block explorer"
  },
  "blockaid": {
    "message": "Blockaid"
  },
  "blockaidAlertDescriptionBlur": {
    "message": "If you continue, all the assets you’ve listed on Blur could be at risk."
  },
  "blockaidAlertDescriptionMalicious": {
    "message": "You’re interacting with a malicious site. If you continue, you will lose your assets."
  },
  "blockaidAlertDescriptionOpenSea": {
    "message": "If you continue, all the assets you’ve listed on OpenSea could be at risk."
  },
  "blockaidAlertDescriptionOthers": {
    "message": "If you confirm this request, you could lose your assets. We recommend that you cancel this request."
  },
  "blockaidAlertDescriptionTokenTransfer": {
    "message": "You’re sending your assets to a scammer. If you continue, you’ll lose those assets."
  },
  "blockaidAlertDescriptionWithdraw": {
    "message": "If you confirm this request, you’re allowing a scammer to withdraw and spend your assets. You won’t get them back."
  },
  "blockaidDescriptionApproveFarming": {
    "message": "If you approve this request, a third party known for scams might take all your assets."
  },
  "blockaidDescriptionBlurFarming": {
    "message": "If you approve this request, someone can steal your assets listed on Blur."
  },
  "blockaidDescriptionErrored": {
    "message": "Because of an error, we couldn't check for security alerts. Only continue if you trust every address involved."
  },
  "blockaidDescriptionMaliciousDomain": {
    "message": "You're interacting with a malicious domain. If you approve this request, you might lose your assets."
  },
  "blockaidDescriptionMightLoseAssets": {
    "message": "If you approve this request, you might lose your assets."
  },
  "blockaidDescriptionSeaportFarming": {
    "message": "If you approve this request, someone can steal your assets listed on OpenSea."
  },
  "blockaidDescriptionTransferFarming": {
    "message": "If you approve this request, a third party known for scams will take all your assets."
  },
  "blockaidMessage": {
    "message": "Privacy preserving - no data is shared with third parties. Available on Arbitrum, Avalanche, BNB chain, Ethereum Mainnet, Linea, Optimism, Polygon, Base and Sepolia."
  },
  "blockaidTitleDeceptive": {
    "message": "This is a deceptive request"
  },
  "blockaidTitleMayNotBeSafe": {
    "message": "Be careful"
  },
  "blockaidTitleSuspicious": {
    "message": "This is a suspicious request"
  },
  "blockies": {
    "message": "Blockies"
  },
  "borrowed": {
    "message": "Borrowed"
  },
  "boughtFor": {
    "message": "Bought for"
  },
  "bridge": {
    "message": "Bridge"
  },
  "bridgeAllowSwappingOf": {
    "message": "Allow exact access to $1 $2 on $3 for bridging",
    "description": "Shows a user that they need to allow a token for swapping on their hardware wallet"
  },
  "bridgeApproval": {
    "message": "Approve $1 for bridge",
    "description": "Used in the transaction display list to describe a transaction that is an approve call on a token that is to be bridged. $1 is the symbol of a token that has been approved."
  },
  "bridgeApprovalWarning": {
    "message": "You are allowing access to the specified amount, $1 $2. The contract will not access any additional funds."
  },
  "bridgeApprovalWarningForHardware": {
    "message": "You will need to allow access to $1 $2 for bridging, and then approve bridging to $2. This will require two separate confirmations."
  },
  "bridgeBlockExplorerLinkCopied": {
    "message": "Block explorer link copied!"
  },
  "bridgeCalculatingAmount": {
    "message": "Calculating..."
  },
  "bridgeConfirmTwoTransactions": {
    "message": "You'll need to confirm 2 transactions on your hardware wallet:"
  },
  "bridgeCreateSolanaAccount": {
    "message": "Create Solana account"
  },
  "bridgeCreateSolanaAccountDescription": {
    "message": "To swap to the Solana network, you need an account and receiving address."
  },
  "bridgeCreateSolanaAccountTitle": {
    "message": "You'll need a Solana account first."
  },
  "bridgeDetailsTitle": {
    "message": "Bridge details",
    "description": "Title for the modal showing details about a bridge transaction."
  },
  "bridgeEnterAmount": {
    "message": "Select amount"
  },
  "bridgeEnterAmountAndSelectAccount": {
    "message": "Enter amount and select destination account"
  },
  "bridgeExplorerLinkViewOn": {
    "message": "View on $1"
  },
  "bridgeFetchNewQuotes": {
    "message": "Fetch a new one?"
  },
  "bridgeFrom": {
    "message": "Bridge from"
  },
  "bridgeFromTo": {
    "message": "Bridge $1 $2 to $3",
    "description": "Tells a user that they need to confirm on their hardware wallet a bridge. $1 is amount of source token, $2 is the source network, and $3 is the destination network"
  },
  "bridgeGasFeesSplit": {
    "message": "Any network fee quoted on the previous screen includes both transactions and will be split."
  },
  "bridgeNetCost": {
    "message": "Net cost"
  },
  "bridgeQuoteExpired": {
    "message": "Your quote timed out."
  },
  "bridgeSelectDestinationAccount": {
    "message": "Select destination account"
  },
  "bridgeSelectNetwork": {
    "message": "Select network"
  },
  "bridgeSelectTokenAmountAndAccount": {
    "message": "Select token, amount and destination account"
  },
  "bridgeSelectTokenAndAmount": {
    "message": "Select token and amount"
  },
  "bridgeSolanaAccountCreated": {
    "message": "Solana account created"
  },
  "bridgeStatusComplete": {
    "message": "Complete",
    "description": "Status text indicating a bridge transaction has successfully completed."
  },
  "bridgeStatusFailed": {
    "message": "Failed",
    "description": "Status text indicating a bridge transaction has failed."
  },
  "bridgeStatusInProgress": {
    "message": "In Progress",
    "description": "Status text indicating a bridge transaction is currently processing."
  },
  "bridgeStepActionBridgeComplete": {
    "message": "$1 received on $2",
    "description": "$1 is the amount of the destination asset, $2 is the name of the destination network"
  },
  "bridgeStepActionBridgePending": {
    "message": "Receiving $1 on $2",
    "description": "$1 is the amount of the destination asset, $2 is the name of the destination network"
  },
  "bridgeStepActionSwapComplete": {
    "message": "Swapped $1 for $2",
    "description": "$1 is the amount of the source asset, $2 is the amount of the destination asset"
  },
  "bridgeStepActionSwapPending": {
    "message": "Swapping $1 for $2",
    "description": "$1 is the amount of the source asset, $2 is the amount of the destination asset"
  },
  "bridgeTerms": {
    "message": "Terms"
  },
  "bridgeTimingMinutes": {
    "message": "$1 min",
    "description": "$1 is the ticker symbol of a an asset the user is being prompted to purchase"
  },
  "bridgeTo": {
    "message": "Bridge to"
  },
  "bridgeToChain": {
    "message": "Bridge to $1"
  },
  "bridgeTokenCannotVerifyDescription": {
    "message": "If you added this token manually, make sure you are aware of the risks to your funds before you bridge."
  },
  "bridgeTokenCannotVerifyTitle": {
    "message": "We can't verify this token."
  },
  "bridgeTransactionProgress": {
    "message": "Transaction $1 of 2"
  },
  "bridgeTxDetailsBridging": {
    "message": "Bridging"
  },
  "bridgeTxDetailsDelayedDescription": {
    "message": "Reach out to"
  },
  "bridgeTxDetailsDelayedDescriptionSupport": {
    "message": "MetaMask Support"
  },
  "bridgeTxDetailsDelayedTitle": {
    "message": "Has it been longer than 3 hours?"
  },
  "bridgeTxDetailsNonce": {
    "message": "Nonce"
  },
  "bridgeTxDetailsStatus": {
    "message": "Status"
  },
  "bridgeTxDetailsTimestamp": {
    "message": "Time stamp"
  },
  "bridgeTxDetailsTimestampValue": {
    "message": "$1 at $2",
    "description": "$1 is the date, $2 is the time"
  },
  "bridgeTxDetailsTokenAmountOnChain": {
    "message": "$1 $2 on",
    "description": "$1 is the amount of the token, $2 is the ticker symbol of the token"
  },
  "bridgeTxDetailsTotalGasFee": {
    "message": "Total gas fee"
  },
  "bridgeTxDetailsYouReceived": {
    "message": "You received"
  },
  "bridgeTxDetailsYouSent": {
    "message": "You sent"
  },
  "bridgeValidationInsufficientGasMessage": {
    "message": "You don't have enough $1 to pay the gas fee for this bridge. Enter a smaller amount or buy more $1."
  },
  "bridgeValidationInsufficientGasTitle": {
    "message": "More $1 needed for gas"
  },
  "bridging": {
    "message": "Bridging"
  },
  "browserNotSupported": {
    "message": "Your browser is not supported..."
  },
  "buildContactList": {
    "message": "Build your contact list"
  },
  "builtAroundTheWorld": {
    "message": "MetaMask is designed and built around the world."
  },
  "bulletpoint": {
    "message": "·"
  },
  "busy": {
    "message": "Busy"
  },
  "buyAndSell": {
    "message": "Buy/Sell"
  },
  "buyMoreAsset": {
    "message": "Buy more $1",
    "description": "$1 is the ticker symbol of a an asset the user is being prompted to purchase"
  },
  "buyNow": {
    "message": "Buy Now"
  },
  "bytes": {
    "message": "Bytes"
  },
  "canToggleInSettings": {
    "message": "You can re-enable this notification in Settings > Alerts."
  },
  "cancel": {
    "message": "Cancel"
  },
  "cancelPopoverTitle": {
    "message": "Cancel transaction"
  },
  "cancelSpeedUpLabel": {
    "message": "This gas fee will $1 the original.",
    "description": "$1 is text 'replace' in bold"
  },
  "cancelSpeedUpTransactionTooltip": {
    "message": "To $1 a transaction the gas fee must be increased by at least 10% for it to be recognized by the network.",
    "description": "$1 is string 'cancel' or 'speed up'"
  },
  "cancelled": {
    "message": "Cancelled"
  },
  "chainId": {
    "message": "Chain ID"
  },
  "chainIdDefinition": {
    "message": "The chain ID used to sign transactions for this network."
  },
  "chainIdExistsErrorMsg": {
    "message": "This Chain ID is currently used by the $1 network."
  },
  "chainListReturnedDifferentTickerSymbol": {
    "message": "This token symbol doesn't match the network name or chain ID entered. Many popular tokens use similar symbols, which scammers can use to trick you into sending them a more valuable token in return. Verify everything before you continue."
  },
  "chooseYourNetwork": {
    "message": "Choose your network"
  },
  "chooseYourNetworkDescription": {
    "message": "When you use our default settings and configurations, we use Infura as our default remote procedure call (RPC) provider to offer the most reliable and private access to Ethereum data we can. In limited cases, we may use other RPC providers in order to provide the best experience for our users. You can choose your own RPC, but remember that any RPC will receive your IP address and Ethereum wallet to make transactions. To learn more about how Infura handles data for EVM accounts, read our $1, and for Solana accounts, $2.",
    "description": "$1 is a link to the privacy policy, $2 is a link to Solana accounts support"
  },
  "chooseYourNetworkDescriptionCallToAction": {
    "message": "click here"
  },
  "chromeRequiredForHardwareWallets": {
    "message": "You need to use MetaMask on Google Chrome in order to connect to your Hardware Wallet."
  },
  "circulatingSupply": {
    "message": "Circulating supply"
  },
  "clear": {
    "message": "Clear"
  },
  "clearActivity": {
    "message": "Clear activity and nonce data"
  },
  "clearActivityButton": {
    "message": "Clear activity tab data"
  },
  "clearActivityDescription": {
    "message": "This resets the account's nonce and erases data from the activity tab in your wallet. Only the current account and network will be affected. Your balances and incoming transactions won't change."
  },
  "click": {
    "message": "Click"
  },
  "clickToConnectLedgerViaWebHID": {
    "message": "Click here to connect your Ledger via WebHID",
    "description": "Text that can be clicked to open a browser popup for connecting the ledger device via webhid"
  },
  "close": {
    "message": "Close"
  },
  "closeExtension": {
    "message": "Close extension"
  },
  "closeWindowAnytime": {
    "message": "You may close this window anytime."
  },
  "coingecko": {
    "message": "CoinGecko"
  },
  "collectionName": {
    "message": "Collection name"
  },
  "comboNoOptions": {
    "message": "No options found",
    "description": "Default text shown in the combo field dropdown if no options."
  },
  "concentratedSupplyDistributionDescription": {
    "message": "The majority of the token's supply is held by the top token holders, posing a risk of centralized price manipulation"
  },
  "concentratedSupplyDistributionTitle": {
    "message": "Concentrated Supply Distribution"
  },
  "configureSnapPopupDescription": {
    "message": "You're now leaving MetaMask to configure this snap."
  },
  "configureSnapPopupInstallDescription": {
    "message": "You're now leaving MetaMask to install this snap."
  },
  "configureSnapPopupInstallTitle": {
    "message": "Install snap"
  },
  "configureSnapPopupLink": {
    "message": "Click this link to continue:"
  },
  "configureSnapPopupTitle": {
    "message": "Configure snap"
  },
  "confirm": {
    "message": "Confirm"
  },
  "confirmAccountTypeSmartContract": {
    "message": "Smart account"
  },
  "confirmAccountTypeStandard": {
    "message": "Standard account"
  },
  "confirmAlertModalAcknowledgeMultiple": {
    "message": "I have acknowledged the alerts and still want to proceed"
  },
  "confirmAlertModalAcknowledgeSingle": {
    "message": "I have acknowledged the alert and still want to proceed"
  },
  "confirmFieldPaymaster": {
    "message": "Fee paid by"
  },
  "confirmFieldTooltipPaymaster": {
    "message": "The fee for this transaction will be paid by the paymaster smart contract."
  },
  "confirmGasFeeTokenBalance": {
    "message": "Bal:"
  },
  "confirmGasFeeTokenInsufficientBalance": {
    "message": "Insufficient funds"
  },
  "confirmGasFeeTokenMetaMaskFee": {
    "message": "Includes $1 fee"
  },
  "confirmGasFeeTokenModalTitle": {
    "message": "Select a token"
  },
  "confirmGasFeeTokenToast": {
    "message": "You're paying this network fee with $1"
  },
  "confirmGasFeeTokenTooltip": {
    "message": "This is paid to the network to process your transaction. It includes a $1 MetaMask fee for non-ETH tokens."
  },
  "confirmInfoAccountNow": {
    "message": "Now"
  },
  "confirmInfoSwitchingTo": {
    "message": "Switching To"
  },
  "confirmNestedTransactionTitle": {
    "message": "Transaction $1"
  },
  "confirmPassword": {
    "message": "Confirm password"
  },
  "confirmPasswordPlaceholder": {
    "message": "Re-enter your password"
  },
  "confirmRecoveryPhrase": {
    "message": "Confirm Secret Recovery Phrase"
  },
  "confirmRecoveryPhraseDetails": {
    "message": "Select the missing words in the correct order."
  },
  "confirmRecoveryPhraseTitle": {
    "message": "Confirm your Secret Recovery Phrase"
  },
  "confirmSimulationApprove": {
    "message": "You approve"
  },
  "confirmSrpErrorDescription": {
    "message": "Double-check your Secret Recovery Phrase and try again."
  },
  "confirmSrpErrorTitle": {
    "message": "Not quite right"
  },
  "confirmSrpSuccessDescription": {
    "message": "That’s right! And remember: never share this phrase with anyone, ever."
  },
  "confirmSrpSuccessTitle": {
    "message": "Perfect"
  },
  "confirmTitleAccountTypeSwitch": {
    "message": "Account update"
  },
  "confirmTitleApproveTransactionNFT": {
    "message": "Withdrawal request"
  },
  "confirmTitleDeployContract": {
    "message": "Deploy a contract"
  },
  "confirmTitleDescApproveTransaction": {
    "message": "This site wants permission to withdraw your NFTs"
  },
  "confirmTitleDescDelegationRevoke": {
    "message": "You're switching back to a standard account (EOA)."
  },
  "confirmTitleDescDelegationUpgrade": {
    "message": "You're switching to a smart account"
  },
  "confirmTitleDescDeployContract": {
    "message": "This site wants you to deploy a contract"
  },
  "confirmTitleDescERC20ApproveTransaction": {
    "message": "This site wants permission to withdraw your tokens"
  },
  "confirmTitleDescPermitSignature": {
    "message": "This site wants permission to spend your tokens."
  },
  "confirmTitleDescSIWESignature": {
    "message": "A site wants you to sign in to prove you own this account."
  },
  "confirmTitleDescSign": {
    "message": "Review request details before you confirm."
  },
  "confirmTitlePermitTokens": {
    "message": "Spending cap request"
  },
  "confirmTitleRevokeApproveTransaction": {
    "message": "Remove permission"
  },
  "confirmTitleSIWESignature": {
    "message": "Sign-in request"
  },
  "confirmTitleSetApprovalForAllRevokeTransaction": {
    "message": "Remove permission"
  },
  "confirmTitleSignature": {
    "message": "Signature request"
  },
  "confirmTitleTransaction": {
    "message": "Transaction request"
  },
  "confirmationAlertDetails": {
    "message": "To protect your assets, we suggest you reject the request."
  },
  "confirmationAlertModalTitleDescription": {
    "message": "Your assets may be at risk"
  },
  "confirmed": {
    "message": "Confirmed"
  },
  "confusableUnicode": {
    "message": "'$1' is similar to '$2'."
  },
  "confusableZeroWidthUnicode": {
    "message": "Zero-width character found."
  },
  "confusingEnsDomain": {
    "message": "We have detected a confusable character in the ENS name. Check the ENS name to avoid a potential scam."
  },
  "congratulations": {
    "message": "Congratulations!"
  },
  "connect": {
    "message": "Connect"
  },
  "connectAccount": {
    "message": "Connect account"
  },
  "connectAccountOrCreate": {
    "message": "Connect account or create new"
  },
  "connectAccounts": {
    "message": "Connect accounts"
  },
  "connectAnAccountHeader": {
    "message": "Connect an account"
  },
  "connectManually": {
    "message": "Manually connect to current site"
  },
  "connectMoreAccounts": {
    "message": "Connect more accounts"
  },
  "connectSnap": {
    "message": "Connect $1",
    "description": "$1 is the snap for which a connection is being requested."
  },
  "connectWithMetaMask": {
    "message": "Connect with MetaMask"
  },
  "connectedAccounts": {
    "message": "Connected accounts"
  },
  "connectedAccountsDescriptionPlural": {
    "message": "You have $1 accounts connected to this site.",
    "description": "$1 is the number of accounts"
  },
  "connectedAccountsDescriptionSingular": {
    "message": "You have 1 account connected to this site."
  },
  "connectedAccountsEmptyDescription": {
    "message": "MetaMask is not connected to this site. To connect to a web3 site, find and click the connect button."
  },
  "connectedAccountsListTooltip": {
    "message": "$1 can see the account balance, address, activity, and suggest transactions to approve for connected accounts.",
    "description": "$1 is the origin name"
  },
  "connectedAccountsToast": {
    "message": "Connected accounts updated"
  },
  "connectedSites": {
    "message": "Connected sites"
  },
  "connectedSitesAndSnaps": {
    "message": "Connected sites and Snaps"
  },
  "connectedSitesDescription": {
    "message": "$1 is connected to these sites. They can view your account address.",
    "description": "$1 is the account name"
  },
  "connectedSitesEmptyDescription": {
    "message": "$1 is not connected to any sites.",
    "description": "$1 is the account name"
  },
  "connectedSnapAndNoAccountDescription": {
    "message": "MetaMask is connected to this site, but no accounts are connected yet"
  },
  "connectedSnaps": {
    "message": "Connected Snaps"
  },
  "connectedWithAccount": {
    "message": "$1 accounts connected",
    "description": "$1 represents account length"
  },
  "connectedWithAccountName": {
    "message": "Connected with $1",
    "description": "$1 represents account name"
  },
  "connectedWithNetwork": {
    "message": "$1 networks connected",
    "description": "$1 represents network length"
  },
  "connectedWithNetworkName": {
    "message": "Connected with $1",
    "description": "$1 represents network name"
  },
  "connecting": {
    "message": "Connecting"
  },
  "connectingTo": {
    "message": "Connecting to $1"
  },
  "connectingToDeprecatedNetwork": {
    "message": "'$1' is being phased out and may not work. Try another network."
  },
  "connectingToGoerli": {
    "message": "Connecting to Goerli test network"
  },
  "connectingToLineaGoerli": {
    "message": "Connecting to Linea Goerli test network"
  },
  "connectingToLineaMainnet": {
    "message": "Connecting to Linea Mainnet"
  },
  "connectingToLineaSepolia": {
    "message": "Connecting to Linea Sepolia test network"
  },
  "connectingToMainnet": {
    "message": "Connecting to Ethereum Mainnet"
  },
  "connectingToSepolia": {
    "message": "Connecting to Sepolia test network"
  },
  "connectionDescription": {
    "message": "Connect this website with MetaMask."
  },
  "connectionFailed": {
    "message": "Connection failed"
  },
  "connectionFailedDescription": {
    "message": "Fetching of $1 failed, check your network and try again.",
    "description": "$1 is the name of the snap being fetched."
  },
  "connectionPopoverDescription": {
    "message": "To connect to a site, select the connect button. MetaMask can only connect to web3 sites."
  },
  "connectionRequest": {
    "message": "Connection request"
  },
  "contactUs": {
    "message": "Contact us"
  },
  "contacts": {
    "message": "Contacts"
  },
  "contentFromSnap": {
    "message": "Content from $1",
    "description": "$1 represents the name of the snap"
  },
  "continue": {
    "message": "Continue"
  },
  "contract": {
    "message": "Contract"
  },
  "contractAddress": {
    "message": "Contract address"
  },
  "contractAddressError": {
    "message": "You are sending tokens to the token's contract address. This may result in the loss of these tokens."
  },
  "contractDeployment": {
    "message": "Contract deployment"
  },
  "contractInteraction": {
    "message": "Contract interaction"
  },
  "convertTokenToNFTDescription": {
    "message": "We've detected that this asset is an NFT. MetaMask now has full native support for NFTs. Would you like to remove it from your token list and add it as an NFT?"
  },
  "convertTokenToNFTExistDescription": {
    "message": "We’ve detected that this asset has been added as an NFT. Would you like to remove it from your token list?"
  },
  "coolWallet": {
    "message": "CoolWallet"
  },
  "copiedExclamation": {
    "message": "Copied."
  },
  "copyAddress": {
    "message": "Copy address to clipboard"
  },
  "copyPrivateKey": {
    "message": "Copy private key"
  },
  "copyToClipboard": {
    "message": "Copy to clipboard"
  },
  "copyTransactionId": {
    "message": "Copy transaction ID"
  },
  "create": {
    "message": "Create"
  },
  "createNewAccountHeader": {
    "message": "Create a new account"
  },
  "createNewWallet": {
    "message": "Create a new wallet"
  },
  "createPassword": {
    "message": "Create password"
  },
  "createPasswordCreating": {
    "message": "Creating password..."
  },
  "createPasswordCreatingNote": {
    "message": "This shouldn't take long"
  },
  "createSnapAccountDescription": {
    "message": "$1 wants to add a new account to MetaMask."
  },
  "createSnapAccountTitle": {
    "message": "Create account"
  },
  "createSolanaAccount": {
    "message": "Create Solana account"
  },
  "creatorAddress": {
    "message": "Creator address"
  },
  "crossChainAggregatedBalancePopover": {
    "message": "This reflects the value of all tokens you own on all networks. If you prefer seeing this value in ETH or other currencies, go to $1.",
    "description": "$1 represents the settings page"
  },
  "crossChainSwapsLink": {
    "message": "Swap across networks with MetaMask Portfolio"
  },
  "crossChainSwapsLinkNative": {
    "message": "Swap across networks with Bridge"
  },
  "cryptoCompare": {
    "message": "CryptoCompare"
  },
  "currencyConversion": {
    "message": "Currency"
  },
  "currencyRateCheckToggle": {
    "message": "Show balance and token price checker"
  },
  "currencyRateCheckToggleDescription": {
    "message": "We use $1 and $2 APIs to display your balance and token price. $3",
    "description": "$1 represents Coingecko, $2 represents CryptoCompare and $3 represents Privacy Policy"
  },
  "currencySymbol": {
    "message": "Currency symbol"
  },
  "currencySymbolDefinition": {
    "message": "The ticker symbol displayed for this network’s currency."
  },
  "currentAccountNotConnected": {
    "message": "Your current account is not connected"
  },
  "currentExtension": {
    "message": "Current extension page"
  },
  "currentLanguage": {
    "message": "Current language"
  },
  "currentNetwork": {
    "message": "Current network",
    "description": "Speicifies to token network filter to filter by current Network. Will render when network nickname is not available"
  },
  "currentRpcUrlDeprecated": {
    "message": "The current rpc url for this network has been deprecated."
  },
  "currentTitle": {
    "message": "Current:"
  },
  "currentlyUnavailable": {
    "message": "Unavailable on this network"
  },
  "curveHighGasEstimate": {
    "message": "Aggressive gas estimate graph"
  },
  "curveLowGasEstimate": {
    "message": "Low gas estimate graph"
  },
  "curveMediumGasEstimate": {
    "message": "Market gas estimate graph"
  },
  "custom": {
    "message": "Advanced"
  },
  "customGasSettingToolTipMessage": {
    "message": "Use $1 to customize the gas price. This can be confusing if you aren’t familiar. Interact at your own risk.",
    "description": "$1 is key 'advanced' (text: 'Advanced') separated here so that it can be passed in with bold font-weight"
  },
  "customSlippage": {
    "message": "Custom"
  },
  "customSpendLimit": {
    "message": "Custom spend limit"
  },
  "customToken": {
    "message": "Custom token"
  },
  "customTokenWarningInNonTokenDetectionNetwork": {
    "message": "Token detection is not available on this network yet. Please import token manually and make sure you trust it. Learn about $1"
  },
  "customTokenWarningInTokenDetectionNetwork": {
    "message": "Anyone can create a token, including creating fake versions of existing tokens. Learn about $1"
  },
  "customTokenWarningInTokenDetectionNetworkWithTDOFF": {
    "message": "Make sure you trust a token before you import it. Learn how to avoid $1. You can also enable token detection $2."
  },
  "customerSupport": {
    "message": "customer support"
  },
  "customizeYourNotifications": {
    "message": "Customize your notifications"
  },
  "customizeYourNotificationsText": {
    "message": "Turn on the types of notifications you want to receive:"
  },
  "dappSuggested": {
    "message": "Site suggested"
  },
  "dappSuggestedGasSettingToolTipMessage": {
    "message": "$1 has suggested this price.",
    "description": "$1 is url for the dapp that has suggested gas settings"
  },
  "dappSuggestedHigh": {
    "message": "Site suggested"
  },
  "dappSuggestedHighShortLabel": {
    "message": "Site (high)"
  },
  "dappSuggestedShortLabel": {
    "message": "Site"
  },
  "dappSuggestedTooltip": {
    "message": "$1 has recommended this price.",
    "description": "$1 represents the Dapp's origin"
  },
  "darkTheme": {
    "message": "Dark"
  },
  "data": {
    "message": "Data"
  },
  "dataCollectionForMarketing": {
    "message": "Data collection for marketing"
  },
  "dataCollectionForMarketingDescription": {
    "message": "We'll use MetaMetrics to learn how you interact with our marketing communications. We may share relevant news (like product features and other materials)."
  },
  "dataCollectionWarningPopoverButton": {
    "message": "Okay"
  },
  "dataCollectionWarningPopoverDescription": {
    "message": "You turned off data collection for our marketing purposes. This only applies to this device. If you use MetaMask on other devices, make sure to opt out there as well."
  },
  "dataUnavailable": {
    "message": "data unavailable"
  },
  "dateCreated": {
    "message": "Date created"
  },
  "dcent": {
    "message": "D'Cent"
  },
  "debitCreditPurchaseOptions": {
    "message": "Debit or credit card purchase options"
  },
  "decimal": {
    "message": "Token decimal"
  },
  "decimalsMustZerotoTen": {
    "message": "Decimals must be at least 0, and not over 36."
  },
  "decrypt": {
    "message": "Decrypt"
  },
  "decryptCopy": {
    "message": "Copy encrypted message"
  },
  "decryptInlineError": {
    "message": "This message cannot be decrypted due to error: $1",
    "description": "$1 is error message"
  },
  "decryptMessageNotice": {
    "message": "$1 would like to read this message to complete your action",
    "description": "$1 is the web3 site name"
  },
  "decryptMetamask": {
    "message": "Decrypt message"
  },
  "decryptRequest": {
    "message": "Decrypt request"
  },
  "defaultRpcUrl": {
    "message": "Default RPC URL"
  },
  "defaultSettingsSubTitle": {
    "message": "MetaMask uses default settings to best balance safety and ease of use. Change these settings to further increase your privacy."
  },
  "defaultSettingsTitle": {
    "message": "Default privacy settings"
  },
  "defi": {
    "message": "DeFi"
  },
  "defiTabErrorContent": {
    "message": "Your funds are safe, try to visit this page again later."
  },
  "defiTabErrorTitle": {
    "message": "Oops! Something went wrong."
  },
  "delete": {
    "message": "Delete"
  },
  "deleteContact": {
    "message": "Delete contact"
  },
  "deleteMetaMetricsData": {
    "message": "Delete MetaMetrics data"
  },
  "deleteMetaMetricsDataDescription": {
    "message": "This will delete historical MetaMetrics data associated with your use on this device. Your wallet and accounts will remain exactly as they are now after this data has been deleted. This process may take up to 30 days. View our $1.",
    "description": "$1 will have text saying Privacy Policy "
  },
  "deleteMetaMetricsDataErrorDesc": {
    "message": "This request can't be completed right now due to an analytics system server issue, please try again later"
  },
  "deleteMetaMetricsDataErrorTitle": {
    "message": "We are unable to delete this data right now"
  },
  "deleteMetaMetricsDataModalDesc": {
    "message": "We are about to remove all your MetaMetrics data. Are you sure?"
  },
  "deleteMetaMetricsDataModalTitle": {
    "message": "Delete MetaMetrics data?"
  },
  "deleteMetaMetricsDataRequestedDescription": {
    "message": "You initiated this action on $1. This process can take up to 30 days. View the $2",
    "description": "$1 will be the date on which teh deletion is requested and $2 will have text saying Privacy Policy "
  },
  "deleteNetworkIntro": {
    "message": "If you delete this network, you will need to add it again to view your assets in this network"
  },
  "deleteNetworkTitle": {
    "message": "Delete $1 network?",
    "description": "$1 represents the name of the network"
  },
  "depositCrypto": {
    "message": "Deposit crypto from another account with a wallet address or QR code."
  },
  "deprecatedGoerliNtwrkMsg": {
    "message": "Because of updates to the Ethereum system, the Goerli test network will be phased out soon."
  },
  "deprecatedNetwork": {
    "message": "This network is deprecated"
  },
  "deprecatedNetworkButtonMsg": {
    "message": "Got it"
  },
  "deprecatedNetworkDescription": {
    "message": "The network you're trying to connect to is no longer supported by Metamask. $1"
  },
  "description": {
    "message": "Description"
  },
  "descriptionFromSnap": {
    "message": "Description from $1",
    "description": "$1 represents the name of the snap"
  },
  "destinationAccountPickerNoEligible": {
    "message": "No eligible accounts found"
  },
  "destinationAccountPickerNoMatching": {
    "message": "No matching accounts found"
  },
  "destinationAccountPickerReceiveAt": {
    "message": "Receive at"
  },
  "destinationAccountPickerSearchPlaceholderToMainnet": {
    "message": "Receiving address or ENS"
  },
  "destinationAccountPickerSearchPlaceholderToSolana": {
    "message": "Receiving address"
  },
  "destinationTransactionIdLabel": {
    "message": "Destination Tx ID",
    "description": "Label for the destination transaction ID field."
  },
  "details": {
    "message": "Details"
  },
  "developerOptions": {
    "message": "Developer Options"
  },
  "disabledGasOptionToolTipMessage": {
    "message": "“$1” is disabled because it does not meet the minimum of a 10% increase from the original gas fee.",
    "description": "$1 is gas estimate type which can be market or aggressive"
  },
  "disconnect": {
    "message": "Disconnect"
  },
  "disconnectAllAccounts": {
    "message": "Disconnect all accounts"
  },
  "disconnectAllAccountsConfirmationDescription": {
    "message": "Are you sure you want to disconnect? You may lose site functionality."
  },
  "disconnectAllAccountsText": {
    "message": "accounts"
  },
  "disconnectAllDescriptionText": {
    "message": "If you disconnect from this site, you’ll need to reconnect your accounts and networks to use this site again."
  },
  "disconnectAllSnapsText": {
    "message": "Snaps"
  },
  "disconnectMessage": {
    "message": "This will disconnect you from this site"
  },
  "disconnectPrompt": {
    "message": "Disconnect $1"
  },
  "disconnectThisAccount": {
    "message": "Disconnect this account"
  },
  "disconnectedAllAccountsToast": {
    "message": "All accounts disconnected from $1",
    "description": "$1 is name of the dapp`"
  },
  "disconnectedSingleAccountToast": {
    "message": "$1 disconnected from $2",
    "description": "$1 is name of the name and $2 represents the dapp name`"
  },
  "discover": {
    "message": "Discover"
  },
  "discoverSnaps": {
    "message": "Discover Snaps",
    "description": "Text that links to the Snaps website. Displayed in a banner on Snaps list page in settings."
  },
  "dismiss": {
    "message": "Dismiss"
  },
  "dismissReminderDescriptionField": {
    "message": "Turn this on to dismiss the Secret Recovery Phrase backup reminder message. We highly recommend that you back up your Secret Recovery Phrase to avoid loss of funds"
  },
  "dismissReminderField": {
    "message": "Dismiss Secret Recovery Phrase backup reminder"
  },
  "dismissSmartAccountSuggestionEnabledDescription": {
    "message": "Turn this on to no longer see the \"Switch to Smart Account\" suggestion on any account. Smart accounts unlocks faster transactions, lower network fees and more flexibility on payment for those."
  },
  "dismissSmartAccountSuggestionEnabledTitle": {
    "message": "Dismiss \"Switch to Smart Account\" suggestion"
  },
  "displayNftMedia": {
    "message": "Display NFT media"
  },
  "displayNftMediaDescription": {
    "message": "Displaying NFT media and data exposes your IP address to OpenSea or other third parties. This can allow attackers to associate your IP address with your Ethereum address. NFT autodetection relies on this setting, and won't be available when this is turned off."
  },
  "doNotShare": {
    "message": "Do not share this with anyone"
  },
  "domain": {
    "message": "Domain"
  },
  "done": {
    "message": "Done"
  },
  "dontShowThisAgain": {
    "message": "Don't show this again"
  },
  "downArrow": {
    "message": "down arrow"
  },
  "downloadGoogleChrome": {
    "message": "Download Google Chrome"
  },
  "downloadNow": {
    "message": "Download Now"
  },
  "downloadStateLogs": {
    "message": "Download state logs"
  },
  "dragAndDropBanner": {
    "message": "You can drag networks to reorder them. "
  },
  "dropped": {
    "message": "Dropped"
  },
  "duplicateContactTooltip": {
    "message": "This contact name collides with an existing account or contact"
  },
  "duplicateContactWarning": {
    "message": "You have duplicate contacts"
  },
  "durationSuffixDay": {
    "message": "D",
    "description": "Shortened form of 'day'"
  },
  "durationSuffixHour": {
    "message": "H",
    "description": "Shortened form of 'hour'"
  },
  "durationSuffixMillisecond": {
    "message": "MS",
    "description": "Shortened form of 'millisecond'"
  },
  "durationSuffixMinute": {
    "message": "M",
    "description": "Shortened form of 'minute'"
  },
  "durationSuffixMonth": {
    "message": "M",
    "description": "Shortened form of 'month'"
  },
  "durationSuffixSecond": {
    "message": "S",
    "description": "Shortened form of 'second'"
  },
  "durationSuffixWeek": {
    "message": "W",
    "description": "Shortened form of 'week'"
  },
  "durationSuffixYear": {
    "message": "Y",
    "description": "Shortened form of 'year'"
  },
  "earn": {
    "message": "Earn"
  },
  "edit": {
    "message": "Edit"
  },
  "editANickname": {
    "message": "Edit nickname"
  },
  "editAccounts": {
    "message": "Edit accounts"
  },
  "editAddressNickname": {
    "message": "Edit address nickname"
  },
  "editCancellationGasFeeModalTitle": {
    "message": "Edit cancellation gas fee"
  },
  "editContact": {
    "message": "Edit contact"
  },
  "editGasFeeModalTitle": {
    "message": "Edit gas fee"
  },
  "editGasLimitOutOfBounds": {
    "message": "Gas limit must be at least $1"
  },
  "editGasLimitOutOfBoundsV2": {
    "message": "Gas limit must be greater than $1 and less than $2",
    "description": "$1 is the minimum limit for gas and $2 is the maximum limit"
  },
  "editGasLimitTooltip": {
    "message": "Gas limit is the maximum units of gas you are willing to use. Units of gas are a multiplier to “Max priority fee” and “Max fee”."
  },
  "editGasMaxBaseFeeGWEIImbalance": {
    "message": "Max base fee cannot be lower than priority fee"
  },
  "editGasMaxBaseFeeHigh": {
    "message": "Max base fee is higher than necessary"
  },
  "editGasMaxBaseFeeLow": {
    "message": "Max base fee is low for current network conditions"
  },
  "editGasMaxFeeHigh": {
    "message": "Max fee is higher than necessary"
  },
  "editGasMaxFeeLow": {
    "message": "Max fee too low for network conditions"
  },
  "editGasMaxFeePriorityImbalance": {
    "message": "Max fee cannot be lower than max priority fee"
  },
  "editGasMaxPriorityFeeBelowMinimum": {
    "message": "Max priority fee must be greater than 0 GWEI"
  },
  "editGasMaxPriorityFeeBelowMinimumV2": {
    "message": "Priority fee must be greater than 0."
  },
  "editGasMaxPriorityFeeHigh": {
    "message": "Max priority fee is higher than necessary. You may pay more than needed."
  },
  "editGasMaxPriorityFeeHighV2": {
    "message": "Priority fee is higher than necessary. You may pay more than needed"
  },
  "editGasMaxPriorityFeeLow": {
    "message": "Max priority fee is low for current network conditions"
  },
  "editGasMaxPriorityFeeLowV2": {
    "message": "Priority fee is low for current network conditions"
  },
  "editGasPriceTooLow": {
    "message": "Gas price must be greater than 0"
  },
  "editGasPriceTooltip": {
    "message": "This network requires a “Gas price” field when submitting a transaction. Gas price is the amount you will pay pay per unit of gas."
  },
  "editGasSubTextFeeLabel": {
    "message": "Max fee:"
  },
  "editGasTitle": {
    "message": "Edit priority"
  },
  "editGasTooLow": {
    "message": "Unknown processing time"
  },
  "editInPortfolio": {
    "message": "Edit in Portfolio"
  },
  "editNetworkLink": {
    "message": "edit the original network"
  },
  "editNetworksTitle": {
    "message": "Edit networks"
  },
  "editNonceField": {
    "message": "Edit nonce"
  },
  "editNonceMessage": {
    "message": "This is an advanced feature, use cautiously."
  },
  "editPermission": {
    "message": "Edit permission"
  },
  "editPermissions": {
    "message": "Edit permissions"
  },
  "editSpeedUpEditGasFeeModalTitle": {
    "message": "Edit speed up gas fee"
  },
  "editSpendingCap": {
    "message": "Edit spending cap"
  },
  "editSpendingCapAccountBalance": {
    "message": "Account balance: $1 $2"
  },
  "editSpendingCapDesc": {
    "message": "Enter the amount that you feel comfortable being spent on your behalf."
  },
  "editSpendingCapError": {
    "message": "The spending cap can’t exceed $1 decimal digits. Remove decimal digits to continue."
  },
  "editSpendingCapSpecialCharError": {
    "message": "Enter numbers only"
  },
  "enableAutoDetect": {
    "message": " Enable autodetect"
  },
  "enableFromSettings": {
    "message": " Enable it from Settings."
  },
  "enableSnap": {
    "message": "Enable"
  },
  "enableToken": {
    "message": "enable $1",
    "description": "$1 is a token symbol, e.g. ETH"
  },
  "enabled": {
    "message": "Enabled"
  },
  "enabledNetworks": {
    "message": "Enabled networks"
  },
  "encryptionPublicKeyNotice": {
    "message": "$1 would like your public encryption key. By consenting, this site will be able to compose encrypted messages to you.",
    "description": "$1 is the web3 site name"
  },
  "encryptionPublicKeyRequest": {
    "message": "Request encryption public key"
  },
  "endpointReturnedDifferentChainId": {
    "message": "The RPC URL you have entered returned a different chain ID ($1).",
    "description": "$1 is the return value of eth_chainId from an RPC endpoint"
  },
  "enhancedTokenDetectionAlertMessage": {
    "message": "Enhanced token detection is currently available on $1. $2"
  },
  "ensDomainsSettingDescriptionIntroduction": {
    "message": "MetaMask lets you see ENS domains right in your browser's address bar. Here's how it works:"
  },
  "ensDomainsSettingDescriptionOutroduction": {
    "message": "Keep in mind that using this feature exposes your IP address to IPFS third-party services."
  },
  "ensDomainsSettingDescriptionPart1": {
    "message": "MetaMask checks with Ethereum's ENS contract to find the code connected to the ENS name."
  },
  "ensDomainsSettingDescriptionPart2": {
    "message": "If the code links to IPFS, you can see the content associated with it (usually a website)."
  },
  "ensDomainsSettingTitle": {
    "message": "Show ENS domains in address bar"
  },
  "ensUnknownError": {
    "message": "ENS lookup failed."
  },
  "enterANameToIdentifyTheUrl": {
    "message": "Enter a name to identify the URL"
  },
  "enterChainId": {
    "message": "Enter Chain ID"
  },
  "enterMaxSpendLimit": {
    "message": "Enter max spend limit"
  },
  "enterNetworkName": {
    "message": "Enter network name"
  },
  "enterOptionalPassword": {
    "message": "Enter optional password"
  },
  "enterPassword": {
    "message": "Enter password"
  },
  "enterPasswordContinue": {
    "message": "Enter password to continue"
  },
  "enterRpcUrl": {
    "message": "Enter RPC URL"
  },
  "enterSymbol": {
    "message": "Enter symbol"
  },
  "enterTokenNameOrAddress": {
    "message": "Enter token name or paste address"
  },
  "enterYourPassword": {
    "message": "Enter your password"
  },
  "eraseWalletButton": {
    "message": "Erase wallet"
  },
  "eraseWalletDescription": {
    "message": "Your wallet, accounts, and assets will be permanently removed from this app. This action can’t be undone."
  },
  "eraseWalletDescription2": {
    "message": "You can only get this wallet back with the info used when creating it, such as your Secret Recovery Phrase, Google account, or Apple account. MetaMask doesn’t have this info."
  },
  "eraseWalletTitle": {
    "message": "Are you sure you want to erase your wallet?"
  },
  "errorCode": {
    "message": "Code: $1",
    "description": "Displayed error code for debugging purposes. $1 is the error code"
  },
  "errorGettingSafeChainList": {
    "message": "Error while getting safe chain list, please continue with caution."
  },
  "errorMessage": {
    "message": "Message: $1",
    "description": "Displayed error message for debugging purposes. $1 is the error message"
  },
  "errorName": {
    "message": "Code: $1",
    "description": "Displayed error name for debugging purposes. $1 is the error name"
  },
  "errorPageContactSupport": {
    "message": "Contact support",
    "description": "Button for contact MM support"
  },
  "errorPageDescribeUsWhatHappened": {
    "message": "Describe what happened",
    "description": "Button for submitting report to sentry"
  },
  "errorPageInfo": {
    "message": "Your information can’t be shown. Don’t worry, your wallet and funds are safe.",
    "description": "Information banner shown in the error page"
  },
  "errorPageMessageTitle": {
    "message": "Error message",
    "description": "Title for description, which is displayed for debugging purposes"
  },
  "errorPageSentryFormTitle": {
    "message": "Describe what happened",
    "description": "In sentry feedback form, The title at the top of the feedback form."
  },
  "errorPageSentryMessagePlaceholder": {
    "message": "Sharing details like how we can reproduce the bug will help us fix the problem.",
    "description": "In sentry feedback form, The placeholder for the feedback description input field."
  },
  "errorPageSentrySuccessMessageText": {
    "message": "Thanks! We will take a look soon.",
    "description": "In sentry feedback form, The message displayed after a successful feedback submission."
  },
  "errorPageTitle": {
    "message": "MetaMask encountered an error",
    "description": "Title of generic error page"
  },
  "errorPageTryAgain": {
    "message": "Try again",
    "description": "Button for try again"
  },
  "errorStack": {
    "message": "Stack:",
    "description": "Title for error stack, which is displayed for debugging purposes"
  },
  "errorWhileConnectingToRPC": {
    "message": "Error while connecting to the custom network."
  },
  "errorWithSnap": {
    "message": "Error with $1",
    "description": "$1 represents the name of the snap"
  },
  "estimatedFee": {
    "message": "Estimated fee"
  },
  "estimatedFeeTooltip": {
    "message": "Amount paid to process the transaction on network."
  },
  "ethGasPriceFetchWarning": {
    "message": "Backup gas price is provided as the main gas estimation service is unavailable right now."
  },
  "ethereumProviderAccess": {
    "message": "Grant Ethereum provider access to $1",
    "description": "The parameter is the name of the requesting origin"
  },
  "ethereumPublicAddress": {
    "message": "Ethereum public address"
  },
  "etherscan": {
    "message": "Etherscan"
  },
  "etherscanView": {
    "message": "View account on Etherscan"
  },
  "etherscanViewOn": {
    "message": "View on Etherscan"
  },
  "existingChainId": {
    "message": "The information you have entered is associated with an existing chain ID."
  },
  "expandView": {
    "message": "Expand view"
  },
  "experimental": {
    "message": "Experimental"
  },
  "exploreweb3": {
    "message": "Explore web3"
  },
  "exportYourData": {
    "message": "Export your data"
  },
  "exportYourDataButton": {
    "message": "Download"
  },
  "exportYourDataDescription": {
    "message": "You can export data like your contacts and preferences."
  },
  "extendWalletWithSnaps": {
    "message": "Explore community-built Snaps to customize your web3 experience",
    "description": "Banner description displayed on Snaps list page in Settings when less than 6 Snaps is installed."
  },
  "externalAccount": {
    "message": "External Account"
  },
  "externalExtension": {
    "message": "External extension"
  },
  "externalNameSourcesSetting": {
    "message": "Proposed nicknames"
  },
  "externalNameSourcesSettingDescription": {
    "message": "We’ll fetch proposed nicknames for addresses you interact with from third-party sources like Etherscan, Infura, and Lens Protocol. These sources will be able to see those addresses and your IP address. Your account address won’t be exposed to third parties."
  },
  "failed": {
    "message": "Failed"
  },
  "failedToFetchChainId": {
    "message": "Could not fetch chain ID. Is your RPC URL correct?"
  },
  "failover": {
    "message": "Failover"
  },
  "failoverRpcUrl": {
    "message": "Failover RPC URL"
  },
  "failureMessage": {
    "message": "Something went wrong, and we were unable to complete the action"
  },
  "fast": {
    "message": "Fast"
  },
  "feeDetails": {
    "message": "Fee details"
  },
  "fileImportFail": {
    "message": "File import not working? Click here!",
    "description": "Helps user import their account from a JSON file"
  },
  "flaskWelcomeUninstall": {
    "message": "you should uninstall this extension",
    "description": "This request is shown on the Flask Welcome screen. It is intended for non-developers, and will be bolded."
  },
  "flaskWelcomeWarning1": {
    "message": "Flask is for developers to experiment with new unstable APIs. Unless you are a developer or beta tester, $1.",
    "description": "This is a warning shown on the Flask Welcome screen, intended to encourage non-developers not to proceed any further. $1 is the bolded message 'flaskWelcomeUninstall'"
  },
  "flaskWelcomeWarning2": {
    "message": "We do not guarantee the safety or stability of this extension. The new APIs offered by Flask are not hardened against phishing attacks, meaning that any site or snap that requires Flask might be a malicious attempt to steal your assets.",
    "description": "This explains the risks of using MetaMask Flask"
  },
  "flaskWelcomeWarning3": {
    "message": "All Flask APIs are experimental. They may be changed or removed without notice, or they might stay on Flask indefinitely without ever being migrated to stable MetaMask. Use them at your own risk.",
    "description": "This message warns developers about unstable Flask APIs"
  },
  "flaskWelcomeWarning4": {
    "message": "Make sure to disable your regular MetaMask extension when using Flask.",
    "description": "This message calls to pay attention about multiple versions of MetaMask running on the same site (Flask + Prod)"
  },
  "flaskWelcomeWarningAcceptButton": {
    "message": "I accept the risks",
    "description": "this text is shown on a button, which the user presses to confirm they understand the risks of using Flask"
  },
  "floatAmountToken": {
    "message": "Token amount must be an integer"
  },
  "followUsOnTwitter": {
    "message": "Follow us on Twitter"
  },
  "forbiddenIpfsGateway": {
    "message": "Forbidden IPFS Gateway: Please specify a CID gateway"
  },
  "forgetDevice": {
    "message": "Forget this device"
  },
  "forgotPassword": {
    "message": "Forgot password?"
  },
  "form": {
    "message": "form"
  },
  "from": {
    "message": "From"
  },
  "fromAddress": {
    "message": "From: $1",
    "description": "$1 is the address to include in the From label. It is typically shortened first using shortenAddress"
  },
  "fromTokenLists": {
    "message": "From token lists: $1"
  },
  "function": {
    "message": "Function: $1"
  },
  "fundingMethod": {
    "message": "Funding method"
  },
  "gas": {
    "message": "Gas"
  },
  "gasDisplayAcknowledgeDappButtonText": {
    "message": "Edit suggested gas fee"
  },
  "gasDisplayDappWarning": {
    "message": "This gas fee has been suggested by $1. Overriding this may cause a problem with your transaction. Please reach out to $1 if you have questions.",
    "description": "$1 represents the Dapp's origin"
  },
  "gasFee": {
    "message": "Gas fee"
  },
  "gasLimit": {
    "message": "Gas limit"
  },
  "gasLimitInfoTooltipContent": {
    "message": "Gas limit is the maximum amount of units of gas you are willing to spend."
  },
  "gasLimitRecommended": {
    "message": "Recommended gas limit is $1. If the gas limit is less than that, it may fail."
  },
  "gasLimitTooLow": {
    "message": "Gas limit must be at least 21000"
  },
  "gasLimitTooLowWithDynamicFee": {
    "message": "Gas limit must be at least $1",
    "description": "$1 is the custom gas limit, in decimal."
  },
  "gasLimitV2": {
    "message": "Gas limit"
  },
  "gasOption": {
    "message": "Gas option"
  },
  "gasPrice": {
    "message": "Gas price (GWEI)"
  },
  "gasPriceExcessive": {
    "message": "Your gas fee is set unnecessarily high. Consider lowering the amount."
  },
  "gasPriceExcessiveInput": {
    "message": "Gas price is excessive"
  },
  "gasPriceExtremelyLow": {
    "message": "Gas price extremely low"
  },
  "gasPriceFetchFailed": {
    "message": "Gas price estimation failed due to network error."
  },
  "gasPriceInfoTooltipContent": {
    "message": "Gas price specifies the amount of Ether you are willing to pay for each unit of gas."
  },
  "gasTimingHoursShort": {
    "message": "$1 hrs",
    "description": "$1 represents a number of hours"
  },
  "gasTimingLow": {
    "message": "Slow"
  },
  "gasTimingMinutesShort": {
    "message": "$1 min",
    "description": "$1 represents a number of minutes"
  },
  "gasTimingSecondsShort": {
    "message": "$1 sec",
    "description": "$1 represents a number of seconds"
  },
  "gasUsed": {
    "message": "Gas used"
  },
  "general": {
    "message": "General"
  },
  "generalCameraError": {
    "message": "We couldn't access your camera. Please give it another try."
  },
  "generalCameraErrorTitle": {
    "message": "Something went wrong...."
  },
  "generalDescription": {
    "message": "Sync settings across devices, select network preferences, and track token data"
  },
  "genericExplorerView": {
    "message": "View account on $1"
  },
  "goBack": {
    "message": "Go back"
  },
  "goToSite": {
    "message": "Go to site"
  },
  "goerli": {
    "message": "Goerli test network"
  },
  "gotIt": {
    "message": "Got it"
  },
  "grantExactAccess": {
    "message": "Grant exact access"
  },
  "gwei": {
    "message": "GWEI"
  },
  "hardware": {
    "message": "Hardware"
  },
  "hardwareWalletConnected": {
    "message": "Hardware wallet connected"
  },
  "hardwareWalletLegacyDescription": {
    "message": "(legacy)",
    "description": "Text representing the MEW path"
  },
  "hardwareWalletSubmissionWarningStep1": {
    "message": "Be sure your $1 is plugged in and to select the Ethereum app."
  },
  "hardwareWalletSubmissionWarningStep2": {
    "message": "Enable \"smart contract data\" or \"blind signing\" on your $1 device."
  },
  "hardwareWalletSubmissionWarningTitle": {
    "message": "Prior to clicking Submit:"
  },
  "hardwareWalletSupportLinkConversion": {
    "message": "click here"
  },
  "hardwareWallets": {
    "message": "Connect a hardware wallet"
  },
  "hardwareWalletsInfo": {
    "message": "Hardware wallet integrations use API calls to external servers, which can see your IP address and the smart contract addresses you interact with."
  },
  "hardwareWalletsMsg": {
    "message": "Select a hardware wallet you would like to use with MetaMask."
  },
  "here": {
    "message": "here",
    "description": "as in -click here- for more information (goes with troubleTokenBalances)"
  },
  "hexData": {
    "message": "Hex data"
  },
  "hiddenAccounts": {
    "message": "Hidden accounts"
  },
  "hide": {
    "message": "Hide"
  },
  "hideAccount": {
    "message": "Hide account"
  },
  "hideAdvancedDetails": {
    "message": "Hide advanced details"
  },
  "hideSeedPhrase": {
    "message": "Hide seed phrase"
  },
  "hideSentitiveInfo": {
    "message": "Hide sensitive information"
  },
  "hideTokenPrompt": {
    "message": "Hide token?"
  },
  "hideTokenSymbol": {
    "message": "Hide $1",
    "description": "$1 is the symbol for a token (e.g. 'DAI')"
  },
  "hideZeroBalanceTokens": {
    "message": "Hide tokens without balance"
  },
  "high": {
    "message": "Aggressive"
  },
  "highGasSettingToolTipMessage": {
    "message": "High probability, even in volatile markets. Use $1 to cover surges in network traffic due to things like popular NFT drops.",
    "description": "$1 is key 'high' (text: 'Aggressive') separated here so that it can be passed in with bold font-weight"
  },
  "highLowercase": {
    "message": "high"
  },
  "highestCurrentBid": {
    "message": "Highest current bid"
  },
  "highestFloorPrice": {
    "message": "Highest floor price"
  },
  "history": {
    "message": "History"
  },
  "holdToRevealContent1": {
    "message": "Your Secret Recovery Phrase provides $1",
    "description": "$1 is a bolded text with the message from 'holdToRevealContent2'"
  },
  "holdToRevealContent2": {
    "message": "full access to your wallet and funds.",
    "description": "Is the bolded text in 'holdToRevealContent1'"
  },
  "holdToRevealContent3": {
    "message": "Do not share this with anyone. $1 $2",
    "description": "$1 is a message from 'holdToRevealContent4' and $2 is a text link with the message from 'holdToRevealContent5'"
  },
  "holdToRevealContent4": {
    "message": "MetaMask Support will not request this,",
    "description": "Part of 'holdToRevealContent3'"
  },
  "holdToRevealContent5": {
    "message": "but phishers might.",
    "description": "The text link in 'holdToRevealContent3'"
  },
  "holdToRevealContentPrivateKey1": {
    "message": "Your Private Key provides $1",
    "description": "$1 is a bolded text with the message from 'holdToRevealContentPrivateKey2'"
  },
  "holdToRevealContentPrivateKey2": {
    "message": "full access to your wallet and funds.",
    "description": "Is the bolded text in 'holdToRevealContentPrivateKey2'"
  },
  "holdToRevealLockedLabel": {
    "message": "hold to reveal circle locked"
  },
  "holdToRevealPrivateKey": {
    "message": "Hold to reveal Private Key"
  },
  "holdToRevealPrivateKeyTitle": {
    "message": "Keep your private key safe"
  },
  "holdToRevealSRP": {
    "message": "Hold to reveal SRP"
  },
  "holdToRevealSRPTitle": {
    "message": "Keep your SRP safe"
  },
  "holdToRevealUnlockedLabel": {
    "message": "hold to reveal circle unlocked"
  },
  "honeypotDescription": {
    "message": "This token might pose a honeypot risk. It is advised to conduct due diligence before interacting to prevent any potential financial loss."
  },
  "honeypotTitle": {
    "message": "Honey Pot"
  },
  "howNetworkFeesWorkExplanation": {
    "message": "Estimated fee required to process the transaction. The max fee is $1."
  },
  "howQuotesWork": {
    "message": "How quotes work"
  },
  "howQuotesWorkExplanation": {
    "message": "This quote has the best return of the quotes we searched. This is based on the swap rate, which includes bridging fees and a $1% MetaMask fee, minus gas fees. Gas fees depend on how busy the network is and how complex the transaction is."
  },
  "id": {
    "message": "ID"
  },
  "ifYouGetLockedOut": {
    "message": "If you get locked out of the app or get a new device, you will lose your funds. Be sure to back up your Secret Recovery Phrase in $1 ",
    "description": "$1 is the menu path to be shown with font weight bold"
  },
  "ignoreAll": {
    "message": "Ignore all"
  },
  "ignoreTokenWarning": {
    "message": "If you hide tokens, they will not be shown in your wallet. However, you can still add them by searching for them."
  },
  "imToken": {
    "message": "imToken"
  },
  "import": {
    "message": "Import",
    "description": "Button to import an account from a selected file"
  },
  "importAWallet": {
    "message": "Import a wallet"
  },
  "importAccountError": {
    "message": "Error importing account."
  },
  "importAccountErrorIsSRP": {
    "message": "You have entered a Secret Recovery Phrase (or mnemonic). To import an account here, you have to enter a private key, which is a hexadecimal string of length 64."
  },
  "importAccountErrorNotAValidPrivateKey": {
    "message": "This is not a valid private key. You have entered a hexadecimal string, but it must be 64 characters long."
  },
  "importAccountErrorNotHexadecimal": {
    "message": "This is not a valid private key. You must enter a hexadecimal string of length 64."
  },
  "importAccountJsonLoading1": {
    "message": "Expect this JSON import to take a few minutes and freeze MetaMask."
  },
  "importAccountJsonLoading2": {
    "message": "We apologize, and we will make it faster in the future."
  },
  "importAccountMsg": {
    "message": "Imported accounts won’t be associated with your MetaMask Secret Recovery Phrase. Learn more about imported accounts"
  },
  "importMyWallet": {
    "message": "Import my wallet"
  },
  "importNFT": {
    "message": "Import NFT"
  },
  "importNFTAddressToolTip": {
    "message": "On OpenSea, for example, on the NFT's page under Details, there is a blue hyperlinked value labeled 'Contract Address'. If you click on this, it will take you to the contract's address on Etherscan; at the top-left of that page, there should be an icon labeled 'Contract', and to the right, a long string of letters and numbers. This is the address of the contract that created your NFT. Click on the 'copy' icon to the right of the address, and you'll have it on your clipboard."
  },
  "importNFTPage": {
    "message": "Import NFT page"
  },
  "importNFTTokenIdToolTip": {
    "message": "An NFT's ID is a unique identifier since no two NFTs are alike. Again, on OpenSea this number is under 'Details'. Make a note of it, or copy it onto your clipboard."
  },
  "importNWordSRP": {
    "message": "I have a $1 word recovery phrase",
    "description": "$1 is the number of words in the recovery phrase"
  },
  "importPrivateKey": {
    "message": "Private Key"
  },
  "importSRPDescription": {
    "message": "Import an existing wallet with your 12 or 24-word secret recovery phrase."
  },
  "importSRPNumberOfWordsError": {
    "message": "Secret Recovery Phrases contain 12, or 24 words"
  },
  "importSRPWordError": {
    "message": "Word $1 is incorrect or misspelled.",
    "description": "$1 is the word that is incorrect or misspelled"
  },
  "importSRPWordErrorAlternative": {
    "message": "Word $1 and $2 is incorrect or misspelled.",
    "description": "$1 and $2 are multiple words that are mispelled."
  },
  "importSecretRecoveryPhrase": {
    "message": "Import Secret Recovery Phrase"
  },
  "importSelectedTokens": {
    "message": "Import selected tokens?"
  },
  "importSelectedTokensDescription": {
    "message": "Only the tokens you've selected will appear in your wallet. You can always import hidden tokens later by searching for them."
  },
  "importTokenQuestion": {
    "message": "Import token?"
  },
  "importTokenWarning": {
    "message": "Anyone can create a token with any name, including fake versions of existing tokens. Add and trade at your own risk!"
  },
  "importTokensCamelCase": {
    "message": "Import tokens"
  },
  "importTokensError": {
    "message": "We could not import the tokens. Please try again later."
  },
  "importWallet": {
    "message": "Import wallet"
  },
  "importWalletOrAccountHeader": {
    "message": "Import a wallet or account"
  },
  "importWalletSuccess": {
    "message": "Secret Recovery Phrase $1 imported",
    "description": "$1 is the index of the secret recovery phrase"
  },
  "importWithCount": {
    "message": "Import $1",
    "description": "$1 will the number of detected tokens that are selected for importing, if all of them are selected then $1 will be all"
  },
  "imported": {
    "message": "Imported",
    "description": "status showing that an account has been fully loaded into the keyring"
  },
  "inYourSettings": {
    "message": "in your Settings"
  },
  "included": {
    "message": "included"
  },
  "includesXTransactions": {
    "message": "Includes $1 transactions"
  },
  "infuraBlockedNotification": {
    "message": "MetaMask is unable to connect to the blockchain host. Review possible reasons $1.",
    "description": "$1 is a clickable link with with text defined by the 'here' key"
  },
  "initialTransactionConfirmed": {
    "message": "Your initial transaction was confirmed by the network. Click OK to go back."
  },
  "insightsFromSnap": {
    "message": "Insights from $1",
    "description": "$1 represents the name of the snap"
  },
  "install": {
    "message": "Install"
  },
  "installOrigin": {
    "message": "Install origin"
  },
  "installRequest": {
    "message": "Add to MetaMask"
  },
  "installedOn": {
    "message": "Installed on $1",
    "description": "$1 is the date when the snap has been installed"
  },
  "insufficientBalance": {
    "message": "Insufficient balance."
  },
  "insufficientFunds": {
    "message": "Insufficient funds."
  },
  "insufficientFundsForGas": {
    "message": "Insufficient funds for gas"
  },
  "insufficientLockedLiquidityDescription": {
    "message": "The lack of adequately locked or burned liquidity leaves the token vulnerable to sudden liquidity withdrawals, potentially causing market instability."
  },
  "insufficientLockedLiquidityTitle": {
    "message": "Insufficient Locked Liquidity"
  },
  "insufficientTokens": {
    "message": "Insufficient tokens."
  },
  "interactWithSmartContract": {
    "message": "Smart contract"
  },
  "interactingWith": {
    "message": "Interacting with"
  },
  "interactingWithTransactionDescription": {
    "message": "This is the contract you're interacting with. Protect yourself from scammers by verifying the details."
  },
  "interaction": {
    "message": "Interaction"
  },
  "invalidAddress": {
    "message": "Invalid address"
  },
  "invalidAddressRecipient": {
    "message": "Recipient address is invalid"
  },
  "invalidAssetType": {
    "message": "This asset is an NFT and needs to be re-added on the Import NFTs page found under the NFTs tab"
  },
  "invalidChainIdTooBig": {
    "message": "Invalid chain ID. The chain ID is too big."
  },
  "invalidCustomNetworkAlertContent1": {
    "message": "The chain ID for custom network '$1' has to be re-entered.",
    "description": "$1 is the name/identifier of the network."
  },
  "invalidCustomNetworkAlertContent2": {
    "message": "To protect you from malicious or faulty network providers, chain IDs are now required for all custom networks."
  },
  "invalidCustomNetworkAlertContent3": {
    "message": "Go to Settings > Network and enter the chain ID. You can find the chain IDs of most popular networks on $1.",
    "description": "$1 is a link to https://chainid.network"
  },
  "invalidCustomNetworkAlertTitle": {
    "message": "Invalid custom network"
  },
  "invalidHexData": {
    "message": "Invalid hex data"
  },
  "invalidHexNumber": {
    "message": "Invalid hexadecimal number."
  },
  "invalidHexNumberLeadingZeros": {
    "message": "Invalid hexadecimal number. Remove any leading zeros."
  },
  "invalidIpfsGateway": {
    "message": "Invalid IPFS Gateway: The value must be a valid URL"
  },
  "invalidNumber": {
    "message": "Invalid number. Enter a decimal or '0x'-prefixed hexadecimal number."
  },
  "invalidNumberLeadingZeros": {
    "message": "Invalid number. Remove any leading zeros."
  },
  "invalidRPC": {
    "message": "Invalid RPC URL"
  },
  "invalidSeedPhrase": {
    "message": "Invalid Secret Recovery Phrase"
  },
  "invalidSeedPhraseCaseSensitive": {
    "message": "Invalid input! Secret Recovery Phrase is case sensitive."
  },
  "invalidSeedPhraseNotFound": {
    "message": "Secret Recovery Phrase not found."
  },
  "ipfsGateway": {
    "message": "IPFS gateway"
  },
  "ipfsGatewayDescription": {
    "message": "MetaMask uses third-party services to show images of your NFTs stored on IPFS, display information related to ENS addresses entered in your browser's address bar, and fetch icons for different tokens. Your IP address may be exposed to these services when you’re using them."
  },
  "ipfsToggleModalDescriptionOne": {
    "message": "We use third-party services to show images of your NFTs stored on IPFS, display information related to ENS addresses entered in your browser's address bar, and fetch icons for different tokens. Your IP address may be exposed to these services when you’re using them."
  },
  "ipfsToggleModalDescriptionTwo": {
    "message": "Selecting Confirm turns on IPFS resolution. You can turn it off in $1 at any time.",
    "description": "$1 is the method to turn off ipfs"
  },
  "ipfsToggleModalSettings": {
    "message": "Settings > Security and privacy"
  },
  "isSigningOrSubmitting": {
    "message": "A previous transaction is still being signed or submitted"
  },
  "jazzAndBlockies": {
    "message": "Jazzicons and Blockies are two different styles of unique icons that help you identify an account at a glance."
  },
  "jazzicons": {
    "message": "Jazzicons"
  },
  "jsonFile": {
    "message": "JSON File",
    "description": "format for importing an account"
  },
  "keepReminderOfSRP": {
    "message": "Keep a reminder of your Secret Recovery Phrase somewhere safe. If you lose it, no one can help you get it back. Even worse, you won’t be able access to your wallet ever again. $1",
    "description": "$1 is a learn more link"
  },
  "keyringAccountName": {
    "message": "Account name"
  },
  "keyringAccountPublicAddress": {
    "message": "Public Address"
  },
  "keyringSnapRemovalResult1": {
    "message": "$1 $2removed",
    "description": "Displays the result after removal of a keyring snap. $1 is the snap name, $2 is whether it is successful or not"
  },
  "keyringSnapRemovalResultNotSuccessful": {
    "message": "not ",
    "description": "Displays the `not` word in $2."
  },
  "keyringSnapRemoveConfirmation": {
    "message": "Type $1 to confirm you want to remove this snap:",
    "description": "Asks user to input the name nap prior to deleting the snap. $1 is the snap name"
  },
  "keystone": {
    "message": "Keystone"
  },
  "knownAddressRecipient": {
    "message": "Known contract address."
  },
  "knownTokenWarning": {
    "message": "This action will edit tokens that are already listed in your wallet, which can be used to phish you. Only approve if you are certain that you mean to change what these tokens represent. Learn more about $1"
  },
  "l1Fee": {
    "message": "L1 fee"
  },
  "l1FeeTooltip": {
    "message": "L1 gas fee"
  },
  "l2Fee": {
    "message": "L2 fee"
  },
  "l2FeeTooltip": {
    "message": "L2 gas fee"
  },
  "lastConnected": {
    "message": "Last connected"
  },
  "lastSold": {
    "message": "Last sold"
  },
  "lavaDomeCopyWarning": {
    "message": "For your safety, selecting this text is not available right now."
  },
  "layer1Fees": {
    "message": "Layer 1 fees"
  },
  "layer2Fees": {
    "message": "Layer 2 fees"
  },
  "learnHow": {
    "message": "Learn how"
  },
  "learnMore": {
    "message": "learn more"
  },
  "learnMoreAboutGas": {
    "message": "Want to $1 about gas?",
    "description": "$1 will be replaced by the learnMore translation key"
  },
  "learnMoreAboutPrivacy": {
    "message": "Learn more about privacy best practices."
  },
  "learnMoreAboutSolanaAccounts": {
    "message": "Learn more about Solana accounts"
  },
  "learnMoreKeystone": {
    "message": "Learn More"
  },
  "learnMoreUpperCase": {
    "message": "Learn more"
  },
  "learnMoreUpperCaseWithDot": {
    "message": "Learn more."
  },
  "learnScamRisk": {
    "message": "scams and security risks."
  },
  "leaveMetaMask": {
    "message": "Leave MetaMask?"
  },
  "leaveMetaMaskDesc": {
    "message": "You're about to visit a site outside of MetaMask. Double-check the URL before continuing."
  },
  "ledgerAccountRestriction": {
    "message": "You need to make use your last account before you can add a new one."
  },
  "ledgerConnectionInstructionCloseOtherApps": {
    "message": "Close any other software connected to your device and then click here to refresh."
  },
  "ledgerConnectionInstructionHeader": {
    "message": "Prior to clicking confirm:"
  },
  "ledgerConnectionInstructionStepFour": {
    "message": "Enable \"smart contract data\" or \"blind signing\" on your Ledger device."
  },
  "ledgerConnectionInstructionStepThree": {
    "message": "Be sure your Ledger is plugged in and to select the Ethereum app."
  },
  "ledgerDeviceOpenFailureMessage": {
    "message": "The Ledger device failed to open. Your Ledger might be connected to other software. Please close Ledger Live or other applications connected to your Ledger device, and try to connect again."
  },
  "ledgerErrorConnectionIssue": {
    "message": "Reconnect your ledger, open the ETH app and try again."
  },
  "ledgerErrorDevicedLocked": {
    "message": "Your Ledger is locked. Unlock it then try again."
  },
  "ledgerErrorEthAppNotOpen": {
    "message": "To solve the issue, open the ETH application on your device and retry."
  },
  "ledgerErrorTransactionDataNotPadded": {
    "message": "Ethereum transaction's input data isn't sufficiently padded."
  },
  "ledgerLiveApp": {
    "message": "Ledger Live App"
  },
  "ledgerLocked": {
    "message": "Cannot connect to Ledger device. Please make sure your device is unlocked and Ethereum app is opened."
  },
  "ledgerMultipleDevicesUnsupportedInfoDescription": {
    "message": "To connect a new device, disconnect the previous one."
  },
  "ledgerMultipleDevicesUnsupportedInfoTitle": {
    "message": "You can only connect one Ledger at a time"
  },
  "ledgerTimeout": {
    "message": "Ledger Live is taking too long to respond or connection timeout. Make sure Ledger Live app is opened and your device is unlocked."
  },
  "ledgerWebHIDNotConnectedErrorMessage": {
    "message": "The ledger device was not connected. If you wish to connect your Ledger, please click 'Continue' again and approve HID connection",
    "description": "An error message shown to the user during the hardware connect flow."
  },
  "levelArrow": {
    "message": "level arrow"
  },
  "lightTheme": {
    "message": "Light"
  },
  "likeToImportToken": {
    "message": "Would you like to import this token?"
  },
  "likeToImportTokens": {
    "message": "Would you like to import these tokens?"
  },
  "lineaGoerli": {
    "message": "Linea Goerli test network"
  },
  "lineaMainnet": {
    "message": "Linea Mainnet"
  },
  "lineaSepolia": {
    "message": "Linea Sepolia test network"
  },
  "link": {
    "message": "Link"
  },
  "linkCentralizedExchanges": {
    "message": "Link your Coinbase or Binance accounts to transfer crypto to MetaMask for free."
  },
  "links": {
    "message": "Links"
  },
  "loadMore": {
    "message": "Load more"
  },
  "loading": {
    "message": "Loading..."
  },
  "loadingScreenSnapMessage": {
    "message": "Please complete the transaction on the Snap."
  },
  "loadingTokenList": {
    "message": "Loading token list"
  },
  "localhost": {
    "message": "Localhost 8545"
  },
  "lock": {
    "message": "Lock"
  },
  "lockMetaMask": {
    "message": "Lock MetaMask"
  },
  "lockTimeInvalid": {
    "message": "Lock time must be a number between 0 and 10080"
  },
  "logo": {
    "message": "$1 logo",
    "description": "$1 is the name of the ticker"
  },
  "low": {
    "message": "Low"
  },
  "lowEstimatedReturnTooltipMessage": {
    "message": "You’ll pay more than $1% of your starting amount in fees. Check your receiving amount and network fees."
  },
  "lowEstimatedReturnTooltipTitle": {
    "message": "High cost"
  },
  "lowGasSettingToolTipMessage": {
    "message": "Use $1 to wait for a cheaper price. Time estimates are much less accurate as prices are somewhat unpredictable.",
    "description": "$1 is key 'low' separated here so that it can be passed in with bold font-weight"
  },
  "lowLowercase": {
    "message": "low"
  },
  "mainnet": {
    "message": "Ethereum Mainnet"
  },
  "mainnetToken": {
    "message": "This address matches a known Ethereum Mainnet token address. Recheck the contract address and network for the token you are trying to add."
  },
  "makeAnotherSwap": {
    "message": "Create a new swap"
  },
  "makeSureNoOneWatching": {
    "message": "Make sure nobody is looking",
    "description": "Warning to users to be care while creating and saving their new Secret Recovery Phrase"
  },
  "manageDefaultSettings": {
    "message": "Manage default settings"
  },
  "manageInstitutionalWallets": {
    "message": "Manage Institutional Wallets"
  },
  "manageInstitutionalWalletsDescription": {
    "message": "Turn this on to enable institutional wallets."
  },
  "manageNetworksMenuHeading": {
    "message": "Manage networks"
  },
  "managePermissions": {
    "message": "Manage permissions"
  },
  "marketCap": {
    "message": "Market cap"
  },
  "marketDetails": {
    "message": "Market details"
  },
  "max": {
    "message": "Max"
  },
  "maxBaseFee": {
    "message": "Max base fee"
  },
  "maxFee": {
    "message": "Max fee"
  },
  "maxFeeTooltip": {
    "message": "A maximum fee provided to pay for the transaction."
  },
  "maxPriorityFee": {
    "message": "Max priority fee"
  },
  "medium": {
    "message": "Market"
  },
  "mediumGasSettingToolTipMessage": {
    "message": "Use $1 for fast processing at current market price.",
    "description": "$1 is key 'medium' (text: 'Market') separated here so that it can be passed in with bold font-weight"
  },
  "memo": {
    "message": "memo"
  },
  "message": {
    "message": "Message"
  },
  "metaMaskConnectStatusParagraphOne": {
    "message": "You now have more control over your account connections in MetaMask."
  },
  "metaMaskConnectStatusParagraphThree": {
    "message": "Click it to manage your connected accounts."
  },
  "metaMaskConnectStatusParagraphTwo": {
    "message": "The connection status button shows if the website you’re visiting is connected to your currently selected account."
  },
  "metaMetricsIdNotAvailableError": {
    "message": "Since you've never opted into MetaMetrics, there's no data to delete here."
  },
  "metadataModalSourceTooltip": {
    "message": "$1 is hosted on npm and $2 is this Snap’s unique identifier.",
    "description": "$1 is the snap name and $2 is the snap NPM id."
  },
  "metamaskNotificationsAreOff": {
    "message": "Wallet notifications are currently not active."
  },
  "metamaskSwapsOfflineDescription": {
    "message": "MetaMask Swaps is undergoing maintenance. Please check back later."
  },
  "metamaskVersion": {
    "message": "MetaMask Version"
  },
  "methodData": {
    "message": "Method"
  },
  "methodDataTransactionDesc": {
    "message": "Function executed based on decoded input data."
  },
  "methodNotSupported": {
    "message": "Not supported with this account."
  },
  "metrics": {
    "message": "Metrics"
  },
  "millionAbbreviation": {
    "message": "M",
    "description": "Shortened form of 'million'"
  },
  "mismatchedChainLinkText": {
    "message": "verify the network details",
    "description": "Serves as link text for the 'mismatchedChain' key. This text will be embedded inside the translation for that key."
  },
  "mismatchedChainRecommendation": {
    "message": "We recommend that you $1 before proceeding.",
    "description": "$1 is a clickable link with text defined by the 'mismatchedChainLinkText' key. The link will open to instructions for users to validate custom network details."
  },
  "mismatchedNetworkName": {
    "message": "According to our record the network name may not correctly match this chain ID."
  },
  "mismatchedNetworkSymbol": {
    "message": "The submitted currency symbol does not match what we expect for this chain ID."
  },
  "mismatchedRpcChainId": {
    "message": "Chain ID returned by the custom network does not match the submitted chain ID."
  },
  "mismatchedRpcUrl": {
    "message": "According to our records the submitted RPC URL value does not match a known provider for this chain ID."
  },
  "missingSetting": {
    "message": "Can't find a setting?"
  },
  "missingSettingRequest": {
    "message": "Request here"
  },
  "more": {
    "message": "more"
  },
  "moreAccounts": {
    "message": "+ $1 more accounts",
    "description": "$1 is the number of accounts"
  },
  "moreNetworks": {
    "message": "+ $1 more networks",
    "description": "$1 is the number of networks"
  },
  "moreQuotes": {
    "message": "More quotes"
  },
  "multichainAddEthereumChainConfirmationDescription": {
    "message": "You're adding this network to MetaMask and giving this site permission to use it."
  },
  "multichainQuoteCardBridgingLabel": {
    "message": "Bridging"
  },
  "multichainQuoteCardQuoteLabel": {
    "message": "Quote"
  },
  "multichainQuoteCardTimeLabel": {
    "message": "Time"
  },
  "multipleSnapConnectionWarning": {
    "message": "$1 wants to use $2 Snaps",
    "description": "$1 is the dapp and $2 is the number of snaps it wants to connect to."
  },
  "mustSelectOne": {
    "message": "Must select at least 1 token."
  },
  "name": {
    "message": "Name"
  },
  "nameAddressLabel": {
    "message": "Address",
    "description": "Label above address field in name component modal."
  },
  "nameAlreadyInUse": {
    "message": "Name is already in use"
  },
  "nameInstructionsNew": {
    "message": "If you know this address, give it a nickname to recognize it in the future.",
    "description": "Instruction text in name component modal when value is not recognised."
  },
  "nameInstructionsRecognized": {
    "message": "This address has a default nickname, but you can edit it or explore other suggestions.",
    "description": "Instruction text in name component modal when value is recognized but not saved."
  },
  "nameInstructionsSaved": {
    "message": "You've added a nickname for this address before. You can edit or view other suggested nicknames.",
    "description": "Instruction text in name component modal when value is saved."
  },
  "nameLabel": {
    "message": "Nickname",
    "description": "Label above name input field in name component modal."
  },
  "nameModalMaybeProposedName": {
    "message": "Maybe: $1",
    "description": "$1 is the proposed name"
  },
  "nameModalTitleNew": {
    "message": "Unknown address",
    "description": "Title of the modal created by the name component when value is not recognised."
  },
  "nameModalTitleRecognized": {
    "message": "Recognized address",
    "description": "Title of the modal created by the name component when value is recognized but not saved."
  },
  "nameModalTitleSaved": {
    "message": "Saved address",
    "description": "Title of the modal created by the name component when value is saved."
  },
  "nameProviderProposedBy": {
    "message": "Proposed by $1",
    "description": "$1 is the name of the provider"
  },
  "nameProvider_ens": {
    "message": "Ethereum Name Service (ENS)"
  },
  "nameProvider_etherscan": {
    "message": "Etherscan"
  },
  "nameProvider_lens": {
    "message": "Lens Protocol"
  },
  "nameProvider_token": {
    "message": "MetaMask"
  },
  "nameSetPlaceholder": {
    "message": "Choose a nickname...",
    "description": "Placeholder text for name input field in name component modal."
  },
  "nativeNetworkPermissionRequestDescription": {
    "message": "$1 is asking for your approval to:",
    "description": "$1 represents dapp name"
  },
  "nativeTokenScamWarningConversion": {
    "message": "Edit network details"
  },
  "nativeTokenScamWarningDescription": {
    "message": "The native token symbol does not match the expected symbol of the native token for the network with the associated chain ID. You have entered $1 while the expected token symbol is $2. Please verify you are connected to the correct chain.",
    "description": "$1 represents the currency name, $2 represents the expected currency symbol"
  },
  "nativeTokenScamWarningDescriptionExpectedTokenFallback": {
    "message": "something else",
    "description": "graceful fallback for when token symbol isn't found"
  },
  "nativeTokenScamWarningTitle": {
    "message": "Unexpected Native Token Symbol",
    "description": "Title for nativeTokenScamWarningDescription"
  },
  "needHelp": {
    "message": "Need help? Contact $1",
    "description": "$1 represents `needHelpLinkText`, the text which goes in the help link"
  },
  "needHelpFeedback": {
    "message": "Share your feedback"
  },
  "needHelpLinkText": {
    "message": "MetaMask support"
  },
  "needHelpSubmitTicket": {
    "message": "Submit a ticket"
  },
  "needImportFile": {
    "message": "You must select a file to import.",
    "description": "User is important an account and needs to add a file to continue"
  },
  "negativeETH": {
    "message": "Can not send negative amounts of ETH."
  },
  "negativeOrZeroAmountToken": {
    "message": "Cannot send negative or zero amounts of asset."
  },
  "network": {
    "message": "Network:"
  },
  "networkChanged": {
    "message": "Network changed"
  },
  "networkChangedMessage": {
    "message": "You're now transacting on $1.",
    "description": "$1 is the name of the network"
  },
  "networkDetails": {
    "message": "Network details"
  },
  "networkFee": {
    "message": "Network fee"
  },
  "networkIsBusy": {
    "message": "Network is busy. Gas prices are high and estimates are less accurate."
  },
  "networkMenu": {
    "message": "Network Menu"
  },
  "networkMenuHeading": {
    "message": "Select a network"
  },
  "networkName": {
    "message": "Network name"
  },
  "networkNameArbitrum": {
    "message": "Arbitrum"
  },
  "networkNameAvalanche": {
    "message": "Avalanche"
  },
  "networkNameBSC": {
    "message": "BSC"
  },
  "networkNameBase": {
    "message": "Base"
  },
  "networkNameBitcoin": {
    "message": "Bitcoin"
  },
  "networkNameBitcoinTestnet": {
    "message": "Bitcoin Testnet"
  },
  "networkNameDefinition": {
    "message": "The name associated with this network."
  },
  "networkNameEthereum": {
    "message": "Ethereum"
  },
  "networkNameGoerli": {
    "message": "Goerli"
  },
  "networkNameLinea": {
    "message": "Linea"
  },
  "networkNameOpMainnet": {
    "message": "OP Mainnet"
  },
  "networkNamePolygon": {
    "message": "Polygon"
  },
  "networkNameSolana": {
    "message": "Solana"
  },
  "networkNameTestnet": {
    "message": "Testnet"
  },
  "networkNameZkSyncEra": {
    "message": "zkSync Era"
  },
  "networkOptions": {
    "message": "Network options"
  },
  "networkPermissionToast": {
    "message": "Network permissions updated"
  },
  "networkProvider": {
    "message": "Network provider"
  },
  "networkStatus": {
    "message": "Network status"
  },
  "networkStatusBaseFeeTooltip": {
    "message": "The base fee is set by the network and changes every 13-14 seconds. Our $1 and $2 options account for sudden increases.",
    "description": "$1 and $2 are bold text for Medium and Aggressive respectively."
  },
  "networkStatusPriorityFeeTooltip": {
    "message": "Range of priority fees (aka “miner tip”). This goes to miners and incentivizes them to prioritize your transaction."
  },
  "networkStatusStabilityFeeTooltip": {
    "message": "Gas fees are $1 relative to the past 72 hours.",
    "description": "$1 is networks stability value - stable, low, high"
  },
  "networkSwitchConnectionError": {
    "message": "We can't connect to $1",
    "description": "$1 represents the network name"
  },
  "networkURL": {
    "message": "Network URL"
  },
  "networkURLDefinition": {
    "message": "The URL used to access this network."
  },
  "networkUrlErrorWarning": {
    "message": "Attackers sometimes mimic sites by making small changes to the site address. Make sure you're interacting with the intended site before you continue. Punycode version: $1",
    "description": "$1 replaced by RPC URL for network"
  },
  "networks": {
    "message": "Networks"
  },
  "networksSmallCase": {
    "message": "networks"
  },
  "nevermind": {
    "message": "Nevermind"
  },
  "new": {
    "message": "New!"
  },
  "newAccount": {
    "message": "New account"
  },
  "newAccountNumberName": {
    "message": "Account $1",
    "description": "Default name of next account to be created on create account screen"
  },
  "newContact": {
    "message": "New contact"
  },
  "newContract": {
    "message": "New contract"
  },
  "newNFTDetectedInImportNFTsMessageStrongText": {
    "message": "Settings > Security and privacy"
  },
  "newNFTDetectedInImportNFTsMsg": {
    "message": "To use Opensea to see your NFTs, turn on 'Display NFT Media' in $1.",
    "description": "$1 is used for newNFTDetectedInImportNFTsMessageStrongText"
  },
  "newNFTDetectedInNFTsTabMessage": {
    "message": "Let MetaMask automatically detect and display NFTs in your wallet."
  },
  "newNFTsAutodetected": {
    "message": "NFT autodetection"
  },
  "newNetworkAdded": {
    "message": "“$1” was successfully added!"
  },
  "newNetworkEdited": {
    "message": "“$1” was successfully edited!"
  },
  "newNftAddedMessage": {
    "message": "NFT was successfully added!"
  },
  "newPassword": {
    "message": "New password"
  },
  "newPasswordPlaceholder": {
    "message": "Enter a strong password"
  },
  "newPrivacyPolicyActionButton": {
    "message": "Read more"
  },
  "newPrivacyPolicyTitle": {
    "message": "We’ve updated our privacy policy"
  },
  "newRpcUrl": {
    "message": "New RPC URL"
  },
  "newTokensImportedMessage": {
    "message": "You’ve successfully imported $1.",
    "description": "$1 is the string of symbols of all the tokens imported"
  },
  "newTokensImportedTitle": {
    "message": "Token imported"
  },
  "next": {
    "message": "Next"
  },
  "nftAddFailedMessage": {
    "message": "NFT can’t be added as the ownership details do not match. Make sure you have entered correct information."
  },
  "nftAddressError": {
    "message": "This token is an NFT. Add on the $1",
    "description": "$1 is a clickable link with text defined by the 'importNFTPage' key"
  },
  "nftAlreadyAdded": {
    "message": "NFT has already been added."
  },
  "nftAutoDetectionEnabled": {
    "message": "NFT autodetection enabled"
  },
  "nftDisclaimer": {
    "message": "Disclaimer: MetaMask pulls the media file from the source url. This url sometimes gets changed by the marketplace on which the NFT was minted."
  },
  "nftOptions": {
    "message": "NFT Options"
  },
  "nftTokenIdPlaceholder": {
    "message": "Enter the token id"
  },
  "nftWarningContent": {
    "message": "You're granting access to $1, including any you might own in the future. The party on the other end can transfer these NFTs from your wallet at any time without asking you until you revoke this approval. $2",
    "description": "$1 is nftWarningContentBold bold part, $2 is Learn more link"
  },
  "nftWarningContentBold": {
    "message": "all your $1 NFTs",
    "description": "$1 is name of the collection"
  },
  "nftWarningContentGrey": {
    "message": "Proceed with caution."
  },
  "nfts": {
    "message": "NFTs"
  },
  "nftsPreviouslyOwned": {
    "message": "Previously Owned"
  },
  "nickname": {
    "message": "Nickname"
  },
  "noAccountsFound": {
    "message": "No accounts found for the given search query"
  },
  "noConnectedAccountTitle": {
    "message": "MetaMask isn’t connected to this site"
  },
  "noConnectionDescription": {
    "message": "To connect to a site, find and select the \"connect\" button. Remember MetaMask can only connect to sites on web3"
  },
  "noConversionRateAvailable": {
    "message": "No conversion rate available"
  },
  "noDomainResolution": {
    "message": "No resolution for domain provided."
  },
  "noHardwareWalletOrSnapsSupport": {
    "message": "Snaps, and most hardware wallets, will not work with your current browser version."
  },
  "noNFTs": {
    "message": "No NFTs yet"
  },
  "noNetworksFound": {
    "message": "No networks found for the given search query"
  },
  "noOptionsAvailableMessage": {
    "message": "This trade route isn't available right now. Try changing the amount, network, or token and we'll find the best option."
  },
  "noSnaps": {
    "message": "You don't have any snaps installed."
  },
  "noThanks": {
    "message": "No thanks"
  },
  "noTransactions": {
    "message": "You have no transactions"
  },
  "noWebcamFound": {
    "message": "Your computer's webcam was not found. Please try again."
  },
  "noWebcamFoundTitle": {
    "message": "Webcam not found"
  },
  "nonContractAddressAlertDesc": {
    "message": "You're sending call data to an address that isn't a contract. This could cause you to lose funds. Make sure you're using the correct address and network before continuing."
  },
  "nonContractAddressAlertTitle": {
    "message": "Potential mistake"
  },
  "nonce": {
    "message": "Nonce"
  },
  "none": {
    "message": "None"
  },
  "notBusy": {
    "message": "Not busy"
  },
  "notCurrentAccount": {
    "message": "Is this the correct account? It's different from the currently selected account in your wallet"
  },
  "notEnoughBalance": {
    "message": "Insufficient balance"
  },
  "notEnoughGas": {
    "message": "Not enough gas"
  },
  "notNow": {
    "message": "Not now"
  },
  "notificationDetail": {
    "message": "Details"
  },
  "notificationDetailBaseFee": {
    "message": "Base fee (GWEI)"
  },
  "notificationDetailGasLimit": {
    "message": "Gas limit (units)"
  },
  "notificationDetailGasUsed": {
    "message": "Gas used (units)"
  },
  "notificationDetailMaxFee": {
    "message": "Max fee per gas"
  },
  "notificationDetailNetwork": {
    "message": "Network"
  },
  "notificationDetailNetworkFee": {
    "message": "Network fee"
  },
  "notificationDetailPriorityFee": {
    "message": "Priority fee (GWEI)"
  },
  "notificationItemCheckBlockExplorer": {
    "message": "Check on the Block Explorer"
  },
  "notificationItemCollection": {
    "message": "Collection"
  },
  "notificationItemConfirmed": {
    "message": "Confirmed"
  },
  "notificationItemError": {
    "message": "Unable to retrieve fees currently"
  },
  "notificationItemFrom": {
    "message": "From"
  },
  "notificationItemLidoStakeReadyToBeWithdrawn": {
    "message": "Withdrawal Ready"
  },
  "notificationItemLidoStakeReadyToBeWithdrawnMessage": {
    "message": "You can now withdraw your unstaked $1"
  },
  "notificationItemLidoWithdrawalRequestedMessage": {
    "message": "Your request to unstake $1 has been sent"
  },
  "notificationItemNFTReceivedFrom": {
    "message": "Received NFT from"
  },
  "notificationItemNFTSentTo": {
    "message": "Sent NFT to"
  },
  "notificationItemNetwork": {
    "message": "Network"
  },
  "notificationItemRate": {
    "message": "Rate (fee included)"
  },
  "notificationItemReceived": {
    "message": "Received"
  },
  "notificationItemReceivedFrom": {
    "message": "Received from"
  },
  "notificationItemSent": {
    "message": "Sent"
  },
  "notificationItemSentTo": {
    "message": "Sent to"
  },
  "notificationItemStakeCompleted": {
    "message": "Stake completed"
  },
  "notificationItemStaked": {
    "message": "Staked"
  },
  "notificationItemStakingProvider": {
    "message": "Staking Provider"
  },
  "notificationItemStatus": {
    "message": "Status"
  },
  "notificationItemSwapped": {
    "message": "Swapped"
  },
  "notificationItemSwappedFor": {
    "message": "for"
  },
  "notificationItemTo": {
    "message": "To"
  },
  "notificationItemTransactionId": {
    "message": "Transaction ID"
  },
  "notificationItemUnStakeCompleted": {
    "message": "UnStaking complete"
  },
  "notificationItemUnStaked": {
    "message": "Unstaked"
  },
  "notificationItemUnStakingRequested": {
    "message": "Unstaking requested"
  },
  "notificationTransactionFailedMessage": {
    "message": "Transaction $1 failed! $2",
    "description": "Content of the browser notification that appears when a transaction fails"
  },
  "notificationTransactionFailedMessageMMI": {
    "message": "Transaction failed! $1",
    "description": "Content of the browser notification that appears when a transaction fails in MMI"
  },
  "notificationTransactionFailedTitle": {
    "message": "Failed transaction",
    "description": "Title of the browser notification that appears when a transaction fails"
  },
  "notificationTransactionSuccessMessage": {
    "message": "Transaction $1 confirmed!",
    "description": "Content of the browser notification that appears when a transaction is confirmed"
  },
  "notificationTransactionSuccessTitle": {
    "message": "Confirmed transaction",
    "description": "Title of the browser notification that appears when a transaction is confirmed"
  },
  "notificationTransactionSuccessView": {
    "message": "View on $1",
    "description": "Additional content in a notification that appears when a transaction is confirmed and has a block explorer URL."
  },
  "notifications": {
    "message": "Notifications"
  },
  "notificationsFeatureToggle": {
    "message": "Enable Wallet Notifications",
    "description": "Experimental feature title"
  },
  "notificationsFeatureToggleDescription": {
    "message": "This enables wallet notifications like send/receive funds or nfts and feature announcements.",
    "description": "Description of the experimental notifications feature"
  },
  "notificationsMarkAllAsRead": {
    "message": "Mark all as read"
  },
  "notificationsPageEmptyTitle": {
    "message": "Nothing to see here"
  },
  "notificationsPageErrorContent": {
    "message": "Please, try to visit this page again."
  },
  "notificationsPageErrorTitle": {
    "message": "There has been an error"
  },
  "notificationsPageNoNotificationsContent": {
    "message": "You have not received any notifications yet."
  },
  "notificationsSettingsBoxError": {
    "message": "Something went wrong. Please try again."
  },
  "notificationsSettingsPageAllowNotifications": {
    "message": "Stay in the loop on what’s happening in your wallet with notifications. To use notifications, we use a profile to sync some settings across your devices. $1"
  },
  "notificationsSettingsPageAllowNotificationsLink": {
    "message": "Learn how we protect your privacy while using this feature."
  },
  "numberOfNewTokensDetectedPlural": {
    "message": "$1 new tokens found in this account",
    "description": "$1 is the number of new tokens detected"
  },
  "numberOfNewTokensDetectedSingular": {
    "message": "1 new token found in this account"
  },
  "numberOfTokens": {
    "message": "Number of tokens"
  },
  "ofTextNofM": {
    "message": "of"
  },
  "off": {
    "message": "Off"
  },
  "offlineForMaintenance": {
    "message": "Offline for maintenance"
  },
  "ok": {
    "message": "Ok"
  },
  "on": {
    "message": "On"
  },
  "onboardedMetametricsAccept": {
    "message": "I agree"
  },
  "onboardedMetametricsDisagree": {
    "message": "No thanks"
  },
  "onboardedMetametricsKey1": {
    "message": "Latest developments"
  },
  "onboardedMetametricsKey2": {
    "message": "Product features"
  },
  "onboardedMetametricsKey3": {
    "message": "Other relevant promotional materials"
  },
  "onboardedMetametricsLink": {
    "message": "MetaMetrics"
  },
  "onboardedMetametricsParagraph1": {
    "message": "In addition to $1, we'd like to use data to understand how you interact with marketing communications.",
    "description": "$1 represents the 'onboardedMetametricsLink' locale string"
  },
  "onboardedMetametricsParagraph2": {
    "message": "This helps us personalize what we share with you, like:"
  },
  "onboardedMetametricsParagraph3": {
    "message": "Remember, we never sell the data you provide and you can opt out any time."
  },
  "onboardedMetametricsTitle": {
    "message": "Help us enhance your experience"
  },
  "onboardingAdvancedPrivacyIPFSDescription": {
    "message": "The IPFS gateway makes it possible to access and view data hosted by third parties. You can add a custom IPFS gateway or continue using the default."
  },
  "onboardingAdvancedPrivacyIPFSInvalid": {
    "message": "Please enter a valid URL"
  },
  "onboardingAdvancedPrivacyIPFSTitle": {
    "message": "Add custom IPFS Gateway"
  },
  "onboardingAdvancedPrivacyIPFSValid": {
    "message": "IPFS gateway URL is valid"
  },
  "onboardingAdvancedPrivacyNetworkDescription": {
    "message": "When you use our default settings and configurations, we use Infura as our default remote procedure call (RPC) provider to offer the most reliable and private access to Ethereum data we can. In limited cases, we may use other RPC providers in order to provide the best experience for our users. You can choose your own RPC, but remember that any RPC will receive your IP address and Ethereum wallet to make transactions. To learn more about how Infura handles data for EVM accounts, read our $1; for Solana accounts, $2."
  },
  "onboardingAdvancedPrivacyNetworkDescriptionCallToAction": {
    "message": "click here"
  },
  "onboardingAdvancedPrivacyNetworkTitle": {
    "message": "Choose your network"
  },
  "onboardingContinueWith": {
    "message": "Continue with $1",
    "description": "$1 is the type of login used Google, Apple, etc."
  },
  "onboardingCreateWallet": {
    "message": "Create new wallet"
  },
  "onboardingImportWallet": {
    "message": "I have an existing wallet"
  },
  "onboardingMetametricsAgree": {
    "message": "I agree"
  },
  "onboardingMetametricsDescription": {
    "message": "We'd like to gather basic usage and diagnostics data to improve MetaMask. It will always be:"
  },
  "onboardingMetametricsDescription2": {
    "message": "When we gather metrics, it will always be..."
  },
  "onboardingMetametricsInfuraTerms": {
    "message": "We’ll let you know if we decide to use this data for other purposes. You can review our $1 for more information. Remember, you can go to settings and opt out at any time.",
    "description": "$1 represents `onboardingMetametricsInfuraTermsPolicy`"
  },
  "onboardingMetametricsInfuraTermsPolicy": {
    "message": "Privacy Policy"
  },
  "onboardingMetametricsNeverCollect": {
    "message": "$1 Clicks and views on the app are stored, but other details (like your public address) are not.",
    "description": "$1 represents `onboardingMetametricsNeverCollectEmphasis`"
  },
  "onboardingMetametricsNeverCollectEmphasis": {
    "message": "Private:"
  },
  "onboardingMetametricsNeverCollectIP": {
    "message": "$1 We temporarily use your IP address to detect a general location (like your country or region), but it's never stored.",
    "description": "$1 represents `onboardingMetametricsNeverCollectIPEmphasis`"
  },
  "onboardingMetametricsNeverCollectIPEmphasis": {
    "message": "General:"
  },
  "onboardingMetametricsNeverSellData": {
    "message": "$1 You decide if you want to share or delete your usage data via settings any time.",
    "description": "$1 represents `onboardingMetametricsNeverSellDataEmphasis`"
  },
  "onboardingMetametricsNeverSellDataEmphasis": {
    "message": "Optional:"
  },
  "onboardingMetametricsPrivacyDescription": {
    "message": "Learn how we protect your privacy while collecting usage data for your profile."
  },
  "onboardingMetametricsTerms": {
    "message": "We’ll let you know if we plan to use this data for other purposes. You can review our $1 any time (we never sell the data you provide here).",
    "description": "$1 represents `onboardingMetametricsPrivacyPolicy`"
  },
  "onboardingMetametricsTitle": {
    "message": "Help us improve MetaMask"
  },
  "onboardingMetametricsUseDataCheckbox": {
    "message": "We’ll use this data to learn how you interact with our marketing communications. We may share relevant news (like product features)."
  },
  "onboardingOptionIcon": {
    "message": "$1 icon",
    "description": "$1 is the icon name"
  },
  "onboardingOptionTitle": {
    "message": "Choose an option to continue"
  },
  "onboardingPinExtensionBillboardAccess": {
    "message": "Full access"
  },
  "onboardingPinExtensionBillboardDescription": {
    "message": "These extensions can see and change information"
  },
  "onboardingPinExtensionBillboardDescription2": {
    "message": "on this site."
  },
  "onboardingPinExtensionBillboardTitle": {
    "message": "Extensions"
  },
  "onboardingPinExtensionChrome": {
    "message": "Click the browser extension icon"
  },
  "onboardingPinExtensionDescription": {
    "message": "Pin MetaMask on your browser so it’s accessible and easy to view transaction confirmations."
  },
  "onboardingPinExtensionDescription2": {
    "message": "Access your MetaMask wallet with 1 click by clicking on the extension."
  },
  "onboardingPinExtensionDescription3": {
    "message": "Click Chrome extension icon to access it instantly"
  },
  "onboardingPinExtensionLabel": {
    "message": "Pin MetaMask"
  },
  "onboardingPinExtensionStep1": {
    "message": "1"
  },
  "onboardingPinExtensionStep2": {
    "message": "2"
  },
  "onboardingPinExtensionTitle": {
    "message": "Installation is complete!"
  },
  "onboardingSignInWith": {
    "message": "Sign in with $1",
    "description": "$1 is the type of login used Google, Apple, etc."
  },
  "onboardingSrpCreate": {
    "message": "Continue with Secret Recovery Phrase"
  },
  "onboardingSrpImport": {
    "message": "Import using Secret Recovery Phrase"
  },
  "onboardingSrpImportError": {
    "message": "Not quite right. Double-check your Secret Recovery Phrase and try again."
  },
  "onboardingSrpInputClearAll": {
    "message": "Clear all"
  },
  "onboardingSrpInputHideAll": {
    "message": "Hide all"
  },
  "onboardingSrpInputPlaceholder": {
    "message": "Add a space between each word and make sure no one is watching"
  },
  "onboardingSrpInputShowAll": {
    "message": "Show all"
  },
  "onekey": {
    "message": "OneKey"
  },
  "onlyConnectTrust": {
    "message": "Only connect with sites you trust. $1",
    "description": "Text displayed above the buttons for connection confirmation. $1 is the link to the learn more web page."
  },
  "openFullScreenForLedgerWebHid": {
    "message": "Go to full screen to connect your Ledger.",
    "description": "Shown to the user on the confirm screen when they are viewing MetaMask in a popup window but need to connect their ledger via webhid."
  },
  "openInBlockExplorer": {
    "message": "Open in block explorer"
  },
  "optional": {
    "message": "Optional"
  },
  "options": {
    "message": "Options"
  },
  "or": {
    "message": "Or"
  },
  "origin": {
    "message": "Origin"
  },
  "originChanged": {
    "message": "Site changed"
  },
  "originChangedMessage": {
    "message": "You're now reviewing a request from $1.",
    "description": "$1 is the name of the origin"
  },
  "osTheme": {
    "message": "System"
  },
  "otherSnaps": {
    "message": "other snaps",
    "description": "Used in the 'permission_rpc' message."
  },
  "outdatedBrowserNotification": {
    "message": "Your browser is out of date. If you don't update your browser, you won't be able to get security patches and new features from MetaMask."
  },
  "overrideContentSecurityPolicyHeader": {
    "message": "Override Content-Security-Policy header"
  },
  "overrideContentSecurityPolicyHeaderDescription": {
    "message": "This option is a workaround for a known issue in Firefox, where a dapp's Content-Security-Policy header may prevent the extension from loading properly. Disabling this option is not recommended unless required for specific web page compatibility."
  },
  "padlock": {
    "message": "Padlock"
  },
  "participateInMetaMetrics": {
    "message": "Participate in MetaMetrics"
  },
  "participateInMetaMetricsDescription": {
    "message": "Participate in MetaMetrics to help us make MetaMask better"
  },
  "password": {
    "message": "Password"
  },
  "passwordNotLongEnough": {
    "message": "Password not long enough"
  },
  "passwordSetupDetails": {
    "message": "This password will unlock your MetaMask wallet only on this device. MetaMask can not recover this password."
  },
  "passwordStrength": {
    "message": "Password strength: $1",
    "description": "Return password strength to the user when user wants to create password."
  },
  "passwordStrengthDescription": {
    "message": "A strong password can improve the security of your wallet should your device be stolen or compromised."
  },
  "passwordTermsWarning": {
    "message": "MetaMask can’t recover this password."
  },
  "passwordToggleHide": {
    "message": "Hide Password"
  },
  "passwordToggleShow": {
    "message": "Show Password"
  },
  "passwordsDontMatch": {
    "message": "Passwords don't match"
  },
  "paste": {
    "message": "Paste"
  },
  "pastePrivateKey": {
    "message": "Enter your private key string here:",
    "description": "For importing an account from a private key"
  },
  "pending": {
    "message": "Pending"
  },
  "pendingConfirmationAddNetworkAlertMessage": {
    "message": "Updating network will cancel $1 pending transactions from this site.",
    "description": "Number of transactions."
  },
  "pendingConfirmationSwitchNetworkAlertMessage": {
    "message": "Switching network will cancel $1 pending transactions from this site.",
    "description": "Number of transactions."
  },
  "pendingTransactionAlertMessage": {
    "message": "This transaction won't go through until a previous transaction is complete. $1",
    "description": "$1 represents the words 'how to cancel or speed up a transaction' in a hyperlink"
  },
  "pendingTransactionAlertMessageHyperlink": {
    "message": "Learn how to cancel or speed up a transaction.",
    "description": "The text for the hyperlink in the pending transaction alert message"
  },
  "permissionDetails": {
    "message": "Permission details"
  },
  "permissionFor": {
    "message": "Permission for"
  },
  "permissionFrom": {
    "message": "Permission from"
  },
  "permissionRequested": {
    "message": "Requested now"
  },
  "permissionRequestedForAccounts": {
    "message": "Requested now for $1",
    "description": "Permission cell status for requested permission including accounts, rendered as AvatarGroup which is $1."
  },
  "permissionRevoked": {
    "message": "Revoked in this update"
  },
  "permissionRevokedForAccounts": {
    "message": "Revoked in this update for $1",
    "description": "Permission cell status for revoked permission including accounts, rendered as AvatarGroup which is $1."
  },
  "permission_accessNamedSnap": {
    "message": "Connect to $1.",
    "description": "The description for the `wallet_snap` permission. $1 is the human-readable name of the snap."
  },
  "permission_accessNetwork": {
    "message": "Access the internet.",
    "description": "The description of the `endowment:network-access` permission."
  },
  "permission_accessNetworkDescription": {
    "message": "Allow $1 to access the internet. This can be used to both send and receive data with third-party servers.",
    "description": "An extended description of the `endowment:network-access` permission. $1 is the snap name."
  },
  "permission_accessSnap": {
    "message": "Connect to the $1 snap.",
    "description": "The description for the `wallet_snap` permission. $1 is the name of the snap."
  },
  "permission_accessSnapDescription": {
    "message": "Allow the website or snap to interact with $1.",
    "description": "The description for the `wallet_snap_*` permission. $1 is the name of the Snap."
  },
  "permission_assets": {
    "message": "Display account assets in MetaMask.",
    "description": "The description for the `endowment:assets` permission."
  },
  "permission_assetsDescription": {
    "message": "Allow $1 to provide asset information to the MetaMask client. The assets can be onchain or offchain.",
    "description": "An extended description for the `endowment:assets` permission. $1 is the name of the Snap."
  },
  "permission_cronjob": {
    "message": "Schedule and execute periodic actions.",
    "description": "The description for the `snap_cronjob` permission"
  },
  "permission_cronjobDescription": {
    "message": "Allow $1 to perform actions that run periodically at fixed times, dates, or intervals. This can be used to trigger time-sensitive interactions or notifications.",
    "description": "An extended description for the `snap_cronjob` permission. $1 is the snap name."
  },
  "permission_dialog": {
    "message": "Display dialog windows in MetaMask.",
    "description": "The description for the `snap_dialog` permission"
  },
  "permission_dialogDescription": {
    "message": "Allow $1 to display MetaMask popups with custom text, input field, and buttons to approve or reject an action.\nCan be used to create e.g. alerts, confirmations, and opt-in flows for a snap.",
    "description": "An extended description for the `snap_dialog` permission. $1 is the snap name."
  },
  "permission_ethereumAccounts": {
    "message": "See address, account balance, activity and suggest transactions to approve",
    "description": "The description for the `eth_accounts` permission"
  },
  "permission_ethereumProvider": {
    "message": "Access the Ethereum provider.",
    "description": "The description for the `endowment:ethereum-provider` permission"
  },
  "permission_ethereumProviderDescription": {
    "message": "Allow $1 to communicate with MetaMask directly, in order for it to read data from the blockchain and suggest messages and transactions.",
    "description": "An extended description for the `endowment:ethereum-provider` permission. $1 is the snap name."
  },
  "permission_getEntropy": {
    "message": "Derive arbitrary keys unique to $1.",
    "description": "The description for the `snap_getEntropy` permission. $1 is the snap name."
  },
  "permission_getEntropyDescription": {
    "message": "Allow $1 to derive arbitrary keys unique to $1, without exposing them. These keys are separate from your MetaMask account(s) and not related to your private keys or Secret Recovery Phrase. Other snaps cannot access this information.",
    "description": "An extended description for the `snap_getEntropy` permission. $1 is the snap name."
  },
  "permission_getLocale": {
    "message": "View your preferred language.",
    "description": "The description for the `snap_getLocale` permission"
  },
  "permission_getLocaleDescription": {
    "message": "Let $1 access your preferred language from your MetaMask settings. This can be used to localize and display $1's content using your language.",
    "description": "An extended description for the `snap_getLocale` permission. $1 is the snap name."
  },
  "permission_getPreferences": {
    "message": "See information like your preferred language and fiat currency.",
    "description": "The description for the `snap_getPreferences` permission"
  },
  "permission_getPreferencesDescription": {
    "message": "Let $1 access information like your preferred language and fiat currency in your MetaMask settings. This helps $1 display content tailored to your preferences. ",
    "description": "An extended description for the `snap_getPreferences` permission. $1 is the snap name."
  },
  "permission_homePage": {
    "message": "Display a custom screen",
    "description": "The description for the `endowment:page-home` permission"
  },
  "permission_homePageDescription": {
    "message": "Let $1 display a custom home screen in MetaMask. This can be used for user interfaces, configuration, and dashboards.",
    "description": "An extended description for the `endowment:page-home` permission. $1 is the snap name."
  },
  "permission_keyring": {
    "message": "Allow requests for adding and controlling Ethereum accounts",
    "description": "The description for the `endowment:keyring` permission"
  },
  "permission_keyringDescription": {
    "message": "Let $1 receive requests to add or remove accounts, plus sign and transact on behalf of these accounts.",
    "description": "An extended description for the `endowment:keyring` permission. $1 is the snap name."
  },
  "permission_lifecycleHooks": {
    "message": "Use lifecycle hooks.",
    "description": "The description for the `endowment:lifecycle-hooks` permission"
  },
  "permission_lifecycleHooksDescription": {
    "message": "Allow $1 to use lifecycle hooks to run code at specific times during its lifecycle.",
    "description": "An extended description for the `endowment:lifecycle-hooks` permission. $1 is the snap name."
  },
  "permission_manageAccounts": {
    "message": "Add and control Ethereum accounts",
    "description": "The description for `snap_manageAccounts` permission"
  },
  "permission_manageAccountsDescription": {
    "message": "Allow $1 to add or remove Ethereum accounts, then transact and sign with these accounts.",
    "description": "An extended description for the `snap_manageAccounts` permission. $1 is the snap name."
  },
  "permission_manageBip32Keys": {
    "message": "Manage $1 accounts.",
    "description": "The description for the `snap_getBip32Entropy` permission. $1 is a derivation path, e.g. 'm/44'/0'/0' (secp256k1)'."
  },
  "permission_manageBip44AndBip32KeysDescription": {
    "message": "Allow $1 to manage accounts and assets on the requested network. These accounts are derived and backed up using your secret recovery phrase (without revealing it). With the power to derive keys, $1 can support a variety of blockchain protocols beyond Ethereum (EVMs).",
    "description": "An extended description for the `snap_getBip44Entropy` and `snap_getBip44Entropy` permissions. $1 is the snap name."
  },
  "permission_manageBip44Keys": {
    "message": "Manage $1 accounts.",
    "description": "The description for the `snap_getBip44Entropy` permission. $1 is the name of a protocol, e.g. 'Filecoin'."
  },
  "permission_manageState": {
    "message": "Store and manage its data on your device.",
    "description": "The description for the `snap_manageState` permission"
  },
  "permission_manageStateDescription": {
    "message": "Allow $1 to store, update, and retrieve data securely with encryption. Other snaps cannot access this information.",
    "description": "An extended description for the `snap_manageState` permission. $1 is the snap name."
  },
  "permission_nameLookup": {
    "message": "Provide domain and address lookups.",
    "description": "The description for the `endowment:name-lookup` permission."
  },
  "permission_nameLookupDescription": {
    "message": "Allow the snap to fetch and display address and domain lookups in different parts of the MetaMask UI.",
    "description": "An extended description for the `endowment:name-lookup` permission."
  },
  "permission_notifications": {
    "message": "Show notifications.",
    "description": "The description for the `snap_notify` permission"
  },
  "permission_notificationsDescription": {
    "message": "Allow $1 to display notifications within MetaMask. A short notification text can be triggered by a snap for actionable or time-sensitive information.",
    "description": "An extended description for the `snap_notify` permission. $1 is the snap name."
  },
  "permission_protocol": {
    "message": "Provide protocol data for one or more chains.",
    "description": "The description for the `endowment:protocol` permission."
  },
  "permission_protocolDescription": {
    "message": "Allow $1 to provide MetaMask with protocol data such as gas estimates or token information.",
    "description": "An extended description for the `endowment:protocol` permission. $1 is the name of the Snap."
  },
  "permission_rpc": {
    "message": "Allow $1 to communicate directly with $2.",
    "description": "The description for the `endowment:rpc` permission. $1 is 'other snaps' or 'websites', $2 is the snap name."
  },
  "permission_rpcDescription": {
    "message": "Allow $1 to send messages to $2 and receive a response from $2.",
    "description": "An extended description for the `endowment:rpc` permission. $1 is 'other snaps' or 'websites', $2 is the snap name."
  },
  "permission_rpcDescriptionOriginList": {
    "message": "$1 and $2",
    "description": "A list of allowed origins where $2 is the last origin of the list and $1 is the rest of the list separated by ','."
  },
  "permission_signatureInsight": {
    "message": "Display signature insights modal.",
    "description": "The description for the `endowment:signature-insight` permission"
  },
  "permission_signatureInsightDescription": {
    "message": "Allow $1 to display a modal with insights on any signature request before approval. This can be used for anti-phishing and security solutions.",
    "description": "An extended description for the `endowment:signature-insight` permission. $1 is the snap name."
  },
  "permission_signatureInsightOrigin": {
    "message": "See the origins of websites that initiate a signature request",
    "description": "The description for the `signatureOrigin` caveat, to be used with the `endowment:signature-insight` permission"
  },
  "permission_signatureInsightOriginDescription": {
    "message": "Allow $1 to see the origin (URI) of websites that initiate signature requests. This can be used for anti-phishing and security solutions.",
    "description": "An extended description for the `signatureOrigin` caveat, to be used with the `endowment:signature-insight` permission. $1 is the snap name."
  },
  "permission_transactionInsight": {
    "message": "Fetch and display transaction insights.",
    "description": "The description for the `endowment:transaction-insight` permission"
  },
  "permission_transactionInsightDescription": {
    "message": "Allow $1 to decode transactions and show insights within the MetaMask UI. This can be used for anti-phishing and security solutions.",
    "description": "An extended description for the `endowment:transaction-insight` permission. $1 is the snap name."
  },
  "permission_transactionInsightOrigin": {
    "message": "See the origins of websites that suggest transactions",
    "description": "The description for the `transactionOrigin` caveat, to be used with the `endowment:transaction-insight` permission"
  },
  "permission_transactionInsightOriginDescription": {
    "message": "Allow $1 to see the origin (URI) of websites that suggest transactions. This can be used for anti-phishing and security solutions.",
    "description": "An extended description for the `transactionOrigin` caveat, to be used with the `endowment:transaction-insight` permission. $1 is the snap name."
  },
  "permission_unknown": {
    "message": "Unknown permission: $1",
    "description": "$1 is the name of a requested permission that is not recognized."
  },
  "permission_viewBip32PublicKeys": {
    "message": "View your public key for $1 ($2).",
    "description": "The description for the `snap_getBip32PublicKey` permission. $1 is a derivation path, e.g. 'm/44'/0'/0''. $2 is the elliptic curve name, e.g. 'secp256k1'."
  },
  "permission_viewBip32PublicKeysDescription": {
    "message": "Allow $2 to view your public keys (and addresses) for $1. This does not grant any control of accounts or assets.",
    "description": "An extended description for the `snap_getBip32PublicKey` permission. $1 is a derivation path (name). $2 is the snap name."
  },
  "permission_viewNamedBip32PublicKeys": {
    "message": "View your public key for $1.",
    "description": "The description for the `snap_getBip32PublicKey` permission. $1 is a name for the derivation path, e.g., 'Ethereum accounts'."
  },
  "permission_walletSwitchEthereumChain": {
    "message": "Use your enabled networks",
    "description": "The label for the `wallet_switchEthereumChain` permission"
  },
  "permission_webAssembly": {
    "message": "Support for WebAssembly.",
    "description": "The description of the `endowment:webassembly` permission."
  },
  "permission_webAssemblyDescription": {
    "message": "Allow $1 to access low-level execution environments via WebAssembly.",
    "description": "An extended description of the `endowment:webassembly` permission. $1 is the snap name."
  },
  "permissions": {
    "message": "Permissions"
  },
  "permissionsPageEmptyContent": {
    "message": "Nothing to see here"
  },
  "permissionsPageEmptySubContent": {
    "message": "This is where you can see the permissions you've given to installed Snaps or connected sites."
  },
  "permitSimulationChange_approve": {
    "message": "Spending cap"
  },
  "permitSimulationChange_bidding": {
    "message": "You bid"
  },
  "permitSimulationChange_listing": {
    "message": "You list"
  },
  "permitSimulationChange_nft_listing": {
    "message": "Listing price"
  },
  "permitSimulationChange_receive": {
    "message": "You receive"
  },
  "permitSimulationChange_revoke2": {
    "message": "Revoke"
  },
  "permitSimulationChange_transfer": {
    "message": "You send"
  },
  "permitSimulationDetailInfo": {
    "message": "You're giving the spender permission to spend this many tokens from your account."
  },
  "permittedChainToastUpdate": {
    "message": "$1 has access to $2."
  },
  "personalAddressDetected": {
    "message": "Personal address detected. Input the token contract address."
  },
  "pinToTop": {
    "message": "Pin to top"
  },
  "pleaseConfirm": {
    "message": "Please confirm"
  },
  "plusMore": {
    "message": "+ $1 more",
    "description": "$1 is the number of additional items"
  },
  "plusXMore": {
    "message": "+ $1 more",
    "description": "$1 is a number of additional but unshown items in a list- this message will be shown in place of those items"
  },
  "popularNetworkAddToolTip": {
    "message": "Some of these networks rely on third parties. The connections may be less reliable or enable third-parties to track activity.",
    "description": "Learn more link"
  },
  "popularNetworks": {
    "message": "Popular networks"
  },
  "portfolio": {
    "message": "Portfolio"
  },
  "preparingSwap": {
    "message": "Preparing swap..."
  },
  "prev": {
    "message": "Prev"
  },
  "price": {
    "message": "Price"
  },
  "priceUnavailable": {
    "message": "price unavailable"
  },
  "primaryType": {
    "message": "Primary type"
  },
  "priorityFee": {
    "message": "Priority fee"
  },
  "priorityFeeProperCase": {
    "message": "Priority Fee"
  },
  "privacy": {
    "message": "Privacy"
  },
  "privacyMsg": {
    "message": "Privacy policy"
  },
  "privateKey": {
    "message": "Private Key",
    "description": "select this type of file to use to import an account"
  },
  "privateKeyCopyWarning": {
    "message": "Private key for $1",
    "description": "$1 represents the account name"
  },
  "privateKeyHidden": {
    "message": "The private key is hidden",
    "description": "Explains that the private key input is hidden"
  },
  "privateKeyShow": {
    "message": "Show/Hide the private key input",
    "description": "Describes a toggle that is used to show or hide the private key input"
  },
  "privateKeyShown": {
    "message": "This private key is being shown",
    "description": "Explains that the private key input is being shown"
  },
  "privateKeyWarning": {
    "message": "Warning: Never disclose this key. Anyone with your private keys can steal any assets held in your account."
  },
  "privateNetwork": {
    "message": "Private network"
  },
  "proceedWithTransaction": {
    "message": "I want to proceed anyway"
  },
  "productAnnouncements": {
    "message": "Product announcements"
  },
  "proposedApprovalLimit": {
    "message": "Proposed approval limit"
  },
  "provide": {
    "message": "Provide"
  },
  "publicAddress": {
    "message": "Public address"
  },
  "pushPlatformNotificationsFundsReceivedDescription": {
    "message": "You received $1 $2"
  },
  "pushPlatformNotificationsFundsReceivedDescriptionDefault": {
    "message": "You received some tokens"
  },
  "pushPlatformNotificationsFundsReceivedTitle": {
    "message": "Funds received"
  },
  "pushPlatformNotificationsFundsSentDescription": {
    "message": "You successfully sent $1 $2"
  },
  "pushPlatformNotificationsFundsSentDescriptionDefault": {
    "message": "You successfully sent some tokens"
  },
  "pushPlatformNotificationsFundsSentTitle": {
    "message": "Funds sent"
  },
  "pushPlatformNotificationsNftReceivedDescription": {
    "message": "You received new NFTs"
  },
  "pushPlatformNotificationsNftReceivedTitle": {
    "message": "NFT received"
  },
  "pushPlatformNotificationsNftSentDescription": {
    "message": "You have successfully sent an NFT"
  },
  "pushPlatformNotificationsNftSentTitle": {
    "message": "NFT sent"
  },
  "pushPlatformNotificationsStakingLidoStakeCompletedDescription": {
    "message": "Your Lido stake was successful"
  },
  "pushPlatformNotificationsStakingLidoStakeCompletedTitle": {
    "message": "Stake complete"
  },
  "pushPlatformNotificationsStakingLidoStakeReadyToBeWithdrawnDescription": {
    "message": "Your Lido stake is now ready to be withdrawn"
  },
  "pushPlatformNotificationsStakingLidoStakeReadyToBeWithdrawnTitle": {
    "message": "Stake ready for withdrawal"
  },
  "pushPlatformNotificationsStakingLidoWithdrawalCompletedDescription": {
    "message": "Your Lido withdrawal was successful"
  },
  "pushPlatformNotificationsStakingLidoWithdrawalCompletedTitle": {
    "message": "Withdrawal completed"
  },
  "pushPlatformNotificationsStakingLidoWithdrawalRequestedDescription": {
    "message": "Your Lido withdrawal request was submitted"
  },
  "pushPlatformNotificationsStakingLidoWithdrawalRequestedTitle": {
    "message": "Withdrawal requested"
  },
  "pushPlatformNotificationsStakingRocketpoolStakeCompletedDescription": {
    "message": "Your RocketPool stake was successful"
  },
  "pushPlatformNotificationsStakingRocketpoolStakeCompletedTitle": {
    "message": "Stake complete"
  },
  "pushPlatformNotificationsStakingRocketpoolUnstakeCompletedDescription": {
    "message": "Your RocketPool unstake was successful"
  },
  "pushPlatformNotificationsStakingRocketpoolUnstakeCompletedTitle": {
    "message": "Unstake complete"
  },
  "pushPlatformNotificationsSwapCompletedDescription": {
    "message": "Your MetaMask Swap was successful"
  },
  "pushPlatformNotificationsSwapCompletedTitle": {
    "message": "Swap completed"
  },
  "queued": {
    "message": "Queued"
  },
  "quoteRate": {
    "message": "Quote rate"
  },
  "quotedReceiveAmount": {
    "message": "$1 receive amount"
  },
  "quotedTotalCost": {
    "message": "$1 total cost"
  },
  "rank": {
    "message": "Rank"
  },
  "rateIncludesMMFee": {
    "message": "Rate includes $1% fee"
  },
  "reAddAccounts": {
    "message": "re-add any other accounts"
  },
  "reAdded": {
    "message": "re-added"
  },
  "readdToken": {
    "message": "You can add this token back in the future by going to “Import token” in your accounts options menu."
  },
  "receive": {
    "message": "Receive"
  },
  "receiveCrypto": {
    "message": "Receive crypto"
  },
  "recipientAddressPlaceholderNew": {
    "message": "Enter public address (0x) or domain name"
  },
  "recommendedGasLabel": {
    "message": "Recommended"
  },
  "recoveryPhraseReminderBackupStart": {
    "message": "Start here"
  },
  "recoveryPhraseReminderConfirm": {
    "message": "Got it"
  },
  "recoveryPhraseReminderHasBackedUp": {
    "message": "Always keep your Secret Recovery Phrase in a secure and secret place"
  },
  "recoveryPhraseReminderHasNotBackedUp": {
    "message": "Need to backup your Secret Recovery Phrase again?"
  },
  "recoveryPhraseReminderItemOne": {
    "message": "Never share your Secret Recovery Phrase with anyone"
  },
  "recoveryPhraseReminderItemTwo": {
    "message": "The MetaMask team will never ask for your Secret Recovery Phrase"
  },
  "recoveryPhraseReminderSubText": {
    "message": "Your Secret Recovery Phrase controls all of your accounts."
  },
  "recoveryPhraseReminderTitle": {
    "message": "Protect your funds"
  },
  "redeposit": {
    "message": "Redeposit"
  },
  "refreshList": {
    "message": "Refresh list"
  },
  "reject": {
    "message": "Reject"
  },
  "rejectAll": {
    "message": "Reject all"
  },
  "rejectRequestsDescription": {
    "message": "You are about to batch reject $1 requests."
  },
  "rejectRequestsN": {
    "message": "Reject $1 requests"
  },
  "rejectTxsDescription": {
    "message": "You are about to batch reject $1 transactions."
  },
  "rejectTxsN": {
    "message": "Reject $1 transactions"
  },
  "rejected": {
    "message": "Rejected"
  },
  "rememberSRPIfYouLooseAccess": {
    "message": "Remember, if you lose your Secret Recovery Phrase, you lose access to your wallet. $1 to keep this set of words safe so you can always access your funds."
  },
  "reminderSet": {
    "message": "Reminder set!"
  },
  "remove": {
    "message": "Remove"
  },
  "removeAccount": {
    "message": "Remove account"
  },
  "removeAccountDescription": {
    "message": "This account will be removed from your wallet. Please make sure you have the original Secret Recovery Phrase or private key for this imported account before continuing. You can import or create accounts again from the account drop-down. "
  },
  "removeKeyringSnap": {
    "message": "Removing this Snap removes these accounts from MetaMask:"
  },
  "removeKeyringSnapToolTip": {
    "message": "The snap controls the accounts, and by removing it, the accounts will be removed from MetaMask, too, but they will remain in the blockchain."
  },
  "removeNFT": {
    "message": "Remove NFT"
  },
  "removeNftErrorMessage": {
    "message": "We could not remove this NFT."
  },
  "removeNftMessage": {
    "message": "NFT was successfully removed!"
  },
  "removeSnap": {
    "message": "Remove Snap"
  },
  "removeSnapAccountDescription": {
    "message": "If you proceed, this account will no longer be available in MetaMask."
  },
  "removeSnapAccountTitle": {
    "message": "Remove account"
  },
  "removeSnapConfirmation": {
    "message": "Are you sure you want to remove $1?",
    "description": "$1 represents the name of the snap"
  },
  "removeSnapDescription": {
    "message": "This action will delete the snap, its data and revoke your given permissions."
  },
  "replace": {
    "message": "replace"
  },
  "reportIssue": {
    "message": "Report an issue"
  },
  "requestFrom": {
    "message": "Request from"
  },
  "requestFromInfo": {
    "message": "This is the site asking for your signature."
  },
  "requestFromInfoSnap": {
    "message": "This is the Snap asking for your signature."
  },
  "requestFromTransactionDescription": {
    "message": "This is the site asking for your confirmation."
  },
  "requestingFor": {
    "message": "Requesting for"
  },
  "requestingForAccount": {
    "message": "Requesting for $1",
    "description": "Name of Account"
  },
  "requestingForNetwork": {
    "message": "Requesting for $1",
    "description": "Name of Network"
  },
  "required": {
    "message": "Required"
  },
  "reset": {
    "message": "Reset"
  },
  "resetPassword": {
    "message": "Reset your password"
  },
  "resetPasswordAnotherOption": {
    "message": "Another option: Erase your wallet"
  },
  "resetPasswordDescription": {
    "message": "If you have a mobile device where you’re already logged in, you can reset your password there."
  },
  "resetPasswordStep1": {
    "message": "Open MetaMask mobile app and go to $1",
    "description": "$1 is bold Settings > Security and passwords."
  },
  "resetPasswordStep1Settings": {
    "message": "Settings > Security and passwords."
  },
  "resetPasswordStep2": {
    "message": "Select “Change password” and update your password with Face ID."
  },
  "resetPasswordStep3": {
    "message": "Login with your new password on any device."
  },
  "resetWallet": {
    "message": "Reset wallet"
  },
  "resetWalletSubHeader": {
    "message": "MetaMask does not keep a copy of your password. If you’re having trouble unlocking your account, you will need to reset your wallet. You can do this by providing the Secret Recovery Phrase you used when you set up your wallet."
  },
  "resetWalletUsingSRP": {
    "message": "This action will delete your current wallet and Secret Recovery Phrase from this device, along with the list of accounts you’ve curated. After resetting with a Secret Recovery Phrase, you’ll see a list of accounts based on the Secret Recovery Phrase you use to reset. This new list will automatically include accounts that have a balance. You’ll also be able to $1 created previously. Custom accounts that you’ve imported will need to be $2, and any custom tokens you’ve added to an account will need to be $3 as well."
  },
  "resetWalletWarning": {
    "message": "Make sure you’re using the correct Secret Recovery Phrase before proceeding. You will not be able to undo this."
  },
  "restartMetamask": {
    "message": "Restart MetaMask"
  },
  "restore": {
    "message": "Restore"
  },
  "restoreUserData": {
    "message": "Restore user data"
  },
  "resultPageError": {
    "message": "Error"
  },
  "resultPageErrorDefaultMessage": {
    "message": "The operation failed."
  },
  "resultPageSuccess": {
    "message": "Success"
  },
  "resultPageSuccessDefaultMessage": {
    "message": "The operation completed successfully."
  },
  "retryTransaction": {
    "message": "Retry transaction"
  },
  "reusedTokenNameWarning": {
    "message": "A token here reuses a symbol from another token you watch, this can be confusing or deceptive."
  },
  "revealSecretRecoveryPhrase": {
    "message": "Reveal Secret Recovery Phrase"
  },
  "revealSeedWords": {
    "message": "Reveal Secret Recovery Phrase"
  },
  "revealSeedWordsDescription1": {
    "message": "The $1 provides $2",
    "description": "This is a sentence consisting of link using 'revealSeedWordsSRPName' as $1 and bolded text using 'revealSeedWordsDescription3' as $2."
  },
  "revealSeedWordsDescription2": {
    "message": "MetaMask is a $1. That means you're the owner of your SRP.",
    "description": "$1 is text link with the message from 'revealSeedWordsNonCustodialWallet'"
  },
  "revealSeedWordsDescription3": {
    "message": "full access to your wallet and funds.\n"
  },
  "revealSeedWordsNonCustodialWallet": {
    "message": "non-custodial wallet"
  },
  "revealSeedWordsQR": {
    "message": "QR"
  },
  "revealSeedWordsSRPName": {
    "message": "Secret Recovery Phrase (SRP)"
  },
  "revealSeedWordsText": {
    "message": "Text"
  },
  "revealSeedWordsWarning": {
    "message": "Make sure no one is looking at your screen. $1",
    "description": "$1 is bolded text using the message from 'revealSeedWordsWarning2'"
  },
  "revealSeedWordsWarning2": {
    "message": "MetaMask Support will never request this.",
    "description": "The bolded texted in the second part of 'revealSeedWordsWarning'"
  },
  "revealSensitiveContent": {
    "message": "Reveal sensitive content"
  },
  "revealTheSeedPhrase": {
    "message": "Reveal seed phrase"
  },
  "review": {
    "message": "Review"
  },
  "reviewAlert": {
    "message": "Review alert"
  },
  "reviewAlerts": {
    "message": "Review alerts"
  },
  "reviewPendingTransactions": {
    "message": "Review pending transactions"
  },
  "reviewPermissions": {
    "message": "Review permissions"
  },
  "revokePermission": {
    "message": "Revoke permission"
  },
  "revokePermissionTitle": {
    "message": "Remove $1 permission",
    "description": "The token symbol that is being revoked"
  },
  "revokeSimulationDetailsDesc": {
    "message": "You're removing someone's permission to spend tokens from your account."
  },
  "reward": {
    "message": "Reward"
  },
  "rpcNameOptional": {
    "message": "RPC Name (Optional)"
  },
  "rpcUrl": {
    "message": "RPC URL"
  },
  "safeTransferFrom": {
    "message": "Safe transfer from"
  },
  "save": {
    "message": "Save"
  },
  "scanInstructions": {
    "message": "Place the QR code in front of your camera"
  },
  "scanQrCode": {
    "message": "Scan QR code"
  },
  "scrollDown": {
    "message": "Scroll down"
  },
  "search": {
    "message": "Search"
  },
  "searchAccounts": {
    "message": "Search accounts"
  },
  "searchNfts": {
    "message": "Search NFTs"
  },
  "searchTokens": {
    "message": "Search tokens"
  },
  "searchTokensByNameOrAddress": {
    "message": "Search tokens by name or address"
  },
  "secretRecoveryPhrase": {
    "message": "Secret Recovery Phrase"
  },
  "secretRecoveryPhrasePlusNumber": {
    "message": "Secret Recovery Phrase $1",
    "description": "The $1 is the order of the Secret Recovery Phrase"
  },
  "secureWallet": {
    "message": "Secure wallet"
  },
  "secureWalletGetStartedButton": {
    "message": "Get started"
  },
  "secureWalletRemindLaterButton": {
    "message": "Remind me later"
  },
  "secureWalletWalletRecover": {
    "message": "It’s the only way to recover your wallet if you get locked out of the app or get a new device."
  },
  "secureWalletWalletSaveSrp": {
    "message": "Don’t risk losing your funds. Protect your wallet by saving your $1 in a place you trust.",
    "description": "The $1 is the button text 'Secret Recovery Phrase'"
  },
  "security": {
    "message": "Security"
  },
  "securityAlert": {
    "message": "Security alert from $1 and $2"
  },
  "securityAlerts": {
    "message": "Security alerts"
  },
  "securityAlertsDescription": {
    "message": "This feature alerts you to malicious or unusual activity by actively reviewing transaction and signature requests. $1",
    "description": "Link to learn more about security alerts"
  },
  "securityAndPrivacy": {
    "message": "Security & privacy"
  },
<<<<<<< HEAD
  "securityChangePasswordHint": {
    "message": "Password hint"
  },
  "securityChangePasswordTitle": {
    "message": "Password"
  },
  "securityChangePasswordChange": {
    "message": "Change password"
  },
  "securityChangePasswordDescription": {
    "message": "Choose a strong password to unlock MetaMask app on your device. If you lose this password, you will need your Secret Recovery Phrase to re-import your wallet."
  },
  "securityChangePasswordTitle": {
    "message": "Password"
  },
=======
>>>>>>> a1300264
  "securityDescription": {
    "message": "Reduce your chances of joining unsafe networks and protect your accounts"
  },
  "securityMessageLinkForNetworks": {
    "message": "network scams and security risks"
  },
  "securityPrivacyPath": {
    "message": "Settings > Security & Privacy."
  },
  "securityProviderPoweredBy": {
    "message": "Powered by $1",
    "description": "The security provider that is providing data"
  },
  "securitySrpBackupSrp": {
    "message": "Back up Secret Recovery Phrase"
  },
  "securitySrpDescription": {
    "message": "Back up your Secret Recovery Phrase. Be sure to store your Secret Recovery Phrase in a safe place that only you can access and won’t forget."
  },
  "securitySrpWalletRecovery": {
    "message": "Wallet recovery"
  },
  "seeAllPermissions": {
    "message": "See all permissions",
    "description": "Used for revealing more content (e.g. permission list, etc.)"
  },
  "seeDetails": {
    "message": "See details"
  },
  "seedPhraseConfirm": {
    "message": "Confirm Secret Recovery Phrase"
  },
  "seedPhraseEnterMissingWords": {
    "message": "Confirm Secret Recovery Phrase"
  },
  "seedPhraseIntroNotRecommendedButtonCopy": {
    "message": "Remind me later (not recommended)"
  },
  "seedPhraseIntroRecommendedButtonCopy": {
    "message": "Secure my wallet (recommended)"
  },
  "seedPhraseIntroSidebarBulletOne": {
    "message": "Write down and store in multiple secret places"
  },
  "seedPhraseIntroSidebarBulletTwo": {
    "message": "Store in a safe deposit box"
  },
  "seedPhraseIntroSidebarCopyOne": {
    "message": "Your Secret Recovery Phrase is a 12-word phrase that is the “master key” to your wallet and your funds"
  },
  "seedPhraseIntroSidebarCopyThree": {
    "message": "If someone asks for your recovery phrase they are likely trying to scam you and steal your wallet funds."
  },
  "seedPhraseIntroSidebarCopyTwo": {
    "message": "Never, ever share your Secret Recovery Phrase, not even with MetaMask!"
  },
  "seedPhraseIntroSidebarTitleOne": {
    "message": "What is a Secret Recovery Phrase?"
  },
  "seedPhraseIntroSidebarTitleThree": {
    "message": "Should I share my Secret Recovery Phrase?"
  },
  "seedPhraseIntroSidebarTitleTwo": {
    "message": "How do I save my Secret Recovery Phrase?"
  },
  "seedPhraseIntroTitle": {
    "message": "Secure your wallet"
  },
  "seedPhraseReq": {
    "message": "Secret Recovery Phrases contain 12, 15, 18, 21, or 24 words"
  },
  "seedPhraseReviewDetails": {
    "message": "This is your $1. Write it down in the correct order and keep it safe. If someone has your Secret Recovery Phrase, they can access your wallet. $2",
    "description": "The $1 is the bolded text 'Secret Recovery Phrase' and $2 is 'seedPhraseReviewDetails2'"
  },
  "seedPhraseReviewDetails2": {
    "message": "Don’t share it with anyone, ever."
  },
  "seedPhraseReviewTitle": {
    "message": "Save your Secret Recovery Phrase"
  },
  "seedPhraseWriteDownDetails": {
    "message": "Write down this 12-word Secret Recovery Phrase and save it in a place that you trust and only you can access."
  },
  "seedPhraseWriteDownHeader": {
    "message": "Write down your Secret Recovery Phrase"
  },
  "select": {
    "message": "Select"
  },
  "selectAccountToConnect": {
    "message": "Select an account to connect"
  },
  "selectAccounts": {
    "message": "Select the account(s) to use on this site"
  },
  "selectAccountsForSnap": {
    "message": "Select the account(s) to use with this snap"
  },
  "selectAll": {
    "message": "Select all"
  },
  "selectAnAccount": {
    "message": "Select an account"
  },
  "selectAnAccountAlreadyConnected": {
    "message": "This account has already been connected to MetaMask"
  },
  "selectEnableDisplayMediaPrivacyPreference": {
    "message": "Turn on Display NFT Media"
  },
  "selectHdPath": {
    "message": "Select HD path"
  },
  "selectNFTPrivacyPreference": {
    "message": "Enable NFT Autodetection"
  },
  "selectPathHelp": {
    "message": "If you don't see the accounts you expect, try switching the HD path or current selected network."
  },
  "selectRpcUrl": {
    "message": "Select RPC URL"
  },
  "selectSecretRecoveryPhrase": {
    "message": "Select Secret Recovery Phrase"
  },
  "selectType": {
    "message": "Select Type"
  },
  "selectedAccountMismatch": {
    "message": "Different account selected"
  },
  "selectingAllWillAllow": {
    "message": "Selecting all will allow this site to view all of your current accounts. Make sure you trust this site."
  },
  "send": {
    "message": "Send"
  },
  "sendBugReport": {
    "message": "Send us a bug report."
  },
  "sendNoContactsConversionText": {
    "message": "click here"
  },
  "sendNoContactsDescription": {
    "message": "Contacts allow you to safely send transactions to another account multiple times.  To create a contact, $1",
    "description": "$1 represents the action text 'click here'"
  },
  "sendNoContactsTitle": {
    "message": "You don't have any contacts yet"
  },
  "sendSelectReceiveAsset": {
    "message": "Select asset to receive"
  },
  "sendSelectSendAsset": {
    "message": "Select asset to send"
  },
  "sendSpecifiedTokens": {
    "message": "Send $1",
    "description": "Symbol of the specified token"
  },
  "sendSwapSubmissionWarning": {
    "message": "Clicking this button will immediately initiate your swap transaction. Please review your transaction details before proceeding."
  },
  "sendTokenAsToken": {
    "message": "Send $1 as $2",
    "description": "Used in the transaction display list to describe a swap and send. $1 and $2 are the symbols of tokens in involved in the swap."
  },
  "sendingAsset": {
    "message": "Sending $1"
  },
  "sendingDisabled": {
    "message": "Sending of ERC-1155 NFT assets is not yet supported."
  },
  "sendingNativeAsset": {
    "message": "Sending $1",
    "description": "$1 represents the native currency symbol for the current network (e.g. ETH or BNB)"
  },
  "sendingToTokenContractWarning": {
    "message": "Warning: you are about to send to a token contract which could result in a loss of funds. $1",
    "description": "$1 is a clickable link with text defined by the 'learnMoreUpperCase' key. The link will open to a support article regarding the known contract address warning"
  },
  "sepolia": {
    "message": "Sepolia test network"
  },
  "setApprovalForAll": {
    "message": "Set approval for all"
  },
  "setApprovalForAllRedesignedTitle": {
    "message": "Withdrawal request"
  },
  "setApprovalForAllTitle": {
    "message": "Approve $1 with no spend limit",
    "description": "The token symbol that is being approved"
  },
  "settingAddSnapAccount": {
    "message": "Add account Snap"
  },
  "settings": {
    "message": "Settings"
  },
  "settingsOptimisedForEaseOfUseAndSecurity": {
    "message": "Settings are optimised for ease of use and security. Change these any time."
  },
  "settingsSearchMatchingNotFound": {
    "message": "No matching results found."
  },
  "settingsSubHeadingSignaturesAndTransactions": {
    "message": "Signature and transaction requests"
  },
  "show": {
    "message": "Show"
  },
  "showAccount": {
    "message": "Show account"
  },
  "showAdvancedDetails": {
    "message": "Show advanced details"
  },
  "showExtensionInFullSizeView": {
    "message": "Show extension in full-size view"
  },
  "showExtensionInFullSizeViewDescription": {
    "message": "Turn this on to make full-size view your default when you click the extension icon."
  },
  "showFiatConversionInTestnets": {
    "message": "Show conversion on test networks"
  },
  "showFiatConversionInTestnetsDescription": {
    "message": "Select this to show fiat conversion on test networks"
  },
  "showHexData": {
    "message": "Show hex data"
  },
  "showHexDataDescription": {
    "message": "Select this to show the hex data field on the send screen"
  },
  "showLess": {
    "message": "Show less"
  },
  "showMore": {
    "message": "Show more"
  },
  "showNativeTokenAsMainBalance": {
    "message": "Show native token as main balance"
  },
  "showNft": {
    "message": "Show NFT"
  },
  "showPermissions": {
    "message": "Show permissions"
  },
  "showPrivateKey": {
    "message": "Show private key"
  },
  "showSRP": {
    "message": "Show Secret Recovery Phrase"
  },
  "showTestnetNetworks": {
    "message": "Show test networks"
  },
  "showTestnetNetworksDescription": {
    "message": "Select this to show test networks in network list"
  },
  "sign": {
    "message": "Sign"
  },
  "signatureRequest": {
    "message": "Signature request"
  },
  "signature_decoding_bid_nft_tooltip": {
    "message": "The NFT will be reflected in your wallet, when the bid is accepted."
  },
  "signature_decoding_list_nft_tooltip": {
    "message": "Expect changes only if someone buys your NFTs."
  },
  "signed": {
    "message": "Signed"
  },
  "signing": {
    "message": "Signing"
  },
  "signingInWith": {
    "message": "Signing in with"
  },
  "signingWith": {
    "message": "Signing with"
  },
  "simulationApproveHeading": {
    "message": "Withdraw"
  },
  "simulationDetailsApproveDesc": {
    "message": "You're giving someone else permission to withdraw NFTs from your account."
  },
  "simulationDetailsERC20ApproveDesc": {
    "message": "You're giving someone else permission to spend this amount from your account."
  },
  "simulationDetailsFiatNotAvailable": {
    "message": "Not Available"
  },
  "simulationDetailsIncomingHeading": {
    "message": "You receive"
  },
  "simulationDetailsNoChanges": {
    "message": "No changes"
  },
  "simulationDetailsOutgoingHeading": {
    "message": "You send"
  },
  "simulationDetailsRevokeSetApprovalForAllDesc": {
    "message": "You're removing someone else's permission to withdraw NFTs from your account."
  },
  "simulationDetailsSetApprovalForAllDesc": {
    "message": "You're giving permission for someone else to withdraw NFTs from your account."
  },
  "simulationDetailsTitle": {
    "message": "Estimated changes"
  },
  "simulationDetailsTitleTooltip": {
    "message": "Estimated changes are what might happen if you go through with this transaction. This is just a prediction, not a guarantee."
  },
  "simulationDetailsTotalFiat": {
    "message": "Total = $1",
    "description": "$1 is the total amount in fiat currency on one side of the transaction"
  },
  "simulationDetailsTransactionReverted": {
    "message": "This transaction is likely to fail"
  },
  "simulationDetailsUnavailable": {
    "message": "Unavailable"
  },
  "simulationErrorMessageV2": {
    "message": "We were not able to estimate gas. There might be an error in the contract and this transaction may fail."
  },
  "simulationsSettingDescription": {
    "message": "Turn this on to estimate balance changes of transactions and signatures before you confirm them. This doesn't guarantee their final outcome. $1"
  },
  "simulationsSettingSubHeader": {
    "message": "Estimate balance changes"
  },
  "singleNetwork": {
    "message": "1 network"
  },
  "siweIssued": {
    "message": "Issued"
  },
  "siweNetwork": {
    "message": "Network"
  },
  "siweRequestId": {
    "message": "Request ID"
  },
  "siweResources": {
    "message": "Resources"
  },
  "siweURI": {
    "message": "URL"
  },
  "skip": {
    "message": "Skip"
  },
  "skipAccountSecurity": {
    "message": "Skip account security?"
  },
  "skipAccountSecurityDetails": {
    "message": "If you lose this Secret Recovery Phrase, you won’t be able to access this wallet."
  },
  "skipAccountSecuritySecureNow": {
    "message": "Secure now"
  },
  "skipAccountSecuritySkip": {
    "message": "Skip"
  },
  "slideBridgeDescription": {
    "message": "Move across 9 chains, all within your wallet"
  },
  "slideBridgeTitle": {
    "message": "Ready to bridge?"
  },
  "slideCashOutDescription": {
    "message": "Sell your crypto for cash"
  },
  "slideCashOutTitle": {
    "message": "Cash out with MetaMask"
  },
  "slideDebitCardDescription": {
    "message": "Available in select regions"
  },
  "slideDebitCardTitle": {
    "message": "MetaMask debit card"
  },
  "slideFundWalletDescription": {
    "message": "Add or transfer tokens to get started"
  },
  "slideFundWalletTitle": {
    "message": "Fund your wallet"
  },
  "slideMultiSrpDescription": {
    "message": "Import and use multiple wallets in MetaMask"
  },
  "slideMultiSrpTitle": {
    "message": "Add multiple Secret Recovery Phrases"
  },
  "slideRemoteModeDescription": {
    "message": "Use your cold wallet wirelessly"
  },
  "slideRemoteModeTitle": {
    "message": "Cold storage, fast access"
  },
  "slideSmartAccountUpgradeDescription": {
    "message": "Same address, smarter features"
  },
  "slideSmartAccountUpgradeTitle": {
    "message": "Start using smart accounts"
  },
  "slideSolanaDescription": {
    "message": "Create a Solana account to get started"
  },
  "slideSolanaTitle": {
    "message": "Solana is now supported"
  },
  "slideSweepStakeDescription": {
    "message": "Mint an NFT now for a chance to win"
  },
  "slideSweepStakeTitle": {
    "message": "Enter the $5000 USDC Giveaway!"
  },
  "smartAccountAccept": {
    "message": "Use smart account"
  },
  "smartAccountBetterTransaction": {
    "message": "Faster transactions, lower fees"
  },
  "smartAccountBetterTransactionDescription": {
    "message": "Save time and money by processing transactions together."
  },
  "smartAccountFeaturesDescription": {
    "message": "Keep the same account address, and you can switch back anytime."
  },
  "smartAccountLabel": {
    "message": "Smart Account"
  },
  "smartAccountPayToken": {
    "message": "Pay with any token, any time"
  },
  "smartAccountPayTokenDescription": {
    "message": "Use the tokens you already have to cover network fees."
  },
  "smartAccountReject": {
    "message": "Don’t use smart account"
  },
  "smartAccountRequestFor": {
    "message": "Request for"
  },
  "smartAccountSameAccount": {
    "message": "Same account, smarter features."
  },
  "smartAccountSplashTitle": {
    "message": "Use smart account?"
  },
  "smartAccountUpgradeBannerDescription": {
    "message": "Same address. Smarter features."
  },
  "smartAccountUpgradeBannerTitle": {
    "message": "Switch to smart account"
  },
  "smartContracts": {
    "message": "Smart contracts"
  },
  "smartSwapsErrorNotEnoughFunds": {
    "message": "Not enough funds for a smart swap."
  },
  "smartSwapsErrorUnavailable": {
    "message": "Smart Swaps are temporarily unavailable."
  },
  "smartTransactionCancelled": {
    "message": "Your transaction was canceled"
  },
  "smartTransactionCancelledDescription": {
    "message": "Your transaction couldn't be completed, so it was canceled to save you from paying unnecessary gas fees."
  },
  "smartTransactionError": {
    "message": "Your transaction failed"
  },
  "smartTransactionErrorDescription": {
    "message": "Sudden market changes can cause failures. If the problem continues, reach out to MetaMask customer support."
  },
  "smartTransactionPending": {
    "message": "Your transaction was submitted"
  },
  "smartTransactionSuccess": {
    "message": "Your transaction is complete"
  },
  "smartTransactions": {
    "message": "Smart Transactions"
  },
  "smartTransactionsEnabledDescription": {
    "message": " and MEV protection. Now on by default."
  },
  "smartTransactionsEnabledLink": {
    "message": "Higher success rates"
  },
  "smartTransactionsEnabledTitle": {
    "message": "Transactions just got smarter"
  },
  "snapAccountCreated": {
    "message": "Account created"
  },
  "snapAccountCreatedDescription": {
    "message": "Your new account is ready to use!"
  },
  "snapAccountCreationFailed": {
    "message": "Account creation failed"
  },
  "snapAccountCreationFailedDescription": {
    "message": "$1 didn't manage to create an account for you.",
    "description": "$1 is the snap name"
  },
  "snapAccountRedirectFinishSigningTitle": {
    "message": "Finish signing"
  },
  "snapAccountRedirectSiteDescription": {
    "message": "Follow the instructions from $1"
  },
  "snapAccountRemovalFailed": {
    "message": "Account removal failed"
  },
  "snapAccountRemovalFailedDescription": {
    "message": "$1 didn't manage to remove this account for you.",
    "description": "$1 is the snap name"
  },
  "snapAccountRemoved": {
    "message": "Account removed"
  },
  "snapAccountRemovedDescription": {
    "message": "This account will no longer be available to use in MetaMask."
  },
  "snapAccounts": {
    "message": "Account Snaps"
  },
  "snapAccountsDescription": {
    "message": "Accounts controlled by third-party Snaps."
  },
  "snapConnectTo": {
    "message": "Connect to $1",
    "description": "$1 is the website URL or a Snap name. Used for Snaps pre-approved connections."
  },
  "snapConnectionPermissionDescription": {
    "message": "Let $1 automatically connect to $2 without your approval.",
    "description": "Used for Snap pre-approved connections. $1 is the Snap name, $2 is a website URL."
  },
  "snapConnectionWarning": {
    "message": "$1 wants to use $2",
    "description": "$2 is the snap and $1 is the dapp requesting connection to the snap."
  },
  "snapContent": {
    "message": "This content is coming from $1",
    "description": "This is shown when a snap shows transaction insight information in the confirmation UI. $1 is a link to the snap's settings page with the link text being the name of the snap."
  },
  "snapDetailWebsite": {
    "message": "Website"
  },
  "snapHomeMenu": {
    "message": "Snap Home Menu"
  },
  "snapInstallRequest": {
    "message": "Installing $1 gives it the following permissions.",
    "description": "$1 is the snap name."
  },
  "snapInstallSuccess": {
    "message": "Installation complete"
  },
  "snapInstallWarningCheck": {
    "message": "$1 wants permission to do the following:",
    "description": "Warning message used in popup displayed on snap install. $1 is the snap name."
  },
  "snapInstallWarningHeading": {
    "message": "Proceed with caution"
  },
  "snapInstallWarningPermissionDescriptionForBip32View": {
    "message": "Allow $1 to view your public keys (and addresses). This does not grant any control of accounts or assets.",
    "description": "An extended description for the `snap_getBip32PublicKey` permission used for tooltip on Snap Install Warning screen (popup/modal). $1 is the snap name."
  },
  "snapInstallWarningPermissionDescriptionForEntropy": {
    "message": "Allow $1 Snap to manage accounts and assets on the requested network(s). These accounts are derived and backed up using your secret recovery phrase (without revealing it). With the power to derive keys, $1 can support a variety of blockchain protocols beyond Ethereum (EVMs).",
    "description": "An extended description for the `snap_getBip44Entropy` and `snap_getBip44Entropy` permissions used for tooltip on Snap Install Warning screen (popup/modal). $1 is the snap name."
  },
  "snapInstallWarningPermissionNameForEntropy": {
    "message": "Manage $1 accounts",
    "description": "Permission name used for the Permission Cell component displayed on warning popup when installing a Snap. $1 is list of account types."
  },
  "snapInstallWarningPermissionNameForViewPublicKey": {
    "message": "View your public key for $1",
    "description": "Permission name used for the Permission Cell component displayed on warning popup when installing a Snap. $1 is list of account types."
  },
  "snapInstallationErrorDescription": {
    "message": "$1 couldn’t be installed.",
    "description": "Error description used when snap installation fails. $1 is the snap name."
  },
  "snapInstallationErrorTitle": {
    "message": "Installation failed",
    "description": "Error title used when snap installation fails."
  },
  "snapResultError": {
    "message": "Error"
  },
  "snapResultSuccess": {
    "message": "Success"
  },
  "snapResultSuccessDescription": {
    "message": "$1 is ready to use"
  },
  "snapUIAssetSelectorTitle": {
    "message": "Select an asset"
  },
  "snapUpdateAlertDescription": {
    "message": "Get the latest version of $1",
    "description": "Description used in Snap update alert banner when snap update is available. $1 is the Snap name."
  },
  "snapUpdateAvailable": {
    "message": "Update available"
  },
  "snapUpdateErrorDescription": {
    "message": "$1 couldn’t be updated.",
    "description": "Error description used when snap update fails. $1 is the snap name."
  },
  "snapUpdateErrorTitle": {
    "message": "Update failed",
    "description": "Error title used when snap update fails."
  },
  "snapUpdateRequest": {
    "message": "Updating $1 gives it the following permissions.",
    "description": "$1 is the Snap name."
  },
  "snapUpdateSuccess": {
    "message": "Update complete"
  },
  "snapUrlIsBlocked": {
    "message": "This Snap wants to take you to a blocked site. $1."
  },
  "snaps": {
    "message": "Snaps"
  },
  "snapsConnected": {
    "message": "Snaps connected"
  },
  "snapsNoInsight": {
    "message": "No insight to show"
  },
  "snapsPrivacyWarningFirstMessage": {
    "message": "You acknowledge that any Snap that you install is a Third Party Service, unless otherwise identified, as defined in the Consensys $1. Your use of Third Party Services is governed by separate terms and conditions set forth by the Third Party Service provider. Consensys does not recommend the use of any Snap by any particular person for any particular reason. You access, rely upon or use the Third Party Service at your own risk. Consensys disclaims all responsibility and liability for any losses on account of your use of Third Party Services.",
    "description": "First part of a message in popup modal displayed when installing a snap for the first time. $1 is terms of use link."
  },
  "snapsPrivacyWarningSecondMessage": {
    "message": "Any information you share with Third Party Services will be collected directly by those Third Party Services in accordance with their privacy policies. Please refer to their privacy policies for more information.",
    "description": "Second part of a message in popup modal displayed when installing a snap for the first time."
  },
  "snapsPrivacyWarningThirdMessage": {
    "message": "Consensys has no access to information you share with Third Party Services.",
    "description": "Third part of a message in popup modal displayed when installing a snap for the first time."
  },
  "snapsSettings": {
    "message": "Snap settings"
  },
  "snapsTermsOfUse": {
    "message": "Terms of Use"
  },
  "snapsToggle": {
    "message": "A snap will only run if it is enabled"
  },
  "snapsUIError": {
    "message": "Contact the creators of $1 for further support.",
    "description": "This is shown when the insight snap throws an error. $1 is the snap name"
  },
  "solanaAccountRequested": {
    "message": "This site is requesting a Solana account."
  },
  "solanaAccountRequired": {
    "message": "A Solana account is required to connect to this site."
  },
  "solanaImportAccounts": {
    "message": "Import Solana accounts"
  },
  "solanaImportAccountsDescription": {
    "message": "Import a Secret Recovery Phrase to migrate your Solana account from an other wallet."
  },
  "solanaMoreFeaturesComingSoon": {
    "message": "More features coming soon"
  },
  "solanaMoreFeaturesComingSoonDescription": {
    "message": "NFTs, hardware wallet support, and more coming soon."
  },
  "solanaOnMetaMask": {
    "message": "Solana on MetaMask"
  },
  "solanaSendReceiveSwapTokens": {
    "message": "Send, receive, and swap tokens"
  },
  "solanaSendReceiveSwapTokensDescription": {
    "message": "Transfer and transact with tokens such as SOL, USDC, and more."
  },
  "someNetworks": {
    "message": "$1 networks"
  },
  "somethingDoesntLookRight": {
    "message": "Something doesn't look right? $1",
    "description": "A false positive message for users to contact support. $1 is a link to the support page."
  },
  "somethingIsWrong": {
    "message": "Something's gone wrong. Try reloading the page."
  },
  "somethingWentWrong": {
    "message": "Oops! Something went wrong."
  },
  "sortBy": {
    "message": "Sort by"
  },
  "sortByAlphabetically": {
    "message": "Alphabetically (A-Z)"
  },
  "sortByDecliningBalance": {
    "message": "Declining balance ($1 high-low)",
    "description": "Indicates a descending order based on token fiat balance. $1 is the preferred currency symbol"
  },
  "source": {
    "message": "Source"
  },
  "spamModalBlockedDescription": {
    "message": "This site will be blocked for 1 minute."
  },
  "spamModalBlockedTitle": {
    "message": "You've temporarily blocked this site"
  },
  "spamModalDescription": {
    "message": "If you're being spammed with multiple requests, you can temporarily block the site."
  },
  "spamModalTemporaryBlockButton": {
    "message": "Temporarily block this site"
  },
  "spamModalTitle": {
    "message": "We've noticed multiple requests"
  },
  "speed": {
    "message": "Speed"
  },
  "speedUp": {
    "message": "Speed up"
  },
  "speedUpCancellation": {
    "message": "Speed up this cancellation"
  },
  "speedUpExplanation": {
    "message": "We’ve updated the gas fee based on current network conditions and have increased it by at least 10% (required by the network)."
  },
  "speedUpPopoverTitle": {
    "message": "Speed up transaction"
  },
  "speedUpTooltipText": {
    "message": "New gas fee"
  },
  "speedUpTransaction": {
    "message": "Speed up this transaction"
  },
  "spendLimitInsufficient": {
    "message": "Spend limit insufficient"
  },
  "spendLimitInvalid": {
    "message": "Spend limit invalid; must be a positive number"
  },
  "spendLimitPermission": {
    "message": "Spend limit permission"
  },
  "spendLimitRequestedBy": {
    "message": "Spend limit requested by $1",
    "description": "Origin of the site requesting the spend limit"
  },
  "spendLimitTooLarge": {
    "message": "Spend limit too large"
  },
  "spender": {
    "message": "Spender"
  },
  "spenderTooltipDesc": {
    "message": "This is the address that will be able to withdraw your NFTs."
  },
  "spenderTooltipERC20ApproveDesc": {
    "message": "This is the address that will be able to spend your tokens on your behalf."
  },
  "spendingCap": {
    "message": "Spending cap"
  },
  "spendingCaps": {
    "message": "Spending caps"
  },
  "srpDesignImageAlt": {
    "message": "SRP vault image"
  },
  "srpDetailsDescription": {
    "message": "A Secret Recovery Phrase, also called a seed phrase or mnemonic, is a set of words that lets you access and control your crypto wallet. To move your wallet to MetaMask, you need this phrase."
  },
  "srpDetailsOwnsAccessListItemOne": {
    "message": "Take all your money"
  },
  "srpDetailsOwnsAccessListItemThree": {
    "message": "Change your login information"
  },
  "srpDetailsOwnsAccessListItemTwo": {
    "message": "Confirm transactions"
  },
  "srpDetailsOwnsAccessListTitle": {
    "message": "Anyone with your Secret Recovery Phrase can:"
  },
  "srpDetailsTitle": {
    "message": "What’s a Secret Recovery Phrase?"
  },
  "srpInputNumberOfWords": {
    "message": "I have a $1-word phrase",
    "description": "This is the text for each option in the dropdown where a user selects how many words their secret recovery phrase has during import. The $1 is the number of words (either 12, 15, 18, 21, or 24)."
  },
  "srpListName": {
    "message": "Secret Recovery Phrase $1",
    "description": "$1 is the order of the Secret Recovery Phrase"
  },
  "srpListNumberOfAccounts": {
    "message": "$1 accounts",
    "description": "$1 is the number of accounts in the list"
  },
  "srpListSelectionDescription": {
    "message": "The Secret Recovery Phrase your new account will be generated from"
  },
  "srpListSingleOrZero": {
    "message": "$1 account",
    "description": "$1 is the number of accounts in the list, it is either 1 or 0"
  },
  "srpPasteFailedTooManyWords": {
    "message": "Paste failed because it contained over 24 words. A secret recovery phrase can have a maximum of 24 words.",
    "description": "Description of SRP paste error when the pasted content has too many words"
  },
  "srpPasteTip": {
    "message": "You can paste your entire secret recovery phrase into any field",
    "description": "Our secret recovery phrase input is split into one field per word. This message explains to users that they can paste their entire secrete recovery phrase into any field, and we will handle it correctly."
  },
  "srpSecurityQuizGetStarted": {
    "message": "Get started"
  },
  "srpSecurityQuizImgAlt": {
    "message": "An eye with a keyhole in the center, and three floating password fields"
  },
  "srpSecurityQuizIntroduction": {
    "message": "To reveal your Secret Recovery Phrase, you need to correctly answer two questions"
  },
  "srpSecurityQuizQuestionOneQuestion": {
    "message": "If you lose your Secret Recovery Phrase, MetaMask..."
  },
  "srpSecurityQuizQuestionOneRightAnswer": {
    "message": "Can’t help you"
  },
  "srpSecurityQuizQuestionOneRightAnswerDescription": {
    "message": "Write it down, engrave it on metal, or keep it in multiple secret spots so you never lose it. If you lose it, it’s gone forever."
  },
  "srpSecurityQuizQuestionOneRightAnswerTitle": {
    "message": "Right! No one can help get your Secret Recovery Phrase back"
  },
  "srpSecurityQuizQuestionOneWrongAnswer": {
    "message": "Can get it back for you"
  },
  "srpSecurityQuizQuestionOneWrongAnswerDescription": {
    "message": "If you lose your Secret Recovery Phrase, it’s gone forever. No one can help you get it back, no matter what they might say."
  },
  "srpSecurityQuizQuestionOneWrongAnswerTitle": {
    "message": "Wrong! No one can help get your Secret Recovery Phrase back"
  },
  "srpSecurityQuizQuestionTwoQuestion": {
    "message": "If anyone, even a support agent, asks for your Secret Recovery Phrase..."
  },
  "srpSecurityQuizQuestionTwoRightAnswer": {
    "message": "You’re being scammed"
  },
  "srpSecurityQuizQuestionTwoRightAnswerDescription": {
    "message": "Anyone claiming to need your Secret Recovery Phrase is lying to you. If you share it with them, they will steal your assets."
  },
  "srpSecurityQuizQuestionTwoRightAnswerTitle": {
    "message": "Correct! Sharing your Secret Recovery Phrase is never a good idea"
  },
  "srpSecurityQuizQuestionTwoWrongAnswer": {
    "message": "You should give it to them"
  },
  "srpSecurityQuizQuestionTwoWrongAnswerDescription": {
    "message": "Anyone claiming to need your Secret Recovery Phrase is lying to you. If you share it with them, they will steal your assets."
  },
  "srpSecurityQuizQuestionTwoWrongAnswerTitle": {
    "message": "Nope! Never share your Secret Recovery Phrase with anyone, ever"
  },
  "srpSecurityQuizTitle": {
    "message": "Security quiz"
  },
  "srpToggleShow": {
    "message": "Show/Hide this word of the secret recovery phrase",
    "description": "Describes a toggle that is used to show or hide a single word of the secret recovery phrase"
  },
  "srpWordHidden": {
    "message": "This word is hidden",
    "description": "Explains that a word in the secret recovery phrase is hidden"
  },
  "srpWordShown": {
    "message": "This word is being shown",
    "description": "Explains that a word in the secret recovery phrase is being shown"
  },
  "stable": {
    "message": "Stable"
  },
  "stableLowercase": {
    "message": "stable"
  },
  "stake": {
    "message": "Stake"
  },
  "staked": {
    "message": "Staked"
  },
  "standardAccountLabel": {
    "message": "Standard Account"
  },
  "stateCorruptionDetectedErrorMessage": {
    "message": "MetaMask's state file is damaged or missing. The files are possibly recoverable, so don't uninstall the MetaMask extension!"
  },
  "stateCorruptionDetectedErrorMessageVaultRecoveryLink": {
    "message": "If you want to try to recover your secret recovery phrase yourself, follow these instructions."
  },
  "stateLogError": {
    "message": "Error in retrieving state logs."
  },
  "stateLogFileName": {
    "message": "MetaMask state logs"
  },
  "stateLogs": {
    "message": "State logs"
  },
  "stateLogsDescription": {
    "message": "State logs contain your public account addresses and sent transactions."
  },
  "status": {
    "message": "Status"
  },
  "statusNotConnected": {
    "message": "Not connected"
  },
  "statusNotConnectedAccount": {
    "message": "No accounts connected"
  },
  "step1LatticeWallet": {
    "message": "Connect your Lattice1"
  },
  "step1LatticeWalletMsg": {
    "message": "You can connect MetaMask to your Lattice1 device once it is set up and online. Unlock your device and have your Device ID ready.",
    "description": "$1 represents the `hardwareWalletSupportLinkConversion` localization key"
  },
  "step1LedgerWallet": {
    "message": "Download Ledger app"
  },
  "step1LedgerWalletMsg": {
    "message": "Download, set up, and enter your password to unlock $1.",
    "description": "$1 represents the `ledgerLiveApp` localization value"
  },
  "step1TrezorWallet": {
    "message": "Connect your Trezor"
  },
  "step1TrezorWalletMsg": {
    "message": "Plug your Trezor directly into your computer and unlock it. Make sure you use the correct passphrase.",
    "description": "$1 represents the `hardwareWalletSupportLinkConversion` localization key"
  },
  "step2LedgerWallet": {
    "message": "Connect your Ledger"
  },
  "step2LedgerWalletMsg": {
    "message": "Plug your Ledger directly into your computer, then  unlock it and open the Ethereum app.",
    "description": "$1 represents the `hardwareWalletSupportLinkConversion` localization key"
  },
  "stepOf": {
    "message": "Step $1 of $2",
    "description": "$1 current step, $2 total steps"
  },
  "stillGettingMessage": {
    "message": "Still getting this message?"
  },
  "strong": {
    "message": "Strong"
  },
  "stxCancelled": {
    "message": "Swap would have failed"
  },
  "stxCancelledDescription": {
    "message": "Your transaction would have failed and was cancelled to protect you from paying unnecessary gas fees."
  },
  "stxCancelledSubDescription": {
    "message": "Try your swap again. We’ll be here to protect you against similar risks next time."
  },
  "stxFailure": {
    "message": "Swap failed"
  },
  "stxFailureDescription": {
    "message": "Sudden market changes can cause failures. If the problem persists, please reach out to $1.",
    "description": "This message is shown to a user if their swap fails. The $1 will be replaced by support.metamask.io"
  },
  "stxOptInSupportedNetworksDescription": {
    "message": "Turn on Smart Transactions for more reliable and secure transactions on supported networks. $1"
  },
  "stxPendingPrivatelySubmittingSwap": {
    "message": "Privately submitting your Swap..."
  },
  "stxPendingPubliclySubmittingSwap": {
    "message": "Publicly submitting your Swap..."
  },
  "stxSuccess": {
    "message": "Swap complete!"
  },
  "stxSuccessDescription": {
    "message": "Your $1 is now available.",
    "description": "$1 is a token symbol, e.g. ETH"
  },
  "stxSwapCompleteIn": {
    "message": "Swap will complete in <",
    "description": "'<' means 'less than', e.g. Swap will complete in < 2:59"
  },
  "stxTryingToCancel": {
    "message": "Trying to cancel your transaction..."
  },
  "stxUnknown": {
    "message": "Status unknown"
  },
  "stxUnknownDescription": {
    "message": "A transaction has been successful but we’re unsure what it is. This may be due to submitting another transaction while this swap was processing."
  },
  "stxUserCancelled": {
    "message": "Swap cancelled"
  },
  "stxUserCancelledDescription": {
    "message": "Your transaction has been cancelled and you did not pay any unnecessary gas fees."
  },
  "submit": {
    "message": "Submit"
  },
  "submitted": {
    "message": "Submitted"
  },
  "suggestedBySnap": {
    "message": "Suggested by $1",
    "description": "$1 is the snap name"
  },
  "suggestedCurrencySymbol": {
    "message": "Suggested currency symbol:"
  },
  "suggestedTokenName": {
    "message": "Suggested name:"
  },
  "supplied": {
    "message": "Supplied"
  },
  "support": {
    "message": "Support"
  },
  "supportCenter": {
    "message": "Visit our support center"
  },
  "supportMultiRpcInformation": {
    "message": "We now support multiple RPCs for a single network. Your most recent RPC has been selected as the default one to resolve conflicting information."
  },
  "surveyConversion": {
    "message": "Take our survey"
  },
  "surveyTitle": {
    "message": "Shape the future of MetaMask"
  },
  "swap": {
    "message": "Swap"
  },
  "swapAdjustSlippage": {
    "message": "Adjust slippage"
  },
  "swapAggregator": {
    "message": "Aggregator"
  },
  "swapAllowSwappingOf": {
    "message": "Allow swapping of $1",
    "description": "Shows a user that they need to allow a token for swapping on their hardware wallet"
  },
  "swapAmountReceived": {
    "message": "Guaranteed amount"
  },
  "swapAmountReceivedInfo": {
    "message": "This is the minimum amount you will receive. You may receive more depending on slippage."
  },
  "swapAndSend": {
    "message": "Swap & Send"
  },
  "swapAnyway": {
    "message": "Swap anyway"
  },
  "swapApproval": {
    "message": "Approve $1 for swaps",
    "description": "Used in the transaction display list to describe a transaction that is an approve call on a token that is to be swapped.. $1 is the symbol of a token that has been approved."
  },
  "swapApproveNeedMoreTokens": {
    "message": "You need $1 more $2 to complete this swap",
    "description": "Tells the user how many more of a given token they need for a specific swap. $1 is an amount of tokens and $2 is the token symbol."
  },
  "swapAreYouStillThere": {
    "message": "Are you still there?"
  },
  "swapAreYouStillThereDescription": {
    "message": "We’re ready to show you the latest quotes when you want to continue"
  },
  "swapConfirmWithHwWallet": {
    "message": "Confirm with your hardware wallet"
  },
  "swapContinueSwapping": {
    "message": "Continue swapping"
  },
  "swapContractDataDisabledErrorDescription": {
    "message": "In the Ethereum app on your Ledger, go to \"Settings\" and allow contract data. Then, try your swap again."
  },
  "swapContractDataDisabledErrorTitle": {
    "message": "Contract data is not enabled on your Ledger"
  },
  "swapCustom": {
    "message": "custom"
  },
  "swapDecentralizedExchange": {
    "message": "Decentralized exchange"
  },
  "swapDirectContract": {
    "message": "Direct contract"
  },
  "swapEditLimit": {
    "message": "Edit limit"
  },
  "swapEnableDescription": {
    "message": "This is required and gives MetaMask permission to swap your $1.",
    "description": "Gives the user info about the required approval transaction for swaps. $1 will be the symbol of a token being approved for swaps."
  },
  "swapEnableTokenForSwapping": {
    "message": "This will $1 for swapping",
    "description": "$1 is for the 'enableToken' key, e.g. 'enable ETH'"
  },
  "swapEnterAmount": {
    "message": "Enter an amount"
  },
  "swapEstimatedNetworkFees": {
    "message": "Estimated network fees"
  },
  "swapEstimatedNetworkFeesInfo": {
    "message": "This is an estimate of the network fee that will be used to complete your swap. The actual amount may change according to network conditions."
  },
  "swapFailedErrorDescriptionWithSupportLink": {
    "message": "Transaction failures happen and we are here to help. If this issue persists, you can reach our customer support at $1 for further assistance.",
    "description": "This message is shown to a user if their swap fails. The $1 will be replaced by support.metamask.io"
  },
  "swapFailedErrorTitle": {
    "message": "Swap failed"
  },
  "swapFetchingQuote": {
    "message": "Fetching quote"
  },
  "swapFetchingQuoteNofN": {
    "message": "Fetching quote $1 of $2",
    "description": "A count of possible quotes shown to the user while they are waiting for quotes to be fetched. $1 is the number of quotes already loaded, and $2 is the total number of resources that we check for quotes. Keep in mind that not all resources will have a quote for a particular swap."
  },
  "swapFetchingQuotes": {
    "message": "Fetching quotes..."
  },
  "swapFetchingQuotesErrorDescription": {
    "message": "Hmmm... something went wrong. Try again, or if errors persist, contact customer support."
  },
  "swapFetchingQuotesErrorTitle": {
    "message": "Error fetching quotes"
  },
  "swapFromTo": {
    "message": "The swap of $1 to $2",
    "description": "Tells a user that they need to confirm on their hardware wallet a swap of 2 tokens. $1 is a source token and $2 is a destination token"
  },
  "swapGasFeesDetails": {
    "message": "Gas fees are estimated and will fluctuate based on network traffic and transaction complexity."
  },
  "swapGasFeesExplanation": {
    "message": "MetaMask doesn't make money from gas fees. These fees are estimates and can change based on how busy the network is and how complex a transaction is. Learn more $1.",
    "description": "$1 is a link (text in link can be found at 'swapGasFeesSummaryLinkText')"
  },
  "swapGasFeesExplanationLinkText": {
    "message": "here",
    "description": "Text for link in swapGasFeesExplanation"
  },
  "swapGasFeesLearnMore": {
    "message": "Learn more about gas fees"
  },
  "swapGasFeesSplit": {
    "message": "Gas fees on the previous screen are split between these two transactions."
  },
  "swapGasFeesSummary": {
    "message": "Gas fees are paid to crypto miners who process transactions on the $1 network. MetaMask does not profit from gas fees.",
    "description": "$1 is the selected network, e.g. Ethereum or BSC"
  },
  "swapGasIncludedTooltipExplanation": {
    "message": "This quote incorporates gas fees by adjusting the token amount sent or received. You may receive ETH in a separate transaction on your activity list."
  },
  "swapGasIncludedTooltipExplanationLinkText": {
    "message": "Learn more about gas fees"
  },
  "swapHighSlippage": {
    "message": "High slippage"
  },
  "swapIncludesGasAndMetaMaskFee": {
    "message": "Includes gas and a $1% MetaMask fee",
    "description": "Provides information about the fee that metamask takes for swaps. $1 is a decimal number."
  },
  "swapIncludesMMFee": {
    "message": "Includes a $1% MetaMask fee.",
    "description": "Provides information about the fee that metamask takes for swaps. $1 is a decimal number."
  },
  "swapIncludesMMFeeAlt": {
    "message": "Quote reflects $1% MetaMask fee",
    "description": "Provides information about the fee that metamask takes for swaps using the latest copy. $1 is a decimal number."
  },
  "swapIncludesMetaMaskFeeViewAllQuotes": {
    "message": "Includes a $1% MetaMask fee – $2",
    "description": "Provides information about the fee that metamask takes for swaps. $1 is a decimal number and $2 is a link to view all quotes."
  },
  "swapLearnMore": {
    "message": "Learn more about Swaps"
  },
  "swapLiquiditySourceInfo": {
    "message": "We search multiple liquidity sources (exchanges, aggregators and professional market makers) to compare exchange rates and network fees."
  },
  "swapLowSlippage": {
    "message": "Low slippage"
  },
  "swapMaxSlippage": {
    "message": "Max slippage"
  },
  "swapMetaMaskFee": {
    "message": "MetaMask fee"
  },
  "swapMetaMaskFeeDescription": {
    "message": "The fee of $1% is automatically factored into this quote. You pay it in exchange for a license to use MetaMask's liquidity provider information aggregation software.",
    "description": "Provides information about the fee that metamask takes for swaps. $1 is a decimal number."
  },
  "swapNQuotesWithDot": {
    "message": "$1 quotes.",
    "description": "$1 is the number of quotes that the user can select from when opening the list of quotes on the 'view quote' screen"
  },
  "swapNewQuoteIn": {
    "message": "New quotes in $1",
    "description": "Tells the user the amount of time until the currently displayed quotes are update. $1 is a time that is counting down from 1:00 to 0:00"
  },
  "swapNoTokensAvailable": {
    "message": "No tokens available matching $1",
    "description": "Tells the user that a given search string does not match any tokens in our token lists. $1 can be any string of text"
  },
  "swapOnceTransactionHasProcess": {
    "message": "Your $1 will be added to your account once this transaction has processed.",
    "description": "This message communicates the token that is being transferred. It is shown on the awaiting swap screen. The $1 will be a token symbol."
  },
  "swapPriceDifference": {
    "message": "You are about to swap $1 $2 (~$3) for $4 $5 (~$6).",
    "description": "This message represents the price slippage for the swap.  $1 and $4 are a number (ex: 2.89), $2 and $5 are symbols (ex: ETH), and $3 and $6 are fiat currency amounts."
  },
  "swapPriceDifferenceTitle": {
    "message": "Price difference of ~$1%",
    "description": "$1 is a number (ex: 1.23) that represents the price difference."
  },
  "swapPriceUnavailableDescription": {
    "message": "Price impact could not be determined due to lack of market price data. Please confirm that you are comfortable with the amount of tokens you are about to receive before swapping."
  },
  "swapPriceUnavailableTitle": {
    "message": "Check your rate before proceeding"
  },
  "swapProcessing": {
    "message": "Processing"
  },
  "swapQuoteDetails": {
    "message": "Quote details"
  },
  "swapQuoteNofM": {
    "message": "$1 of $2",
    "description": "A count of possible quotes shown to the user while they are waiting for quotes to be fetched. $1 is the number of quotes already loaded, and $2 is the total number of resources that we check for quotes. Keep in mind that not all resources will have a quote for a particular swap."
  },
  "swapQuoteSource": {
    "message": "Quote source"
  },
  "swapQuotesExpiredErrorDescription": {
    "message": "Please request new quotes to get the latest rates."
  },
  "swapQuotesExpiredErrorTitle": {
    "message": "Quotes timeout"
  },
  "swapQuotesNotAvailableDescription": {
    "message": "Reduce the size of your trade or use a different token."
  },
  "swapQuotesNotAvailableErrorDescription": {
    "message": "Try adjusting the amount or slippage settings and try again."
  },
  "swapQuotesNotAvailableErrorTitle": {
    "message": "No quotes available"
  },
  "swapRate": {
    "message": "Rate"
  },
  "swapReceiving": {
    "message": "Receiving"
  },
  "swapReceivingInfoTooltip": {
    "message": "This is an estimate. The exact amount depends on slippage."
  },
  "swapRequestForQuotation": {
    "message": "Request for quotation"
  },
  "swapSelect": {
    "message": "Select"
  },
  "swapSelectAQuote": {
    "message": "Select a quote"
  },
  "swapSelectAToken": {
    "message": "Select token"
  },
  "swapSelectQuotePopoverDescription": {
    "message": "Below are all the quotes gathered from multiple liquidity sources."
  },
  "swapSelectToken": {
    "message": "Select token"
  },
  "swapShowLatestQuotes": {
    "message": "Show latest quotes"
  },
  "swapSlippageHighDescription": {
    "message": "The slippage entered ($1%) is considered very high and may result in a bad rate",
    "description": "$1 is the amount of % for slippage"
  },
  "swapSlippageHighTitle": {
    "message": "High slippage"
  },
  "swapSlippageLowDescription": {
    "message": "A value this low ($1%) may result in a failed swap",
    "description": "$1 is the amount of % for slippage"
  },
  "swapSlippageLowTitle": {
    "message": "Low slippage"
  },
  "swapSlippageNegativeDescription": {
    "message": "Slippage must be greater or equal to zero"
  },
  "swapSlippageNegativeTitle": {
    "message": "Increase slippage to continue"
  },
  "swapSlippageOverLimitDescription": {
    "message": "Slippage tolerance must be 15% or less. Anything higher will result in a bad rate."
  },
  "swapSlippageOverLimitTitle": {
    "message": "Very high slippage"
  },
  "swapSlippagePercent": {
    "message": "$1%",
    "description": "$1 is the amount of % for slippage"
  },
  "swapSlippageTooltip": {
    "message": "If the price changes between the time your order is placed and confirmed it’s called “slippage”. Your swap will automatically cancel if slippage exceeds your “slippage tolerance” setting."
  },
  "swapSlippageZeroDescription": {
    "message": "There are fewer zero-slippage quote providers which will result in a less competitive quote."
  },
  "swapSlippageZeroTitle": {
    "message": "Sourcing zero-slippage providers"
  },
  "swapSource": {
    "message": "Liquidity source"
  },
  "swapSuggested": {
    "message": "Swap suggested"
  },
  "swapSuggestedGasSettingToolTipMessage": {
    "message": "Swaps are complex and time sensitive transactions. We recommend this gas fee for a good balance between cost and confidence of a successful Swap."
  },
  "swapSwapFrom": {
    "message": "Swap from"
  },
  "swapSwapSwitch": {
    "message": "Switch token order"
  },
  "swapSwapTo": {
    "message": "Swap to"
  },
  "swapToConfirmWithHwWallet": {
    "message": "to confirm with your hardware wallet"
  },
  "swapTokenAddedManuallyDescription": {
    "message": "Verify this token on $1 and make sure it is the token you want to trade.",
    "description": "$1 points the user to etherscan as a place they can verify information about a token. $1 is replaced with the translation for \"etherscan\""
  },
  "swapTokenAddedManuallyTitle": {
    "message": "Token added manually"
  },
  "swapTokenAvailable": {
    "message": "Your $1 has been added to your account.",
    "description": "This message is shown after a swap is successful and communicates the exact amount of tokens the user has received for a swap. The $1 is a decimal number of tokens followed by the token symbol."
  },
  "swapTokenBalanceUnavailable": {
    "message": "We were unable to retrieve your $1 balance",
    "description": "This message communicates to the user that their balance of a given token is currently unavailable. $1 will be replaced by a token symbol"
  },
  "swapTokenNotAvailable": {
    "message": "Token is not available to swap in this region"
  },
  "swapTokenToToken": {
    "message": "Swap $1 to $2",
    "description": "Used in the transaction display list to describe a swap. $1 and $2 are the symbols of tokens in involved in a swap."
  },
  "swapTokenVerifiedOn1SourceDescription": {
    "message": "$1 is only verified on 1 source. Consider verifying it on $2 before proceeding.",
    "description": "$1 is a token name, $2 points the user to etherscan as a place they can verify information about a token. $1 is replaced with the translation for \"etherscan\""
  },
  "swapTokenVerifiedOn1SourceTitle": {
    "message": "Potentially inauthentic token"
  },
  "swapTokenVerifiedSources": {
    "message": "Confirmed by $1 sources. Verify on $2.",
    "description": "$1 the number of sources that have verified the token, $2 points the user to a block explorer as a place they can verify information about the token."
  },
  "swapTooManyDecimalsError": {
    "message": "$1 allows up to $2 decimals",
    "description": "$1 is a token symbol and $2 is the max. number of decimals allowed for the token"
  },
  "swapTransactionComplete": {
    "message": "Transaction complete"
  },
  "swapTwoTransactions": {
    "message": "2 transactions"
  },
  "swapUnknown": {
    "message": "Unknown"
  },
  "swapZeroSlippage": {
    "message": "0% Slippage"
  },
  "swapsMaxSlippage": {
    "message": "Slippage tolerance"
  },
  "swapsNotEnoughToken": {
    "message": "Not enough $1",
    "description": "Tells the user that they don't have enough of a token for a proposed swap. $1 is a token symbol"
  },
  "swapsViewInActivity": {
    "message": "View in activity"
  },
  "switch": {
    "message": "Switch"
  },
  "switchEthereumChainConfirmationDescription": {
    "message": "This will switch the selected network within MetaMask to a previously added network:"
  },
  "switchEthereumChainConfirmationTitle": {
    "message": "Allow this site to switch the network?"
  },
  "switchInputCurrency": {
    "message": "Switch input currency"
  },
  "switchNetwork": {
    "message": "Switch network"
  },
  "switchNetworks": {
    "message": "Switch networks"
  },
  "switchToNetwork": {
    "message": "Switch to $1",
    "description": "$1 represents the custom network that has previously been added"
  },
  "switchToThisAccount": {
    "message": "Switch to this account"
  },
  "switchedNetworkToastDecline": {
    "message": "Don't show again"
  },
  "switchedNetworkToastMessage": {
    "message": "$1 is now active on $2",
    "description": "$1 represents the account name, $2 represents the network name"
  },
  "switchedNetworkToastMessageNoOrigin": {
    "message": "You're now using $1",
    "description": "$1 represents the network name"
  },
  "switchingNetworksCancelsPendingConfirmations": {
    "message": "Switching networks will cancel all pending confirmations"
  },
  "symbol": {
    "message": "Symbol"
  },
  "symbolBetweenZeroTwelve": {
    "message": "Symbol must be 11 characters or fewer."
  },
  "tapToReveal": {
    "message": "Tap to reveal"
  },
  "tapToRevealNote": {
    "message": "Make sure no one is watching your screen."
  },
  "tenPercentIncreased": {
    "message": "10% increase"
  },
  "terms": {
    "message": "Terms of use"
  },
  "termsOfService": {
    "message": "Terms of service"
  },
  "termsOfUseAgree": {
    "message": "Agree"
  },
  "termsOfUseAgreeText": {
    "message": " I agree to the Terms of Use, which apply to my use of MetaMask and all of its features"
  },
  "termsOfUseFooterText": {
    "message": "Please scroll to read all sections"
  },
  "termsOfUseTitle": {
    "message": "Review our Terms of Use"
  },
  "testnets": {
    "message": "Testnets"
  },
  "theme": {
    "message": "Theme"
  },
  "themeDescription": {
    "message": "Choose your preferred MetaMask theme."
  },
  "thirdPartySoftware": {
    "message": "Third-party software notice",
    "description": "Title of a popup modal displayed when installing a snap for the first time."
  },
  "time": {
    "message": "Time"
  },
  "tips": {
    "message": "Tips"
  },
  "tipsForUsingAWallet": {
    "message": "Tips for using a wallet"
  },
  "tipsForUsingAWalletDescription": {
    "message": "Adding tokens unlocks more ways to use web3."
  },
  "to": {
    "message": "To"
  },
  "toAddress": {
    "message": "To: $1",
    "description": "$1 is the address to include in the To label. It is typically shortened first using shortenAddress"
  },
  "toggleDecodeDescription": {
    "message": "We use 4byte.directory and Sourcify services to decode and display more readable transaction data. This helps you understand the outcome of pending and past transactions, but can result in your IP address being shared."
  },
  "token": {
    "message": "Token"
  },
  "tokenAddress": {
    "message": "Token address"
  },
  "tokenAlreadyAdded": {
    "message": "Token has already been added."
  },
  "tokenAutoDetection": {
    "message": "Token autodetection"
  },
  "tokenContractAddress": {
    "message": "Token contract address"
  },
  "tokenDecimal": {
    "message": "Token decimal"
  },
  "tokenDecimalFetchFailed": {
    "message": "Token decimal required. Find it on: $1"
  },
  "tokenDetails": {
    "message": "Token details"
  },
  "tokenFoundTitle": {
    "message": "1 new token found"
  },
  "tokenId": {
    "message": "Token ID"
  },
  "tokenList": {
    "message": "Token lists"
  },
  "tokenMarketplace": {
    "message": "Token marketplace"
  },
  "tokenScamSecurityRisk": {
    "message": "token scams and security risks"
  },
  "tokenStandard": {
    "message": "Token standard"
  },
  "tokenSymbol": {
    "message": "Token symbol"
  },
  "tokens": {
    "message": "Tokens"
  },
  "tokensFoundTitle": {
    "message": "$1 new tokens found",
    "description": "$1 is the number of new tokens detected"
  },
  "tokensInCollection": {
    "message": "Tokens in collection"
  },
  "tooltipApproveButton": {
    "message": "I understand"
  },
  "tooltipSatusConnected": {
    "message": "connected"
  },
  "tooltipSatusConnectedUpperCase": {
    "message": "Connected"
  },
  "tooltipSatusNotConnected": {
    "message": "not connected"
  },
  "total": {
    "message": "Total"
  },
  "totalVolume": {
    "message": "Total volume"
  },
  "transaction": {
    "message": "transaction"
  },
  "transactionCancelAttempted": {
    "message": "Transaction cancel attempted with estimated gas fee of $1 at $2"
  },
  "transactionCancelSuccess": {
    "message": "Transaction successfully cancelled at $2"
  },
  "transactionConfirmed": {
    "message": "Transaction confirmed at $2."
  },
  "transactionCreated": {
    "message": "Transaction created with a value of $1 at $2."
  },
  "transactionDataFunction": {
    "message": "Function"
  },
  "transactionDetailGasHeading": {
    "message": "Estimated gas fee"
  },
  "transactionDetailMultiLayerTotalSubtitle": {
    "message": "Amount + fees"
  },
  "transactionDropped": {
    "message": "Transaction dropped at $2."
  },
  "transactionError": {
    "message": "Transaction error. Exception thrown in contract code."
  },
  "transactionErrorNoContract": {
    "message": "Trying to call a function on a non-contract address."
  },
  "transactionErrored": {
    "message": "Transaction encountered an error."
  },
  "transactionFlowNetwork": {
    "message": "Network"
  },
  "transactionHistoryBaseFee": {
    "message": "Base fee (GWEI)"
  },
  "transactionHistoryL1GasLabel": {
    "message": "Total L1 gas fee"
  },
  "transactionHistoryL2GasLimitLabel": {
    "message": "L2 gas limit"
  },
  "transactionHistoryL2GasPriceLabel": {
    "message": "L2 gas price"
  },
  "transactionHistoryMaxFeePerGas": {
    "message": "Max fee per gas"
  },
  "transactionHistoryPriorityFee": {
    "message": "Priority fee (GWEI)"
  },
  "transactionHistoryTotalGasFee": {
    "message": "Total gas fee"
  },
  "transactionIdLabel": {
    "message": "Transaction ID",
    "description": "Label for the source transaction ID field."
  },
  "transactionIncludesTypes": {
    "message": "This transaction includes: $1."
  },
  "transactionResubmitted": {
    "message": "Transaction resubmitted with estimated gas fee increased to $1 at $2"
  },
  "transactionSettings": {
    "message": "Transaction settings"
  },
  "transactionSubmitted": {
    "message": "Transaction submitted with estimated gas fee of $1 at $2."
  },
  "transactionTotalGasFee": {
    "message": "Total gas fee",
    "description": "Label for the total gas fee incurred in the transaction."
  },
  "transactionUpdated": {
    "message": "Transaction updated at $2."
  },
  "transactions": {
    "message": "Transactions"
  },
  "transfer": {
    "message": "Transfer"
  },
  "transferCrypto": {
    "message": "Transfer crypto"
  },
  "transferFrom": {
    "message": "Transfer from"
  },
  "transferRequest": {
    "message": "Transfer request"
  },
  "trillionAbbreviation": {
    "message": "T",
    "description": "Shortened form of 'trillion'"
  },
  "troubleConnectingToLedgerU2FOnFirefox": {
    "message": "We're having trouble connecting your Ledger. $1",
    "description": "$1 is a link to the wallet connection guide;"
  },
  "troubleConnectingToLedgerU2FOnFirefox2": {
    "message": "Review our hardware wallet connection guide and try again.",
    "description": "$1 of the ledger wallet connection guide"
  },
  "troubleConnectingToLedgerU2FOnFirefoxLedgerSolution": {
    "message": "If you're on the latest version of Firefox, you might be experiencing an issue related to Firefox dropping U2F support. Learn how to fix this issue $1.",
    "description": "It is a link to the ledger website for the workaround."
  },
  "troubleConnectingToLedgerU2FOnFirefoxLedgerSolution2": {
    "message": "here",
    "description": "Second part of the error message; It is a link to the ledger website for the workaround."
  },
  "troubleConnectingToWallet": {
    "message": "We had trouble connecting to your $1, try reviewing $2 and try again.",
    "description": "$1 is the wallet device name; $2 is a link to wallet connection guide"
  },
  "troubleStarting": {
    "message": "MetaMask had trouble starting. This error could be intermittent, so try restarting the extension."
  },
  "tryAgain": {
    "message": "Try again"
  },
  "turnOff": {
    "message": "Turn off"
  },
  "turnOffMetamaskNotificationsError": {
    "message": "There was an error in disabling the notifications. Please try again later."
  },
  "turnOn": {
    "message": "Turn on"
  },
  "turnOnMetamaskNotifications": {
    "message": "Turn on notifications"
  },
  "turnOnMetamaskNotificationsButton": {
    "message": "Turn on"
  },
  "turnOnMetamaskNotificationsError": {
    "message": "There was an error in creating the notifications. Please try again later."
  },
  "turnOnMetamaskNotificationsMessageFirst": {
    "message": "Stay in the loop on what's happening in your wallet with notifications."
  },
  "turnOnMetamaskNotificationsMessagePrivacyBold": {
    "message": "notifications settings."
  },
  "turnOnMetamaskNotificationsMessagePrivacyLink": {
    "message": "Learn how we protect your privacy while using this feature."
  },
  "turnOnMetamaskNotificationsMessageSecond": {
    "message": "To use wallet notifications, we use a profile to sync some settings across your devices. $1"
  },
  "turnOnMetamaskNotificationsMessageThird": {
    "message": "You can turn off notifications at any time in the $1"
  },
  "turnOnTokenDetection": {
    "message": "Turn on enhanced token detection"
  },
  "tutorial": {
    "message": "Tutorial"
  },
  "twelveHrTitle": {
    "message": "12hr:"
  },
  "typeYourSRP": {
    "message": "Enter your Secret Recovery Phrase"
  },
  "u2f": {
    "message": "U2F",
    "description": "A name on an API for the browser to interact with devices that support the U2F protocol. On some browsers we use it to connect MetaMask to Ledger devices."
  },
  "unapproved": {
    "message": "Unapproved"
  },
  "unexpectedBehavior": {
    "message": "This behavior is unexpected and should be reported as a bug, even if your accounts are restored properly. Use the link below to send MetaMask a bug report."
  },
  "units": {
    "message": "units"
  },
  "unknown": {
    "message": "Unknown"
  },
  "unknownCollection": {
    "message": "Unnamed collection"
  },
  "unknownNetworkForKeyEntropy": {
    "message": "Unknown network",
    "description": "Displayed on places like Snap install warning when regular name is not available."
  },
  "unknownQrCode": {
    "message": "Error: We couldn't identify that QR code"
  },
  "unlimited": {
    "message": "Unlimited"
  },
  "unlock": {
    "message": "Unlock"
  },
  "unlockMessage": {
    "message": "The decentralized web awaits"
  },
  "unlockPageHint": {
    "message": "Hint: $1",
    "description": "$1 is the password hint"
  },
  "unlockPageIncorrectPassword": {
    "message": "Password is incorrect. Please try again."
  },
  "unpin": {
    "message": "Unpin"
  },
  "unrecognizedChain": {
    "message": "This custom network is not recognized",
    "description": "$1 is a clickable link with text defined by the 'unrecognizedChanLinkText' key. The link will open to instructions for users to validate custom network details."
  },
  "unsendableAsset": {
    "message": "Sending NFT (ERC-721) tokens is not currently supported",
    "description": "This is an error message we show the user if they attempt to send an NFT asset type, for which currently don't support sending"
  },
  "unstableTokenPriceDescription": {
    "message": "The price of this token in USD is highly volatile, indicating a high risk of losing significant value by interacting with it."
  },
  "unstableTokenPriceTitle": {
    "message": "Unstable Token Price"
  },
  "upArrow": {
    "message": "up arrow"
  },
  "update": {
    "message": "Update"
  },
  "updateEthereumChainConfirmationDescription": {
    "message": "This site is requesting to update your default network URL. You can edit defaults and network information any time."
  },
  "updateNetworkConfirmationTitle": {
    "message": "Update $1",
    "description": "$1 represents network name"
  },
  "updateOrEditNetworkInformations": {
    "message": "Update your information or"
  },
  "updateRequest": {
    "message": "Update request"
  },
  "updatedRpcForNetworks": {
    "message": "Network RPCs Updated"
  },
  "uploadDropFile": {
    "message": "Drop your file here"
  },
  "uploadFile": {
    "message": "Upload file"
  },
  "urlErrorMsg": {
    "message": "URLs require the appropriate HTTP/HTTPS prefix."
  },
  "use4ByteResolution": {
    "message": "Decode smart contracts"
  },
  "useDifferentLoginMethod": {
    "message": "Use a different login method"
  },
  "useMultiAccountBalanceChecker": {
    "message": "Batch account balance requests"
  },
  "useMultiAccountBalanceCheckerSettingDescription": {
    "message": "Get faster balance updates by batching account balance requests. This lets us fetch your account balances together, so you get quicker updates for an improved experience. When this feature is off, third parties may be less likely to associate your accounts with each other."
  },
  "useNftDetection": {
    "message": "Autodetect NFTs"
  },
  "useNftDetectionDescriptionText": {
    "message": "Let MetaMask add NFTs you own using third-party services. Autodetecting NFTs exposes your IP and account address to these services. Enabling this feature could associate your IP address with your Ethereum address and display fake NFTs airdropped by scammers. You can add tokens manually to avoid this risk."
  },
  "usePhishingDetection": {
    "message": "Use phishing detection"
  },
  "usePhishingDetectionDescription": {
    "message": "Display a warning for phishing domains targeting Ethereum users"
  },
  "useSafeChainsListValidation": {
    "message": "Network details check"
  },
  "useSafeChainsListValidationDescription": {
    "message": "MetaMask uses a third-party service called $1 to show accurate and standardized network details. This reduces your chances of connecting to malicious or incorrect network. When using this feature, your IP address is exposed to chainid.network."
  },
  "useSafeChainsListValidationWebsite": {
    "message": "chainid.network",
    "description": "useSafeChainsListValidationWebsite is separated from the rest of the text so that we can bold the third party service name in the middle of them"
  },
  "useTokenDetectionPrivacyDesc": {
    "message": "Automatically displaying tokens sent to your account involves communication with third party servers to fetch token’s images. Those serves will have access to your IP address."
  },
  "usedByClients": {
    "message": "Used by a variety of different clients"
  },
  "userName": {
    "message": "Username"
  },
  "userOpContractDeployError": {
    "message": "Contract deployment from a smart contract account is not supported"
  },
  "version": {
    "message": "Version"
  },
  "view": {
    "message": "View"
  },
  "viewActivity": {
    "message": "View activity"
  },
  "viewAllQuotes": {
    "message": "view all quotes"
  },
  "viewContact": {
    "message": "View contact"
  },
  "viewDetails": {
    "message": "View details"
  },
  "viewMore": {
    "message": "View more"
  },
  "viewOnBlockExplorer": {
    "message": "View on block explorer"
  },
  "viewOnCustomBlockExplorer": {
    "message": "View $1 at $2",
    "description": "$1 is the action type. e.g (Account, Transaction, Swap) and $2 is the Custom Block Explorer URL"
  },
  "viewOnEtherscan": {
    "message": "View $1 on Etherscan",
    "description": "$1 is the action type. e.g (Account, Transaction, Swap)"
  },
  "viewOnExplorer": {
    "message": "View on explorer"
  },
  "viewOnOpensea": {
    "message": "View on Opensea"
  },
  "viewSolanaAccount": {
    "message": "View Solana account"
  },
  "viewTransaction": {
    "message": "View transaction"
  },
  "viewinExplorer": {
    "message": "View $1 in explorer",
    "description": "$1 is the action type. e.g (Account, Transaction, Swap)"
  },
  "visitSite": {
    "message": "Visit site"
  },
  "visitSupportDataConsentModalAccept": {
    "message": "Confirm"
  },
  "visitSupportDataConsentModalDescription": {
    "message": "Do you want to share your MetaMask Identifier and app version with our Support Center? This can help us better solve your problem, but is optional."
  },
  "visitSupportDataConsentModalReject": {
    "message": "Don’t share"
  },
  "visitSupportDataConsentModalTitle": {
    "message": "Share device details with support"
  },
  "visitWebSite": {
    "message": "Visit our website"
  },
  "wallet": {
    "message": "Wallet"
  },
  "walletConnectionGuide": {
    "message": "our hardware wallet connection guide"
  },
  "walletProtectedAndReadyToUse": {
    "message": "Your wallet is protected and ready to use. You can find your Secret Recovery Phrase in $1 ",
    "description": "$1 is the menu path to be shown with font weight bold"
  },
  "walletReadyLearn": {
    "message": "$1 you can keep this phrase safe so you never lose access to your money.",
    "description": "$1 is the link to Learn how"
  },
  "walletReadyLearnRemind": {
    "message": "You can back up your wallets or see your Secret Recovery Phrase in Settings > Security & Password."
  },
  "walletReadyLoseSrp": {
    "message": "If you lose your Secret Recovery Phrase, you won’t be able to use your wallet."
  },
  "walletReadyLoseSrpRemind": {
    "message": "If you don’t back up your Secret Recovery Phrase, you’ll lose access to your funds if you get locked out of the app or get a new device."
  },
  "wantToAddThisNetwork": {
    "message": "Want to add this network?"
  },
  "wantsToAddThisAsset": {
    "message": "This allows the following asset to be added to your wallet."
  },
  "warning": {
    "message": "Warning"
  },
  "warningFromSnap": {
    "message": "Warning from $1",
    "description": "$1 represents the name of the snap"
  },
  "watchEthereumAccountsDescription": {
    "message": "Turning this option on will give you the ability to watch Ethereum accounts via a public address or ENS name. For feedback on this Beta feature please complete this $1.",
    "description": "$1 is the link to a product feedback form"
  },
  "watchEthereumAccountsToggle": {
    "message": "Watch Ethereum Accounts (Beta)"
  },
  "watchOutMessage": {
    "message": "Beware of $1.",
    "description": "$1 is a link with text that is provided by the 'securityMessageLinkForNetworks' key"
  },
  "weak": {
    "message": "Weak"
  },
  "web3": {
    "message": "Web3"
  },
  "web3ShimUsageNotification": {
    "message": "We noticed that the current website tried to use the removed window.web3 API. If the site appears to be broken, please click $1 for more information.",
    "description": "$1 is a clickable link."
  },
  "webhid": {
    "message": "WebHID",
    "description": "Refers to a interface for connecting external devices to the browser. Used for connecting ledger to the browser. Read more here https://developer.mozilla.org/en-US/docs/Web/API/WebHID_API"
  },
  "websites": {
    "message": "websites",
    "description": "Used in the 'permission_rpc' message."
  },
  "welcomeBack": {
    "message": "Welcome back"
  },
  "welcomeDescription": {
    "message": "Trusted by millions, MetaMask is a secure wallet making the world of web3 accessible to all."
  },
  "welcomeExploreDescription": {
    "message": "Store, send, and spend crypto currencies and assets."
  },
  "welcomeExploreTitle": {
    "message": "Explore decentralized apps"
  },
  "welcomeGetStarted": {
    "message": "Get started"
  },
  "welcomeLoginDescription": {
    "message": "Use your MetaMask to login to decentralized apps - no signup needed."
  },
  "welcomeLoginTitle": {
    "message": "Say hello to your wallet"
  },
  "welcomeTitle": {
    "message": "Welcome to MetaMask"
  },
  "welcomeToMetaMask": {
    "message": "Let's get started"
  },
  "welcomeToMetaMaskIntro": {
    "message": "Trusted by millions, MetaMask is a secure wallet making the world of web3 accessible to all."
  },
  "whatsThis": {
    "message": "What's this?"
  },
  "willApproveAmountForBridging": {
    "message": "This will approve $1 for bridging."
  },
  "willApproveAmountForBridgingHardware": {
    "message": "You’ll need to confirm two transactions on your hardware wallet."
  },
  "withdrawing": {
    "message": "Withdrawing"
  },
  "wrongNetworkName": {
    "message": "According to our records, the network name may not correctly match this chain ID."
  },
  "yes": {
    "message": "Yes"
  },
  "you": {
    "message": "You"
  },
  "youDeclinedTheTransaction": {
    "message": "You declined the transaction."
  },
  "youNeedToAllowCameraAccess": {
    "message": "You need to allow camera access to use this feature."
  },
  "youReceived": {
    "message": "You received",
    "description": "Label indicating the amount and asset the user received."
  },
  "youSent": {
    "message": "You sent",
    "description": "Label indicating the amount and asset the user sent."
  },
  "yourAccounts": {
    "message": "Your accounts"
  },
  "yourActivity": {
    "message": "Your activity"
  },
  "yourBalance": {
    "message": "Your balance"
  },
  "yourBalanceIsAggregated": {
    "message": "Your balance is aggregated"
  },
  "yourNFTmayBeAtRisk": {
    "message": "Your NFT may be at risk"
  },
  "yourNetworks": {
    "message": "Your networks"
  },
  "yourPrivateSeedPhrase": {
    "message": "Your Secret Recovery Phrase"
  },
  "yourTransactionConfirmed": {
    "message": "Transaction already confirmed"
  },
  "yourTransactionJustConfirmed": {
    "message": "We weren't able to cancel your transaction before it was confirmed on the blockchain."
  },
  "yourWalletIsReady": {
    "message": "Your wallet is ready!"
  },
  "yourWalletIsReadyRemind": {
    "message": "We’ll remind you later"
  },
  "zeroGasPriceOnSpeedUpError": {
    "message": "Zero gas price on speed up"
  }
}<|MERGE_RESOLUTION|>--- conflicted
+++ resolved
@@ -4958,10 +4958,6 @@
   "securityAndPrivacy": {
     "message": "Security & privacy"
   },
-<<<<<<< HEAD
-  "securityChangePasswordHint": {
-    "message": "Password hint"
-  },
   "securityChangePasswordTitle": {
     "message": "Password"
   },
@@ -4974,8 +4970,6 @@
   "securityChangePasswordTitle": {
     "message": "Password"
   },
-=======
->>>>>>> a1300264
   "securityDescription": {
     "message": "Reduce your chances of joining unsafe networks and protect your accounts"
   },
