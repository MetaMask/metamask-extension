{
  "QRHardwareInvalidTransactionTitle": {
    "message": "Error"
  },
  "QRHardwareMismatchedSignId": {
    "message": "Incongruent transaction data. Please check the transaction details."
  },
  "QRHardwarePubkeyAccountOutOfRange": {
    "message": "No more accounts. If you would like to access another account unlisted below, please reconnect your hardware wallet and select it."
  },
  "QRHardwareScanInstructions": {
    "message": "Place the QR code in front of your camera. The screen is blurred, but it will not affect the reading."
  },
  "QRHardwareSignRequestCancel": {
    "message": "Reject"
  },
  "QRHardwareSignRequestDescription": {
    "message": "After you’ve signed with your wallet, click on 'Get Signature' to receive the signature"
  },
  "QRHardwareSignRequestGetSignature": {
    "message": "Get signature"
  },
  "QRHardwareSignRequestSubtitle": {
    "message": "Scan the QR code with your wallet"
  },
  "QRHardwareSignRequestTitle": {
    "message": "Request signature"
  },
  "QRHardwareUnknownQRCodeTitle": {
    "message": "Error"
  },
  "QRHardwareUnknownWalletQRCode": {
    "message": "Invalid QR code. Please scan the sync QR code of the hardware wallet."
  },
  "QRHardwareWalletImporterTitle": {
    "message": "Scan QR code"
  },
  "QRHardwareWalletSteps1Description": {
    "message": "You can choose from a list of official QR-code supporting partners below."
  },
  "QRHardwareWalletSteps1Title": {
    "message": "Connect your QR hardware wallet"
  },
  "QRHardwareWalletSteps2Description": {
    "message": "Ngrave Zero"
  },
  "SrpListHideAccounts": {
    "message": "Hide $1 accounts",
    "description": "$1 is the number of accounts"
  },
  "SrpListHideSingleAccount": {
    "message": "Hide 1 account"
  },
  "SrpListShowAccounts": {
    "message": "Show $1 accounts",
    "description": "$1 is the number of accounts"
  },
  "SrpListShowSingleAccount": {
    "message": "Show 1 account"
  },
  "about": {
    "message": "About"
  },
  "accept": {
    "message": "Accept"
  },
  "acceptTermsOfUse": {
    "message": "I have read and agree to the $1",
    "description": "$1 is the `terms` message"
  },
  "accessYourWalletWithSRP": {
    "message": "Access your wallet with your Secret Recovery Phrase"
  },
  "accessYourWalletWithSRPDescription": {
    "message": "MetaMask cannot recover your password. We will use your Secret Recovery Phrase to validate your ownership, restore your wallet and set up a new password. First, enter the Secret Recovery Phrase that you were given when you created your wallet. $1",
    "description": "$1 is the words 'Learn More' from key 'learnMore', separated here so that it can be added as a link"
  },
  "accessingYourCamera": {
    "message": "Accessing your camera..."
  },
  "account": {
    "message": "Account"
  },
  "accountActivity": {
    "message": "Account activity"
  },
  "accountActivityText": {
    "message": "Select the accounts you want to be notified about:"
  },
  "accountDetails": {
    "message": "Account details"
  },
  "accountIdenticon": {
    "message": "Account identicon"
  },
  "accountIsntConnectedToastText": {
    "message": "$1 isn't connected to $2"
  },
  "accountName": {
    "message": "Account name"
  },
  "accountNameDuplicate": {
    "message": "This account name already exists",
    "description": "This is an error message shown when the user enters a new account name that matches an existing account name"
  },
  "accountNameReserved": {
    "message": "This account name is reserved",
    "description": "This is an error message shown when the user enters a new account name that is reserved for future use"
  },
  "accountOptions": {
    "message": "Account options"
  },
  "accountPermissionToast": {
    "message": "Account permissions updated"
  },
  "accountSelectionRequired": {
    "message": "You need to select an account!"
  },
  "accountTypeNotSupported": {
    "message": "Account type not supported"
  },
  "accounts": {
    "message": "Accounts"
  },
  "accountsConnected": {
    "message": "Accounts connected"
  },
  "accountsPermissionsTitle": {
    "message": "See your accounts and suggest transactions"
  },
  "accountsSmallCase": {
    "message": "accounts"
  },
  "active": {
    "message": "Active"
  },
  "activity": {
    "message": "Activity"
  },
  "activityLog": {
    "message": "Activity log"
  },
  "add": {
    "message": "Add"
  },
  "addACustomNetwork": {
    "message": "Add a custom network"
  },
  "addANetwork": {
    "message": "Add a network"
  },
  "addANickname": {
    "message": "Add a nickname"
  },
  "addAUrl": {
    "message": "Add a URL"
  },
  "addAccount": {
    "message": "Add account"
  },
  "addAccountFromNetwork": {
    "message": "Add $1 account",
    "description": "$1 is the network name, e.g. Bitcoin or Solana"
  },
  "addAccountToMetaMask": {
    "message": "Add account to MetaMask"
  },
  "addAcquiredTokens": {
    "message": "Add the tokens you've acquired using MetaMask"
  },
  "addAlias": {
    "message": "Add alias"
  },
  "addBitcoinAccountLabel": {
    "message": "Bitcoin account (Beta)"
  },
  "addBitcoinTestnetAccountLabel": {
    "message": "Bitcoin account (Testnet)"
  },
  "addBlockExplorer": {
    "message": "Add a block explorer"
  },
  "addBlockExplorerUrl": {
    "message": "Add a block explorer URL"
  },
  "addContact": {
    "message": "Add contact"
  },
  "addCustomNetwork": {
    "message": "Add custom network"
  },
  "addEthereumChainWarningModalHeader": {
    "message": "Only add this RPC provider if you’re sure you can trust it. $1",
    "description": "$1 is addEthereumChainWarningModalHeaderPartTwo passed separately so that it can be bolded"
  },
  "addEthereumChainWarningModalHeaderPartTwo": {
    "message": "Malicious providers may lie about the state of the blockchain and record your network activity."
  },
  "addEthereumChainWarningModalListHeader": {
    "message": "It's important that your provider is reliable, as it has the power to:"
  },
  "addEthereumChainWarningModalListPointOne": {
    "message": "See your accounts and IP address, and associate them together"
  },
  "addEthereumChainWarningModalListPointThree": {
    "message": "Show account balances and other on-chain states"
  },
  "addEthereumChainWarningModalListPointTwo": {
    "message": "Broadcast your transactions"
  },
  "addEthereumChainWarningModalTitle": {
    "message": "You are adding a new RPC provider for Ethereum Mainnet"
  },
  "addEthereumWatchOnlyAccount": {
    "message": "Watch an Ethereum account (Beta)"
  },
  "addFriendsAndAddresses": {
    "message": "Add friends and addresses you trust"
  },
  "addHardwareWalletLabel": {
    "message": "Hardware wallet"
  },
  "addIPFSGateway": {
    "message": "Add your preferred IPFS gateway"
  },
  "addImportAccount": {
    "message": "Add account or hardware wallet"
  },
  "addMemo": {
    "message": "Add memo"
  },
  "addNetwork": {
    "message": "Add network"
  },
  "addNetworkConfirmationTitle": {
    "message": "Add $1",
    "description": "$1 represents network name"
  },
  "addNewAccount": {
    "message": "Add a new Ethereum account"
  },
  "addNewEthereumAccountLabel": {
    "message": "Ethereum account"
  },
  "addNewSolanaAccountLabel": {
    "message": "Solana account"
  },
  "addNft": {
    "message": "Add NFT"
  },
  "addNfts": {
    "message": "Add NFTs"
  },
  "addNonEvmAccount": {
    "message": "Add $1 account",
    "description": "$1 is the non EVM network where the account is going to be created, e.g. Bitcoin or Solana"
  },
  "addNonEvmAccountFromNetworkPicker": {
    "message": "To enable the $1 network, you need to create a $2 account.",
    "description": "$1 is the non EVM network where the account is going to be created, e.g. Solana Mainnet or Solana Devnet. $2 is the account type, e.g. Bitcoin or Solana"
  },
  "addRpcUrl": {
    "message": "Add RPC URL"
  },
  "addSnapAccountToggle": {
    "message": "Enable \"Add account Snap (Beta)\""
  },
  "addSnapAccountsDescription": {
    "message": "Turning on this feature will give you the option to add the new Beta account Snaps right from your account list. If you install an account Snap, remember that it is a third-party service."
  },
  "addSuggestedNFTs": {
    "message": "Add suggested NFTs"
  },
  "addSuggestedTokens": {
    "message": "Add suggested tokens"
  },
  "addToken": {
    "message": "Add token"
  },
  "addTokenByContractAddress": {
    "message": "Can’t find a token? You can manually add any token by pasting its address. Token contract addresses can be found on $1",
    "description": "$1 is a blockchain explorer for a specific network, e.g. Etherscan for Ethereum"
  },
  "addUrl": {
    "message": "Add URL"
  },
  "addingAccount": {
    "message": "Adding account"
  },
  "addingCustomNetwork": {
    "message": "Adding Network"
  },
  "additionalNetworks": {
    "message": "Additional networks"
  },
  "address": {
    "message": "Address"
  },
  "addressCopied": {
    "message": "Address copied!"
  },
  "addressMismatch": {
    "message": "Site address mismatch"
  },
  "addressMismatchOriginal": {
    "message": "Current URL: $1",
    "description": "$1 replaced by origin URL in confirmation request"
  },
  "addressMismatchPunycode": {
    "message": "Punycode version: $1",
    "description": "$1 replaced by punycode version of the URL in confirmation request"
  },
  "advanced": {
    "message": "Advanced"
  },
  "advancedBaseGasFeeToolTip": {
    "message": "When your transaction gets included in the block, any difference between your max base fee and the actual base fee will be refunded. Total amount is calculated as max base fee (in GWEI) * gas limit."
  },
  "advancedDetailsDataDesc": {
    "message": "Data"
  },
  "advancedDetailsHexDesc": {
    "message": "Hex"
  },
  "advancedDetailsNonceDesc": {
    "message": "Nonce"
  },
  "advancedDetailsNonceTooltip": {
    "message": "This is the transaction number of an account. Nonce for the first transaction is 0 and it increases in sequential order."
  },
  "advancedGasFeeDefaultOptIn": {
    "message": "Save these values as my default for the $1 network.",
    "description": "$1 is the current network name."
  },
  "advancedGasFeeModalTitle": {
    "message": "Advanced gas fee"
  },
  "advancedGasPriceTitle": {
    "message": "Gas price"
  },
  "advancedPriorityFeeToolTip": {
    "message": "Priority fee (aka “miner tip”) goes directly to miners and incentivizes them to prioritize your transaction."
  },
  "agreeTermsOfUse": {
    "message": "I agree to MetaMask's $1",
    "description": "$1 is the `terms` link"
  },
  "airDropPatternDescription": {
    "message": "The token's on-chain history reveals prior instances of suspicious airdrop activities."
  },
  "airDropPatternTitle": {
    "message": "Airdrop Pattern"
  },
  "airgapVault": {
    "message": "AirGap Vault"
  },
  "alert": {
    "message": "Alert"
  },
  "alertAccountTypeUpgradeMessage": {
    "message": "You're updating your account to a smart account. You'll keep the same account address while unlocking faster transactions and lower network fees. $1."
  },
  "alertAccountTypeUpgradeTitle": {
    "message": "Account type"
  },
  "alertActionBuyWithNativeCurrency": {
    "message": "Buy $1"
  },
  "alertActionUpdateGas": {
    "message": "Update gas limit"
  },
  "alertActionUpdateGasFee": {
    "message": "Update fee"
  },
  "alertActionUpdateGasFeeLevel": {
    "message": "Update gas options"
  },
  "alertDisableTooltip": {
    "message": "This can be changed in \"Settings > Alerts\""
  },
  "alertMessageAddressMismatchWarning": {
    "message": "Attackers sometimes mimic sites by making small changes to the site address. Make sure you're interacting with the intended site before you continue."
  },
  "alertMessageChangeInSimulationResults": {
    "message": "Estimated changes for this transaction have been updated. Review them closely before proceeding."
  },
  "alertMessageFirstTimeInteraction": {
    "message": "You're interacting with this address for the first time. Make sure that it's correct before you continue."
  },
  "alertMessageGasEstimateFailed": {
    "message": "We’re unable to provide an accurate fee and this estimate might be high. We suggest you to input a custom gas limit, but there’s a risk the transaction will still fail."
  },
  "alertMessageGasFeeLow": {
    "message": "When choosing a low fee, expect slower transactions and longer wait times. For faster transactions, choose Market or Aggressive fee options."
  },
  "alertMessageGasTooLow": {
    "message": "To continue with this transaction, you’ll need to increase the gas limit to 21000 or higher."
  },
  "alertMessageInsufficientBalanceWithNativeCurrency": {
    "message": "You do not have enough $1 in your account to pay for network fees."
  },
  "alertMessageNetworkBusy": {
    "message": "Gas prices are high and estimates are less accurate."
  },
  "alertMessageNoGasPrice": {
    "message": "We can’t move forward with this transaction until you manually update the fee."
  },
  "alertMessageSignInDomainMismatch": {
    "message": "The site making the request is not the site you’re signing into. This could be an attempt to steal your login credentials."
  },
  "alertMessageSignInWrongAccount": {
    "message": "This site is asking you to sign in using the wrong account."
  },
  "alertModalAcknowledge": {
    "message": "I have acknowledged the risk and still want to proceed"
  },
  "alertModalDetails": {
    "message": "Alert Details"
  },
  "alertModalReviewAllAlerts": {
    "message": "Review all alerts"
  },
  "alertReasonChangeInSimulationResults": {
    "message": "Results have changed"
  },
  "alertReasonFirstTimeInteraction": {
    "message": "1st interaction"
  },
  "alertReasonGasEstimateFailed": {
    "message": "Inaccurate fee"
  },
  "alertReasonGasFeeLow": {
    "message": "Slow speed"
  },
  "alertReasonGasTooLow": {
    "message": "Low gas limit"
  },
  "alertReasonInsufficientBalance": {
    "message": "Insufficient funds"
  },
  "alertReasonNetworkBusy": {
    "message": "Network is busy"
  },
  "alertReasonNoGasPrice": {
    "message": "Fee estimate unavailable"
  },
  "alertReasonPendingTransactions": {
    "message": "Pending transaction"
  },
  "alertReasonSignIn": {
    "message": "Suspicious sign-in request"
  },
  "alertReasonWrongAccount": {
    "message": "Wrong account"
  },
  "alertSelectedAccountWarning": {
    "message": "This request is for a different account than the one selected in your wallet. To use another account, connect it to the site."
  },
  "alerts": {
    "message": "Alerts"
  },
  "all": {
    "message": "All"
  },
  "allNetworks": {
    "message": "All networks"
  },
  "allPermissions": {
    "message": "All permissions"
  },
  "allTimeHigh": {
    "message": "All time high"
  },
  "allTimeLow": {
    "message": "All time low"
  },
  "allowNotifications": {
    "message": "Allow notifications"
  },
  "allowWithdrawAndSpend": {
    "message": "Allow $1 to withdraw and spend up to the following amount:",
    "description": "The url of the site that requested permission to 'withdraw and spend'"
  },
  "amount": {
    "message": "Amount"
  },
  "amountReceived": {
    "message": "Amount Received"
  },
  "amountSent": {
    "message": "Amount Sent"
  },
  "andForListItems": {
    "message": "$1, and $2",
    "description": "$1 is the first item, $2 is the last item in a list of items. Used in Snap Install Warning modal."
  },
  "andForTwoItems": {
    "message": "$1 and $2",
    "description": "$1 is the first item, $2 is the second item. Used in Snap Install Warning modal."
  },
  "appDescription": {
    "message": "An Ethereum Wallet in your Browser",
    "description": "The description of the application"
  },
  "appName": {
    "message": "MetaMask",
    "description": "The name of the application"
  },
  "appNameBeta": {
    "message": "MetaMask Beta",
    "description": "The name of the application (Beta)"
  },
  "appNameFlask": {
    "message": "MetaMask Flask",
    "description": "The name of the application (Flask)"
  },
  "appNameMmi": {
    "message": "MetaMask Institutional",
    "description": "The name of the application (MMI)"
  },
  "apply": {
    "message": "Apply"
  },
  "approve": {
    "message": "Approve spend limit"
  },
  "approveButtonText": {
    "message": "Approve"
  },
  "approveIncreaseAllowance": {
    "message": "Increase $1 spending cap",
    "description": "The token symbol that is being approved"
  },
  "approveSpendingCap": {
    "message": "Approve $1 spending cap",
    "description": "The token symbol that is being approved"
  },
  "approved": {
    "message": "Approved"
  },
  "approvedOn": {
    "message": "Approved on $1",
    "description": "$1 is the approval date for a permission"
  },
  "approvedOnForAccounts": {
    "message": "Approved on $1 for $2",
    "description": "$1 is the approval date for a permission. $2 is the AvatarGroup component displaying account images."
  },
  "areYouSure": {
    "message": "Are you sure?"
  },
  "asset": {
    "message": "Asset"
  },
  "assetChartNoHistoricalPrices": {
    "message": "We could not fetch any historical data"
  },
  "assetMultipleNFTsBalance": {
    "message": "$1 NFTs"
  },
  "assetOptions": {
    "message": "Asset options"
  },
  "assetSingleNFTBalance": {
    "message": "$1 NFT"
  },
  "assets": {
    "message": "Assets"
  },
  "assetsDescription": {
    "message": "Autodetect tokens in your wallet, display NFTs, and get batched account balance updates"
  },
  "attemptToCancelSwapForFree": {
    "message": "Attempt to cancel swap for free"
  },
  "attributes": {
    "message": "Attributes"
  },
  "attributions": {
    "message": "Attributions"
  },
  "auroraRpcDeprecationMessage": {
    "message": "The Infura RPC URL is no longer supporting Aurora."
  },
  "authorizedPermissions": {
    "message": "You have authorized the following permissions"
  },
  "autoDetectTokens": {
    "message": "Autodetect tokens"
  },
  "autoDetectTokensDescription": {
    "message": "We use third-party APIs to detect and display new tokens sent to your wallet. Turn off if you don’t want the app to automatically pull data from those services. $1",
    "description": "$1 is a link to a support article"
  },
  "autoLockTimeLimit": {
    "message": "Auto-lock timer (minutes)"
  },
  "autoLockTimeLimitDescription": {
    "message": "Set the idle time in minutes before MetaMask will become locked."
  },
  "average": {
    "message": "Average"
  },
  "back": {
    "message": "Back"
  },
  "backupAndSync": {
    "message": "Backup and sync"
  },
  "backupAndSyncBasicFunctionalityNameMention": {
    "message": "basic functionality"
  },
  "backupAndSyncEnable": {
    "message": "Turn on backup and sync"
  },
  "backupAndSyncEnableConfirmation": {
    "message": "When you turn on backup and sync, you’re also turning on $1. Do you want to continue?",
    "description": "$1 is backupAndSyncBasicFunctionalityNameMention in bold."
  },
  "backupAndSyncEnableDescription": {
    "message": "Backup and sync lets us store encrypted data for your custom settings and features. This keeps your MetaMask experience the same across devices and restores settings and features if you ever need to reinstall MetaMask. $1.",
    "description": "$1 is link to the backup and sync privacy policy."
  },
  "backupAndSyncEnableDescriptionUpdatePreferences": {
    "message": "You can update your preferences at any time in $1",
    "description": "$1 is a bolded text that highlights the path to the settings page."
  },
  "backupAndSyncEnableDescriptionUpdatePreferencesPath": {
    "message": "Settings > Backup and sync."
  },
  "backupAndSyncFeatureAccounts": {
    "message": "Accounts"
  },
  "backupAndSyncManageWhatYouSync": {
    "message": "Manage what you sync"
  },
  "backupAndSyncManageWhatYouSyncDescription": {
    "message": "Turn on what’s synced between your devices."
  },
  "backupAndSyncPrivacyLink": {
    "message": "Learn how we protect your privacy"
  },
  "backupApprovalInfo": {
    "message": "This secret code is required to recover your wallet in case you lose your device, forget your password, have to re-install MetaMask, or want to access your wallet on another device."
  },
  "backupApprovalNotice": {
    "message": "Back up your Secret Recovery Phrase to keep your wallet and funds secure."
  },
  "backupKeyringSnapReminder": {
    "message": "Be sure you can access any accounts created by this Snap on your own before removing it"
  },
  "backupNow": {
    "message": "Back up now"
  },
  "balance": {
    "message": "Balance"
  },
  "balanceOutdated": {
    "message": "Balance may be outdated"
  },
  "baseFee": {
    "message": "Base fee"
  },
  "basic": {
    "message": "Basic"
  },
  "basicConfigurationBannerCTA": {
    "message": "Turn on basic functionality"
  },
  "basicConfigurationBannerTitle": {
    "message": "Basic functionality is off"
  },
  "basicConfigurationDescription": {
    "message": "MetaMask offers basic features like token details and gas settings through internet services. When you use internet services, your IP address is shared, in this case with MetaMask. This is just like when you visit any website. MetaMask uses this data temporarily and never sells your data. You can use a VPN or turn off these services, but it may affect your MetaMask experience. To learn more read our $1.",
    "description": "$1 is to be replaced by the message for privacyMsg, and will link to https://consensys.io/privacy-policy"
  },
  "basicConfigurationLabel": {
    "message": "Basic functionality"
  },
  "basicConfigurationModalCheckbox": {
    "message": "I understand and want to continue"
  },
  "basicConfigurationModalDisclaimerOff": {
    "message": "This means you won't fully optimize your time on MetaMask. Basic features (like token details, optimal gas settings, and others) won't be available to you."
  },
  "basicConfigurationModalDisclaimerOn": {
    "message": "To optimize your time on MetaMask, you’ll need to turn on this feature. Basic functions (like token details, optimal gas settings, and others) are important to the web3 experience."
  },
  "basicConfigurationModalHeadingOff": {
    "message": "Turn off basic functionality"
  },
  "basicConfigurationModalHeadingOn": {
    "message": "Turn on basic functionality"
  },
  "bestPrice": {
    "message": "Best price"
  },
  "beta": {
    "message": "Beta"
  },
  "betaHeaderText": {
    "message": "This is a beta version. Please report bugs $1"
  },
  "betaMetamaskVersion": {
    "message": "MetaMask Beta Version"
  },
  "betaTerms": {
    "message": "Beta Terms of use"
  },
  "billionAbbreviation": {
    "message": "B",
    "description": "Shortened form of 'billion'"
  },
  "bitcoinSupportSectionTitle": {
    "message": "Bitcoin"
  },
  "bitcoinSupportToggleDescription": {
    "message": "Turning on this feature will give you the option to add a Bitcoin Account to your MetaMask Extension derived from your existing Secret Recovery Phrase. This is an experimental Beta feature, so you should use it at your own risk. To give us feedback on this new Bitcoin experience, please fill out this $1.",
    "description": "$1 is the link to a product feedback form"
  },
  "bitcoinSupportToggleTitle": {
    "message": "Enable \"Add a new Bitcoin account (Beta)\""
  },
  "bitcoinTestnetSupportToggleDescription": {
    "message": "Turning on this feature will give you the option to add a Bitcoin Account for the test network."
  },
  "bitcoinTestnetSupportToggleTitle": {
    "message": "Enable \"Add a new Bitcoin account (Testnet)\""
  },
  "blockExplorerAccountAction": {
    "message": "Account",
    "description": "This is used with viewOnEtherscan and viewInExplorer e.g View Account in Explorer"
  },
  "blockExplorerAssetAction": {
    "message": "Asset",
    "description": "This is used with viewOnEtherscan and viewInExplorer e.g View Asset in Explorer"
  },
  "blockExplorerSwapAction": {
    "message": "Swap",
    "description": "This is used with viewOnEtherscan e.g View Swap on Etherscan"
  },
  "blockExplorerUrl": {
    "message": "Block explorer URL"
  },
  "blockExplorerUrlDefinition": {
    "message": "The URL used as the block explorer for this network."
  },
  "blockExplorerView": {
    "message": "View account at $1",
    "description": "$1 replaced by URL for custom block explorer"
  },
  "blockaid": {
    "message": "Blockaid"
  },
  "blockaidAlertDescriptionBlur": {
    "message": "If you continue, all the assets you’ve listed on Blur could be at risk."
  },
  "blockaidAlertDescriptionMalicious": {
    "message": "You’re interacting with a malicious site. If you continue, you will lose your assets."
  },
  "blockaidAlertDescriptionOpenSea": {
    "message": "If you continue, all the assets you’ve listed on OpenSea could be at risk."
  },
  "blockaidAlertDescriptionOthers": {
    "message": "If you confirm this request, you could lose your assets. We recommend that you cancel this request."
  },
  "blockaidAlertDescriptionTokenTransfer": {
    "message": "You’re sending your assets to a scammer. If you continue, you’ll lose those assets."
  },
  "blockaidAlertDescriptionWithdraw": {
    "message": "If you confirm this request, you’re allowing a scammer to withdraw and spend your assets. You won’t get them back."
  },
  "blockaidDescriptionApproveFarming": {
    "message": "If you approve this request, a third party known for scams might take all your assets."
  },
  "blockaidDescriptionBlurFarming": {
    "message": "If you approve this request, someone can steal your assets listed on Blur."
  },
  "blockaidDescriptionErrored": {
    "message": "Because of an error, we couldn't check for security alerts. Only continue if you trust every address involved."
  },
  "blockaidDescriptionMaliciousDomain": {
    "message": "You're interacting with a malicious domain. If you approve this request, you might lose your assets."
  },
  "blockaidDescriptionMightLoseAssets": {
    "message": "If you approve this request, you might lose your assets."
  },
  "blockaidDescriptionSeaportFarming": {
    "message": "If you approve this request, someone can steal your assets listed on OpenSea."
  },
  "blockaidDescriptionTransferFarming": {
    "message": "If you approve this request, a third party known for scams will take all your assets."
  },
  "blockaidMessage": {
    "message": "Privacy preserving - no data is shared with third parties. Available on Arbitrum, Avalanche, BNB chain, Ethereum Mainnet, Linea, Optimism, Polygon, Base and Sepolia."
  },
  "blockaidTitleDeceptive": {
    "message": "This is a deceptive request"
  },
  "blockaidTitleMayNotBeSafe": {
    "message": "Be careful"
  },
  "blockaidTitleSuspicious": {
    "message": "This is a suspicious request"
  },
  "blockies": {
    "message": "Blockies"
  },
  "borrowed": {
    "message": "Borrowed"
  },
  "boughtFor": {
    "message": "Bought for"
  },
  "bridge": {
    "message": "Bridge"
  },
  "bridgeAllowSwappingOf": {
    "message": "Allow exact access to $1 $2 on $3 for bridging",
    "description": "Shows a user that they need to allow a token for swapping on their hardware wallet"
  },
  "bridgeApproval": {
    "message": "Approve $1 for bridge",
    "description": "Used in the transaction display list to describe a transaction that is an approve call on a token that is to be bridged. $1 is the symbol of a token that has been approved."
  },
  "bridgeApprovalWarning": {
    "message": "You are allowing access to the specified amount, $1 $2. The contract will not access any additional funds."
  },
  "bridgeApprovalWarningForHardware": {
    "message": "You will need to allow access to $1 $2 for bridging, and then approve bridging to $2. This will require two separate confirmations."
  },
  "bridgeBlockExplorerLinkCopied": {
    "message": "Block explorer link copied!"
  },
  "bridgeCalculatingAmount": {
    "message": "Calculating..."
  },
  "bridgeConfirmTwoTransactions": {
    "message": "You'll need to confirm 2 transactions on your hardware wallet:"
  },
  "bridgeCreateSolanaAccount": {
    "message": "Create Solana account"
  },
  "bridgeCreateSolanaAccountDescription": {
    "message": "To swap to the Solana network, you need an account and receiving address."
  },
  "bridgeCreateSolanaAccountTitle": {
    "message": "You'll need a Solana account first."
  },
  "bridgeDetailsTitle": {
    "message": "Bridge details",
    "description": "Title for the modal showing details about a bridge transaction."
  },
  "bridgeEnterAmount": {
    "message": "Select amount"
  },
  "bridgeEnterAmountAndSelectAccount": {
    "message": "Enter amount and select destination account"
  },
  "bridgeExplorerLinkViewOn": {
    "message": "View on $1"
  },
  "bridgeFetchNewQuotes": {
    "message": "Fetch a new one?"
  },
  "bridgeFrom": {
    "message": "Bridge from"
  },
  "bridgeFromTo": {
    "message": "Bridge $1 $2 to $3",
    "description": "Tells a user that they need to confirm on their hardware wallet a bridge. $1 is amount of source token, $2 is the source network, and $3 is the destination network"
  },
  "bridgeGasFeesSplit": {
    "message": "Any network fee quoted on the previous screen includes both transactions and will be split."
  },
  "bridgeNetCost": {
    "message": "Net cost"
  },
  "bridgeQuoteExpired": {
    "message": "Your quote timed out."
  },
  "bridgeSelectDestinationAccount": {
    "message": "Select destination account"
  },
  "bridgeSelectNetwork": {
    "message": "Select network"
  },
  "bridgeSelectTokenAmountAndAccount": {
    "message": "Select token, amount and destination account"
  },
  "bridgeSelectTokenAndAmount": {
    "message": "Select token and amount"
  },
  "bridgeSolanaAccountCreated": {
    "message": "Solana account created"
  },
  "bridgeStatusComplete": {
    "message": "Complete",
    "description": "Status text indicating a bridge transaction has successfully completed."
  },
  "bridgeStatusFailed": {
    "message": "Failed",
    "description": "Status text indicating a bridge transaction has failed."
  },
  "bridgeStatusInProgress": {
    "message": "In Progress",
    "description": "Status text indicating a bridge transaction is currently processing."
  },
  "bridgeStepActionBridgeComplete": {
    "message": "$1 received on $2",
    "description": "$1 is the amount of the destination asset, $2 is the name of the destination network"
  },
  "bridgeStepActionBridgePending": {
    "message": "Receiving $1 on $2",
    "description": "$1 is the amount of the destination asset, $2 is the name of the destination network"
  },
  "bridgeStepActionSwapComplete": {
    "message": "Swapped $1 for $2",
    "description": "$1 is the amount of the source asset, $2 is the amount of the destination asset"
  },
  "bridgeStepActionSwapPending": {
    "message": "Swapping $1 for $2",
    "description": "$1 is the amount of the source asset, $2 is the amount of the destination asset"
  },
  "bridgeTerms": {
    "message": "Terms"
  },
  "bridgeTimingMinutes": {
    "message": "$1 min",
    "description": "$1 is the ticker symbol of a an asset the user is being prompted to purchase"
  },
  "bridgeTo": {
    "message": "Bridge to"
  },
  "bridgeToChain": {
    "message": "Bridge to $1"
  },
  "bridgeTokenCannotVerifyDescription": {
    "message": "If you added this token manually, make sure you are aware of the risks to your funds before you bridge."
  },
  "bridgeTokenCannotVerifyTitle": {
    "message": "We can't verify this token."
  },
  "bridgeTransactionProgress": {
    "message": "Transaction $1 of 2"
  },
  "bridgeTxDetailsBridging": {
    "message": "Bridging"
  },
  "bridgeTxDetailsDelayedDescription": {
    "message": "Reach out to"
  },
  "bridgeTxDetailsDelayedDescriptionSupport": {
    "message": "MetaMask Support"
  },
  "bridgeTxDetailsDelayedTitle": {
    "message": "Has it been longer than 3 hours?"
  },
  "bridgeTxDetailsNonce": {
    "message": "Nonce"
  },
  "bridgeTxDetailsStatus": {
    "message": "Status"
  },
  "bridgeTxDetailsTimestamp": {
    "message": "Time stamp"
  },
  "bridgeTxDetailsTimestampValue": {
    "message": "$1 at $2",
    "description": "$1 is the date, $2 is the time"
  },
  "bridgeTxDetailsTokenAmountOnChain": {
    "message": "$1 $2 on",
    "description": "$1 is the amount of the token, $2 is the ticker symbol of the token"
  },
  "bridgeTxDetailsTotalGasFee": {
    "message": "Total gas fee"
  },
  "bridgeTxDetailsYouReceived": {
    "message": "You received"
  },
  "bridgeTxDetailsYouSent": {
    "message": "You sent"
  },
  "bridgeValidationInsufficientGasMessage": {
    "message": "You don't have enough $1 to pay the gas fee for this bridge. Enter a smaller amount or buy more $1."
  },
  "bridgeValidationInsufficientGasTitle": {
    "message": "More $1 needed for gas"
  },
  "bridging": {
    "message": "Bridging"
  },
  "browserNotSupported": {
    "message": "Your browser is not supported..."
  },
  "buildContactList": {
    "message": "Build your contact list"
  },
  "builtAroundTheWorld": {
    "message": "MetaMask is designed and built around the world."
  },
  "bulletpoint": {
    "message": "·"
  },
  "busy": {
    "message": "Busy"
  },
  "buyAndSell": {
    "message": "Buy & Sell"
  },
  "buyMoreAsset": {
    "message": "Buy more $1",
    "description": "$1 is the ticker symbol of a an asset the user is being prompted to purchase"
  },
  "buyNow": {
    "message": "Buy Now"
  },
  "bytes": {
    "message": "Bytes"
  },
  "canToggleInSettings": {
    "message": "You can re-enable this notification in Settings > Alerts."
  },
  "cancel": {
    "message": "Cancel"
  },
  "cancelPopoverTitle": {
    "message": "Cancel transaction"
  },
  "cancelSpeedUpLabel": {
    "message": "This gas fee will $1 the original.",
    "description": "$1 is text 'replace' in bold"
  },
  "cancelSpeedUpTransactionTooltip": {
    "message": "To $1 a transaction the gas fee must be increased by at least 10% for it to be recognized by the network.",
    "description": "$1 is string 'cancel' or 'speed up'"
  },
  "cancelled": {
    "message": "Cancelled"
  },
  "chainId": {
    "message": "Chain ID"
  },
  "chainIdDefinition": {
    "message": "The chain ID used to sign transactions for this network."
  },
  "chainIdExistsErrorMsg": {
    "message": "This Chain ID is currently used by the $1 network."
  },
  "chainListReturnedDifferentTickerSymbol": {
    "message": "This token symbol doesn't match the network name or chain ID entered. Many popular tokens use similar symbols, which scammers can use to trick you into sending them a more valuable token in return. Verify everything before you continue."
  },
  "chooseYourNetwork": {
    "message": "Choose your network"
  },
  "chooseYourNetworkDescription": {
    "message": "We use Infura as our remote procedure call (RPC) provider to offer the most reliable and private access to Ethereum data we can. You can choose your own RPC, but remember that any RPC will receive your IP address and Ethereum wallet to make transactions. Read our $1 to learn more about how Infura handles data for EVM accounts, for Solana accounts $2.",
    "description": "$1 is a link to the privacy policy, $2 is a link to Solana accounts support"
  },
  "chooseYourNetworkDescriptionCallToAction": {
    "message": "click here"
  },
  "chromeRequiredForHardwareWallets": {
    "message": "You need to use MetaMask on Google Chrome in order to connect to your Hardware Wallet."
  },
  "circulatingSupply": {
    "message": "Circulating supply"
  },
  "clear": {
    "message": "Clear"
  },
  "clearActivity": {
    "message": "Clear activity and nonce data"
  },
  "clearActivityButton": {
    "message": "Clear activity tab data"
  },
  "clearActivityDescription": {
    "message": "This resets the account's nonce and erases data from the activity tab in your wallet. Only the current account and network will be affected. Your balances and incoming transactions won't change."
  },
  "click": {
    "message": "Click"
  },
  "clickToConnectLedgerViaWebHID": {
    "message": "Click here to connect your Ledger via WebHID",
    "description": "Text that can be clicked to open a browser popup for connecting the ledger device via webhid"
  },
  "close": {
    "message": "Close"
  },
  "closeExtension": {
    "message": "Close extension"
  },
  "closeWindowAnytime": {
    "message": "You may close this window anytime."
  },
  "coingecko": {
    "message": "CoinGecko"
  },
  "collectionName": {
    "message": "Collection name"
  },
  "comboNoOptions": {
    "message": "No options found",
    "description": "Default text shown in the combo field dropdown if no options."
  },
  "concentratedSupplyDistributionDescription": {
    "message": "The majority of the token's supply is held by the top token holders, posing a risk of centralized price manipulation"
  },
  "concentratedSupplyDistributionTitle": {
    "message": "Concentrated Supply Distribution"
  },
  "configureSnapPopupDescription": {
    "message": "You're now leaving MetaMask to configure this snap."
  },
  "configureSnapPopupInstallDescription": {
    "message": "You're now leaving MetaMask to install this snap."
  },
  "configureSnapPopupInstallTitle": {
    "message": "Install snap"
  },
  "configureSnapPopupLink": {
    "message": "Click this link to continue:"
  },
  "configureSnapPopupTitle": {
    "message": "Configure snap"
  },
  "confirm": {
    "message": "Confirm"
  },
  "confirmAccountTypeSmartContract": {
    "message": "Smart account"
  },
  "confirmAccountTypeStandard": {
    "message": "Standard account"
  },
  "confirmAlertModalAcknowledgeMultiple": {
    "message": "I have acknowledged the alerts and still want to proceed"
  },
  "confirmAlertModalAcknowledgeSingle": {
    "message": "I have acknowledged the alert and still want to proceed"
  },
  "confirmFieldPaymaster": {
    "message": "Fee paid by"
  },
  "confirmFieldTooltipPaymaster": {
    "message": "The fee for this transaction will be paid by the paymaster smart contract."
  },
  "confirmGasFeeTokenBalance": {
    "message": "Bal:"
  },
  "confirmGasFeeTokenInsufficientBalance": {
    "message": "Insufficient funds"
  },
  "confirmGasFeeTokenMetaMaskFee": {
    "message": "Includes $1 fee"
  },
  "confirmGasFeeTokenModalTitle": {
    "message": "Select a token"
  },
  "confirmGasFeeTokenToast": {
    "message": "You're paying this network fee with $1"
  },
  "confirmGasFeeTokenTooltip": {
    "message": "This is paid to the network to process your transaction. It includes a $1 MetaMask fee for non-ETH tokens."
  },
  "confirmInfoAccountNow": {
    "message": "Now"
  },
  "confirmInfoSwitchingTo": {
    "message": "Switching To"
  },
  "confirmNestedTransactionTitle": {
    "message": "Transaction $1"
  },
  "confirmPassword": {
    "message": "Confirm password"
  },
  "confirmRecoveryPhrase": {
    "message": "Confirm Secret Recovery Phrase"
  },
  "confirmSimulationApprove": {
    "message": "You approve"
  },
  "confirmTitleAccountTypeSwitch": {
    "message": "Account update"
  },
  "confirmTitleApproveTransactionNFT": {
    "message": "Withdrawal request"
  },
  "confirmTitleDeployContract": {
    "message": "Deploy a contract"
  },
  "confirmTitleDescApproveTransaction": {
    "message": "This site wants permission to withdraw your NFTs"
  },
  "confirmTitleDescDelegationRevoke": {
    "message": "You're switching back to a standard account (EOA)."
  },
  "confirmTitleDescDelegationUpgrade": {
    "message": "You're switching to a smart account"
  },
  "confirmTitleDescDeployContract": {
    "message": "This site wants you to deploy a contract"
  },
  "confirmTitleDescERC20ApproveTransaction": {
    "message": "This site wants permission to withdraw your tokens"
  },
  "confirmTitleDescPermitSignature": {
    "message": "This site wants permission to spend your tokens."
  },
  "confirmTitleDescSIWESignature": {
    "message": "A site wants you to sign in to prove you own this account."
  },
  "confirmTitleDescSign": {
    "message": "Review request details before you confirm."
  },
  "confirmTitlePermitTokens": {
    "message": "Spending cap request"
  },
  "confirmTitleRevokeApproveTransaction": {
    "message": "Remove permission"
  },
  "confirmTitleSIWESignature": {
    "message": "Sign-in request"
  },
  "confirmTitleSetApprovalForAllRevokeTransaction": {
    "message": "Remove permission"
  },
  "confirmTitleSignature": {
    "message": "Signature request"
  },
  "confirmTitleTransaction": {
    "message": "Transaction request"
  },
  "confirmationAlertDetails": {
    "message": "To protect your assets, we suggest you reject the request."
  },
  "confirmationAlertModalTitleDescription": {
    "message": "Your assets may be at risk"
  },
  "confirmed": {
    "message": "Confirmed"
  },
  "confusableUnicode": {
    "message": "'$1' is similar to '$2'."
  },
  "confusableZeroWidthUnicode": {
    "message": "Zero-width character found."
  },
  "confusingEnsDomain": {
    "message": "We have detected a confusable character in the ENS name. Check the ENS name to avoid a potential scam."
  },
  "congratulations": {
    "message": "Congratulations!"
  },
  "connect": {
    "message": "Connect"
  },
  "connectAccount": {
    "message": "Connect account"
  },
  "connectAccountOrCreate": {
    "message": "Connect account or create new"
  },
  "connectAccounts": {
    "message": "Connect accounts"
  },
  "connectAnAccountHeader": {
    "message": "Connect an account"
  },
  "connectManually": {
    "message": "Manually connect to current site"
  },
  "connectMoreAccounts": {
    "message": "Connect more accounts"
  },
  "connectSnap": {
    "message": "Connect $1",
    "description": "$1 is the snap for which a connection is being requested."
  },
  "connectWithMetaMask": {
    "message": "Connect with MetaMask"
  },
  "connectedAccounts": {
    "message": "Connected accounts"
  },
  "connectedAccountsDescriptionPlural": {
    "message": "You have $1 accounts connected to this site.",
    "description": "$1 is the number of accounts"
  },
  "connectedAccountsDescriptionSingular": {
    "message": "You have 1 account connected to this site."
  },
  "connectedAccountsEmptyDescription": {
    "message": "MetaMask is not connected to this site. To connect to a web3 site, find and click the connect button."
  },
  "connectedAccountsListTooltip": {
    "message": "$1 can see the account balance, address, activity, and suggest transactions to approve for connected accounts.",
    "description": "$1 is the origin name"
  },
  "connectedAccountsToast": {
    "message": "Connected accounts updated"
  },
  "connectedSites": {
    "message": "Connected sites"
  },
  "connectedSitesAndSnaps": {
    "message": "Connected sites and Snaps"
  },
  "connectedSitesDescription": {
    "message": "$1 is connected to these sites. They can view your account address.",
    "description": "$1 is the account name"
  },
  "connectedSitesEmptyDescription": {
    "message": "$1 is not connected to any sites.",
    "description": "$1 is the account name"
  },
  "connectedSnapAndNoAccountDescription": {
    "message": "MetaMask is connected to this site, but no accounts are connected yet"
  },
  "connectedSnaps": {
    "message": "Connected Snaps"
  },
  "connectedWithAccount": {
    "message": "$1 accounts connected",
    "description": "$1 represents account length"
  },
  "connectedWithAccountName": {
    "message": "Connected with $1",
    "description": "$1 represents account name"
  },
  "connectedWithNetwork": {
    "message": "$1 networks connected",
    "description": "$1 represents network length"
  },
  "connectedWithNetworkName": {
    "message": "Connected with $1",
    "description": "$1 represents network name"
  },
  "connecting": {
    "message": "Connecting"
  },
  "connectingTo": {
    "message": "Connecting to $1"
  },
  "connectingToDeprecatedNetwork": {
    "message": "'$1' is being phased out and may not work. Try another network."
  },
  "connectingToGoerli": {
    "message": "Connecting to Goerli test network"
  },
  "connectingToLineaGoerli": {
    "message": "Connecting to Linea Goerli test network"
  },
  "connectingToLineaMainnet": {
    "message": "Connecting to Linea Mainnet"
  },
  "connectingToLineaSepolia": {
    "message": "Connecting to Linea Sepolia test network"
  },
  "connectingToMainnet": {
    "message": "Connecting to Ethereum Mainnet"
  },
  "connectingToSepolia": {
    "message": "Connecting to Sepolia test network"
  },
  "connectionDescription": {
    "message": "Connect this website with MetaMask."
  },
  "connectionFailed": {
    "message": "Connection failed"
  },
  "connectionFailedDescription": {
    "message": "Fetching of $1 failed, check your network and try again.",
    "description": "$1 is the name of the snap being fetched."
  },
  "connectionPopoverDescription": {
    "message": "To connect to a site, select the connect button. MetaMask can only connect to web3 sites."
  },
  "connectionRequest": {
    "message": "Connection request"
  },
  "contactUs": {
    "message": "Contact us"
  },
  "contacts": {
    "message": "Contacts"
  },
  "contentFromSnap": {
    "message": "Content from $1",
    "description": "$1 represents the name of the snap"
  },
  "continue": {
    "message": "Continue"
  },
  "contract": {
    "message": "Contract"
  },
  "contractAddress": {
    "message": "Contract address"
  },
  "contractAddressError": {
    "message": "You are sending tokens to the token's contract address. This may result in the loss of these tokens."
  },
  "contractDeployment": {
    "message": "Contract deployment"
  },
  "contractInteraction": {
    "message": "Contract interaction"
  },
  "convertTokenToNFTDescription": {
    "message": "We've detected that this asset is an NFT. MetaMask now has full native support for NFTs. Would you like to remove it from your token list and add it as an NFT?"
  },
  "convertTokenToNFTExistDescription": {
    "message": "We’ve detected that this asset has been added as an NFT. Would you like to remove it from your token list?"
  },
  "coolWallet": {
    "message": "CoolWallet"
  },
  "copiedExclamation": {
    "message": "Copied."
  },
  "copyAddress": {
    "message": "Copy address to clipboard"
  },
  "copyPrivateKey": {
    "message": "Copy private key"
  },
  "copyToClipboard": {
    "message": "Copy to clipboard"
  },
  "copyTransactionId": {
    "message": "Copy transaction ID"
  },
  "create": {
    "message": "Create"
  },
  "createNewAccountHeader": {
    "message": "Create a new account"
  },
  "createNewWallet": {
    "message": "Create a new wallet"
  },
  "createPassword": {
    "message": "Create password"
  },
  "createSnapAccountDescription": {
    "message": "$1 wants to add a new account to MetaMask."
  },
  "createSnapAccountTitle": {
    "message": "Create account"
  },
  "createSolanaAccount": {
    "message": "Create Solana account"
  },
  "creatorAddress": {
    "message": "Creator address"
  },
  "crossChainAggregatedBalancePopover": {
    "message": "This reflects the value of all tokens you own on all networks. If you prefer seeing this value in ETH or other currencies, go to $1.",
    "description": "$1 represents the settings page"
  },
  "crossChainSwapsLink": {
    "message": "Swap across networks with MetaMask Portfolio"
  },
  "crossChainSwapsLinkNative": {
    "message": "Swap across networks with Bridge"
  },
  "cryptoCompare": {
    "message": "CryptoCompare"
  },
  "currencyConversion": {
    "message": "Currency"
  },
  "currencyRateCheckToggle": {
    "message": "Show balance and token price checker"
  },
  "currencyRateCheckToggleDescription": {
    "message": "We use $1 and $2 APIs to display your balance and token price. $3",
    "description": "$1 represents Coingecko, $2 represents CryptoCompare and $3 represents Privacy Policy"
  },
  "currencySymbol": {
    "message": "Currency symbol"
  },
  "currencySymbolDefinition": {
    "message": "The ticker symbol displayed for this network’s currency."
  },
  "currentAccountNotConnected": {
    "message": "Your current account is not connected"
  },
  "currentExtension": {
    "message": "Current extension page"
  },
  "currentLanguage": {
    "message": "Current language"
  },
  "currentNetwork": {
    "message": "Current network",
    "description": "Speicifies to token network filter to filter by current Network. Will render when network nickname is not available"
  },
  "currentRpcUrlDeprecated": {
    "message": "The current rpc url for this network has been deprecated."
  },
  "currentTitle": {
    "message": "Current:"
  },
  "currentlyUnavailable": {
    "message": "Unavailable on this network"
  },
  "curveHighGasEstimate": {
    "message": "Aggressive gas estimate graph"
  },
  "curveLowGasEstimate": {
    "message": "Low gas estimate graph"
  },
  "curveMediumGasEstimate": {
    "message": "Market gas estimate graph"
  },
  "custom": {
    "message": "Advanced"
  },
  "customGasSettingToolTipMessage": {
    "message": "Use $1 to customize the gas price. This can be confusing if you aren’t familiar. Interact at your own risk.",
    "description": "$1 is key 'advanced' (text: 'Advanced') separated here so that it can be passed in with bold font-weight"
  },
  "customSlippage": {
    "message": "Custom"
  },
  "customSpendLimit": {
    "message": "Custom spend limit"
  },
  "customToken": {
    "message": "Custom token"
  },
  "customTokenWarningInNonTokenDetectionNetwork": {
    "message": "Token detection is not available on this network yet. Please import token manually and make sure you trust it. Learn about $1"
  },
  "customTokenWarningInTokenDetectionNetwork": {
    "message": "Anyone can create a token, including creating fake versions of existing tokens. Learn about $1"
  },
  "customTokenWarningInTokenDetectionNetworkWithTDOFF": {
    "message": "Make sure you trust a token before you import it. Learn how to avoid $1. You can also enable token detection $2."
  },
  "customerSupport": {
    "message": "customer support"
  },
  "customizeYourNotifications": {
    "message": "Customize your notifications"
  },
  "customizeYourNotificationsText": {
    "message": "Turn on the types of notifications you want to receive:"
  },
  "dappSuggested": {
    "message": "Site suggested"
  },
  "dappSuggestedGasSettingToolTipMessage": {
    "message": "$1 has suggested this price.",
    "description": "$1 is url for the dapp that has suggested gas settings"
  },
  "dappSuggestedHigh": {
    "message": "Site suggested"
  },
  "dappSuggestedHighShortLabel": {
    "message": "Site (high)"
  },
  "dappSuggestedShortLabel": {
    "message": "Site"
  },
  "dappSuggestedTooltip": {
    "message": "$1 has recommended this price.",
    "description": "$1 represents the Dapp's origin"
  },
  "darkTheme": {
    "message": "Dark"
  },
  "data": {
    "message": "Data"
  },
  "dataCollectionForMarketing": {
    "message": "Data collection for marketing"
  },
  "dataCollectionForMarketingDescription": {
    "message": "We'll use MetaMetrics to learn how you interact with our marketing communications. We may share relevant news (like product features and other materials)."
  },
  "dataCollectionWarningPopoverButton": {
    "message": "Okay"
  },
  "dataCollectionWarningPopoverDescription": {
    "message": "You turned off data collection for our marketing purposes. This only applies to this device. If you use MetaMask on other devices, make sure to opt out there as well."
  },
  "dataUnavailable": {
    "message": "data unavailable"
  },
  "dateCreated": {
    "message": "Date created"
  },
  "dcent": {
    "message": "D'Cent"
  },
  "debitCreditPurchaseOptions": {
    "message": "Debit or credit card purchase options"
  },
  "decimal": {
    "message": "Token decimal"
  },
  "decimalsMustZerotoTen": {
    "message": "Decimals must be at least 0, and not over 36."
  },
  "decrypt": {
    "message": "Decrypt"
  },
  "decryptCopy": {
    "message": "Copy encrypted message"
  },
  "decryptInlineError": {
    "message": "This message cannot be decrypted due to error: $1",
    "description": "$1 is error message"
  },
  "decryptMessageNotice": {
    "message": "$1 would like to read this message to complete your action",
    "description": "$1 is the web3 site name"
  },
  "decryptMetamask": {
    "message": "Decrypt message"
  },
  "decryptRequest": {
    "message": "Decrypt request"
  },
  "defaultRpcUrl": {
    "message": "Default RPC URL"
  },
  "defaultSettingsSubTitle": {
    "message": "MetaMask uses default settings to best balance safety and ease of use. Change these settings to further increase your privacy."
  },
  "defaultSettingsTitle": {
    "message": "Default privacy settings"
  },
  "defi": {
    "message": "DeFi"
  },
  "defiTabErrorContent": {
    "message": "Your funds are safe, try to visit this page again later."
  },
  "defiTabErrorTitle": {
    "message": "Oops! Something went wrong."
  },
  "delete": {
    "message": "Delete"
  },
  "deleteContact": {
    "message": "Delete contact"
  },
  "deleteMetaMetricsData": {
    "message": "Delete MetaMetrics data"
  },
  "deleteMetaMetricsDataDescription": {
    "message": "This will delete historical MetaMetrics data associated with your use on this device. Your wallet and accounts will remain exactly as they are now after this data has been deleted. This process may take up to 30 days. View our $1.",
    "description": "$1 will have text saying Privacy Policy "
  },
  "deleteMetaMetricsDataErrorDesc": {
    "message": "This request can't be completed right now due to an analytics system server issue, please try again later"
  },
  "deleteMetaMetricsDataErrorTitle": {
    "message": "We are unable to delete this data right now"
  },
  "deleteMetaMetricsDataModalDesc": {
    "message": "We are about to remove all your MetaMetrics data. Are you sure?"
  },
  "deleteMetaMetricsDataModalTitle": {
    "message": "Delete MetaMetrics data?"
  },
  "deleteMetaMetricsDataRequestedDescription": {
    "message": "You initiated this action on $1. This process can take up to 30 days. View the $2",
    "description": "$1 will be the date on which teh deletion is requested and $2 will have text saying Privacy Policy "
  },
  "deleteNetworkIntro": {
    "message": "If you delete this network, you will need to add it again to view your assets in this network"
  },
  "deleteNetworkTitle": {
    "message": "Delete $1 network?",
    "description": "$1 represents the name of the network"
  },
  "depositCrypto": {
    "message": "Deposit crypto from another account with a wallet address or QR code."
  },
  "deprecatedGoerliNtwrkMsg": {
    "message": "Because of updates to the Ethereum system, the Goerli test network will be phased out soon."
  },
  "deprecatedNetwork": {
    "message": "This network is deprecated"
  },
  "deprecatedNetworkButtonMsg": {
    "message": "Got it"
  },
  "deprecatedNetworkDescription": {
    "message": "The network you're trying to connect to is no longer supported by Metamask. $1"
  },
  "description": {
    "message": "Description"
  },
  "descriptionFromSnap": {
    "message": "Description from $1",
    "description": "$1 represents the name of the snap"
  },
  "destinationAccountPickerNoEligible": {
    "message": "No eligible accounts found"
  },
  "destinationAccountPickerNoMatching": {
    "message": "No matching accounts found"
  },
  "destinationAccountPickerReceiveAt": {
    "message": "Receive at"
  },
  "destinationAccountPickerSearchPlaceholderToMainnet": {
    "message": "Receiving address or ENS"
  },
  "destinationAccountPickerSearchPlaceholderToSolana": {
    "message": "Receiving address"
  },
  "destinationTransactionIdLabel": {
    "message": "Destination Tx ID",
    "description": "Label for the destination transaction ID field."
  },
  "details": {
    "message": "Details"
  },
  "developerOptions": {
    "message": "Developer Options"
  },
  "disabledGasOptionToolTipMessage": {
    "message": "“$1” is disabled because it does not meet the minimum of a 10% increase from the original gas fee.",
    "description": "$1 is gas estimate type which can be market or aggressive"
  },
  "disconnect": {
    "message": "Disconnect"
  },
  "disconnectAllAccounts": {
    "message": "Disconnect all accounts"
  },
  "disconnectAllAccountsConfirmationDescription": {
    "message": "Are you sure you want to disconnect? You may lose site functionality."
  },
  "disconnectAllAccountsText": {
    "message": "accounts"
  },
  "disconnectAllDescriptionText": {
    "message": "If you disconnect from this site, you’ll need to reconnect your accounts and networks to use this site again."
  },
  "disconnectAllSnapsText": {
    "message": "Snaps"
  },
  "disconnectMessage": {
    "message": "This will disconnect you from this site"
  },
  "disconnectPrompt": {
    "message": "Disconnect $1"
  },
  "disconnectThisAccount": {
    "message": "Disconnect this account"
  },
  "disconnectedAllAccountsToast": {
    "message": "All accounts disconnected from $1",
    "description": "$1 is name of the dapp`"
  },
  "disconnectedSingleAccountToast": {
    "message": "$1 disconnected from $2",
    "description": "$1 is name of the name and $2 represents the dapp name`"
  },
  "discover": {
    "message": "Discover"
  },
  "discoverSnaps": {
    "message": "Discover Snaps",
    "description": "Text that links to the Snaps website. Displayed in a banner on Snaps list page in settings."
  },
  "dismiss": {
    "message": "Dismiss"
  },
  "dismissReminderDescriptionField": {
    "message": "Turn this on to dismiss the Secret Recovery Phrase backup reminder message. We highly recommend that you back up your Secret Recovery Phrase to avoid loss of funds"
  },
  "dismissReminderField": {
    "message": "Dismiss Secret Recovery Phrase backup reminder"
  },
  "dismissSmartAccountSuggestionEnabledDescription": {
    "message": "Turn this on to no longer see the \"Switch to Smart Account\" suggestion on any account. Smart accounts unlocks faster transactions, lower network fees and more flexibility on payment for those."
  },
  "dismissSmartAccountSuggestionEnabledTitle": {
    "message": "Dismiss \"Switch to Smart Account\" suggestion"
  },
  "displayNftMedia": {
    "message": "Display NFT media"
  },
  "displayNftMediaDescription": {
    "message": "Displaying NFT media and data exposes your IP address to OpenSea or other third parties. This can allow attackers to associate your IP address with your Ethereum address. NFT autodetection relies on this setting, and won't be available when this is turned off."
  },
  "doNotShare": {
    "message": "Do not share this with anyone"
  },
  "domain": {
    "message": "Domain"
  },
  "done": {
    "message": "Done"
  },
  "dontShowThisAgain": {
    "message": "Don't show this again"
  },
  "downArrow": {
    "message": "down arrow"
  },
  "downloadGoogleChrome": {
    "message": "Download Google Chrome"
  },
  "downloadNow": {
    "message": "Download Now"
  },
  "downloadStateLogs": {
    "message": "Download state logs"
  },
  "dragAndDropBanner": {
    "message": "You can drag networks to reorder them. "
  },
  "dropped": {
    "message": "Dropped"
  },
  "duplicateContactTooltip": {
    "message": "This contact name collides with an existing account or contact"
  },
  "duplicateContactWarning": {
    "message": "You have duplicate contacts"
  },
<<<<<<< HEAD
  "durationSuffixDay": {
    "message": "D",
    "description": "Shortened form of 'day'"
  },
  "durationSuffixHour": {
    "message": "H",
    "description": "Shortened form of 'hour'"
  },
  "durationSuffixMillisecond": {
    "message": "MS",
    "description": "Shortened form of 'millisecond'"
  },
  "durationSuffixMinute": {
    "message": "M",
    "description": "Shortened form of 'minute'"
  },
  "durationSuffixMonth": {
    "message": "M",
    "description": "Shortened form of 'month'"
  },
  "durationSuffixSecond": {
    "message": "S",
    "description": "Shortened form of 'second'"
  },
  "durationSuffixWeek": {
    "message": "W",
    "description": "Shortened form of 'week'"
  },
  "durationSuffixYear": {
    "message": "Y",
    "description": "Shortened form of 'year'"
=======
  "earn": {
    "message": "Earn"
>>>>>>> a20bd371
  },
  "edit": {
    "message": "Edit"
  },
  "editANickname": {
    "message": "Edit nickname"
  },
  "editAccounts": {
    "message": "Edit accounts"
  },
  "editAddressNickname": {
    "message": "Edit address nickname"
  },
  "editCancellationGasFeeModalTitle": {
    "message": "Edit cancellation gas fee"
  },
  "editContact": {
    "message": "Edit contact"
  },
  "editGasFeeModalTitle": {
    "message": "Edit gas fee"
  },
  "editGasLimitOutOfBounds": {
    "message": "Gas limit must be at least $1"
  },
  "editGasLimitOutOfBoundsV2": {
    "message": "Gas limit must be greater than $1 and less than $2",
    "description": "$1 is the minimum limit for gas and $2 is the maximum limit"
  },
  "editGasLimitTooltip": {
    "message": "Gas limit is the maximum units of gas you are willing to use. Units of gas are a multiplier to “Max priority fee” and “Max fee”."
  },
  "editGasMaxBaseFeeGWEIImbalance": {
    "message": "Max base fee cannot be lower than priority fee"
  },
  "editGasMaxBaseFeeHigh": {
    "message": "Max base fee is higher than necessary"
  },
  "editGasMaxBaseFeeLow": {
    "message": "Max base fee is low for current network conditions"
  },
  "editGasMaxFeeHigh": {
    "message": "Max fee is higher than necessary"
  },
  "editGasMaxFeeLow": {
    "message": "Max fee too low for network conditions"
  },
  "editGasMaxFeePriorityImbalance": {
    "message": "Max fee cannot be lower than max priority fee"
  },
  "editGasMaxPriorityFeeBelowMinimum": {
    "message": "Max priority fee must be greater than 0 GWEI"
  },
  "editGasMaxPriorityFeeBelowMinimumV2": {
    "message": "Priority fee must be greater than 0."
  },
  "editGasMaxPriorityFeeHigh": {
    "message": "Max priority fee is higher than necessary. You may pay more than needed."
  },
  "editGasMaxPriorityFeeHighV2": {
    "message": "Priority fee is higher than necessary. You may pay more than needed"
  },
  "editGasMaxPriorityFeeLow": {
    "message": "Max priority fee is low for current network conditions"
  },
  "editGasMaxPriorityFeeLowV2": {
    "message": "Priority fee is low for current network conditions"
  },
  "editGasPriceTooLow": {
    "message": "Gas price must be greater than 0"
  },
  "editGasPriceTooltip": {
    "message": "This network requires a “Gas price” field when submitting a transaction. Gas price is the amount you will pay pay per unit of gas."
  },
  "editGasSubTextFeeLabel": {
    "message": "Max fee:"
  },
  "editGasTitle": {
    "message": "Edit priority"
  },
  "editGasTooLow": {
    "message": "Unknown processing time"
  },
  "editInPortfolio": {
    "message": "Edit in Portfolio"
  },
  "editNetworkLink": {
    "message": "edit the original network"
  },
  "editNetworksTitle": {
    "message": "Edit networks"
  },
  "editNonceField": {
    "message": "Edit nonce"
  },
  "editNonceMessage": {
    "message": "This is an advanced feature, use cautiously."
  },
  "editPermission": {
    "message": "Edit permission"
  },
  "editPermissions": {
    "message": "Edit permissions"
  },
  "editSpeedUpEditGasFeeModalTitle": {
    "message": "Edit speed up gas fee"
  },
  "editSpendingCap": {
    "message": "Edit spending cap"
  },
  "editSpendingCapAccountBalance": {
    "message": "Account balance: $1 $2"
  },
  "editSpendingCapDesc": {
    "message": "Enter the amount that you feel comfortable being spent on your behalf."
  },
  "editSpendingCapError": {
    "message": "The spending cap can’t exceed $1 decimal digits. Remove decimal digits to continue."
  },
  "editSpendingCapSpecialCharError": {
    "message": "Enter numbers only"
  },
  "enableAutoDetect": {
    "message": " Enable autodetect"
  },
  "enableFromSettings": {
    "message": " Enable it from Settings."
  },
  "enableSnap": {
    "message": "Enable"
  },
  "enableToken": {
    "message": "enable $1",
    "description": "$1 is a token symbol, e.g. ETH"
  },
  "enabled": {
    "message": "Enabled"
  },
  "enabledNetworks": {
    "message": "Enabled networks"
  },
  "encryptionPublicKeyNotice": {
    "message": "$1 would like your public encryption key. By consenting, this site will be able to compose encrypted messages to you.",
    "description": "$1 is the web3 site name"
  },
  "encryptionPublicKeyRequest": {
    "message": "Request encryption public key"
  },
  "endpointReturnedDifferentChainId": {
    "message": "The RPC URL you have entered returned a different chain ID ($1).",
    "description": "$1 is the return value of eth_chainId from an RPC endpoint"
  },
  "enhancedTokenDetectionAlertMessage": {
    "message": "Enhanced token detection is currently available on $1. $2"
  },
  "ensDomainsSettingDescriptionIntroduction": {
    "message": "MetaMask lets you see ENS domains right in your browser's address bar. Here's how it works:"
  },
  "ensDomainsSettingDescriptionOutroduction": {
    "message": "Keep in mind that using this feature exposes your IP address to IPFS third-party services."
  },
  "ensDomainsSettingDescriptionPart1": {
    "message": "MetaMask checks with Ethereum's ENS contract to find the code connected to the ENS name."
  },
  "ensDomainsSettingDescriptionPart2": {
    "message": "If the code links to IPFS, you can see the content associated with it (usually a website)."
  },
  "ensDomainsSettingTitle": {
    "message": "Show ENS domains in address bar"
  },
  "ensUnknownError": {
    "message": "ENS lookup failed."
  },
  "enterANameToIdentifyTheUrl": {
    "message": "Enter a name to identify the URL"
  },
  "enterChainId": {
    "message": "Enter Chain ID"
  },
  "enterMaxSpendLimit": {
    "message": "Enter max spend limit"
  },
  "enterNetworkName": {
    "message": "Enter network name"
  },
  "enterOptionalPassword": {
    "message": "Enter optional password"
  },
  "enterPasswordContinue": {
    "message": "Enter password to continue"
  },
  "enterRpcUrl": {
    "message": "Enter RPC URL"
  },
  "enterSymbol": {
    "message": "Enter symbol"
  },
  "enterTokenNameOrAddress": {
    "message": "Enter token name or paste address"
  },
  "enterYourPassword": {
    "message": "Enter your password"
  },
  "errorCode": {
    "message": "Code: $1",
    "description": "Displayed error code for debugging purposes. $1 is the error code"
  },
  "errorGettingSafeChainList": {
    "message": "Error while getting safe chain list, please continue with caution."
  },
  "errorMessage": {
    "message": "Message: $1",
    "description": "Displayed error message for debugging purposes. $1 is the error message"
  },
  "errorName": {
    "message": "Code: $1",
    "description": "Displayed error name for debugging purposes. $1 is the error name"
  },
  "errorPageContactSupport": {
    "message": "Contact support",
    "description": "Button for contact MM support"
  },
  "errorPageDescribeUsWhatHappened": {
    "message": "Describe what happened",
    "description": "Button for submitting report to sentry"
  },
  "errorPageInfo": {
    "message": "Your information can’t be shown. Don’t worry, your wallet and funds are safe.",
    "description": "Information banner shown in the error page"
  },
  "errorPageMessageTitle": {
    "message": "Error message",
    "description": "Title for description, which is displayed for debugging purposes"
  },
  "errorPageSentryFormTitle": {
    "message": "Describe what happened",
    "description": "In sentry feedback form, The title at the top of the feedback form."
  },
  "errorPageSentryMessagePlaceholder": {
    "message": "Sharing details like how we can reproduce the bug will help us fix the problem.",
    "description": "In sentry feedback form, The placeholder for the feedback description input field."
  },
  "errorPageSentrySuccessMessageText": {
    "message": "Thanks! We will take a look soon.",
    "description": "In sentry feedback form, The message displayed after a successful feedback submission."
  },
  "errorPageTitle": {
    "message": "MetaMask encountered an error",
    "description": "Title of generic error page"
  },
  "errorPageTryAgain": {
    "message": "Try again",
    "description": "Button for try again"
  },
  "errorStack": {
    "message": "Stack:",
    "description": "Title for error stack, which is displayed for debugging purposes"
  },
  "errorWhileConnectingToRPC": {
    "message": "Error while connecting to the custom network."
  },
  "errorWithSnap": {
    "message": "Error with $1",
    "description": "$1 represents the name of the snap"
  },
  "estimatedFee": {
    "message": "Estimated fee"
  },
  "estimatedFeeTooltip": {
    "message": "Amount paid to process the transaction on network."
  },
  "ethGasPriceFetchWarning": {
    "message": "Backup gas price is provided as the main gas estimation service is unavailable right now."
  },
  "ethereumProviderAccess": {
    "message": "Grant Ethereum provider access to $1",
    "description": "The parameter is the name of the requesting origin"
  },
  "ethereumPublicAddress": {
    "message": "Ethereum public address"
  },
  "etherscan": {
    "message": "Etherscan"
  },
  "etherscanView": {
    "message": "View account on Etherscan"
  },
  "etherscanViewOn": {
    "message": "View on Etherscan"
  },
  "existingChainId": {
    "message": "The information you have entered is associated with an existing chain ID."
  },
  "expandView": {
    "message": "Expand view"
  },
  "experimental": {
    "message": "Experimental"
  },
  "exploreweb3": {
    "message": "Explore web3"
  },
  "exportYourData": {
    "message": "Export your data"
  },
  "exportYourDataButton": {
    "message": "Download"
  },
  "exportYourDataDescription": {
    "message": "You can export data like your contacts and preferences."
  },
  "extendWalletWithSnaps": {
    "message": "Explore community-built Snaps to customize your web3 experience",
    "description": "Banner description displayed on Snaps list page in Settings when less than 6 Snaps is installed."
  },
  "externalAccount": {
    "message": "External Account"
  },
  "externalExtension": {
    "message": "External extension"
  },
  "externalNameSourcesSetting": {
    "message": "Proposed nicknames"
  },
  "externalNameSourcesSettingDescription": {
    "message": "We’ll fetch proposed nicknames for addresses you interact with from third-party sources like Etherscan, Infura, and Lens Protocol. These sources will be able to see those addresses and your IP address. Your account address won’t be exposed to third parties."
  },
  "failed": {
    "message": "Failed"
  },
  "failedToFetchChainId": {
    "message": "Could not fetch chain ID. Is your RPC URL correct?"
  },
  "failureMessage": {
    "message": "Something went wrong, and we were unable to complete the action"
  },
  "fast": {
    "message": "Fast"
  },
  "feeDetails": {
    "message": "Fee details"
  },
  "fileImportFail": {
    "message": "File import not working? Click here!",
    "description": "Helps user import their account from a JSON file"
  },
  "flaskWelcomeUninstall": {
    "message": "you should uninstall this extension",
    "description": "This request is shown on the Flask Welcome screen. It is intended for non-developers, and will be bolded."
  },
  "flaskWelcomeWarning1": {
    "message": "Flask is for developers to experiment with new unstable APIs. Unless you are a developer or beta tester, $1.",
    "description": "This is a warning shown on the Flask Welcome screen, intended to encourage non-developers not to proceed any further. $1 is the bolded message 'flaskWelcomeUninstall'"
  },
  "flaskWelcomeWarning2": {
    "message": "We do not guarantee the safety or stability of this extension. The new APIs offered by Flask are not hardened against phishing attacks, meaning that any site or snap that requires Flask might be a malicious attempt to steal your assets.",
    "description": "This explains the risks of using MetaMask Flask"
  },
  "flaskWelcomeWarning3": {
    "message": "All Flask APIs are experimental. They may be changed or removed without notice, or they might stay on Flask indefinitely without ever being migrated to stable MetaMask. Use them at your own risk.",
    "description": "This message warns developers about unstable Flask APIs"
  },
  "flaskWelcomeWarning4": {
    "message": "Make sure to disable your regular MetaMask extension when using Flask.",
    "description": "This message calls to pay attention about multiple versions of MetaMask running on the same site (Flask + Prod)"
  },
  "flaskWelcomeWarningAcceptButton": {
    "message": "I accept the risks",
    "description": "this text is shown on a button, which the user presses to confirm they understand the risks of using Flask"
  },
  "floatAmountToken": {
    "message": "Token amount must be an integer"
  },
  "followUsOnTwitter": {
    "message": "Follow us on Twitter"
  },
  "forbiddenIpfsGateway": {
    "message": "Forbidden IPFS Gateway: Please specify a CID gateway"
  },
  "forgetDevice": {
    "message": "Forget this device"
  },
  "forgotPassword": {
    "message": "Forgot password?"
  },
  "form": {
    "message": "form"
  },
  "from": {
    "message": "From"
  },
  "fromAddress": {
    "message": "From: $1",
    "description": "$1 is the address to include in the From label. It is typically shortened first using shortenAddress"
  },
  "fromTokenLists": {
    "message": "From token lists: $1"
  },
  "function": {
    "message": "Function: $1"
  },
  "fundingMethod": {
    "message": "Funding method"
  },
  "gas": {
    "message": "Gas"
  },
  "gasDisplayAcknowledgeDappButtonText": {
    "message": "Edit suggested gas fee"
  },
  "gasDisplayDappWarning": {
    "message": "This gas fee has been suggested by $1. Overriding this may cause a problem with your transaction. Please reach out to $1 if you have questions.",
    "description": "$1 represents the Dapp's origin"
  },
  "gasFee": {
    "message": "Gas fee"
  },
  "gasLimit": {
    "message": "Gas limit"
  },
  "gasLimitInfoTooltipContent": {
    "message": "Gas limit is the maximum amount of units of gas you are willing to spend."
  },
  "gasLimitRecommended": {
    "message": "Recommended gas limit is $1. If the gas limit is less than that, it may fail."
  },
  "gasLimitTooLow": {
    "message": "Gas limit must be at least 21000"
  },
  "gasLimitTooLowWithDynamicFee": {
    "message": "Gas limit must be at least $1",
    "description": "$1 is the custom gas limit, in decimal."
  },
  "gasLimitV2": {
    "message": "Gas limit"
  },
  "gasOption": {
    "message": "Gas option"
  },
  "gasPrice": {
    "message": "Gas price (GWEI)"
  },
  "gasPriceExcessive": {
    "message": "Your gas fee is set unnecessarily high. Consider lowering the amount."
  },
  "gasPriceExcessiveInput": {
    "message": "Gas price is excessive"
  },
  "gasPriceExtremelyLow": {
    "message": "Gas price extremely low"
  },
  "gasPriceFetchFailed": {
    "message": "Gas price estimation failed due to network error."
  },
  "gasPriceInfoTooltipContent": {
    "message": "Gas price specifies the amount of Ether you are willing to pay for each unit of gas."
  },
  "gasTimingHoursShort": {
    "message": "$1 hrs",
    "description": "$1 represents a number of hours"
  },
  "gasTimingLow": {
    "message": "Slow"
  },
  "gasTimingMinutesShort": {
    "message": "$1 min",
    "description": "$1 represents a number of minutes"
  },
  "gasTimingSecondsShort": {
    "message": "$1 sec",
    "description": "$1 represents a number of seconds"
  },
  "gasUsed": {
    "message": "Gas used"
  },
  "general": {
    "message": "General"
  },
  "generalCameraError": {
    "message": "We couldn't access your camera. Please give it another try."
  },
  "generalCameraErrorTitle": {
    "message": "Something went wrong...."
  },
  "generalDescription": {
    "message": "Sync settings across devices, select network preferences, and track token data"
  },
  "genericExplorerView": {
    "message": "View account on $1"
  },
  "goBack": {
    "message": "Go back"
  },
  "goToSite": {
    "message": "Go to site"
  },
  "goerli": {
    "message": "Goerli test network"
  },
  "gotIt": {
    "message": "Got it"
  },
  "grantExactAccess": {
    "message": "Grant exact access"
  },
  "gwei": {
    "message": "GWEI"
  },
  "hardware": {
    "message": "Hardware"
  },
  "hardwareWalletConnected": {
    "message": "Hardware wallet connected"
  },
  "hardwareWalletLegacyDescription": {
    "message": "(legacy)",
    "description": "Text representing the MEW path"
  },
  "hardwareWalletSubmissionWarningStep1": {
    "message": "Be sure your $1 is plugged in and to select the Ethereum app."
  },
  "hardwareWalletSubmissionWarningStep2": {
    "message": "Enable \"smart contract data\" or \"blind signing\" on your $1 device."
  },
  "hardwareWalletSubmissionWarningTitle": {
    "message": "Prior to clicking Submit:"
  },
  "hardwareWalletSupportLinkConversion": {
    "message": "click here"
  },
  "hardwareWallets": {
    "message": "Connect a hardware wallet"
  },
  "hardwareWalletsInfo": {
    "message": "Hardware wallet integrations use API calls to external servers, which can see your IP address and the smart contract addresses you interact with."
  },
  "hardwareWalletsMsg": {
    "message": "Select a hardware wallet you would like to use with MetaMask."
  },
  "here": {
    "message": "here",
    "description": "as in -click here- for more information (goes with troubleTokenBalances)"
  },
  "hexData": {
    "message": "Hex data"
  },
  "hiddenAccounts": {
    "message": "Hidden accounts"
  },
  "hide": {
    "message": "Hide"
  },
  "hideAccount": {
    "message": "Hide account"
  },
  "hideAdvancedDetails": {
    "message": "Hide advanced details"
  },
  "hideSeedPhrase": {
    "message": "Hide seed phrase"
  },
  "hideSentitiveInfo": {
    "message": "Hide sensitive information"
  },
  "hideTokenPrompt": {
    "message": "Hide token?"
  },
  "hideTokenSymbol": {
    "message": "Hide $1",
    "description": "$1 is the symbol for a token (e.g. 'DAI')"
  },
  "hideZeroBalanceTokens": {
    "message": "Hide tokens without balance"
  },
  "high": {
    "message": "Aggressive"
  },
  "highGasSettingToolTipMessage": {
    "message": "High probability, even in volatile markets. Use $1 to cover surges in network traffic due to things like popular NFT drops.",
    "description": "$1 is key 'high' (text: 'Aggressive') separated here so that it can be passed in with bold font-weight"
  },
  "highLowercase": {
    "message": "high"
  },
  "highestCurrentBid": {
    "message": "Highest current bid"
  },
  "highestFloorPrice": {
    "message": "Highest floor price"
  },
  "history": {
    "message": "History"
  },
  "holdToRevealContent1": {
    "message": "Your Secret Recovery Phrase provides $1",
    "description": "$1 is a bolded text with the message from 'holdToRevealContent2'"
  },
  "holdToRevealContent2": {
    "message": "full access to your wallet and funds.",
    "description": "Is the bolded text in 'holdToRevealContent1'"
  },
  "holdToRevealContent3": {
    "message": "Do not share this with anyone. $1 $2",
    "description": "$1 is a message from 'holdToRevealContent4' and $2 is a text link with the message from 'holdToRevealContent5'"
  },
  "holdToRevealContent4": {
    "message": "MetaMask Support will not request this,",
    "description": "Part of 'holdToRevealContent3'"
  },
  "holdToRevealContent5": {
    "message": "but phishers might.",
    "description": "The text link in 'holdToRevealContent3'"
  },
  "holdToRevealContentPrivateKey1": {
    "message": "Your Private Key provides $1",
    "description": "$1 is a bolded text with the message from 'holdToRevealContentPrivateKey2'"
  },
  "holdToRevealContentPrivateKey2": {
    "message": "full access to your wallet and funds.",
    "description": "Is the bolded text in 'holdToRevealContentPrivateKey2'"
  },
  "holdToRevealLockedLabel": {
    "message": "hold to reveal circle locked"
  },
  "holdToRevealPrivateKey": {
    "message": "Hold to reveal Private Key"
  },
  "holdToRevealPrivateKeyTitle": {
    "message": "Keep your private key safe"
  },
  "holdToRevealSRP": {
    "message": "Hold to reveal SRP"
  },
  "holdToRevealSRPTitle": {
    "message": "Keep your SRP safe"
  },
  "holdToRevealUnlockedLabel": {
    "message": "hold to reveal circle unlocked"
  },
  "honeypotDescription": {
    "message": "This token might pose a honeypot risk. It is advised to conduct due diligence before interacting to prevent any potential financial loss."
  },
  "honeypotTitle": {
    "message": "Honey Pot"
  },
  "howNetworkFeesWorkExplanation": {
    "message": "Estimated fee required to process the transaction. The max fee is $1."
  },
  "howQuotesWork": {
    "message": "How quotes work"
  },
  "howQuotesWorkExplanation": {
    "message": "This quote has the best return of the quotes we searched. This is based on the swap rate, which includes bridging fees and a $1% MetaMask fee, minus gas fees. Gas fees depend on how busy the network is and how complex the transaction is."
  },
  "id": {
    "message": "ID"
  },
  "ifYouGetLockedOut": {
    "message": "If you get locked out of the app or get a new device, you will lose your funds. Be sure to back up your Secret Recovery Phrase in $1 ",
    "description": "$1 is the menu path to be shown with font weight bold"
  },
  "ignoreAll": {
    "message": "Ignore all"
  },
  "ignoreTokenWarning": {
    "message": "If you hide tokens, they will not be shown in your wallet. However, you can still add them by searching for them."
  },
  "imToken": {
    "message": "imToken"
  },
  "import": {
    "message": "Import",
    "description": "Button to import an account from a selected file"
  },
  "importAccountError": {
    "message": "Error importing account."
  },
  "importAccountErrorIsSRP": {
    "message": "You have entered a Secret Recovery Phrase (or mnemonic). To import an account here, you have to enter a private key, which is a hexadecimal string of length 64."
  },
  "importAccountErrorNotAValidPrivateKey": {
    "message": "This is not a valid private key. You have entered a hexadecimal string, but it must be 64 characters long."
  },
  "importAccountErrorNotHexadecimal": {
    "message": "This is not a valid private key. You must enter a hexadecimal string of length 64."
  },
  "importAccountJsonLoading1": {
    "message": "Expect this JSON import to take a few minutes and freeze MetaMask."
  },
  "importAccountJsonLoading2": {
    "message": "We apologize, and we will make it faster in the future."
  },
  "importAccountMsg": {
    "message": "Imported accounts won’t be associated with your MetaMask Secret Recovery Phrase. Learn more about imported accounts"
  },
  "importMyWallet": {
    "message": "Import my wallet"
  },
  "importNFT": {
    "message": "Import NFT"
  },
  "importNFTAddressToolTip": {
    "message": "On OpenSea, for example, on the NFT's page under Details, there is a blue hyperlinked value labeled 'Contract Address'. If you click on this, it will take you to the contract's address on Etherscan; at the top-left of that page, there should be an icon labeled 'Contract', and to the right, a long string of letters and numbers. This is the address of the contract that created your NFT. Click on the 'copy' icon to the right of the address, and you'll have it on your clipboard."
  },
  "importNFTPage": {
    "message": "Import NFT page"
  },
  "importNFTTokenIdToolTip": {
    "message": "An NFT's ID is a unique identifier since no two NFTs are alike. Again, on OpenSea this number is under 'Details'. Make a note of it, or copy it onto your clipboard."
  },
  "importNWordSRP": {
    "message": "I have a $1 word recovery phrase",
    "description": "$1 is the number of words in the recovery phrase"
  },
  "importPrivateKey": {
    "message": "Private Key"
  },
  "importSRPDescription": {
    "message": "Import an existing wallet with your 12 or 24-word secret recovery phrase."
  },
  "importSRPNumberOfWordsError": {
    "message": "Secret Recovery Phrases contain 12, or 24 words"
  },
  "importSRPWordError": {
    "message": "Word $1 is incorrect or misspelled.",
    "description": "$1 is the word that is incorrect or misspelled"
  },
  "importSRPWordErrorAlternative": {
    "message": "Word $1 and $2 is incorrect or misspelled.",
    "description": "$1 and $2 are multiple words that are mispelled."
  },
  "importSecretRecoveryPhrase": {
    "message": "Import Secret Recovery Phrase"
  },
  "importSelectedTokens": {
    "message": "Import selected tokens?"
  },
  "importSelectedTokensDescription": {
    "message": "Only the tokens you've selected will appear in your wallet. You can always import hidden tokens later by searching for them."
  },
  "importTokenQuestion": {
    "message": "Import token?"
  },
  "importTokenWarning": {
    "message": "Anyone can create a token with any name, including fake versions of existing tokens. Add and trade at your own risk!"
  },
  "importTokensCamelCase": {
    "message": "Import tokens"
  },
  "importTokensError": {
    "message": "We could not import the tokens. Please try again later."
  },
  "importWallet": {
    "message": "Import wallet"
  },
  "importWalletOrAccountHeader": {
    "message": "Import a wallet or account"
  },
  "importWalletSuccess": {
    "message": "Secret Recovery Phrase $1 imported",
    "description": "$1 is the index of the secret recovery phrase"
  },
  "importWithCount": {
    "message": "Import $1",
    "description": "$1 will the number of detected tokens that are selected for importing, if all of them are selected then $1 will be all"
  },
  "imported": {
    "message": "Imported",
    "description": "status showing that an account has been fully loaded into the keyring"
  },
  "inYourSettings": {
    "message": "in your Settings"
  },
  "included": {
    "message": "included"
  },
  "includesXTransactions": {
    "message": "Includes $1 transactions"
  },
  "infuraBlockedNotification": {
    "message": "MetaMask is unable to connect to the blockchain host. Review possible reasons $1.",
    "description": "$1 is a clickable link with with text defined by the 'here' key"
  },
  "initialTransactionConfirmed": {
    "message": "Your initial transaction was confirmed by the network. Click OK to go back."
  },
  "insightsFromSnap": {
    "message": "Insights from $1",
    "description": "$1 represents the name of the snap"
  },
  "install": {
    "message": "Install"
  },
  "installOrigin": {
    "message": "Install origin"
  },
  "installRequest": {
    "message": "Add to MetaMask"
  },
  "installedOn": {
    "message": "Installed on $1",
    "description": "$1 is the date when the snap has been installed"
  },
  "insufficientBalance": {
    "message": "Insufficient balance."
  },
  "insufficientFunds": {
    "message": "Insufficient funds."
  },
  "insufficientFundsForGas": {
    "message": "Insufficient funds for gas"
  },
  "insufficientLockedLiquidityDescription": {
    "message": "The lack of adequately locked or burned liquidity leaves the token vulnerable to sudden liquidity withdrawals, potentially causing market instability."
  },
  "insufficientLockedLiquidityTitle": {
    "message": "Insufficient Locked Liquidity"
  },
  "insufficientTokens": {
    "message": "Insufficient tokens."
  },
  "interactWithSmartContract": {
    "message": "Smart contract"
  },
  "interactingWith": {
    "message": "Interacting with"
  },
  "interactingWithTransactionDescription": {
    "message": "This is the contract you're interacting with. Protect yourself from scammers by verifying the details."
  },
  "interaction": {
    "message": "Interaction"
  },
  "invalidAddress": {
    "message": "Invalid address"
  },
  "invalidAddressRecipient": {
    "message": "Recipient address is invalid"
  },
  "invalidAssetType": {
    "message": "This asset is an NFT and needs to be re-added on the Import NFTs page found under the NFTs tab"
  },
  "invalidChainIdTooBig": {
    "message": "Invalid chain ID. The chain ID is too big."
  },
  "invalidCustomNetworkAlertContent1": {
    "message": "The chain ID for custom network '$1' has to be re-entered.",
    "description": "$1 is the name/identifier of the network."
  },
  "invalidCustomNetworkAlertContent2": {
    "message": "To protect you from malicious or faulty network providers, chain IDs are now required for all custom networks."
  },
  "invalidCustomNetworkAlertContent3": {
    "message": "Go to Settings > Network and enter the chain ID. You can find the chain IDs of most popular networks on $1.",
    "description": "$1 is a link to https://chainid.network"
  },
  "invalidCustomNetworkAlertTitle": {
    "message": "Invalid custom network"
  },
  "invalidHexData": {
    "message": "Invalid hex data"
  },
  "invalidHexNumber": {
    "message": "Invalid hexadecimal number."
  },
  "invalidHexNumberLeadingZeros": {
    "message": "Invalid hexadecimal number. Remove any leading zeros."
  },
  "invalidIpfsGateway": {
    "message": "Invalid IPFS Gateway: The value must be a valid URL"
  },
  "invalidNumber": {
    "message": "Invalid number. Enter a decimal or '0x'-prefixed hexadecimal number."
  },
  "invalidNumberLeadingZeros": {
    "message": "Invalid number. Remove any leading zeros."
  },
  "invalidRPC": {
    "message": "Invalid RPC URL"
  },
  "invalidSeedPhrase": {
    "message": "Invalid Secret Recovery Phrase"
  },
  "invalidSeedPhraseCaseSensitive": {
    "message": "Invalid input! Secret Recovery Phrase is case sensitive."
  },
  "ipfsGateway": {
    "message": "IPFS gateway"
  },
  "ipfsGatewayDescription": {
    "message": "MetaMask uses third-party services to show images of your NFTs stored on IPFS, display information related to ENS addresses entered in your browser's address bar, and fetch icons for different tokens. Your IP address may be exposed to these services when you’re using them."
  },
  "ipfsToggleModalDescriptionOne": {
    "message": "We use third-party services to show images of your NFTs stored on IPFS, display information related to ENS addresses entered in your browser's address bar, and fetch icons for different tokens. Your IP address may be exposed to these services when you’re using them."
  },
  "ipfsToggleModalDescriptionTwo": {
    "message": "Selecting Confirm turns on IPFS resolution. You can turn it off in $1 at any time.",
    "description": "$1 is the method to turn off ipfs"
  },
  "ipfsToggleModalSettings": {
    "message": "Settings > Security and privacy"
  },
  "isSigningOrSubmitting": {
    "message": "A previous transaction is still being signed or submitted"
  },
  "jazzAndBlockies": {
    "message": "Jazzicons and Blockies are two different styles of unique icons that help you identify an account at a glance."
  },
  "jazzicons": {
    "message": "Jazzicons"
  },
  "jsonFile": {
    "message": "JSON File",
    "description": "format for importing an account"
  },
  "keepReminderOfSRP": {
    "message": "Keep a reminder of your Secret Recovery Phrase somewhere safe. If you lose it, no one can help you get it back. Even worse, you won’t be able access to your wallet ever again. $1",
    "description": "$1 is a learn more link"
  },
  "keyringAccountName": {
    "message": "Account name"
  },
  "keyringAccountPublicAddress": {
    "message": "Public Address"
  },
  "keyringSnapRemovalResult1": {
    "message": "$1 $2removed",
    "description": "Displays the result after removal of a keyring snap. $1 is the snap name, $2 is whether it is successful or not"
  },
  "keyringSnapRemovalResultNotSuccessful": {
    "message": "not ",
    "description": "Displays the `not` word in $2."
  },
  "keyringSnapRemoveConfirmation": {
    "message": "Type $1 to confirm you want to remove this snap:",
    "description": "Asks user to input the name nap prior to deleting the snap. $1 is the snap name"
  },
  "keystone": {
    "message": "Keystone"
  },
  "knownAddressRecipient": {
    "message": "Known contract address."
  },
  "knownTokenWarning": {
    "message": "This action will edit tokens that are already listed in your wallet, which can be used to phish you. Only approve if you are certain that you mean to change what these tokens represent. Learn more about $1"
  },
  "l1Fee": {
    "message": "L1 fee"
  },
  "l1FeeTooltip": {
    "message": "L1 gas fee"
  },
  "l2Fee": {
    "message": "L2 fee"
  },
  "l2FeeTooltip": {
    "message": "L2 gas fee"
  },
  "lastConnected": {
    "message": "Last connected"
  },
  "lastSold": {
    "message": "Last sold"
  },
  "lavaDomeCopyWarning": {
    "message": "For your safety, selecting this text is not available right now."
  },
  "layer1Fees": {
    "message": "Layer 1 fees"
  },
  "layer2Fees": {
    "message": "Layer 2 fees"
  },
  "learnHow": {
    "message": "Learn how"
  },
  "learnMore": {
    "message": "learn more"
  },
  "learnMoreAboutGas": {
    "message": "Want to $1 about gas?",
    "description": "$1 will be replaced by the learnMore translation key"
  },
  "learnMoreAboutPrivacy": {
    "message": "Learn more about privacy best practices."
  },
  "learnMoreAboutSolanaAccounts": {
    "message": "Learn more about Solana accounts"
  },
  "learnMoreKeystone": {
    "message": "Learn More"
  },
  "learnMoreUpperCase": {
    "message": "Learn more"
  },
  "learnMoreUpperCaseWithDot": {
    "message": "Learn more."
  },
  "learnScamRisk": {
    "message": "scams and security risks."
  },
  "leaveMetaMask": {
    "message": "Leave MetaMask?"
  },
  "leaveMetaMaskDesc": {
    "message": "You're about to visit a site outside of MetaMask. Double-check the URL before continuing."
  },
  "ledgerAccountRestriction": {
    "message": "You need to make use your last account before you can add a new one."
  },
  "ledgerConnectionInstructionCloseOtherApps": {
    "message": "Close any other software connected to your device and then click here to refresh."
  },
  "ledgerConnectionInstructionHeader": {
    "message": "Prior to clicking confirm:"
  },
  "ledgerConnectionInstructionStepFour": {
    "message": "Enable \"smart contract data\" or \"blind signing\" on your Ledger device."
  },
  "ledgerConnectionInstructionStepThree": {
    "message": "Be sure your Ledger is plugged in and to select the Ethereum app."
  },
  "ledgerDeviceOpenFailureMessage": {
    "message": "The Ledger device failed to open. Your Ledger might be connected to other software. Please close Ledger Live or other applications connected to your Ledger device, and try to connect again."
  },
  "ledgerErrorConnectionIssue": {
    "message": "Reconnect your ledger, open the ETH app and try again."
  },
  "ledgerErrorDevicedLocked": {
    "message": "Your Ledger is locked. Unlock it then try again."
  },
  "ledgerErrorEthAppNotOpen": {
    "message": "To solve the issue, open the ETH application on your device and retry."
  },
  "ledgerErrorTransactionDataNotPadded": {
    "message": "Ethereum transaction's input data isn't sufficiently padded."
  },
  "ledgerLiveApp": {
    "message": "Ledger Live App"
  },
  "ledgerLocked": {
    "message": "Cannot connect to Ledger device. Please make sure your device is unlocked and Ethereum app is opened."
  },
  "ledgerMultipleDevicesUnsupportedInfoDescription": {
    "message": "To connect a new device, disconnect the previous one."
  },
  "ledgerMultipleDevicesUnsupportedInfoTitle": {
    "message": "You can only connect one Ledger at a time"
  },
  "ledgerTimeout": {
    "message": "Ledger Live is taking too long to respond or connection timeout. Make sure Ledger Live app is opened and your device is unlocked."
  },
  "ledgerWebHIDNotConnectedErrorMessage": {
    "message": "The ledger device was not connected. If you wish to connect your Ledger, please click 'Continue' again and approve HID connection",
    "description": "An error message shown to the user during the hardware connect flow."
  },
  "levelArrow": {
    "message": "level arrow"
  },
  "lightTheme": {
    "message": "Light"
  },
  "likeToImportToken": {
    "message": "Would you like to import this token?"
  },
  "likeToImportTokens": {
    "message": "Would you like to import these tokens?"
  },
  "lineaGoerli": {
    "message": "Linea Goerli test network"
  },
  "lineaMainnet": {
    "message": "Linea Mainnet"
  },
  "lineaSepolia": {
    "message": "Linea Sepolia test network"
  },
  "link": {
    "message": "Link"
  },
  "linkCentralizedExchanges": {
    "message": "Link your Coinbase or Binance accounts to transfer crypto to MetaMask for free."
  },
  "links": {
    "message": "Links"
  },
  "loadMore": {
    "message": "Load more"
  },
  "loading": {
    "message": "Loading..."
  },
  "loadingScreenSnapMessage": {
    "message": "Please complete the transaction on the Snap."
  },
  "loadingTokenList": {
    "message": "Loading token list"
  },
  "localhost": {
    "message": "Localhost 8545"
  },
  "lock": {
    "message": "Lock"
  },
  "lockMetaMask": {
    "message": "Lock MetaMask"
  },
  "lockTimeInvalid": {
    "message": "Lock time must be a number between 0 and 10080"
  },
  "logo": {
    "message": "$1 logo",
    "description": "$1 is the name of the ticker"
  },
  "low": {
    "message": "Low"
  },
  "lowEstimatedReturnTooltipMessage": {
    "message": "You’ll pay more than $1% of your starting amount in fees. Check your receiving amount and network fees."
  },
  "lowEstimatedReturnTooltipTitle": {
    "message": "High cost"
  },
  "lowGasSettingToolTipMessage": {
    "message": "Use $1 to wait for a cheaper price. Time estimates are much less accurate as prices are somewhat unpredictable.",
    "description": "$1 is key 'low' separated here so that it can be passed in with bold font-weight"
  },
  "lowLowercase": {
    "message": "low"
  },
  "mainnet": {
    "message": "Ethereum Mainnet"
  },
  "mainnetToken": {
    "message": "This address matches a known Ethereum Mainnet token address. Recheck the contract address and network for the token you are trying to add."
  },
  "makeAnotherSwap": {
    "message": "Create a new swap"
  },
  "makeSureNoOneWatching": {
    "message": "Make sure nobody is looking",
    "description": "Warning to users to be care while creating and saving their new Secret Recovery Phrase"
  },
  "manageDefaultSettings": {
    "message": "Manage default privacy settings"
  },
  "manageInstitutionalWallets": {
    "message": "Manage Institutional Wallets"
  },
  "manageInstitutionalWalletsDescription": {
    "message": "Turn this on to enable institutional wallets."
  },
  "managePermissions": {
    "message": "Manage permissions"
  },
  "marketCap": {
    "message": "Market cap"
  },
  "marketDetails": {
    "message": "Market details"
  },
  "max": {
    "message": "Max"
  },
  "maxBaseFee": {
    "message": "Max base fee"
  },
  "maxFee": {
    "message": "Max fee"
  },
  "maxFeeTooltip": {
    "message": "A maximum fee provided to pay for the transaction."
  },
  "maxPriorityFee": {
    "message": "Max priority fee"
  },
  "medium": {
    "message": "Market"
  },
  "mediumGasSettingToolTipMessage": {
    "message": "Use $1 for fast processing at current market price.",
    "description": "$1 is key 'medium' (text: 'Market') separated here so that it can be passed in with bold font-weight"
  },
  "memo": {
    "message": "memo"
  },
  "message": {
    "message": "Message"
  },
  "metaMaskConnectStatusParagraphOne": {
    "message": "You now have more control over your account connections in MetaMask."
  },
  "metaMaskConnectStatusParagraphThree": {
    "message": "Click it to manage your connected accounts."
  },
  "metaMaskConnectStatusParagraphTwo": {
    "message": "The connection status button shows if the website you’re visiting is connected to your currently selected account."
  },
  "metaMetricsIdNotAvailableError": {
    "message": "Since you've never opted into MetaMetrics, there's no data to delete here."
  },
  "metadataModalSourceTooltip": {
    "message": "$1 is hosted on npm and $2 is this Snap’s unique identifier.",
    "description": "$1 is the snap name and $2 is the snap NPM id."
  },
  "metamaskNotificationsAreOff": {
    "message": "Wallet notifications are currently not active."
  },
  "metamaskSwapsOfflineDescription": {
    "message": "MetaMask Swaps is undergoing maintenance. Please check back later."
  },
  "metamaskVersion": {
    "message": "MetaMask Version"
  },
  "methodData": {
    "message": "Method"
  },
  "methodDataTransactionDesc": {
    "message": "Function executed based on decoded input data."
  },
  "methodNotSupported": {
    "message": "Not supported with this account."
  },
  "metrics": {
    "message": "Metrics"
  },
  "millionAbbreviation": {
    "message": "M",
    "description": "Shortened form of 'million'"
  },
  "mismatchedChainLinkText": {
    "message": "verify the network details",
    "description": "Serves as link text for the 'mismatchedChain' key. This text will be embedded inside the translation for that key."
  },
  "mismatchedChainRecommendation": {
    "message": "We recommend that you $1 before proceeding.",
    "description": "$1 is a clickable link with text defined by the 'mismatchedChainLinkText' key. The link will open to instructions for users to validate custom network details."
  },
  "mismatchedNetworkName": {
    "message": "According to our record the network name may not correctly match this chain ID."
  },
  "mismatchedNetworkSymbol": {
    "message": "The submitted currency symbol does not match what we expect for this chain ID."
  },
  "mismatchedRpcChainId": {
    "message": "Chain ID returned by the custom network does not match the submitted chain ID."
  },
  "mismatchedRpcUrl": {
    "message": "According to our records the submitted RPC URL value does not match a known provider for this chain ID."
  },
  "missingSetting": {
    "message": "Can't find a setting?"
  },
  "missingSettingRequest": {
    "message": "Request here"
  },
  "more": {
    "message": "more"
  },
  "moreAccounts": {
    "message": "+ $1 more accounts",
    "description": "$1 is the number of accounts"
  },
  "moreNetworks": {
    "message": "+ $1 more networks",
    "description": "$1 is the number of networks"
  },
  "moreQuotes": {
    "message": "More quotes"
  },
  "multichainAddEthereumChainConfirmationDescription": {
    "message": "You're adding this network to MetaMask and giving this site permission to use it."
  },
  "multichainQuoteCardBridgingLabel": {
    "message": "Bridging"
  },
  "multichainQuoteCardQuoteLabel": {
    "message": "Quote"
  },
  "multichainQuoteCardTimeLabel": {
    "message": "Time"
  },
  "multipleSnapConnectionWarning": {
    "message": "$1 wants to use $2 Snaps",
    "description": "$1 is the dapp and $2 is the number of snaps it wants to connect to."
  },
  "mustSelectOne": {
    "message": "Must select at least 1 token."
  },
  "name": {
    "message": "Name"
  },
  "nameAddressLabel": {
    "message": "Address",
    "description": "Label above address field in name component modal."
  },
  "nameAlreadyInUse": {
    "message": "Name is already in use"
  },
  "nameInstructionsNew": {
    "message": "If you know this address, give it a nickname to recognize it in the future.",
    "description": "Instruction text in name component modal when value is not recognised."
  },
  "nameInstructionsRecognized": {
    "message": "This address has a default nickname, but you can edit it or explore other suggestions.",
    "description": "Instruction text in name component modal when value is recognized but not saved."
  },
  "nameInstructionsSaved": {
    "message": "You've added a nickname for this address before. You can edit or view other suggested nicknames.",
    "description": "Instruction text in name component modal when value is saved."
  },
  "nameLabel": {
    "message": "Nickname",
    "description": "Label above name input field in name component modal."
  },
  "nameModalMaybeProposedName": {
    "message": "Maybe: $1",
    "description": "$1 is the proposed name"
  },
  "nameModalTitleNew": {
    "message": "Unknown address",
    "description": "Title of the modal created by the name component when value is not recognised."
  },
  "nameModalTitleRecognized": {
    "message": "Recognized address",
    "description": "Title of the modal created by the name component when value is recognized but not saved."
  },
  "nameModalTitleSaved": {
    "message": "Saved address",
    "description": "Title of the modal created by the name component when value is saved."
  },
  "nameProviderProposedBy": {
    "message": "Proposed by $1",
    "description": "$1 is the name of the provider"
  },
  "nameProvider_ens": {
    "message": "Ethereum Name Service (ENS)"
  },
  "nameProvider_etherscan": {
    "message": "Etherscan"
  },
  "nameProvider_lens": {
    "message": "Lens Protocol"
  },
  "nameProvider_token": {
    "message": "MetaMask"
  },
  "nameSetPlaceholder": {
    "message": "Choose a nickname...",
    "description": "Placeholder text for name input field in name component modal."
  },
  "nativeNetworkPermissionRequestDescription": {
    "message": "$1 is asking for your approval to:",
    "description": "$1 represents dapp name"
  },
  "nativeTokenScamWarningConversion": {
    "message": "Edit network details"
  },
  "nativeTokenScamWarningDescription": {
    "message": "The native token symbol does not match the expected symbol of the native token for the network with the associated chain ID. You have entered $1 while the expected token symbol is $2. Please verify you are connected to the correct chain.",
    "description": "$1 represents the currency name, $2 represents the expected currency symbol"
  },
  "nativeTokenScamWarningDescriptionExpectedTokenFallback": {
    "message": "something else",
    "description": "graceful fallback for when token symbol isn't found"
  },
  "nativeTokenScamWarningTitle": {
    "message": "Unexpected Native Token Symbol",
    "description": "Title for nativeTokenScamWarningDescription"
  },
  "needHelp": {
    "message": "Need help? Contact $1",
    "description": "$1 represents `needHelpLinkText`, the text which goes in the help link"
  },
  "needHelpFeedback": {
    "message": "Share your feedback"
  },
  "needHelpLinkText": {
    "message": "MetaMask support"
  },
  "needHelpSubmitTicket": {
    "message": "Submit a ticket"
  },
  "needImportFile": {
    "message": "You must select a file to import.",
    "description": "User is important an account and needs to add a file to continue"
  },
  "negativeETH": {
    "message": "Can not send negative amounts of ETH."
  },
  "negativeOrZeroAmountToken": {
    "message": "Cannot send negative or zero amounts of asset."
  },
  "network": {
    "message": "Network:"
  },
  "networkChanged": {
    "message": "Network changed"
  },
  "networkChangedMessage": {
    "message": "You're now transacting on $1.",
    "description": "$1 is the name of the network"
  },
  "networkDetails": {
    "message": "Network details"
  },
  "networkFee": {
    "message": "Network fee"
  },
  "networkIsBusy": {
    "message": "Network is busy. Gas prices are high and estimates are less accurate."
  },
  "networkMenu": {
    "message": "Network Menu"
  },
  "networkMenuHeading": {
    "message": "Select a network"
  },
  "networkName": {
    "message": "Network name"
  },
  "networkNameArbitrum": {
    "message": "Arbitrum"
  },
  "networkNameAvalanche": {
    "message": "Avalanche"
  },
  "networkNameBSC": {
    "message": "BSC"
  },
  "networkNameBase": {
    "message": "Base"
  },
  "networkNameBitcoin": {
    "message": "Bitcoin"
  },
  "networkNameDefinition": {
    "message": "The name associated with this network."
  },
  "networkNameEthereum": {
    "message": "Ethereum"
  },
  "networkNameGoerli": {
    "message": "Goerli"
  },
  "networkNameLinea": {
    "message": "Linea"
  },
  "networkNameOpMainnet": {
    "message": "OP Mainnet"
  },
  "networkNamePolygon": {
    "message": "Polygon"
  },
  "networkNameSolana": {
    "message": "Solana"
  },
  "networkNameTestnet": {
    "message": "Testnet"
  },
  "networkNameZkSyncEra": {
    "message": "zkSync Era"
  },
  "networkOptions": {
    "message": "Network options"
  },
  "networkPermissionToast": {
    "message": "Network permissions updated"
  },
  "networkProvider": {
    "message": "Network provider"
  },
  "networkStatus": {
    "message": "Network status"
  },
  "networkStatusBaseFeeTooltip": {
    "message": "The base fee is set by the network and changes every 13-14 seconds. Our $1 and $2 options account for sudden increases.",
    "description": "$1 and $2 are bold text for Medium and Aggressive respectively."
  },
  "networkStatusPriorityFeeTooltip": {
    "message": "Range of priority fees (aka “miner tip”). This goes to miners and incentivizes them to prioritize your transaction."
  },
  "networkStatusStabilityFeeTooltip": {
    "message": "Gas fees are $1 relative to the past 72 hours.",
    "description": "$1 is networks stability value - stable, low, high"
  },
  "networkSwitchConnectionError": {
    "message": "We can't connect to $1",
    "description": "$1 represents the network name"
  },
  "networkURL": {
    "message": "Network URL"
  },
  "networkURLDefinition": {
    "message": "The URL used to access this network."
  },
  "networkUrlErrorWarning": {
    "message": "Attackers sometimes mimic sites by making small changes to the site address. Make sure you're interacting with the intended site before you continue. Punycode version: $1",
    "description": "$1 replaced by RPC URL for network"
  },
  "networks": {
    "message": "Networks"
  },
  "networksSmallCase": {
    "message": "networks"
  },
  "nevermind": {
    "message": "Nevermind"
  },
  "new": {
    "message": "New!"
  },
  "newAccount": {
    "message": "New account"
  },
  "newAccountNumberName": {
    "message": "Account $1",
    "description": "Default name of next account to be created on create account screen"
  },
  "newContact": {
    "message": "New contact"
  },
  "newContract": {
    "message": "New contract"
  },
  "newNFTDetectedInImportNFTsMessageStrongText": {
    "message": "Settings > Security and privacy"
  },
  "newNFTDetectedInImportNFTsMsg": {
    "message": "To use Opensea to see your NFTs, turn on 'Display NFT Media' in $1.",
    "description": "$1 is used for newNFTDetectedInImportNFTsMessageStrongText"
  },
  "newNFTDetectedInNFTsTabMessage": {
    "message": "Let MetaMask automatically detect and display NFTs in your wallet."
  },
  "newNFTsAutodetected": {
    "message": "NFT autodetection"
  },
  "newNetworkAdded": {
    "message": "“$1” was successfully added!"
  },
  "newNetworkEdited": {
    "message": "“$1” was successfully edited!"
  },
  "newNftAddedMessage": {
    "message": "NFT was successfully added!"
  },
  "newPassword": {
    "message": "New password (8 characters min)"
  },
  "newPrivacyPolicyActionButton": {
    "message": "Read more"
  },
  "newPrivacyPolicyTitle": {
    "message": "We’ve updated our privacy policy"
  },
  "newRpcUrl": {
    "message": "New RPC URL"
  },
  "newTokensImportedMessage": {
    "message": "You’ve successfully imported $1.",
    "description": "$1 is the string of symbols of all the tokens imported"
  },
  "newTokensImportedTitle": {
    "message": "Token imported"
  },
  "next": {
    "message": "Next"
  },
  "nftAddFailedMessage": {
    "message": "NFT can’t be added as the ownership details do not match. Make sure you have entered correct information."
  },
  "nftAddressError": {
    "message": "This token is an NFT. Add on the $1",
    "description": "$1 is a clickable link with text defined by the 'importNFTPage' key"
  },
  "nftAlreadyAdded": {
    "message": "NFT has already been added."
  },
  "nftAutoDetectionEnabled": {
    "message": "NFT autodetection enabled"
  },
  "nftDisclaimer": {
    "message": "Disclaimer: MetaMask pulls the media file from the source url. This url sometimes gets changed by the marketplace on which the NFT was minted."
  },
  "nftOptions": {
    "message": "NFT Options"
  },
  "nftTokenIdPlaceholder": {
    "message": "Enter the token id"
  },
  "nftWarningContent": {
    "message": "You're granting access to $1, including any you might own in the future. The party on the other end can transfer these NFTs from your wallet at any time without asking you until you revoke this approval. $2",
    "description": "$1 is nftWarningContentBold bold part, $2 is Learn more link"
  },
  "nftWarningContentBold": {
    "message": "all your $1 NFTs",
    "description": "$1 is name of the collection"
  },
  "nftWarningContentGrey": {
    "message": "Proceed with caution."
  },
  "nfts": {
    "message": "NFTs"
  },
  "nftsPreviouslyOwned": {
    "message": "Previously Owned"
  },
  "nickname": {
    "message": "Nickname"
  },
  "noAccountsFound": {
    "message": "No accounts found for the given search query"
  },
  "noConnectedAccountTitle": {
    "message": "MetaMask isn’t connected to this site"
  },
  "noConnectionDescription": {
    "message": "To connect to a site, find and select the \"connect\" button. Remember MetaMask can only connect to sites on web3"
  },
  "noConversionRateAvailable": {
    "message": "No conversion rate available"
  },
  "noDomainResolution": {
    "message": "No resolution for domain provided."
  },
  "noHardwareWalletOrSnapsSupport": {
    "message": "Snaps, and most hardware wallets, will not work with your current browser version."
  },
  "noNFTs": {
    "message": "No NFTs yet"
  },
  "noNetworksFound": {
    "message": "No networks found for the given search query"
  },
  "noOptionsAvailableMessage": {
    "message": "This trade route isn't available right now. Try changing the amount, network, or token and we'll find the best option."
  },
  "noSnaps": {
    "message": "You don't have any snaps installed."
  },
  "noThanks": {
    "message": "No thanks"
  },
  "noTransactions": {
    "message": "You have no transactions"
  },
  "noWebcamFound": {
    "message": "Your computer's webcam was not found. Please try again."
  },
  "noWebcamFoundTitle": {
    "message": "Webcam not found"
  },
  "nonContractAddressAlertDesc": {
    "message": "You're sending call data to an address that isn't a contract. This could cause you to lose funds. Make sure you're using the correct address and network before continuing."
  },
  "nonContractAddressAlertTitle": {
    "message": "Potential mistake"
  },
  "nonce": {
    "message": "Nonce"
  },
  "none": {
    "message": "None"
  },
  "notBusy": {
    "message": "Not busy"
  },
  "notCurrentAccount": {
    "message": "Is this the correct account? It's different from the currently selected account in your wallet"
  },
  "notEnoughBalance": {
    "message": "Insufficient balance"
  },
  "notEnoughGas": {
    "message": "Not enough gas"
  },
  "notNow": {
    "message": "Not now"
  },
  "notificationDetail": {
    "message": "Details"
  },
  "notificationDetailBaseFee": {
    "message": "Base fee (GWEI)"
  },
  "notificationDetailGasLimit": {
    "message": "Gas limit (units)"
  },
  "notificationDetailGasUsed": {
    "message": "Gas used (units)"
  },
  "notificationDetailMaxFee": {
    "message": "Max fee per gas"
  },
  "notificationDetailNetwork": {
    "message": "Network"
  },
  "notificationDetailNetworkFee": {
    "message": "Network fee"
  },
  "notificationDetailPriorityFee": {
    "message": "Priority fee (GWEI)"
  },
  "notificationItemCheckBlockExplorer": {
    "message": "Check on the Block Explorer"
  },
  "notificationItemCollection": {
    "message": "Collection"
  },
  "notificationItemConfirmed": {
    "message": "Confirmed"
  },
  "notificationItemError": {
    "message": "Unable to retrieve fees currently"
  },
  "notificationItemFrom": {
    "message": "From"
  },
  "notificationItemLidoStakeReadyToBeWithdrawn": {
    "message": "Withdrawal Ready"
  },
  "notificationItemLidoStakeReadyToBeWithdrawnMessage": {
    "message": "You can now withdraw your unstaked $1"
  },
  "notificationItemLidoWithdrawalRequestedMessage": {
    "message": "Your request to unstake $1 has been sent"
  },
  "notificationItemNFTReceivedFrom": {
    "message": "Received NFT from"
  },
  "notificationItemNFTSentTo": {
    "message": "Sent NFT to"
  },
  "notificationItemNetwork": {
    "message": "Network"
  },
  "notificationItemRate": {
    "message": "Rate (fee included)"
  },
  "notificationItemReceived": {
    "message": "Received"
  },
  "notificationItemReceivedFrom": {
    "message": "Received from"
  },
  "notificationItemSent": {
    "message": "Sent"
  },
  "notificationItemSentTo": {
    "message": "Sent to"
  },
  "notificationItemStakeCompleted": {
    "message": "Stake completed"
  },
  "notificationItemStaked": {
    "message": "Staked"
  },
  "notificationItemStakingProvider": {
    "message": "Staking Provider"
  },
  "notificationItemStatus": {
    "message": "Status"
  },
  "notificationItemSwapped": {
    "message": "Swapped"
  },
  "notificationItemSwappedFor": {
    "message": "for"
  },
  "notificationItemTo": {
    "message": "To"
  },
  "notificationItemTransactionId": {
    "message": "Transaction ID"
  },
  "notificationItemUnStakeCompleted": {
    "message": "UnStaking complete"
  },
  "notificationItemUnStaked": {
    "message": "Unstaked"
  },
  "notificationItemUnStakingRequested": {
    "message": "Unstaking requested"
  },
  "notificationTransactionFailedMessage": {
    "message": "Transaction $1 failed! $2",
    "description": "Content of the browser notification that appears when a transaction fails"
  },
  "notificationTransactionFailedMessageMMI": {
    "message": "Transaction failed! $1",
    "description": "Content of the browser notification that appears when a transaction fails in MMI"
  },
  "notificationTransactionFailedTitle": {
    "message": "Failed transaction",
    "description": "Title of the browser notification that appears when a transaction fails"
  },
  "notificationTransactionSuccessMessage": {
    "message": "Transaction $1 confirmed!",
    "description": "Content of the browser notification that appears when a transaction is confirmed"
  },
  "notificationTransactionSuccessTitle": {
    "message": "Confirmed transaction",
    "description": "Title of the browser notification that appears when a transaction is confirmed"
  },
  "notificationTransactionSuccessView": {
    "message": "View on $1",
    "description": "Additional content in a notification that appears when a transaction is confirmed and has a block explorer URL."
  },
  "notifications": {
    "message": "Notifications"
  },
  "notificationsFeatureToggle": {
    "message": "Enable Wallet Notifications",
    "description": "Experimental feature title"
  },
  "notificationsFeatureToggleDescription": {
    "message": "This enables wallet notifications like send/receive funds or nfts and feature announcements.",
    "description": "Description of the experimental notifications feature"
  },
  "notificationsMarkAllAsRead": {
    "message": "Mark all as read"
  },
  "notificationsPageEmptyTitle": {
    "message": "Nothing to see here"
  },
  "notificationsPageErrorContent": {
    "message": "Please, try to visit this page again."
  },
  "notificationsPageErrorTitle": {
    "message": "There has been an error"
  },
  "notificationsPageNoNotificationsContent": {
    "message": "You have not received any notifications yet."
  },
  "notificationsSettingsBoxError": {
    "message": "Something went wrong. Please try again."
  },
  "notificationsSettingsPageAllowNotifications": {
    "message": "Stay in the loop on what’s happening in your wallet with notifications. To use notifications, we use a profile to sync some settings across your devices. $1"
  },
  "notificationsSettingsPageAllowNotificationsLink": {
    "message": "Learn how we protect your privacy while using this feature."
  },
  "numberOfNewTokensDetectedPlural": {
    "message": "$1 new tokens found in this account",
    "description": "$1 is the number of new tokens detected"
  },
  "numberOfNewTokensDetectedSingular": {
    "message": "1 new token found in this account"
  },
  "numberOfTokens": {
    "message": "Number of tokens"
  },
  "ofTextNofM": {
    "message": "of"
  },
  "off": {
    "message": "Off"
  },
  "offlineForMaintenance": {
    "message": "Offline for maintenance"
  },
  "ok": {
    "message": "Ok"
  },
  "on": {
    "message": "On"
  },
  "onboardedMetametricsAccept": {
    "message": "I agree"
  },
  "onboardedMetametricsDisagree": {
    "message": "No thanks"
  },
  "onboardedMetametricsKey1": {
    "message": "Latest developments"
  },
  "onboardedMetametricsKey2": {
    "message": "Product features"
  },
  "onboardedMetametricsKey3": {
    "message": "Other relevant promotional materials"
  },
  "onboardedMetametricsLink": {
    "message": "MetaMetrics"
  },
  "onboardedMetametricsParagraph1": {
    "message": "In addition to $1, we'd like to use data to understand how you interact with marketing communications.",
    "description": "$1 represents the 'onboardedMetametricsLink' locale string"
  },
  "onboardedMetametricsParagraph2": {
    "message": "This helps us personalize what we share with you, like:"
  },
  "onboardedMetametricsParagraph3": {
    "message": "Remember, we never sell the data you provide and you can opt out any time."
  },
  "onboardedMetametricsTitle": {
    "message": "Help us enhance your experience"
  },
  "onboardingAdvancedPrivacyIPFSDescription": {
    "message": "The IPFS gateway makes it possible to access and view data hosted by third parties. You can add a custom IPFS gateway or continue using the default."
  },
  "onboardingAdvancedPrivacyIPFSInvalid": {
    "message": "Please enter a valid URL"
  },
  "onboardingAdvancedPrivacyIPFSTitle": {
    "message": "Add custom IPFS Gateway"
  },
  "onboardingAdvancedPrivacyIPFSValid": {
    "message": "IPFS gateway URL is valid"
  },
  "onboardingAdvancedPrivacyNetworkDescription": {
    "message": "We use Infura as our remote procedure call (RPC) provider to offer the most reliable and private access to Ethereum data we can. You can choose your own RPC, but remember that any RPC will receive your IP address and Ethereum wallet to make transactions. Read our Privacy policy to learn more about how Infura handles data for EVM accounts, for Solana accounts $2."
  },
  "onboardingAdvancedPrivacyNetworkDescriptionCallToAction": {
    "message": "click here"
  },
  "onboardingAdvancedPrivacyNetworkTitle": {
    "message": "Choose your network"
  },
  "onboardingCreateWallet": {
    "message": "Create a new wallet"
  },
  "onboardingImportWallet": {
    "message": "Import an existing wallet"
  },
  "onboardingMetametricsAgree": {
    "message": "I agree"
  },
  "onboardingMetametricsDescription": {
    "message": "We’d like to gather basic usage and diagnostics data to improve MetaMask. Know that we never sell the data you provide here."
  },
  "onboardingMetametricsDescription2": {
    "message": "When we gather metrics, it will always be..."
  },
  "onboardingMetametricsInfuraTerms": {
    "message": "We’ll let you know if we decide to use this data for other purposes. You can review our $1 for more information. Remember, you can go to settings and opt out at any time.",
    "description": "$1 represents `onboardingMetametricsInfuraTermsPolicy`"
  },
  "onboardingMetametricsInfuraTermsPolicy": {
    "message": "Privacy Policy"
  },
  "onboardingMetametricsNeverCollect": {
    "message": "$1 clicks and views on the app are stored, but other details (like your public address) are not.",
    "description": "$1 represents `onboardingMetametricsNeverCollectEmphasis`"
  },
  "onboardingMetametricsNeverCollectEmphasis": {
    "message": "Private:"
  },
  "onboardingMetametricsNeverCollectIP": {
    "message": "$1 we temporarily use your IP address to detect a general location (like your country or region), but it's never stored.",
    "description": "$1 represents `onboardingMetametricsNeverCollectIPEmphasis`"
  },
  "onboardingMetametricsNeverCollectIPEmphasis": {
    "message": "General:"
  },
  "onboardingMetametricsNeverSellData": {
    "message": "$1 you decide if you want to share or delete your usage data via settings any time.",
    "description": "$1 represents `onboardingMetametricsNeverSellDataEmphasis`"
  },
  "onboardingMetametricsNeverSellDataEmphasis": {
    "message": "Optional:"
  },
  "onboardingMetametricsPrivacyDescription": {
    "message": "Learn how we protect your privacy while collecting usage data for your profile."
  },
  "onboardingMetametricsTitle": {
    "message": "Help us improve MetaMask"
  },
  "onboardingMetametricsUseDataCheckbox": {
    "message": "We’ll use this data to learn how you interact with our marketing communications. We may share relevant news (like product features)."
  },
  "onboardingPinExtensionBillboardAccess": {
    "message": "Full access"
  },
  "onboardingPinExtensionBillboardDescription": {
    "message": "These extensions can see and change information"
  },
  "onboardingPinExtensionBillboardDescription2": {
    "message": "on this site."
  },
  "onboardingPinExtensionBillboardTitle": {
    "message": "Extensions"
  },
  "onboardingPinExtensionChrome": {
    "message": "Click the browser extension icon"
  },
  "onboardingPinExtensionDescription": {
    "message": "Pin MetaMask on your browser so it's accessible and easy to view transaction confirmations."
  },
  "onboardingPinExtensionDescription2": {
    "message": "You can open MetaMask by clicking on the extension and access your wallet with 1 click."
  },
  "onboardingPinExtensionDescription3": {
    "message": "Click browser extension icon to access it instantly"
  },
  "onboardingPinExtensionLabel": {
    "message": "Pin MetaMask"
  },
  "onboardingPinExtensionStep1": {
    "message": "1"
  },
  "onboardingPinExtensionStep2": {
    "message": "2"
  },
  "onboardingPinExtensionTitle": {
    "message": "Your MetaMask install is complete!"
  },
  "onlyConnectTrust": {
    "message": "Only connect with sites you trust. $1",
    "description": "Text displayed above the buttons for connection confirmation. $1 is the link to the learn more web page."
  },
  "openFullScreenForLedgerWebHid": {
    "message": "Go to full screen to connect your Ledger.",
    "description": "Shown to the user on the confirm screen when they are viewing MetaMask in a popup window but need to connect their ledger via webhid."
  },
  "openInBlockExplorer": {
    "message": "Open in block explorer"
  },
  "optional": {
    "message": "Optional"
  },
  "options": {
    "message": "Options"
  },
  "origin": {
    "message": "Origin"
  },
  "originChanged": {
    "message": "Site changed"
  },
  "originChangedMessage": {
    "message": "You're now reviewing a request from $1.",
    "description": "$1 is the name of the origin"
  },
  "osTheme": {
    "message": "System"
  },
  "otherSnaps": {
    "message": "other snaps",
    "description": "Used in the 'permission_rpc' message."
  },
  "outdatedBrowserNotification": {
    "message": "Your browser is out of date. If you don't update your browser, you won't be able to get security patches and new features from MetaMask."
  },
  "overrideContentSecurityPolicyHeader": {
    "message": "Override Content-Security-Policy header"
  },
  "overrideContentSecurityPolicyHeaderDescription": {
    "message": "This option is a workaround for a known issue in Firefox, where a dapp's Content-Security-Policy header may prevent the extension from loading properly. Disabling this option is not recommended unless required for specific web page compatibility."
  },
  "padlock": {
    "message": "Padlock"
  },
  "participateInMetaMetrics": {
    "message": "Participate in MetaMetrics"
  },
  "participateInMetaMetricsDescription": {
    "message": "Participate in MetaMetrics to help us make MetaMask better"
  },
  "password": {
    "message": "Password"
  },
  "passwordNotLongEnough": {
    "message": "Password not long enough"
  },
  "passwordSetupDetails": {
    "message": "This password will unlock your MetaMask wallet only on this device. MetaMask can not recover this password."
  },
  "passwordStrength": {
    "message": "Password strength: $1",
    "description": "Return password strength to the user when user wants to create password."
  },
  "passwordStrengthDescription": {
    "message": "A strong password can improve the security of your wallet should your device be stolen or compromised."
  },
  "passwordTermsWarning": {
    "message": "I understand that MetaMask cannot recover this password for me. $1"
  },
  "passwordsDontMatch": {
    "message": "Passwords don't match"
  },
  "pastePrivateKey": {
    "message": "Enter your private key string here:",
    "description": "For importing an account from a private key"
  },
  "pending": {
    "message": "Pending"
  },
  "pendingConfirmationAddNetworkAlertMessage": {
    "message": "Updating network will cancel $1 pending transactions from this site.",
    "description": "Number of transactions."
  },
  "pendingConfirmationSwitchNetworkAlertMessage": {
    "message": "Switching network will cancel $1 pending transactions from this site.",
    "description": "Number of transactions."
  },
  "pendingTransactionAlertMessage": {
    "message": "This transaction won't go through until a previous transaction is complete. $1",
    "description": "$1 represents the words 'how to cancel or speed up a transaction' in a hyperlink"
  },
  "pendingTransactionAlertMessageHyperlink": {
    "message": "Learn how to cancel or speed up a transaction.",
    "description": "The text for the hyperlink in the pending transaction alert message"
  },
  "permissionDetails": {
    "message": "Permission details"
  },
  "permissionFor": {
    "message": "Permission for"
  },
  "permissionFrom": {
    "message": "Permission from"
  },
  "permissionRequested": {
    "message": "Requested now"
  },
  "permissionRequestedForAccounts": {
    "message": "Requested now for $1",
    "description": "Permission cell status for requested permission including accounts, rendered as AvatarGroup which is $1."
  },
  "permissionRevoked": {
    "message": "Revoked in this update"
  },
  "permissionRevokedForAccounts": {
    "message": "Revoked in this update for $1",
    "description": "Permission cell status for revoked permission including accounts, rendered as AvatarGroup which is $1."
  },
  "permission_accessNamedSnap": {
    "message": "Connect to $1.",
    "description": "The description for the `wallet_snap` permission. $1 is the human-readable name of the snap."
  },
  "permission_accessNetwork": {
    "message": "Access the internet.",
    "description": "The description of the `endowment:network-access` permission."
  },
  "permission_accessNetworkDescription": {
    "message": "Allow $1 to access the internet. This can be used to both send and receive data with third-party servers.",
    "description": "An extended description of the `endowment:network-access` permission. $1 is the snap name."
  },
  "permission_accessSnap": {
    "message": "Connect to the $1 snap.",
    "description": "The description for the `wallet_snap` permission. $1 is the name of the snap."
  },
  "permission_accessSnapDescription": {
    "message": "Allow the website or snap to interact with $1.",
    "description": "The description for the `wallet_snap_*` permission. $1 is the name of the Snap."
  },
  "permission_assets": {
    "message": "Display account assets in MetaMask.",
    "description": "The description for the `endowment:assets` permission."
  },
  "permission_assetsDescription": {
    "message": "Allow $1 to provide asset information to the MetaMask client. The assets can be onchain or offchain.",
    "description": "An extended description for the `endowment:assets` permission. $1 is the name of the Snap."
  },
  "permission_cronjob": {
    "message": "Schedule and execute periodic actions.",
    "description": "The description for the `snap_cronjob` permission"
  },
  "permission_cronjobDescription": {
    "message": "Allow $1 to perform actions that run periodically at fixed times, dates, or intervals. This can be used to trigger time-sensitive interactions or notifications.",
    "description": "An extended description for the `snap_cronjob` permission. $1 is the snap name."
  },
  "permission_dialog": {
    "message": "Display dialog windows in MetaMask.",
    "description": "The description for the `snap_dialog` permission"
  },
  "permission_dialogDescription": {
    "message": "Allow $1 to display MetaMask popups with custom text, input field, and buttons to approve or reject an action.\nCan be used to create e.g. alerts, confirmations, and opt-in flows for a snap.",
    "description": "An extended description for the `snap_dialog` permission. $1 is the snap name."
  },
  "permission_ethereumAccounts": {
    "message": "See address, account balance, activity and suggest transactions to approve",
    "description": "The description for the `eth_accounts` permission"
  },
  "permission_ethereumProvider": {
    "message": "Access the Ethereum provider.",
    "description": "The description for the `endowment:ethereum-provider` permission"
  },
  "permission_ethereumProviderDescription": {
    "message": "Allow $1 to communicate with MetaMask directly, in order for it to read data from the blockchain and suggest messages and transactions.",
    "description": "An extended description for the `endowment:ethereum-provider` permission. $1 is the snap name."
  },
  "permission_getEntropy": {
    "message": "Derive arbitrary keys unique to $1.",
    "description": "The description for the `snap_getEntropy` permission. $1 is the snap name."
  },
  "permission_getEntropyDescription": {
    "message": "Allow $1 to derive arbitrary keys unique to $1, without exposing them. These keys are separate from your MetaMask account(s) and not related to your private keys or Secret Recovery Phrase. Other snaps cannot access this information.",
    "description": "An extended description for the `snap_getEntropy` permission. $1 is the snap name."
  },
  "permission_getLocale": {
    "message": "View your preferred language.",
    "description": "The description for the `snap_getLocale` permission"
  },
  "permission_getLocaleDescription": {
    "message": "Let $1 access your preferred language from your MetaMask settings. This can be used to localize and display $1's content using your language.",
    "description": "An extended description for the `snap_getLocale` permission. $1 is the snap name."
  },
  "permission_getPreferences": {
    "message": "See information like your preferred language and fiat currency.",
    "description": "The description for the `snap_getPreferences` permission"
  },
  "permission_getPreferencesDescription": {
    "message": "Let $1 access information like your preferred language and fiat currency in your MetaMask settings. This helps $1 display content tailored to your preferences. ",
    "description": "An extended description for the `snap_getPreferences` permission. $1 is the snap name."
  },
  "permission_homePage": {
    "message": "Display a custom screen",
    "description": "The description for the `endowment:page-home` permission"
  },
  "permission_homePageDescription": {
    "message": "Let $1 display a custom home screen in MetaMask. This can be used for user interfaces, configuration, and dashboards.",
    "description": "An extended description for the `endowment:page-home` permission. $1 is the snap name."
  },
  "permission_keyring": {
    "message": "Allow requests for adding and controlling Ethereum accounts",
    "description": "The description for the `endowment:keyring` permission"
  },
  "permission_keyringDescription": {
    "message": "Let $1 receive requests to add or remove accounts, plus sign and transact on behalf of these accounts.",
    "description": "An extended description for the `endowment:keyring` permission. $1 is the snap name."
  },
  "permission_lifecycleHooks": {
    "message": "Use lifecycle hooks.",
    "description": "The description for the `endowment:lifecycle-hooks` permission"
  },
  "permission_lifecycleHooksDescription": {
    "message": "Allow $1 to use lifecycle hooks to run code at specific times during its lifecycle.",
    "description": "An extended description for the `endowment:lifecycle-hooks` permission. $1 is the snap name."
  },
  "permission_manageAccounts": {
    "message": "Add and control Ethereum accounts",
    "description": "The description for `snap_manageAccounts` permission"
  },
  "permission_manageAccountsDescription": {
    "message": "Allow $1 to add or remove Ethereum accounts, then transact and sign with these accounts.",
    "description": "An extended description for the `snap_manageAccounts` permission. $1 is the snap name."
  },
  "permission_manageBip32Keys": {
    "message": "Manage $1 accounts.",
    "description": "The description for the `snap_getBip32Entropy` permission. $1 is a derivation path, e.g. 'm/44'/0'/0' (secp256k1)'."
  },
  "permission_manageBip44AndBip32KeysDescription": {
    "message": "Allow $1 to manage accounts and assets on the requested network. These accounts are derived and backed up using your secret recovery phrase (without revealing it). With the power to derive keys, $1 can support a variety of blockchain protocols beyond Ethereum (EVMs).",
    "description": "An extended description for the `snap_getBip44Entropy` and `snap_getBip44Entropy` permissions. $1 is the snap name."
  },
  "permission_manageBip44Keys": {
    "message": "Manage $1 accounts.",
    "description": "The description for the `snap_getBip44Entropy` permission. $1 is the name of a protocol, e.g. 'Filecoin'."
  },
  "permission_manageState": {
    "message": "Store and manage its data on your device.",
    "description": "The description for the `snap_manageState` permission"
  },
  "permission_manageStateDescription": {
    "message": "Allow $1 to store, update, and retrieve data securely with encryption. Other snaps cannot access this information.",
    "description": "An extended description for the `snap_manageState` permission. $1 is the snap name."
  },
  "permission_nameLookup": {
    "message": "Provide domain and address lookups.",
    "description": "The description for the `endowment:name-lookup` permission."
  },
  "permission_nameLookupDescription": {
    "message": "Allow the snap to fetch and display address and domain lookups in different parts of the MetaMask UI.",
    "description": "An extended description for the `endowment:name-lookup` permission."
  },
  "permission_notifications": {
    "message": "Show notifications.",
    "description": "The description for the `snap_notify` permission"
  },
  "permission_notificationsDescription": {
    "message": "Allow $1 to display notifications within MetaMask. A short notification text can be triggered by a snap for actionable or time-sensitive information.",
    "description": "An extended description for the `snap_notify` permission. $1 is the snap name."
  },
  "permission_protocol": {
    "message": "Provide protocol data for one or more chains.",
    "description": "The description for the `endowment:protocol` permission."
  },
  "permission_protocolDescription": {
    "message": "Allow $1 to provide MetaMask with protocol data such as gas estimates or token information.",
    "description": "An extended description for the `endowment:protocol` permission. $1 is the name of the Snap."
  },
  "permission_rpc": {
    "message": "Allow $1 to communicate directly with $2.",
    "description": "The description for the `endowment:rpc` permission. $1 is 'other snaps' or 'websites', $2 is the snap name."
  },
  "permission_rpcDescription": {
    "message": "Allow $1 to send messages to $2 and receive a response from $2.",
    "description": "An extended description for the `endowment:rpc` permission. $1 is 'other snaps' or 'websites', $2 is the snap name."
  },
  "permission_rpcDescriptionOriginList": {
    "message": "$1 and $2",
    "description": "A list of allowed origins where $2 is the last origin of the list and $1 is the rest of the list separated by ','."
  },
  "permission_signatureInsight": {
    "message": "Display signature insights modal.",
    "description": "The description for the `endowment:signature-insight` permission"
  },
  "permission_signatureInsightDescription": {
    "message": "Allow $1 to display a modal with insights on any signature request before approval. This can be used for anti-phishing and security solutions.",
    "description": "An extended description for the `endowment:signature-insight` permission. $1 is the snap name."
  },
  "permission_signatureInsightOrigin": {
    "message": "See the origins of websites that initiate a signature request",
    "description": "The description for the `signatureOrigin` caveat, to be used with the `endowment:signature-insight` permission"
  },
  "permission_signatureInsightOriginDescription": {
    "message": "Allow $1 to see the origin (URI) of websites that initiate signature requests. This can be used for anti-phishing and security solutions.",
    "description": "An extended description for the `signatureOrigin` caveat, to be used with the `endowment:signature-insight` permission. $1 is the snap name."
  },
  "permission_transactionInsight": {
    "message": "Fetch and display transaction insights.",
    "description": "The description for the `endowment:transaction-insight` permission"
  },
  "permission_transactionInsightDescription": {
    "message": "Allow $1 to decode transactions and show insights within the MetaMask UI. This can be used for anti-phishing and security solutions.",
    "description": "An extended description for the `endowment:transaction-insight` permission. $1 is the snap name."
  },
  "permission_transactionInsightOrigin": {
    "message": "See the origins of websites that suggest transactions",
    "description": "The description for the `transactionOrigin` caveat, to be used with the `endowment:transaction-insight` permission"
  },
  "permission_transactionInsightOriginDescription": {
    "message": "Allow $1 to see the origin (URI) of websites that suggest transactions. This can be used for anti-phishing and security solutions.",
    "description": "An extended description for the `transactionOrigin` caveat, to be used with the `endowment:transaction-insight` permission. $1 is the snap name."
  },
  "permission_unknown": {
    "message": "Unknown permission: $1",
    "description": "$1 is the name of a requested permission that is not recognized."
  },
  "permission_viewBip32PublicKeys": {
    "message": "View your public key for $1 ($2).",
    "description": "The description for the `snap_getBip32PublicKey` permission. $1 is a derivation path, e.g. 'm/44'/0'/0''. $2 is the elliptic curve name, e.g. 'secp256k1'."
  },
  "permission_viewBip32PublicKeysDescription": {
    "message": "Allow $2 to view your public keys (and addresses) for $1. This does not grant any control of accounts or assets.",
    "description": "An extended description for the `snap_getBip32PublicKey` permission. $1 is a derivation path (name). $2 is the snap name."
  },
  "permission_viewNamedBip32PublicKeys": {
    "message": "View your public key for $1.",
    "description": "The description for the `snap_getBip32PublicKey` permission. $1 is a name for the derivation path, e.g., 'Ethereum accounts'."
  },
  "permission_walletSwitchEthereumChain": {
    "message": "Use your enabled networks",
    "description": "The label for the `wallet_switchEthereumChain` permission"
  },
  "permission_webAssembly": {
    "message": "Support for WebAssembly.",
    "description": "The description of the `endowment:webassembly` permission."
  },
  "permission_webAssemblyDescription": {
    "message": "Allow $1 to access low-level execution environments via WebAssembly.",
    "description": "An extended description of the `endowment:webassembly` permission. $1 is the snap name."
  },
  "permissions": {
    "message": "Permissions"
  },
  "permissionsPageEmptyContent": {
    "message": "Nothing to see here"
  },
  "permissionsPageEmptySubContent": {
    "message": "This is where you can see the permissions you've given to installed Snaps or connected sites."
  },
  "permitSimulationChange_approve": {
    "message": "Spending cap"
  },
  "permitSimulationChange_bidding": {
    "message": "You bid"
  },
  "permitSimulationChange_listing": {
    "message": "You list"
  },
  "permitSimulationChange_nft_listing": {
    "message": "Listing price"
  },
  "permitSimulationChange_receive": {
    "message": "You receive"
  },
  "permitSimulationChange_revoke2": {
    "message": "Revoke"
  },
  "permitSimulationChange_transfer": {
    "message": "You send"
  },
  "permitSimulationDetailInfo": {
    "message": "You're giving the spender permission to spend this many tokens from your account."
  },
  "permittedChainToastUpdate": {
    "message": "$1 has access to $2."
  },
  "personalAddressDetected": {
    "message": "Personal address detected. Input the token contract address."
  },
  "pinToTop": {
    "message": "Pin to top"
  },
  "pleaseConfirm": {
    "message": "Please confirm"
  },
  "plusMore": {
    "message": "+ $1 more",
    "description": "$1 is the number of additional items"
  },
  "plusXMore": {
    "message": "+ $1 more",
    "description": "$1 is a number of additional but unshown items in a list- this message will be shown in place of those items"
  },
  "popularNetworkAddToolTip": {
    "message": "Some of these networks rely on third parties. The connections may be less reliable or enable third-parties to track activity.",
    "description": "Learn more link"
  },
  "popularNetworks": {
    "message": "Popular networks"
  },
  "portfolio": {
    "message": "Portfolio"
  },
  "preparingSwap": {
    "message": "Preparing swap..."
  },
  "prev": {
    "message": "Prev"
  },
  "price": {
    "message": "Price"
  },
  "priceUnavailable": {
    "message": "price unavailable"
  },
  "primaryType": {
    "message": "Primary type"
  },
  "priorityFee": {
    "message": "Priority fee"
  },
  "priorityFeeProperCase": {
    "message": "Priority Fee"
  },
  "privacy": {
    "message": "Privacy"
  },
  "privacyMsg": {
    "message": "Privacy policy"
  },
  "privateKey": {
    "message": "Private Key",
    "description": "select this type of file to use to import an account"
  },
  "privateKeyCopyWarning": {
    "message": "Private key for $1",
    "description": "$1 represents the account name"
  },
  "privateKeyHidden": {
    "message": "The private key is hidden",
    "description": "Explains that the private key input is hidden"
  },
  "privateKeyShow": {
    "message": "Show/Hide the private key input",
    "description": "Describes a toggle that is used to show or hide the private key input"
  },
  "privateKeyShown": {
    "message": "This private key is being shown",
    "description": "Explains that the private key input is being shown"
  },
  "privateKeyWarning": {
    "message": "Warning: Never disclose this key. Anyone with your private keys can steal any assets held in your account."
  },
  "privateNetwork": {
    "message": "Private network"
  },
  "proceedWithTransaction": {
    "message": "I want to proceed anyway"
  },
  "productAnnouncements": {
    "message": "Product announcements"
  },
  "profileSync": {
    "message": "Profile Sync"
  },
  "profileSyncConfirmation": {
    "message": "If you turn off profile sync, you won’t be able to receive notifications."
  },
  "profileSyncDescription": {
    "message": "Creates a profile that MetaMask uses to sync some settings among your devices. This is required to get notifications. $1."
  },
  "profileSyncPrivacyLink": {
    "message": "Learn how we protect your privacy"
  },
  "proposedApprovalLimit": {
    "message": "Proposed approval limit"
  },
  "provide": {
    "message": "Provide"
  },
  "publicAddress": {
    "message": "Public address"
  },
  "pushPlatformNotificationsFundsReceivedDescription": {
    "message": "You received $1 $2"
  },
  "pushPlatformNotificationsFundsReceivedDescriptionDefault": {
    "message": "You received some tokens"
  },
  "pushPlatformNotificationsFundsReceivedTitle": {
    "message": "Funds received"
  },
  "pushPlatformNotificationsFundsSentDescription": {
    "message": "You successfully sent $1 $2"
  },
  "pushPlatformNotificationsFundsSentDescriptionDefault": {
    "message": "You successfully sent some tokens"
  },
  "pushPlatformNotificationsFundsSentTitle": {
    "message": "Funds sent"
  },
  "pushPlatformNotificationsNftReceivedDescription": {
    "message": "You received new NFTs"
  },
  "pushPlatformNotificationsNftReceivedTitle": {
    "message": "NFT received"
  },
  "pushPlatformNotificationsNftSentDescription": {
    "message": "You have successfully sent an NFT"
  },
  "pushPlatformNotificationsNftSentTitle": {
    "message": "NFT sent"
  },
  "pushPlatformNotificationsStakingLidoStakeCompletedDescription": {
    "message": "Your Lido stake was successful"
  },
  "pushPlatformNotificationsStakingLidoStakeCompletedTitle": {
    "message": "Stake complete"
  },
  "pushPlatformNotificationsStakingLidoStakeReadyToBeWithdrawnDescription": {
    "message": "Your Lido stake is now ready to be withdrawn"
  },
  "pushPlatformNotificationsStakingLidoStakeReadyToBeWithdrawnTitle": {
    "message": "Stake ready for withdrawal"
  },
  "pushPlatformNotificationsStakingLidoWithdrawalCompletedDescription": {
    "message": "Your Lido withdrawal was successful"
  },
  "pushPlatformNotificationsStakingLidoWithdrawalCompletedTitle": {
    "message": "Withdrawal completed"
  },
  "pushPlatformNotificationsStakingLidoWithdrawalRequestedDescription": {
    "message": "Your Lido withdrawal request was submitted"
  },
  "pushPlatformNotificationsStakingLidoWithdrawalRequestedTitle": {
    "message": "Withdrawal requested"
  },
  "pushPlatformNotificationsStakingRocketpoolStakeCompletedDescription": {
    "message": "Your RocketPool stake was successful"
  },
  "pushPlatformNotificationsStakingRocketpoolStakeCompletedTitle": {
    "message": "Stake complete"
  },
  "pushPlatformNotificationsStakingRocketpoolUnstakeCompletedDescription": {
    "message": "Your RocketPool unstake was successful"
  },
  "pushPlatformNotificationsStakingRocketpoolUnstakeCompletedTitle": {
    "message": "Unstake complete"
  },
  "pushPlatformNotificationsSwapCompletedDescription": {
    "message": "Your MetaMask Swap was successful"
  },
  "pushPlatformNotificationsSwapCompletedTitle": {
    "message": "Swap completed"
  },
  "queued": {
    "message": "Queued"
  },
  "quoteRate": {
    "message": "Quote rate"
  },
  "quotedReceiveAmount": {
    "message": "$1 receive amount"
  },
  "quotedTotalCost": {
    "message": "$1 total cost"
  },
  "rank": {
    "message": "Rank"
  },
  "rateIncludesMMFee": {
    "message": "Rate includes $1% fee"
  },
  "reAddAccounts": {
    "message": "re-add any other accounts"
  },
  "reAdded": {
    "message": "re-added"
  },
  "readdToken": {
    "message": "You can add this token back in the future by going to “Import token” in your accounts options menu."
  },
  "receive": {
    "message": "Receive"
  },
  "receiveCrypto": {
    "message": "Receive crypto"
  },
  "recipientAddressPlaceholderNew": {
    "message": "Enter public address (0x) or domain name"
  },
  "recommendedGasLabel": {
    "message": "Recommended"
  },
  "recoveryPhraseReminderBackupStart": {
    "message": "Start here"
  },
  "recoveryPhraseReminderConfirm": {
    "message": "Got it"
  },
  "recoveryPhraseReminderHasBackedUp": {
    "message": "Always keep your Secret Recovery Phrase in a secure and secret place"
  },
  "recoveryPhraseReminderHasNotBackedUp": {
    "message": "Need to backup your Secret Recovery Phrase again?"
  },
  "recoveryPhraseReminderItemOne": {
    "message": "Never share your Secret Recovery Phrase with anyone"
  },
  "recoveryPhraseReminderItemTwo": {
    "message": "The MetaMask team will never ask for your Secret Recovery Phrase"
  },
  "recoveryPhraseReminderSubText": {
    "message": "Your Secret Recovery Phrase controls all of your accounts."
  },
  "recoveryPhraseReminderTitle": {
    "message": "Protect your funds"
  },
  "redeposit": {
    "message": "Redeposit"
  },
  "refreshList": {
    "message": "Refresh list"
  },
  "reject": {
    "message": "Reject"
  },
  "rejectAll": {
    "message": "Reject all"
  },
  "rejectRequestsDescription": {
    "message": "You are about to batch reject $1 requests."
  },
  "rejectRequestsN": {
    "message": "Reject $1 requests"
  },
  "rejectTxsDescription": {
    "message": "You are about to batch reject $1 transactions."
  },
  "rejectTxsN": {
    "message": "Reject $1 transactions"
  },
  "rejected": {
    "message": "Rejected"
  },
  "rememberSRPIfYouLooseAccess": {
    "message": "Remember, if you lose your Secret Recovery Phrase, you lose access to your wallet. $1 to keep this set of words safe so you can always access your funds."
  },
  "reminderSet": {
    "message": "Reminder set!"
  },
  "remove": {
    "message": "Remove"
  },
  "removeAccount": {
    "message": "Remove account"
  },
  "removeAccountDescription": {
    "message": "This account will be removed from your wallet. Please make sure you have the original Secret Recovery Phrase or private key for this imported account before continuing. You can import or create accounts again from the account drop-down. "
  },
  "removeKeyringSnap": {
    "message": "Removing this Snap removes these accounts from MetaMask:"
  },
  "removeKeyringSnapToolTip": {
    "message": "The snap controls the accounts, and by removing it, the accounts will be removed from MetaMask, too, but they will remain in the blockchain."
  },
  "removeNFT": {
    "message": "Remove NFT"
  },
  "removeNftErrorMessage": {
    "message": "We could not remove this NFT."
  },
  "removeNftMessage": {
    "message": "NFT was successfully removed!"
  },
  "removeSnap": {
    "message": "Remove Snap"
  },
  "removeSnapAccountDescription": {
    "message": "If you proceed, this account will no longer be available in MetaMask."
  },
  "removeSnapAccountTitle": {
    "message": "Remove account"
  },
  "removeSnapConfirmation": {
    "message": "Are you sure you want to remove $1?",
    "description": "$1 represents the name of the snap"
  },
  "removeSnapDescription": {
    "message": "This action will delete the snap, its data and revoke your given permissions."
  },
  "replace": {
    "message": "replace"
  },
  "reportIssue": {
    "message": "Report an issue"
  },
  "requestFrom": {
    "message": "Request from"
  },
  "requestFromInfo": {
    "message": "This is the site asking for your signature."
  },
  "requestFromInfoSnap": {
    "message": "This is the Snap asking for your signature."
  },
  "requestFromTransactionDescription": {
    "message": "This is the site asking for your confirmation."
  },
  "requestingFor": {
    "message": "Requesting for"
  },
  "requestingForAccount": {
    "message": "Requesting for $1",
    "description": "Name of Account"
  },
  "requestingForNetwork": {
    "message": "Requesting for $1",
    "description": "Name of Network"
  },
  "required": {
    "message": "Required"
  },
  "reset": {
    "message": "Reset"
  },
  "resetWallet": {
    "message": "Reset wallet"
  },
  "resetWalletSubHeader": {
    "message": "MetaMask does not keep a copy of your password. If you’re having trouble unlocking your account, you will need to reset your wallet. You can do this by providing the Secret Recovery Phrase you used when you set up your wallet."
  },
  "resetWalletUsingSRP": {
    "message": "This action will delete your current wallet and Secret Recovery Phrase from this device, along with the list of accounts you’ve curated. After resetting with a Secret Recovery Phrase, you’ll see a list of accounts based on the Secret Recovery Phrase you use to reset. This new list will automatically include accounts that have a balance. You’ll also be able to $1 created previously. Custom accounts that you’ve imported will need to be $2, and any custom tokens you’ve added to an account will need to be $3 as well."
  },
  "resetWalletWarning": {
    "message": "Make sure you’re using the correct Secret Recovery Phrase before proceeding. You will not be able to undo this."
  },
  "restartMetamask": {
    "message": "Restart MetaMask"
  },
  "restore": {
    "message": "Restore"
  },
  "restoreUserData": {
    "message": "Restore user data"
  },
  "resultPageError": {
    "message": "Error"
  },
  "resultPageErrorDefaultMessage": {
    "message": "The operation failed."
  },
  "resultPageSuccess": {
    "message": "Success"
  },
  "resultPageSuccessDefaultMessage": {
    "message": "The operation completed successfully."
  },
  "retryTransaction": {
    "message": "Retry transaction"
  },
  "reusedTokenNameWarning": {
    "message": "A token here reuses a symbol from another token you watch, this can be confusing or deceptive."
  },
  "revealSecretRecoveryPhrase": {
    "message": "Reveal Secret Recovery Phrase"
  },
  "revealSeedWords": {
    "message": "Reveal Secret Recovery Phrase"
  },
  "revealSeedWordsDescription1": {
    "message": "The $1 provides $2",
    "description": "This is a sentence consisting of link using 'revealSeedWordsSRPName' as $1 and bolded text using 'revealSeedWordsDescription3' as $2."
  },
  "revealSeedWordsDescription2": {
    "message": "MetaMask is a $1. That means you're the owner of your SRP.",
    "description": "$1 is text link with the message from 'revealSeedWordsNonCustodialWallet'"
  },
  "revealSeedWordsDescription3": {
    "message": "full access to your wallet and funds.\n"
  },
  "revealSeedWordsNonCustodialWallet": {
    "message": "non-custodial wallet"
  },
  "revealSeedWordsQR": {
    "message": "QR"
  },
  "revealSeedWordsSRPName": {
    "message": "Secret Recovery Phrase (SRP)"
  },
  "revealSeedWordsText": {
    "message": "Text"
  },
  "revealSeedWordsWarning": {
    "message": "Make sure no one is looking at your screen. $1",
    "description": "$1 is bolded text using the message from 'revealSeedWordsWarning2'"
  },
  "revealSeedWordsWarning2": {
    "message": "MetaMask Support will never request this.",
    "description": "The bolded texted in the second part of 'revealSeedWordsWarning'"
  },
  "revealSensitiveContent": {
    "message": "Reveal sensitive content"
  },
  "revealTheSeedPhrase": {
    "message": "Reveal seed phrase"
  },
  "review": {
    "message": "Review"
  },
  "reviewAlert": {
    "message": "Review alert"
  },
  "reviewAlerts": {
    "message": "Review alerts"
  },
  "reviewPendingTransactions": {
    "message": "Review pending transactions"
  },
  "reviewPermissions": {
    "message": "Review permissions"
  },
  "revokePermission": {
    "message": "Revoke permission"
  },
  "revokePermissionTitle": {
    "message": "Remove $1 permission",
    "description": "The token symbol that is being revoked"
  },
  "revokeSimulationDetailsDesc": {
    "message": "You're removing someone's permission to spend tokens from your account."
  },
  "reward": {
    "message": "Reward"
  },
  "rpcNameOptional": {
    "message": "RPC Name (Optional)"
  },
  "rpcUrl": {
    "message": "RPC URL"
  },
  "safeTransferFrom": {
    "message": "Safe transfer from"
  },
  "save": {
    "message": "Save"
  },
  "scanInstructions": {
    "message": "Place the QR code in front of your camera"
  },
  "scanQrCode": {
    "message": "Scan QR code"
  },
  "scrollDown": {
    "message": "Scroll down"
  },
  "search": {
    "message": "Search"
  },
  "searchAccounts": {
    "message": "Search accounts"
  },
  "searchNfts": {
    "message": "Search NFTs"
  },
  "searchTokens": {
    "message": "Search tokens"
  },
  "searchTokensByNameOrAddress": {
    "message": "Search tokens by name or address"
  },
  "secretRecoveryPhrase": {
    "message": "Secret Recovery Phrase"
  },
  "secretRecoveryPhrasePlusNumber": {
    "message": "Secret Recovery Phrase $1",
    "description": "The $1 is the order of the Secret Recovery Phrase"
  },
  "secureWallet": {
    "message": "Secure wallet"
  },
  "security": {
    "message": "Security"
  },
  "securityAlert": {
    "message": "Security alert from $1 and $2"
  },
  "securityAlerts": {
    "message": "Security alerts"
  },
  "securityAlertsDescription": {
    "message": "This feature alerts you to malicious or unusual activity by actively reviewing transaction and signature requests. $1",
    "description": "Link to learn more about security alerts"
  },
  "securityAndPrivacy": {
    "message": "Security & privacy"
  },
  "securityDescription": {
    "message": "Reduce your chances of joining unsafe networks and protect your accounts"
  },
  "securityMessageLinkForNetworks": {
    "message": "network scams and security risks"
  },
  "securityPrivacyPath": {
    "message": "Settings > Security & Privacy."
  },
  "securityProviderPoweredBy": {
    "message": "Powered by $1",
    "description": "The security provider that is providing data"
  },
  "seeAllPermissions": {
    "message": "See all permissions",
    "description": "Used for revealing more content (e.g. permission list, etc.)"
  },
  "seeDetails": {
    "message": "See details"
  },
  "seedPhraseConfirm": {
    "message": "Confirm Secret Recovery Phrase"
  },
  "seedPhraseEnterMissingWords": {
    "message": "Confirm Secret Recovery Phrase"
  },
  "seedPhraseIntroNotRecommendedButtonCopy": {
    "message": "Remind me later (not recommended)"
  },
  "seedPhraseIntroRecommendedButtonCopy": {
    "message": "Secure my wallet (recommended)"
  },
  "seedPhraseIntroSidebarBulletOne": {
    "message": "Write down and store in multiple secret places"
  },
  "seedPhraseIntroSidebarBulletTwo": {
    "message": "Store in a safe deposit box"
  },
  "seedPhraseIntroSidebarCopyOne": {
    "message": "Your Secret Recovery Phrase is a 12-word phrase that is the “master key” to your wallet and your funds"
  },
  "seedPhraseIntroSidebarCopyThree": {
    "message": "If someone asks for your recovery phrase they are likely trying to scam you and steal your wallet funds."
  },
  "seedPhraseIntroSidebarCopyTwo": {
    "message": "Never, ever share your Secret Recovery Phrase, not even with MetaMask!"
  },
  "seedPhraseIntroSidebarTitleOne": {
    "message": "What is a Secret Recovery Phrase?"
  },
  "seedPhraseIntroSidebarTitleThree": {
    "message": "Should I share my Secret Recovery Phrase?"
  },
  "seedPhraseIntroSidebarTitleTwo": {
    "message": "How do I save my Secret Recovery Phrase?"
  },
  "seedPhraseIntroTitle": {
    "message": "Secure your wallet"
  },
  "seedPhraseReq": {
    "message": "Secret Recovery Phrases contain 12, 15, 18, 21, or 24 words"
  },
  "seedPhraseWriteDownDetails": {
    "message": "Write down this 12-word Secret Recovery Phrase and save it in a place that you trust and only you can access."
  },
  "seedPhraseWriteDownHeader": {
    "message": "Write down your Secret Recovery Phrase"
  },
  "select": {
    "message": "Select"
  },
  "selectAccountToConnect": {
    "message": "Select an account to connect"
  },
  "selectAccounts": {
    "message": "Select the account(s) to use on this site"
  },
  "selectAccountsForSnap": {
    "message": "Select the account(s) to use with this snap"
  },
  "selectAll": {
    "message": "Select all"
  },
  "selectAnAccount": {
    "message": "Select an account"
  },
  "selectAnAccountAlreadyConnected": {
    "message": "This account has already been connected to MetaMask"
  },
  "selectEnableDisplayMediaPrivacyPreference": {
    "message": "Turn on Display NFT Media"
  },
  "selectHdPath": {
    "message": "Select HD path"
  },
  "selectNFTPrivacyPreference": {
    "message": "Enable NFT Autodetection"
  },
  "selectPathHelp": {
    "message": "If you don't see the accounts you expect, try switching the HD path or current selected network."
  },
  "selectRpcUrl": {
    "message": "Select RPC URL"
  },
  "selectSecretRecoveryPhrase": {
    "message": "Select Secret Recovery Phrase"
  },
  "selectType": {
    "message": "Select Type"
  },
  "selectedAccountMismatch": {
    "message": "Different account selected"
  },
  "selectingAllWillAllow": {
    "message": "Selecting all will allow this site to view all of your current accounts. Make sure you trust this site."
  },
  "send": {
    "message": "Send"
  },
  "sendBugReport": {
    "message": "Send us a bug report."
  },
  "sendNoContactsConversionText": {
    "message": "click here"
  },
  "sendNoContactsDescription": {
    "message": "Contacts allow you to safely send transactions to another account multiple times.  To create a contact, $1",
    "description": "$1 represents the action text 'click here'"
  },
  "sendNoContactsTitle": {
    "message": "You don't have any contacts yet"
  },
  "sendSelectReceiveAsset": {
    "message": "Select asset to receive"
  },
  "sendSelectSendAsset": {
    "message": "Select asset to send"
  },
  "sendSpecifiedTokens": {
    "message": "Send $1",
    "description": "Symbol of the specified token"
  },
  "sendSwapSubmissionWarning": {
    "message": "Clicking this button will immediately initiate your swap transaction. Please review your transaction details before proceeding."
  },
  "sendTokenAsToken": {
    "message": "Send $1 as $2",
    "description": "Used in the transaction display list to describe a swap and send. $1 and $2 are the symbols of tokens in involved in the swap."
  },
  "sendingAsset": {
    "message": "Sending $1"
  },
  "sendingDisabled": {
    "message": "Sending of ERC-1155 NFT assets is not yet supported."
  },
  "sendingNativeAsset": {
    "message": "Sending $1",
    "description": "$1 represents the native currency symbol for the current network (e.g. ETH or BNB)"
  },
  "sendingToTokenContractWarning": {
    "message": "Warning: you are about to send to a token contract which could result in a loss of funds. $1",
    "description": "$1 is a clickable link with text defined by the 'learnMoreUpperCase' key. The link will open to a support article regarding the known contract address warning"
  },
  "sepolia": {
    "message": "Sepolia test network"
  },
  "setApprovalForAll": {
    "message": "Set approval for all"
  },
  "setApprovalForAllRedesignedTitle": {
    "message": "Withdrawal request"
  },
  "setApprovalForAllTitle": {
    "message": "Approve $1 with no spend limit",
    "description": "The token symbol that is being approved"
  },
  "settingAddSnapAccount": {
    "message": "Add account Snap"
  },
  "settings": {
    "message": "Settings"
  },
  "settingsOptimisedForEaseOfUseAndSecurity": {
    "message": "Settings are optimised for ease of use and security. Change these any time."
  },
  "settingsSearchMatchingNotFound": {
    "message": "No matching results found."
  },
  "settingsSubHeadingSignaturesAndTransactions": {
    "message": "Signature and transaction requests"
  },
  "show": {
    "message": "Show"
  },
  "showAccount": {
    "message": "Show account"
  },
  "showAdvancedDetails": {
    "message": "Show advanced details"
  },
  "showExtensionInFullSizeView": {
    "message": "Show extension in full-size view"
  },
  "showExtensionInFullSizeViewDescription": {
    "message": "Turn this on to make full-size view your default when you click the extension icon."
  },
  "showFiatConversionInTestnets": {
    "message": "Show conversion on test networks"
  },
  "showFiatConversionInTestnetsDescription": {
    "message": "Select this to show fiat conversion on test networks"
  },
  "showHexData": {
    "message": "Show hex data"
  },
  "showHexDataDescription": {
    "message": "Select this to show the hex data field on the send screen"
  },
  "showLess": {
    "message": "Show less"
  },
  "showMore": {
    "message": "Show more"
  },
  "showNativeTokenAsMainBalance": {
    "message": "Show native token as main balance"
  },
  "showNft": {
    "message": "Show NFT"
  },
  "showPermissions": {
    "message": "Show permissions"
  },
  "showPrivateKey": {
    "message": "Show private key"
  },
  "showSRP": {
    "message": "Show Secret Recovery Phrase"
  },
  "showTestnetNetworks": {
    "message": "Show test networks"
  },
  "showTestnetNetworksDescription": {
    "message": "Select this to show test networks in network list"
  },
  "sign": {
    "message": "Sign"
  },
  "signatureRequest": {
    "message": "Signature request"
  },
  "signature_decoding_bid_nft_tooltip": {
    "message": "The NFT will be reflected in your wallet, when the bid is accepted."
  },
  "signature_decoding_list_nft_tooltip": {
    "message": "Expect changes only if someone buys your NFTs."
  },
  "signed": {
    "message": "Signed"
  },
  "signing": {
    "message": "Signing"
  },
  "signingInWith": {
    "message": "Signing in with"
  },
  "signingWith": {
    "message": "Signing with"
  },
  "simulationApproveHeading": {
    "message": "Withdraw"
  },
  "simulationDetailsApproveDesc": {
    "message": "You're giving someone else permission to withdraw NFTs from your account."
  },
  "simulationDetailsERC20ApproveDesc": {
    "message": "You're giving someone else permission to spend this amount from your account."
  },
  "simulationDetailsFiatNotAvailable": {
    "message": "Not Available"
  },
  "simulationDetailsIncomingHeading": {
    "message": "You receive"
  },
  "simulationDetailsNoChanges": {
    "message": "No changes"
  },
  "simulationDetailsOutgoingHeading": {
    "message": "You send"
  },
  "simulationDetailsRevokeSetApprovalForAllDesc": {
    "message": "You're removing someone else's permission to withdraw NFTs from your account."
  },
  "simulationDetailsSetApprovalForAllDesc": {
    "message": "You're giving permission for someone else to withdraw NFTs from your account."
  },
  "simulationDetailsTitle": {
    "message": "Estimated changes"
  },
  "simulationDetailsTitleTooltip": {
    "message": "Estimated changes are what might happen if you go through with this transaction. This is just a prediction, not a guarantee."
  },
  "simulationDetailsTotalFiat": {
    "message": "Total = $1",
    "description": "$1 is the total amount in fiat currency on one side of the transaction"
  },
  "simulationDetailsTransactionReverted": {
    "message": "This transaction is likely to fail"
  },
  "simulationDetailsUnavailable": {
    "message": "Unavailable"
  },
  "simulationErrorMessageV2": {
    "message": "We were not able to estimate gas. There might be an error in the contract and this transaction may fail."
  },
  "simulationsSettingDescription": {
    "message": "Turn this on to estimate balance changes of transactions and signatures before you confirm them. This doesn't guarantee their final outcome. $1"
  },
  "simulationsSettingSubHeader": {
    "message": "Estimate balance changes"
  },
  "singleNetwork": {
    "message": "1 network"
  },
  "siweIssued": {
    "message": "Issued"
  },
  "siweNetwork": {
    "message": "Network"
  },
  "siweRequestId": {
    "message": "Request ID"
  },
  "siweResources": {
    "message": "Resources"
  },
  "siweURI": {
    "message": "URL"
  },
  "skip": {
    "message": "Skip"
  },
  "skipAccountSecurity": {
    "message": "Skip account security?"
  },
  "skipAccountSecurityDetails": {
    "message": "I understand that until I back up my Secret Recovery Phrase, I may lose my accounts and all of their assets."
  },
  "slideBridgeDescription": {
    "message": "Move across 9 chains, all within your wallet"
  },
  "slideBridgeTitle": {
    "message": "Ready to bridge?"
  },
  "slideCashOutDescription": {
    "message": "Sell your crypto for cash"
  },
  "slideCashOutTitle": {
    "message": "Cash out with MetaMask"
  },
  "slideDebitCardDescription": {
    "message": "Available in select regions"
  },
  "slideDebitCardTitle": {
    "message": "MetaMask debit card"
  },
  "slideFundWalletDescription": {
    "message": "Add or transfer tokens to get started"
  },
  "slideFundWalletTitle": {
    "message": "Fund your wallet"
  },
  "slideMultiSrpDescription": {
    "message": "Import and use multiple wallets in MetaMask"
  },
  "slideMultiSrpTitle": {
    "message": "Add multiple Secret Recovery Phrases"
  },
  "slideRemoteModeDescription": {
    "message": "Access your hardware wallet without plugging it in"
  },
  "slideRemoteModeTitle": {
    "message": "Remote mode is here!"
  },
  "slideSmartAccountUpgradeDescription": {
    "message": "Same address, smarter features"
  },
  "slideSmartAccountUpgradeTitle": {
    "message": "Start using smart accounts"
  },
  "slideSolanaDescription": {
    "message": "Create a Solana account to get started"
  },
  "slideSolanaTitle": {
    "message": "Solana is now supported"
  },
  "slideSweepStakeDescription": {
    "message": "Mint an NFT now for a chance to win"
  },
  "slideSweepStakeTitle": {
    "message": "Enter the $5000 USDC Giveaway!"
  },
  "smartAccountAccept": {
    "message": "Use smart account"
  },
  "smartAccountBetterTransaction": {
    "message": "Faster transactions, lower fees"
  },
  "smartAccountBetterTransactionDescription": {
    "message": "Save time and money by processing transactions together."
  },
  "smartAccountFeaturesDescription": {
    "message": "Keep the same account address, and you can switch back anytime."
  },
  "smartAccountLabel": {
    "message": "Smart Account"
  },
  "smartAccountPayToken": {
    "message": "Pay with any token, any time"
  },
  "smartAccountPayTokenDescription": {
    "message": "Use the tokens you already have to cover network fees."
  },
  "smartAccountReject": {
    "message": "Don’t use smart account"
  },
  "smartAccountRequestFor": {
    "message": "Request for"
  },
  "smartAccountSplashTitle": {
    "message": "Use smart account?"
  },
  "smartAccountUpgradeBannerDescription": {
    "message": "Same address. Smarter features."
  },
  "smartAccountUpgradeBannerTitle": {
    "message": "Switch to smart account"
  },
  "smartContracts": {
    "message": "Smart contracts"
  },
  "smartSwapsErrorNotEnoughFunds": {
    "message": "Not enough funds for a smart swap."
  },
  "smartSwapsErrorUnavailable": {
    "message": "Smart Swaps are temporarily unavailable."
  },
  "smartTransactionCancelled": {
    "message": "Your transaction was canceled"
  },
  "smartTransactionCancelledDescription": {
    "message": "Your transaction couldn't be completed, so it was canceled to save you from paying unnecessary gas fees."
  },
  "smartTransactionError": {
    "message": "Your transaction failed"
  },
  "smartTransactionErrorDescription": {
    "message": "Sudden market changes can cause failures. If the problem continues, reach out to MetaMask customer support."
  },
  "smartTransactionPending": {
    "message": "Your transaction was submitted"
  },
  "smartTransactionSuccess": {
    "message": "Your transaction is complete"
  },
  "smartTransactions": {
    "message": "Smart Transactions"
  },
  "smartTransactionsEnabledDescription": {
    "message": " and MEV protection. Now on by default."
  },
  "smartTransactionsEnabledLink": {
    "message": "Higher success rates"
  },
  "smartTransactionsEnabledTitle": {
    "message": "Transactions just got smarter"
  },
  "snapAccountCreated": {
    "message": "Account created"
  },
  "snapAccountCreatedDescription": {
    "message": "Your new account is ready to use!"
  },
  "snapAccountCreationFailed": {
    "message": "Account creation failed"
  },
  "snapAccountCreationFailedDescription": {
    "message": "$1 didn't manage to create an account for you.",
    "description": "$1 is the snap name"
  },
  "snapAccountRedirectFinishSigningTitle": {
    "message": "Finish signing"
  },
  "snapAccountRedirectSiteDescription": {
    "message": "Follow the instructions from $1"
  },
  "snapAccountRemovalFailed": {
    "message": "Account removal failed"
  },
  "snapAccountRemovalFailedDescription": {
    "message": "$1 didn't manage to remove this account for you.",
    "description": "$1 is the snap name"
  },
  "snapAccountRemoved": {
    "message": "Account removed"
  },
  "snapAccountRemovedDescription": {
    "message": "This account will no longer be available to use in MetaMask."
  },
  "snapAccounts": {
    "message": "Account Snaps"
  },
  "snapAccountsDescription": {
    "message": "Accounts controlled by third-party Snaps."
  },
  "snapConnectTo": {
    "message": "Connect to $1",
    "description": "$1 is the website URL or a Snap name. Used for Snaps pre-approved connections."
  },
  "snapConnectionPermissionDescription": {
    "message": "Let $1 automatically connect to $2 without your approval.",
    "description": "Used for Snap pre-approved connections. $1 is the Snap name, $2 is a website URL."
  },
  "snapConnectionWarning": {
    "message": "$1 wants to use $2",
    "description": "$2 is the snap and $1 is the dapp requesting connection to the snap."
  },
  "snapContent": {
    "message": "This content is coming from $1",
    "description": "This is shown when a snap shows transaction insight information in the confirmation UI. $1 is a link to the snap's settings page with the link text being the name of the snap."
  },
  "snapDetailWebsite": {
    "message": "Website"
  },
  "snapHomeMenu": {
    "message": "Snap Home Menu"
  },
  "snapInstallRequest": {
    "message": "Installing $1 gives it the following permissions.",
    "description": "$1 is the snap name."
  },
  "snapInstallSuccess": {
    "message": "Installation complete"
  },
  "snapInstallWarningCheck": {
    "message": "$1 wants permission to do the following:",
    "description": "Warning message used in popup displayed on snap install. $1 is the snap name."
  },
  "snapInstallWarningHeading": {
    "message": "Proceed with caution"
  },
  "snapInstallWarningPermissionDescriptionForBip32View": {
    "message": "Allow $1 to view your public keys (and addresses). This does not grant any control of accounts or assets.",
    "description": "An extended description for the `snap_getBip32PublicKey` permission used for tooltip on Snap Install Warning screen (popup/modal). $1 is the snap name."
  },
  "snapInstallWarningPermissionDescriptionForEntropy": {
    "message": "Allow $1 Snap to manage accounts and assets on the requested network(s). These accounts are derived and backed up using your secret recovery phrase (without revealing it). With the power to derive keys, $1 can support a variety of blockchain protocols beyond Ethereum (EVMs).",
    "description": "An extended description for the `snap_getBip44Entropy` and `snap_getBip44Entropy` permissions used for tooltip on Snap Install Warning screen (popup/modal). $1 is the snap name."
  },
  "snapInstallWarningPermissionNameForEntropy": {
    "message": "Manage $1 accounts",
    "description": "Permission name used for the Permission Cell component displayed on warning popup when installing a Snap. $1 is list of account types."
  },
  "snapInstallWarningPermissionNameForViewPublicKey": {
    "message": "View your public key for $1",
    "description": "Permission name used for the Permission Cell component displayed on warning popup when installing a Snap. $1 is list of account types."
  },
  "snapInstallationErrorDescription": {
    "message": "$1 couldn’t be installed.",
    "description": "Error description used when snap installation fails. $1 is the snap name."
  },
  "snapInstallationErrorTitle": {
    "message": "Installation failed",
    "description": "Error title used when snap installation fails."
  },
  "snapResultError": {
    "message": "Error"
  },
  "snapResultSuccess": {
    "message": "Success"
  },
  "snapResultSuccessDescription": {
    "message": "$1 is ready to use"
  },
  "snapUIAssetSelectorTitle": {
    "message": "Select an asset"
  },
  "snapUpdateAlertDescription": {
    "message": "Get the latest version of $1",
    "description": "Description used in Snap update alert banner when snap update is available. $1 is the Snap name."
  },
  "snapUpdateAvailable": {
    "message": "Update available"
  },
  "snapUpdateErrorDescription": {
    "message": "$1 couldn’t be updated.",
    "description": "Error description used when snap update fails. $1 is the snap name."
  },
  "snapUpdateErrorTitle": {
    "message": "Update failed",
    "description": "Error title used when snap update fails."
  },
  "snapUpdateRequest": {
    "message": "Updating $1 gives it the following permissions.",
    "description": "$1 is the Snap name."
  },
  "snapUpdateSuccess": {
    "message": "Update complete"
  },
  "snapUrlIsBlocked": {
    "message": "This Snap wants to take you to a blocked site. $1."
  },
  "snaps": {
    "message": "Snaps"
  },
  "snapsConnected": {
    "message": "Snaps connected"
  },
  "snapsNoInsight": {
    "message": "No insight to show"
  },
  "snapsPrivacyWarningFirstMessage": {
    "message": "You acknowledge that any Snap that you install is a Third Party Service, unless otherwise identified, as defined in the Consensys $1. Your use of Third Party Services is governed by separate terms and conditions set forth by the Third Party Service provider. Consensys does not recommend the use of any Snap by any particular person for any particular reason. You access, rely upon or use the Third Party Service at your own risk. Consensys disclaims all responsibility and liability for any losses on account of your use of Third Party Services.",
    "description": "First part of a message in popup modal displayed when installing a snap for the first time. $1 is terms of use link."
  },
  "snapsPrivacyWarningSecondMessage": {
    "message": "Any information you share with Third Party Services will be collected directly by those Third Party Services in accordance with their privacy policies. Please refer to their privacy policies for more information.",
    "description": "Second part of a message in popup modal displayed when installing a snap for the first time."
  },
  "snapsPrivacyWarningThirdMessage": {
    "message": "Consensys has no access to information you share with Third Party Services.",
    "description": "Third part of a message in popup modal displayed when installing a snap for the first time."
  },
  "snapsSettings": {
    "message": "Snap settings"
  },
  "snapsTermsOfUse": {
    "message": "Terms of Use"
  },
  "snapsToggle": {
    "message": "A snap will only run if it is enabled"
  },
  "snapsUIError": {
    "message": "Contact the creators of $1 for further support.",
    "description": "This is shown when the insight snap throws an error. $1 is the snap name"
  },
  "solanaAccountRequested": {
    "message": "This site is requesting a Solana account."
  },
  "solanaAccountRequired": {
    "message": "A Solana account is required to connect to this site."
  },
  "solanaImportAccounts": {
    "message": "Import Solana accounts"
  },
  "solanaImportAccountsDescription": {
    "message": "Import a Secret Recovery Phrase to migrate your Solana account from an other wallet."
  },
  "solanaMoreFeaturesComingSoon": {
    "message": "More features coming soon"
  },
  "solanaMoreFeaturesComingSoonDescription": {
    "message": "NFTs, hardware wallet support, and more coming soon."
  },
  "solanaOnMetaMask": {
    "message": "Solana on MetaMask"
  },
  "solanaSendReceiveSwapTokens": {
    "message": "Send, receive, and swap tokens"
  },
  "solanaSendReceiveSwapTokensDescription": {
    "message": "Transfer and transact with tokens such as SOL, USDC, and more."
  },
  "someNetworks": {
    "message": "$1 networks"
  },
  "somethingDoesntLookRight": {
    "message": "Something doesn't look right? $1",
    "description": "A false positive message for users to contact support. $1 is a link to the support page."
  },
  "somethingIsWrong": {
    "message": "Something's gone wrong. Try reloading the page."
  },
  "somethingWentWrong": {
    "message": "Oops! Something went wrong."
  },
  "sortBy": {
    "message": "Sort by"
  },
  "sortByAlphabetically": {
    "message": "Alphabetically (A-Z)"
  },
  "sortByDecliningBalance": {
    "message": "Declining balance ($1 high-low)",
    "description": "Indicates a descending order based on token fiat balance. $1 is the preferred currency symbol"
  },
  "source": {
    "message": "Source"
  },
  "spamModalBlockedDescription": {
    "message": "This site will be blocked for 1 minute."
  },
  "spamModalBlockedTitle": {
    "message": "You've temporarily blocked this site"
  },
  "spamModalDescription": {
    "message": "If you're being spammed with multiple requests, you can temporarily block the site."
  },
  "spamModalTemporaryBlockButton": {
    "message": "Temporarily block this site"
  },
  "spamModalTitle": {
    "message": "We've noticed multiple requests"
  },
  "speed": {
    "message": "Speed"
  },
  "speedUp": {
    "message": "Speed up"
  },
  "speedUpCancellation": {
    "message": "Speed up this cancellation"
  },
  "speedUpExplanation": {
    "message": "We’ve updated the gas fee based on current network conditions and have increased it by at least 10% (required by the network)."
  },
  "speedUpPopoverTitle": {
    "message": "Speed up transaction"
  },
  "speedUpTooltipText": {
    "message": "New gas fee"
  },
  "speedUpTransaction": {
    "message": "Speed up this transaction"
  },
  "spendLimitInsufficient": {
    "message": "Spend limit insufficient"
  },
  "spendLimitInvalid": {
    "message": "Spend limit invalid; must be a positive number"
  },
  "spendLimitPermission": {
    "message": "Spend limit permission"
  },
  "spendLimitRequestedBy": {
    "message": "Spend limit requested by $1",
    "description": "Origin of the site requesting the spend limit"
  },
  "spendLimitTooLarge": {
    "message": "Spend limit too large"
  },
  "spender": {
    "message": "Spender"
  },
  "spenderTooltipDesc": {
    "message": "This is the address that will be able to withdraw your NFTs."
  },
  "spenderTooltipERC20ApproveDesc": {
    "message": "This is the address that will be able to spend your tokens on your behalf."
  },
  "spendingCap": {
    "message": "Spending cap"
  },
  "spendingCaps": {
    "message": "Spending caps"
  },
  "srpInputNumberOfWords": {
    "message": "I have a $1-word phrase",
    "description": "This is the text for each option in the dropdown where a user selects how many words their secret recovery phrase has during import. The $1 is the number of words (either 12, 15, 18, 21, or 24)."
  },
  "srpListName": {
    "message": "Secret Recovery Phrase $1",
    "description": "$1 is the order of the Secret Recovery Phrase"
  },
  "srpListNumberOfAccounts": {
    "message": "$1 accounts",
    "description": "$1 is the number of accounts in the list"
  },
  "srpListSelectionDescription": {
    "message": "The Secret Recovery Phrase your new account will be generated from"
  },
  "srpListSingleOrZero": {
    "message": "$1 account",
    "description": "$1 is the number of accounts in the list, it is either 1 or 0"
  },
  "srpPasteFailedTooManyWords": {
    "message": "Paste failed because it contained over 24 words. A secret recovery phrase can have a maximum of 24 words.",
    "description": "Description of SRP paste error when the pasted content has too many words"
  },
  "srpPasteTip": {
    "message": "You can paste your entire secret recovery phrase into any field",
    "description": "Our secret recovery phrase input is split into one field per word. This message explains to users that they can paste their entire secrete recovery phrase into any field, and we will handle it correctly."
  },
  "srpSecurityQuizGetStarted": {
    "message": "Get started"
  },
  "srpSecurityQuizImgAlt": {
    "message": "An eye with a keyhole in the center, and three floating password fields"
  },
  "srpSecurityQuizIntroduction": {
    "message": "To reveal your Secret Recovery Phrase, you need to correctly answer two questions"
  },
  "srpSecurityQuizQuestionOneQuestion": {
    "message": "If you lose your Secret Recovery Phrase, MetaMask..."
  },
  "srpSecurityQuizQuestionOneRightAnswer": {
    "message": "Can’t help you"
  },
  "srpSecurityQuizQuestionOneRightAnswerDescription": {
    "message": "Write it down, engrave it on metal, or keep it in multiple secret spots so you never lose it. If you lose it, it’s gone forever."
  },
  "srpSecurityQuizQuestionOneRightAnswerTitle": {
    "message": "Right! No one can help get your Secret Recovery Phrase back"
  },
  "srpSecurityQuizQuestionOneWrongAnswer": {
    "message": "Can get it back for you"
  },
  "srpSecurityQuizQuestionOneWrongAnswerDescription": {
    "message": "If you lose your Secret Recovery Phrase, it’s gone forever. No one can help you get it back, no matter what they might say."
  },
  "srpSecurityQuizQuestionOneWrongAnswerTitle": {
    "message": "Wrong! No one can help get your Secret Recovery Phrase back"
  },
  "srpSecurityQuizQuestionTwoQuestion": {
    "message": "If anyone, even a support agent, asks for your Secret Recovery Phrase..."
  },
  "srpSecurityQuizQuestionTwoRightAnswer": {
    "message": "You’re being scammed"
  },
  "srpSecurityQuizQuestionTwoRightAnswerDescription": {
    "message": "Anyone claiming to need your Secret Recovery Phrase is lying to you. If you share it with them, they will steal your assets."
  },
  "srpSecurityQuizQuestionTwoRightAnswerTitle": {
    "message": "Correct! Sharing your Secret Recovery Phrase is never a good idea"
  },
  "srpSecurityQuizQuestionTwoWrongAnswer": {
    "message": "You should give it to them"
  },
  "srpSecurityQuizQuestionTwoWrongAnswerDescription": {
    "message": "Anyone claiming to need your Secret Recovery Phrase is lying to you. If you share it with them, they will steal your assets."
  },
  "srpSecurityQuizQuestionTwoWrongAnswerTitle": {
    "message": "Nope! Never share your Secret Recovery Phrase with anyone, ever"
  },
  "srpSecurityQuizTitle": {
    "message": "Security quiz"
  },
  "srpToggleShow": {
    "message": "Show/Hide this word of the secret recovery phrase",
    "description": "Describes a toggle that is used to show or hide a single word of the secret recovery phrase"
  },
  "srpWordHidden": {
    "message": "This word is hidden",
    "description": "Explains that a word in the secret recovery phrase is hidden"
  },
  "srpWordShown": {
    "message": "This word is being shown",
    "description": "Explains that a word in the secret recovery phrase is being shown"
  },
  "stable": {
    "message": "Stable"
  },
  "stableLowercase": {
    "message": "stable"
  },
  "stake": {
    "message": "Stake"
  },
  "staked": {
    "message": "Staked"
  },
  "standardAccountLabel": {
    "message": "Standard Account"
  },
  "stateCorruptionDetectedErrorMessage": {
    "message": "MetaMask's state file is damaged or missing. The files are possibly recoverable, so don't uninstall the MetaMask extension!"
  },
  "stateCorruptionDetectedErrorMessageVaultRecoveryLink": {
    "message": "If you want to try to recover your secret recovery phrase yourself, follow these instructions."
  },
  "stateLogError": {
    "message": "Error in retrieving state logs."
  },
  "stateLogFileName": {
    "message": "MetaMask state logs"
  },
  "stateLogs": {
    "message": "State logs"
  },
  "stateLogsDescription": {
    "message": "State logs contain your public account addresses and sent transactions."
  },
  "status": {
    "message": "Status"
  },
  "statusNotConnected": {
    "message": "Not connected"
  },
  "statusNotConnectedAccount": {
    "message": "No accounts connected"
  },
  "step1LatticeWallet": {
    "message": "Connect your Lattice1"
  },
  "step1LatticeWalletMsg": {
    "message": "You can connect MetaMask to your Lattice1 device once it is set up and online. Unlock your device and have your Device ID ready.",
    "description": "$1 represents the `hardwareWalletSupportLinkConversion` localization key"
  },
  "step1LedgerWallet": {
    "message": "Download Ledger app"
  },
  "step1LedgerWalletMsg": {
    "message": "Download, set up, and enter your password to unlock $1.",
    "description": "$1 represents the `ledgerLiveApp` localization value"
  },
  "step1TrezorWallet": {
    "message": "Connect your Trezor"
  },
  "step1TrezorWalletMsg": {
    "message": "Plug your Trezor directly into your computer and unlock it. Make sure you use the correct passphrase.",
    "description": "$1 represents the `hardwareWalletSupportLinkConversion` localization key"
  },
  "step2LedgerWallet": {
    "message": "Connect your Ledger"
  },
  "step2LedgerWalletMsg": {
    "message": "Plug your Ledger directly into your computer, then  unlock it and open the Ethereum app.",
    "description": "$1 represents the `hardwareWalletSupportLinkConversion` localization key"
  },
  "stillGettingMessage": {
    "message": "Still getting this message?"
  },
  "strong": {
    "message": "Strong"
  },
  "stxCancelled": {
    "message": "Swap would have failed"
  },
  "stxCancelledDescription": {
    "message": "Your transaction would have failed and was cancelled to protect you from paying unnecessary gas fees."
  },
  "stxCancelledSubDescription": {
    "message": "Try your swap again. We’ll be here to protect you against similar risks next time."
  },
  "stxFailure": {
    "message": "Swap failed"
  },
  "stxFailureDescription": {
    "message": "Sudden market changes can cause failures. If the problem persists, please reach out to $1.",
    "description": "This message is shown to a user if their swap fails. The $1 will be replaced by support.metamask.io"
  },
  "stxOptInSupportedNetworksDescription": {
    "message": "Turn on Smart Transactions for more reliable and secure transactions on supported networks. $1"
  },
  "stxPendingPrivatelySubmittingSwap": {
    "message": "Privately submitting your Swap..."
  },
  "stxPendingPubliclySubmittingSwap": {
    "message": "Publicly submitting your Swap..."
  },
  "stxSuccess": {
    "message": "Swap complete!"
  },
  "stxSuccessDescription": {
    "message": "Your $1 is now available.",
    "description": "$1 is a token symbol, e.g. ETH"
  },
  "stxSwapCompleteIn": {
    "message": "Swap will complete in <",
    "description": "'<' means 'less than', e.g. Swap will complete in < 2:59"
  },
  "stxTryingToCancel": {
    "message": "Trying to cancel your transaction..."
  },
  "stxUnknown": {
    "message": "Status unknown"
  },
  "stxUnknownDescription": {
    "message": "A transaction has been successful but we’re unsure what it is. This may be due to submitting another transaction while this swap was processing."
  },
  "stxUserCancelled": {
    "message": "Swap cancelled"
  },
  "stxUserCancelledDescription": {
    "message": "Your transaction has been cancelled and you did not pay any unnecessary gas fees."
  },
  "submit": {
    "message": "Submit"
  },
  "submitted": {
    "message": "Submitted"
  },
  "suggestedBySnap": {
    "message": "Suggested by $1",
    "description": "$1 is the snap name"
  },
  "suggestedCurrencySymbol": {
    "message": "Suggested currency symbol:"
  },
  "suggestedTokenName": {
    "message": "Suggested name:"
  },
  "supplied": {
    "message": "Supplied"
  },
  "support": {
    "message": "Support"
  },
  "supportCenter": {
    "message": "Visit our support center"
  },
  "supportMultiRpcInformation": {
    "message": "We now support multiple RPCs for a single network. Your most recent RPC has been selected as the default one to resolve conflicting information."
  },
  "surveyConversion": {
    "message": "Take our survey"
  },
  "surveyTitle": {
    "message": "Shape the future of MetaMask"
  },
  "swap": {
    "message": "Swap"
  },
  "swapAdjustSlippage": {
    "message": "Adjust slippage"
  },
  "swapAggregator": {
    "message": "Aggregator"
  },
  "swapAllowSwappingOf": {
    "message": "Allow swapping of $1",
    "description": "Shows a user that they need to allow a token for swapping on their hardware wallet"
  },
  "swapAmountReceived": {
    "message": "Guaranteed amount"
  },
  "swapAmountReceivedInfo": {
    "message": "This is the minimum amount you will receive. You may receive more depending on slippage."
  },
  "swapAndSend": {
    "message": "Swap & Send"
  },
  "swapAnyway": {
    "message": "Swap anyway"
  },
  "swapApproval": {
    "message": "Approve $1 for swaps",
    "description": "Used in the transaction display list to describe a transaction that is an approve call on a token that is to be swapped.. $1 is the symbol of a token that has been approved."
  },
  "swapApproveNeedMoreTokens": {
    "message": "You need $1 more $2 to complete this swap",
    "description": "Tells the user how many more of a given token they need for a specific swap. $1 is an amount of tokens and $2 is the token symbol."
  },
  "swapAreYouStillThere": {
    "message": "Are you still there?"
  },
  "swapAreYouStillThereDescription": {
    "message": "We’re ready to show you the latest quotes when you want to continue"
  },
  "swapConfirmWithHwWallet": {
    "message": "Confirm with your hardware wallet"
  },
  "swapContinueSwapping": {
    "message": "Continue swapping"
  },
  "swapContractDataDisabledErrorDescription": {
    "message": "In the Ethereum app on your Ledger, go to \"Settings\" and allow contract data. Then, try your swap again."
  },
  "swapContractDataDisabledErrorTitle": {
    "message": "Contract data is not enabled on your Ledger"
  },
  "swapCustom": {
    "message": "custom"
  },
  "swapDecentralizedExchange": {
    "message": "Decentralized exchange"
  },
  "swapDirectContract": {
    "message": "Direct contract"
  },
  "swapEditLimit": {
    "message": "Edit limit"
  },
  "swapEnableDescription": {
    "message": "This is required and gives MetaMask permission to swap your $1.",
    "description": "Gives the user info about the required approval transaction for swaps. $1 will be the symbol of a token being approved for swaps."
  },
  "swapEnableTokenForSwapping": {
    "message": "This will $1 for swapping",
    "description": "$1 is for the 'enableToken' key, e.g. 'enable ETH'"
  },
  "swapEnterAmount": {
    "message": "Enter an amount"
  },
  "swapEstimatedNetworkFees": {
    "message": "Estimated network fees"
  },
  "swapEstimatedNetworkFeesInfo": {
    "message": "This is an estimate of the network fee that will be used to complete your swap. The actual amount may change according to network conditions."
  },
  "swapFailedErrorDescriptionWithSupportLink": {
    "message": "Transaction failures happen and we are here to help. If this issue persists, you can reach our customer support at $1 for further assistance.",
    "description": "This message is shown to a user if their swap fails. The $1 will be replaced by support.metamask.io"
  },
  "swapFailedErrorTitle": {
    "message": "Swap failed"
  },
  "swapFetchingQuote": {
    "message": "Fetching quote"
  },
  "swapFetchingQuoteNofN": {
    "message": "Fetching quote $1 of $2",
    "description": "A count of possible quotes shown to the user while they are waiting for quotes to be fetched. $1 is the number of quotes already loaded, and $2 is the total number of resources that we check for quotes. Keep in mind that not all resources will have a quote for a particular swap."
  },
  "swapFetchingQuotes": {
    "message": "Fetching quotes..."
  },
  "swapFetchingQuotesErrorDescription": {
    "message": "Hmmm... something went wrong. Try again, or if errors persist, contact customer support."
  },
  "swapFetchingQuotesErrorTitle": {
    "message": "Error fetching quotes"
  },
  "swapFromTo": {
    "message": "The swap of $1 to $2",
    "description": "Tells a user that they need to confirm on their hardware wallet a swap of 2 tokens. $1 is a source token and $2 is a destination token"
  },
  "swapGasFeesDetails": {
    "message": "Gas fees are estimated and will fluctuate based on network traffic and transaction complexity."
  },
  "swapGasFeesExplanation": {
    "message": "MetaMask doesn't make money from gas fees. These fees are estimates and can change based on how busy the network is and how complex a transaction is. Learn more $1.",
    "description": "$1 is a link (text in link can be found at 'swapGasFeesSummaryLinkText')"
  },
  "swapGasFeesExplanationLinkText": {
    "message": "here",
    "description": "Text for link in swapGasFeesExplanation"
  },
  "swapGasFeesLearnMore": {
    "message": "Learn more about gas fees"
  },
  "swapGasFeesSplit": {
    "message": "Gas fees on the previous screen are split between these two transactions."
  },
  "swapGasFeesSummary": {
    "message": "Gas fees are paid to crypto miners who process transactions on the $1 network. MetaMask does not profit from gas fees.",
    "description": "$1 is the selected network, e.g. Ethereum or BSC"
  },
  "swapGasIncludedTooltipExplanation": {
    "message": "This quote incorporates gas fees by adjusting the token amount sent or received. You may receive ETH in a separate transaction on your activity list."
  },
  "swapGasIncludedTooltipExplanationLinkText": {
    "message": "Learn more about gas fees"
  },
  "swapHighSlippage": {
    "message": "High slippage"
  },
  "swapIncludesGasAndMetaMaskFee": {
    "message": "Includes gas and a $1% MetaMask fee",
    "description": "Provides information about the fee that metamask takes for swaps. $1 is a decimal number."
  },
  "swapIncludesMMFee": {
    "message": "Includes a $1% MetaMask fee.",
    "description": "Provides information about the fee that metamask takes for swaps. $1 is a decimal number."
  },
  "swapIncludesMMFeeAlt": {
    "message": "Quote reflects $1% MetaMask fee",
    "description": "Provides information about the fee that metamask takes for swaps using the latest copy. $1 is a decimal number."
  },
  "swapIncludesMetaMaskFeeViewAllQuotes": {
    "message": "Includes a $1% MetaMask fee – $2",
    "description": "Provides information about the fee that metamask takes for swaps. $1 is a decimal number and $2 is a link to view all quotes."
  },
  "swapLearnMore": {
    "message": "Learn more about Swaps"
  },
  "swapLiquiditySourceInfo": {
    "message": "We search multiple liquidity sources (exchanges, aggregators and professional market makers) to compare exchange rates and network fees."
  },
  "swapLowSlippage": {
    "message": "Low slippage"
  },
  "swapMaxSlippage": {
    "message": "Max slippage"
  },
  "swapMetaMaskFee": {
    "message": "MetaMask fee"
  },
  "swapMetaMaskFeeDescription": {
    "message": "The fee of $1% is automatically factored into this quote. You pay it in exchange for a license to use MetaMask's liquidity provider information aggregation software.",
    "description": "Provides information about the fee that metamask takes for swaps. $1 is a decimal number."
  },
  "swapNQuotesWithDot": {
    "message": "$1 quotes.",
    "description": "$1 is the number of quotes that the user can select from when opening the list of quotes on the 'view quote' screen"
  },
  "swapNewQuoteIn": {
    "message": "New quotes in $1",
    "description": "Tells the user the amount of time until the currently displayed quotes are update. $1 is a time that is counting down from 1:00 to 0:00"
  },
  "swapNoTokensAvailable": {
    "message": "No tokens available matching $1",
    "description": "Tells the user that a given search string does not match any tokens in our token lists. $1 can be any string of text"
  },
  "swapOnceTransactionHasProcess": {
    "message": "Your $1 will be added to your account once this transaction has processed.",
    "description": "This message communicates the token that is being transferred. It is shown on the awaiting swap screen. The $1 will be a token symbol."
  },
  "swapPriceDifference": {
    "message": "You are about to swap $1 $2 (~$3) for $4 $5 (~$6).",
    "description": "This message represents the price slippage for the swap.  $1 and $4 are a number (ex: 2.89), $2 and $5 are symbols (ex: ETH), and $3 and $6 are fiat currency amounts."
  },
  "swapPriceDifferenceTitle": {
    "message": "Price difference of ~$1%",
    "description": "$1 is a number (ex: 1.23) that represents the price difference."
  },
  "swapPriceUnavailableDescription": {
    "message": "Price impact could not be determined due to lack of market price data. Please confirm that you are comfortable with the amount of tokens you are about to receive before swapping."
  },
  "swapPriceUnavailableTitle": {
    "message": "Check your rate before proceeding"
  },
  "swapProcessing": {
    "message": "Processing"
  },
  "swapQuoteDetails": {
    "message": "Quote details"
  },
  "swapQuoteNofM": {
    "message": "$1 of $2",
    "description": "A count of possible quotes shown to the user while they are waiting for quotes to be fetched. $1 is the number of quotes already loaded, and $2 is the total number of resources that we check for quotes. Keep in mind that not all resources will have a quote for a particular swap."
  },
  "swapQuoteSource": {
    "message": "Quote source"
  },
  "swapQuotesExpiredErrorDescription": {
    "message": "Please request new quotes to get the latest rates."
  },
  "swapQuotesExpiredErrorTitle": {
    "message": "Quotes timeout"
  },
  "swapQuotesNotAvailableDescription": {
    "message": "Reduce the size of your trade or use a different token."
  },
  "swapQuotesNotAvailableErrorDescription": {
    "message": "Try adjusting the amount or slippage settings and try again."
  },
  "swapQuotesNotAvailableErrorTitle": {
    "message": "No quotes available"
  },
  "swapRate": {
    "message": "Rate"
  },
  "swapReceiving": {
    "message": "Receiving"
  },
  "swapReceivingInfoTooltip": {
    "message": "This is an estimate. The exact amount depends on slippage."
  },
  "swapRequestForQuotation": {
    "message": "Request for quotation"
  },
  "swapSelect": {
    "message": "Select"
  },
  "swapSelectAQuote": {
    "message": "Select a quote"
  },
  "swapSelectAToken": {
    "message": "Select token"
  },
  "swapSelectQuotePopoverDescription": {
    "message": "Below are all the quotes gathered from multiple liquidity sources."
  },
  "swapSelectToken": {
    "message": "Select token"
  },
  "swapShowLatestQuotes": {
    "message": "Show latest quotes"
  },
  "swapSlippageHighDescription": {
    "message": "The slippage entered ($1%) is considered very high and may result in a bad rate",
    "description": "$1 is the amount of % for slippage"
  },
  "swapSlippageHighTitle": {
    "message": "High slippage"
  },
  "swapSlippageLowDescription": {
    "message": "A value this low ($1%) may result in a failed swap",
    "description": "$1 is the amount of % for slippage"
  },
  "swapSlippageLowTitle": {
    "message": "Low slippage"
  },
  "swapSlippageNegativeDescription": {
    "message": "Slippage must be greater or equal to zero"
  },
  "swapSlippageNegativeTitle": {
    "message": "Increase slippage to continue"
  },
  "swapSlippageOverLimitDescription": {
    "message": "Slippage tolerance must be 15% or less. Anything higher will result in a bad rate."
  },
  "swapSlippageOverLimitTitle": {
    "message": "Very high slippage"
  },
  "swapSlippagePercent": {
    "message": "$1%",
    "description": "$1 is the amount of % for slippage"
  },
  "swapSlippageTooltip": {
    "message": "If the price changes between the time your order is placed and confirmed it’s called “slippage”. Your swap will automatically cancel if slippage exceeds your “slippage tolerance” setting."
  },
  "swapSlippageZeroDescription": {
    "message": "There are fewer zero-slippage quote providers which will result in a less competitive quote."
  },
  "swapSlippageZeroTitle": {
    "message": "Sourcing zero-slippage providers"
  },
  "swapSource": {
    "message": "Liquidity source"
  },
  "swapSuggested": {
    "message": "Swap suggested"
  },
  "swapSuggestedGasSettingToolTipMessage": {
    "message": "Swaps are complex and time sensitive transactions. We recommend this gas fee for a good balance between cost and confidence of a successful Swap."
  },
  "swapSwapFrom": {
    "message": "Swap from"
  },
  "swapSwapSwitch": {
    "message": "Switch token order"
  },
  "swapSwapTo": {
    "message": "Swap to"
  },
  "swapToConfirmWithHwWallet": {
    "message": "to confirm with your hardware wallet"
  },
  "swapTokenAddedManuallyDescription": {
    "message": "Verify this token on $1 and make sure it is the token you want to trade.",
    "description": "$1 points the user to etherscan as a place they can verify information about a token. $1 is replaced with the translation for \"etherscan\""
  },
  "swapTokenAddedManuallyTitle": {
    "message": "Token added manually"
  },
  "swapTokenAvailable": {
    "message": "Your $1 has been added to your account.",
    "description": "This message is shown after a swap is successful and communicates the exact amount of tokens the user has received for a swap. The $1 is a decimal number of tokens followed by the token symbol."
  },
  "swapTokenBalanceUnavailable": {
    "message": "We were unable to retrieve your $1 balance",
    "description": "This message communicates to the user that their balance of a given token is currently unavailable. $1 will be replaced by a token symbol"
  },
  "swapTokenNotAvailable": {
    "message": "Token is not available to swap in this region"
  },
  "swapTokenToToken": {
    "message": "Swap $1 to $2",
    "description": "Used in the transaction display list to describe a swap. $1 and $2 are the symbols of tokens in involved in a swap."
  },
  "swapTokenVerifiedOn1SourceDescription": {
    "message": "$1 is only verified on 1 source. Consider verifying it on $2 before proceeding.",
    "description": "$1 is a token name, $2 points the user to etherscan as a place they can verify information about a token. $1 is replaced with the translation for \"etherscan\""
  },
  "swapTokenVerifiedOn1SourceTitle": {
    "message": "Potentially inauthentic token"
  },
  "swapTokenVerifiedSources": {
    "message": "Confirmed by $1 sources. Verify on $2.",
    "description": "$1 the number of sources that have verified the token, $2 points the user to a block explorer as a place they can verify information about the token."
  },
  "swapTooManyDecimalsError": {
    "message": "$1 allows up to $2 decimals",
    "description": "$1 is a token symbol and $2 is the max. number of decimals allowed for the token"
  },
  "swapTransactionComplete": {
    "message": "Transaction complete"
  },
  "swapTwoTransactions": {
    "message": "2 transactions"
  },
  "swapUnknown": {
    "message": "Unknown"
  },
  "swapZeroSlippage": {
    "message": "0% Slippage"
  },
  "swapsMaxSlippage": {
    "message": "Slippage tolerance"
  },
  "swapsNotEnoughToken": {
    "message": "Not enough $1",
    "description": "Tells the user that they don't have enough of a token for a proposed swap. $1 is a token symbol"
  },
  "swapsViewInActivity": {
    "message": "View in activity"
  },
  "switch": {
    "message": "Switch"
  },
  "switchEthereumChainConfirmationDescription": {
    "message": "This will switch the selected network within MetaMask to a previously added network:"
  },
  "switchEthereumChainConfirmationTitle": {
    "message": "Allow this site to switch the network?"
  },
  "switchInputCurrency": {
    "message": "Switch input currency"
  },
  "switchNetwork": {
    "message": "Switch network"
  },
  "switchNetworks": {
    "message": "Switch networks"
  },
  "switchToNetwork": {
    "message": "Switch to $1",
    "description": "$1 represents the custom network that has previously been added"
  },
  "switchToThisAccount": {
    "message": "Switch to this account"
  },
  "switchedNetworkToastDecline": {
    "message": "Don't show again"
  },
  "switchedNetworkToastMessage": {
    "message": "$1 is now active on $2",
    "description": "$1 represents the account name, $2 represents the network name"
  },
  "switchedNetworkToastMessageNoOrigin": {
    "message": "You're now using $1",
    "description": "$1 represents the network name"
  },
  "switchingNetworksCancelsPendingConfirmations": {
    "message": "Switching networks will cancel all pending confirmations"
  },
  "symbol": {
    "message": "Symbol"
  },
  "symbolBetweenZeroTwelve": {
    "message": "Symbol must be 11 characters or fewer."
  },
  "tenPercentIncreased": {
    "message": "10% increase"
  },
  "terms": {
    "message": "Terms of use"
  },
  "termsOfService": {
    "message": "Terms of service"
  },
  "termsOfUseAgreeText": {
    "message": " I agree to the Terms of Use, which apply to my use of MetaMask and all of its features"
  },
  "termsOfUseFooterText": {
    "message": "Please scroll to read all sections"
  },
  "termsOfUseTitle": {
    "message": "Our Terms of Use have updated"
  },
  "testnets": {
    "message": "Testnets"
  },
  "theme": {
    "message": "Theme"
  },
  "themeDescription": {
    "message": "Choose your preferred MetaMask theme."
  },
  "thirdPartySoftware": {
    "message": "Third-party software notice",
    "description": "Title of a popup modal displayed when installing a snap for the first time."
  },
  "time": {
    "message": "Time"
  },
  "tips": {
    "message": "Tips"
  },
  "tipsForUsingAWallet": {
    "message": "Tips for using a wallet"
  },
  "tipsForUsingAWalletDescription": {
    "message": "Adding tokens unlocks more ways to use web3."
  },
  "to": {
    "message": "To"
  },
  "toAddress": {
    "message": "To: $1",
    "description": "$1 is the address to include in the To label. It is typically shortened first using shortenAddress"
  },
  "toggleDecodeDescription": {
    "message": "We use 4byte.directory and Sourcify services to decode and display more readable transaction data. This helps you understand the outcome of pending and past transactions, but can result in your IP address being shared."
  },
  "token": {
    "message": "Token"
  },
  "tokenAddress": {
    "message": "Token address"
  },
  "tokenAlreadyAdded": {
    "message": "Token has already been added."
  },
  "tokenAutoDetection": {
    "message": "Token autodetection"
  },
  "tokenContractAddress": {
    "message": "Token contract address"
  },
  "tokenDecimal": {
    "message": "Token decimal"
  },
  "tokenDecimalFetchFailed": {
    "message": "Token decimal required. Find it on: $1"
  },
  "tokenDetails": {
    "message": "Token details"
  },
  "tokenFoundTitle": {
    "message": "1 new token found"
  },
  "tokenId": {
    "message": "Token ID"
  },
  "tokenList": {
    "message": "Token lists"
  },
  "tokenMarketplace": {
    "message": "Token marketplace"
  },
  "tokenScamSecurityRisk": {
    "message": "token scams and security risks"
  },
  "tokenStandard": {
    "message": "Token standard"
  },
  "tokenSymbol": {
    "message": "Token symbol"
  },
  "tokens": {
    "message": "Tokens"
  },
  "tokensFoundTitle": {
    "message": "$1 new tokens found",
    "description": "$1 is the number of new tokens detected"
  },
  "tokensInCollection": {
    "message": "Tokens in collection"
  },
  "tooltipApproveButton": {
    "message": "I understand"
  },
  "tooltipSatusConnected": {
    "message": "connected"
  },
  "tooltipSatusConnectedUpperCase": {
    "message": "Connected"
  },
  "tooltipSatusNotConnected": {
    "message": "not connected"
  },
  "total": {
    "message": "Total"
  },
  "totalVolume": {
    "message": "Total volume"
  },
  "transaction": {
    "message": "transaction"
  },
  "transactionCancelAttempted": {
    "message": "Transaction cancel attempted with estimated gas fee of $1 at $2"
  },
  "transactionCancelSuccess": {
    "message": "Transaction successfully cancelled at $2"
  },
  "transactionConfirmed": {
    "message": "Transaction confirmed at $2."
  },
  "transactionCreated": {
    "message": "Transaction created with a value of $1 at $2."
  },
  "transactionDataFunction": {
    "message": "Function"
  },
  "transactionDetailGasHeading": {
    "message": "Estimated gas fee"
  },
  "transactionDetailMultiLayerTotalSubtitle": {
    "message": "Amount + fees"
  },
  "transactionDropped": {
    "message": "Transaction dropped at $2."
  },
  "transactionError": {
    "message": "Transaction error. Exception thrown in contract code."
  },
  "transactionErrorNoContract": {
    "message": "Trying to call a function on a non-contract address."
  },
  "transactionErrored": {
    "message": "Transaction encountered an error."
  },
  "transactionFlowNetwork": {
    "message": "Network"
  },
  "transactionHistoryBaseFee": {
    "message": "Base fee (GWEI)"
  },
  "transactionHistoryL1GasLabel": {
    "message": "Total L1 gas fee"
  },
  "transactionHistoryL2GasLimitLabel": {
    "message": "L2 gas limit"
  },
  "transactionHistoryL2GasPriceLabel": {
    "message": "L2 gas price"
  },
  "transactionHistoryMaxFeePerGas": {
    "message": "Max fee per gas"
  },
  "transactionHistoryPriorityFee": {
    "message": "Priority fee (GWEI)"
  },
  "transactionHistoryTotalGasFee": {
    "message": "Total gas fee"
  },
  "transactionIdLabel": {
    "message": "Transaction ID",
    "description": "Label for the source transaction ID field."
  },
  "transactionIncludesTypes": {
    "message": "This transaction includes: $1."
  },
  "transactionResubmitted": {
    "message": "Transaction resubmitted with estimated gas fee increased to $1 at $2"
  },
  "transactionSettings": {
    "message": "Transaction settings"
  },
  "transactionSubmitted": {
    "message": "Transaction submitted with estimated gas fee of $1 at $2."
  },
  "transactionTotalGasFee": {
    "message": "Total gas fee",
    "description": "Label for the total gas fee incurred in the transaction."
  },
  "transactionUpdated": {
    "message": "Transaction updated at $2."
  },
  "transactions": {
    "message": "Transactions"
  },
  "transfer": {
    "message": "Transfer"
  },
  "transferCrypto": {
    "message": "Transfer crypto"
  },
  "transferFrom": {
    "message": "Transfer from"
  },
  "transferRequest": {
    "message": "Transfer request"
  },
  "trillionAbbreviation": {
    "message": "T",
    "description": "Shortened form of 'trillion'"
  },
  "troubleConnectingToLedgerU2FOnFirefox": {
    "message": "We're having trouble connecting your Ledger. $1",
    "description": "$1 is a link to the wallet connection guide;"
  },
  "troubleConnectingToLedgerU2FOnFirefox2": {
    "message": "Review our hardware wallet connection guide and try again.",
    "description": "$1 of the ledger wallet connection guide"
  },
  "troubleConnectingToLedgerU2FOnFirefoxLedgerSolution": {
    "message": "If you're on the latest version of Firefox, you might be experiencing an issue related to Firefox dropping U2F support. Learn how to fix this issue $1.",
    "description": "It is a link to the ledger website for the workaround."
  },
  "troubleConnectingToLedgerU2FOnFirefoxLedgerSolution2": {
    "message": "here",
    "description": "Second part of the error message; It is a link to the ledger website for the workaround."
  },
  "troubleConnectingToWallet": {
    "message": "We had trouble connecting to your $1, try reviewing $2 and try again.",
    "description": "$1 is the wallet device name; $2 is a link to wallet connection guide"
  },
  "troubleStarting": {
    "message": "MetaMask had trouble starting. This error could be intermittent, so try restarting the extension."
  },
  "tryAgain": {
    "message": "Try again"
  },
  "turnOff": {
    "message": "Turn off"
  },
  "turnOffMetamaskNotificationsError": {
    "message": "There was an error in disabling the notifications. Please try again later."
  },
  "turnOn": {
    "message": "Turn on"
  },
  "turnOnMetamaskNotifications": {
    "message": "Turn on notifications"
  },
  "turnOnMetamaskNotificationsButton": {
    "message": "Turn on"
  },
  "turnOnMetamaskNotificationsError": {
    "message": "There was an error in creating the notifications. Please try again later."
  },
  "turnOnMetamaskNotificationsMessageFirst": {
    "message": "Stay in the loop on what's happening in your wallet with notifications."
  },
  "turnOnMetamaskNotificationsMessagePrivacyBold": {
    "message": "notifications settings."
  },
  "turnOnMetamaskNotificationsMessagePrivacyLink": {
    "message": "Learn how we protect your privacy while using this feature."
  },
  "turnOnMetamaskNotificationsMessageSecond": {
    "message": "To use wallet notifications, we use a profile to sync some settings across your devices. $1"
  },
  "turnOnMetamaskNotificationsMessageThird": {
    "message": "You can turn off notifications at any time in the $1"
  },
  "turnOnTokenDetection": {
    "message": "Turn on enhanced token detection"
  },
  "tutorial": {
    "message": "Tutorial"
  },
  "twelveHrTitle": {
    "message": "12hr:"
  },
  "u2f": {
    "message": "U2F",
    "description": "A name on an API for the browser to interact with devices that support the U2F protocol. On some browsers we use it to connect MetaMask to Ledger devices."
  },
  "unapproved": {
    "message": "Unapproved"
  },
  "unexpectedBehavior": {
    "message": "This behavior is unexpected and should be reported as a bug, even if your accounts are restored properly. Use the link below to send MetaMask a bug report."
  },
  "units": {
    "message": "units"
  },
  "unknown": {
    "message": "Unknown"
  },
  "unknownCollection": {
    "message": "Unnamed collection"
  },
  "unknownNetworkForKeyEntropy": {
    "message": "Unknown network",
    "description": "Displayed on places like Snap install warning when regular name is not available."
  },
  "unknownQrCode": {
    "message": "Error: We couldn't identify that QR code"
  },
  "unlimited": {
    "message": "Unlimited"
  },
  "unlock": {
    "message": "Unlock"
  },
  "unlockMessage": {
    "message": "The decentralized web awaits"
  },
  "unpin": {
    "message": "Unpin"
  },
  "unrecognizedChain": {
    "message": "This custom network is not recognized",
    "description": "$1 is a clickable link with text defined by the 'unrecognizedChanLinkText' key. The link will open to instructions for users to validate custom network details."
  },
  "unsendableAsset": {
    "message": "Sending NFT (ERC-721) tokens is not currently supported",
    "description": "This is an error message we show the user if they attempt to send an NFT asset type, for which currently don't support sending"
  },
  "unstableTokenPriceDescription": {
    "message": "The price of this token in USD is highly volatile, indicating a high risk of losing significant value by interacting with it."
  },
  "unstableTokenPriceTitle": {
    "message": "Unstable Token Price"
  },
  "upArrow": {
    "message": "up arrow"
  },
  "update": {
    "message": "Update"
  },
  "updateEthereumChainConfirmationDescription": {
    "message": "This site is requesting to update your default network URL. You can edit defaults and network information any time."
  },
  "updateNetworkConfirmationTitle": {
    "message": "Update $1",
    "description": "$1 represents network name"
  },
  "updateOrEditNetworkInformations": {
    "message": "Update your information or"
  },
  "updateRequest": {
    "message": "Update request"
  },
  "updatedRpcForNetworks": {
    "message": "Network RPCs Updated"
  },
  "uploadDropFile": {
    "message": "Drop your file here"
  },
  "uploadFile": {
    "message": "Upload file"
  },
  "urlErrorMsg": {
    "message": "URLs require the appropriate HTTP/HTTPS prefix."
  },
  "use4ByteResolution": {
    "message": "Decode smart contracts"
  },
  "useMultiAccountBalanceChecker": {
    "message": "Batch account balance requests"
  },
  "useMultiAccountBalanceCheckerSettingDescription": {
    "message": "Get faster balance updates by batching account balance requests. This lets us fetch your account balances together, so you get quicker updates for an improved experience. When this feature is off, third parties may be less likely to associate your accounts with each other."
  },
  "useNftDetection": {
    "message": "Autodetect NFTs"
  },
  "useNftDetectionDescriptionText": {
    "message": "Let MetaMask add NFTs you own using third-party services. Autodetecting NFTs exposes your IP and account address to these services. Enabling this feature could associate your IP address with your Ethereum address and display fake NFTs airdropped by scammers. You can add tokens manually to avoid this risk."
  },
  "usePhishingDetection": {
    "message": "Use phishing detection"
  },
  "usePhishingDetectionDescription": {
    "message": "Display a warning for phishing domains targeting Ethereum users"
  },
  "useSafeChainsListValidation": {
    "message": "Network details check"
  },
  "useSafeChainsListValidationDescription": {
    "message": "MetaMask uses a third-party service called $1 to show accurate and standardized network details. This reduces your chances of connecting to malicious or incorrect network. When using this feature, your IP address is exposed to chainid.network."
  },
  "useSafeChainsListValidationWebsite": {
    "message": "chainid.network",
    "description": "useSafeChainsListValidationWebsite is separated from the rest of the text so that we can bold the third party service name in the middle of them"
  },
  "useTokenDetectionPrivacyDesc": {
    "message": "Automatically displaying tokens sent to your account involves communication with third party servers to fetch token’s images. Those serves will have access to your IP address."
  },
  "usedByClients": {
    "message": "Used by a variety of different clients"
  },
  "userName": {
    "message": "Username"
  },
  "userOpContractDeployError": {
    "message": "Contract deployment from a smart contract account is not supported"
  },
  "version": {
    "message": "Version"
  },
  "view": {
    "message": "View"
  },
  "viewActivity": {
    "message": "View activity"
  },
  "viewAllQuotes": {
    "message": "view all quotes"
  },
  "viewContact": {
    "message": "View contact"
  },
  "viewDetails": {
    "message": "View details"
  },
  "viewMore": {
    "message": "View more"
  },
  "viewOnBlockExplorer": {
    "message": "View on block explorer"
  },
  "viewOnCustomBlockExplorer": {
    "message": "View $1 at $2",
    "description": "$1 is the action type. e.g (Account, Transaction, Swap) and $2 is the Custom Block Explorer URL"
  },
  "viewOnEtherscan": {
    "message": "View $1 on Etherscan",
    "description": "$1 is the action type. e.g (Account, Transaction, Swap)"
  },
  "viewOnExplorer": {
    "message": "View on explorer"
  },
  "viewOnOpensea": {
    "message": "View on Opensea"
  },
  "viewSolanaAccount": {
    "message": "View Solana account"
  },
  "viewTransaction": {
    "message": "View transaction"
  },
  "viewinExplorer": {
    "message": "View $1 in explorer",
    "description": "$1 is the action type. e.g (Account, Transaction, Swap)"
  },
  "visitSite": {
    "message": "Visit site"
  },
  "visitSupportDataConsentModalAccept": {
    "message": "Confirm"
  },
  "visitSupportDataConsentModalDescription": {
    "message": "Do you want to share your MetaMask Identifier and app version with our Support Center? This can help us better solve your problem, but is optional."
  },
  "visitSupportDataConsentModalReject": {
    "message": "Don’t share"
  },
  "visitSupportDataConsentModalTitle": {
    "message": "Share device details with support"
  },
  "visitWebSite": {
    "message": "Visit our website"
  },
  "wallet": {
    "message": "Wallet"
  },
  "walletConnectionGuide": {
    "message": "our hardware wallet connection guide"
  },
  "walletProtectedAndReadyToUse": {
    "message": "Your wallet is protected and ready to use. You can find your Secret Recovery Phrase in $1 ",
    "description": "$1 is the menu path to be shown with font weight bold"
  },
  "wantToAddThisNetwork": {
    "message": "Want to add this network?"
  },
  "wantsToAddThisAsset": {
    "message": "This allows the following asset to be added to your wallet."
  },
  "warning": {
    "message": "Warning"
  },
  "warningFromSnap": {
    "message": "Warning from $1",
    "description": "$1 represents the name of the snap"
  },
  "watchEthereumAccountsDescription": {
    "message": "Turning this option on will give you the ability to watch Ethereum accounts via a public address or ENS name. For feedback on this Beta feature please complete this $1.",
    "description": "$1 is the link to a product feedback form"
  },
  "watchEthereumAccountsToggle": {
    "message": "Watch Ethereum Accounts (Beta)"
  },
  "watchOutMessage": {
    "message": "Beware of $1.",
    "description": "$1 is a link with text that is provided by the 'securityMessageLinkForNetworks' key"
  },
  "weak": {
    "message": "Weak"
  },
  "web3": {
    "message": "Web3"
  },
  "web3ShimUsageNotification": {
    "message": "We noticed that the current website tried to use the removed window.web3 API. If the site appears to be broken, please click $1 for more information.",
    "description": "$1 is a clickable link."
  },
  "webhid": {
    "message": "WebHID",
    "description": "Refers to a interface for connecting external devices to the browser. Used for connecting ledger to the browser. Read more here https://developer.mozilla.org/en-US/docs/Web/API/WebHID_API"
  },
  "websites": {
    "message": "websites",
    "description": "Used in the 'permission_rpc' message."
  },
  "welcomeBack": {
    "message": "Welcome back"
  },
  "welcomeExploreDescription": {
    "message": "Store, send, and spend crypto currencies and assets."
  },
  "welcomeExploreTitle": {
    "message": "Explore decentralized apps"
  },
  "welcomeLoginDescription": {
    "message": "Use your MetaMask to login to decentralized apps - no signup needed."
  },
  "welcomeLoginTitle": {
    "message": "Say hello to your wallet"
  },
  "welcomeToMetaMask": {
    "message": "Let's get started"
  },
  "welcomeToMetaMaskIntro": {
    "message": "Trusted by millions, MetaMask is a secure wallet making the world of web3 accessible to all."
  },
  "whatsThis": {
    "message": "What's this?"
  },
  "willApproveAmountForBridging": {
    "message": "This will approve $1 for bridging."
  },
  "willApproveAmountForBridgingHardware": {
    "message": "You’ll need to confirm two transactions on your hardware wallet."
  },
  "withdrawing": {
    "message": "Withdrawing"
  },
  "wrongNetworkName": {
    "message": "According to our records, the network name may not correctly match this chain ID."
  },
  "yes": {
    "message": "Yes"
  },
  "you": {
    "message": "You"
  },
  "youDeclinedTheTransaction": {
    "message": "You declined the transaction."
  },
  "youNeedToAllowCameraAccess": {
    "message": "You need to allow camera access to use this feature."
  },
  "youReceived": {
    "message": "You received",
    "description": "Label indicating the amount and asset the user received."
  },
  "youSent": {
    "message": "You sent",
    "description": "Label indicating the amount and asset the user sent."
  },
  "yourAccounts": {
    "message": "Your accounts"
  },
  "yourActivity": {
    "message": "Your activity"
  },
  "yourBalance": {
    "message": "Your balance"
  },
  "yourBalanceIsAggregated": {
    "message": "Your balance is aggregated"
  },
  "yourNFTmayBeAtRisk": {
    "message": "Your NFT may be at risk"
  },
  "yourNetworks": {
    "message": "Your networks"
  },
  "yourPrivateSeedPhrase": {
    "message": "Your Secret Recovery Phrase"
  },
  "yourTransactionConfirmed": {
    "message": "Transaction already confirmed"
  },
  "yourTransactionJustConfirmed": {
    "message": "We weren't able to cancel your transaction before it was confirmed on the blockchain."
  },
  "yourWalletIsReady": {
    "message": "Your wallet is ready"
  },
  "zeroGasPriceOnSpeedUpError": {
    "message": "Zero gas price on speed up"
  }
}<|MERGE_RESOLUTION|>--- conflicted
+++ resolved
@@ -1832,7 +1832,6 @@
   "duplicateContactWarning": {
     "message": "You have duplicate contacts"
   },
-<<<<<<< HEAD
   "durationSuffixDay": {
     "message": "D",
     "description": "Shortened form of 'day'"
@@ -1864,10 +1863,8 @@
   "durationSuffixYear": {
     "message": "Y",
     "description": "Shortened form of 'year'"
-=======
   "earn": {
     "message": "Earn"
->>>>>>> a20bd371
   },
   "edit": {
     "message": "Edit"
