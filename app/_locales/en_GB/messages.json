{
  "QRHardwareInvalidTransactionTitle": {
    "message": "Error"
  },
  "QRHardwareMismatchedSignId": {
    "message": "Incongruent transaction data. Please check the transaction details."
  },
  "QRHardwarePubkeyAccountOutOfRange": {
    "message": "No more accounts. If you would like to access another account unlisted below, please reconnect your hardware wallet and select it."
  },
  "QRHardwareScanInstructions": {
    "message": "Place the QR code in front of your camera. The screen is blurred, but it will not affect the reading."
  },
  "QRHardwareSignRequestCancel": {
    "message": "Reject"
  },
  "QRHardwareSignRequestDescription": {
    "message": "After you’ve signed with your wallet, click on 'Get Signature' to receive the signature"
  },
  "QRHardwareSignRequestGetSignature": {
    "message": "Get signature"
  },
  "QRHardwareSignRequestSubtitle": {
    "message": "Scan the QR code with your wallet"
  },
  "QRHardwareSignRequestTitle": {
    "message": "Request signature"
  },
  "QRHardwareUnknownQRCodeTitle": {
    "message": "Error"
  },
  "QRHardwareUnknownWalletQRCode": {
    "message": "Invalid QR code. Please scan the sync QR code of the hardware wallet."
  },
  "QRHardwareWalletImporterTitle": {
    "message": "Scan QR code"
  },
  "QRHardwareWalletSteps1Description": {
    "message": "You can choose from a list of official QR-code supporting partners below."
  },
  "QRHardwareWalletSteps1Title": {
    "message": "Connect your QR hardware wallet"
  },
  "QRHardwareWalletSteps2Description": {
    "message": "Ngrave Zero"
  },
  "SrpListHideAccounts": {
    "message": "Hide $1 accounts",
    "description": "$1 is the number of accounts"
  },
  "SrpListHideSingleAccount": {
    "message": "Hide 1 account"
  },
  "SrpListShowAccounts": {
    "message": "Show $1 accounts",
    "description": "$1 is the number of accounts"
  },
  "SrpListShowSingleAccount": {
    "message": "Show 1 account"
  },
  "about": {
    "message": "About"
  },
  "accept": {
    "message": "Accept"
  },
  "acceptTermsOfUse": {
    "message": "I have read and agree to the $1",
    "description": "$1 is the `terms` message"
  },
  "accessingYourCamera": {
    "message": "Accessing your camera..."
  },
  "account": {
    "message": "Account"
  },
  "accountActivity": {
    "message": "Account activity"
  },
  "accountActivityText": {
    "message": "Select the accounts you want to be notified about:"
  },
  "accountAlreadyExistsLogin": {
    "message": "Log in"
  },
  "accountAlreadyExistsLoginDescription": {
    "message": "A wallet using “$1” already exists. Do you want to try logging in instead?",
    "description": "$1 is the account email"
  },
  "accountAlreadyExistsTitle": {
    "message": "Wallet already exists"
  },
  "accountDetails": {
    "message": "Account details"
  },
  "accountIdenticon": {
    "message": "Account identicon"
  },
  "accountIsntConnectedToastText": {
    "message": "$1 isn't connected to $2"
  },
  "accountName": {
    "message": "Account name"
  },
  "accountNameDuplicate": {
    "message": "This account name already exists",
    "description": "This is an error message shown when the user enters a new account name that matches an existing account name"
  },
  "accountNameReserved": {
    "message": "This account name is reserved",
    "description": "This is an error message shown when the user enters a new account name that is reserved for future use"
  },
  "accountNotFoundCreateOne": {
    "message": "Yes, create a new wallet"
  },
  "accountNotFoundDescription": {
    "message": "We couldn’t find a wallet for “$1”. Do you want to create a new one with this login?",
    "description": "$1 is the account email"
  },
  "accountNotFoundTitle": {
    "message": "Wallet not found"
  },
  "accountOptions": {
    "message": "Account options"
  },
  "accountPermissionToast": {
    "message": "Account permissions updated"
  },
  "accountSelectionRequired": {
    "message": "You need to select an account!"
  },
  "accountTypeNotSupported": {
    "message": "Account type not supported"
  },
  "accounts": {
    "message": "Accounts"
  },
  "accountsConnected": {
    "message": "Accounts connected"
  },
  "accountsPermissionsTitle": {
    "message": "See your accounts and suggest transactions"
  },
  "accountsSmallCase": {
    "message": "accounts"
  },
  "active": {
    "message": "Active"
  },
  "activity": {
    "message": "Activity"
  },
  "activityLog": {
    "message": "Activity log"
  },
  "add": {
    "message": "Add"
  },
  "addACustomNetwork": {
    "message": "Add a custom network"
  },
  "addANetwork": {
    "message": "Add a network"
  },
  "addANickname": {
    "message": "Add a nickname"
  },
  "addAUrl": {
    "message": "Add a URL"
  },
  "addAccount": {
    "message": "Add account"
  },
  "addAccountFromNetwork": {
    "message": "Add $1 account",
    "description": "$1 is the network name, e.g. Bitcoin or Solana"
  },
  "addAccountToMetaMask": {
    "message": "Add account to MetaMask"
  },
  "addAcquiredTokens": {
    "message": "Add the tokens you've acquired using MetaMask"
  },
  "addAlias": {
    "message": "Add alias"
  },
  "addBitcoinAccountLabel": {
    "message": "Bitcoin account"
  },
  "addBlockExplorer": {
    "message": "Add a block explorer"
  },
  "addBlockExplorerUrl": {
    "message": "Add a block explorer URL"
  },
  "addContact": {
    "message": "Add contact"
  },
  "addCustomNetwork": {
    "message": "Add custom network"
  },
  "addEthereumChainWarningModalHeader": {
    "message": "Only add this RPC provider if you’re sure you can trust it. $1",
    "description": "$1 is addEthereumChainWarningModalHeaderPartTwo passed separately so that it can be bolded"
  },
  "addEthereumChainWarningModalHeaderPartTwo": {
    "message": "Malicious providers may lie about the state of the blockchain and record your network activity."
  },
  "addEthereumChainWarningModalListHeader": {
    "message": "It's important that your provider is reliable, as it has the power to:"
  },
  "addEthereumChainWarningModalListPointOne": {
    "message": "See your accounts and IP address, and associate them together"
  },
  "addEthereumChainWarningModalListPointThree": {
    "message": "Show account balances and other on-chain states"
  },
  "addEthereumChainWarningModalListPointTwo": {
    "message": "Broadcast your transactions"
  },
  "addEthereumChainWarningModalTitle": {
    "message": "You are adding a new RPC provider for Ethereum Mainnet"
  },
  "addEthereumWatchOnlyAccount": {
    "message": "Watch an Ethereum account (Beta)"
  },
  "addFriendsAndAddresses": {
    "message": "Add friends and addresses you trust"
  },
  "addHardwareWalletLabel": {
    "message": "Hardware wallet"
  },
  "addIPFSGateway": {
    "message": "Add your preferred IPFS gateway"
  },
  "addImportAccount": {
    "message": "Add account or hardware wallet"
  },
  "addMemo": {
    "message": "Add memo"
  },
  "addNetwork": {
    "message": "Add network"
  },
  "addNetworkConfirmationTitle": {
    "message": "Add $1",
    "description": "$1 represents network name"
  },
  "addNewAccount": {
    "message": "Add a new Ethereum account"
  },
  "addNewEthereumAccountLabel": {
    "message": "Ethereum account"
  },
  "addNewSolanaAccountLabel": {
    "message": "Solana account"
  },
  "addNft": {
    "message": "Add NFT"
  },
  "addNfts": {
    "message": "Add NFTs"
  },
  "addNonEvmAccount": {
    "message": "Add $1 account",
    "description": "$1 is the non EVM network where the account is going to be created, e.g. Bitcoin or Solana"
  },
  "addNonEvmAccountFromNetworkPicker": {
    "message": "To enable the $1 network, you need to create a $2 account.",
    "description": "$1 is the non EVM network where the account is going to be created, e.g. Solana Mainnet or Solana Devnet. $2 is the account type, e.g. Bitcoin or Solana"
  },
  "addRpcUrl": {
    "message": "Add RPC URL"
  },
  "addSnapAccountToggle": {
    "message": "Enable \"Add account Snap (Beta)\""
  },
  "addSnapAccountsDescription": {
    "message": "Turning on this feature will give you the option to add the new Beta account Snaps right from your account list. If you install an account Snap, remember that it is a third-party service."
  },
  "addSuggestedNFTs": {
    "message": "Add suggested NFTs"
  },
  "addSuggestedTokens": {
    "message": "Add suggested tokens"
  },
  "addToken": {
    "message": "Add token"
  },
  "addTokenByContractAddress": {
    "message": "Can’t find a token? You can manually add any token by pasting its address. Token contract addresses can be found on $1",
    "description": "$1 is a blockchain explorer for a specific network, e.g. Etherscan for Ethereum"
  },
  "addUrl": {
    "message": "Add URL"
  },
  "addingAccount": {
    "message": "Adding account"
  },
  "addingCustomNetwork": {
    "message": "Adding Network"
  },
  "additionalNetworks": {
    "message": "Additional networks"
  },
  "address": {
    "message": "Address"
  },
  "addressCopied": {
    "message": "Address copied!"
  },
  "addressMismatch": {
    "message": "Site address mismatch"
  },
  "addressMismatchOriginal": {
    "message": "Current URL: $1",
    "description": "$1 replaced by origin URL in confirmation request"
  },
  "addressMismatchPunycode": {
    "message": "Punycode version: $1",
    "description": "$1 replaced by punycode version of the URL in confirmation request"
  },
  "advanced": {
    "message": "Advanced"
  },
  "advancedBaseGasFeeToolTip": {
    "message": "When your transaction gets included in the block, any difference between your max base fee and the actual base fee will be refunded. Total amount is calculated as max base fee (in GWEI) * gas limit."
  },
  "advancedDetailsDataDesc": {
    "message": "Data"
  },
  "advancedDetailsHexDesc": {
    "message": "Hex"
  },
  "advancedDetailsNonceDesc": {
    "message": "Nonce"
  },
  "advancedDetailsNonceTooltip": {
    "message": "This is the transaction number of an account. Nonce for the first transaction is 0 and it increases in sequential order."
  },
  "advancedGasFeeDefaultOptIn": {
    "message": "Save these values as my default for the $1 network.",
    "description": "$1 is the current network name."
  },
  "advancedGasFeeModalTitle": {
    "message": "Advanced gas fee"
  },
  "advancedGasPriceTitle": {
    "message": "Gas price"
  },
  "advancedPriorityFeeToolTip": {
    "message": "Priority fee (aka “miner tip”) goes directly to miners and incentivizes them to prioritize your transaction."
  },
  "airDropPatternDescription": {
    "message": "The token's on-chain history reveals prior instances of suspicious airdrop activities."
  },
  "airDropPatternTitle": {
    "message": "Airdrop Pattern"
  },
  "airgapVault": {
    "message": "AirGap Vault"
  },
  "alert": {
    "message": "Alert"
  },
  "alertAccountTypeUpgradeMessage": {
    "message": "You're updating your account to a smart account. You'll keep the same account address while unlocking faster transactions and lower network fees. $1."
  },
  "alertAccountTypeUpgradeTitle": {
    "message": "Account type"
  },
  "alertActionBuyWithNativeCurrency": {
    "message": "Buy $1"
  },
  "alertActionUpdateGas": {
    "message": "Update gas limit"
  },
  "alertActionUpdateGasFee": {
    "message": "Update fee"
  },
  "alertActionUpdateGasFeeLevel": {
    "message": "Update gas options"
  },
  "alertContentMultipleApprovals": {
    "message": "You're giving someone else permission to withdraw your tokens, even though it's not necessary for this transaction."
  },
  "alertDisableTooltip": {
    "message": "This can be changed in \"Settings > Alerts\""
  },
  "alertMessageAddressMismatchWarning": {
    "message": "Attackers sometimes mimic sites by making small changes to the site address. Make sure you're interacting with the intended site before you continue."
  },
  "alertMessageChangeInSimulationResults": {
    "message": "Estimated changes for this transaction have been updated. Review them closely before proceeding."
  },
  "alertMessageFirstTimeInteraction": {
    "message": "You're interacting with this address for the first time. Make sure that it's correct before you continue."
  },
  "alertMessageGasEstimateFailed": {
    "message": "We’re unable to provide an accurate fee and this estimate might be high. We suggest you to input a custom gas limit, but there’s a risk the transaction will still fail."
  },
  "alertMessageGasFeeLow": {
    "message": "When choosing a low fee, expect slower transactions and longer wait times. For faster transactions, choose Market or Aggressive fee options."
  },
  "alertMessageGasTooLow": {
    "message": "To continue with this transaction, you’ll need to increase the gas limit to 21000 or higher."
  },
  "alertMessageInsufficientBalanceWithNativeCurrency": {
    "message": "You do not have enough $1 in your account to pay for network fees."
  },
  "alertMessageNetworkBusy": {
    "message": "Gas prices are high and estimates are less accurate."
  },
  "alertMessageNoGasPrice": {
    "message": "We can’t move forward with this transaction until you manually update the fee."
  },
  "alertMessageSignInDomainMismatch": {
    "message": "The site making the request is not the site you’re signing into. This could be an attempt to steal your login credentials."
  },
  "alertMessageSignInWrongAccount": {
    "message": "This site is asking you to sign in using the wrong account."
  },
  "alertModalAcknowledge": {
    "message": "I have acknowledged the risk and still want to proceed"
  },
  "alertModalDetails": {
    "message": "Alert Details"
  },
  "alertModalReviewAllAlerts": {
    "message": "Review all alerts"
  },
  "alertReasonChangeInSimulationResults": {
    "message": "Results have changed"
  },
  "alertReasonFirstTimeInteraction": {
    "message": "1st interaction"
  },
  "alertReasonGasEstimateFailed": {
    "message": "Inaccurate fee"
  },
  "alertReasonGasFeeLow": {
    "message": "Slow speed"
  },
  "alertReasonGasTooLow": {
    "message": "Low gas limit"
  },
  "alertReasonInsufficientBalance": {
    "message": "Insufficient funds"
  },
  "alertReasonMultipleApprovals": {
    "message": "Unnecessary permission"
  },
  "alertReasonNetworkBusy": {
    "message": "Network is busy"
  },
  "alertReasonNoGasPrice": {
    "message": "Fee estimate unavailable"
  },
  "alertReasonPendingTransactions": {
    "message": "Pending transaction"
  },
  "alertReasonSignIn": {
    "message": "Suspicious sign-in request"
  },
  "alertReasonWrongAccount": {
    "message": "Wrong account"
  },
  "alertSelectedAccountWarning": {
    "message": "This request is for a different account than the one selected in your wallet. To use another account, connect it to the site."
  },
  "alerts": {
    "message": "Alerts"
  },
  "all": {
    "message": "All"
  },
  "allNetworks": {
    "message": "All networks"
  },
  "allPermissions": {
    "message": "All permissions"
  },
  "allTimeHigh": {
    "message": "All time high"
  },
  "allTimeLow": {
    "message": "All time low"
  },
  "allowNotifications": {
    "message": "Allow notifications"
  },
  "allowWithdrawAndSpend": {
    "message": "Allow $1 to withdraw and spend up to the following amount:",
    "description": "The url of the site that requested permission to 'withdraw and spend'"
  },
  "amount": {
    "message": "Amount"
  },
  "amountReceived": {
    "message": "Amount Received"
  },
  "amountSent": {
    "message": "Amount Sent"
  },
  "andForListItems": {
    "message": "$1, and $2",
    "description": "$1 is the first item, $2 is the last item in a list of items. Used in Snap Install Warning modal."
  },
  "andForTwoItems": {
    "message": "$1 and $2",
    "description": "$1 is the first item, $2 is the second item. Used in Snap Install Warning modal."
  },
  "appDescription": {
    "message": "The world's most trusted crypto wallet",
    "description": "The description of the application"
  },
  "appName": {
    "message": "MetaMask",
    "description": "The name of the application"
  },
  "appNameBeta": {
    "message": "MetaMask Beta",
    "description": "The name of the application (Beta)"
  },
  "appNameFlask": {
    "message": "MetaMask Flask",
    "description": "The name of the application (Flask)"
  },
  "apply": {
    "message": "Apply"
  },
  "approve": {
    "message": "Approve spend limit"
  },
  "approveButtonText": {
    "message": "Approve"
  },
  "approveIncreaseAllowance": {
    "message": "Increase $1 spending cap",
    "description": "The token symbol that is being approved"
  },
  "approveSpendingCap": {
    "message": "Approve $1 spending cap",
    "description": "The token symbol that is being approved"
  },
  "approved": {
    "message": "Approved"
  },
  "approvedOn": {
    "message": "Approved on $1",
    "description": "$1 is the approval date for a permission"
  },
  "approvedOnForAccounts": {
    "message": "Approved on $1 for $2",
    "description": "$1 is the approval date for a permission. $2 is the AvatarGroup component displaying account images."
  },
  "areYouSure": {
    "message": "Are you sure?"
  },
  "asset": {
    "message": "Asset"
  },
  "assetChartNoHistoricalPrices": {
    "message": "We could not fetch any historical data"
  },
  "assetMultipleNFTsBalance": {
    "message": "$1 NFTs"
  },
  "assetOptions": {
    "message": "Asset options"
  },
  "assetSingleNFTBalance": {
    "message": "$1 NFT"
  },
  "assets": {
    "message": "Assets"
  },
  "assetsDescription": {
    "message": "Autodetect tokens in your wallet, display NFTs, and get batched account balance updates"
  },
  "attemptToCancelSwapForFree": {
    "message": "Attempt to cancel swap for free"
  },
  "attributes": {
    "message": "Attributes"
  },
  "attributions": {
    "message": "Attributions"
  },
  "auroraRpcDeprecationMessage": {
    "message": "The Infura RPC URL is no longer supporting Aurora."
  },
  "authorizedPermissions": {
    "message": "You have authorized the following permissions"
  },
  "autoDetectTokens": {
    "message": "Autodetect tokens"
  },
  "autoDetectTokensDescription": {
    "message": "We use third-party APIs to detect and display new tokens sent to your wallet. Turn off if you don’t want the app to automatically pull data from those services. $1",
    "description": "$1 is a link to a support article"
  },
  "autoLockTimeLimit": {
    "message": "Auto-lock timer (minutes)"
  },
  "autoLockTimeLimitDescription": {
    "message": "Set the idle time in minutes before MetaMask will become locked."
  },
  "average": {
    "message": "Average"
  },
  "back": {
    "message": "Back"
  },
  "backupAndSync": {
    "message": "Backup and sync"
  },
  "backupAndSyncBasicFunctionalityNameMention": {
    "message": "basic functionality"
  },
  "backupAndSyncEnable": {
    "message": "Turn on backup and sync"
  },
  "backupAndSyncEnableConfirmation": {
    "message": "When you turn on backup and sync, you’re also turning on $1. Do you want to continue?",
    "description": "$1 is backupAndSyncBasicFunctionalityNameMention in bold."
  },
  "backupAndSyncEnableDescription": {
    "message": "Backup and sync lets us store encrypted data for your custom settings and features. This keeps your MetaMask experience the same across devices and restores settings and features if you ever need to reinstall MetaMask. This doesn’t back up your Secret Recovery Phrase. $1.",
    "description": "$1 is link to the backup and sync privacy policy."
  },
  "backupAndSyncEnableDescriptionUpdatePreferences": {
    "message": "You can update your preferences at any time in $1",
    "description": "$1 is a bolded text that highlights the path to the settings page."
  },
  "backupAndSyncEnableDescriptionUpdatePreferencesPath": {
    "message": "Settings > Backup and sync."
  },
  "backupAndSyncFeatureAccounts": {
    "message": "Accounts"
  },
  "backupAndSyncManageWhatYouSync": {
    "message": "Manage what you sync"
  },
  "backupAndSyncManageWhatYouSyncDescription": {
    "message": "Turn on what’s synced between your devices."
  },
  "backupAndSyncPrivacyLink": {
    "message": "Learn how we protect your privacy"
  },
  "backupAndSyncSlideDescription": {
    "message": "Back up your accounts and sync settings."
  },
  "backupAndSyncSlideTitle": {
    "message": "Introducing backup and sync"
  },
  "backupApprovalInfo": {
    "message": "This secret code is required to recover your wallet in case you lose your device, forget your password, have to re-install MetaMask, or want to access your wallet on another device."
  },
  "backupApprovalNotice": {
    "message": "Back up your Secret Recovery Phrase to keep your wallet and funds secure."
  },
  "backupKeyringSnapReminder": {
    "message": "Be sure you can access any accounts created by this Snap on your own before removing it"
  },
  "backupNow": {
    "message": "Back up now"
  },
  "balance": {
    "message": "Balance"
  },
  "balanceOutdated": {
    "message": "Balance may be outdated"
  },
  "baseFee": {
    "message": "Base fee"
  },
  "basic": {
    "message": "Basic"
  },
  "basicConfigurationBannerCTA": {
    "message": "Turn on basic functionality"
  },
  "basicConfigurationBannerTitle": {
    "message": "Basic functionality is off"
  },
  "basicConfigurationDescription": {
    "message": "MetaMask offers basic features like token details and gas settings through internet services. When you use internet services, your IP address is shared, in this case with MetaMask. This is just like when you visit any website. MetaMask uses this data temporarily and never sells your data. You can use a VPN or turn off these services, but it may affect your MetaMask experience. To learn more read our $1.",
    "description": "$1 is to be replaced by the message for privacyMsg, and will link to https://consensys.io/privacy-policy"
  },
  "basicConfigurationLabel": {
    "message": "Basic functionality"
  },
  "basicConfigurationModalCheckbox": {
    "message": "I understand and want to continue"
  },
  "basicConfigurationModalDisclaimerOff": {
    "message": "This means you won't fully optimize your time on MetaMask. Basic features (like token details, optimal gas settings, and others) won't be available to you."
  },
  "basicConfigurationModalDisclaimerOffAdditionalText": {
    "message": "Turning this off also disables all features within $1, and $2.",
    "description": "$1 and $2 are bold text for basicConfigurationModalDisclaimerOffAdditionalTextFeaturesFirst and basicConfigurationModalDisclaimerOffAdditionalTextFeaturesLast respectively"
  },
  "basicConfigurationModalDisclaimerOffAdditionalTextFeaturesFirst": {
    "message": "security and privacy, backup and sync"
  },
  "basicConfigurationModalDisclaimerOffAdditionalTextFeaturesLast": {
    "message": "notifications"
  },
  "basicConfigurationModalDisclaimerOn": {
    "message": "To optimize your time on MetaMask, you’ll need to turn on this feature. Basic functions (like token details, optimal gas settings, and others) are important to the web3 experience."
  },
  "basicConfigurationModalHeadingOff": {
    "message": "Turn off basic functionality"
  },
  "basicConfigurationModalHeadingOn": {
    "message": "Turn on basic functionality"
  },
  "bestPrice": {
    "message": "Best price"
  },
  "beta": {
    "message": "Beta"
  },
  "betaHeaderText": {
    "message": "This is a beta version. Please report bugs $1"
  },
  "betaMetamaskVersion": {
    "message": "MetaMask Beta Version"
  },
  "betaTerms": {
    "message": "Beta Terms of use"
  },
  "billionAbbreviation": {
    "message": "B",
    "description": "Shortened form of 'billion'"
  },
  "blockExplorerAccountAction": {
    "message": "Account",
    "description": "This is used with viewOnEtherscan and viewInExplorer e.g View Account in Explorer"
  },
  "blockExplorerAssetAction": {
    "message": "Asset",
    "description": "This is used with viewOnEtherscan and viewInExplorer e.g View Asset in Explorer"
  },
  "blockExplorerSwapAction": {
    "message": "Swap",
    "description": "This is used with viewOnEtherscan e.g View Swap on Etherscan"
  },
  "blockExplorerUrl": {
    "message": "Block explorer URL"
  },
  "blockExplorerUrlDefinition": {
    "message": "The URL used as the block explorer for this network."
  },
  "blockExplorerView": {
    "message": "View account at $1",
    "description": "$1 replaced by URL for custom block explorer"
  },
  "blockaid": {
    "message": "Blockaid"
  },
  "blockaidAlertDescriptionBlur": {
    "message": "If you continue, all the assets you’ve listed on Blur could be at risk."
  },
  "blockaidAlertDescriptionMalicious": {
    "message": "You’re interacting with a malicious site. If you continue, you will lose your assets."
  },
  "blockaidAlertDescriptionOpenSea": {
    "message": "If you continue, all the assets you’ve listed on OpenSea could be at risk."
  },
  "blockaidAlertDescriptionOthers": {
    "message": "If you confirm this request, you could lose your assets. We recommend that you cancel this request."
  },
  "blockaidAlertDescriptionTokenTransfer": {
    "message": "You’re sending your assets to a scammer. If you continue, you’ll lose those assets."
  },
  "blockaidAlertDescriptionWithdraw": {
    "message": "If you confirm this request, you’re allowing a scammer to withdraw and spend your assets. You won’t get them back."
  },
  "blockaidDescriptionApproveFarming": {
    "message": "If you approve this request, a third party known for scams might take all your assets."
  },
  "blockaidDescriptionBlurFarming": {
    "message": "If you approve this request, someone can steal your assets listed on Blur."
  },
  "blockaidDescriptionErrored": {
    "message": "Because of an error, we couldn't check for security alerts. Only continue if you trust every address involved."
  },
  "blockaidDescriptionMaliciousDomain": {
    "message": "You're interacting with a malicious domain. If you approve this request, you might lose your assets."
  },
  "blockaidDescriptionMightLoseAssets": {
    "message": "If you approve this request, you might lose your assets."
  },
  "blockaidDescriptionSeaportFarming": {
    "message": "If you approve this request, someone can steal your assets listed on OpenSea."
  },
  "blockaidDescriptionTransferFarming": {
    "message": "If you approve this request, a third party known for scams will take all your assets."
  },
  "blockaidMessage": {
    "message": "Privacy preserving - no data is shared with third parties. Available on Arbitrum, Avalanche, BNB chain, Ethereum Mainnet, Linea, Optimism, Polygon, Base and Sepolia."
  },
  "blockaidTitleDeceptive": {
    "message": "This is a deceptive request"
  },
  "blockaidTitleMayNotBeSafe": {
    "message": "Be careful"
  },
  "blockaidTitleSuspicious": {
    "message": "This is a suspicious request"
  },
  "blockies": {
    "message": "Blockies"
  },
  "borrowed": {
    "message": "Borrowed"
  },
  "boughtFor": {
    "message": "Bought for"
  },
  "bridge": {
    "message": "Bridge"
  },
  "bridgeAllowSwappingOf": {
    "message": "Allow exact access to $1 $2 on $3 for bridging",
    "description": "Shows a user that they need to allow a token for swapping on their hardware wallet"
  },
  "bridgeApproval": {
    "message": "Approve $1 for bridge",
    "description": "Used in the transaction display list to describe a transaction that is an approve call on a token that is to be bridged. $1 is the symbol of a token that has been approved."
  },
  "bridgeApprovalWarning": {
    "message": "You are allowing access to the specified amount, $1 $2. The contract will not access any additional funds."
  },
  "bridgeApprovalWarningForHardware": {
    "message": "You will need to allow access to $1 $2 for bridging, and then approve bridging to $2. This will require two separate confirmations."
  },
  "bridgeBlockExplorerLinkCopied": {
    "message": "Block explorer link copied!"
  },
  "bridgeCalculatingAmount": {
    "message": "Calculating..."
  },
  "bridgeConfirmTwoTransactions": {
    "message": "You'll need to confirm 2 transactions on your hardware wallet:"
  },
  "bridgeCreateSolanaAccount": {
    "message": "Create Solana account"
  },
  "bridgeCreateSolanaAccountDescription": {
    "message": "To swap to the Solana network, you need an account and receiving address."
  },
  "bridgeCreateSolanaAccountTitle": {
    "message": "You'll need a Solana account first."
  },
  "bridgeDetailsTitle": {
    "message": "Bridge details",
    "description": "Title for the modal showing details about a bridge transaction."
  },
  "bridgeEnterAmount": {
    "message": "Select amount"
  },
  "bridgeEnterAmountAndSelectAccount": {
    "message": "Enter amount and select destination account"
  },
  "bridgeExplorerLinkViewOn": {
    "message": "View on $1"
  },
  "bridgeFetchNewQuotes": {
    "message": "Fetch a new one?"
  },
  "bridgeFrom": {
    "message": "Bridge from"
  },
  "bridgeFromTo": {
    "message": "Bridge $1 $2 to $3",
    "description": "Tells a user that they need to confirm on their hardware wallet a bridge. $1 is amount of source token, $2 is the source network, and $3 is the destination network"
  },
  "bridgeGasFeesSplit": {
    "message": "Any network fee quoted on the previous screen includes both transactions and will be split."
  },
  "bridgeNetCost": {
    "message": "Net cost"
  },
  "bridgeQuoteExpired": {
    "message": "Your quote timed out."
  },
  "bridgeSelectDestinationAccount": {
    "message": "Select destination account"
  },
  "bridgeSelectNetwork": {
    "message": "Select network"
  },
  "bridgeSelectTokenAmountAndAccount": {
    "message": "Select token, amount and destination account"
  },
  "bridgeSelectTokenAndAmount": {
    "message": "Select token and amount"
  },
  "bridgeSolanaAccountCreated": {
    "message": "Solana account created"
  },
  "bridgeStatusComplete": {
    "message": "Complete",
    "description": "Status text indicating a bridge transaction has successfully completed."
  },
  "bridgeStatusFailed": {
    "message": "Failed",
    "description": "Status text indicating a bridge transaction has failed."
  },
  "bridgeStatusInProgress": {
    "message": "In Progress",
    "description": "Status text indicating a bridge transaction is currently processing."
  },
  "bridgeStepActionBridgeComplete": {
    "message": "$1 received on $2",
    "description": "$1 is the amount of the destination asset, $2 is the name of the destination network"
  },
  "bridgeStepActionBridgePending": {
    "message": "Receiving $1 on $2",
    "description": "$1 is the amount of the destination asset, $2 is the name of the destination network"
  },
  "bridgeStepActionSwapComplete": {
    "message": "Swapped $1 for $2",
    "description": "$1 is the amount of the source asset, $2 is the amount of the destination asset"
  },
  "bridgeStepActionSwapPending": {
    "message": "Swapping $1 for $2",
    "description": "$1 is the amount of the source asset, $2 is the amount of the destination asset"
  },
  "bridgeTerms": {
    "message": "Terms"
  },
  "bridgeTimingMinutes": {
    "message": "$1 min",
    "description": "$1 is the ticker symbol of a an asset the user is being prompted to purchase"
  },
  "bridgeTo": {
    "message": "Bridge to"
  },
  "bridgeToChain": {
    "message": "Bridge to $1"
  },
  "bridgeTokenCannotVerifyDescription": {
    "message": "If you added this token manually, make sure you are aware of the risks to your funds before you bridge."
  },
  "bridgeTokenCannotVerifyTitle": {
    "message": "We can't verify this token."
  },
  "bridgeTransactionProgress": {
    "message": "Transaction $1 of 2"
  },
  "bridgeTxDetailsBridging": {
    "message": "Bridging"
  },
  "bridgeTxDetailsDelayedDescription": {
    "message": "Reach out to"
  },
  "bridgeTxDetailsDelayedDescriptionSupport": {
    "message": "MetaMask Support"
  },
  "bridgeTxDetailsDelayedTitle": {
    "message": "Has it been longer than 3 hours?"
  },
  "bridgeTxDetailsNonce": {
    "message": "Nonce"
  },
  "bridgeTxDetailsStatus": {
    "message": "Status"
  },
  "bridgeTxDetailsTimestamp": {
    "message": "Time stamp"
  },
  "bridgeTxDetailsTimestampValue": {
    "message": "$1 at $2",
    "description": "$1 is the date, $2 is the time"
  },
  "bridgeTxDetailsTokenAmountOnChain": {
    "message": "$1 $2 on",
    "description": "$1 is the amount of the token, $2 is the ticker symbol of the token"
  },
  "bridgeTxDetailsTotalGasFee": {
    "message": "Total gas fee"
  },
  "bridgeTxDetailsYouReceived": {
    "message": "You received"
  },
  "bridgeTxDetailsYouSent": {
    "message": "You sent"
  },
  "bridgeValidationInsufficientGasMessage": {
    "message": "You don't have enough $1 to pay the gas fee for this bridge. Enter a smaller amount or buy more $1."
  },
  "bridgeValidationInsufficientGasTitle": {
    "message": "More $1 needed for gas"
  },
  "bridging": {
    "message": "Bridging"
  },
  "browserNotSupported": {
    "message": "Your browser is not supported..."
  },
  "buildContactList": {
    "message": "Build your contact list"
  },
  "builtAroundTheWorld": {
    "message": "MetaMask is designed and built around the world."
  },
  "bulletpoint": {
    "message": "·"
  },
  "busy": {
    "message": "Busy"
  },
  "buyAndSell": {
    "message": "Buy/Sell"
  },
  "buyMoreAsset": {
    "message": "Buy more $1",
    "description": "$1 is the ticker symbol of a an asset the user is being prompted to purchase"
  },
  "buyNow": {
    "message": "Buy Now"
  },
  "bytes": {
    "message": "Bytes"
  },
  "canToggleInSettings": {
    "message": "You can re-enable this notification in Settings > Alerts."
  },
  "cancel": {
    "message": "Cancel"
  },
  "cancelPopoverTitle": {
    "message": "Cancel transaction"
  },
  "cancelSpeedUpLabel": {
    "message": "This gas fee will $1 the original.",
    "description": "$1 is text 'replace' in bold"
  },
  "cancelSpeedUpTransactionTooltip": {
    "message": "To $1 a transaction the gas fee must be increased by at least 10% for it to be recognized by the network.",
    "description": "$1 is string 'cancel' or 'speed up'"
  },
  "cancelled": {
    "message": "Cancelled"
  },
  "chainId": {
    "message": "Chain ID"
  },
  "chainIdDefinition": {
    "message": "The chain ID used to sign transactions for this network."
  },
  "chainIdExistsErrorMsg": {
    "message": "This Chain ID is currently used by the $1 network."
  },
  "chainListReturnedDifferentTickerSymbol": {
    "message": "This token symbol doesn't match the network name or chain ID entered. Many popular tokens use similar symbols, which scammers can use to trick you into sending them a more valuable token in return. Verify everything before you continue."
  },
  "changePasswordLoading": {
    "message": "Chaning password..."
  },
  "changePasswordLoadingNote": {
    "message": "This shouldn't take long"
  },
  "chooseYourNetwork": {
    "message": "Choose your network"
  },
  "chooseYourNetworkDescription": {
    "message": "When you use our default settings and configurations, we use Infura as our default remote procedure call (RPC) provider to offer the most reliable and private access to Ethereum data we can. In limited cases, we may use other RPC providers in order to provide the best experience for our users. You can choose your own RPC, but remember that any RPC will receive your IP address and Ethereum wallet to make transactions. To learn more about how Infura handles data for EVM accounts, read our $1, and for Solana accounts, $2.",
    "description": "$1 is a link to the privacy policy, $2 is a link to Solana accounts support"
  },
  "chooseYourNetworkDescriptionCallToAction": {
    "message": "click here"
  },
  "chromeRequiredForHardwareWallets": {
    "message": "You need to use MetaMask on Google Chrome in order to connect to your Hardware Wallet."
  },
  "circulatingSupply": {
    "message": "Circulating supply"
  },
  "clear": {
    "message": "Clear"
  },
  "clearActivity": {
    "message": "Clear activity and nonce data"
  },
  "clearActivityButton": {
    "message": "Clear activity tab data"
  },
  "clearActivityDescription": {
    "message": "This resets the account's nonce and erases data from the activity tab in your wallet. Only the current account and network will be affected. Your balances and incoming transactions won't change."
  },
  "click": {
    "message": "Click"
  },
  "clickToConnectLedgerViaWebHID": {
    "message": "Click here to connect your Ledger via WebHID",
    "description": "Text that can be clicked to open a browser popup for connecting the ledger device via webhid"
  },
  "close": {
    "message": "Close"
  },
  "closeExtension": {
    "message": "Close extension"
  },
  "closeWindowAnytime": {
    "message": "You may close this window anytime."
  },
  "coingecko": {
    "message": "CoinGecko"
  },
  "collectionName": {
    "message": "Collection name"
  },
  "comboNoOptions": {
    "message": "No options found",
    "description": "Default text shown in the combo field dropdown if no options."
  },
  "concentratedSupplyDistributionDescription": {
    "message": "The majority of the token's supply is held by the top token holders, posing a risk of centralized price manipulation"
  },
  "concentratedSupplyDistributionTitle": {
    "message": "Concentrated Supply Distribution"
  },
  "configureSnapPopupDescription": {
    "message": "You're now leaving MetaMask to configure this snap."
  },
  "configureSnapPopupInstallDescription": {
    "message": "You're now leaving MetaMask to install this snap."
  },
  "configureSnapPopupInstallTitle": {
    "message": "Install snap"
  },
  "configureSnapPopupLink": {
    "message": "Click this link to continue:"
  },
  "configureSnapPopupTitle": {
    "message": "Configure snap"
  },
  "confirm": {
    "message": "Confirm"
  },
  "confirmAccountTypeSmartContract": {
    "message": "Smart account"
  },
  "confirmAccountTypeStandard": {
    "message": "Standard account"
  },
  "confirmAlertModalAcknowledgeMultiple": {
    "message": "I have acknowledged the alerts and still want to proceed"
  },
  "confirmAlertModalAcknowledgeSingle": {
    "message": "I have acknowledged the alert and still want to proceed"
  },
  "confirmFieldPaymaster": {
    "message": "Fee paid by"
  },
  "confirmFieldTooltipPaymaster": {
    "message": "The fee for this transaction will be paid by the paymaster smart contract."
  },
  "confirmGasFeeTokenBalance": {
    "message": "Bal:"
  },
  "confirmGasFeeTokenInsufficientBalance": {
    "message": "Insufficient funds"
  },
  "confirmGasFeeTokenMetaMaskFee": {
    "message": "Includes $1 fee"
  },
  "confirmGasFeeTokenModalNativeToggleMetaMask": {
    "message": "MetaMask is supplementing the balance to complete this transaction."
  },
  "confirmGasFeeTokenModalNativeToggleWallet": {
    "message": "Pay for network fee using the balance in your wallet."
  },
  "confirmGasFeeTokenModalPayETH": {
    "message": "Pay with ETH"
  },
  "confirmGasFeeTokenModalPayToken": {
    "message": "Pay with other tokens"
  },
  "confirmGasFeeTokenModalTitle": {
    "message": "Select a token"
  },
  "confirmGasFeeTokenToast": {
    "message": "You're paying this network fee with $1"
  },
  "confirmGasFeeTokenTooltip": {
    "message": "This is paid to the network to process your transaction. It includes a $1 MetaMask fee for non-ETH tokens or pre-funded ETH."
  },
  "confirmInfoAccountNow": {
    "message": "Now"
  },
  "confirmInfoSwitchingTo": {
    "message": "Switching To"
  },
  "confirmNestedTransactionTitle": {
    "message": "Transaction $1"
  },
  "confirmPassword": {
    "message": "Confirm password"
  },
  "confirmPasswordPlaceholder": {
    "message": "Re-enter your password"
  },
  "confirmRecoveryPhrase": {
    "message": "Confirm Secret Recovery Phrase"
  },
  "confirmRecoveryPhraseDetails": {
    "message": "Select the missing words in the correct order."
  },
  "confirmRecoveryPhraseTitle": {
    "message": "Confirm your Secret Recovery Phrase"
  },
  "confirmSimulationApprove": {
    "message": "You approve"
  },
  "confirmSrpErrorDescription": {
    "message": "Double-check your Secret Recovery Phrase and try again."
  },
  "confirmSrpErrorTitle": {
    "message": "Not quite right"
  },
  "confirmSrpSuccessDescription": {
    "message": "That’s right! And remember: never share this phrase with anyone, ever."
  },
  "confirmSrpSuccessTitle": {
    "message": "Perfect"
  },
  "confirmTitleAccountTypeSwitch": {
    "message": "Account update"
  },
  "confirmTitleApproveTransactionNFT": {
    "message": "Withdrawal request"
  },
  "confirmTitleDeployContract": {
    "message": "Deploy a contract"
  },
  "confirmTitleDescApproveTransaction": {
    "message": "This site wants permission to withdraw your NFTs"
  },
  "confirmTitleDescDelegationRevoke": {
    "message": "You're switching back to a standard account (EOA)."
  },
  "confirmTitleDescDelegationUpgrade": {
    "message": "You're switching to a smart account"
  },
  "confirmTitleDescDeployContract": {
    "message": "This site wants you to deploy a contract"
  },
  "confirmTitleDescERC20ApproveTransaction": {
    "message": "This site wants permission to withdraw your tokens"
  },
  "confirmTitleDescPermitSignature": {
    "message": "This site wants permission to spend your tokens."
  },
  "confirmTitleDescSIWESignature": {
    "message": "A site wants you to sign in to prove you own this account."
  },
  "confirmTitleDescSign": {
    "message": "Review request details before you confirm."
  },
  "confirmTitlePermitTokens": {
    "message": "Spending cap request"
  },
  "confirmTitleRevokeApproveTransaction": {
    "message": "Remove permission"
  },
  "confirmTitleSIWESignature": {
    "message": "Sign-in request"
  },
  "confirmTitleSetApprovalForAllRevokeTransaction": {
    "message": "Remove permission"
  },
  "confirmTitleSignature": {
    "message": "Signature request"
  },
  "confirmTitleTransaction": {
    "message": "Transaction request"
  },
  "confirmationAlertDetails": {
    "message": "To protect your assets, we suggest you reject the request."
  },
  "confirmationAlertModalTitleDescription": {
    "message": "Your assets may be at risk"
  },
  "confirmed": {
    "message": "Confirmed"
  },
  "confusableUnicode": {
    "message": "'$1' is similar to '$2'."
  },
  "confusableZeroWidthUnicode": {
    "message": "Zero-width character found."
  },
  "confusingEnsDomain": {
    "message": "We have detected a confusable character in the ENS name. Check the ENS name to avoid a potential scam."
  },
  "connect": {
    "message": "Connect"
  },
  "connectAccount": {
    "message": "Connect account"
  },
  "connectAccountOrCreate": {
    "message": "Connect account or create new"
  },
  "connectAccounts": {
    "message": "Connect accounts"
  },
  "connectAnAccountHeader": {
    "message": "Connect an account"
  },
  "connectManually": {
    "message": "Manually connect to current site"
  },
  "connectMoreAccounts": {
    "message": "Connect more accounts"
  },
  "connectSnap": {
    "message": "Connect $1",
    "description": "$1 is the snap for which a connection is being requested."
  },
  "connectWithMetaMask": {
    "message": "Connect with MetaMask"
  },
  "connectedAccounts": {
    "message": "Connected accounts"
  },
  "connectedAccountsDescriptionPlural": {
    "message": "You have $1 accounts connected to this site.",
    "description": "$1 is the number of accounts"
  },
  "connectedAccountsDescriptionSingular": {
    "message": "You have 1 account connected to this site."
  },
  "connectedAccountsEmptyDescription": {
    "message": "MetaMask is not connected to this site. To connect to a web3 site, find and click the connect button."
  },
  "connectedAccountsListTooltip": {
    "message": "$1 can see the account balance, address, activity, and suggest transactions to approve for connected accounts.",
    "description": "$1 is the origin name"
  },
  "connectedAccountsToast": {
    "message": "Connected accounts updated"
  },
  "connectedSites": {
    "message": "Connected sites"
  },
  "connectedSitesAndSnaps": {
    "message": "Connected sites and Snaps"
  },
  "connectedSitesDescription": {
    "message": "$1 is connected to these sites. They can view your account address.",
    "description": "$1 is the account name"
  },
  "connectedSitesEmptyDescription": {
    "message": "$1 is not connected to any sites.",
    "description": "$1 is the account name"
  },
  "connectedSnapAndNoAccountDescription": {
    "message": "MetaMask is connected to this site, but no accounts are connected yet"
  },
  "connectedSnaps": {
    "message": "Connected Snaps"
  },
  "connectedWithAccount": {
    "message": "$1 accounts connected",
    "description": "$1 represents account length"
  },
  "connectedWithAccountName": {
    "message": "Connected with $1",
    "description": "$1 represents account name"
  },
  "connectedWithNetwork": {
    "message": "$1 networks connected",
    "description": "$1 represents network length"
  },
  "connectedWithNetworkName": {
    "message": "Connected with $1",
    "description": "$1 represents network name"
  },
  "connecting": {
    "message": "Connecting"
  },
  "connectingTo": {
    "message": "Connecting to $1"
  },
  "connectingToDeprecatedNetwork": {
    "message": "'$1' is being phased out and may not work. Try another network."
  },
  "connectingToGoerli": {
    "message": "Connecting to Goerli test network"
  },
  "connectingToLineaGoerli": {
    "message": "Connecting to Linea Goerli test network"
  },
  "connectingToLineaMainnet": {
    "message": "Connecting to Linea Mainnet"
  },
  "connectingToLineaSepolia": {
    "message": "Connecting to Linea Sepolia test network"
  },
  "connectingToMainnet": {
    "message": "Connecting to Ethereum Mainnet"
  },
  "connectingToSepolia": {
    "message": "Connecting to Sepolia test network"
  },
  "connectionDescription": {
    "message": "Connect this website with MetaMask"
  },
  "connectionFailed": {
    "message": "Connection failed"
  },
  "connectionFailedDescription": {
    "message": "Fetching of $1 failed, check your network and try again.",
    "description": "$1 is the name of the snap being fetched."
  },
  "connectionPopoverDescription": {
    "message": "To connect to a site, select the connect button. MetaMask can only connect to web3 sites."
  },
  "connectionRequest": {
    "message": "Connection request"
  },
  "contactUs": {
    "message": "Contact us"
  },
  "contacts": {
    "message": "Contacts"
  },
  "contentFromSnap": {
    "message": "Content from $1",
    "description": "$1 represents the name of the snap"
  },
  "continue": {
    "message": "Continue"
  },
  "contract": {
    "message": "Contract"
  },
  "contractAddress": {
    "message": "Contract address"
  },
  "contractAddressError": {
    "message": "You are sending tokens to the token's contract address. This may result in the loss of these tokens."
  },
  "contractDeployment": {
    "message": "Contract deployment"
  },
  "contractInteraction": {
    "message": "Contract interaction"
  },
  "convertTokenToNFTDescription": {
    "message": "We've detected that this asset is an NFT. MetaMask now has full native support for NFTs. Would you like to remove it from your token list and add it as an NFT?"
  },
  "convertTokenToNFTExistDescription": {
    "message": "We’ve detected that this asset has been added as an NFT. Would you like to remove it from your token list?"
  },
  "coolWallet": {
    "message": "CoolWallet"
  },
  "copiedExclamation": {
    "message": "Copied."
  },
  "copyAddress": {
    "message": "Copy address to clipboard"
  },
  "copyAddressShort": {
    "message": "Copy address"
  },
  "copyPrivateKey": {
    "message": "Copy private key"
  },
  "copyToClipboard": {
    "message": "Copy to clipboard"
  },
  "copyTransactionId": {
    "message": "Copy transaction ID"
  },
  "create": {
    "message": "Create"
  },
  "createNewAccountHeader": {
    "message": "Create a new account"
  },
  "createPassword": {
    "message": "Create password"
  },
  "createSnapAccountDescription": {
    "message": "$1 wants to add a new account to MetaMask."
  },
  "createSnapAccountTitle": {
    "message": "Create account"
  },
  "createSolanaAccount": {
    "message": "Create Solana account"
  },
  "creatorAddress": {
    "message": "Creator address"
  },
  "crossChainSwapsLink": {
    "message": "Swap across networks with MetaMask Portfolio"
  },
  "crossChainSwapsLinkNative": {
    "message": "Swap across networks with Bridge"
  },
  "cryptoCompare": {
    "message": "CryptoCompare"
  },
  "currencyConversion": {
    "message": "Currency"
  },
  "currencyRateCheckToggle": {
    "message": "Show balance and token price checker"
  },
  "currencyRateCheckToggleDescription": {
    "message": "We use $1 and $2 APIs to display your balance and token price. $3",
    "description": "$1 represents Coingecko, $2 represents CryptoCompare and $3 represents Privacy Policy"
  },
  "currencySymbol": {
    "message": "Currency symbol"
  },
  "currencySymbolDefinition": {
    "message": "The ticker symbol displayed for this network’s currency."
  },
  "currentAccountNotConnected": {
    "message": "Your current account is not connected"
  },
  "currentExtension": {
    "message": "Current extension page"
  },
  "currentLanguage": {
    "message": "Current language"
  },
  "currentNetwork": {
    "message": "Current network",
    "description": "Speicifies to token network filter to filter by current Network. Will render when network nickname is not available"
  },
  "currentRpcUrlDeprecated": {
    "message": "The current rpc url for this network has been deprecated."
  },
  "currentTitle": {
    "message": "Current:"
  },
  "currentlyUnavailable": {
    "message": "Unavailable on this network"
  },
  "curveHighGasEstimate": {
    "message": "Aggressive gas estimate graph"
  },
  "curveLowGasEstimate": {
    "message": "Low gas estimate graph"
  },
  "curveMediumGasEstimate": {
    "message": "Market gas estimate graph"
  },
  "custom": {
    "message": "Advanced"
  },
  "customGasSettingToolTipMessage": {
    "message": "Use $1 to customize the gas price. This can be confusing if you aren’t familiar. Interact at your own risk.",
    "description": "$1 is key 'advanced' (text: 'Advanced') separated here so that it can be passed in with bold font-weight"
  },
  "customSlippage": {
    "message": "Custom"
  },
  "customSpendLimit": {
    "message": "Custom spend limit"
  },
  "customToken": {
    "message": "Custom token"
  },
  "customTokenWarningInNonTokenDetectionNetwork": {
    "message": "Token detection is not available on this network yet. Please import token manually and make sure you trust it. Learn about $1"
  },
  "customTokenWarningInTokenDetectionNetwork": {
    "message": "Anyone can create a token, including creating fake versions of existing tokens. Learn about $1"
  },
  "customTokenWarningInTokenDetectionNetworkWithTDOFF": {
    "message": "Make sure you trust a token before you import it. Learn how to avoid $1. You can also enable token detection $2."
  },
  "customerSupport": {
    "message": "customer support"
  },
  "customizeYourNotifications": {
    "message": "Customize your notifications"
  },
  "customizeYourNotificationsText": {
    "message": "Turn on the types of notifications you want to receive:"
  },
  "dappSuggested": {
    "message": "Site suggested"
  },
  "dappSuggestedGasSettingToolTipMessage": {
    "message": "$1 has suggested this price.",
    "description": "$1 is url for the dapp that has suggested gas settings"
  },
  "dappSuggestedHigh": {
    "message": "Site suggested"
  },
  "dappSuggestedHighShortLabel": {
    "message": "Site (high)"
  },
  "dappSuggestedShortLabel": {
    "message": "Site"
  },
  "dappSuggestedTooltip": {
    "message": "$1 has recommended this price.",
    "description": "$1 represents the Dapp's origin"
  },
  "darkTheme": {
    "message": "Dark"
  },
  "data": {
    "message": "Data"
  },
  "dataCollectionForMarketing": {
    "message": "Data collection for marketing"
  },
  "dataCollectionForMarketingDescription": {
    "message": "We'll use MetaMetrics to learn how you interact with our marketing communications. We may share relevant news (like product features and other materials)."
  },
  "dataCollectionWarningPopoverButton": {
    "message": "Okay"
  },
  "dataCollectionWarningPopoverDescription": {
    "message": "You turned off data collection for our marketing purposes. This only applies to this device. If you use MetaMask on other devices, make sure to opt out there as well."
  },
  "dataUnavailable": {
    "message": "data unavailable"
  },
  "dateCreated": {
    "message": "Date created"
  },
  "dcent": {
    "message": "D'Cent"
  },
  "debitCreditPurchaseOptions": {
    "message": "Debit or credit card purchase options"
  },
  "decimal": {
    "message": "Token decimal"
  },
  "decimalsMustZerotoTen": {
    "message": "Decimals must be at least 0, and not over 36."
  },
  "decrypt": {
    "message": "Decrypt"
  },
  "decryptCopy": {
    "message": "Copy encrypted message"
  },
  "decryptInlineError": {
    "message": "This message cannot be decrypted due to error: $1",
    "description": "$1 is error message"
  },
  "decryptMessageNotice": {
    "message": "$1 would like to read this message to complete your action",
    "description": "$1 is the web3 site name"
  },
  "decryptMetamask": {
    "message": "Decrypt message"
  },
  "decryptRequest": {
    "message": "Decrypt request"
  },
  "defaultRpcUrl": {
    "message": "Default RPC URL"
  },
  "defaultSettingsSubTitle": {
    "message": "MetaMask uses default settings to best balance safety and ease of use. Change these settings to further increase your privacy."
  },
  "defaultSettingsTitle": {
    "message": "Default privacy settings"
  },
  "defi": {
    "message": "DeFi"
  },
  "defiTabErrorContent": {
    "message": "Try visiting again later."
  },
  "defiTabErrorTitle": {
    "message": "We could not load this page."
  },
  "delete": {
    "message": "Delete"
  },
  "deleteContact": {
    "message": "Delete contact"
  },
  "deleteMetaMetricsData": {
    "message": "Delete MetaMetrics data"
  },
  "deleteMetaMetricsDataDescription": {
    "message": "This will delete historical MetaMetrics data associated with your use on this device. Your wallet and accounts will remain exactly as they are now after this data has been deleted. This process may take up to 30 days. View our $1.",
    "description": "$1 will have text saying Privacy Policy "
  },
  "deleteMetaMetricsDataErrorDesc": {
    "message": "This request can't be completed right now due to an analytics system server issue, please try again later"
  },
  "deleteMetaMetricsDataErrorTitle": {
    "message": "We are unable to delete this data right now"
  },
  "deleteMetaMetricsDataModalDesc": {
    "message": "We are about to remove all your MetaMetrics data. Are you sure?"
  },
  "deleteMetaMetricsDataModalTitle": {
    "message": "Delete MetaMetrics data?"
  },
  "deleteMetaMetricsDataRequestedDescription": {
    "message": "You initiated this action on $1. This process can take up to 30 days. View the $2",
    "description": "$1 will be the date on which teh deletion is requested and $2 will have text saying Privacy Policy "
  },
  "deleteNetworkIntro": {
    "message": "If you delete this network, you will need to add it again to view your assets in this network"
  },
  "deleteNetworkTitle": {
    "message": "Delete $1 network?",
    "description": "$1 represents the name of the network"
  },
  "depositCrypto": {
    "message": "Deposit crypto from another account with a wallet address or QR code."
  },
  "deprecatedGoerliNtwrkMsg": {
    "message": "Because of updates to the Ethereum system, the Goerli test network will be phased out soon."
  },
  "deprecatedNetwork": {
    "message": "This network is deprecated"
  },
  "deprecatedNetworkButtonMsg": {
    "message": "Got it"
  },
  "deprecatedNetworkDescription": {
    "message": "The network you're trying to connect to is no longer supported by Metamask. $1"
  },
  "description": {
    "message": "Description"
  },
  "descriptionFromSnap": {
    "message": "Description from $1",
    "description": "$1 represents the name of the snap"
  },
  "destinationAccountPickerNoEligible": {
    "message": "No eligible accounts found"
  },
  "destinationAccountPickerNoMatching": {
    "message": "No matching accounts found"
  },
  "destinationAccountPickerReceiveAt": {
    "message": "Receive at"
  },
  "destinationAccountPickerSearchPlaceholderToMainnet": {
    "message": "Receiving address or ENS"
  },
  "destinationAccountPickerSearchPlaceholderToSolana": {
    "message": "Receiving address"
  },
  "destinationTransactionIdLabel": {
    "message": "Destination Tx ID",
    "description": "Label for the destination transaction ID field."
  },
  "details": {
    "message": "Details"
  },
  "developerOptions": {
    "message": "Developer Options"
  },
  "disabledGasOptionToolTipMessage": {
    "message": "“$1” is disabled because it does not meet the minimum of a 10% increase from the original gas fee.",
    "description": "$1 is gas estimate type which can be market or aggressive"
  },
  "disconnect": {
    "message": "Disconnect"
  },
  "disconnectAllAccounts": {
    "message": "Disconnect all accounts"
  },
  "disconnectAllAccountsConfirmationDescription": {
    "message": "Are you sure you want to disconnect? You may lose site functionality."
  },
  "disconnectAllAccountsText": {
    "message": "accounts"
  },
  "disconnectAllDescriptionText": {
    "message": "If you disconnect from this site, you’ll need to reconnect your accounts and networks to use this site again."
  },
  "disconnectAllSnapsText": {
    "message": "Snaps"
  },
  "disconnectMessage": {
    "message": "This will disconnect you from this site"
  },
  "disconnectPrompt": {
    "message": "Disconnect $1"
  },
  "disconnectThisAccount": {
    "message": "Disconnect this account"
  },
  "disconnectedAllAccountsToast": {
    "message": "All accounts disconnected from $1",
    "description": "$1 is name of the dapp`"
  },
  "disconnectedSingleAccountToast": {
    "message": "$1 disconnected from $2",
    "description": "$1 is name of the name and $2 represents the dapp name`"
  },
  "discover": {
    "message": "Discover"
  },
  "discoverSnaps": {
    "message": "Discover Snaps",
    "description": "Text that links to the Snaps website. Displayed in a banner on Snaps list page in settings."
  },
  "dismiss": {
    "message": "Dismiss"
  },
  "dismissReminderDescriptionField": {
    "message": "Turn this on to dismiss the Secret Recovery Phrase backup reminder message. We highly recommend that you back up your Secret Recovery Phrase to avoid loss of funds"
  },
  "dismissReminderField": {
    "message": "Dismiss Secret Recovery Phrase backup reminder"
  },
  "dismissSmartAccountSuggestionEnabledDescription": {
    "message": "Turn this on to no longer see the \"Switch to Smart Account\" suggestion on any account. Smart accounts unlocks faster transactions, lower network fees and more flexibility on payment for those."
  },
  "dismissSmartAccountSuggestionEnabledTitle": {
    "message": "Dismiss \"Switch to Smart Account\" suggestion"
  },
  "displayNftMedia": {
    "message": "Display NFT media"
  },
  "displayNftMediaDescription": {
    "message": "Displaying NFT media and data exposes your IP address to OpenSea or other third parties. This can allow attackers to associate your IP address with your Ethereum address. NFT autodetection relies on this setting, and won't be available when this is turned off."
  },
  "doNotShare": {
    "message": "Do not share this with anyone"
  },
  "domain": {
    "message": "Domain"
  },
  "done": {
    "message": "Done"
  },
  "dontShowThisAgain": {
    "message": "Don't show this again"
  },
  "downArrow": {
    "message": "down arrow"
  },
  "downloadGoogleChrome": {
    "message": "Download Google Chrome"
  },
  "downloadNow": {
    "message": "Download Now"
  },
  "downloadStateLogs": {
    "message": "Download state logs"
  },
  "dragAndDropBanner": {
    "message": "You can drag networks to reorder them. "
  },
  "dropped": {
    "message": "Dropped"
  },
  "duplicateContactTooltip": {
    "message": "This contact name collides with an existing account or contact"
  },
  "duplicateContactWarning": {
    "message": "You have duplicate contacts"
  },
  "durationSuffixDay": {
    "message": "D",
    "description": "Shortened form of 'day'"
  },
  "durationSuffixHour": {
    "message": "H",
    "description": "Shortened form of 'hour'"
  },
  "durationSuffixMillisecond": {
    "message": "MS",
    "description": "Shortened form of 'millisecond'"
  },
  "durationSuffixMinute": {
    "message": "M",
    "description": "Shortened form of 'minute'"
  },
  "durationSuffixMonth": {
    "message": "M",
    "description": "Shortened form of 'month'"
  },
  "durationSuffixSecond": {
    "message": "S",
    "description": "Shortened form of 'second'"
  },
  "durationSuffixWeek": {
    "message": "W",
    "description": "Shortened form of 'week'"
  },
  "durationSuffixYear": {
    "message": "Y",
    "description": "Shortened form of 'year'"
  },
  "earn": {
    "message": "Earn"
  },
  "edit": {
    "message": "Edit"
  },
  "editANickname": {
    "message": "Edit nickname"
  },
  "editAccounts": {
    "message": "Edit accounts"
  },
  "editAddressNickname": {
    "message": "Edit address nickname"
  },
  "editCancellationGasFeeModalTitle": {
    "message": "Edit cancellation gas fee"
  },
  "editContact": {
    "message": "Edit contact"
  },
  "editGasFeeModalTitle": {
    "message": "Edit gas fee"
  },
  "editGasLimitOutOfBounds": {
    "message": "Gas limit must be at least $1"
  },
  "editGasLimitOutOfBoundsV2": {
    "message": "Gas limit must be greater than $1 and less than $2",
    "description": "$1 is the minimum limit for gas and $2 is the maximum limit"
  },
  "editGasLimitTooltip": {
    "message": "Gas limit is the maximum units of gas you are willing to use. Units of gas are a multiplier to “Max priority fee” and “Max fee”."
  },
  "editGasMaxBaseFeeGWEIImbalance": {
    "message": "Max base fee cannot be lower than priority fee"
  },
  "editGasMaxBaseFeeHigh": {
    "message": "Max base fee is higher than necessary"
  },
  "editGasMaxBaseFeeLow": {
    "message": "Max base fee is low for current network conditions"
  },
  "editGasMaxFeeHigh": {
    "message": "Max fee is higher than necessary"
  },
  "editGasMaxFeeLow": {
    "message": "Max fee too low for network conditions"
  },
  "editGasMaxFeePriorityImbalance": {
    "message": "Max fee cannot be lower than max priority fee"
  },
  "editGasMaxPriorityFeeBelowMinimum": {
    "message": "Max priority fee must be greater than 0 GWEI"
  },
  "editGasMaxPriorityFeeBelowMinimumV2": {
    "message": "Priority fee must be greater than 0."
  },
  "editGasMaxPriorityFeeHigh": {
    "message": "Max priority fee is higher than necessary. You may pay more than needed."
  },
  "editGasMaxPriorityFeeHighV2": {
    "message": "Priority fee is higher than necessary. You may pay more than needed"
  },
  "editGasMaxPriorityFeeLow": {
    "message": "Max priority fee is low for current network conditions"
  },
  "editGasMaxPriorityFeeLowV2": {
    "message": "Priority fee is low for current network conditions"
  },
  "editGasPriceTooLow": {
    "message": "Gas price must be greater than 0"
  },
  "editGasPriceTooltip": {
    "message": "This network requires a “Gas price” field when submitting a transaction. Gas price is the amount you will pay pay per unit of gas."
  },
  "editGasSubTextFeeLabel": {
    "message": "Max fee:"
  },
  "editGasTitle": {
    "message": "Edit priority"
  },
  "editGasTooLow": {
    "message": "Unknown processing time"
  },
  "editInPortfolio": {
    "message": "Edit in Portfolio"
  },
  "editNetworkLink": {
    "message": "edit the original network"
  },
  "editNetworksTitle": {
    "message": "Edit networks"
  },
  "editNonceField": {
    "message": "Edit nonce"
  },
  "editNonceMessage": {
    "message": "This is an advanced feature, use cautiously."
  },
  "editPermission": {
    "message": "Edit permission"
  },
  "editPermissions": {
    "message": "Edit permissions"
  },
  "editSpeedUpEditGasFeeModalTitle": {
    "message": "Edit speed up gas fee"
  },
  "editSpendingCap": {
    "message": "Edit spending cap"
  },
  "editSpendingCapAccountBalance": {
    "message": "Account balance: $1 $2"
  },
  "editSpendingCapDesc": {
    "message": "Enter the amount that you feel comfortable being spent on your behalf."
  },
  "editSpendingCapError": {
    "message": "The spending cap can’t exceed $1 decimal digits. Remove decimal digits to continue."
  },
  "editSpendingCapSpecialCharError": {
    "message": "Enter numbers only"
  },
  "enableAutoDetect": {
    "message": " Enable autodetect"
  },
  "enableFromSettings": {
    "message": " Enable it from Settings."
  },
  "enableSnap": {
    "message": "Enable"
  },
  "enableToken": {
    "message": "enable $1",
    "description": "$1 is a token symbol, e.g. ETH"
  },
  "enabled": {
    "message": "Enabled"
  },
  "enabledNetworks": {
    "message": "Enabled networks"
  },
  "encryptionPublicKeyNotice": {
    "message": "$1 would like your public encryption key. By consenting, this site will be able to compose encrypted messages to you.",
    "description": "$1 is the web3 site name"
  },
  "encryptionPublicKeyRequest": {
    "message": "Request encryption public key"
  },
  "endpointReturnedDifferentChainId": {
    "message": "The RPC URL you have entered returned a different chain ID ($1).",
    "description": "$1 is the return value of eth_chainId from an RPC endpoint"
  },
  "enhancedTokenDetectionAlertMessage": {
    "message": "Enhanced token detection is currently available on $1. $2"
  },
  "ensDomainsSettingDescriptionIntroduction": {
    "message": "MetaMask lets you see ENS domains right in your browser's address bar. Here's how it works:"
  },
  "ensDomainsSettingDescriptionOutroduction": {
    "message": "Keep in mind that using this feature exposes your IP address to IPFS third-party services."
  },
  "ensDomainsSettingDescriptionPart1": {
    "message": "MetaMask checks with Ethereum's ENS contract to find the code connected to the ENS name."
  },
  "ensDomainsSettingDescriptionPart2": {
    "message": "If the code links to IPFS, you can see the content associated with it (usually a website)."
  },
  "ensDomainsSettingTitle": {
    "message": "Show ENS domains in address bar"
  },
  "ensUnknownError": {
    "message": "ENS lookup failed."
  },
  "enterANameToIdentifyTheUrl": {
    "message": "Enter a name to identify the URL"
  },
  "enterChainId": {
    "message": "Enter Chain ID"
  },
  "enterMaxSpendLimit": {
    "message": "Enter max spend limit"
  },
  "enterNetworkName": {
    "message": "Enter network name"
  },
  "enterOptionalPassword": {
    "message": "Enter optional password"
  },
  "enterPassword": {
    "message": "Enter password"
  },
  "enterPasswordContinue": {
    "message": "Enter password to continue"
  },
  "enterRpcUrl": {
    "message": "Enter RPC URL"
  },
  "enterSymbol": {
    "message": "Enter symbol"
  },
  "enterTokenNameOrAddress": {
    "message": "Enter token name or paste address"
  },
  "enterYourPassword": {
    "message": "Enter your password"
  },
  "errorCode": {
    "message": "Code: $1",
    "description": "Displayed error code for debugging purposes. $1 is the error code"
  },
  "errorGettingSafeChainList": {
    "message": "Error while getting safe chain list, please continue with caution."
  },
  "errorMessage": {
    "message": "Message: $1",
    "description": "Displayed error message for debugging purposes. $1 is the error message"
  },
  "errorName": {
    "message": "Code: $1",
    "description": "Displayed error name for debugging purposes. $1 is the error name"
  },
  "errorPageContactSupport": {
    "message": "Contact support",
    "description": "Button for contact MM support"
  },
  "errorPageDescribeUsWhatHappened": {
    "message": "Describe what happened",
    "description": "Button for submitting report to sentry"
  },
  "errorPageInfo": {
    "message": "Your information can’t be shown. Don’t worry, your wallet and funds are safe.",
    "description": "Information banner shown in the error page"
  },
  "errorPageMessageTitle": {
    "message": "Error message",
    "description": "Title for description, which is displayed for debugging purposes"
  },
  "errorPageSentryFormTitle": {
    "message": "Describe what happened",
    "description": "In sentry feedback form, The title at the top of the feedback form."
  },
  "errorPageSentryMessagePlaceholder": {
    "message": "Sharing details like how we can reproduce the bug will help us fix the problem.",
    "description": "In sentry feedback form, The placeholder for the feedback description input field."
  },
  "errorPageSentrySuccessMessageText": {
    "message": "Thanks! We will take a look soon.",
    "description": "In sentry feedback form, The message displayed after a successful feedback submission."
  },
  "errorPageTitle": {
    "message": "MetaMask encountered an error",
    "description": "Title of generic error page"
  },
  "errorPageTryAgain": {
    "message": "Try again",
    "description": "Button for try again"
  },
  "errorStack": {
    "message": "Stack:",
    "description": "Title for error stack, which is displayed for debugging purposes"
  },
  "errorWhileConnectingToRPC": {
    "message": "Error while connecting to the custom network."
  },
  "errorWithSnap": {
    "message": "Error with $1",
    "description": "$1 represents the name of the snap"
  },
  "estimatedFee": {
    "message": "Estimated fee"
  },
  "estimatedFeeTooltip": {
    "message": "Amount paid to process the transaction on network."
  },
  "ethGasPriceFetchWarning": {
    "message": "Backup gas price is provided as the main gas estimation service is unavailable right now."
  },
  "ethereumProviderAccess": {
    "message": "Grant Ethereum provider access to $1",
    "description": "The parameter is the name of the requesting origin"
  },
  "ethereumPublicAddress": {
    "message": "Ethereum public address"
  },
  "etherscan": {
    "message": "Etherscan"
  },
  "etherscanView": {
    "message": "View account on Etherscan"
  },
  "etherscanViewOn": {
    "message": "View on Etherscan"
  },
  "existingChainId": {
    "message": "The information you have entered is associated with an existing chain ID."
  },
  "expandView": {
    "message": "Expand view"
  },
  "experimental": {
    "message": "Experimental"
  },
  "exploreweb3": {
    "message": "Explore web3"
  },
  "exportYourData": {
    "message": "Export your data"
  },
  "exportYourDataButton": {
    "message": "Download"
  },
  "exportYourDataDescription": {
    "message": "You can export data like your contacts and preferences."
  },
  "extendWalletWithSnaps": {
    "message": "Explore community-built Snaps to customize your web3 experience",
    "description": "Banner description displayed on Snaps list page in Settings when less than 6 Snaps is installed."
  },
  "externalAccount": {
    "message": "External Account"
  },
  "externalExtension": {
    "message": "External extension"
  },
  "externalNameSourcesSetting": {
    "message": "Proposed nicknames"
  },
  "externalNameSourcesSettingDescription": {
    "message": "We’ll fetch proposed nicknames for addresses you interact with from third-party sources like Etherscan, Infura, and Lens Protocol. These sources will be able to see those addresses and your IP address. Your account address won’t be exposed to third parties."
  },
  "failed": {
    "message": "Failed"
  },
  "failedToFetchChainId": {
    "message": "Could not fetch chain ID. Is your RPC URL correct?"
  },
  "failover": {
    "message": "Failover"
  },
  "failoverRpcUrl": {
    "message": "Failover RPC URL"
  },
  "failureMessage": {
    "message": "Something went wrong, and we were unable to complete the action"
  },
  "fast": {
    "message": "Fast"
  },
  "feeDetails": {
    "message": "Fee details"
  },
  "fileImportFail": {
    "message": "File import not working? Click here!",
    "description": "Helps user import their account from a JSON file"
  },
  "flaskWelcomeUninstall": {
    "message": "you should uninstall this extension",
    "description": "This request is shown on the Flask Welcome screen. It is intended for non-developers, and will be bolded."
  },
  "flaskWelcomeWarning1": {
    "message": "Flask is for developers to experiment with new unstable APIs. Unless you are a developer or beta tester, $1.",
    "description": "This is a warning shown on the Flask Welcome screen, intended to encourage non-developers not to proceed any further. $1 is the bolded message 'flaskWelcomeUninstall'"
  },
  "flaskWelcomeWarning2": {
    "message": "We do not guarantee the safety or stability of this extension. The new APIs offered by Flask are not hardened against phishing attacks, meaning that any site or snap that requires Flask might be a malicious attempt to steal your assets.",
    "description": "This explains the risks of using MetaMask Flask"
  },
  "flaskWelcomeWarning3": {
    "message": "All Flask APIs are experimental. They may be changed or removed without notice, or they might stay on Flask indefinitely without ever being migrated to stable MetaMask. Use them at your own risk.",
    "description": "This message warns developers about unstable Flask APIs"
  },
  "flaskWelcomeWarning4": {
    "message": "Make sure to disable your regular MetaMask extension when using Flask.",
    "description": "This message calls to pay attention about multiple versions of MetaMask running on the same site (Flask + Prod)"
  },
  "flaskWelcomeWarningAcceptButton": {
    "message": "I accept the risks",
    "description": "this text is shown on a button, which the user presses to confirm they understand the risks of using Flask"
  },
  "floatAmountToken": {
    "message": "Token amount must be an integer"
  },
  "followUsOnTwitter": {
    "message": "Follow us on Twitter"
  },
  "forbiddenIpfsGateway": {
    "message": "Forbidden IPFS Gateway: Please specify a CID gateway"
  },
  "forgetDevice": {
    "message": "Forget this device"
  },
  "forgotPassword": {
    "message": "Forgot password?"
  },
  "forgotPasswordModalButton": {
    "message": "Reset wallet"
  },
  "forgotPasswordModalDescription1": {
    "message": "MetaMask can’t recover your password for you."
  },
  "forgotPasswordModalDescription2": {
    "message": "You can reset your wallet by entering the Secret Recovery Phrase you used when you set up your wallet."
  },
  "forgotPasswordModalTitle": {
    "message": "Forgot your password?"
  },
  "forgotPasswordSocialDescription": {
    "message": "Already logged in on mobile? Reset your password from there."
  },
  "forgotPasswordSocialSocialReset": {
    "message": "Not logged in on mobile? $1 with your Secret Recovery Phrase.",
    "description": "$1 is the button text 'Reset wallet'"
  },
  "forgotPasswordSocialStep1": {
    "message": "Open MetaMask mobile app and go to $1",
    "description": "$1 is bold Settings > Security and passwords."
  },
  "forgotPasswordSocialStep1Settings": {
    "message": "Settings > Security and passwords."
  },
  "forgotPasswordSocialStep2": {
    "message": "Select “Change password” and update your password using biometrics (like Face ID)."
  },
  "forgotPasswordSocialStep3": {
    "message": "Login with your new password on any device."
  },
  "form": {
    "message": "form"
  },
  "from": {
    "message": "From"
  },
  "fromAddress": {
    "message": "From: $1",
    "description": "$1 is the address to include in the From label. It is typically shortened first using shortenAddress"
  },
  "fromTokenLists": {
    "message": "From token lists: $1"
  },
  "function": {
    "message": "Function: $1"
  },
  "fundingMethod": {
    "message": "Funding method"
  },
  "gas": {
    "message": "Gas"
  },
  "gasDisplayAcknowledgeDappButtonText": {
    "message": "Edit suggested gas fee"
  },
  "gasDisplayDappWarning": {
    "message": "This gas fee has been suggested by $1. Overriding this may cause a problem with your transaction. Please reach out to $1 if you have questions.",
    "description": "$1 represents the Dapp's origin"
  },
  "gasFee": {
    "message": "Gas fee"
  },
  "gasLimit": {
    "message": "Gas limit"
  },
  "gasLimitInfoTooltipContent": {
    "message": "Gas limit is the maximum amount of units of gas you are willing to spend."
  },
  "gasLimitRecommended": {
    "message": "Recommended gas limit is $1. If the gas limit is less than that, it may fail."
  },
  "gasLimitTooLow": {
    "message": "Gas limit must be at least 21000"
  },
  "gasLimitTooLowWithDynamicFee": {
    "message": "Gas limit must be at least $1",
    "description": "$1 is the custom gas limit, in decimal."
  },
  "gasLimitV2": {
    "message": "Gas limit"
  },
  "gasOption": {
    "message": "Gas option"
  },
  "gasPrice": {
    "message": "Gas price (GWEI)"
  },
  "gasPriceExcessive": {
    "message": "Your gas fee is set unnecessarily high. Consider lowering the amount."
  },
  "gasPriceExcessiveInput": {
    "message": "Gas price is excessive"
  },
  "gasPriceExtremelyLow": {
    "message": "Gas price extremely low"
  },
  "gasPriceFetchFailed": {
    "message": "Gas price estimation failed due to network error."
  },
  "gasPriceInfoTooltipContent": {
    "message": "Gas price specifies the amount of Ether you are willing to pay for each unit of gas."
  },
  "gasTimingHoursShort": {
    "message": "$1 hrs",
    "description": "$1 represents a number of hours"
  },
  "gasTimingLow": {
    "message": "Slow"
  },
  "gasTimingMinutesShort": {
    "message": "$1 min",
    "description": "$1 represents a number of minutes"
  },
  "gasTimingSecondsShort": {
    "message": "$1 sec",
    "description": "$1 represents a number of seconds"
  },
  "gasUsed": {
    "message": "Gas used"
  },
  "general": {
    "message": "General"
  },
  "generalCameraError": {
    "message": "We couldn't access your camera. Please give it another try."
  },
  "generalCameraErrorTitle": {
    "message": "Something went wrong...."
  },
  "generalDescription": {
    "message": "Sync settings across devices, select network preferences, and track token data"
  },
  "genericExplorerView": {
    "message": "View account on $1"
  },
  "goToSite": {
    "message": "Go to site"
  },
  "goerli": {
    "message": "Goerli test network"
  },
  "gotIt": {
    "message": "Got it"
  },
  "grantExactAccess": {
    "message": "Grant exact access"
  },
  "gwei": {
    "message": "GWEI"
  },
  "hardware": {
    "message": "Hardware"
  },
  "hardwareWalletConnected": {
    "message": "Hardware wallet connected"
  },
  "hardwareWalletLegacyDescription": {
    "message": "(legacy)",
    "description": "Text representing the MEW path"
  },
  "hardwareWalletSubmissionWarningStep1": {
    "message": "Be sure your $1 is plugged in and to select the Ethereum app."
  },
  "hardwareWalletSubmissionWarningStep2": {
    "message": "Enable \"smart contract data\" or \"blind signing\" on your $1 device."
  },
  "hardwareWalletSubmissionWarningTitle": {
    "message": "Prior to clicking Submit:"
  },
  "hardwareWalletSupportLinkConversion": {
    "message": "click here"
  },
  "hardwareWallets": {
    "message": "Connect a hardware wallet"
  },
  "hardwareWalletsInfo": {
    "message": "Hardware wallet integrations use API calls to external servers, which can see your IP address and the smart contract addresses you interact with."
  },
  "hardwareWalletsMsg": {
    "message": "Select a hardware wallet you would like to use with MetaMask."
  },
  "here": {
    "message": "here",
    "description": "as in -click here- for more information (goes with troubleTokenBalances)"
  },
  "hexData": {
    "message": "Hex data"
  },
  "hiddenAccounts": {
    "message": "Hidden accounts"
  },
  "hide": {
    "message": "Hide"
  },
  "hideAccount": {
    "message": "Hide account"
  },
  "hideAdvancedDetails": {
    "message": "Hide advanced details"
  },
  "hideSentitiveInfo": {
    "message": "Hide sensitive information"
  },
  "hideTokenPrompt": {
    "message": "Hide token?"
  },
  "hideTokenSymbol": {
    "message": "Hide $1",
    "description": "$1 is the symbol for a token (e.g. 'DAI')"
  },
  "hideZeroBalanceTokens": {
    "message": "Hide tokens without balance"
  },
  "high": {
    "message": "Aggressive"
  },
  "highGasSettingToolTipMessage": {
    "message": "High probability, even in volatile markets. Use $1 to cover surges in network traffic due to things like popular NFT drops.",
    "description": "$1 is key 'high' (text: 'Aggressive') separated here so that it can be passed in with bold font-weight"
  },
  "highLowercase": {
    "message": "high"
  },
  "highestCurrentBid": {
    "message": "Highest current bid"
  },
  "highestFloorPrice": {
    "message": "Highest floor price"
  },
  "history": {
    "message": "History"
  },
  "holdToRevealContent1": {
    "message": "Your Secret Recovery Phrase provides $1",
    "description": "$1 is a bolded text with the message from 'holdToRevealContent2'"
  },
  "holdToRevealContent2": {
    "message": "full access to your wallet and funds.",
    "description": "Is the bolded text in 'holdToRevealContent1'"
  },
  "holdToRevealContent3": {
    "message": "Do not share this with anyone. $1 $2",
    "description": "$1 is a message from 'holdToRevealContent4' and $2 is a text link with the message from 'holdToRevealContent5'"
  },
  "holdToRevealContent4": {
    "message": "MetaMask Support will not request this,",
    "description": "Part of 'holdToRevealContent3'"
  },
  "holdToRevealContent5": {
    "message": "but phishers might.",
    "description": "The text link in 'holdToRevealContent3'"
  },
  "holdToRevealContentPrivateKey1": {
    "message": "Your Private Key provides $1",
    "description": "$1 is a bolded text with the message from 'holdToRevealContentPrivateKey2'"
  },
  "holdToRevealContentPrivateKey2": {
    "message": "full access to your wallet and funds.",
    "description": "Is the bolded text in 'holdToRevealContentPrivateKey2'"
  },
  "holdToRevealLockedLabel": {
    "message": "hold to reveal circle locked"
  },
  "holdToRevealPrivateKey": {
    "message": "Hold to reveal Private Key"
  },
  "holdToRevealPrivateKeyTitle": {
    "message": "Keep your private key safe"
  },
  "holdToRevealSRP": {
    "message": "Hold to reveal SRP"
  },
  "holdToRevealSRPTitle": {
    "message": "Keep your SRP safe"
  },
  "holdToRevealUnlockedLabel": {
    "message": "hold to reveal circle unlocked"
  },
  "honeypotDescription": {
    "message": "This token might pose a honeypot risk. It is advised to conduct due diligence before interacting to prevent any potential financial loss."
  },
  "honeypotTitle": {
    "message": "Honey Pot"
  },
  "howNetworkFeesWorkExplanation": {
    "message": "Estimated fee required to process the transaction. The max fee is $1."
  },
  "howQuotesWork": {
    "message": "How quotes work"
  },
  "howQuotesWorkExplanation": {
    "message": "This quote has the best return of the quotes we searched. This is based on the swap rate, which includes bridging fees and a $1% MetaMask fee, minus gas fees. Gas fees depend on how busy the network is and how complex the transaction is."
  },
  "id": {
    "message": "ID"
  },
  "ignoreAll": {
    "message": "Ignore all"
  },
  "ignoreTokenWarning": {
    "message": "If you hide tokens, they will not be shown in your wallet. However, you can still add them by searching for them."
  },
  "imToken": {
    "message": "imToken"
  },
  "import": {
    "message": "Import",
    "description": "Button to import an account from a selected file"
  },
  "importAWallet": {
    "message": "Import a wallet"
  },
  "importAccountError": {
    "message": "Error importing account."
  },
  "importAccountErrorIsSRP": {
    "message": "You have entered a Secret Recovery Phrase (or mnemonic). To import an account here, you have to enter a private key, which is a hexadecimal string of length 64."
  },
  "importAccountErrorNotAValidPrivateKey": {
    "message": "This is not a valid private key. You have entered a hexadecimal string, but it must be 64 characters long."
  },
  "importAccountErrorNotHexadecimal": {
    "message": "This is not a valid private key. You must enter a hexadecimal string of length 64."
  },
  "importAccountJsonLoading1": {
    "message": "Expect this JSON import to take a few minutes and freeze MetaMask."
  },
  "importAccountJsonLoading2": {
    "message": "We apologize, and we will make it faster in the future."
  },
  "importAccountMsg": {
    "message": "Imported accounts won’t be associated with your MetaMask Secret Recovery Phrase. Learn more about imported accounts"
  },
  "importNFT": {
    "message": "Import NFT"
  },
  "importNFTAddressToolTip": {
    "message": "On OpenSea, for example, on the NFT's page under Details, there is a blue hyperlinked value labeled 'Contract Address'. If you click on this, it will take you to the contract's address on Etherscan; at the top-left of that page, there should be an icon labeled 'Contract', and to the right, a long string of letters and numbers. This is the address of the contract that created your NFT. Click on the 'copy' icon to the right of the address, and you'll have it on your clipboard."
  },
  "importNFTPage": {
    "message": "Import NFT page"
  },
  "importNFTTokenIdToolTip": {
    "message": "An NFT's ID is a unique identifier since no two NFTs are alike. Again, on OpenSea this number is under 'Details'. Make a note of it, or copy it onto your clipboard."
  },
  "importNWordSRP": {
    "message": "I have a $1 word recovery phrase",
    "description": "$1 is the number of words in the recovery phrase"
  },
  "importPrivateKey": {
    "message": "Private Key"
  },
  "importSRPDescription": {
    "message": "Import an existing wallet with your 12 or 24-word secret recovery phrase."
  },
  "importSRPNumberOfWordsError": {
    "message": "Secret Recovery Phrases contain 12, or 24 words"
  },
  "importSRPWordError": {
    "message": "Word $1 is incorrect or misspelled.",
    "description": "$1 is the word that is incorrect or misspelled"
  },
  "importSRPWordErrorAlternative": {
    "message": "Word $1 and $2 is incorrect or misspelled.",
    "description": "$1 and $2 are multiple words that are mispelled."
  },
  "importSecretRecoveryPhrase": {
    "message": "Import Secret Recovery Phrase"
  },
  "importSecretRecoveryPhraseUnknownError": {
    "message": "An unknown error occurred."
  },
  "importSelectedTokens": {
    "message": "Import selected tokens?"
  },
  "importSelectedTokensDescription": {
    "message": "Only the tokens you've selected will appear in your wallet. You can always import hidden tokens later by searching for them."
  },
  "importTokenQuestion": {
    "message": "Import token?"
  },
  "importTokenWarning": {
    "message": "Anyone can create a token with any name, including fake versions of existing tokens. Add and trade at your own risk!"
  },
  "importTokensCamelCase": {
    "message": "Import tokens"
  },
  "importTokensError": {
    "message": "We could not import the tokens. Please try again later."
  },
  "importWallet": {
    "message": "Import wallet"
  },
  "importWalletOrAccountHeader": {
    "message": "Import a wallet or account"
  },
  "importWalletSuccess": {
    "message": "Secret Recovery Phrase $1 imported",
    "description": "$1 is the index of the secret recovery phrase"
  },
  "importWithCount": {
    "message": "Import $1",
    "description": "$1 will the number of detected tokens that are selected for importing, if all of them are selected then $1 will be all"
  },
  "imported": {
    "message": "Imported",
    "description": "status showing that an account has been fully loaded into the keyring"
  },
  "inYourSettings": {
    "message": "in your Settings"
  },
  "included": {
    "message": "included"
  },
  "includesXTransactions": {
    "message": "Includes $1 transactions"
  },
  "infuraBlockedNotification": {
    "message": "MetaMask is unable to connect to the blockchain host. Review possible reasons $1.",
    "description": "$1 is a clickable link with with text defined by the 'here' key"
  },
  "initialTransactionConfirmed": {
    "message": "Your initial transaction was confirmed by the network. Click OK to go back."
  },
  "insightsFromSnap": {
    "message": "Insights from $1",
    "description": "$1 represents the name of the snap"
  },
  "install": {
    "message": "Install"
  },
  "installOrigin": {
    "message": "Install origin"
  },
  "installRequest": {
    "message": "Add to MetaMask"
  },
  "installedOn": {
    "message": "Installed on $1",
    "description": "$1 is the date when the snap has been installed"
  },
  "insufficientBalance": {
    "message": "Insufficient balance."
  },
  "insufficientFunds": {
    "message": "Insufficient funds."
  },
  "insufficientFundsForGas": {
    "message": "Insufficient funds for gas"
  },
  "insufficientLockedLiquidityDescription": {
    "message": "The lack of adequately locked or burned liquidity leaves the token vulnerable to sudden liquidity withdrawals, potentially causing market instability."
  },
  "insufficientLockedLiquidityTitle": {
    "message": "Insufficient Locked Liquidity"
  },
  "insufficientTokens": {
    "message": "Insufficient tokens."
  },
  "interactWithSmartContract": {
    "message": "Smart contract"
  },
  "interactingWith": {
    "message": "Interacting with"
  },
  "interactingWithTransactionDescription": {
    "message": "This is the contract you're interacting with. Protect yourself from scammers by verifying the details."
  },
  "interaction": {
    "message": "Interaction"
  },
  "invalidAddress": {
    "message": "Invalid address"
  },
  "invalidAddressRecipient": {
    "message": "Recipient address is invalid"
  },
  "invalidAssetType": {
    "message": "This asset is an NFT and needs to be re-added on the Import NFTs page found under the NFTs tab"
  },
  "invalidChainIdTooBig": {
    "message": "Invalid chain ID. The chain ID is too big."
  },
  "invalidCustomNetworkAlertContent1": {
    "message": "The chain ID for custom network '$1' has to be re-entered.",
    "description": "$1 is the name/identifier of the network."
  },
  "invalidCustomNetworkAlertContent2": {
    "message": "To protect you from malicious or faulty network providers, chain IDs are now required for all custom networks."
  },
  "invalidCustomNetworkAlertContent3": {
    "message": "Go to Settings > Network and enter the chain ID. You can find the chain IDs of most popular networks on $1.",
    "description": "$1 is a link to https://chainid.network"
  },
  "invalidCustomNetworkAlertTitle": {
    "message": "Invalid custom network"
  },
  "invalidHexData": {
    "message": "Invalid hex data"
  },
  "invalidHexNumber": {
    "message": "Invalid hexadecimal number."
  },
  "invalidHexNumberLeadingZeros": {
    "message": "Invalid hexadecimal number. Remove any leading zeros."
  },
  "invalidIpfsGateway": {
    "message": "Invalid IPFS Gateway: The value must be a valid URL"
  },
  "invalidNumber": {
    "message": "Invalid number. Enter a decimal or '0x'-prefixed hexadecimal number."
  },
  "invalidNumberLeadingZeros": {
    "message": "Invalid number. Remove any leading zeros."
  },
  "invalidRPC": {
    "message": "Invalid RPC URL"
  },
  "invalidSeedPhrase": {
    "message": "Invalid Secret Recovery Phrase"
  },
  "invalidSeedPhraseCaseSensitive": {
    "message": "Invalid input! Secret Recovery Phrase is case sensitive."
  },
  "invalidSeedPhraseNotFound": {
    "message": "Secret Recovery Phrase not found."
  },
  "ipfsGateway": {
    "message": "IPFS gateway"
  },
  "ipfsGatewayDescription": {
    "message": "MetaMask uses third-party services to show images of your NFTs stored on IPFS, display information related to ENS addresses entered in your browser's address bar, and fetch icons for different tokens. Your IP address may be exposed to these services when you’re using them."
  },
  "ipfsToggleModalDescriptionOne": {
    "message": "We use third-party services to show images of your NFTs stored on IPFS, display information related to ENS addresses entered in your browser's address bar, and fetch icons for different tokens. Your IP address may be exposed to these services when you’re using them."
  },
  "ipfsToggleModalDescriptionTwo": {
    "message": "Selecting Confirm turns on IPFS resolution. You can turn it off in $1 at any time.",
    "description": "$1 is the method to turn off ipfs"
  },
  "ipfsToggleModalSettings": {
    "message": "Settings > Security and privacy"
  },
  "isSigningOrSubmitting": {
    "message": "A previous transaction is still being signed or submitted"
  },
  "jazzAndBlockies": {
    "message": "Jazzicons and Blockies are two different styles of unique icons that help you identify an account at a glance."
  },
  "jazzicons": {
    "message": "Jazzicons"
  },
  "jsonFile": {
    "message": "JSON File",
    "description": "format for importing an account"
  },
  "keyringAccountName": {
    "message": "Account name"
  },
  "keyringAccountPublicAddress": {
    "message": "Public Address"
  },
  "keyringSnapRemovalResult1": {
    "message": "$1 $2removed",
    "description": "Displays the result after removal of a keyring snap. $1 is the snap name, $2 is whether it is successful or not"
  },
  "keyringSnapRemovalResultNotSuccessful": {
    "message": "not ",
    "description": "Displays the `not` word in $2."
  },
  "keyringSnapRemoveConfirmation": {
    "message": "Type $1 to confirm you want to remove this snap:",
    "description": "Asks user to input the name nap prior to deleting the snap. $1 is the snap name"
  },
  "keystone": {
    "message": "Keystone"
  },
  "knownAddressRecipient": {
    "message": "Known contract address."
  },
  "knownTokenWarning": {
    "message": "This action will edit tokens that are already listed in your wallet, which can be used to phish you. Only approve if you are certain that you mean to change what these tokens represent. Learn more about $1"
  },
  "l1Fee": {
    "message": "L1 fee"
  },
  "l1FeeTooltip": {
    "message": "L1 gas fee"
  },
  "l2Fee": {
    "message": "L2 fee"
  },
  "l2FeeTooltip": {
    "message": "L2 gas fee"
  },
  "lastConnected": {
    "message": "Last connected"
  },
  "lastSold": {
    "message": "Last sold"
  },
  "lavaDomeCopyWarning": {
    "message": "For your safety, selecting this text is not available right now."
  },
  "layer1Fees": {
    "message": "Layer 1 fees"
  },
  "layer2Fees": {
    "message": "Layer 2 fees"
  },
  "learnHow": {
    "message": "Learn how"
  },
  "learnMore": {
    "message": "learn more"
  },
  "learnMoreAboutGas": {
    "message": "Want to $1 about gas?",
    "description": "$1 will be replaced by the learnMore translation key"
  },
  "learnMoreAboutPrivacy": {
    "message": "Learn more about privacy best practices."
  },
  "learnMoreAboutSolanaAccounts": {
    "message": "Learn more about Solana accounts"
  },
  "learnMoreKeystone": {
    "message": "Learn More"
  },
  "learnMoreUpperCase": {
    "message": "Learn more"
  },
  "learnMoreUpperCaseWithDot": {
    "message": "Learn more."
  },
  "learnScamRisk": {
    "message": "scams and security risks."
  },
  "leaveMetaMask": {
    "message": "Leave MetaMask?"
  },
  "leaveMetaMaskDesc": {
    "message": "You're about to visit a site outside of MetaMask. Double-check the URL before continuing."
  },
  "ledgerAccountRestriction": {
    "message": "You need to make use your last account before you can add a new one."
  },
  "ledgerConnectionInstructionCloseOtherApps": {
    "message": "Close any other software connected to your device and then click here to refresh."
  },
  "ledgerConnectionInstructionHeader": {
    "message": "Prior to clicking confirm:"
  },
  "ledgerConnectionInstructionStepFour": {
    "message": "Enable \"smart contract data\" or \"blind signing\" on your Ledger device."
  },
  "ledgerConnectionInstructionStepThree": {
    "message": "Be sure your Ledger is plugged in and to select the Ethereum app."
  },
  "ledgerDeviceOpenFailureMessage": {
    "message": "The Ledger device failed to open. Your Ledger might be connected to other software. Please close Ledger Live or other applications connected to your Ledger device, and try to connect again."
  },
  "ledgerErrorConnectionIssue": {
    "message": "Reconnect your ledger, open the ETH app and try again."
  },
  "ledgerErrorDevicedLocked": {
    "message": "Your Ledger is locked. Unlock it then try again."
  },
  "ledgerErrorEthAppNotOpen": {
    "message": "To solve the issue, open the ETH application on your device and retry."
  },
  "ledgerErrorTransactionDataNotPadded": {
    "message": "Ethereum transaction's input data isn't sufficiently padded."
  },
  "ledgerLiveApp": {
    "message": "Ledger Live App"
  },
  "ledgerLocked": {
    "message": "Cannot connect to Ledger device. Please make sure your device is unlocked and Ethereum app is opened."
  },
  "ledgerMultipleDevicesUnsupportedInfoDescription": {
    "message": "To connect a new device, disconnect the previous one."
  },
  "ledgerMultipleDevicesUnsupportedInfoTitle": {
    "message": "You can only connect one Ledger at a time"
  },
  "ledgerTimeout": {
    "message": "Ledger Live is taking too long to respond or connection timeout. Make sure Ledger Live app is opened and your device is unlocked."
  },
  "ledgerWebHIDNotConnectedErrorMessage": {
    "message": "The ledger device was not connected. If you wish to connect your Ledger, please click 'Continue' again and approve HID connection",
    "description": "An error message shown to the user during the hardware connect flow."
  },
  "levelArrow": {
    "message": "level arrow"
  },
  "lightTheme": {
    "message": "Light"
  },
  "likeToImportToken": {
    "message": "Would you like to import this token?"
  },
  "likeToImportTokens": {
    "message": "Would you like to import these tokens?"
  },
  "lineaGoerli": {
    "message": "Linea Goerli test network"
  },
  "lineaMainnet": {
    "message": "Linea Mainnet"
  },
  "lineaSepolia": {
    "message": "Linea Sepolia test network"
  },
  "link": {
    "message": "Link"
  },
  "linkCentralizedExchanges": {
    "message": "Link your Coinbase or Binance accounts to transfer crypto to MetaMask for free."
  },
  "links": {
    "message": "Links"
  },
  "loadMore": {
    "message": "Load more"
  },
  "loading": {
    "message": "Loading..."
  },
  "loadingScreenSnapMessage": {
    "message": "Please complete the transaction on the Snap."
  },
  "loadingTokenList": {
    "message": "Loading token list"
  },
  "localhost": {
    "message": "Localhost 8545"
  },
  "lock": {
    "message": "Lock"
  },
  "lockMetaMask": {
    "message": "Lock MetaMask"
  },
  "lockTimeInvalid": {
    "message": "Lock time must be a number between 0 and 10080"
  },
  "logo": {
    "message": "$1 logo",
    "description": "$1 is the name of the ticker"
  },
  "low": {
    "message": "Low"
  },
  "lowEstimatedReturnTooltipMessage": {
    "message": "You’ll pay more than $1% of your starting amount in fees. Check your receiving amount and network fees."
  },
  "lowEstimatedReturnTooltipTitle": {
    "message": "High cost"
  },
  "lowGasSettingToolTipMessage": {
    "message": "Use $1 to wait for a cheaper price. Time estimates are much less accurate as prices are somewhat unpredictable.",
    "description": "$1 is key 'low' separated here so that it can be passed in with bold font-weight"
  },
  "lowLowercase": {
    "message": "low"
  },
  "mainnet": {
    "message": "Ethereum Mainnet"
  },
  "mainnetToken": {
    "message": "This address matches a known Ethereum Mainnet token address. Recheck the contract address and network for the token you are trying to add."
  },
  "makeAnotherSwap": {
    "message": "Create a new swap"
  },
  "makeSureNoOneWatching": {
    "message": "Make sure nobody is looking",
    "description": "Warning to users to be care while creating and saving their new Secret Recovery Phrase"
  },
  "manageDefaultSettings": {
    "message": "Manage default settings"
  },
  "manageInstitutionalWallets": {
    "message": "Manage Institutional Wallets"
  },
  "manageInstitutionalWalletsDescription": {
    "message": "Turn this on to enable institutional wallets."
  },
  "manageNetworksMenuHeading": {
    "message": "Manage networks"
  },
  "managePermissions": {
    "message": "Manage permissions"
  },
  "marketCap": {
    "message": "Market cap"
  },
  "marketDetails": {
    "message": "Market details"
  },
  "max": {
    "message": "Max"
  },
  "maxBaseFee": {
    "message": "Max base fee"
  },
  "maxFee": {
    "message": "Max fee"
  },
  "maxFeeTooltip": {
    "message": "A maximum fee provided to pay for the transaction."
  },
  "maxPriorityFee": {
    "message": "Max priority fee"
  },
  "medium": {
    "message": "Market"
  },
  "mediumGasSettingToolTipMessage": {
    "message": "Use $1 for fast processing at current market price.",
    "description": "$1 is key 'medium' (text: 'Market') separated here so that it can be passed in with bold font-weight"
  },
  "memo": {
    "message": "memo"
  },
  "message": {
    "message": "Message"
  },
  "metaMaskConnectStatusParagraphOne": {
    "message": "You now have more control over your account connections in MetaMask."
  },
  "metaMaskConnectStatusParagraphThree": {
    "message": "Click it to manage your connected accounts."
  },
  "metaMaskConnectStatusParagraphTwo": {
    "message": "The connection status button shows if the website you’re visiting is connected to your currently selected account."
  },
  "metaMetricsIdNotAvailableError": {
    "message": "Since you've never opted into MetaMetrics, there's no data to delete here."
  },
  "metadataModalSourceTooltip": {
    "message": "$1 is hosted on npm and $2 is this Snap’s unique identifier.",
    "description": "$1 is the snap name and $2 is the snap NPM id."
  },
  "metamaskNotificationsAreOff": {
    "message": "Wallet notifications are currently not active."
  },
  "metamaskSwapsOfflineDescription": {
    "message": "MetaMask Swaps is undergoing maintenance. Please check back later."
  },
  "metamaskVersion": {
    "message": "MetaMask Version"
  },
  "methodData": {
    "message": "Method"
  },
  "methodDataTransactionDesc": {
    "message": "Function executed based on decoded input data."
  },
  "methodNotSupported": {
    "message": "Not supported with this account."
  },
  "metrics": {
    "message": "Metrics"
  },
  "millionAbbreviation": {
    "message": "M",
    "description": "Shortened form of 'million'"
  },
  "mismatchedChainLinkText": {
    "message": "verify the network details",
    "description": "Serves as link text for the 'mismatchedChain' key. This text will be embedded inside the translation for that key."
  },
  "mismatchedChainRecommendation": {
    "message": "We recommend that you $1 before proceeding.",
    "description": "$1 is a clickable link with text defined by the 'mismatchedChainLinkText' key. The link will open to instructions for users to validate custom network details."
  },
  "mismatchedNetworkName": {
    "message": "According to our record the network name may not correctly match this chain ID."
  },
  "mismatchedNetworkSymbol": {
    "message": "The submitted currency symbol does not match what we expect for this chain ID."
  },
  "mismatchedRpcChainId": {
    "message": "Chain ID returned by the custom network does not match the submitted chain ID."
  },
  "mismatchedRpcUrl": {
    "message": "According to our records the submitted RPC URL value does not match a known provider for this chain ID."
  },
  "missingSetting": {
    "message": "Can't find a setting?"
  },
  "missingSettingRequest": {
    "message": "Request here"
  },
  "more": {
    "message": "more"
  },
  "moreAccounts": {
    "message": "+ $1 more accounts",
    "description": "$1 is the number of accounts"
  },
  "moreNetworks": {
    "message": "+ $1 more networks",
    "description": "$1 is the number of networks"
  },
  "moreQuotes": {
    "message": "More quotes"
  },
  "multichainAddEthereumChainConfirmationDescription": {
    "message": "You're adding this network to MetaMask and giving this site permission to use it."
  },
  "multichainQuoteCardBridgingLabel": {
    "message": "Bridging"
  },
  "multichainQuoteCardQuoteLabel": {
    "message": "Quote"
  },
  "multichainQuoteCardTimeLabel": {
    "message": "Time"
  },
  "multipleSnapConnectionWarning": {
    "message": "$1 wants to use $2 Snaps",
    "description": "$1 is the dapp and $2 is the number of snaps it wants to connect to."
  },
  "mustSelectOne": {
    "message": "Must select at least 1 token."
  },
  "name": {
    "message": "Name"
  },
  "nameAddressLabel": {
    "message": "Address",
    "description": "Label above address field in name component modal."
  },
  "nameAlreadyInUse": {
    "message": "Name is already in use"
  },
  "nameInstructionsNew": {
    "message": "If you know this address, give it a nickname to recognize it in the future.",
    "description": "Instruction text in name component modal when value is not recognised."
  },
  "nameInstructionsRecognized": {
    "message": "This address has a default nickname, but you can edit it or explore other suggestions.",
    "description": "Instruction text in name component modal when value is recognized but not saved."
  },
  "nameInstructionsSaved": {
    "message": "You've added a nickname for this address before. You can edit or view other suggested nicknames.",
    "description": "Instruction text in name component modal when value is saved."
  },
  "nameLabel": {
    "message": "Nickname",
    "description": "Label above name input field in name component modal."
  },
  "nameModalMaybeProposedName": {
    "message": "Maybe: $1",
    "description": "$1 is the proposed name"
  },
  "nameModalTitleNew": {
    "message": "Unknown address",
    "description": "Title of the modal created by the name component when value is not recognised."
  },
  "nameModalTitleRecognized": {
    "message": "Recognized address",
    "description": "Title of the modal created by the name component when value is recognized but not saved."
  },
  "nameModalTitleSaved": {
    "message": "Saved address",
    "description": "Title of the modal created by the name component when value is saved."
  },
  "nameProviderProposedBy": {
    "message": "Proposed by $1",
    "description": "$1 is the name of the provider"
  },
  "nameProvider_ens": {
    "message": "Ethereum Name Service (ENS)"
  },
  "nameProvider_etherscan": {
    "message": "Etherscan"
  },
  "nameProvider_lens": {
    "message": "Lens Protocol"
  },
  "nameProvider_token": {
    "message": "MetaMask"
  },
  "nameSetPlaceholder": {
    "message": "Choose a nickname...",
    "description": "Placeholder text for name input field in name component modal."
  },
  "nativeNetworkPermissionRequestDescription": {
    "message": "$1 is asking for your approval to:",
    "description": "$1 represents dapp name"
  },
  "nativeTokenScamWarningConversion": {
    "message": "Edit network details"
  },
  "nativeTokenScamWarningDescription": {
    "message": "The native token symbol does not match the expected symbol of the native token for the network with the associated chain ID. You have entered $1 while the expected token symbol is $2. Please verify you are connected to the correct chain.",
    "description": "$1 represents the currency name, $2 represents the expected currency symbol"
  },
  "nativeTokenScamWarningDescriptionExpectedTokenFallback": {
    "message": "something else",
    "description": "graceful fallback for when token symbol isn't found"
  },
  "nativeTokenScamWarningTitle": {
    "message": "Unexpected Native Token Symbol",
    "description": "Title for nativeTokenScamWarningDescription"
  },
  "needHelp": {
    "message": "Need help? Contact $1",
    "description": "$1 represents `needHelpLinkText`, the text which goes in the help link"
  },
  "needHelpFeedback": {
    "message": "Share your feedback"
  },
  "needHelpLinkText": {
    "message": "MetaMask support"
  },
  "needHelpSubmitTicket": {
    "message": "Submit a ticket"
  },
  "needImportFile": {
    "message": "You must select a file to import.",
    "description": "User is important an account and needs to add a file to continue"
  },
  "negativeETH": {
    "message": "Can not send negative amounts of ETH."
  },
  "negativeOrZeroAmountToken": {
    "message": "Cannot send negative or zero amounts of asset."
  },
  "network": {
    "message": "Network"
  },
  "networkChanged": {
    "message": "Network changed"
  },
  "networkChangedMessage": {
    "message": "You're now transacting on $1.",
    "description": "$1 is the name of the network"
  },
  "networkDetails": {
    "message": "Network details"
  },
  "networkFee": {
    "message": "Network fee"
  },
  "networkIsBusy": {
    "message": "Network is busy. Gas prices are high and estimates are less accurate."
  },
  "networkMenu": {
    "message": "Network Menu"
  },
  "networkMenuHeading": {
    "message": "Select a network"
  },
  "networkName": {
    "message": "Network name"
  },
  "networkNameArbitrum": {
    "message": "Arbitrum"
  },
  "networkNameAvalanche": {
    "message": "Avalanche"
  },
  "networkNameBSC": {
    "message": "BSC"
  },
  "networkNameBase": {
    "message": "Base"
  },
  "networkNameBitcoin": {
    "message": "Bitcoin"
  },
  "networkNameDefinition": {
    "message": "The name associated with this network."
  },
  "networkNameEthereum": {
    "message": "Ethereum"
  },
  "networkNameGoerli": {
    "message": "Goerli"
  },
  "networkNameLinea": {
    "message": "Linea"
  },
  "networkNameOpMainnet": {
    "message": "OP Mainnet"
  },
  "networkNamePolygon": {
    "message": "Polygon"
  },
  "networkNameSolana": {
    "message": "Solana"
  },
  "networkNameTestnet": {
    "message": "Testnet"
  },
  "networkNameZkSyncEra": {
    "message": "zkSync Era"
  },
  "networkOptions": {
    "message": "Network options"
  },
  "networkPermissionToast": {
    "message": "Network permissions updated"
  },
  "networkProvider": {
    "message": "Network provider"
  },
  "networkStatus": {
    "message": "Network status"
  },
  "networkStatusBaseFeeTooltip": {
    "message": "The base fee is set by the network and changes every 13-14 seconds. Our $1 and $2 options account for sudden increases.",
    "description": "$1 and $2 are bold text for Medium and Aggressive respectively."
  },
  "networkStatusPriorityFeeTooltip": {
    "message": "Range of priority fees (aka “miner tip”). This goes to miners and incentivizes them to prioritize your transaction."
  },
  "networkStatusStabilityFeeTooltip": {
    "message": "Gas fees are $1 relative to the past 72 hours.",
    "description": "$1 is networks stability value - stable, low, high"
  },
  "networkSwitchConnectionError": {
    "message": "We can't connect to $1",
    "description": "$1 represents the network name"
  },
  "networkURL": {
    "message": "Network URL"
  },
  "networkURLDefinition": {
    "message": "The URL used to access this network."
  },
  "networkUrlErrorWarning": {
    "message": "Attackers sometimes mimic sites by making small changes to the site address. Make sure you're interacting with the intended site before you continue. Punycode version: $1",
    "description": "$1 replaced by RPC URL for network"
  },
  "networks": {
    "message": "Networks"
  },
  "networksSmallCase": {
    "message": "networks"
  },
  "nevermind": {
    "message": "Nevermind"
  },
  "new": {
    "message": "New!"
  },
  "newAccount": {
    "message": "New account"
  },
  "newAccountNumberName": {
    "message": "Account $1",
    "description": "Default name of next account to be created on create account screen"
  },
  "newContact": {
    "message": "New contact"
  },
  "newContract": {
    "message": "New contract"
  },
  "newNFTDetectedInImportNFTsMessageStrongText": {
    "message": "Settings > Security and privacy"
  },
  "newNFTDetectedInImportNFTsMsg": {
    "message": "To use Opensea to see your NFTs, turn on 'Display NFT Media' in $1.",
    "description": "$1 is used for newNFTDetectedInImportNFTsMessageStrongText"
  },
  "newNFTDetectedInNFTsTabMessage": {
    "message": "Let MetaMask automatically detect and display NFTs in your wallet."
  },
  "newNFTsAutodetected": {
    "message": "NFT autodetection"
  },
  "newNetworkAdded": {
    "message": "“$1” was successfully added!"
  },
  "newNetworkEdited": {
    "message": "“$1” was successfully edited!"
  },
  "newNftAddedMessage": {
    "message": "NFT was successfully added!"
  },
  "newPassword": {
    "message": "New password"
<<<<<<< HEAD
  },
  "newPasswordPlaceholder": {
    "message": "Enter a strong password"
=======
>>>>>>> 02e5b903
  },
  "newPrivacyPolicyActionButton": {
    "message": "Read more"
  },
  "newPrivacyPolicyTitle": {
    "message": "We’ve updated our privacy policy"
  },
  "newRpcUrl": {
    "message": "New RPC URL"
  },
  "newTokensImportedMessage": {
    "message": "You’ve successfully imported $1.",
    "description": "$1 is the string of symbols of all the tokens imported"
  },
  "newTokensImportedTitle": {
    "message": "Token imported"
  },
  "next": {
    "message": "Next"
  },
  "nftAddFailedMessage": {
    "message": "NFT can’t be added as the ownership details do not match. Make sure you have entered correct information."
  },
  "nftAddressError": {
    "message": "This token is an NFT. Add on the $1",
    "description": "$1 is a clickable link with text defined by the 'importNFTPage' key"
  },
  "nftAlreadyAdded": {
    "message": "NFT has already been added."
  },
  "nftAutoDetectionEnabled": {
    "message": "NFT autodetection enabled"
  },
  "nftDisclaimer": {
    "message": "Disclaimer: MetaMask pulls the media file from the source url. This url sometimes gets changed by the marketplace on which the NFT was minted."
  },
  "nftOptions": {
    "message": "NFT Options"
  },
  "nftTokenIdPlaceholder": {
    "message": "Enter the token id"
  },
  "nftWarningContent": {
    "message": "You're granting access to $1, including any you might own in the future. The party on the other end can transfer these NFTs from your wallet at any time without asking you until you revoke this approval. $2",
    "description": "$1 is nftWarningContentBold bold part, $2 is Learn more link"
  },
  "nftWarningContentBold": {
    "message": "all your $1 NFTs",
    "description": "$1 is name of the collection"
  },
  "nftWarningContentGrey": {
    "message": "Proceed with caution."
  },
  "nfts": {
    "message": "NFTs"
  },
  "nftsPreviouslyOwned": {
    "message": "Previously Owned"
  },
  "nickname": {
    "message": "Nickname"
  },
  "noAccountsFound": {
    "message": "No accounts found for the given search query"
  },
  "noActivity": {
    "message": "No activity yet"
  },
  "noConnectedAccountTitle": {
    "message": "MetaMask isn’t connected to this site"
  },
  "noConnectionDescription": {
    "message": "To connect to a site, find and select the \"connect\" button. Remember MetaMask can only connect to sites on web3"
  },
  "noConversionRateAvailable": {
    "message": "No conversion rate available"
  },
  "noDeFiPositions": {
    "message": "No positions yet"
  },
  "noDomainResolution": {
    "message": "No resolution for domain provided."
  },
  "noHardwareWalletOrSnapsSupport": {
    "message": "Snaps, and most hardware wallets, will not work with your current browser version."
  },
  "noNFTs": {
    "message": "No NFTs yet"
  },
  "noNetworksFound": {
    "message": "No networks found for the given search query"
  },
  "noOptionsAvailableMessage": {
    "message": "This trade route isn't available right now. Try changing the amount, network, or token and we'll find the best option."
  },
  "noSnaps": {
    "message": "You don't have any snaps installed."
  },
  "noThanks": {
    "message": "No thanks"
  },
  "noTransactions": {
    "message": "You have no transactions"
  },
  "noWebcamFound": {
    "message": "Your computer's webcam was not found. Please try again."
  },
  "noWebcamFoundTitle": {
    "message": "Webcam not found"
  },
  "nonContractAddressAlertDesc": {
    "message": "You're sending call data to an address that isn't a contract. This could cause you to lose funds. Make sure you're using the correct address and network before continuing."
  },
  "nonContractAddressAlertTitle": {
    "message": "Potential mistake"
  },
  "nonce": {
    "message": "Nonce"
  },
  "none": {
    "message": "None"
  },
  "notBusy": {
    "message": "Not busy"
  },
  "notCurrentAccount": {
    "message": "Is this the correct account? It's different from the currently selected account in your wallet"
  },
  "notEnoughBalance": {
    "message": "Insufficient balance"
  },
  "notEnoughGas": {
    "message": "Not enough gas"
  },
  "notNow": {
    "message": "Not now"
  },
  "notificationDetail": {
    "message": "Details"
  },
  "notificationDetailBaseFee": {
    "message": "Base fee (GWEI)"
  },
  "notificationDetailGasLimit": {
    "message": "Gas limit (units)"
  },
  "notificationDetailGasUsed": {
    "message": "Gas used (units)"
  },
  "notificationDetailMaxFee": {
    "message": "Max fee per gas"
  },
  "notificationDetailNetwork": {
    "message": "Network"
  },
  "notificationDetailNetworkFee": {
    "message": "Network fee"
  },
  "notificationDetailPriorityFee": {
    "message": "Priority fee (GWEI)"
  },
  "notificationItemCheckBlockExplorer": {
    "message": "Check on the Block Explorer"
  },
  "notificationItemCollection": {
    "message": "Collection"
  },
  "notificationItemConfirmed": {
    "message": "Confirmed"
  },
  "notificationItemError": {
    "message": "Unable to retrieve fees currently"
  },
  "notificationItemFrom": {
    "message": "From"
  },
  "notificationItemLidoStakeReadyToBeWithdrawn": {
    "message": "Withdrawal Ready"
  },
  "notificationItemLidoStakeReadyToBeWithdrawnMessage": {
    "message": "You can now withdraw your unstaked $1"
  },
  "notificationItemLidoWithdrawalRequestedMessage": {
    "message": "Your request to unstake $1 has been sent"
  },
  "notificationItemNFTReceivedFrom": {
    "message": "Received NFT from"
  },
  "notificationItemNFTSentTo": {
    "message": "Sent NFT to"
  },
  "notificationItemNetwork": {
    "message": "Network"
  },
  "notificationItemRate": {
    "message": "Rate (fee included)"
  },
  "notificationItemReceived": {
    "message": "Received"
  },
  "notificationItemReceivedFrom": {
    "message": "Received from"
  },
  "notificationItemSent": {
    "message": "Sent"
  },
  "notificationItemSentTo": {
    "message": "Sent to"
  },
  "notificationItemStakeCompleted": {
    "message": "Stake completed"
  },
  "notificationItemStaked": {
    "message": "Staked"
  },
  "notificationItemStakingProvider": {
    "message": "Staking Provider"
  },
  "notificationItemStatus": {
    "message": "Status"
  },
  "notificationItemSwapped": {
    "message": "Swapped"
  },
  "notificationItemSwappedFor": {
    "message": "for"
  },
  "notificationItemTo": {
    "message": "To"
  },
  "notificationItemTransactionId": {
    "message": "Transaction ID"
  },
  "notificationItemUnStakeCompleted": {
    "message": "UnStaking complete"
  },
  "notificationItemUnStaked": {
    "message": "Unstaked"
  },
  "notificationItemUnStakingRequested": {
    "message": "Unstaking requested"
  },
  "notificationTransactionFailedMessage": {
    "message": "Transaction $1 failed! $2",
    "description": "Content of the browser notification that appears when a transaction fails"
  },
  "notificationTransactionFailedTitle": {
    "message": "Failed transaction",
    "description": "Title of the browser notification that appears when a transaction fails"
  },
  "notificationTransactionSuccessMessage": {
    "message": "Transaction $1 confirmed!",
    "description": "Content of the browser notification that appears when a transaction is confirmed"
  },
  "notificationTransactionSuccessTitle": {
    "message": "Confirmed transaction",
    "description": "Title of the browser notification that appears when a transaction is confirmed"
  },
  "notificationTransactionSuccessView": {
    "message": "View on $1",
    "description": "Additional content in a notification that appears when a transaction is confirmed and has a block explorer URL."
  },
  "notifications": {
    "message": "Notifications"
  },
  "notificationsFeatureToggle": {
    "message": "Enable Wallet Notifications",
    "description": "Experimental feature title"
  },
  "notificationsFeatureToggleDescription": {
    "message": "This enables wallet notifications like send/receive funds or nfts and feature announcements.",
    "description": "Description of the experimental notifications feature"
  },
  "notificationsMarkAllAsRead": {
    "message": "Mark all as read"
  },
  "notificationsPageEmptyTitle": {
    "message": "Nothing to see here"
  },
  "notificationsPageErrorContent": {
    "message": "Please, try to visit this page again."
  },
  "notificationsPageErrorTitle": {
    "message": "There has been an error"
  },
  "notificationsPageNoNotificationsContent": {
    "message": "You have not received any notifications yet."
  },
  "notificationsSettingsBoxError": {
    "message": "Something went wrong. Please try again."
  },
  "notificationsSettingsPageAllowNotifications": {
    "message": "Stay in the loop on what’s happening in your wallet with notifications. To use notifications, we use a profile to sync some settings across your devices. $1"
  },
  "notificationsSettingsPageAllowNotificationsLink": {
    "message": "Learn how we protect your privacy while using this feature."
  },
  "numberOfNewTokensDetectedPlural": {
    "message": "$1 new tokens found in this account",
    "description": "$1 is the number of new tokens detected"
  },
  "numberOfNewTokensDetectedSingular": {
    "message": "1 new token found in this account"
  },
  "numberOfTokens": {
    "message": "Number of tokens"
  },
  "ofTextNofM": {
    "message": "of"
  },
  "off": {
    "message": "Off"
  },
  "offlineForMaintenance": {
    "message": "Offline for maintenance"
  },
  "ok": {
    "message": "Ok"
  },
  "on": {
    "message": "On"
  },
  "onboardedMetametricsAccept": {
    "message": "I agree"
  },
  "onboardedMetametricsDisagree": {
    "message": "No thanks"
  },
  "onboardedMetametricsKey1": {
    "message": "Latest developments"
  },
  "onboardedMetametricsKey2": {
    "message": "Product features"
  },
  "onboardedMetametricsKey3": {
    "message": "Other relevant promotional materials"
  },
  "onboardedMetametricsLink": {
    "message": "MetaMetrics"
  },
  "onboardedMetametricsParagraph1": {
    "message": "In addition to $1, we'd like to use data to understand how you interact with marketing communications.",
    "description": "$1 represents the 'onboardedMetametricsLink' locale string"
  },
  "onboardedMetametricsParagraph2": {
    "message": "This helps us personalize what we share with you, like:"
  },
  "onboardedMetametricsParagraph3": {
    "message": "Remember, we never sell the data you provide and you can opt out any time."
  },
  "onboardedMetametricsTitle": {
    "message": "Help us enhance your experience"
  },
  "onboardingAdvancedPrivacyIPFSDescription": {
    "message": "The IPFS gateway makes it possible to access and view data hosted by third parties. You can add a custom IPFS gateway or continue using the default."
  },
  "onboardingAdvancedPrivacyIPFSInvalid": {
    "message": "Please enter a valid URL"
  },
  "onboardingAdvancedPrivacyIPFSTitle": {
    "message": "Add custom IPFS Gateway"
  },
  "onboardingAdvancedPrivacyIPFSValid": {
    "message": "IPFS gateway URL is valid"
  },
  "onboardingAdvancedPrivacyNetworkDescription": {
    "message": "When you use our default settings and configurations, we use Infura as our default remote procedure call (RPC) provider to offer the most reliable and private access to Ethereum data we can. In limited cases, we may use other RPC providers in order to provide the best experience for our users. You can choose your own RPC, but remember that any RPC will receive your IP address and Ethereum wallet to make transactions. To learn more about how Infura handles data for EVM accounts, read our $1; for Solana accounts, $2."
  },
  "onboardingAdvancedPrivacyNetworkDescriptionCallToAction": {
    "message": "click here"
  },
  "onboardingAdvancedPrivacyNetworkTitle": {
    "message": "Choose your network"
  },
  "onboardingContinueWith": {
    "message": "Continue with $1",
    "description": "$1 is the type of login used Google, Apple, etc."
  },
  "onboardingCreateWallet": {
    "message": "Create new wallet"
  },
  "onboardingImportWallet": {
    "message": "I have an existing wallet"
  },
  "onboardingMetametricsAgree": {
    "message": "I agree"
  },
  "onboardingMetametricsDescription": {
    "message": "We'd like to gather basic usage and diagnostics data to improve MetaMask. It will always be:"
<<<<<<< HEAD
=======
  },
  "onboardingMetametricsDescription2": {
    "message": "When we gather metrics, it will always be..."
>>>>>>> 02e5b903
  },
  "onboardingMetametricsInfuraTerms": {
    "message": "We’ll let you know if we plan to use this data for other purposes. You can review our $1 any time (we never sell the data you provide here).",
    "description": "$1 represents `onboardingMetametricsInfuraTermsPolicy`"
  },
  "onboardingMetametricsInfuraTermsPolicy": {
    "message": "Privacy Policy"
  },
  "onboardingMetametricsNeverCollect": {
    "message": "$1 Clicks and views on the app are stored, but other details (like your public address) are not.",
    "description": "$1 represents `onboardingMetametricsNeverCollectEmphasis`"
  },
  "onboardingMetametricsNeverCollectEmphasis": {
    "message": "Private:"
  },
  "onboardingMetametricsNeverCollectIP": {
    "message": "$1 We temporarily use your IP address to detect a general location (like your country or region), but it's never stored.",
    "description": "$1 represents `onboardingMetametricsNeverCollectIPEmphasis`"
  },
  "onboardingMetametricsNeverCollectIPEmphasis": {
    "message": "General:"
  },
  "onboardingMetametricsNeverSellData": {
    "message": "$1 You decide if you want to share or delete your usage data via settings any time.",
    "description": "$1 represents `onboardingMetametricsNeverSellDataEmphasis`"
  },
  "onboardingMetametricsNeverSellDataEmphasis": {
    "message": "Optional:"
  },
  "onboardingMetametricsTitle": {
    "message": "Help us improve MetaMask"
  },
  "onboardingMetametricsUseDataCheckbox": {
    "message": "We’ll use this data to learn how you interact with our marketing communications. We may share relevant news (like product features)."
  },
  "onboardingOptionIcon": {
    "message": "$1 icon",
    "description": "$1 is the icon name"
  },
  "onboardingOptionTitle": {
    "message": "Choose an option to continue"
  },
  "onboardingPinExtensionDescription": {
    "message": "Pin MetaMask on your browser so it’s accessible and easy to view transaction confirmations."
  },
  "onboardingPinExtensionDescription2": {
    "message": "Access your MetaMask wallet with 1 click by clicking on the extension."
  },
  "onboardingPinExtensionDescription3": {
<<<<<<< HEAD
    "message": "Click $1 extension icon to access it instantly",
    "description": "$1 is the browser name"
  },
  "onboardingPinExtensionTitle": {
    "message": "Installation is complete!"
=======
    "message": "Click Chrome extension icon to access it instantly"
>>>>>>> 02e5b903
  },
  "onboardingSignInWith": {
    "message": "Sign in with $1",
    "description": "$1 is the type of login used Google, Apple, etc"
  },
  "onboardingSrpCreate": {
    "message": "Continue with Secret Recovery Phrase"
  },
  "onboardingSrpImport": {
    "message": "Import using Secret Recovery Phrase"
  },
<<<<<<< HEAD
  "onboardingSrpImportError": {
    "message": "Use only lowercase letters, check your spelling, and put the words in the original order."
  },
  "onboardingSrpInputClearAll": {
    "message": "Clear all"
  },
  "onboardingSrpInputHideAll": {
    "message": "Hide all"
  },
  "onboardingSrpInputPlaceholder": {
    "message": "Add a space between each word and make sure no one is watching"
  },
  "onboardingSrpInputShowAll": {
    "message": "Show all"
=======
  "onboardingPinExtensionTitle": {
    "message": "Installation is complete!"
>>>>>>> 02e5b903
  },
  "onekey": {
    "message": "OneKey"
  },
  "only": {
    "message": "only"
  },
  "onlyConnectTrust": {
    "message": "Only connect with sites you trust. $1",
    "description": "Text displayed above the buttons for connection confirmation. $1 is the link to the learn more web page."
  },
  "openFullScreenForLedgerWebHid": {
    "message": "Go to full screen to connect your Ledger.",
    "description": "Shown to the user on the confirm screen when they are viewing MetaMask in a popup window but need to connect their ledger via webhid."
  },
  "openInBlockExplorer": {
    "message": "Open in block explorer"
  },
  "optional": {
    "message": "Optional"
  },
  "options": {
    "message": "Options"
  },
  "or": {
    "message": "Or"
  },
  "origin": {
    "message": "Origin"
  },
  "originChanged": {
    "message": "Site changed"
  },
  "originChangedMessage": {
    "message": "You're now reviewing a request from $1.",
    "description": "$1 is the name of the origin"
  },
  "osTheme": {
    "message": "System"
  },
  "other": {
    "message": "other"
  },
  "otherSnaps": {
    "message": "other snaps",
    "description": "Used in the 'permission_rpc' message."
  },
  "others": {
    "message": "others"
  },
  "outdatedBrowserNotification": {
    "message": "Your browser is out of date. If you don't update your browser, you won't be able to get security patches and new features from MetaMask."
  },
  "overrideContentSecurityPolicyHeader": {
    "message": "Override Content-Security-Policy header"
  },
  "overrideContentSecurityPolicyHeaderDescription": {
    "message": "This option is a workaround for a known issue in Firefox, where a dapp's Content-Security-Policy header may prevent the extension from loading properly. Disabling this option is not recommended unless required for specific web page compatibility."
  },
  "padlock": {
    "message": "Padlock"
  },
  "participateInMetaMetrics": {
    "message": "Participate in MetaMetrics"
  },
  "participateInMetaMetricsDescription": {
    "message": "Participate in MetaMetrics to help us make MetaMask better"
  },
  "password": {
    "message": "Password"
  },
  "passwordNotLongEnough": {
    "message": "Password must have at least 8 characters"
  },
  "passwordStrength": {
    "message": "Password strength: $1",
    "description": "Return password strength to the user when user wants to create password."
  },
  "passwordStrengthDescription": {
    "message": "A strong password can improve the security of your wallet should your device be stolen or compromised."
  },
  "passwordTermsWarning": {
    "message": "MetaMask can’t recover this password."
<<<<<<< HEAD
  },
  "passwordToggleHide": {
    "message": "Hide Password"
  },
  "passwordToggleShow": {
    "message": "Show Password"
=======
>>>>>>> 02e5b903
  },
  "passwordsDontMatch": {
    "message": "Passwords don't match"
  },
  "paste": {
    "message": "Paste"
  },
  "pastePrivateKey": {
    "message": "Enter your private key string here:",
    "description": "For importing an account from a private key"
  },
  "pending": {
    "message": "Pending"
  },
  "pendingConfirmationAddNetworkAlertMessage": {
    "message": "Updating network will cancel $1 pending transactions from this site.",
    "description": "Number of transactions."
  },
  "pendingConfirmationSwitchNetworkAlertMessage": {
    "message": "Switching network will cancel $1 pending transactions from this site.",
    "description": "Number of transactions."
  },
  "pendingTransactionAlertMessage": {
    "message": "This transaction won't go through until a previous transaction is complete. $1",
    "description": "$1 represents the words 'how to cancel or speed up a transaction' in a hyperlink"
  },
  "pendingTransactionAlertMessageHyperlink": {
    "message": "Learn how to cancel or speed up a transaction.",
    "description": "The text for the hyperlink in the pending transaction alert message"
  },
  "permissionDetails": {
    "message": "Permission details"
  },
  "permissionFor": {
    "message": "Permission for"
  },
  "permissionFrom": {
    "message": "Permission from"
  },
  "permissionRequested": {
    "message": "Requested now"
  },
  "permissionRequestedForAccounts": {
    "message": "Requested now for $1",
    "description": "Permission cell status for requested permission including accounts, rendered as AvatarGroup which is $1."
  },
  "permissionRevoked": {
    "message": "Revoked in this update"
  },
  "permissionRevokedForAccounts": {
    "message": "Revoked in this update for $1",
    "description": "Permission cell status for revoked permission including accounts, rendered as AvatarGroup which is $1."
  },
  "permission_accessNamedSnap": {
    "message": "Connect to $1.",
    "description": "The description for the `wallet_snap` permission. $1 is the human-readable name of the snap."
  },
  "permission_accessNetwork": {
    "message": "Access the internet.",
    "description": "The description of the `endowment:network-access` permission."
  },
  "permission_accessNetworkDescription": {
    "message": "Allow $1 to access the internet. This can be used to both send and receive data with third-party servers.",
    "description": "An extended description of the `endowment:network-access` permission. $1 is the snap name."
  },
  "permission_accessSnap": {
    "message": "Connect to the $1 snap.",
    "description": "The description for the `wallet_snap` permission. $1 is the name of the snap."
  },
  "permission_accessSnapDescription": {
    "message": "Allow the website or snap to interact with $1.",
    "description": "The description for the `wallet_snap_*` permission. $1 is the name of the Snap."
  },
  "permission_assets": {
    "message": "Display account assets in MetaMask.",
    "description": "The description for the `endowment:assets` permission."
  },
  "permission_assetsDescription": {
    "message": "Allow $1 to provide asset information to the MetaMask client. The assets can be onchain or offchain.",
    "description": "An extended description for the `endowment:assets` permission. $1 is the name of the Snap."
  },
  "permission_cronjob": {
    "message": "Schedule and execute periodic actions.",
    "description": "The description for the `snap_cronjob` permission"
  },
  "permission_cronjobDescription": {
    "message": "Allow $1 to perform actions that run periodically at fixed times, dates, or intervals. This can be used to trigger time-sensitive interactions or notifications.",
    "description": "An extended description for the `snap_cronjob` permission. $1 is the snap name."
  },
  "permission_dialog": {
    "message": "Display dialog windows in MetaMask.",
    "description": "The description for the `snap_dialog` permission"
  },
  "permission_dialogDescription": {
    "message": "Allow $1 to display MetaMask popups with custom text, input field, and buttons to approve or reject an action.\nCan be used to create e.g. alerts, confirmations, and opt-in flows for a snap.",
    "description": "An extended description for the `snap_dialog` permission. $1 is the snap name."
  },
  "permission_ethereumAccounts": {
    "message": "See address, account balance, activity and suggest transactions to approve",
    "description": "The description for the `eth_accounts` permission"
  },
  "permission_ethereumProvider": {
    "message": "Access the Ethereum provider.",
    "description": "The description for the `endowment:ethereum-provider` permission"
  },
  "permission_ethereumProviderDescription": {
    "message": "Allow $1 to communicate with MetaMask directly, in order for it to read data from the blockchain and suggest messages and transactions.",
    "description": "An extended description for the `endowment:ethereum-provider` permission. $1 is the snap name."
  },
  "permission_getEntropy": {
    "message": "Derive arbitrary keys unique to $1.",
    "description": "The description for the `snap_getEntropy` permission. $1 is the snap name."
  },
  "permission_getEntropyDescription": {
    "message": "Allow $1 to derive arbitrary keys unique to $1, without exposing them. These keys are separate from your MetaMask account(s) and not related to your private keys or Secret Recovery Phrase. Other snaps cannot access this information.",
    "description": "An extended description for the `snap_getEntropy` permission. $1 is the snap name."
  },
  "permission_getLocale": {
    "message": "View your preferred language.",
    "description": "The description for the `snap_getLocale` permission"
  },
  "permission_getLocaleDescription": {
    "message": "Let $1 access your preferred language from your MetaMask settings. This can be used to localize and display $1's content using your language.",
    "description": "An extended description for the `snap_getLocale` permission. $1 is the snap name."
  },
  "permission_getPreferences": {
    "message": "See information like your preferred language and fiat currency.",
    "description": "The description for the `snap_getPreferences` permission"
  },
  "permission_getPreferencesDescription": {
    "message": "Let $1 access information like your preferred language and fiat currency in your MetaMask settings. This helps $1 display content tailored to your preferences. ",
    "description": "An extended description for the `snap_getPreferences` permission. $1 is the snap name."
  },
  "permission_homePage": {
    "message": "Display a custom screen",
    "description": "The description for the `endowment:page-home` permission"
  },
  "permission_homePageDescription": {
    "message": "Let $1 display a custom home screen in MetaMask. This can be used for user interfaces, configuration, and dashboards.",
    "description": "An extended description for the `endowment:page-home` permission. $1 is the snap name."
  },
  "permission_keyring": {
    "message": "Allow requests for adding and controlling Ethereum accounts",
    "description": "The description for the `endowment:keyring` permission"
  },
  "permission_keyringDescription": {
    "message": "Let $1 receive requests to add or remove accounts, plus sign and transact on behalf of these accounts.",
    "description": "An extended description for the `endowment:keyring` permission. $1 is the snap name."
  },
  "permission_lifecycleHooks": {
    "message": "Use lifecycle hooks.",
    "description": "The description for the `endowment:lifecycle-hooks` permission"
  },
  "permission_lifecycleHooksDescription": {
    "message": "Allow $1 to use lifecycle hooks to run code at specific times during its lifecycle.",
    "description": "An extended description for the `endowment:lifecycle-hooks` permission. $1 is the snap name."
  },
  "permission_manageAccounts": {
    "message": "Add and control Ethereum accounts",
    "description": "The description for `snap_manageAccounts` permission"
  },
  "permission_manageAccountsDescription": {
    "message": "Allow $1 to add or remove Ethereum accounts, then transact and sign with these accounts.",
    "description": "An extended description for the `snap_manageAccounts` permission. $1 is the snap name."
  },
  "permission_manageBip32Keys": {
    "message": "Manage $1 accounts.",
    "description": "The description for the `snap_getBip32Entropy` permission. $1 is a derivation path, e.g. 'm/44'/0'/0' (secp256k1)'."
  },
  "permission_manageBip44AndBip32KeysDescription": {
    "message": "Allow $1 to manage accounts and assets on the requested network. These accounts are derived and backed up using your secret recovery phrase (without revealing it). With the power to derive keys, $1 can support a variety of blockchain protocols beyond Ethereum (EVMs).",
    "description": "An extended description for the `snap_getBip44Entropy` and `snap_getBip44Entropy` permissions. $1 is the snap name."
  },
  "permission_manageBip44Keys": {
    "message": "Manage $1 accounts.",
    "description": "The description for the `snap_getBip44Entropy` permission. $1 is the name of a protocol, e.g. 'Filecoin'."
  },
  "permission_manageState": {
    "message": "Store and manage its data on your device.",
    "description": "The description for the `snap_manageState` permission"
  },
  "permission_manageStateDescription": {
    "message": "Allow $1 to store, update, and retrieve data securely with encryption. Other snaps cannot access this information.",
    "description": "An extended description for the `snap_manageState` permission. $1 is the snap name."
  },
  "permission_nameLookup": {
    "message": "Provide domain and address lookups.",
    "description": "The description for the `endowment:name-lookup` permission."
  },
  "permission_nameLookupDescription": {
    "message": "Allow the snap to fetch and display address and domain lookups in different parts of the MetaMask UI.",
    "description": "An extended description for the `endowment:name-lookup` permission."
  },
  "permission_notifications": {
    "message": "Show notifications.",
    "description": "The description for the `snap_notify` permission"
  },
  "permission_notificationsDescription": {
    "message": "Allow $1 to display notifications within MetaMask. A short notification text can be triggered by a snap for actionable or time-sensitive information.",
    "description": "An extended description for the `snap_notify` permission. $1 is the snap name."
  },
  "permission_protocol": {
    "message": "Provide protocol data for one or more chains.",
    "description": "The description for the `endowment:protocol` permission."
  },
  "permission_protocolDescription": {
    "message": "Allow $1 to provide MetaMask with protocol data such as gas estimates or token information.",
    "description": "An extended description for the `endowment:protocol` permission. $1 is the name of the Snap."
  },
  "permission_rpc": {
    "message": "Allow $1 to communicate directly with $2.",
    "description": "The description for the `endowment:rpc` permission. $1 is 'other snaps' or 'websites', $2 is the snap name."
  },
  "permission_rpcDescription": {
    "message": "Allow $1 to send messages to $2 and receive a response from $2.",
    "description": "An extended description for the `endowment:rpc` permission. $1 is 'other snaps' or 'websites', $2 is the snap name."
  },
  "permission_rpcDescriptionOriginList": {
    "message": "$1 and $2",
    "description": "A list of allowed origins where $2 is the last origin of the list and $1 is the rest of the list separated by ','."
  },
  "permission_signatureInsight": {
    "message": "Display signature insights modal.",
    "description": "The description for the `endowment:signature-insight` permission"
  },
  "permission_signatureInsightDescription": {
    "message": "Allow $1 to display a modal with insights on any signature request before approval. This can be used for anti-phishing and security solutions.",
    "description": "An extended description for the `endowment:signature-insight` permission. $1 is the snap name."
  },
  "permission_signatureInsightOrigin": {
    "message": "See the origins of websites that initiate a signature request",
    "description": "The description for the `signatureOrigin` caveat, to be used with the `endowment:signature-insight` permission"
  },
  "permission_signatureInsightOriginDescription": {
    "message": "Allow $1 to see the origin (URI) of websites that initiate signature requests. This can be used for anti-phishing and security solutions.",
    "description": "An extended description for the `signatureOrigin` caveat, to be used with the `endowment:signature-insight` permission. $1 is the snap name."
  },
  "permission_transactionInsight": {
    "message": "Fetch and display transaction insights.",
    "description": "The description for the `endowment:transaction-insight` permission"
  },
  "permission_transactionInsightDescription": {
    "message": "Allow $1 to decode transactions and show insights within the MetaMask UI. This can be used for anti-phishing and security solutions.",
    "description": "An extended description for the `endowment:transaction-insight` permission. $1 is the snap name."
  },
  "permission_transactionInsightOrigin": {
    "message": "See the origins of websites that suggest transactions",
    "description": "The description for the `transactionOrigin` caveat, to be used with the `endowment:transaction-insight` permission"
  },
  "permission_transactionInsightOriginDescription": {
    "message": "Allow $1 to see the origin (URI) of websites that suggest transactions. This can be used for anti-phishing and security solutions.",
    "description": "An extended description for the `transactionOrigin` caveat, to be used with the `endowment:transaction-insight` permission. $1 is the snap name."
  },
  "permission_unknown": {
    "message": "Unknown permission: $1",
    "description": "$1 is the name of a requested permission that is not recognized."
  },
  "permission_viewBip32PublicKeys": {
    "message": "View your public key for $1 ($2).",
    "description": "The description for the `snap_getBip32PublicKey` permission. $1 is a derivation path, e.g. 'm/44'/0'/0''. $2 is the elliptic curve name, e.g. 'secp256k1'."
  },
  "permission_viewBip32PublicKeysDescription": {
    "message": "Allow $2 to view your public keys (and addresses) for $1. This does not grant any control of accounts or assets.",
    "description": "An extended description for the `snap_getBip32PublicKey` permission. $1 is a derivation path (name). $2 is the snap name."
  },
  "permission_viewNamedBip32PublicKeys": {
    "message": "View your public key for $1.",
    "description": "The description for the `snap_getBip32PublicKey` permission. $1 is a name for the derivation path, e.g., 'Ethereum accounts'."
  },
  "permission_walletSwitchEthereumChain": {
    "message": "Use your enabled networks",
    "description": "The label for the `wallet_switchEthereumChain` permission"
  },
  "permission_webAssembly": {
    "message": "Support for WebAssembly.",
    "description": "The description of the `endowment:webassembly` permission."
  },
  "permission_webAssemblyDescription": {
    "message": "Allow $1 to access low-level execution environments via WebAssembly.",
    "description": "An extended description of the `endowment:webassembly` permission. $1 is the snap name."
  },
  "permissions": {
    "message": "Permissions"
  },
  "permissionsPageEmptyContent": {
    "message": "Nothing to see here"
  },
  "permissionsPageEmptySubContent": {
    "message": "This is where you can see the permissions you've given to installed Snaps or connected sites."
  },
  "permitSimulationChange_approve": {
    "message": "Spending cap"
  },
  "permitSimulationChange_bidding": {
    "message": "You bid"
  },
  "permitSimulationChange_listing": {
    "message": "You list"
  },
  "permitSimulationChange_nft_listing": {
    "message": "Listing price"
  },
  "permitSimulationChange_receive": {
    "message": "You receive"
  },
  "permitSimulationChange_revoke2": {
    "message": "Revoke"
  },
  "permitSimulationChange_transfer": {
    "message": "You send"
  },
  "permitSimulationDetailInfo": {
    "message": "You're giving the spender permission to spend this many tokens from your account."
  },
  "permittedChainToastUpdate": {
    "message": "$1 has access to $2."
  },
  "personalAddressDetected": {
    "message": "Personal address detected. Input the token contract address."
  },
  "pinToTop": {
    "message": "Pin to top"
  },
  "pleaseConfirm": {
    "message": "Please confirm"
  },
  "plusMore": {
    "message": "+ $1 more",
    "description": "$1 is the number of additional items"
  },
  "plusXMore": {
    "message": "+ $1 more",
    "description": "$1 is a number of additional but unshown items in a list- this message will be shown in place of those items"
  },
  "popularNetworkAddToolTip": {
    "message": "Some of these networks rely on third parties. The connections may be less reliable or enable third-parties to track activity.",
    "description": "Learn more link"
  },
  "popularNetworks": {
    "message": "Popular networks"
  },
  "portfolio": {
    "message": "Portfolio"
  },
  "preparingSwap": {
    "message": "Preparing swap..."
  },
  "prev": {
    "message": "Prev"
  },
  "price": {
    "message": "Price"
  },
  "priceUnavailable": {
    "message": "price unavailable"
  },
  "primaryType": {
    "message": "Primary type"
  },
  "priorityFee": {
    "message": "Priority fee"
  },
  "priorityFeeProperCase": {
    "message": "Priority Fee"
  },
  "privacy": {
    "message": "Privacy"
  },
  "privacyMsg": {
    "message": "Privacy policy"
  },
  "privateKey": {
    "message": "Private Key",
    "description": "select this type of file to use to import an account"
  },
  "privateKeyCopyWarning": {
    "message": "Private key for $1",
    "description": "$1 represents the account name"
  },
  "privateKeyHidden": {
    "message": "The private key is hidden",
    "description": "Explains that the private key input is hidden"
  },
  "privateKeyShow": {
    "message": "Show/Hide the private key input",
    "description": "Describes a toggle that is used to show or hide the private key input"
  },
  "privateKeyShown": {
    "message": "This private key is being shown",
    "description": "Explains that the private key input is being shown"
  },
  "privateKeyWarning": {
    "message": "Warning: Never disclose this key. Anyone with your private keys can steal any assets held in your account."
  },
  "privateNetwork": {
    "message": "Private network"
  },
  "proceedWithTransaction": {
    "message": "I want to proceed anyway"
  },
  "productAnnouncements": {
    "message": "Product announcements"
  },
  "proposedApprovalLimit": {
    "message": "Proposed approval limit"
  },
  "provide": {
    "message": "Provide"
  },
  "publicAddress": {
    "message": "Public address"
  },
  "pushPlatformNotificationsFundsReceivedDescription": {
    "message": "You received $1 $2"
  },
  "pushPlatformNotificationsFundsReceivedDescriptionDefault": {
    "message": "You received some tokens"
  },
  "pushPlatformNotificationsFundsReceivedTitle": {
    "message": "Funds received"
  },
  "pushPlatformNotificationsFundsSentDescription": {
    "message": "You successfully sent $1 $2"
  },
  "pushPlatformNotificationsFundsSentDescriptionDefault": {
    "message": "You successfully sent some tokens"
  },
  "pushPlatformNotificationsFundsSentTitle": {
    "message": "Funds sent"
  },
  "pushPlatformNotificationsNftReceivedDescription": {
    "message": "You received new NFTs"
  },
  "pushPlatformNotificationsNftReceivedTitle": {
    "message": "NFT received"
  },
  "pushPlatformNotificationsNftSentDescription": {
    "message": "You have successfully sent an NFT"
  },
  "pushPlatformNotificationsNftSentTitle": {
    "message": "NFT sent"
  },
  "pushPlatformNotificationsStakingLidoStakeCompletedDescription": {
    "message": "Your Lido stake was successful"
  },
  "pushPlatformNotificationsStakingLidoStakeCompletedTitle": {
    "message": "Stake complete"
  },
  "pushPlatformNotificationsStakingLidoStakeReadyToBeWithdrawnDescription": {
    "message": "Your Lido stake is now ready to be withdrawn"
  },
  "pushPlatformNotificationsStakingLidoStakeReadyToBeWithdrawnTitle": {
    "message": "Stake ready for withdrawal"
  },
  "pushPlatformNotificationsStakingLidoWithdrawalCompletedDescription": {
    "message": "Your Lido withdrawal was successful"
  },
  "pushPlatformNotificationsStakingLidoWithdrawalCompletedTitle": {
    "message": "Withdrawal completed"
  },
  "pushPlatformNotificationsStakingLidoWithdrawalRequestedDescription": {
    "message": "Your Lido withdrawal request was submitted"
  },
  "pushPlatformNotificationsStakingLidoWithdrawalRequestedTitle": {
    "message": "Withdrawal requested"
  },
  "pushPlatformNotificationsStakingRocketpoolStakeCompletedDescription": {
    "message": "Your RocketPool stake was successful"
  },
  "pushPlatformNotificationsStakingRocketpoolStakeCompletedTitle": {
    "message": "Stake complete"
  },
  "pushPlatformNotificationsStakingRocketpoolUnstakeCompletedDescription": {
    "message": "Your RocketPool unstake was successful"
  },
  "pushPlatformNotificationsStakingRocketpoolUnstakeCompletedTitle": {
    "message": "Unstake complete"
  },
  "pushPlatformNotificationsSwapCompletedDescription": {
    "message": "Your MetaMask Swap was successful"
  },
  "pushPlatformNotificationsSwapCompletedTitle": {
    "message": "Swap completed"
  },
  "queued": {
    "message": "Queued"
  },
  "quoteRate": {
    "message": "Quote rate"
  },
  "quotedReceiveAmount": {
    "message": "$1 receive amount"
  },
  "quotedTotalCost": {
    "message": "$1 total cost"
  },
  "rank": {
    "message": "Rank"
  },
  "rateIncludesMMFee": {
    "message": "Rate includes $1% fee"
  },
  "reAddAccounts": {
    "message": "re-add any other accounts"
  },
  "reAdded": {
    "message": "re-added"
  },
  "readdToken": {
    "message": "You can add this token back in the future by going to “Import token” in your accounts options menu."
  },
  "receive": {
    "message": "Receive"
  },
  "receiveCrypto": {
    "message": "Receive crypto"
  },
  "recipientAddressPlaceholderNew": {
    "message": "Enter public address (0x) or domain name"
  },
  "recommendedGasLabel": {
    "message": "Recommended"
  },
  "recoveryPhraseReminderBackupStart": {
    "message": "Start here"
  },
  "recoveryPhraseReminderConfirm": {
    "message": "Got it"
  },
  "recoveryPhraseReminderHasBackedUp": {
    "message": "Always keep your Secret Recovery Phrase in a secure and secret place"
  },
  "recoveryPhraseReminderHasNotBackedUp": {
    "message": "Need to backup your Secret Recovery Phrase again?"
  },
  "recoveryPhraseReminderItemOne": {
    "message": "Never share your Secret Recovery Phrase with anyone"
  },
  "recoveryPhraseReminderItemTwo": {
    "message": "The MetaMask team will never ask for your Secret Recovery Phrase"
  },
  "recoveryPhraseReminderSubText": {
    "message": "Your Secret Recovery Phrase controls all of your accounts."
  },
  "recoveryPhraseReminderTitle": {
    "message": "Protect your funds"
  },
  "redeposit": {
    "message": "Redeposit"
  },
  "refreshList": {
    "message": "Refresh list"
  },
  "reject": {
    "message": "Reject"
  },
  "rejectAll": {
    "message": "Reject all"
  },
  "rejectRequestsDescription": {
    "message": "You are about to batch reject $1 requests."
  },
  "rejectRequestsN": {
    "message": "Reject $1 requests"
  },
  "rejectTxsDescription": {
    "message": "You are about to batch reject $1 transactions."
  },
  "rejectTxsN": {
    "message": "Reject $1 transactions"
  },
  "rejected": {
    "message": "Rejected"
  },
  "remove": {
    "message": "Remove"
  },
  "removeAccount": {
    "message": "Remove account"
  },
  "removeAccountDescription": {
    "message": "This account will be removed from your wallet. Please make sure you have the original Secret Recovery Phrase or private key for this imported account before continuing. You can import or create accounts again from the account drop-down. "
  },
  "removeKeyringSnap": {
    "message": "Removing this Snap removes these accounts from MetaMask:"
  },
  "removeKeyringSnapToolTip": {
    "message": "The snap controls the accounts, and by removing it, the accounts will be removed from MetaMask, too, but they will remain in the blockchain."
  },
  "removeNFT": {
    "message": "Remove NFT"
  },
  "removeNftErrorMessage": {
    "message": "We could not remove this NFT."
  },
  "removeNftMessage": {
    "message": "NFT was successfully removed!"
  },
  "removeSnap": {
    "message": "Remove Snap"
  },
  "removeSnapAccountDescription": {
    "message": "If you proceed, this account will no longer be available in MetaMask."
  },
  "removeSnapAccountTitle": {
    "message": "Remove account"
  },
  "removeSnapConfirmation": {
    "message": "Are you sure you want to remove $1?",
    "description": "$1 represents the name of the snap"
  },
  "removeSnapDescription": {
    "message": "This action will delete the snap, its data and revoke your given permissions."
  },
  "replace": {
    "message": "replace"
  },
  "reportIssue": {
    "message": "Report an issue"
  },
  "requestFrom": {
    "message": "Request from"
  },
  "requestFromInfo": {
    "message": "This is the site asking for your signature."
  },
  "requestFromInfoSnap": {
    "message": "This is the Snap asking for your signature."
  },
  "requestFromTransactionDescription": {
    "message": "This is the site asking for your confirmation."
  },
  "requestingFor": {
    "message": "Requesting for"
  },
  "requestingForAccount": {
    "message": "Requesting for $1",
    "description": "Name of Account"
  },
  "requestingForNetwork": {
    "message": "Requesting for $1",
    "description": "Name of Network"
  },
  "required": {
    "message": "Required"
  },
  "reset": {
    "message": "Reset"
  },
  "resetWallet": {
    "message": "Reset wallet"
  },
  "resetWalletSubHeader": {
    "message": "MetaMask does not keep a copy of your password. If you’re having trouble unlocking your account, you will need to reset your wallet. You can do this by providing the Secret Recovery Phrase you used when you set up your wallet."
  },
  "resetWalletUsingSRP": {
    "message": "This action will delete your current wallet and Secret Recovery Phrase from this device, along with the list of accounts you’ve curated. After resetting with a Secret Recovery Phrase, you’ll see a list of accounts based on the Secret Recovery Phrase you use to reset. This new list will automatically include accounts that have a balance. You’ll also be able to $1 created previously. Custom accounts that you’ve imported will need to be $2, and any custom tokens you’ve added to an account will need to be $3 as well."
  },
  "resetWalletWarning": {
    "message": "Make sure you’re using the correct Secret Recovery Phrase before proceeding. You will not be able to undo this."
  },
  "restartMetamask": {
    "message": "Restart MetaMask"
  },
  "restore": {
    "message": "Restore"
  },
  "restoreUserData": {
    "message": "Restore user data"
  },
  "resultPageError": {
    "message": "Error"
  },
  "resultPageErrorDefaultMessage": {
    "message": "The operation failed."
  },
  "resultPageSuccess": {
    "message": "Success"
  },
  "resultPageSuccessDefaultMessage": {
    "message": "The operation completed successfully."
  },
  "retryTransaction": {
    "message": "Retry transaction"
  },
  "reusedTokenNameWarning": {
    "message": "A token here reuses a symbol from another token you watch, this can be confusing or deceptive."
  },
  "revealSecretRecoveryPhrase": {
    "message": "Reveal Secret Recovery Phrase"
  },
  "revealSeedWords": {
    "message": "Reveal Secret Recovery Phrase"
  },
  "revealSeedWordsDescription1": {
    "message": "The $1 provides $2",
    "description": "This is a sentence consisting of link using 'revealSeedWordsSRPName' as $1 and bolded text using 'revealSeedWordsDescription3' as $2."
  },
  "revealSeedWordsDescription2": {
    "message": "MetaMask is a $1. That means you're the owner of your SRP.",
    "description": "$1 is text link with the message from 'revealSeedWordsNonCustodialWallet'"
  },
  "revealSeedWordsDescription3": {
    "message": "full access to your wallet and funds.\n"
  },
  "revealSeedWordsNonCustodialWallet": {
    "message": "non-custodial wallet"
  },
  "revealSeedWordsQR": {
    "message": "QR"
  },
  "revealSeedWordsSRPName": {
    "message": "Secret Recovery Phrase (SRP)"
  },
  "revealSeedWordsText": {
    "message": "Text"
  },
  "revealSeedWordsWarning": {
    "message": "Make sure no one is looking at your screen. $1",
    "description": "$1 is bolded text using the message from 'revealSeedWordsWarning2'"
  },
  "revealSeedWordsWarning2": {
    "message": "MetaMask Support will never request this.",
    "description": "The bolded texted in the second part of 'revealSeedWordsWarning'"
  },
  "revealSensitiveContent": {
    "message": "Reveal sensitive content"
  },
  "review": {
    "message": "Review"
  },
  "reviewAlert": {
    "message": "Review alert"
  },
  "reviewAlerts": {
    "message": "Review alerts"
  },
  "reviewPendingTransactions": {
    "message": "Review pending transactions"
  },
  "reviewPermissions": {
    "message": "Review permissions"
  },
  "revokePermission": {
    "message": "Revoke permission"
  },
  "revokePermissionTitle": {
    "message": "Remove $1 permission",
    "description": "The token symbol that is being revoked"
  },
  "revokeSimulationDetailsDesc": {
    "message": "You're removing someone's permission to spend tokens from your account."
  },
  "reward": {
    "message": "Reward"
  },
  "rpcNameOptional": {
    "message": "RPC Name (Optional)"
  },
  "rpcUrl": {
    "message": "RPC URL"
  },
  "safeTransferFrom": {
    "message": "Safe transfer from"
  },
  "save": {
    "message": "Save"
  },
  "scanInstructions": {
    "message": "Place the QR code in front of your camera"
  },
  "scanQrCode": {
    "message": "Scan QR code"
  },
  "scrollDown": {
    "message": "Scroll down"
  },
  "search": {
    "message": "Search"
  },
  "searchAccounts": {
    "message": "Search accounts"
  },
  "searchNfts": {
    "message": "Search NFTs"
  },
  "searchTokens": {
    "message": "Search tokens"
  },
  "searchTokensByNameOrAddress": {
    "message": "Search tokens by name or address"
  },
  "secretRecoveryPhrase": {
    "message": "Secret Recovery Phrase"
  },
  "secretRecoveryPhrasePlusNumber": {
    "message": "Secret Recovery Phrase $1",
    "description": "The $1 is the order of the Secret Recovery Phrase"
  },
  "secureWallet": {
    "message": "Secure wallet"
  },
  "secureWalletGetStartedButton": {
    "message": "Get started"
  },
  "secureWalletRemindLaterButton": {
    "message": "Remind me later"
  },
  "secureWalletWalletRecover": {
    "message": "It’s the only way to recover your wallet if you get locked out of the app or get a new device."
  },
  "secureWalletWalletSaveSrp": {
    "message": "Don’t risk losing your funds. Protect your wallet by saving your $1 in a place you trust.",
    "description": "The $1 is the button text 'Secret Recovery Phrase'"
  },
  "security": {
    "message": "Security"
  },
  "securityAlert": {
    "message": "Security alert from $1 and $2"
  },
  "securityAlerts": {
    "message": "Security alerts"
  },
  "securityAlertsDescription": {
    "message": "This feature alerts you to malicious or unusual activity by actively reviewing transaction and signature requests. $1",
    "description": "Link to learn more about security alerts"
  },
  "securityAndPrivacy": {
    "message": "Security & privacy"
  },
  "securityChangePasswordChange": {
    "message": "Change password"
  },
  "securityChangePasswordDescription": {
    "message": "Choose a strong password to unlock MetaMask app on your device. If you lose this password, you will need your Secret Recovery Phrase to re-import your wallet."
  },
  "securityChangePasswordTitle": {
    "message": "Password"
  },
  "securityDescription": {
    "message": "Reduce your chances of joining unsafe networks and protect your accounts"
  },
  "securityLoginWithSocial": {
    "message": "Login with $1",
    "description": "The $1 is the text 'Google' or 'Apple'"
  },
  "securityLoginWithSrpBackedUp": {
    "message": "Secret Recovery Phrase backed up"
  },
  "securityLoginWithSrpNotBackedUp": {
    "message": "Back up Secret Recovery Phrase"
  },
  "securityMessageLinkForNetworks": {
    "message": "network scams and security risks"
  },
  "securityProviderPoweredBy": {
    "message": "Powered by $1",
    "description": "The security provider that is providing data"
  },
  "securitySocialLoginEnabled": {
    "message": "Enabled"
  },
  "securitySocialLoginEnabledDescription": {
    "message": "This email and your MetaMask password will help you recover your account and recovery phrases."
  },
  "securitySocialLoginLabel": {
    "message": "$1 RECOVERY",
    "description": "The $1 is the text 'Google' or 'Apple'"
  },
  "securitySrpDescription": {
    "message": "Back up your Secret Recovery Phrase so you never lose access to your wallet. Be sure to store it in a safe place that only you can access and won’t forget."
  },
  "securitySrpLabel": {
    "message": "SECRET RECOVERY PHRASES"
  },
  "securitySrpTitle": {
    "message": "Secret Recovery Phrase"
  },
  "securitySrpWalletRecovery": {
    "message": "Manage recovery methods"
  },
  "seeAllPermissions": {
    "message": "See all permissions",
    "description": "Used for revealing more content (e.g. permission list, etc.)"
  },
  "seeDetails": {
    "message": "See details"
  },
  "seedPhraseIntroTitle": {
    "message": "Secure your wallet"
  },
  "seedPhraseReq": {
    "message": "Secret Recovery Phrases contain 12, 15, 18, 21, or 24 words"
  },
  "seedPhraseReviewDetails": {
    "message": "This is your $1. Write it down in the correct order and keep it safe. If someone has your Secret Recovery Phrase, they can access your wallet. $2",
    "description": "The $1 is the bolded text 'Secret Recovery Phrase' and $2 is 'seedPhraseReviewDetails2'"
  },
  "seedPhraseReviewDetails2": {
    "message": "Don’t share it with anyone, ever."
  },
  "seedPhraseReviewTitle": {
    "message": "Save your Secret Recovery Phrase"
  },
  "select": {
    "message": "Select"
  },
  "selectAccountToConnect": {
    "message": "Select an account to connect"
  },
  "selectAccounts": {
    "message": "Select the account(s) to use on this site"
  },
  "selectAccountsForSnap": {
    "message": "Select the account(s) to use with this snap"
  },
  "selectAll": {
    "message": "Select all"
  },
  "selectAnAccount": {
    "message": "Select an account"
  },
  "selectAnAccountAlreadyConnected": {
    "message": "This account has already been connected to MetaMask"
  },
  "selectEnableDisplayMediaPrivacyPreference": {
    "message": "Turn on Display NFT Media"
  },
  "selectHdPath": {
    "message": "Select HD path"
  },
  "selectNFTPrivacyPreference": {
    "message": "Enable NFT Autodetection"
  },
  "selectPathHelp": {
    "message": "If you don't see the accounts you expect, try switching the HD path or current selected network."
  },
  "selectRpcUrl": {
    "message": "Select RPC URL"
  },
  "selectSecretRecoveryPhrase": {
    "message": "Select Secret Recovery Phrase"
  },
  "selectType": {
    "message": "Select Type"
  },
  "selectedAccountMismatch": {
    "message": "Different account selected"
  },
  "selectingAllWillAllow": {
    "message": "Selecting all will allow this site to view all of your current accounts. Make sure you trust this site."
  },
  "send": {
    "message": "Send"
  },
  "sendBugReport": {
    "message": "Send us a bug report."
  },
  "sendNoContactsConversionText": {
    "message": "click here"
  },
  "sendNoContactsDescription": {
    "message": "Contacts allow you to safely send transactions to another account multiple times.  To create a contact, $1",
    "description": "$1 represents the action text 'click here'"
  },
  "sendNoContactsTitle": {
    "message": "You don't have any contacts yet"
  },
  "sendSelectReceiveAsset": {
    "message": "Select asset to receive"
  },
  "sendSelectSendAsset": {
    "message": "Select asset to send"
  },
  "sendSpecifiedTokens": {
    "message": "Send $1",
    "description": "Symbol of the specified token"
  },
  "sendSwapSubmissionWarning": {
    "message": "Clicking this button will immediately initiate your swap transaction. Please review your transaction details before proceeding."
  },
  "sendTokenAsToken": {
    "message": "Send $1 as $2",
    "description": "Used in the transaction display list to describe a swap and send. $1 and $2 are the symbols of tokens in involved in the swap."
  },
  "sendingAsset": {
    "message": "Sending $1"
  },
  "sendingDisabled": {
    "message": "Sending of ERC-1155 NFT assets is not yet supported."
  },
  "sendingNativeAsset": {
    "message": "Sending $1",
    "description": "$1 represents the native currency symbol for the current network (e.g. ETH or BNB)"
  },
  "sendingToTokenContractWarning": {
    "message": "Warning: you are about to send to a token contract which could result in a loss of funds. $1",
    "description": "$1 is a clickable link with text defined by the 'learnMoreUpperCase' key. The link will open to a support article regarding the known contract address warning"
  },
  "sepolia": {
    "message": "Sepolia test network"
  },
  "setApprovalForAll": {
    "message": "Set approval for all"
  },
  "setApprovalForAllRedesignedTitle": {
    "message": "Withdrawal request"
  },
  "setApprovalForAllTitle": {
    "message": "Approve $1 with no spend limit",
    "description": "The token symbol that is being approved"
  },
  "settingAddSnapAccount": {
    "message": "Add account Snap"
  },
  "settings": {
    "message": "Settings"
  },
  "settingsSearchMatchingNotFound": {
    "message": "No matching results found."
  },
  "settingsSubHeadingSignaturesAndTransactions": {
    "message": "Signature and transaction requests"
  },
  "show": {
    "message": "Show"
  },
  "showAccount": {
    "message": "Show account"
  },
  "showAdvancedDetails": {
    "message": "Show advanced details"
  },
  "showExtensionInFullSizeView": {
    "message": "Show extension in full-size view"
  },
  "showExtensionInFullSizeViewDescription": {
    "message": "Turn this on to make full-size view your default when you click the extension icon."
  },
  "showFiatConversionInTestnets": {
    "message": "Show conversion on test networks"
  },
  "showFiatConversionInTestnetsDescription": {
    "message": "Select this to show fiat conversion on test networks"
  },
  "showHexData": {
    "message": "Show hex data"
  },
  "showHexDataDescription": {
    "message": "Select this to show the hex data field on the send screen"
  },
  "showLess": {
    "message": "Show less"
  },
  "showMore": {
    "message": "Show more"
  },
  "showNativeTokenAsMainBalance": {
    "message": "Show native token as main balance"
  },
  "showNft": {
    "message": "Show NFT"
  },
  "showPermissions": {
    "message": "Show permissions"
  },
  "showPrivateKey": {
    "message": "Show private key"
  },
  "showSRP": {
    "message": "Show Secret Recovery Phrase"
  },
  "showTestnetNetworks": {
    "message": "Show test networks"
  },
  "showTestnetNetworksDescription": {
    "message": "Select this to show test networks in network list"
  },
  "sign": {
    "message": "Sign"
  },
  "signatureRequest": {
    "message": "Signature request"
  },
  "signature_decoding_bid_nft_tooltip": {
    "message": "The NFT will be reflected in your wallet, when the bid is accepted."
  },
  "signature_decoding_list_nft_tooltip": {
    "message": "Expect changes only if someone buys your NFTs."
  },
  "signed": {
    "message": "Signed"
  },
  "signing": {
    "message": "Signing"
  },
  "signingInWith": {
    "message": "Signing in with"
  },
  "signingWith": {
    "message": "Signing with"
  },
  "simulationApproveHeading": {
    "message": "Withdraw"
  },
  "simulationDetailsApproveDesc": {
    "message": "You're giving someone else permission to withdraw NFTs from your account."
  },
  "simulationDetailsERC20ApproveDesc": {
    "message": "You're giving someone else permission to spend this amount from your account."
  },
  "simulationDetailsFiatNotAvailable": {
    "message": "Not Available"
  },
  "simulationDetailsIncomingHeading": {
    "message": "You receive"
  },
  "simulationDetailsNoChanges": {
    "message": "No changes"
  },
  "simulationDetailsOutgoingHeading": {
    "message": "You send"
  },
  "simulationDetailsRevokeSetApprovalForAllDesc": {
    "message": "You're removing someone else's permission to withdraw NFTs from your account."
  },
  "simulationDetailsSetApprovalForAllDesc": {
    "message": "You're giving permission for someone else to withdraw NFTs from your account."
  },
  "simulationDetailsTitle": {
    "message": "Estimated changes"
  },
  "simulationDetailsTitleTooltip": {
    "message": "Estimated changes are what might happen if you go through with this transaction. This is just a prediction, not a guarantee."
  },
  "simulationDetailsTotalFiat": {
    "message": "Total = $1",
    "description": "$1 is the total amount in fiat currency on one side of the transaction"
  },
  "simulationDetailsTransactionReverted": {
    "message": "This transaction is likely to fail"
  },
  "simulationDetailsUnavailable": {
    "message": "Unavailable"
  },
  "simulationErrorMessageV2": {
    "message": "We were not able to estimate gas. There might be an error in the contract and this transaction may fail."
  },
  "simulationsSettingDescription": {
    "message": "Turn this on to estimate balance changes of transactions and signatures before you confirm them. This doesn't guarantee their final outcome. $1"
  },
  "simulationsSettingSubHeader": {
    "message": "Estimate balance changes"
  },
  "singleNetwork": {
    "message": "1 network"
  },
  "siweIssued": {
    "message": "Issued"
  },
  "siweNetwork": {
    "message": "Network"
  },
  "siweRequestId": {
    "message": "Request ID"
  },
  "siweResources": {
    "message": "Resources"
  },
  "siweURI": {
    "message": "URL"
  },
  "skipAccountSecurity": {
    "message": "Skip account security?"
  },
  "skipAccountSecurityDetails": {
    "message": "If you lose this Secret Recovery Phrase, you won’t be able to access this wallet."
<<<<<<< HEAD
  },
  "skipAccountSecuritySecureNow": {
    "message": "Secure now"
  },
  "skipAccountSecuritySkip": {
    "message": "Skip"
=======
>>>>>>> 02e5b903
  },
  "slideBridgeDescription": {
    "message": "Move across 9 chains, all within your wallet"
  },
  "slideBridgeTitle": {
    "message": "Ready to bridge?"
  },
  "slideCashOutDescription": {
    "message": "Sell your crypto for cash"
  },
  "slideCashOutTitle": {
    "message": "Cash out with MetaMask"
  },
  "slideDebitCardDescription": {
    "message": "Available in select regions"
  },
  "slideDebitCardTitle": {
    "message": "MetaMask debit card"
  },
  "slideFundWalletDescription": {
    "message": "Add or transfer tokens to get started"
  },
  "slideFundWalletTitle": {
    "message": "Fund your wallet"
  },
  "slideMultiSrpDescription": {
    "message": "Import and use multiple wallets in MetaMask"
  },
  "slideMultiSrpTitle": {
    "message": "Add multiple Secret Recovery Phrases"
  },
  "slideRemoteModeDescription": {
    "message": "Use your cold wallet wirelessly"
  },
  "slideRemoteModeTitle": {
    "message": "Cold storage, fast access"
  },
  "slideSmartAccountUpgradeDescription": {
    "message": "Same address, smarter features"
  },
  "slideSmartAccountUpgradeTitle": {
    "message": "Start using smart accounts"
  },
  "slideSolanaDescription": {
    "message": "Create a Solana account to get started"
  },
  "slideSolanaTitle": {
    "message": "Solana is now supported"
  },
  "slideSweepStakeDescription": {
    "message": "Mint an NFT now for a chance to win"
  },
  "slideSweepStakeTitle": {
    "message": "Enter the $5000 USDC Giveaway!"
  },
  "smartAccountAccept": {
    "message": "Use smart account"
  },
  "smartAccountBetterTransaction": {
    "message": "Faster transactions, lower fees"
  },
  "smartAccountBetterTransactionDescription": {
    "message": "Save time and money by processing transactions together."
  },
  "smartAccountFeaturesDescription": {
    "message": "Keep the same account address, and you can switch back anytime."
  },
  "smartAccountLabel": {
    "message": "Smart Account"
  },
  "smartAccountPayToken": {
    "message": "Pay with any token, any time"
  },
  "smartAccountPayTokenDescription": {
    "message": "Use the tokens you already have to cover network fees."
  },
  "smartAccountReject": {
    "message": "Don’t use smart account"
  },
  "smartAccountRequestFor": {
    "message": "Request for"
  },
  "smartAccountSameAccount": {
    "message": "Same account, smarter features."
  },
  "smartAccountSplashTitle": {
    "message": "Use smart account?"
  },
  "smartAccountUpgradeBannerDescription": {
    "message": "Same address. Smarter features."
  },
  "smartAccountUpgradeBannerTitle": {
    "message": "Switch to smart account"
  },
  "smartContracts": {
    "message": "Smart contracts"
  },
  "smartSwapsErrorNotEnoughFunds": {
    "message": "Not enough funds for a smart swap."
  },
  "smartSwapsErrorUnavailable": {
    "message": "Smart Swaps are temporarily unavailable."
  },
  "smartTransactionCancelled": {
    "message": "Your transaction was canceled"
  },
  "smartTransactionCancelledDescription": {
    "message": "Your transaction couldn't be completed, so it was canceled to save you from paying unnecessary gas fees."
  },
  "smartTransactionError": {
    "message": "Your transaction failed"
  },
  "smartTransactionErrorDescription": {
    "message": "Sudden market changes can cause failures. If the problem continues, reach out to MetaMask customer support."
  },
  "smartTransactionPending": {
    "message": "Your transaction was submitted"
  },
  "smartTransactionSuccess": {
    "message": "Your transaction is complete"
  },
  "smartTransactions": {
    "message": "Smart Transactions"
  },
  "smartTransactionsEnabledDescription": {
    "message": " and MEV protection. Now on by default."
  },
  "smartTransactionsEnabledLink": {
    "message": "Higher success rates"
  },
  "smartTransactionsEnabledTitle": {
    "message": "Transactions just got smarter"
  },
  "snapAccountCreated": {
    "message": "Account created"
  },
  "snapAccountCreatedDescription": {
    "message": "Your new account is ready to use!"
  },
  "snapAccountCreationFailed": {
    "message": "Account creation failed"
  },
  "snapAccountCreationFailedDescription": {
    "message": "$1 didn't manage to create an account for you.",
    "description": "$1 is the snap name"
  },
  "snapAccountRedirectFinishSigningTitle": {
    "message": "Finish signing"
  },
  "snapAccountRedirectSiteDescription": {
    "message": "Follow the instructions from $1"
  },
  "snapAccountRemovalFailed": {
    "message": "Account removal failed"
  },
  "snapAccountRemovalFailedDescription": {
    "message": "$1 didn't manage to remove this account for you.",
    "description": "$1 is the snap name"
  },
  "snapAccountRemoved": {
    "message": "Account removed"
  },
  "snapAccountRemovedDescription": {
    "message": "This account will no longer be available to use in MetaMask."
  },
  "snapAccounts": {
    "message": "Account Snaps"
  },
  "snapAccountsDescription": {
    "message": "Accounts controlled by third-party Snaps."
  },
  "snapConnectTo": {
    "message": "Connect to $1",
    "description": "$1 is the website URL or a Snap name. Used for Snaps pre-approved connections."
  },
  "snapConnectionPermissionDescription": {
    "message": "Let $1 automatically connect to $2 without your approval.",
    "description": "Used for Snap pre-approved connections. $1 is the Snap name, $2 is a website URL."
  },
  "snapConnectionWarning": {
    "message": "$1 wants to use $2",
    "description": "$2 is the snap and $1 is the dapp requesting connection to the snap."
  },
  "snapContent": {
    "message": "This content is coming from $1",
    "description": "This is shown when a snap shows transaction insight information in the confirmation UI. $1 is a link to the snap's settings page with the link text being the name of the snap."
  },
  "snapDetailWebsite": {
    "message": "Website"
  },
  "snapHomeMenu": {
    "message": "Snap Home Menu"
  },
  "snapInstallRequest": {
    "message": "Installing $1 gives it the following permissions.",
    "description": "$1 is the snap name."
  },
  "snapInstallSuccess": {
    "message": "Installation complete"
  },
  "snapInstallWarningCheck": {
    "message": "$1 wants permission to do the following:",
    "description": "Warning message used in popup displayed on snap install. $1 is the snap name."
  },
  "snapInstallWarningHeading": {
    "message": "Proceed with caution"
  },
  "snapInstallWarningPermissionDescriptionForBip32View": {
    "message": "Allow $1 to view your public keys (and addresses). This does not grant any control of accounts or assets.",
    "description": "An extended description for the `snap_getBip32PublicKey` permission used for tooltip on Snap Install Warning screen (popup/modal). $1 is the snap name."
  },
  "snapInstallWarningPermissionDescriptionForEntropy": {
    "message": "Allow $1 Snap to manage accounts and assets on the requested network(s). These accounts are derived and backed up using your secret recovery phrase (without revealing it). With the power to derive keys, $1 can support a variety of blockchain protocols beyond Ethereum (EVMs).",
    "description": "An extended description for the `snap_getBip44Entropy` and `snap_getBip44Entropy` permissions used for tooltip on Snap Install Warning screen (popup/modal). $1 is the snap name."
  },
  "snapInstallWarningPermissionNameForEntropy": {
    "message": "Manage $1 accounts",
    "description": "Permission name used for the Permission Cell component displayed on warning popup when installing a Snap. $1 is list of account types."
  },
  "snapInstallWarningPermissionNameForViewPublicKey": {
    "message": "View your public key for $1",
    "description": "Permission name used for the Permission Cell component displayed on warning popup when installing a Snap. $1 is list of account types."
  },
  "snapInstallationErrorDescription": {
    "message": "$1 couldn’t be installed.",
    "description": "Error description used when snap installation fails. $1 is the snap name."
  },
  "snapInstallationErrorTitle": {
    "message": "Installation failed",
    "description": "Error title used when snap installation fails."
  },
  "snapResultError": {
    "message": "Error"
  },
  "snapResultSuccess": {
    "message": "Success"
  },
  "snapResultSuccessDescription": {
    "message": "$1 is ready to use"
  },
  "snapUIAssetSelectorTitle": {
    "message": "Select an asset"
  },
  "snapUpdateAlertDescription": {
    "message": "Get the latest version of $1",
    "description": "Description used in Snap update alert banner when snap update is available. $1 is the Snap name."
  },
  "snapUpdateAvailable": {
    "message": "Update available"
  },
  "snapUpdateErrorDescription": {
    "message": "$1 couldn’t be updated.",
    "description": "Error description used when snap update fails. $1 is the snap name."
  },
  "snapUpdateErrorTitle": {
    "message": "Update failed",
    "description": "Error title used when snap update fails."
  },
  "snapUpdateRequest": {
    "message": "Updating $1 gives it the following permissions.",
    "description": "$1 is the Snap name."
  },
  "snapUpdateSuccess": {
    "message": "Update complete"
  },
  "snapUrlIsBlocked": {
    "message": "This Snap wants to take you to a blocked site. $1."
  },
  "snaps": {
    "message": "Snaps"
  },
  "snapsConnected": {
    "message": "Snaps connected"
  },
  "snapsNoInsight": {
    "message": "No insight to show"
  },
  "snapsPrivacyWarningFirstMessage": {
    "message": "You acknowledge that any Snap that you install is a Third Party Service, unless otherwise identified, as defined in the Consensys $1. Your use of Third Party Services is governed by separate terms and conditions set forth by the Third Party Service provider. Consensys does not recommend the use of any Snap by any particular person for any particular reason. You access, rely upon or use the Third Party Service at your own risk. Consensys disclaims all responsibility and liability for any losses on account of your use of Third Party Services.",
    "description": "First part of a message in popup modal displayed when installing a snap for the first time. $1 is terms of use link."
  },
  "snapsPrivacyWarningSecondMessage": {
    "message": "Any information you share with Third Party Services will be collected directly by those Third Party Services in accordance with their privacy policies. Please refer to their privacy policies for more information.",
    "description": "Second part of a message in popup modal displayed when installing a snap for the first time."
  },
  "snapsPrivacyWarningThirdMessage": {
    "message": "Consensys has no access to information you share with Third Party Services.",
    "description": "Third part of a message in popup modal displayed when installing a snap for the first time."
  },
  "snapsSettings": {
    "message": "Snap settings"
  },
  "snapsTermsOfUse": {
    "message": "Terms of Use"
  },
  "snapsToggle": {
    "message": "A snap will only run if it is enabled"
  },
  "snapsUIError": {
    "message": "Contact the creators of $1 for further support.",
    "description": "This is shown when the insight snap throws an error. $1 is the snap name"
  },
  "solanaAccountRequested": {
    "message": "This site is requesting a Solana account."
  },
  "solanaAccountRequired": {
    "message": "A Solana account is required to connect to this site."
  },
  "solanaImportAccounts": {
    "message": "Import Solana accounts"
  },
  "solanaImportAccountsDescription": {
    "message": "Import a Secret Recovery Phrase to migrate your Solana account from another wallet."
  },
  "solanaMoreFeaturesComingSoon": {
    "message": "More features coming soon"
  },
  "solanaMoreFeaturesComingSoonDescription": {
    "message": "NFTs, hardware wallet support, and more coming soon."
  },
  "solanaOnMetaMask": {
    "message": "Solana on MetaMask"
  },
  "solanaSendReceiveSwapTokens": {
    "message": "Send, receive, and swap tokens"
  },
  "solanaSendReceiveSwapTokensDescription": {
    "message": "Transfer and transact with tokens such as SOL, USDC, and more."
  },
  "someNetworks": {
    "message": "$1 networks"
  },
  "somethingDoesntLookRight": {
    "message": "Something doesn't look right? $1",
    "description": "A false positive message for users to contact support. $1 is a link to the support page."
  },
  "somethingIsWrong": {
    "message": "Something's gone wrong. Try reloading the page."
  },
  "somethingWentWrong": {
    "message": "We could not load this page."
  },
  "sortBy": {
    "message": "Sort by"
  },
  "sortByAlphabetically": {
    "message": "Alphabetically (A-Z)"
  },
  "sortByDecliningBalance": {
    "message": "Declining balance ($1 high-low)",
    "description": "Indicates a descending order based on token fiat balance. $1 is the preferred currency symbol"
  },
  "source": {
    "message": "Source"
  },
  "spamModalBlockedDescription": {
    "message": "This site will be blocked for 1 minute."
  },
  "spamModalBlockedTitle": {
    "message": "You've temporarily blocked this site"
  },
  "spamModalDescription": {
    "message": "If you're being spammed with multiple requests, you can temporarily block the site."
  },
  "spamModalTemporaryBlockButton": {
    "message": "Temporarily block this site"
  },
  "spamModalTitle": {
    "message": "We've noticed multiple requests"
  },
  "speed": {
    "message": "Speed"
  },
  "speedUp": {
    "message": "Speed up"
  },
  "speedUpCancellation": {
    "message": "Speed up this cancellation"
  },
  "speedUpExplanation": {
    "message": "We’ve updated the gas fee based on current network conditions and have increased it by at least 10% (required by the network)."
  },
  "speedUpPopoverTitle": {
    "message": "Speed up transaction"
  },
  "speedUpTooltipText": {
    "message": "New gas fee"
  },
  "speedUpTransaction": {
    "message": "Speed up this transaction"
  },
  "spendLimitInsufficient": {
    "message": "Spend limit insufficient"
  },
  "spendLimitInvalid": {
    "message": "Spend limit invalid; must be a positive number"
  },
  "spendLimitPermission": {
    "message": "Spend limit permission"
  },
  "spendLimitRequestedBy": {
    "message": "Spend limit requested by $1",
    "description": "Origin of the site requesting the spend limit"
  },
  "spendLimitTooLarge": {
    "message": "Spend limit too large"
  },
  "spender": {
    "message": "Spender"
  },
  "spenderTooltipDesc": {
    "message": "This is the address that will be able to withdraw your NFTs."
  },
  "spenderTooltipERC20ApproveDesc": {
    "message": "This is the address that will be able to spend your tokens on your behalf."
  },
  "spendingCap": {
    "message": "Spending cap"
  },
  "spendingCaps": {
    "message": "Spending caps"
  },
  "srpDesignImageAlt": {
    "message": "SRP vault image"
  },
  "srpDetailsDescription": {
    "message": "A Secret Recovery Phrase, also called a seed phrase or mnemonic, is a set of words that lets you access and control your crypto wallet. To move your wallet to MetaMask, you need this phrase."
  },
  "srpDetailsOwnsAccessListItemOne": {
    "message": "Take all your money"
  },
  "srpDetailsOwnsAccessListItemThree": {
    "message": "Change your login information"
  },
  "srpDetailsOwnsAccessListItemTwo": {
    "message": "Confirm transactions"
  },
  "srpDetailsOwnsAccessListTitle": {
    "message": "Anyone with your Secret Recovery Phrase can:"
  },
  "srpDetailsTitle": {
    "message": "What’s a Secret Recovery Phrase?"
  },
  "srpInputNumberOfWords": {
    "message": "I have a $1-word phrase",
    "description": "This is the text for each option in the dropdown where a user selects how many words their secret recovery phrase has during import. The $1 is the number of words (either 12, 15, 18, 21, or 24)."
  },
  "srpListName": {
    "message": "Secret Recovery Phrase $1",
    "description": "$1 is the order of the Secret Recovery Phrase"
  },
  "srpListNumberOfAccounts": {
    "message": "$1 accounts",
    "description": "$1 is the number of accounts in the list"
  },
  "srpListSelectionDescription": {
    "message": "The Secret Recovery Phrase your new account will be generated from"
  },
  "srpListSingleOrZero": {
    "message": "$1 account",
    "description": "$1 is the number of accounts in the list, it is either 1 or 0"
  },
  "srpListStateBackedUp": {
    "message": "Reveal"
  },
  "srpListStateNotBackedUp": {
    "message": "Backup"
  },
  "srpPasteFailedTooManyWords": {
    "message": "Paste failed because it contained over 24 words. A secret recovery phrase can have a maximum of 24 words.",
    "description": "Description of SRP paste error when the pasted content has too many words"
  },
  "srpPasteTip": {
    "message": "You can paste your entire secret recovery phrase into any field",
    "description": "Our secret recovery phrase input is split into one field per word. This message explains to users that they can paste their entire secrete recovery phrase into any field, and we will handle it correctly."
  },
  "srpRevealListTitle": {
    "message": "Secret Recovery Phrase"
  },
  "srpSecurityQuizGetStarted": {
    "message": "Get started"
  },
  "srpSecurityQuizImgAlt": {
    "message": "An eye with a keyhole in the center, and three floating password fields"
  },
  "srpSecurityQuizIntroduction": {
    "message": "To reveal your Secret Recovery Phrase, you need to correctly answer two questions"
  },
  "srpSecurityQuizQuestionOneQuestion": {
    "message": "If you lose your Secret Recovery Phrase, MetaMask..."
  },
  "srpSecurityQuizQuestionOneRightAnswer": {
    "message": "Can’t help you"
  },
  "srpSecurityQuizQuestionOneRightAnswerDescription": {
    "message": "Write it down, engrave it on metal, or keep it in multiple secret spots so you never lose it. If you lose it, it’s gone forever."
  },
  "srpSecurityQuizQuestionOneRightAnswerTitle": {
    "message": "Right! No one can help get your Secret Recovery Phrase back"
  },
  "srpSecurityQuizQuestionOneWrongAnswer": {
    "message": "Can get it back for you"
  },
  "srpSecurityQuizQuestionOneWrongAnswerDescription": {
    "message": "If you lose your Secret Recovery Phrase, it’s gone forever. No one can help you get it back, no matter what they might say."
  },
  "srpSecurityQuizQuestionOneWrongAnswerTitle": {
    "message": "Wrong! No one can help get your Secret Recovery Phrase back"
  },
  "srpSecurityQuizQuestionTwoQuestion": {
    "message": "If anyone, even a support agent, asks for your Secret Recovery Phrase..."
  },
  "srpSecurityQuizQuestionTwoRightAnswer": {
    "message": "You’re being scammed"
  },
  "srpSecurityQuizQuestionTwoRightAnswerDescription": {
    "message": "Anyone claiming to need your Secret Recovery Phrase is lying to you. If you share it with them, they will steal your assets."
  },
  "srpSecurityQuizQuestionTwoRightAnswerTitle": {
    "message": "Correct! Sharing your Secret Recovery Phrase is never a good idea"
  },
  "srpSecurityQuizQuestionTwoWrongAnswer": {
    "message": "You should give it to them"
  },
  "srpSecurityQuizQuestionTwoWrongAnswerDescription": {
    "message": "Anyone claiming to need your Secret Recovery Phrase is lying to you. If you share it with them, they will steal your assets."
  },
  "srpSecurityQuizQuestionTwoWrongAnswerTitle": {
    "message": "Nope! Never share your Secret Recovery Phrase with anyone, ever"
  },
  "srpSecurityQuizTitle": {
    "message": "Security quiz"
  },
  "srpToggleShow": {
    "message": "Show/Hide this word of the secret recovery phrase",
    "description": "Describes a toggle that is used to show or hide a single word of the secret recovery phrase"
  },
  "srpWordHidden": {
    "message": "This word is hidden",
    "description": "Explains that a word in the secret recovery phrase is hidden"
  },
  "srpWordShown": {
    "message": "This word is being shown",
    "description": "Explains that a word in the secret recovery phrase is being shown"
  },
  "stable": {
    "message": "Stable"
  },
  "stableLowercase": {
    "message": "stable"
  },
  "stake": {
    "message": "Stake"
  },
  "staked": {
    "message": "Staked"
  },
  "standardAccountLabel": {
    "message": "Standard Account"
  },
  "startEarning": {
    "message": "Start earning"
  },
  "stateCorruptionAreYouSure": {
    "message": "Are you sure you want to proceed?"
  },
  "stateCorruptionCopyAndRestoreBeforeRecovery": {
    "message": "You can try to copy and restore your state file manually before you decide to restore your vault by following $1.",
    "description": "$1 represents the `stateCorruptionTheseInstructions` localization key"
  },
  "stateCorruptionCopyAndRestoreBeforeReset": {
    "message": "You can try to copy and restore your state file manually before you decide to reset MetaMask by following $1.",
    "description": "$1 represents the `stateCorruptionTheseInstructions` localization key"
  },
  "stateCorruptionDetectedNoBackup": {
    "message": "Your vault cannot be automatically recovered."
  },
  "stateCorruptionDetectedWithBackup": {
    "message": "Your vault can be recovered from an automated backup. Automatic recovery will delete your current settings and preferences, and restore only your vault."
  },
  "stateCorruptionMetamaskDatabaseCannotBeAccessed": {
    "message": "Internal Error: Database cannot be accessed"
  },
  "stateCorruptionResetMetaMaskState": {
    "message": "Reset MetaMask State"
  },
  "stateCorruptionResettingDatabase": {
    "message": "Resetting database…"
  },
  "stateCorruptionRestoreAccountsFromBackup": {
    "message": "Restore Accounts"
  },
  "stateCorruptionRestoringDatabase": {
    "message": "Restoring database…"
  },
  "stateCorruptionTheseInstructions": {
    "message": "these instructions",
    "description": "This is a link to instructions on how to recover your Secret Recovery Phrase manually. It is used in the `stateCorruptionCopyAndRestoreBeforeRecovery` and `stateCorruptionCopyAndRestoreBeforeReset` localization keys."
  },
  "stateCorruptionTheseInstructionsLinkTitle": {
    "message": "How to recover your Secret Recovery Phrase"
  },
  "stateLogError": {
    "message": "Error in retrieving state logs."
  },
  "stateLogFileName": {
    "message": "MetaMask state logs"
  },
  "stateLogs": {
    "message": "State logs"
  },
  "stateLogsDescription": {
    "message": "State logs contain your public account addresses and sent transactions."
  },
  "status": {
    "message": "Status"
  },
  "statusNotConnected": {
    "message": "Not connected"
  },
  "statusNotConnectedAccount": {
    "message": "No accounts connected"
  },
  "step1LatticeWallet": {
    "message": "Connect your Lattice1"
  },
  "step1LatticeWalletMsg": {
    "message": "You can connect MetaMask to your Lattice1 device once it is set up and online. Unlock your device and have your Device ID ready.",
    "description": "$1 represents the `hardwareWalletSupportLinkConversion` localization key"
  },
  "step1LedgerWallet": {
    "message": "Download Ledger app"
  },
  "step1LedgerWalletMsg": {
    "message": "Download, set up, and enter your password to unlock $1.",
    "description": "$1 represents the `ledgerLiveApp` localization value"
  },
  "step1TrezorWallet": {
    "message": "Connect your Trezor"
  },
  "step1TrezorWalletMsg": {
    "message": "Plug your Trezor directly into your computer and unlock it. Make sure you use the correct passphrase.",
    "description": "$1 represents the `hardwareWalletSupportLinkConversion` localization key"
  },
  "step2LedgerWallet": {
    "message": "Connect your Ledger"
  },
  "step2LedgerWalletMsg": {
    "message": "Plug your Ledger directly into your computer, then  unlock it and open the Ethereum app.",
    "description": "$1 represents the `hardwareWalletSupportLinkConversion` localization key"
  },
  "stepOf": {
    "message": "Step $1 of $2",
    "description": "$1 current step, $2 total steps"
  },
  "stillGettingMessage": {
    "message": "Still getting this message?"
  },
  "strong": {
    "message": "Strong"
  },
  "stxCancelled": {
    "message": "Swap would have failed"
  },
  "stxCancelledDescription": {
    "message": "Your transaction would have failed and was cancelled to protect you from paying unnecessary gas fees."
  },
  "stxCancelledSubDescription": {
    "message": "Try your swap again. We’ll be here to protect you against similar risks next time."
  },
  "stxFailure": {
    "message": "Swap failed"
  },
  "stxFailureDescription": {
    "message": "Sudden market changes can cause failures. If the problem persists, please reach out to $1.",
    "description": "This message is shown to a user if their swap fails. The $1 will be replaced by support.metamask.io"
  },
  "stxOptInSupportedNetworksDescription": {
    "message": "Turn on Smart Transactions for more reliable and secure transactions on supported networks. $1"
  },
  "stxPendingPrivatelySubmittingSwap": {
    "message": "Privately submitting your Swap..."
  },
  "stxPendingPubliclySubmittingSwap": {
    "message": "Publicly submitting your Swap..."
  },
  "stxSuccess": {
    "message": "Swap complete!"
  },
  "stxSuccessDescription": {
    "message": "Your $1 is now available.",
    "description": "$1 is a token symbol, e.g. ETH"
  },
  "stxSwapCompleteIn": {
    "message": "Swap will complete in <",
    "description": "'<' means 'less than', e.g. Swap will complete in < 2:59"
  },
  "stxTryingToCancel": {
    "message": "Trying to cancel your transaction..."
  },
  "stxUnknown": {
    "message": "Status unknown"
  },
  "stxUnknownDescription": {
    "message": "A transaction has been successful but we’re unsure what it is. This may be due to submitting another transaction while this swap was processing."
  },
  "stxUserCancelled": {
    "message": "Swap cancelled"
  },
  "stxUserCancelledDescription": {
    "message": "Your transaction has been cancelled and you did not pay any unnecessary gas fees."
  },
  "submit": {
    "message": "Submit"
  },
  "submitted": {
    "message": "Submitted"
  },
  "suggestedBySnap": {
    "message": "Suggested by $1",
    "description": "$1 is the snap name"
  },
  "suggestedCurrencySymbol": {
    "message": "Suggested currency symbol:"
  },
  "suggestedTokenName": {
    "message": "Suggested name:"
  },
  "supplied": {
    "message": "Supplied"
  },
  "support": {
    "message": "Support"
  },
  "supportCenter": {
    "message": "Visit our support center"
  },
  "supportMultiRpcInformation": {
    "message": "We now support multiple RPCs for a single network. Your most recent RPC has been selected as the default one to resolve conflicting information."
  },
  "surveyConversion": {
    "message": "Take our survey"
  },
  "surveyTitle": {
    "message": "Shape the future of MetaMask"
  },
  "swap": {
    "message": "Swap"
  },
  "swapAdjustSlippage": {
    "message": "Adjust slippage"
  },
  "swapAggregator": {
    "message": "Aggregator"
  },
  "swapAllowSwappingOf": {
    "message": "Allow swapping of $1",
    "description": "Shows a user that they need to allow a token for swapping on their hardware wallet"
  },
  "swapAmountReceived": {
    "message": "Guaranteed amount"
  },
  "swapAmountReceivedInfo": {
    "message": "This is the minimum amount you will receive. You may receive more depending on slippage."
  },
  "swapAndSend": {
    "message": "Swap & Send"
  },
  "swapAnyway": {
    "message": "Swap anyway"
  },
  "swapApproval": {
    "message": "Approve $1 for swaps",
    "description": "Used in the transaction display list to describe a transaction that is an approve call on a token that is to be swapped.. $1 is the symbol of a token that has been approved."
  },
  "swapApproveNeedMoreTokens": {
    "message": "You need $1 more $2 to complete this swap",
    "description": "Tells the user how many more of a given token they need for a specific swap. $1 is an amount of tokens and $2 is the token symbol."
  },
  "swapAreYouStillThere": {
    "message": "Are you still there?"
  },
  "swapAreYouStillThereDescription": {
    "message": "We’re ready to show you the latest quotes when you want to continue"
  },
  "swapConfirmWithHwWallet": {
    "message": "Confirm with your hardware wallet"
  },
  "swapContinueSwapping": {
    "message": "Continue swapping"
  },
  "swapContractDataDisabledErrorDescription": {
    "message": "In the Ethereum app on your Ledger, go to \"Settings\" and allow contract data. Then, try your swap again."
  },
  "swapContractDataDisabledErrorTitle": {
    "message": "Contract data is not enabled on your Ledger"
  },
  "swapCustom": {
    "message": "custom"
  },
  "swapDecentralizedExchange": {
    "message": "Decentralized exchange"
  },
  "swapDirectContract": {
    "message": "Direct contract"
  },
  "swapEditLimit": {
    "message": "Edit limit"
  },
  "swapEnableDescription": {
    "message": "This is required and gives MetaMask permission to swap your $1.",
    "description": "Gives the user info about the required approval transaction for swaps. $1 will be the symbol of a token being approved for swaps."
  },
  "swapEnableTokenForSwapping": {
    "message": "This will $1 for swapping",
    "description": "$1 is for the 'enableToken' key, e.g. 'enable ETH'"
  },
  "swapEnterAmount": {
    "message": "Enter an amount"
  },
  "swapEstimatedNetworkFees": {
    "message": "Estimated network fees"
  },
  "swapEstimatedNetworkFeesInfo": {
    "message": "This is an estimate of the network fee that will be used to complete your swap. The actual amount may change according to network conditions."
  },
  "swapFailedErrorDescriptionWithSupportLink": {
    "message": "Transaction failures happen and we are here to help. If this issue persists, you can reach our customer support at $1 for further assistance.",
    "description": "This message is shown to a user if their swap fails. The $1 will be replaced by support.metamask.io"
  },
  "swapFailedErrorTitle": {
    "message": "Swap failed"
  },
  "swapFetchingQuote": {
    "message": "Fetching quote"
  },
  "swapFetchingQuoteNofN": {
    "message": "Fetching quote $1 of $2",
    "description": "A count of possible quotes shown to the user while they are waiting for quotes to be fetched. $1 is the number of quotes already loaded, and $2 is the total number of resources that we check for quotes. Keep in mind that not all resources will have a quote for a particular swap."
  },
  "swapFetchingQuotes": {
    "message": "Fetching quotes..."
  },
  "swapFetchingQuotesErrorDescription": {
    "message": "Hmmm... something went wrong. Try again, or if errors persist, contact customer support."
  },
  "swapFetchingQuotesErrorTitle": {
    "message": "Error fetching quotes"
  },
  "swapFromTo": {
    "message": "The swap of $1 to $2",
    "description": "Tells a user that they need to confirm on their hardware wallet a swap of 2 tokens. $1 is a source token and $2 is a destination token"
  },
  "swapGasFeesDetails": {
    "message": "Gas fees are estimated and will fluctuate based on network traffic and transaction complexity."
  },
  "swapGasFeesExplanation": {
    "message": "MetaMask doesn't make money from gas fees. These fees are estimates and can change based on how busy the network is and how complex a transaction is. Learn more $1.",
    "description": "$1 is a link (text in link can be found at 'swapGasFeesSummaryLinkText')"
  },
  "swapGasFeesExplanationLinkText": {
    "message": "here",
    "description": "Text for link in swapGasFeesExplanation"
  },
  "swapGasFeesLearnMore": {
    "message": "Learn more about gas fees"
  },
  "swapGasFeesSplit": {
    "message": "Gas fees on the previous screen are split between these two transactions."
  },
  "swapGasFeesSummary": {
    "message": "Gas fees are paid to crypto miners who process transactions on the $1 network. MetaMask does not profit from gas fees.",
    "description": "$1 is the selected network, e.g. Ethereum or BSC"
  },
  "swapGasIncludedTooltipExplanation": {
    "message": "This quote incorporates gas fees by adjusting the token amount sent or received. You may receive ETH in a separate transaction on your activity list."
  },
  "swapGasIncludedTooltipExplanationLinkText": {
    "message": "Learn more about gas fees"
  },
  "swapHighSlippage": {
    "message": "High slippage"
  },
  "swapIncludesGasAndMetaMaskFee": {
    "message": "Includes gas and a $1% MetaMask fee",
    "description": "Provides information about the fee that metamask takes for swaps. $1 is a decimal number."
  },
  "swapIncludesMMFee": {
    "message": "Includes a $1% MetaMask fee.",
    "description": "Provides information about the fee that metamask takes for swaps. $1 is a decimal number."
  },
  "swapIncludesMMFeeAlt": {
    "message": "Quote reflects $1% MetaMask fee",
    "description": "Provides information about the fee that metamask takes for swaps using the latest copy. $1 is a decimal number."
  },
  "swapIncludesMetaMaskFeeViewAllQuotes": {
    "message": "Includes a $1% MetaMask fee – $2",
    "description": "Provides information about the fee that metamask takes for swaps. $1 is a decimal number and $2 is a link to view all quotes."
  },
  "swapLearnMore": {
    "message": "Learn more about Swaps"
  },
  "swapLiquiditySourceInfo": {
    "message": "We search multiple liquidity sources (exchanges, aggregators and professional market makers) to compare exchange rates and network fees."
  },
  "swapLowSlippage": {
    "message": "Low slippage"
  },
  "swapMaxSlippage": {
    "message": "Max slippage"
  },
  "swapMetaMaskFee": {
    "message": "MetaMask fee"
  },
  "swapMetaMaskFeeDescription": {
    "message": "The fee of $1% is automatically factored into this quote. You pay it in exchange for a license to use MetaMask's liquidity provider information aggregation software.",
    "description": "Provides information about the fee that metamask takes for swaps. $1 is a decimal number."
  },
  "swapNQuotesWithDot": {
    "message": "$1 quotes.",
    "description": "$1 is the number of quotes that the user can select from when opening the list of quotes on the 'view quote' screen"
  },
  "swapNewQuoteIn": {
    "message": "New quotes in $1",
    "description": "Tells the user the amount of time until the currently displayed quotes are update. $1 is a time that is counting down from 1:00 to 0:00"
  },
  "swapNoTokensAvailable": {
    "message": "No tokens available matching $1",
    "description": "Tells the user that a given search string does not match any tokens in our token lists. $1 can be any string of text"
  },
  "swapOnceTransactionHasProcess": {
    "message": "Your $1 will be added to your account once this transaction has processed.",
    "description": "This message communicates the token that is being transferred. It is shown on the awaiting swap screen. The $1 will be a token symbol."
  },
  "swapPriceDifference": {
    "message": "You are about to swap $1 $2 (~$3) for $4 $5 (~$6).",
    "description": "This message represents the price slippage for the swap.  $1 and $4 are a number (ex: 2.89), $2 and $5 are symbols (ex: ETH), and $3 and $6 are fiat currency amounts."
  },
  "swapPriceDifferenceTitle": {
    "message": "Price difference of ~$1%",
    "description": "$1 is a number (ex: 1.23) that represents the price difference."
  },
  "swapPriceUnavailableDescription": {
    "message": "Price impact could not be determined due to lack of market price data. Please confirm that you are comfortable with the amount of tokens you are about to receive before swapping."
  },
  "swapPriceUnavailableTitle": {
    "message": "Check your rate before proceeding"
  },
  "swapProcessing": {
    "message": "Processing"
  },
  "swapQuoteDetails": {
    "message": "Quote details"
  },
  "swapQuoteNofM": {
    "message": "$1 of $2",
    "description": "A count of possible quotes shown to the user while they are waiting for quotes to be fetched. $1 is the number of quotes already loaded, and $2 is the total number of resources that we check for quotes. Keep in mind that not all resources will have a quote for a particular swap."
  },
  "swapQuoteSource": {
    "message": "Quote source"
  },
  "swapQuotesExpiredErrorDescription": {
    "message": "Please request new quotes to get the latest rates."
  },
  "swapQuotesExpiredErrorTitle": {
    "message": "Quotes timeout"
  },
  "swapQuotesNotAvailableDescription": {
    "message": "This trade route isn't available right now. Try changing the amount, network, or token and we'll find the best option."
  },
  "swapQuotesNotAvailableErrorDescription": {
    "message": "Try adjusting the amount or slippage settings and try again."
  },
  "swapQuotesNotAvailableErrorTitle": {
    "message": "No quotes available"
  },
  "swapRate": {
    "message": "Rate"
  },
  "swapReceiving": {
    "message": "Receiving"
  },
  "swapReceivingInfoTooltip": {
    "message": "This is an estimate. The exact amount depends on slippage."
  },
  "swapRequestForQuotation": {
    "message": "Request for quotation"
  },
  "swapSelect": {
    "message": "Select"
  },
  "swapSelectAQuote": {
    "message": "Select a quote"
  },
  "swapSelectAToken": {
    "message": "Select token"
  },
  "swapSelectQuotePopoverDescription": {
    "message": "Below are all the quotes gathered from multiple liquidity sources."
  },
  "swapSelectToken": {
    "message": "Select token"
  },
  "swapShowLatestQuotes": {
    "message": "Show latest quotes"
  },
  "swapSlippageHighDescription": {
    "message": "The slippage entered ($1%) is considered very high and may result in a bad rate",
    "description": "$1 is the amount of % for slippage"
  },
  "swapSlippageHighTitle": {
    "message": "High slippage"
  },
  "swapSlippageLowDescription": {
    "message": "A value this low ($1%) may result in a failed swap",
    "description": "$1 is the amount of % for slippage"
  },
  "swapSlippageLowTitle": {
    "message": "Low slippage"
  },
  "swapSlippageNegativeDescription": {
    "message": "Slippage must be greater or equal to zero"
  },
  "swapSlippageNegativeTitle": {
    "message": "Increase slippage to continue"
  },
  "swapSlippageOverLimitDescription": {
    "message": "Slippage tolerance must be 15% or less. Anything higher will result in a bad rate."
  },
  "swapSlippageOverLimitTitle": {
    "message": "Very high slippage"
  },
  "swapSlippagePercent": {
    "message": "$1%",
    "description": "$1 is the amount of % for slippage"
  },
  "swapSlippageTooltip": {
    "message": "If the price changes between the time your order is placed and confirmed it’s called “slippage”. Your swap will automatically cancel if slippage exceeds your “slippage tolerance” setting."
  },
  "swapSlippageZeroDescription": {
    "message": "There are fewer zero-slippage quote providers which will result in a less competitive quote."
  },
  "swapSlippageZeroTitle": {
    "message": "Sourcing zero-slippage providers"
  },
  "swapSource": {
    "message": "Liquidity source"
  },
  "swapSuggested": {
    "message": "Swap suggested"
  },
  "swapSuggestedGasSettingToolTipMessage": {
    "message": "Swaps are complex and time sensitive transactions. We recommend this gas fee for a good balance between cost and confidence of a successful Swap."
  },
  "swapSwapFrom": {
    "message": "Swap from"
  },
  "swapSwapSwitch": {
    "message": "Switch token order"
  },
  "swapSwapTo": {
    "message": "Swap to"
  },
  "swapToConfirmWithHwWallet": {
    "message": "to confirm with your hardware wallet"
  },
  "swapTokenAddedManuallyDescription": {
    "message": "Verify this token on $1 and make sure it is the token you want to trade.",
    "description": "$1 points the user to etherscan as a place they can verify information about a token. $1 is replaced with the translation for \"etherscan\""
  },
  "swapTokenAddedManuallyTitle": {
    "message": "Token added manually"
  },
  "swapTokenAvailable": {
    "message": "Your $1 has been added to your account.",
    "description": "This message is shown after a swap is successful and communicates the exact amount of tokens the user has received for a swap. The $1 is a decimal number of tokens followed by the token symbol."
  },
  "swapTokenBalanceUnavailable": {
    "message": "We were unable to retrieve your $1 balance",
    "description": "This message communicates to the user that their balance of a given token is currently unavailable. $1 will be replaced by a token symbol"
  },
  "swapTokenNotAvailable": {
    "message": "Token is not available to swap in this region"
  },
  "swapTokenToToken": {
    "message": "Swap $1 to $2",
    "description": "Used in the transaction display list to describe a swap. $1 and $2 are the symbols of tokens in involved in a swap."
  },
  "swapTokenVerifiedOn1SourceDescription": {
    "message": "$1 is only verified on 1 source. Consider verifying it on $2 before proceeding.",
    "description": "$1 is a token name, $2 points the user to etherscan as a place they can verify information about a token. $1 is replaced with the translation for \"etherscan\""
  },
  "swapTokenVerifiedOn1SourceTitle": {
    "message": "Potentially inauthentic token"
  },
  "swapTokenVerifiedSources": {
    "message": "Confirmed by $1 sources. Verify on $2.",
    "description": "$1 the number of sources that have verified the token, $2 points the user to a block explorer as a place they can verify information about the token."
  },
  "swapTooManyDecimalsError": {
    "message": "$1 allows up to $2 decimals",
    "description": "$1 is a token symbol and $2 is the max. number of decimals allowed for the token"
  },
  "swapTransactionComplete": {
    "message": "Transaction complete"
  },
  "swapTwoTransactions": {
    "message": "2 transactions"
  },
  "swapUnknown": {
    "message": "Unknown"
  },
  "swapZeroSlippage": {
    "message": "0% Slippage"
  },
  "swapsMaxSlippage": {
    "message": "Slippage tolerance"
  },
  "swapsNotEnoughToken": {
    "message": "Not enough $1",
    "description": "Tells the user that they don't have enough of a token for a proposed swap. $1 is a token symbol"
  },
  "swapsViewInActivity": {
    "message": "View in activity"
  },
  "switch": {
    "message": "Switch"
  },
  "switchEthereumChainConfirmationDescription": {
    "message": "This will switch the selected network within MetaMask to a previously added network:"
  },
  "switchEthereumChainConfirmationTitle": {
    "message": "Allow this site to switch the network?"
  },
  "switchInputCurrency": {
    "message": "Switch input currency"
  },
  "switchNetwork": {
    "message": "Switch network"
  },
  "switchNetworks": {
    "message": "Switch networks"
  },
  "switchToNetwork": {
    "message": "Switch to $1",
    "description": "$1 represents the custom network that has previously been added"
  },
  "switchToThisAccount": {
    "message": "Switch to this account"
  },
  "switchedNetworkToastDecline": {
    "message": "Don't show again"
  },
  "switchedNetworkToastMessage": {
    "message": "$1 is now active on $2",
    "description": "$1 represents the account name, $2 represents the network name"
  },
  "switchedNetworkToastMessageNoOrigin": {
    "message": "You're now using $1",
    "description": "$1 represents the network name"
  },
  "switchingNetworksCancelsPendingConfirmations": {
    "message": "Switching networks will cancel all pending confirmations"
  },
  "symbol": {
    "message": "Symbol"
  },
  "symbolBetweenZeroTwelve": {
    "message": "Symbol must be 11 characters or fewer."
  },
  "tapToReveal": {
    "message": "Tap to reveal"
  },
  "tapToRevealNote": {
    "message": "Make sure no one is watching your screen."
  },
  "tenPercentIncreased": {
    "message": "10% increase"
  },
  "terms": {
    "message": "Terms of use"
  },
  "termsOfService": {
    "message": "Terms of service"
  },
  "termsOfUseAgree": {
    "message": "Agree"
  },
  "termsOfUseAgreeText": {
    "message": "I agree to the Terms of use, which apply to my use of MetaMask and all of its features"
  },
  "termsOfUseFooterText": {
    "message": "Please scroll to read all sections"
  },
  "termsOfUseTitle": {
    "message": "Review our Terms of Use"
  },
  "testNetworks": {
    "message": "Test networks"
  },
  "testnets": {
    "message": "Testnets"
  },
  "theme": {
    "message": "Theme"
  },
  "themeDescription": {
    "message": "Choose your preferred MetaMask theme."
  },
  "thirdPartySoftware": {
    "message": "Third-party software notice",
    "description": "Title of a popup modal displayed when installing a snap for the first time."
  },
  "time": {
    "message": "Time"
  },
  "tipsForUsingAWallet": {
    "message": "Tips for using a wallet"
  },
  "tipsForUsingAWalletDescription": {
    "message": "Adding tokens unlocks more ways to use web3."
  },
  "to": {
    "message": "To"
  },
  "toAddress": {
    "message": "To: $1",
    "description": "$1 is the address to include in the To label. It is typically shortened first using shortenAddress"
  },
  "toggleDecodeDescription": {
    "message": "We use 4byte.directory and Sourcify services to decode and display more readable transaction data. This helps you understand the outcome of pending and past transactions, but can result in your IP address being shared."
  },
  "token": {
    "message": "Token"
  },
  "tokenAddress": {
    "message": "Token address"
  },
  "tokenAlreadyAdded": {
    "message": "Token has already been added."
  },
  "tokenAutoDetection": {
    "message": "Token autodetection"
  },
  "tokenContractAddress": {
    "message": "Token contract address"
  },
  "tokenDecimal": {
    "message": "Token decimal"
  },
  "tokenDecimalFetchFailed": {
    "message": "Token decimal required. Find it on: $1"
  },
  "tokenDetails": {
    "message": "Token details"
  },
  "tokenFoundTitle": {
    "message": "1 new token found"
  },
  "tokenId": {
    "message": "Token ID"
  },
  "tokenList": {
    "message": "Token lists"
  },
  "tokenMarketplace": {
    "message": "Token marketplace"
  },
  "tokenScamSecurityRisk": {
    "message": "token scams and security risks"
  },
  "tokenStandard": {
    "message": "Token standard"
  },
  "tokenSymbol": {
    "message": "Token symbol"
  },
  "tokens": {
    "message": "Tokens"
  },
  "tokensFoundTitle": {
    "message": "$1 new tokens found",
    "description": "$1 is the number of new tokens detected"
  },
  "tokensInCollection": {
    "message": "Tokens in collection"
  },
  "tooltipApproveButton": {
    "message": "I understand"
  },
  "tooltipSatusConnected": {
    "message": "connected"
  },
  "tooltipSatusConnectedUpperCase": {
    "message": "Connected"
  },
  "tooltipSatusNotConnected": {
    "message": "not connected"
  },
  "total": {
    "message": "Total"
  },
  "totalVolume": {
    "message": "Total volume"
  },
  "transaction": {
    "message": "transaction"
  },
  "transactionCancelAttempted": {
    "message": "Transaction cancel attempted with estimated gas fee of $1 at $2"
  },
  "transactionCancelSuccess": {
    "message": "Transaction successfully cancelled at $2"
  },
  "transactionConfirmed": {
    "message": "Transaction confirmed at $2."
  },
  "transactionCreated": {
    "message": "Transaction created with a value of $1 at $2."
  },
  "transactionDataFunction": {
    "message": "Function"
  },
  "transactionDetailGasHeading": {
    "message": "Estimated gas fee"
  },
  "transactionDetailMultiLayerTotalSubtitle": {
    "message": "Amount + fees"
  },
  "transactionDropped": {
    "message": "Transaction dropped at $2."
  },
  "transactionError": {
    "message": "Transaction error. Exception thrown in contract code."
  },
  "transactionErrorNoContract": {
    "message": "Trying to call a function on a non-contract address."
  },
  "transactionErrored": {
    "message": "Transaction encountered an error."
  },
  "transactionFlowNetwork": {
    "message": "Network"
  },
  "transactionHistoryBaseFee": {
    "message": "Base fee (GWEI)"
  },
  "transactionHistoryL1GasLabel": {
    "message": "Total L1 gas fee"
  },
  "transactionHistoryL2GasLimitLabel": {
    "message": "L2 gas limit"
  },
  "transactionHistoryL2GasPriceLabel": {
    "message": "L2 gas price"
  },
  "transactionHistoryMaxFeePerGas": {
    "message": "Max fee per gas"
  },
  "transactionHistoryPriorityFee": {
    "message": "Priority fee (GWEI)"
  },
  "transactionHistoryTotalGasFee": {
    "message": "Total gas fee"
  },
  "transactionIdLabel": {
    "message": "Transaction ID",
    "description": "Label for the source transaction ID field."
  },
  "transactionIncludesTypes": {
    "message": "This transaction includes: $1."
  },
  "transactionResubmitted": {
    "message": "Transaction resubmitted with estimated gas fee increased to $1 at $2"
  },
  "transactionSettings": {
    "message": "Transaction settings"
  },
  "transactionSubmitted": {
    "message": "Transaction submitted with estimated gas fee of $1 at $2."
  },
  "transactionTotalGasFee": {
    "message": "Total gas fee",
    "description": "Label for the total gas fee incurred in the transaction."
  },
  "transactionUpdated": {
    "message": "Transaction updated at $2."
  },
  "transactions": {
    "message": "Transactions"
  },
  "transfer": {
    "message": "Transfer"
  },
  "transferCrypto": {
    "message": "Transfer crypto"
  },
  "transferFrom": {
    "message": "Transfer from"
  },
  "transferRequest": {
    "message": "Transfer request"
  },
  "trillionAbbreviation": {
    "message": "T",
    "description": "Shortened form of 'trillion'"
  },
  "troubleConnectingToLedgerU2FOnFirefox": {
    "message": "We're having trouble connecting your Ledger. $1",
    "description": "$1 is a link to the wallet connection guide;"
  },
  "troubleConnectingToLedgerU2FOnFirefox2": {
    "message": "Review our hardware wallet connection guide and try again.",
    "description": "$1 of the ledger wallet connection guide"
  },
  "troubleConnectingToLedgerU2FOnFirefoxLedgerSolution": {
    "message": "If you're on the latest version of Firefox, you might be experiencing an issue related to Firefox dropping U2F support. Learn how to fix this issue $1.",
    "description": "It is a link to the ledger website for the workaround."
  },
  "troubleConnectingToLedgerU2FOnFirefoxLedgerSolution2": {
    "message": "here",
    "description": "Second part of the error message; It is a link to the ledger website for the workaround."
  },
  "troubleConnectingToWallet": {
    "message": "We had trouble connecting to your $1, try reviewing $2 and try again.",
    "description": "$1 is the wallet device name; $2 is a link to wallet connection guide"
  },
  "troubleStarting": {
    "message": "MetaMask had trouble starting. This error could be intermittent, so try restarting the extension."
  },
  "tryAgain": {
    "message": "Try again"
  },
  "turnOff": {
    "message": "Turn off"
  },
  "turnOffMetamaskNotificationsError": {
    "message": "There was an error in disabling the notifications. Please try again later."
  },
  "turnOn": {
    "message": "Turn on"
  },
  "turnOnMetamaskNotifications": {
    "message": "Turn on notifications"
  },
  "turnOnMetamaskNotificationsButton": {
    "message": "Turn on"
  },
  "turnOnMetamaskNotificationsError": {
    "message": "There was an error in creating the notifications. Please try again later."
  },
  "turnOnMetamaskNotificationsMessageFirst": {
    "message": "Stay in the loop on what's happening in your wallet with notifications."
  },
  "turnOnMetamaskNotificationsMessagePrivacyBold": {
    "message": "notifications settings."
  },
  "turnOnMetamaskNotificationsMessagePrivacyLink": {
    "message": "Learn how we protect your privacy while using this feature."
  },
  "turnOnMetamaskNotificationsMessageSecond": {
    "message": "To use wallet notifications, we use a profile to sync some settings across your devices. $1"
  },
  "turnOnMetamaskNotificationsMessageThird": {
    "message": "You can turn off notifications at any time in the $1"
  },
  "turnOnTokenDetection": {
    "message": "Turn on enhanced token detection"
  },
  "tutorial": {
    "message": "Tutorial"
  },
  "twelveHrTitle": {
    "message": "12hr:"
  },
  "typeYourSRP": {
    "message": "Enter your Secret Recovery Phrase"
  },
  "u2f": {
    "message": "U2F",
    "description": "A name on an API for the browser to interact with devices that support the U2F protocol. On some browsers we use it to connect MetaMask to Ledger devices."
  },
  "unapproved": {
    "message": "Unapproved"
  },
  "unexpectedBehavior": {
    "message": "This behavior is unexpected and should be reported as a bug, even if your accounts are restored."
  },
  "units": {
    "message": "units"
  },
  "unknown": {
    "message": "Unknown"
  },
  "unknownCollection": {
    "message": "Unnamed collection"
  },
  "unknownNetworkForKeyEntropy": {
    "message": "Unknown network",
    "description": "Displayed on places like Snap install warning when regular name is not available."
  },
  "unknownQrCode": {
    "message": "Error: We couldn't identify that QR code"
  },
  "unlimited": {
    "message": "Unlimited"
  },
  "unlock": {
    "message": "Unlock"
  },
  "unlockPageIncorrectPassword": {
    "message": "Password is incorrect. Please try again."
  },
  "unlockPageTooManyFailedAttempts": {
    "message": "Too many failed attempts. Please try again in $1.",
    "description": "$1 time to try again"
  },
  "unpin": {
    "message": "Unpin"
  },
  "unrecognizedChain": {
    "message": "This custom network is not recognized",
    "description": "$1 is a clickable link with text defined by the 'unrecognizedChanLinkText' key. The link will open to instructions for users to validate custom network details."
  },
  "unsendableAsset": {
    "message": "Sending NFT (ERC-721) tokens is not currently supported",
    "description": "This is an error message we show the user if they attempt to send an NFT asset type, for which currently don't support sending"
  },
  "unstableTokenPriceDescription": {
    "message": "The price of this token in USD is highly volatile, indicating a high risk of losing significant value by interacting with it."
  },
  "unstableTokenPriceTitle": {
    "message": "Unstable Token Price"
  },
  "upArrow": {
    "message": "up arrow"
  },
  "update": {
    "message": "Update"
  },
  "updateEthereumChainConfirmationDescription": {
    "message": "This site is requesting to update your default network URL. You can edit defaults and network information any time."
  },
  "updateNetworkConfirmationTitle": {
    "message": "Update $1",
    "description": "$1 represents network name"
  },
  "updateOrEditNetworkInformations": {
    "message": "Update your information or"
  },
  "updateRequest": {
    "message": "Update request"
  },
  "updatedRpcForNetworks": {
    "message": "Network RPCs Updated"
  },
  "uploadDropFile": {
    "message": "Drop your file here"
  },
  "uploadFile": {
    "message": "Upload file"
  },
  "urlErrorMsg": {
    "message": "URLs require the appropriate HTTP/HTTPS prefix."
  },
  "use4ByteResolution": {
    "message": "Decode smart contracts"
  },
  "useDifferentLoginMethod": {
    "message": "Use a different login method"
  },
  "useMultiAccountBalanceChecker": {
    "message": "Batch account balance requests"
  },
  "useMultiAccountBalanceCheckerSettingDescription": {
    "message": "Get faster balance updates by batching account balance requests. This lets us fetch your account balances together, so you get quicker updates for an improved experience. When this feature is off, third parties may be less likely to associate your accounts with each other."
  },
  "useNftDetection": {
    "message": "Autodetect NFTs"
  },
  "useNftDetectionDescriptionText": {
    "message": "Let MetaMask add NFTs you own using third-party services. Autodetecting NFTs exposes your IP and account address to these services. Enabling this feature could associate your IP address with your Ethereum address and display fake NFTs airdropped by scammers. You can add tokens manually to avoid this risk."
  },
  "usePhishingDetection": {
    "message": "Use phishing detection"
  },
  "usePhishingDetectionDescription": {
    "message": "Display a warning for phishing domains targeting Ethereum users"
  },
  "useSafeChainsListValidation": {
    "message": "Network details check"
  },
  "useSafeChainsListValidationDescription": {
    "message": "MetaMask uses a third-party service called $1 to show accurate and standardized network details. This reduces your chances of connecting to malicious or incorrect network. When using this feature, your IP address is exposed to chainid.network."
  },
  "useSafeChainsListValidationWebsite": {
    "message": "chainid.network",
    "description": "useSafeChainsListValidationWebsite is separated from the rest of the text so that we can bold the third party service name in the middle of them"
  },
  "useTokenDetectionPrivacyDesc": {
    "message": "Automatically displaying tokens sent to your account involves communication with third party servers to fetch token’s images. Those serves will have access to your IP address."
  },
  "usedByClients": {
    "message": "Used by a variety of different clients"
  },
  "userName": {
    "message": "Username"
  },
  "userOpContractDeployError": {
    "message": "Contract deployment from a smart contract account is not supported"
  },
  "version": {
    "message": "Version"
  },
  "view": {
    "message": "View"
  },
  "viewActivity": {
    "message": "View activity"
  },
  "viewAllQuotes": {
    "message": "view all quotes"
  },
  "viewContact": {
    "message": "View contact"
  },
  "viewDetails": {
    "message": "View details"
  },
  "viewMore": {
    "message": "View more"
  },
  "viewOnBlockExplorer": {
    "message": "View on block explorer"
  },
  "viewOnCustomBlockExplorer": {
    "message": "View $1 at $2",
    "description": "$1 is the action type. e.g (Account, Transaction, Swap) and $2 is the Custom Block Explorer URL"
  },
  "viewOnEtherscan": {
    "message": "View $1 on Etherscan",
    "description": "$1 is the action type. e.g (Account, Transaction, Swap)"
  },
  "viewOnExplorer": {
    "message": "View on explorer"
  },
  "viewOnOpensea": {
    "message": "View on Opensea"
  },
  "viewSolanaAccount": {
    "message": "View Solana account"
  },
  "viewTransaction": {
    "message": "View transaction"
  },
  "viewinExplorer": {
    "message": "View $1 in explorer",
    "description": "$1 is the action type. e.g (Account, Transaction, Swap)"
  },
  "visitSite": {
    "message": "Visit site"
  },
  "visitSupportDataConsentModalAccept": {
    "message": "Confirm"
  },
  "visitSupportDataConsentModalDescription": {
    "message": "Do you want to share your MetaMask Identifier and app version with our Support Center? This can help us better solve your problem, but is optional."
  },
  "visitSupportDataConsentModalReject": {
    "message": "Don’t share"
  },
  "visitSupportDataConsentModalTitle": {
    "message": "Share device details with support"
  },
  "visitWebSite": {
    "message": "Visit our website"
  },
  "wallet": {
    "message": "Wallet"
  },
  "walletConnectionGuide": {
    "message": "our hardware wallet connection guide"
  },
  "walletReadyLearn": {
    "message": "$1 you can keep this phrase safe so you never lose access to your money.",
    "description": "$1 is the link to Learn how"
  },
  "walletReadyLearnRemind": {
    "message": "You can back up your wallets or see your Secret Recovery Phrase in Settings > Security & Password."
  },
  "walletReadyLoseSrp": {
    "message": "If you lose your Secret Recovery Phrase, you won’t be able to use your wallet."
  },
  "walletReadyLoseSrpRemind": {
    "message": "If you don’t back up your Secret Recovery Phrase, you’ll lose access to your funds if you get locked out of the app or get a new device."
  },
  "walletReadySocialDetails1": {
    "message": "You can log in to your wallet anytime with your $1 account and password.",
    "description": "$1 is the social login type. e.g Google, Apple, etc."
  },
  "walletReadySocialDetails2": {
    "message": "If you forget your password, you won’t be able to access your wallet."
  },
  "wantToAddThisNetwork": {
    "message": "Want to add this network?"
  },
  "wantsToAddThisAsset": {
    "message": "This allows the following asset to be added to your wallet."
  },
  "warning": {
    "message": "Warning"
  },
  "warningFromSnap": {
    "message": "Warning from $1",
    "description": "$1 represents the name of the snap"
  },
  "watchEthereumAccountsDescription": {
    "message": "Turning this option on will give you the ability to watch Ethereum accounts via a public address or ENS name. For feedback on this Beta feature please complete this $1.",
    "description": "$1 is the link to a product feedback form"
  },
  "watchEthereumAccountsToggle": {
    "message": "Watch Ethereum Accounts (Beta)"
  },
  "watchOutMessage": {
    "message": "Beware of $1.",
    "description": "$1 is a link with text that is provided by the 'securityMessageLinkForNetworks' key"
  },
  "weak": {
    "message": "Weak"
  },
  "web3": {
    "message": "Web3"
  },
  "web3ShimUsageNotification": {
    "message": "We noticed that the current website tried to use the removed window.web3 API. If the site appears to be broken, please click $1 for more information.",
    "description": "$1 is a clickable link."
  },
  "webhid": {
    "message": "WebHID",
    "description": "Refers to a interface for connecting external devices to the browser. Used for connecting ledger to the browser. Read more here https://developer.mozilla.org/en-US/docs/Web/API/WebHID_API"
  },
  "websites": {
    "message": "websites",
    "description": "Used in the 'permission_rpc' message."
  },
  "welcomeBack": {
    "message": "Welcome back"
  },
  "welcomeDescription": {
    "message": "Trusted by millions, MetaMask is a secure wallet making the world of web3 accessible to all."
  },
  "welcomeGetStarted": {
    "message": "Get started"
  },
  "welcomeTitle": {
    "message": "Welcome to MetaMask"
  },
  "welcomeToMetaMask": {
    "message": "Let's get started"
  },
  "whatsThis": {
    "message": "What's this?"
  },
  "willApproveAmountForBridging": {
    "message": "This will approve $1 for bridging."
  },
  "willApproveAmountForBridgingHardware": {
    "message": "You’ll need to confirm two transactions on your hardware wallet."
  },
  "withdrawing": {
    "message": "Withdrawing"
  },
  "wrongNetworkName": {
    "message": "According to our records, the network name may not correctly match this chain ID."
  },
  "yes": {
    "message": "Yes"
  },
  "you": {
    "message": "You"
  },
  "youDeclinedTheTransaction": {
    "message": "You declined the transaction."
  },
  "youNeedToAllowCameraAccess": {
    "message": "You need to allow camera access to use this feature."
  },
  "youReceived": {
    "message": "You received",
    "description": "Label indicating the amount and asset the user received."
  },
  "youSent": {
    "message": "You sent",
    "description": "Label indicating the amount and asset the user sent."
  },
  "yourAccounts": {
    "message": "Your accounts"
  },
  "yourActivity": {
    "message": "Your activity"
  },
  "yourBalance": {
    "message": "Your balance"
  },
  "yourNFTmayBeAtRisk": {
    "message": "Your NFT may be at risk"
  },
  "yourNetworks": {
    "message": "Your networks"
  },
  "yourPrivateSeedPhrase": {
    "message": "Your Secret Recovery Phrase"
  },
  "yourTransactionConfirmed": {
    "message": "Transaction already confirmed"
  },
  "yourTransactionJustConfirmed": {
    "message": "We weren't able to cancel your transaction before it was confirmed on the blockchain."
  },
  "yourWalletIsReady": {
    "message": "Your wallet is ready!"
<<<<<<< HEAD
  },
  "yourWalletIsReadyRemind": {
    "message": "We’ll remind you later"
=======
>>>>>>> 02e5b903
  },
  "zeroGasPriceOnSpeedUpError": {
    "message": "Zero gas price on speed up"
  }
}<|MERGE_RESOLUTION|>--- conflicted
+++ resolved
@@ -3491,12 +3491,9 @@
   },
   "newPassword": {
     "message": "New password"
-<<<<<<< HEAD
   },
   "newPasswordPlaceholder": {
     "message": "Enter a strong password"
-=======
->>>>>>> 02e5b903
   },
   "newPrivacyPolicyActionButton": {
     "message": "Read more"
@@ -3886,12 +3883,6 @@
   },
   "onboardingMetametricsDescription": {
     "message": "We'd like to gather basic usage and diagnostics data to improve MetaMask. It will always be:"
-<<<<<<< HEAD
-=======
-  },
-  "onboardingMetametricsDescription2": {
-    "message": "When we gather metrics, it will always be..."
->>>>>>> 02e5b903
   },
   "onboardingMetametricsInfuraTerms": {
     "message": "We’ll let you know if we plan to use this data for other purposes. You can review our $1 any time (we never sell the data you provide here).",
@@ -3941,15 +3932,11 @@
     "message": "Access your MetaMask wallet with 1 click by clicking on the extension."
   },
   "onboardingPinExtensionDescription3": {
-<<<<<<< HEAD
     "message": "Click $1 extension icon to access it instantly",
     "description": "$1 is the browser name"
   },
   "onboardingPinExtensionTitle": {
     "message": "Installation is complete!"
-=======
-    "message": "Click Chrome extension icon to access it instantly"
->>>>>>> 02e5b903
   },
   "onboardingSignInWith": {
     "message": "Sign in with $1",
@@ -3961,7 +3948,6 @@
   "onboardingSrpImport": {
     "message": "Import using Secret Recovery Phrase"
   },
-<<<<<<< HEAD
   "onboardingSrpImportError": {
     "message": "Use only lowercase letters, check your spelling, and put the words in the original order."
   },
@@ -3976,10 +3962,6 @@
   },
   "onboardingSrpInputShowAll": {
     "message": "Show all"
-=======
-  "onboardingPinExtensionTitle": {
-    "message": "Installation is complete!"
->>>>>>> 02e5b903
   },
   "onekey": {
     "message": "OneKey"
@@ -4063,15 +4045,12 @@
   },
   "passwordTermsWarning": {
     "message": "MetaMask can’t recover this password."
-<<<<<<< HEAD
   },
   "passwordToggleHide": {
     "message": "Hide Password"
   },
   "passwordToggleShow": {
     "message": "Show Password"
-=======
->>>>>>> 02e5b903
   },
   "passwordsDontMatch": {
     "message": "Passwords don't match"
@@ -5250,15 +5229,12 @@
   },
   "skipAccountSecurityDetails": {
     "message": "If you lose this Secret Recovery Phrase, you won’t be able to access this wallet."
-<<<<<<< HEAD
   },
   "skipAccountSecuritySecureNow": {
     "message": "Secure now"
   },
   "skipAccountSecuritySkip": {
     "message": "Skip"
-=======
->>>>>>> 02e5b903
   },
   "slideBridgeDescription": {
     "message": "Move across 9 chains, all within your wallet"
@@ -7080,12 +7056,9 @@
   },
   "yourWalletIsReady": {
     "message": "Your wallet is ready!"
-<<<<<<< HEAD
   },
   "yourWalletIsReadyRemind": {
     "message": "We’ll remind you later"
-=======
->>>>>>> 02e5b903
   },
   "zeroGasPriceOnSpeedUpError": {
     "message": "Zero gas price on speed up"
