{
  "QRHardwareInvalidTransactionTitle": {
    "message": "Error"
  },
  "QRHardwareMismatchedSignId": {
    "message": "Incongruent transaction data. Please check the transaction details."
  },
  "QRHardwarePubkeyAccountOutOfRange": {
    "message": "No more accounts. If you would like to access another account unlisted below, please reconnect your hardware wallet and select it."
  },
  "QRHardwareScanInstructions": {
    "message": "Place the QR code in front of your camera. The screen is blurred, but it will not affect the reading."
  },
  "QRHardwareSignRequestCancel": {
    "message": "Reject"
  },
  "QRHardwareSignRequestDescription": {
    "message": "After you’ve signed with your wallet, click on 'Get Signature' to receive the signature"
  },
  "QRHardwareSignRequestGetSignature": {
    "message": "Get signature"
  },
  "QRHardwareSignRequestSubtitle": {
    "message": "Scan the QR code with your wallet"
  },
  "QRHardwareSignRequestTitle": {
    "message": "Request signature"
  },
  "QRHardwareUnknownQRCodeTitle": {
    "message": "Error"
  },
  "QRHardwareUnknownWalletQRCode": {
    "message": "Invalid QR code. Please scan the sync QR code of the hardware wallet."
  },
  "QRHardwareWalletImporterTitle": {
    "message": "Scan QR code"
  },
  "QRHardwareWalletSteps1Description": {
    "message": "You can choose from a list of official QR-code supporting partners below."
  },
  "QRHardwareWalletSteps1Title": {
    "message": "Connect your QR hardware wallet"
  },
  "QRHardwareWalletSteps2Description": {
    "message": "Ngrave Zero"
  },
  "SrpListHideAccounts": {
    "message": "Hide $1 accounts",
    "description": "$1 is the number of accounts"
  },
  "SrpListHideSingleAccount": {
    "message": "Hide 1 account"
  },
  "SrpListShowAccounts": {
    "message": "Show $1 accounts",
    "description": "$1 is the number of accounts"
  },
  "SrpListShowSingleAccount": {
    "message": "Show 1 account"
  },
  "about": {
    "message": "About"
  },
  "accept": {
    "message": "Accept"
  },
  "acceptTermsOfUse": {
    "message": "I have read and agree to the $1",
    "description": "$1 is the `terms` message"
  },
  "accessYourWalletWithSRP": {
    "message": "Access your wallet with your Secret Recovery Phrase"
  },
  "accessYourWalletWithSRPDescription": {
    "message": "MetaMask cannot recover your password. We will use your Secret Recovery Phrase to validate your ownership, restore your wallet and set up a new password. First, enter the Secret Recovery Phrase that you were given when you created your wallet. $1",
    "description": "$1 is the words 'Learn More' from key 'learnMore', separated here so that it can be added as a link"
  },
  "accessingYourCamera": {
    "message": "Accessing your camera..."
  },
  "account": {
    "message": "Account"
  },
  "accountActivity": {
    "message": "Account activity"
  },
  "accountActivityText": {
    "message": "Select the accounts you want to be notified about:"
  },
  "accountAlreadyExistsLogin": {
    "message": "Log in"
  },
  "accountAlreadyExistsLoginDescription": {
    "message": "An account with “$1” already exists. Do you want to try logging in instead?",
    "description": "$1 is the account email"
  },
  "accountAlreadyExistsTitle": {
    "message": "Account already exists"
  },
  "accountDetails": {
    "message": "Account details"
  },
  "accountIdenticon": {
    "message": "Account identicon"
  },
  "accountIsntConnectedToastText": {
    "message": "$1 isn't connected to $2"
  },
  "accountName": {
    "message": "Account name"
  },
  "accountNameDuplicate": {
    "message": "This account name already exists",
    "description": "This is an error message shown when the user enters a new account name that matches an existing account name"
  },
  "accountNameReserved": {
    "message": "This account name is reserved",
    "description": "This is an error message shown when the user enters a new account name that is reserved for future use"
  },
  "accountNotFoundCreateOne": {
    "message": "Yes, create a new wallet"
  },
  "accountNotFoundDescription": {
    "message": "No existing wallet found for “$1.” Want to create one now with this social login?",
    "description": "$1 is the account email"
  },
  "accountNotFoundTitle": {
    "message": "Account not found"
  },
  "accountOptions": {
    "message": "Account options"
  },
  "accountPermissionToast": {
    "message": "Account permissions updated"
  },
  "accountSelectionRequired": {
    "message": "You need to select an account!"
  },
  "accountTypeNotSupported": {
    "message": "Account type not supported"
  },
  "accounts": {
    "message": "Accounts"
  },
  "accountsConnected": {
    "message": "Accounts connected"
  },
  "accountsPermissionsTitle": {
    "message": "See your accounts and suggest transactions"
  },
  "accountsSmallCase": {
    "message": "accounts"
  },
  "active": {
    "message": "Active"
  },
  "activity": {
    "message": "Activity"
  },
  "activityLog": {
    "message": "Activity log"
  },
  "add": {
    "message": "Add"
  },
  "addACustomNetwork": {
    "message": "Add a custom network"
  },
  "addANetwork": {
    "message": "Add a network"
  },
  "addANickname": {
    "message": "Add a nickname"
  },
  "addAUrl": {
    "message": "Add a URL"
  },
  "addAccount": {
    "message": "Add account"
  },
  "addAccountFromNetwork": {
    "message": "Add $1 account",
    "description": "$1 is the network name, e.g. Bitcoin or Solana"
  },
  "addAccountToMetaMask": {
    "message": "Add account to MetaMask"
  },
  "addAcquiredTokens": {
    "message": "Add the tokens you've acquired using MetaMask"
  },
  "addAlias": {
    "message": "Add alias"
  },
  "addBitcoinAccountLabel": {
    "message": "Bitcoin account (Beta)"
  },
  "addBitcoinTestnetAccountLabel": {
    "message": "Bitcoin account (Testnet)"
  },
  "addBlockExplorer": {
    "message": "Add a block explorer"
  },
  "addBlockExplorerUrl": {
    "message": "Add a block explorer URL"
  },
  "addContact": {
    "message": "Add contact"
  },
  "addCustomNetwork": {
    "message": "Add custom network"
  },
  "addEthereumChainWarningModalHeader": {
    "message": "Only add this RPC provider if you’re sure you can trust it. $1",
    "description": "$1 is addEthereumChainWarningModalHeaderPartTwo passed separately so that it can be bolded"
  },
  "addEthereumChainWarningModalHeaderPartTwo": {
    "message": "Malicious providers may lie about the state of the blockchain and record your network activity."
  },
  "addEthereumChainWarningModalListHeader": {
    "message": "It's important that your provider is reliable, as it has the power to:"
  },
  "addEthereumChainWarningModalListPointOne": {
    "message": "See your accounts and IP address, and associate them together"
  },
  "addEthereumChainWarningModalListPointThree": {
    "message": "Show account balances and other on-chain states"
  },
  "addEthereumChainWarningModalListPointTwo": {
    "message": "Broadcast your transactions"
  },
  "addEthereumChainWarningModalTitle": {
    "message": "You are adding a new RPC provider for Ethereum Mainnet"
  },
  "addEthereumWatchOnlyAccount": {
    "message": "Watch an Ethereum account (Beta)"
  },
  "addFriendsAndAddresses": {
    "message": "Add friends and addresses you trust"
  },
  "addHardwareWalletLabel": {
    "message": "Hardware wallet"
  },
  "addIPFSGateway": {
    "message": "Add your preferred IPFS gateway"
  },
  "addImportAccount": {
    "message": "Add account or hardware wallet"
  },
  "addMemo": {
    "message": "Add memo"
  },
  "addNetwork": {
    "message": "Add network"
  },
  "addNetworkConfirmationTitle": {
    "message": "Add $1",
    "description": "$1 represents network name"
  },
  "addNewAccount": {
    "message": "Add a new Ethereum account"
  },
  "addNewEthereumAccountLabel": {
    "message": "Ethereum account"
  },
  "addNewSolanaAccountLabel": {
    "message": "Solana account"
  },
  "addNft": {
    "message": "Add NFT"
  },
  "addNfts": {
    "message": "Add NFTs"
  },
  "addNonEvmAccount": {
    "message": "Add $1 account",
    "description": "$1 is the non EVM network where the account is going to be created, e.g. Bitcoin or Solana"
  },
  "addNonEvmAccountFromNetworkPicker": {
    "message": "To enable the $1 network, you need to create a $2 account.",
    "description": "$1 is the non EVM network where the account is going to be created, e.g. Solana Mainnet or Solana Devnet. $2 is the account type, e.g. Bitcoin or Solana"
  },
  "addRpcUrl": {
    "message": "Add RPC URL"
  },
  "addSnapAccountToggle": {
    "message": "Enable \"Add account Snap (Beta)\""
  },
  "addSnapAccountsDescription": {
    "message": "Turning on this feature will give you the option to add the new Beta account Snaps right from your account list. If you install an account Snap, remember that it is a third-party service."
  },
  "addSuggestedNFTs": {
    "message": "Add suggested NFTs"
  },
  "addSuggestedTokens": {
    "message": "Add suggested tokens"
  },
  "addToken": {
    "message": "Add token"
  },
  "addTokenByContractAddress": {
    "message": "Can’t find a token? You can manually add any token by pasting its address. Token contract addresses can be found on $1",
    "description": "$1 is a blockchain explorer for a specific network, e.g. Etherscan for Ethereum"
  },
  "addUrl": {
    "message": "Add URL"
  },
  "addingAccount": {
    "message": "Adding account"
  },
  "addingCustomNetwork": {
    "message": "Adding Network"
  },
  "additionalNetworks": {
    "message": "Additional networks"
  },
  "address": {
    "message": "Address"
  },
  "addressCopied": {
    "message": "Address copied!"
  },
  "addressMismatch": {
    "message": "Site address mismatch"
  },
  "addressMismatchOriginal": {
    "message": "Current URL: $1",
    "description": "$1 replaced by origin URL in confirmation request"
  },
  "addressMismatchPunycode": {
    "message": "Punycode version: $1",
    "description": "$1 replaced by punycode version of the URL in confirmation request"
  },
  "advanced": {
    "message": "Advanced"
  },
  "advancedBaseGasFeeToolTip": {
    "message": "When your transaction gets included in the block, any difference between your max base fee and the actual base fee will be refunded. Total amount is calculated as max base fee (in GWEI) * gas limit."
  },
  "advancedDetailsDataDesc": {
    "message": "Data"
  },
  "advancedDetailsHexDesc": {
    "message": "Hex"
  },
  "advancedDetailsNonceDesc": {
    "message": "Nonce"
  },
  "advancedDetailsNonceTooltip": {
    "message": "This is the transaction number of an account. Nonce for the first transaction is 0 and it increases in sequential order."
  },
  "advancedGasFeeDefaultOptIn": {
    "message": "Save these values as my default for the $1 network.",
    "description": "$1 is the current network name."
  },
  "advancedGasFeeModalTitle": {
    "message": "Advanced gas fee"
  },
  "advancedGasPriceTitle": {
    "message": "Gas price"
  },
  "advancedPriorityFeeToolTip": {
    "message": "Priority fee (aka “miner tip”) goes directly to miners and incentivizes them to prioritize your transaction."
  },
  "agreeTermsOfUse": {
    "message": "I agree to MetaMask's $1",
    "description": "$1 is the `terms` link"
  },
  "airDropPatternDescription": {
    "message": "The token's on-chain history reveals prior instances of suspicious airdrop activities."
  },
  "airDropPatternTitle": {
    "message": "Airdrop Pattern"
  },
  "airgapVault": {
    "message": "AirGap Vault"
  },
  "alert": {
    "message": "Alert"
  },
  "alertAccountTypeUpgradeMessage": {
    "message": "You're updating your account to a smart account. You'll keep the same account address while unlocking faster transactions and lower network fees. $1."
  },
  "alertAccountTypeUpgradeTitle": {
    "message": "Account type"
  },
  "alertActionBuyWithNativeCurrency": {
    "message": "Buy $1"
  },
  "alertActionUpdateGas": {
    "message": "Update gas limit"
  },
  "alertActionUpdateGasFee": {
    "message": "Update fee"
  },
  "alertActionUpdateGasFeeLevel": {
    "message": "Update gas options"
  },
  "alertDisableTooltip": {
    "message": "This can be changed in \"Settings > Alerts\""
  },
  "alertMessageAddressMismatchWarning": {
    "message": "Attackers sometimes mimic sites by making small changes to the site address. Make sure you're interacting with the intended site before you continue."
  },
  "alertMessageChangeInSimulationResults": {
    "message": "Estimated changes for this transaction have been updated. Review them closely before proceeding."
  },
  "alertMessageFirstTimeInteraction": {
    "message": "You're interacting with this address for the first time. Make sure that it's correct before you continue."
  },
  "alertMessageGasEstimateFailed": {
    "message": "We’re unable to provide an accurate fee and this estimate might be high. We suggest you to input a custom gas limit, but there’s a risk the transaction will still fail."
  },
  "alertMessageGasFeeLow": {
    "message": "When choosing a low fee, expect slower transactions and longer wait times. For faster transactions, choose Market or Aggressive fee options."
  },
  "alertMessageGasTooLow": {
    "message": "To continue with this transaction, you’ll need to increase the gas limit to 21000 or higher."
  },
  "alertMessageInsufficientBalanceWithNativeCurrency": {
    "message": "You do not have enough $1 in your account to pay for network fees."
  },
  "alertMessageNetworkBusy": {
    "message": "Gas prices are high and estimates are less accurate."
  },
  "alertMessageNoGasPrice": {
    "message": "We can’t move forward with this transaction until you manually update the fee."
  },
  "alertMessageSignInDomainMismatch": {
    "message": "The site making the request is not the site you’re signing into. This could be an attempt to steal your login credentials."
  },
  "alertMessageSignInWrongAccount": {
    "message": "This site is asking you to sign in using the wrong account."
  },
  "alertModalAcknowledge": {
    "message": "I have acknowledged the risk and still want to proceed"
  },
  "alertModalDetails": {
    "message": "Alert Details"
  },
  "alertModalReviewAllAlerts": {
    "message": "Review all alerts"
  },
  "alertReasonChangeInSimulationResults": {
    "message": "Results have changed"
  },
  "alertReasonFirstTimeInteraction": {
    "message": "1st interaction"
  },
  "alertReasonGasEstimateFailed": {
    "message": "Inaccurate fee"
  },
  "alertReasonGasFeeLow": {
    "message": "Slow speed"
  },
  "alertReasonGasTooLow": {
    "message": "Low gas limit"
  },
  "alertReasonInsufficientBalance": {
    "message": "Insufficient funds"
  },
  "alertReasonNetworkBusy": {
    "message": "Network is busy"
  },
  "alertReasonNoGasPrice": {
    "message": "Fee estimate unavailable"
  },
  "alertReasonPendingTransactions": {
    "message": "Pending transaction"
  },
  "alertReasonSignIn": {
    "message": "Suspicious sign-in request"
  },
  "alertReasonWrongAccount": {
    "message": "Wrong account"
  },
  "alertSelectedAccountWarning": {
    "message": "This request is for a different account than the one selected in your wallet. To use another account, connect it to the site."
  },
  "alerts": {
    "message": "Alerts"
  },
  "all": {
    "message": "All"
  },
  "allNetworks": {
    "message": "All networks"
  },
  "allPermissions": {
    "message": "All permissions"
  },
  "allTimeHigh": {
    "message": "All time high"
  },
  "allTimeLow": {
    "message": "All time low"
  },
  "allowNotifications": {
    "message": "Allow notifications"
  },
  "allowWithdrawAndSpend": {
    "message": "Allow $1 to withdraw and spend up to the following amount:",
    "description": "The url of the site that requested permission to 'withdraw and spend'"
  },
  "amount": {
    "message": "Amount"
  },
  "amountReceived": {
    "message": "Amount Received"
  },
  "amountSent": {
    "message": "Amount Sent"
  },
  "andForListItems": {
    "message": "$1, and $2",
    "description": "$1 is the first item, $2 is the last item in a list of items. Used in Snap Install Warning modal."
  },
  "andForTwoItems": {
    "message": "$1 and $2",
    "description": "$1 is the first item, $2 is the second item. Used in Snap Install Warning modal."
  },
  "appDescription": {
    "message": "An Ethereum Wallet in your Browser",
    "description": "The description of the application"
  },
  "appName": {
    "message": "MetaMask",
    "description": "The name of the application"
  },
  "appNameBeta": {
    "message": "MetaMask Beta",
    "description": "The name of the application (Beta)"
  },
  "appNameFlask": {
    "message": "MetaMask Flask",
    "description": "The name of the application (Flask)"
  },
  "appNameMmi": {
    "message": "MetaMask Institutional",
    "description": "The name of the application (MMI)"
  },
  "apply": {
    "message": "Apply"
  },
  "approve": {
    "message": "Approve spend limit"
  },
  "approveButtonText": {
    "message": "Approve"
  },
  "approveIncreaseAllowance": {
    "message": "Increase $1 spending cap",
    "description": "The token symbol that is being approved"
  },
  "approveSpendingCap": {
    "message": "Approve $1 spending cap",
    "description": "The token symbol that is being approved"
  },
  "approved": {
    "message": "Approved"
  },
  "approvedOn": {
    "message": "Approved on $1",
    "description": "$1 is the approval date for a permission"
  },
  "approvedOnForAccounts": {
    "message": "Approved on $1 for $2",
    "description": "$1 is the approval date for a permission. $2 is the AvatarGroup component displaying account images."
  },
  "areYouSure": {
    "message": "Are you sure?"
  },
  "asset": {
    "message": "Asset"
  },
  "assetChartNoHistoricalPrices": {
    "message": "We could not fetch any historical data"
  },
  "assetMultipleNFTsBalance": {
    "message": "$1 NFTs"
  },
  "assetOptions": {
    "message": "Asset options"
  },
  "assetSingleNFTBalance": {
    "message": "$1 NFT"
  },
  "assets": {
    "message": "Assets"
  },
  "assetsDescription": {
    "message": "Autodetect tokens in your wallet, display NFTs, and get batched account balance updates"
  },
  "attemptToCancelSwapForFree": {
    "message": "Attempt to cancel swap for free"
  },
  "attributes": {
    "message": "Attributes"
  },
  "attributions": {
    "message": "Attributions"
  },
  "auroraRpcDeprecationMessage": {
    "message": "The Infura RPC URL is no longer supporting Aurora."
  },
  "authorizedPermissions": {
    "message": "You have authorized the following permissions"
  },
  "autoDetectTokens": {
    "message": "Autodetect tokens"
  },
  "autoDetectTokensDescription": {
    "message": "We use third-party APIs to detect and display new tokens sent to your wallet. Turn off if you don’t want the app to automatically pull data from those services. $1",
    "description": "$1 is a link to a support article"
  },
  "autoLockTimeLimit": {
    "message": "Auto-lock timer (minutes)"
  },
  "autoLockTimeLimitDescription": {
    "message": "Set the idle time in minutes before MetaMask will become locked."
  },
  "average": {
    "message": "Average"
  },
  "back": {
    "message": "Back"
  },
  "backupAndSync": {
    "message": "Backup and sync"
  },
  "backupAndSyncBasicFunctionalityNameMention": {
    "message": "basic functionality"
  },
  "backupAndSyncEnable": {
    "message": "Turn on backup and sync"
  },
  "backupAndSyncEnableConfirmation": {
    "message": "When you turn on backup and sync, you’re also turning on $1. Do you want to continue?",
    "description": "$1 is backupAndSyncBasicFunctionalityNameMention in bold."
  },
  "backupAndSyncEnableDescription": {
    "message": "Backup and sync lets us store encrypted data for your custom settings and features. This keeps your MetaMask experience the same across devices and restores settings and features if you ever need to reinstall MetaMask. $1.",
    "description": "$1 is link to the backup and sync privacy policy."
  },
  "backupAndSyncEnableDescriptionUpdatePreferences": {
    "message": "You can update your preferences at any time in $1",
    "description": "$1 is a bolded text that highlights the path to the settings page."
  },
  "backupAndSyncEnableDescriptionUpdatePreferencesPath": {
    "message": "Settings > Backup and sync."
  },
  "backupAndSyncFeatureAccounts": {
    "message": "Accounts"
  },
  "backupAndSyncManageWhatYouSync": {
    "message": "Manage what you sync"
  },
  "backupAndSyncManageWhatYouSyncDescription": {
    "message": "Turn on what’s synced between your devices."
  },
  "backupAndSyncPrivacyLink": {
    "message": "Learn how we protect your privacy"
  },
  "backupAndSyncSlideDescription": {
    "message": "Back up your accounts and sync settings."
  },
  "backupAndSyncSlideTitle": {
    "message": "Introducing backup and sync"
  },
  "backupApprovalInfo": {
    "message": "This secret code is required to recover your wallet in case you lose your device, forget your password, have to re-install MetaMask, or want to access your wallet on another device."
  },
  "backupApprovalNotice": {
    "message": "Back up your Secret Recovery Phrase to keep your wallet and funds secure."
  },
  "backupKeyringSnapReminder": {
    "message": "Be sure you can access any accounts created by this Snap on your own before removing it"
  },
  "backupNow": {
    "message": "Back up now"
  },
  "balance": {
    "message": "Balance"
  },
  "balanceOutdated": {
    "message": "Balance may be outdated"
  },
  "baseFee": {
    "message": "Base fee"
  },
  "basic": {
    "message": "Basic"
  },
  "basicConfigurationBannerCTA": {
    "message": "Turn on basic functionality"
  },
  "basicConfigurationBannerTitle": {
    "message": "Basic functionality is off"
  },
  "basicConfigurationDescription": {
    "message": "MetaMask offers basic features like token details and gas settings through internet services. When you use internet services, your IP address is shared, in this case with MetaMask. This is just like when you visit any website. MetaMask uses this data temporarily and never sells your data. You can use a VPN or turn off these services, but it may affect your MetaMask experience. To learn more read our $1.",
    "description": "$1 is to be replaced by the message for privacyMsg, and will link to https://consensys.io/privacy-policy"
  },
  "basicConfigurationLabel": {
    "message": "Basic functionality"
  },
  "basicConfigurationModalCheckbox": {
    "message": "I understand and want to continue"
  },
  "basicConfigurationModalDisclaimerOff": {
    "message": "This means you won't fully optimize your time on MetaMask. Basic features (like token details, optimal gas settings, and others) won't be available to you."
  },
  "basicConfigurationModalDisclaimerOffAdditionalText": {
    "message": "Turning this off also disables all features within $1, and $2.",
    "description": "$1 and $2 are bold text for basicConfigurationModalDisclaimerOffAdditionalTextFeaturesFirst and basicConfigurationModalDisclaimerOffAdditionalTextFeaturesLast respectively"
  },
  "basicConfigurationModalDisclaimerOffAdditionalTextFeaturesFirst": {
    "message": "security and privacy, backup and sync"
  },
  "basicConfigurationModalDisclaimerOffAdditionalTextFeaturesLast": {
    "message": "notifications"
  },
  "basicConfigurationModalDisclaimerOn": {
    "message": "To optimize your time on MetaMask, you’ll need to turn on this feature. Basic functions (like token details, optimal gas settings, and others) are important to the web3 experience."
  },
  "basicConfigurationModalHeadingOff": {
    "message": "Turn off basic functionality"
  },
  "basicConfigurationModalHeadingOn": {
    "message": "Turn on basic functionality"
  },
  "bestPrice": {
    "message": "Best price"
  },
  "beta": {
    "message": "Beta"
  },
  "betaHeaderText": {
    "message": "This is a beta version. Please report bugs $1"
  },
  "betaMetamaskVersion": {
    "message": "MetaMask Beta Version"
  },
  "betaTerms": {
    "message": "Beta Terms of use"
  },
  "billionAbbreviation": {
    "message": "B",
    "description": "Shortened form of 'billion'"
  },
  "bitcoinSupportSectionTitle": {
    "message": "Bitcoin"
  },
  "bitcoinSupportToggleDescription": {
    "message": "Turning on this feature will give you the option to add a Bitcoin Account to your MetaMask Extension derived from your existing Secret Recovery Phrase. This is an experimental Beta feature, so you should use it at your own risk. To give us feedback on this new Bitcoin experience, please fill out this $1.",
    "description": "$1 is the link to a product feedback form"
  },
  "bitcoinSupportToggleTitle": {
    "message": "Enable \"Add a new Bitcoin account (Beta)\""
  },
  "bitcoinTestnetSupportToggleDescription": {
    "message": "Turning on this feature will give you the option to add a Bitcoin Account for the test network."
  },
  "bitcoinTestnetSupportToggleTitle": {
    "message": "Enable \"Add a new Bitcoin account (Testnet)\""
  },
  "blockExplorerAccountAction": {
    "message": "Account",
    "description": "This is used with viewOnEtherscan and viewInExplorer e.g View Account in Explorer"
  },
  "blockExplorerAssetAction": {
    "message": "Asset",
    "description": "This is used with viewOnEtherscan and viewInExplorer e.g View Asset in Explorer"
  },
  "blockExplorerSwapAction": {
    "message": "Swap",
    "description": "This is used with viewOnEtherscan e.g View Swap on Etherscan"
  },
  "blockExplorerUrl": {
    "message": "Block explorer URL"
  },
  "blockExplorerUrlDefinition": {
    "message": "The URL used as the block explorer for this network."
  },
  "blockExplorerView": {
    "message": "View account at $1",
    "description": "$1 replaced by URL for custom block explorer"
  },
  "blockaid": {
    "message": "Blockaid"
  },
  "blockaidAlertDescriptionBlur": {
    "message": "If you continue, all the assets you’ve listed on Blur could be at risk."
  },
  "blockaidAlertDescriptionMalicious": {
    "message": "You’re interacting with a malicious site. If you continue, you will lose your assets."
  },
  "blockaidAlertDescriptionOpenSea": {
    "message": "If you continue, all the assets you’ve listed on OpenSea could be at risk."
  },
  "blockaidAlertDescriptionOthers": {
    "message": "If you confirm this request, you could lose your assets. We recommend that you cancel this request."
  },
  "blockaidAlertDescriptionTokenTransfer": {
    "message": "You’re sending your assets to a scammer. If you continue, you’ll lose those assets."
  },
  "blockaidAlertDescriptionWithdraw": {
    "message": "If you confirm this request, you’re allowing a scammer to withdraw and spend your assets. You won’t get them back."
  },
  "blockaidDescriptionApproveFarming": {
    "message": "If you approve this request, a third party known for scams might take all your assets."
  },
  "blockaidDescriptionBlurFarming": {
    "message": "If you approve this request, someone can steal your assets listed on Blur."
  },
  "blockaidDescriptionErrored": {
    "message": "Because of an error, we couldn't check for security alerts. Only continue if you trust every address involved."
  },
  "blockaidDescriptionMaliciousDomain": {
    "message": "You're interacting with a malicious domain. If you approve this request, you might lose your assets."
  },
  "blockaidDescriptionMightLoseAssets": {
    "message": "If you approve this request, you might lose your assets."
  },
  "blockaidDescriptionSeaportFarming": {
    "message": "If you approve this request, someone can steal your assets listed on OpenSea."
  },
  "blockaidDescriptionTransferFarming": {
    "message": "If you approve this request, a third party known for scams will take all your assets."
  },
  "blockaidMessage": {
    "message": "Privacy preserving - no data is shared with third parties. Available on Arbitrum, Avalanche, BNB chain, Ethereum Mainnet, Linea, Optimism, Polygon, Base and Sepolia."
  },
  "blockaidTitleDeceptive": {
    "message": "This is a deceptive request"
  },
  "blockaidTitleMayNotBeSafe": {
    "message": "Be careful"
  },
  "blockaidTitleSuspicious": {
    "message": "This is a suspicious request"
  },
  "blockies": {
    "message": "Blockies"
  },
  "borrowed": {
    "message": "Borrowed"
  },
  "boughtFor": {
    "message": "Bought for"
  },
  "bridge": {
    "message": "Bridge"
  },
  "bridgeAllowSwappingOf": {
    "message": "Allow exact access to $1 $2 on $3 for bridging",
    "description": "Shows a user that they need to allow a token for swapping on their hardware wallet"
  },
  "bridgeApproval": {
    "message": "Approve $1 for bridge",
    "description": "Used in the transaction display list to describe a transaction that is an approve call on a token that is to be bridged. $1 is the symbol of a token that has been approved."
  },
  "bridgeApprovalWarning": {
    "message": "You are allowing access to the specified amount, $1 $2. The contract will not access any additional funds."
  },
  "bridgeApprovalWarningForHardware": {
    "message": "You will need to allow access to $1 $2 for bridging, and then approve bridging to $2. This will require two separate confirmations."
  },
  "bridgeBlockExplorerLinkCopied": {
    "message": "Block explorer link copied!"
  },
  "bridgeCalculatingAmount": {
    "message": "Calculating..."
  },
  "bridgeConfirmTwoTransactions": {
    "message": "You'll need to confirm 2 transactions on your hardware wallet:"
  },
  "bridgeCreateSolanaAccount": {
    "message": "Create Solana account"
  },
  "bridgeCreateSolanaAccountDescription": {
    "message": "To swap to the Solana network, you need an account and receiving address."
  },
  "bridgeCreateSolanaAccountTitle": {
    "message": "You'll need a Solana account first."
  },
  "bridgeDetailsTitle": {
    "message": "Bridge details",
    "description": "Title for the modal showing details about a bridge transaction."
  },
  "bridgeEnterAmount": {
    "message": "Select amount"
  },
  "bridgeEnterAmountAndSelectAccount": {
    "message": "Enter amount and select destination account"
  },
  "bridgeExplorerLinkViewOn": {
    "message": "View on $1"
  },
  "bridgeFetchNewQuotes": {
    "message": "Fetch a new one?"
  },
  "bridgeFrom": {
    "message": "Bridge from"
  },
  "bridgeFromTo": {
    "message": "Bridge $1 $2 to $3",
    "description": "Tells a user that they need to confirm on their hardware wallet a bridge. $1 is amount of source token, $2 is the source network, and $3 is the destination network"
  },
  "bridgeGasFeesSplit": {
    "message": "Any network fee quoted on the previous screen includes both transactions and will be split."
  },
  "bridgeNetCost": {
    "message": "Net cost"
  },
  "bridgeQuoteExpired": {
    "message": "Your quote timed out."
  },
  "bridgeSelectDestinationAccount": {
    "message": "Select destination account"
  },
  "bridgeSelectNetwork": {
    "message": "Select network"
  },
  "bridgeSelectTokenAmountAndAccount": {
    "message": "Select token, amount and destination account"
  },
  "bridgeSelectTokenAndAmount": {
    "message": "Select token and amount"
  },
  "bridgeSolanaAccountCreated": {
    "message": "Solana account created"
  },
  "bridgeStatusComplete": {
    "message": "Complete",
    "description": "Status text indicating a bridge transaction has successfully completed."
  },
  "bridgeStatusFailed": {
    "message": "Failed",
    "description": "Status text indicating a bridge transaction has failed."
  },
  "bridgeStatusInProgress": {
    "message": "In Progress",
    "description": "Status text indicating a bridge transaction is currently processing."
  },
  "bridgeStepActionBridgeComplete": {
    "message": "$1 received on $2",
    "description": "$1 is the amount of the destination asset, $2 is the name of the destination network"
  },
  "bridgeStepActionBridgePending": {
    "message": "Receiving $1 on $2",
    "description": "$1 is the amount of the destination asset, $2 is the name of the destination network"
  },
  "bridgeStepActionSwapComplete": {
    "message": "Swapped $1 for $2",
    "description": "$1 is the amount of the source asset, $2 is the amount of the destination asset"
  },
  "bridgeStepActionSwapPending": {
    "message": "Swapping $1 for $2",
    "description": "$1 is the amount of the source asset, $2 is the amount of the destination asset"
  },
  "bridgeTerms": {
    "message": "Terms"
  },
  "bridgeTimingMinutes": {
    "message": "$1 min",
    "description": "$1 is the ticker symbol of a an asset the user is being prompted to purchase"
  },
  "bridgeTo": {
    "message": "Bridge to"
  },
  "bridgeToChain": {
    "message": "Bridge to $1"
  },
  "bridgeTokenCannotVerifyDescription": {
    "message": "If you added this token manually, make sure you are aware of the risks to your funds before you bridge."
  },
  "bridgeTokenCannotVerifyTitle": {
    "message": "We can't verify this token."
  },
  "bridgeTransactionProgress": {
    "message": "Transaction $1 of 2"
  },
  "bridgeTxDetailsBridging": {
    "message": "Bridging"
  },
  "bridgeTxDetailsDelayedDescription": {
    "message": "Reach out to"
  },
  "bridgeTxDetailsDelayedDescriptionSupport": {
    "message": "MetaMask Support"
  },
  "bridgeTxDetailsDelayedTitle": {
    "message": "Has it been longer than 3 hours?"
  },
  "bridgeTxDetailsNonce": {
    "message": "Nonce"
  },
  "bridgeTxDetailsStatus": {
    "message": "Status"
  },
  "bridgeTxDetailsTimestamp": {
    "message": "Time stamp"
  },
  "bridgeTxDetailsTimestampValue": {
    "message": "$1 at $2",
    "description": "$1 is the date, $2 is the time"
  },
  "bridgeTxDetailsTokenAmountOnChain": {
    "message": "$1 $2 on",
    "description": "$1 is the amount of the token, $2 is the ticker symbol of the token"
  },
  "bridgeTxDetailsTotalGasFee": {
    "message": "Total gas fee"
  },
  "bridgeTxDetailsYouReceived": {
    "message": "You received"
  },
  "bridgeTxDetailsYouSent": {
    "message": "You sent"
  },
  "bridgeValidationInsufficientGasMessage": {
    "message": "You don't have enough $1 to pay the gas fee for this bridge. Enter a smaller amount or buy more $1."
  },
  "bridgeValidationInsufficientGasTitle": {
    "message": "More $1 needed for gas"
  },
  "bridging": {
    "message": "Bridging"
  },
  "browserNotSupported": {
    "message": "Your browser is not supported..."
  },
  "buildContactList": {
    "message": "Build your contact list"
  },
  "builtAroundTheWorld": {
    "message": "MetaMask is designed and built around the world."
  },
  "bulletpoint": {
    "message": "·"
  },
  "busy": {
    "message": "Busy"
  },
  "buyAndSell": {
    "message": "Buy/Sell"
  },
  "buyMoreAsset": {
    "message": "Buy more $1",
    "description": "$1 is the ticker symbol of a an asset the user is being prompted to purchase"
  },
  "buyNow": {
    "message": "Buy Now"
  },
  "bytes": {
    "message": "Bytes"
  },
  "canToggleInSettings": {
    "message": "You can re-enable this notification in Settings > Alerts."
  },
  "cancel": {
    "message": "Cancel"
  },
  "cancelPopoverTitle": {
    "message": "Cancel transaction"
  },
  "cancelSpeedUpLabel": {
    "message": "This gas fee will $1 the original.",
    "description": "$1 is text 'replace' in bold"
  },
  "cancelSpeedUpTransactionTooltip": {
    "message": "To $1 a transaction the gas fee must be increased by at least 10% for it to be recognized by the network.",
    "description": "$1 is string 'cancel' or 'speed up'"
  },
  "cancelled": {
    "message": "Cancelled"
  },
  "chainId": {
    "message": "Chain ID"
  },
  "chainIdDefinition": {
    "message": "The chain ID used to sign transactions for this network."
  },
  "chainIdExistsErrorMsg": {
    "message": "This Chain ID is currently used by the $1 network."
  },
  "chainListReturnedDifferentTickerSymbol": {
    "message": "This token symbol doesn't match the network name or chain ID entered. Many popular tokens use similar symbols, which scammers can use to trick you into sending them a more valuable token in return. Verify everything before you continue."
  },
  "chooseYourNetwork": {
    "message": "Choose your network"
  },
  "chooseYourNetworkDescription": {
    "message": "When you use our default settings and configurations, we use Infura as our default remote procedure call (RPC) provider to offer the most reliable and private access to Ethereum data we can. In limited cases, we may use other RPC providers in order to provide the best experience for our users. You can choose your own RPC, but remember that any RPC will receive your IP address and Ethereum wallet to make transactions. To learn more about how Infura handles data for EVM accounts, read our $1, and for Solana accounts, $2.",
    "description": "$1 is a link to the privacy policy, $2 is a link to Solana accounts support"
  },
  "chooseYourNetworkDescriptionCallToAction": {
    "message": "click here"
  },
  "chromeRequiredForHardwareWallets": {
    "message": "You need to use MetaMask on Google Chrome in order to connect to your Hardware Wallet."
  },
  "circulatingSupply": {
    "message": "Circulating supply"
  },
  "clear": {
    "message": "Clear"
  },
  "clearActivity": {
    "message": "Clear activity and nonce data"
  },
  "clearActivityButton": {
    "message": "Clear activity tab data"
  },
  "clearActivityDescription": {
    "message": "This resets the account's nonce and erases data from the activity tab in your wallet. Only the current account and network will be affected. Your balances and incoming transactions won't change."
  },
  "click": {
    "message": "Click"
  },
  "clickToConnectLedgerViaWebHID": {
    "message": "Click here to connect your Ledger via WebHID",
    "description": "Text that can be clicked to open a browser popup for connecting the ledger device via webhid"
  },
  "close": {
    "message": "Close"
  },
  "closeExtension": {
    "message": "Close extension"
  },
  "closeWindowAnytime": {
    "message": "You may close this window anytime."
  },
  "coingecko": {
    "message": "CoinGecko"
  },
  "collectionName": {
    "message": "Collection name"
  },
  "comboNoOptions": {
    "message": "No options found",
    "description": "Default text shown in the combo field dropdown if no options."
  },
  "concentratedSupplyDistributionDescription": {
    "message": "The majority of the token's supply is held by the top token holders, posing a risk of centralized price manipulation"
  },
  "concentratedSupplyDistributionTitle": {
    "message": "Concentrated Supply Distribution"
  },
  "configureSnapPopupDescription": {
    "message": "You're now leaving MetaMask to configure this snap."
  },
  "configureSnapPopupInstallDescription": {
    "message": "You're now leaving MetaMask to install this snap."
  },
  "configureSnapPopupInstallTitle": {
    "message": "Install snap"
  },
  "configureSnapPopupLink": {
    "message": "Click this link to continue:"
  },
  "configureSnapPopupTitle": {
    "message": "Configure snap"
  },
  "confirm": {
    "message": "Confirm"
  },
  "confirmAccountTypeSmartContract": {
    "message": "Smart account"
  },
  "confirmAccountTypeStandard": {
    "message": "Standard account"
  },
  "confirmAlertModalAcknowledgeMultiple": {
    "message": "I have acknowledged the alerts and still want to proceed"
  },
  "confirmAlertModalAcknowledgeSingle": {
    "message": "I have acknowledged the alert and still want to proceed"
  },
  "confirmFieldPaymaster": {
    "message": "Fee paid by"
  },
  "confirmFieldTooltipPaymaster": {
    "message": "The fee for this transaction will be paid by the paymaster smart contract."
  },
  "confirmGasFeeTokenBalance": {
    "message": "Bal:"
  },
  "confirmGasFeeTokenInsufficientBalance": {
    "message": "Insufficient funds"
  },
  "confirmGasFeeTokenMetaMaskFee": {
    "message": "Includes $1 fee"
  },
  "confirmGasFeeTokenModalTitle": {
    "message": "Select a token"
  },
  "confirmGasFeeTokenToast": {
    "message": "You're paying this network fee with $1"
  },
  "confirmGasFeeTokenTooltip": {
    "message": "This is paid to the network to process your transaction. It includes a $1 MetaMask fee for non-ETH tokens."
  },
  "confirmInfoAccountNow": {
    "message": "Now"
  },
  "confirmInfoSwitchingTo": {
    "message": "Switching To"
  },
  "confirmNestedTransactionTitle": {
    "message": "Transaction $1"
  },
  "confirmPassword": {
    "message": "Confirm password"
  },
  "confirmPasswordPlaceholder": {
    "message": "Re-enter your password"
  },
  "confirmRecoveryPhrase": {
    "message": "Confirm Secret Recovery Phrase"
  },
  "confirmRecoveryPhraseDetails": {
    "message": "Select the missing words in the correct order."
  },
  "confirmRecoveryPhraseTitle": {
    "message": "Confirm your Secret Recovery Phrase"
  },
  "confirmSimulationApprove": {
    "message": "You approve"
  },
  "confirmSrpErrorDescription": {
    "message": "Double-check your Secret Recovery Phrase and try again."
  },
  "confirmSrpErrorTitle": {
    "message": "Not quite right"
  },
  "confirmSrpSuccessDescription": {
    "message": "That’s right! And remember: never share this phrase with anyone, ever."
  },
  "confirmSrpSuccessTitle": {
    "message": "Perfect"
  },
  "confirmTitleAccountTypeSwitch": {
    "message": "Account update"
  },
  "confirmTitleApproveTransactionNFT": {
    "message": "Withdrawal request"
  },
  "confirmTitleDeployContract": {
    "message": "Deploy a contract"
  },
  "confirmTitleDescApproveTransaction": {
    "message": "This site wants permission to withdraw your NFTs"
  },
  "confirmTitleDescDelegationRevoke": {
    "message": "You're switching back to a standard account (EOA)."
  },
  "confirmTitleDescDelegationUpgrade": {
    "message": "You're switching to a smart account"
  },
  "confirmTitleDescDeployContract": {
    "message": "This site wants you to deploy a contract"
  },
  "confirmTitleDescERC20ApproveTransaction": {
    "message": "This site wants permission to withdraw your tokens"
  },
  "confirmTitleDescPermitSignature": {
    "message": "This site wants permission to spend your tokens."
  },
  "confirmTitleDescSIWESignature": {
    "message": "A site wants you to sign in to prove you own this account."
  },
  "confirmTitleDescSign": {
    "message": "Review request details before you confirm."
  },
  "confirmTitlePermitTokens": {
    "message": "Spending cap request"
  },
  "confirmTitleRevokeApproveTransaction": {
    "message": "Remove permission"
  },
  "confirmTitleSIWESignature": {
    "message": "Sign-in request"
  },
  "confirmTitleSetApprovalForAllRevokeTransaction": {
    "message": "Remove permission"
  },
  "confirmTitleSignature": {
    "message": "Signature request"
  },
  "confirmTitleTransaction": {
    "message": "Transaction request"
  },
  "confirmationAlertDetails": {
    "message": "To protect your assets, we suggest you reject the request."
  },
  "confirmationAlertModalTitleDescription": {
    "message": "Your assets may be at risk"
  },
  "confirmed": {
    "message": "Confirmed"
  },
  "confusableUnicode": {
    "message": "'$1' is similar to '$2'."
  },
  "confusableZeroWidthUnicode": {
    "message": "Zero-width character found."
  },
  "confusingEnsDomain": {
    "message": "We have detected a confusable character in the ENS name. Check the ENS name to avoid a potential scam."
  },
  "congratulations": {
    "message": "Congratulations!"
  },
  "connect": {
    "message": "Connect"
  },
  "connectAccount": {
    "message": "Connect account"
  },
  "connectAccountOrCreate": {
    "message": "Connect account or create new"
  },
  "connectAccounts": {
    "message": "Connect accounts"
  },
  "connectAnAccountHeader": {
    "message": "Connect an account"
  },
  "connectManually": {
    "message": "Manually connect to current site"
  },
  "connectMoreAccounts": {
    "message": "Connect more accounts"
  },
  "connectSnap": {
    "message": "Connect $1",
    "description": "$1 is the snap for which a connection is being requested."
  },
  "connectWithMetaMask": {
    "message": "Connect with MetaMask"
  },
  "connectedAccounts": {
    "message": "Connected accounts"
  },
  "connectedAccountsDescriptionPlural": {
    "message": "You have $1 accounts connected to this site.",
    "description": "$1 is the number of accounts"
  },
  "connectedAccountsDescriptionSingular": {
    "message": "You have 1 account connected to this site."
  },
  "connectedAccountsEmptyDescription": {
    "message": "MetaMask is not connected to this site. To connect to a web3 site, find and click the connect button."
  },
  "connectedAccountsListTooltip": {
    "message": "$1 can see the account balance, address, activity, and suggest transactions to approve for connected accounts.",
    "description": "$1 is the origin name"
  },
  "connectedAccountsToast": {
    "message": "Connected accounts updated"
  },
  "connectedSites": {
    "message": "Connected sites"
  },
  "connectedSitesAndSnaps": {
    "message": "Connected sites and Snaps"
  },
  "connectedSitesDescription": {
    "message": "$1 is connected to these sites. They can view your account address.",
    "description": "$1 is the account name"
  },
  "connectedSitesEmptyDescription": {
    "message": "$1 is not connected to any sites.",
    "description": "$1 is the account name"
  },
  "connectedSnapAndNoAccountDescription": {
    "message": "MetaMask is connected to this site, but no accounts are connected yet"
  },
  "connectedSnaps": {
    "message": "Connected Snaps"
  },
  "connectedWithAccount": {
    "message": "$1 accounts connected",
    "description": "$1 represents account length"
  },
  "connectedWithAccountName": {
    "message": "Connected with $1",
    "description": "$1 represents account name"
  },
  "connectedWithNetwork": {
    "message": "$1 networks connected",
    "description": "$1 represents network length"
  },
  "connectedWithNetworkName": {
    "message": "Connected with $1",
    "description": "$1 represents network name"
  },
  "connecting": {
    "message": "Connecting"
  },
  "connectingTo": {
    "message": "Connecting to $1"
  },
  "connectingToDeprecatedNetwork": {
    "message": "'$1' is being phased out and may not work. Try another network."
  },
  "connectingToGoerli": {
    "message": "Connecting to Goerli test network"
  },
  "connectingToLineaGoerli": {
    "message": "Connecting to Linea Goerli test network"
  },
  "connectingToLineaMainnet": {
    "message": "Connecting to Linea Mainnet"
  },
  "connectingToLineaSepolia": {
    "message": "Connecting to Linea Sepolia test network"
  },
  "connectingToMainnet": {
    "message": "Connecting to Ethereum Mainnet"
  },
  "connectingToSepolia": {
    "message": "Connecting to Sepolia test network"
  },
  "connectionDescription": {
    "message": "Connect this website with MetaMask."
  },
  "connectionFailed": {
    "message": "Connection failed"
  },
  "connectionFailedDescription": {
    "message": "Fetching of $1 failed, check your network and try again.",
    "description": "$1 is the name of the snap being fetched."
  },
  "connectionPopoverDescription": {
    "message": "To connect to a site, select the connect button. MetaMask can only connect to web3 sites."
  },
  "connectionRequest": {
    "message": "Connection request"
  },
  "contactUs": {
    "message": "Contact us"
  },
  "contacts": {
    "message": "Contacts"
  },
  "contentFromSnap": {
    "message": "Content from $1",
    "description": "$1 represents the name of the snap"
  },
  "continue": {
    "message": "Continue"
  },
  "contract": {
    "message": "Contract"
  },
  "contractAddress": {
    "message": "Contract address"
  },
  "contractAddressError": {
    "message": "You are sending tokens to the token's contract address. This may result in the loss of these tokens."
  },
  "contractDeployment": {
    "message": "Contract deployment"
  },
  "contractInteraction": {
    "message": "Contract interaction"
  },
  "convertTokenToNFTDescription": {
    "message": "We've detected that this asset is an NFT. MetaMask now has full native support for NFTs. Would you like to remove it from your token list and add it as an NFT?"
  },
  "convertTokenToNFTExistDescription": {
    "message": "We’ve detected that this asset has been added as an NFT. Would you like to remove it from your token list?"
  },
  "coolWallet": {
    "message": "CoolWallet"
  },
  "copiedExclamation": {
    "message": "Copied."
  },
  "copyAddress": {
    "message": "Copy address to clipboard"
  },
  "copyPrivateKey": {
    "message": "Copy private key"
  },
  "copyToClipboard": {
    "message": "Copy to clipboard"
  },
  "copyTransactionId": {
    "message": "Copy transaction ID"
  },
  "create": {
    "message": "Create"
  },
  "createNewAccountHeader": {
    "message": "Create a new account"
  },
  "createNewWallet": {
    "message": "Create a new wallet"
  },
  "createPassword": {
    "message": "Create password"
  },
  "createPasswordCreating": {
    "message": "Creating password..."
  },
  "createPasswordCreatingNote": {
    "message": "This shouldn't take long"
  },
  "createSnapAccountDescription": {
    "message": "$1 wants to add a new account to MetaMask."
  },
  "createSnapAccountTitle": {
    "message": "Create account"
  },
  "createSolanaAccount": {
    "message": "Create Solana account"
  },
  "creatorAddress": {
    "message": "Creator address"
  },
  "crossChainAggregatedBalancePopover": {
    "message": "This reflects the value of all tokens you own on all networks. If you prefer seeing this value in ETH or other currencies, go to $1.",
    "description": "$1 represents the settings page"
  },
  "crossChainSwapsLink": {
    "message": "Swap across networks with MetaMask Portfolio"
  },
  "crossChainSwapsLinkNative": {
    "message": "Swap across networks with Bridge"
  },
  "cryptoCompare": {
    "message": "CryptoCompare"
  },
  "currencyConversion": {
    "message": "Currency"
  },
  "currencyRateCheckToggle": {
    "message": "Show balance and token price checker"
  },
  "currencyRateCheckToggleDescription": {
    "message": "We use $1 and $2 APIs to display your balance and token price. $3",
    "description": "$1 represents Coingecko, $2 represents CryptoCompare and $3 represents Privacy Policy"
  },
  "currencySymbol": {
    "message": "Currency symbol"
  },
  "currencySymbolDefinition": {
    "message": "The ticker symbol displayed for this network’s currency."
  },
  "currentAccountNotConnected": {
    "message": "Your current account is not connected"
  },
  "currentExtension": {
    "message": "Current extension page"
  },
  "currentLanguage": {
    "message": "Current language"
  },
  "currentNetwork": {
    "message": "Current network",
    "description": "Speicifies to token network filter to filter by current Network. Will render when network nickname is not available"
  },
  "currentRpcUrlDeprecated": {
    "message": "The current rpc url for this network has been deprecated."
  },
  "currentTitle": {
    "message": "Current:"
  },
  "currentlyUnavailable": {
    "message": "Unavailable on this network"
  },
  "curveHighGasEstimate": {
    "message": "Aggressive gas estimate graph"
  },
  "curveLowGasEstimate": {
    "message": "Low gas estimate graph"
  },
  "curveMediumGasEstimate": {
    "message": "Market gas estimate graph"
  },
  "custom": {
    "message": "Advanced"
  },
  "customGasSettingToolTipMessage": {
    "message": "Use $1 to customize the gas price. This can be confusing if you aren’t familiar. Interact at your own risk.",
    "description": "$1 is key 'advanced' (text: 'Advanced') separated here so that it can be passed in with bold font-weight"
  },
  "customSlippage": {
    "message": "Custom"
  },
  "customSpendLimit": {
    "message": "Custom spend limit"
  },
  "customToken": {
    "message": "Custom token"
  },
  "customTokenWarningInNonTokenDetectionNetwork": {
    "message": "Token detection is not available on this network yet. Please import token manually and make sure you trust it. Learn about $1"
  },
  "customTokenWarningInTokenDetectionNetwork": {
    "message": "Anyone can create a token, including creating fake versions of existing tokens. Learn about $1"
  },
  "customTokenWarningInTokenDetectionNetworkWithTDOFF": {
    "message": "Make sure you trust a token before you import it. Learn how to avoid $1. You can also enable token detection $2."
  },
  "customerSupport": {
    "message": "customer support"
  },
  "customizeYourNotifications": {
    "message": "Customize your notifications"
  },
  "customizeYourNotificationsText": {
    "message": "Turn on the types of notifications you want to receive:"
  },
  "dappSuggested": {
    "message": "Site suggested"
  },
  "dappSuggestedGasSettingToolTipMessage": {
    "message": "$1 has suggested this price.",
    "description": "$1 is url for the dapp that has suggested gas settings"
  },
  "dappSuggestedHigh": {
    "message": "Site suggested"
  },
  "dappSuggestedHighShortLabel": {
    "message": "Site (high)"
  },
  "dappSuggestedShortLabel": {
    "message": "Site"
  },
  "dappSuggestedTooltip": {
    "message": "$1 has recommended this price.",
    "description": "$1 represents the Dapp's origin"
  },
  "darkTheme": {
    "message": "Dark"
  },
  "data": {
    "message": "Data"
  },
  "dataCollectionForMarketing": {
    "message": "Data collection for marketing"
  },
  "dataCollectionForMarketingDescription": {
    "message": "We'll use MetaMetrics to learn how you interact with our marketing communications. We may share relevant news (like product features and other materials)."
  },
  "dataCollectionWarningPopoverButton": {
    "message": "Okay"
  },
  "dataCollectionWarningPopoverDescription": {
    "message": "You turned off data collection for our marketing purposes. This only applies to this device. If you use MetaMask on other devices, make sure to opt out there as well."
  },
  "dataUnavailable": {
    "message": "data unavailable"
  },
  "dateCreated": {
    "message": "Date created"
  },
  "dcent": {
    "message": "D'Cent"
  },
  "debitCreditPurchaseOptions": {
    "message": "Debit or credit card purchase options"
  },
  "decimal": {
    "message": "Token decimal"
  },
  "decimalsMustZerotoTen": {
    "message": "Decimals must be at least 0, and not over 36."
  },
  "decrypt": {
    "message": "Decrypt"
  },
  "decryptCopy": {
    "message": "Copy encrypted message"
  },
  "decryptInlineError": {
    "message": "This message cannot be decrypted due to error: $1",
    "description": "$1 is error message"
  },
  "decryptMessageNotice": {
    "message": "$1 would like to read this message to complete your action",
    "description": "$1 is the web3 site name"
  },
  "decryptMetamask": {
    "message": "Decrypt message"
  },
  "decryptRequest": {
    "message": "Decrypt request"
  },
  "defaultRpcUrl": {
    "message": "Default RPC URL"
  },
  "defaultSettingsSubTitle": {
    "message": "MetaMask uses default settings to best balance safety and ease of use. Change these settings to further increase your privacy."
  },
  "defaultSettingsTitle": {
    "message": "Default privacy settings"
  },
  "defi": {
    "message": "DeFi"
  },
  "defiTabErrorContent": {
    "message": "Your funds are safe, try to visit this page again later."
  },
  "defiTabErrorTitle": {
    "message": "Oops! Something went wrong."
  },
  "delete": {
    "message": "Delete"
  },
  "deleteContact": {
    "message": "Delete contact"
  },
  "deleteMetaMetricsData": {
    "message": "Delete MetaMetrics data"
  },
  "deleteMetaMetricsDataDescription": {
    "message": "This will delete historical MetaMetrics data associated with your use on this device. Your wallet and accounts will remain exactly as they are now after this data has been deleted. This process may take up to 30 days. View our $1.",
    "description": "$1 will have text saying Privacy Policy "
  },
  "deleteMetaMetricsDataErrorDesc": {
    "message": "This request can't be completed right now due to an analytics system server issue, please try again later"
  },
  "deleteMetaMetricsDataErrorTitle": {
    "message": "We are unable to delete this data right now"
  },
  "deleteMetaMetricsDataModalDesc": {
    "message": "We are about to remove all your MetaMetrics data. Are you sure?"
  },
  "deleteMetaMetricsDataModalTitle": {
    "message": "Delete MetaMetrics data?"
  },
  "deleteMetaMetricsDataRequestedDescription": {
    "message": "You initiated this action on $1. This process can take up to 30 days. View the $2",
    "description": "$1 will be the date on which teh deletion is requested and $2 will have text saying Privacy Policy "
  },
  "deleteNetworkIntro": {
    "message": "If you delete this network, you will need to add it again to view your assets in this network"
  },
  "deleteNetworkTitle": {
    "message": "Delete $1 network?",
    "description": "$1 represents the name of the network"
  },
  "depositCrypto": {
    "message": "Deposit crypto from another account with a wallet address or QR code."
  },
  "deprecatedGoerliNtwrkMsg": {
    "message": "Because of updates to the Ethereum system, the Goerli test network will be phased out soon."
  },
  "deprecatedNetwork": {
    "message": "This network is deprecated"
  },
  "deprecatedNetworkButtonMsg": {
    "message": "Got it"
  },
  "deprecatedNetworkDescription": {
    "message": "The network you're trying to connect to is no longer supported by Metamask. $1"
  },
  "description": {
    "message": "Description"
  },
  "descriptionFromSnap": {
    "message": "Description from $1",
    "description": "$1 represents the name of the snap"
  },
  "destinationAccountPickerNoEligible": {
    "message": "No eligible accounts found"
  },
  "destinationAccountPickerNoMatching": {
    "message": "No matching accounts found"
  },
  "destinationAccountPickerReceiveAt": {
    "message": "Receive at"
  },
  "destinationAccountPickerSearchPlaceholderToMainnet": {
    "message": "Receiving address or ENS"
  },
  "destinationAccountPickerSearchPlaceholderToSolana": {
    "message": "Receiving address"
  },
  "destinationTransactionIdLabel": {
    "message": "Destination Tx ID",
    "description": "Label for the destination transaction ID field."
  },
  "details": {
    "message": "Details"
  },
  "developerOptions": {
    "message": "Developer Options"
  },
  "disabledGasOptionToolTipMessage": {
    "message": "“$1” is disabled because it does not meet the minimum of a 10% increase from the original gas fee.",
    "description": "$1 is gas estimate type which can be market or aggressive"
  },
  "disconnect": {
    "message": "Disconnect"
  },
  "disconnectAllAccounts": {
    "message": "Disconnect all accounts"
  },
  "disconnectAllAccountsConfirmationDescription": {
    "message": "Are you sure you want to disconnect? You may lose site functionality."
  },
  "disconnectAllAccountsText": {
    "message": "accounts"
  },
  "disconnectAllDescriptionText": {
    "message": "If you disconnect from this site, you’ll need to reconnect your accounts and networks to use this site again."
  },
  "disconnectAllSnapsText": {
    "message": "Snaps"
  },
  "disconnectMessage": {
    "message": "This will disconnect you from this site"
  },
  "disconnectPrompt": {
    "message": "Disconnect $1"
  },
  "disconnectThisAccount": {
    "message": "Disconnect this account"
  },
  "disconnectedAllAccountsToast": {
    "message": "All accounts disconnected from $1",
    "description": "$1 is name of the dapp`"
  },
  "disconnectedSingleAccountToast": {
    "message": "$1 disconnected from $2",
    "description": "$1 is name of the name and $2 represents the dapp name`"
  },
  "discover": {
    "message": "Discover"
  },
  "discoverSnaps": {
    "message": "Discover Snaps",
    "description": "Text that links to the Snaps website. Displayed in a banner on Snaps list page in settings."
  },
  "dismiss": {
    "message": "Dismiss"
  },
  "dismissReminderDescriptionField": {
    "message": "Turn this on to dismiss the Secret Recovery Phrase backup reminder message. We highly recommend that you back up your Secret Recovery Phrase to avoid loss of funds"
  },
  "dismissReminderField": {
    "message": "Dismiss Secret Recovery Phrase backup reminder"
  },
  "dismissSmartAccountSuggestionEnabledDescription": {
    "message": "Turn this on to no longer see the \"Switch to Smart Account\" suggestion on any account. Smart accounts unlocks faster transactions, lower network fees and more flexibility on payment for those."
  },
  "dismissSmartAccountSuggestionEnabledTitle": {
    "message": "Dismiss \"Switch to Smart Account\" suggestion"
  },
  "displayNftMedia": {
    "message": "Display NFT media"
  },
  "displayNftMediaDescription": {
    "message": "Displaying NFT media and data exposes your IP address to OpenSea or other third parties. This can allow attackers to associate your IP address with your Ethereum address. NFT autodetection relies on this setting, and won't be available when this is turned off."
  },
  "doNotShare": {
    "message": "Do not share this with anyone"
  },
  "domain": {
    "message": "Domain"
  },
  "done": {
    "message": "Done"
  },
  "dontShowThisAgain": {
    "message": "Don't show this again"
  },
  "downArrow": {
    "message": "down arrow"
  },
  "downloadGoogleChrome": {
    "message": "Download Google Chrome"
  },
  "downloadNow": {
    "message": "Download Now"
  },
  "downloadStateLogs": {
    "message": "Download state logs"
  },
  "dragAndDropBanner": {
    "message": "You can drag networks to reorder them. "
  },
  "dropped": {
    "message": "Dropped"
  },
  "duplicateContactTooltip": {
    "message": "This contact name collides with an existing account or contact"
  },
  "duplicateContactWarning": {
    "message": "You have duplicate contacts"
  },
  "durationSuffixDay": {
    "message": "D",
    "description": "Shortened form of 'day'"
  },
  "durationSuffixHour": {
    "message": "H",
    "description": "Shortened form of 'hour'"
  },
  "durationSuffixMillisecond": {
    "message": "MS",
    "description": "Shortened form of 'millisecond'"
  },
  "durationSuffixMinute": {
    "message": "M",
    "description": "Shortened form of 'minute'"
  },
  "durationSuffixMonth": {
    "message": "M",
    "description": "Shortened form of 'month'"
  },
  "durationSuffixSecond": {
    "message": "S",
    "description": "Shortened form of 'second'"
  },
  "durationSuffixWeek": {
    "message": "W",
    "description": "Shortened form of 'week'"
  },
  "durationSuffixYear": {
    "message": "Y",
    "description": "Shortened form of 'year'"
  },
  "earn": {
    "message": "Earn"
  },
  "edit": {
    "message": "Edit"
  },
  "editANickname": {
    "message": "Edit nickname"
  },
  "editAccounts": {
    "message": "Edit accounts"
  },
  "editAddressNickname": {
    "message": "Edit address nickname"
  },
  "editCancellationGasFeeModalTitle": {
    "message": "Edit cancellation gas fee"
  },
  "editContact": {
    "message": "Edit contact"
  },
  "editGasFeeModalTitle": {
    "message": "Edit gas fee"
  },
  "editGasLimitOutOfBounds": {
    "message": "Gas limit must be at least $1"
  },
  "editGasLimitOutOfBoundsV2": {
    "message": "Gas limit must be greater than $1 and less than $2",
    "description": "$1 is the minimum limit for gas and $2 is the maximum limit"
  },
  "editGasLimitTooltip": {
    "message": "Gas limit is the maximum units of gas you are willing to use. Units of gas are a multiplier to “Max priority fee” and “Max fee”."
  },
  "editGasMaxBaseFeeGWEIImbalance": {
    "message": "Max base fee cannot be lower than priority fee"
  },
  "editGasMaxBaseFeeHigh": {
    "message": "Max base fee is higher than necessary"
  },
  "editGasMaxBaseFeeLow": {
    "message": "Max base fee is low for current network conditions"
  },
  "editGasMaxFeeHigh": {
    "message": "Max fee is higher than necessary"
  },
  "editGasMaxFeeLow": {
    "message": "Max fee too low for network conditions"
  },
  "editGasMaxFeePriorityImbalance": {
    "message": "Max fee cannot be lower than max priority fee"
  },
  "editGasMaxPriorityFeeBelowMinimum": {
    "message": "Max priority fee must be greater than 0 GWEI"
  },
  "editGasMaxPriorityFeeBelowMinimumV2": {
    "message": "Priority fee must be greater than 0."
  },
  "editGasMaxPriorityFeeHigh": {
    "message": "Max priority fee is higher than necessary. You may pay more than needed."
  },
  "editGasMaxPriorityFeeHighV2": {
    "message": "Priority fee is higher than necessary. You may pay more than needed"
  },
  "editGasMaxPriorityFeeLow": {
    "message": "Max priority fee is low for current network conditions"
  },
  "editGasMaxPriorityFeeLowV2": {
    "message": "Priority fee is low for current network conditions"
  },
  "editGasPriceTooLow": {
    "message": "Gas price must be greater than 0"
  },
  "editGasPriceTooltip": {
    "message": "This network requires a “Gas price” field when submitting a transaction. Gas price is the amount you will pay pay per unit of gas."
  },
  "editGasSubTextFeeLabel": {
    "message": "Max fee:"
  },
  "editGasTitle": {
    "message": "Edit priority"
  },
  "editGasTooLow": {
    "message": "Unknown processing time"
  },
  "editInPortfolio": {
    "message": "Edit in Portfolio"
  },
  "editNetworkLink": {
    "message": "edit the original network"
  },
  "editNetworksTitle": {
    "message": "Edit networks"
  },
  "editNonceField": {
    "message": "Edit nonce"
  },
  "editNonceMessage": {
    "message": "This is an advanced feature, use cautiously."
  },
  "editPermission": {
    "message": "Edit permission"
  },
  "editPermissions": {
    "message": "Edit permissions"
  },
  "editSpeedUpEditGasFeeModalTitle": {
    "message": "Edit speed up gas fee"
  },
  "editSpendingCap": {
    "message": "Edit spending cap"
  },
  "editSpendingCapAccountBalance": {
    "message": "Account balance: $1 $2"
  },
  "editSpendingCapDesc": {
    "message": "Enter the amount that you feel comfortable being spent on your behalf."
  },
  "editSpendingCapError": {
    "message": "The spending cap can’t exceed $1 decimal digits. Remove decimal digits to continue."
  },
  "editSpendingCapSpecialCharError": {
    "message": "Enter numbers only"
  },
  "enableAutoDetect": {
    "message": " Enable autodetect"
  },
  "enableFromSettings": {
    "message": " Enable it from Settings."
  },
  "enableSnap": {
    "message": "Enable"
  },
  "enableToken": {
    "message": "enable $1",
    "description": "$1 is a token symbol, e.g. ETH"
  },
  "enabled": {
    "message": "Enabled"
  },
  "enabledNetworks": {
    "message": "Enabled networks"
  },
  "encryptionPublicKeyNotice": {
    "message": "$1 would like your public encryption key. By consenting, this site will be able to compose encrypted messages to you.",
    "description": "$1 is the web3 site name"
  },
  "encryptionPublicKeyRequest": {
    "message": "Request encryption public key"
  },
  "endpointReturnedDifferentChainId": {
    "message": "The RPC URL you have entered returned a different chain ID ($1).",
    "description": "$1 is the return value of eth_chainId from an RPC endpoint"
  },
  "enhancedTokenDetectionAlertMessage": {
    "message": "Enhanced token detection is currently available on $1. $2"
  },
  "ensDomainsSettingDescriptionIntroduction": {
    "message": "MetaMask lets you see ENS domains right in your browser's address bar. Here's how it works:"
  },
  "ensDomainsSettingDescriptionOutroduction": {
    "message": "Keep in mind that using this feature exposes your IP address to IPFS third-party services."
  },
  "ensDomainsSettingDescriptionPart1": {
    "message": "MetaMask checks with Ethereum's ENS contract to find the code connected to the ENS name."
  },
  "ensDomainsSettingDescriptionPart2": {
    "message": "If the code links to IPFS, you can see the content associated with it (usually a website)."
  },
  "ensDomainsSettingTitle": {
    "message": "Show ENS domains in address bar"
  },
  "ensUnknownError": {
    "message": "ENS lookup failed."
  },
  "enterANameToIdentifyTheUrl": {
    "message": "Enter a name to identify the URL"
  },
  "enterChainId": {
    "message": "Enter Chain ID"
  },
  "enterMaxSpendLimit": {
    "message": "Enter max spend limit"
  },
  "enterNetworkName": {
    "message": "Enter network name"
  },
  "enterOptionalPassword": {
    "message": "Enter optional password"
  },
  "enterPassword": {
    "message": "Enter password"
  },
  "enterPasswordContinue": {
    "message": "Enter password to continue"
  },
  "enterRpcUrl": {
    "message": "Enter RPC URL"
  },
  "enterSymbol": {
    "message": "Enter symbol"
  },
  "enterTokenNameOrAddress": {
    "message": "Enter token name or paste address"
  },
  "enterYourPassword": {
    "message": "Enter your password"
  },
  "eraseWalletButton": {
    "message": "Erase wallet"
  },
  "eraseWalletDescription": {
    "message": "Your wallet, accounts, and assets will be permanently removed from this app. This action can’t be undone."
  },
  "eraseWalletDescription2": {
    "message": "You can only get this wallet back with the info used when creating it, such as your Secret Recovery Phrase, Google account, or Apple account. MetaMask doesn’t have this info."
  },
  "eraseWalletTitle": {
    "message": "Are you sure you want to erase your wallet?"
  },
  "errorCode": {
    "message": "Code: $1",
    "description": "Displayed error code for debugging purposes. $1 is the error code"
  },
  "errorGettingSafeChainList": {
    "message": "Error while getting safe chain list, please continue with caution."
  },
  "errorMessage": {
    "message": "Message: $1",
    "description": "Displayed error message for debugging purposes. $1 is the error message"
  },
  "errorName": {
    "message": "Code: $1",
    "description": "Displayed error name for debugging purposes. $1 is the error name"
  },
  "errorPageContactSupport": {
    "message": "Contact support",
    "description": "Button for contact MM support"
  },
  "errorPageDescribeUsWhatHappened": {
    "message": "Describe what happened",
    "description": "Button for submitting report to sentry"
  },
  "errorPageInfo": {
    "message": "Your information can’t be shown. Don’t worry, your wallet and funds are safe.",
    "description": "Information banner shown in the error page"
  },
  "errorPageMessageTitle": {
    "message": "Error message",
    "description": "Title for description, which is displayed for debugging purposes"
  },
  "errorPageSentryFormTitle": {
    "message": "Describe what happened",
    "description": "In sentry feedback form, The title at the top of the feedback form."
  },
  "errorPageSentryMessagePlaceholder": {
    "message": "Sharing details like how we can reproduce the bug will help us fix the problem.",
    "description": "In sentry feedback form, The placeholder for the feedback description input field."
  },
  "errorPageSentrySuccessMessageText": {
    "message": "Thanks! We will take a look soon.",
    "description": "In sentry feedback form, The message displayed after a successful feedback submission."
  },
  "errorPageTitle": {
    "message": "MetaMask encountered an error",
    "description": "Title of generic error page"
  },
  "errorPageTryAgain": {
    "message": "Try again",
    "description": "Button for try again"
  },
  "errorStack": {
    "message": "Stack:",
    "description": "Title for error stack, which is displayed for debugging purposes"
  },
  "errorWhileConnectingToRPC": {
    "message": "Error while connecting to the custom network."
  },
  "errorWithSnap": {
    "message": "Error with $1",
    "description": "$1 represents the name of the snap"
  },
  "estimatedFee": {
    "message": "Estimated fee"
  },
  "estimatedFeeTooltip": {
    "message": "Amount paid to process the transaction on network."
  },
  "ethGasPriceFetchWarning": {
    "message": "Backup gas price is provided as the main gas estimation service is unavailable right now."
  },
  "ethereumProviderAccess": {
    "message": "Grant Ethereum provider access to $1",
    "description": "The parameter is the name of the requesting origin"
  },
  "ethereumPublicAddress": {
    "message": "Ethereum public address"
  },
  "etherscan": {
    "message": "Etherscan"
  },
  "etherscanView": {
    "message": "View account on Etherscan"
  },
  "etherscanViewOn": {
    "message": "View on Etherscan"
  },
  "existingChainId": {
    "message": "The information you have entered is associated with an existing chain ID."
  },
  "expandView": {
    "message": "Expand view"
  },
  "experimental": {
    "message": "Experimental"
  },
  "exploreweb3": {
    "message": "Explore web3"
  },
  "exportYourData": {
    "message": "Export your data"
  },
  "exportYourDataButton": {
    "message": "Download"
  },
  "exportYourDataDescription": {
    "message": "You can export data like your contacts and preferences."
  },
  "extendWalletWithSnaps": {
    "message": "Explore community-built Snaps to customize your web3 experience",
    "description": "Banner description displayed on Snaps list page in Settings when less than 6 Snaps is installed."
  },
  "externalAccount": {
    "message": "External Account"
  },
  "externalExtension": {
    "message": "External extension"
  },
  "externalNameSourcesSetting": {
    "message": "Proposed nicknames"
  },
  "externalNameSourcesSettingDescription": {
    "message": "We’ll fetch proposed nicknames for addresses you interact with from third-party sources like Etherscan, Infura, and Lens Protocol. These sources will be able to see those addresses and your IP address. Your account address won’t be exposed to third parties."
  },
  "failed": {
    "message": "Failed"
  },
  "failedToFetchChainId": {
    "message": "Could not fetch chain ID. Is your RPC URL correct?"
  },
  "failover": {
    "message": "Failover"
  },
  "failoverRpcUrl": {
    "message": "Failover RPC URL"
  },
  "failureMessage": {
    "message": "Something went wrong, and we were unable to complete the action"
  },
  "fast": {
    "message": "Fast"
  },
  "feeDetails": {
    "message": "Fee details"
  },
  "fileImportFail": {
    "message": "File import not working? Click here!",
    "description": "Helps user import their account from a JSON file"
  },
  "flaskWelcomeUninstall": {
    "message": "you should uninstall this extension",
    "description": "This request is shown on the Flask Welcome screen. It is intended for non-developers, and will be bolded."
  },
  "flaskWelcomeWarning1": {
    "message": "Flask is for developers to experiment with new unstable APIs. Unless you are a developer or beta tester, $1.",
    "description": "This is a warning shown on the Flask Welcome screen, intended to encourage non-developers not to proceed any further. $1 is the bolded message 'flaskWelcomeUninstall'"
  },
  "flaskWelcomeWarning2": {
    "message": "We do not guarantee the safety or stability of this extension. The new APIs offered by Flask are not hardened against phishing attacks, meaning that any site or snap that requires Flask might be a malicious attempt to steal your assets.",
    "description": "This explains the risks of using MetaMask Flask"
  },
  "flaskWelcomeWarning3": {
    "message": "All Flask APIs are experimental. They may be changed or removed without notice, or they might stay on Flask indefinitely without ever being migrated to stable MetaMask. Use them at your own risk.",
    "description": "This message warns developers about unstable Flask APIs"
  },
  "flaskWelcomeWarning4": {
    "message": "Make sure to disable your regular MetaMask extension when using Flask.",
    "description": "This message calls to pay attention about multiple versions of MetaMask running on the same site (Flask + Prod)"
  },
  "flaskWelcomeWarningAcceptButton": {
    "message": "I accept the risks",
    "description": "this text is shown on a button, which the user presses to confirm they understand the risks of using Flask"
  },
  "floatAmountToken": {
    "message": "Token amount must be an integer"
  },
  "followUsOnTwitter": {
    "message": "Follow us on Twitter"
  },
  "forbiddenIpfsGateway": {
    "message": "Forbidden IPFS Gateway: Please specify a CID gateway"
  },
  "forgetDevice": {
    "message": "Forget this device"
  },
  "forgotPassword": {
    "message": "Forgot password?"
  },
  "form": {
    "message": "form"
  },
  "from": {
    "message": "From"
  },
  "fromAddress": {
    "message": "From: $1",
    "description": "$1 is the address to include in the From label. It is typically shortened first using shortenAddress"
  },
  "fromTokenLists": {
    "message": "From token lists: $1"
  },
  "function": {
    "message": "Function: $1"
  },
  "fundingMethod": {
    "message": "Funding method"
  },
  "gas": {
    "message": "Gas"
  },
  "gasDisplayAcknowledgeDappButtonText": {
    "message": "Edit suggested gas fee"
  },
  "gasDisplayDappWarning": {
    "message": "This gas fee has been suggested by $1. Overriding this may cause a problem with your transaction. Please reach out to $1 if you have questions.",
    "description": "$1 represents the Dapp's origin"
  },
  "gasFee": {
    "message": "Gas fee"
  },
  "gasLimit": {
    "message": "Gas limit"
  },
  "gasLimitInfoTooltipContent": {
    "message": "Gas limit is the maximum amount of units of gas you are willing to spend."
  },
  "gasLimitRecommended": {
    "message": "Recommended gas limit is $1. If the gas limit is less than that, it may fail."
  },
  "gasLimitTooLow": {
    "message": "Gas limit must be at least 21000"
  },
  "gasLimitTooLowWithDynamicFee": {
    "message": "Gas limit must be at least $1",
    "description": "$1 is the custom gas limit, in decimal."
  },
  "gasLimitV2": {
    "message": "Gas limit"
  },
  "gasOption": {
    "message": "Gas option"
  },
  "gasPrice": {
    "message": "Gas price (GWEI)"
  },
  "gasPriceExcessive": {
    "message": "Your gas fee is set unnecessarily high. Consider lowering the amount."
  },
  "gasPriceExcessiveInput": {
    "message": "Gas price is excessive"
  },
  "gasPriceExtremelyLow": {
    "message": "Gas price extremely low"
  },
  "gasPriceFetchFailed": {
    "message": "Gas price estimation failed due to network error."
  },
  "gasPriceInfoTooltipContent": {
    "message": "Gas price specifies the amount of Ether you are willing to pay for each unit of gas."
  },
  "gasTimingHoursShort": {
    "message": "$1 hrs",
    "description": "$1 represents a number of hours"
  },
  "gasTimingLow": {
    "message": "Slow"
  },
  "gasTimingMinutesShort": {
    "message": "$1 min",
    "description": "$1 represents a number of minutes"
  },
  "gasTimingSecondsShort": {
    "message": "$1 sec",
    "description": "$1 represents a number of seconds"
  },
  "gasUsed": {
    "message": "Gas used"
  },
  "general": {
    "message": "General"
  },
  "generalCameraError": {
    "message": "We couldn't access your camera. Please give it another try."
  },
  "generalCameraErrorTitle": {
    "message": "Something went wrong...."
  },
  "generalDescription": {
    "message": "Sync settings across devices, select network preferences, and track token data"
  },
  "genericExplorerView": {
    "message": "View account on $1"
  },
  "goBack": {
    "message": "Go back"
  },
  "goToSite": {
    "message": "Go to site"
  },
  "goerli": {
    "message": "Goerli test network"
  },
  "gotIt": {
    "message": "Got it"
  },
  "grantExactAccess": {
    "message": "Grant exact access"
  },
  "gwei": {
    "message": "GWEI"
  },
  "hardware": {
    "message": "Hardware"
  },
  "hardwareWalletConnected": {
    "message": "Hardware wallet connected"
  },
  "hardwareWalletLegacyDescription": {
    "message": "(legacy)",
    "description": "Text representing the MEW path"
  },
  "hardwareWalletSubmissionWarningStep1": {
    "message": "Be sure your $1 is plugged in and to select the Ethereum app."
  },
  "hardwareWalletSubmissionWarningStep2": {
    "message": "Enable \"smart contract data\" or \"blind signing\" on your $1 device."
  },
  "hardwareWalletSubmissionWarningTitle": {
    "message": "Prior to clicking Submit:"
  },
  "hardwareWalletSupportLinkConversion": {
    "message": "click here"
  },
  "hardwareWallets": {
    "message": "Connect a hardware wallet"
  },
  "hardwareWalletsInfo": {
    "message": "Hardware wallet integrations use API calls to external servers, which can see your IP address and the smart contract addresses you interact with."
  },
  "hardwareWalletsMsg": {
    "message": "Select a hardware wallet you would like to use with MetaMask."
  },
  "here": {
    "message": "here",
    "description": "as in -click here- for more information (goes with troubleTokenBalances)"
  },
  "hexData": {
    "message": "Hex data"
  },
  "hiddenAccounts": {
    "message": "Hidden accounts"
  },
  "hide": {
    "message": "Hide"
  },
  "hideAccount": {
    "message": "Hide account"
  },
  "hideAdvancedDetails": {
    "message": "Hide advanced details"
  },
  "hideSeedPhrase": {
    "message": "Hide seed phrase"
  },
  "hideSentitiveInfo": {
    "message": "Hide sensitive information"
  },
  "hideTokenPrompt": {
    "message": "Hide token?"
  },
  "hideTokenSymbol": {
    "message": "Hide $1",
    "description": "$1 is the symbol for a token (e.g. 'DAI')"
  },
  "hideZeroBalanceTokens": {
    "message": "Hide tokens without balance"
  },
  "high": {
    "message": "Aggressive"
  },
  "highGasSettingToolTipMessage": {
    "message": "High probability, even in volatile markets. Use $1 to cover surges in network traffic due to things like popular NFT drops.",
    "description": "$1 is key 'high' (text: 'Aggressive') separated here so that it can be passed in with bold font-weight"
  },
  "highLowercase": {
    "message": "high"
  },
  "highestCurrentBid": {
    "message": "Highest current bid"
  },
  "highestFloorPrice": {
    "message": "Highest floor price"
  },
  "history": {
    "message": "History"
  },
  "holdToRevealContent1": {
    "message": "Your Secret Recovery Phrase provides $1",
    "description": "$1 is a bolded text with the message from 'holdToRevealContent2'"
  },
  "holdToRevealContent2": {
    "message": "full access to your wallet and funds.",
    "description": "Is the bolded text in 'holdToRevealContent1'"
  },
  "holdToRevealContent3": {
    "message": "Do not share this with anyone. $1 $2",
    "description": "$1 is a message from 'holdToRevealContent4' and $2 is a text link with the message from 'holdToRevealContent5'"
  },
  "holdToRevealContent4": {
    "message": "MetaMask Support will not request this,",
    "description": "Part of 'holdToRevealContent3'"
  },
  "holdToRevealContent5": {
    "message": "but phishers might.",
    "description": "The text link in 'holdToRevealContent3'"
  },
  "holdToRevealContentPrivateKey1": {
    "message": "Your Private Key provides $1",
    "description": "$1 is a bolded text with the message from 'holdToRevealContentPrivateKey2'"
  },
  "holdToRevealContentPrivateKey2": {
    "message": "full access to your wallet and funds.",
    "description": "Is the bolded text in 'holdToRevealContentPrivateKey2'"
  },
  "holdToRevealLockedLabel": {
    "message": "hold to reveal circle locked"
  },
  "holdToRevealPrivateKey": {
    "message": "Hold to reveal Private Key"
  },
  "holdToRevealPrivateKeyTitle": {
    "message": "Keep your private key safe"
  },
  "holdToRevealSRP": {
    "message": "Hold to reveal SRP"
  },
  "holdToRevealSRPTitle": {
    "message": "Keep your SRP safe"
  },
  "holdToRevealUnlockedLabel": {
    "message": "hold to reveal circle unlocked"
  },
  "honeypotDescription": {
    "message": "This token might pose a honeypot risk. It is advised to conduct due diligence before interacting to prevent any potential financial loss."
  },
  "honeypotTitle": {
    "message": "Honey Pot"
  },
  "howNetworkFeesWorkExplanation": {
    "message": "Estimated fee required to process the transaction. The max fee is $1."
  },
  "howQuotesWork": {
    "message": "How quotes work"
  },
  "howQuotesWorkExplanation": {
    "message": "This quote has the best return of the quotes we searched. This is based on the swap rate, which includes bridging fees and a $1% MetaMask fee, minus gas fees. Gas fees depend on how busy the network is and how complex the transaction is."
  },
  "id": {
    "message": "ID"
  },
  "ifYouGetLockedOut": {
    "message": "If you get locked out of the app or get a new device, you will lose your funds. Be sure to back up your Secret Recovery Phrase in $1 ",
    "description": "$1 is the menu path to be shown with font weight bold"
  },
  "ignoreAll": {
    "message": "Ignore all"
  },
  "ignoreTokenWarning": {
    "message": "If you hide tokens, they will not be shown in your wallet. However, you can still add them by searching for them."
  },
  "imToken": {
    "message": "imToken"
  },
  "import": {
    "message": "Import",
    "description": "Button to import an account from a selected file"
  },
  "importAWallet": {
    "message": "Import a wallet"
  },
  "importAccountError": {
    "message": "Error importing account."
  },
  "importAccountErrorIsSRP": {
    "message": "You have entered a Secret Recovery Phrase (or mnemonic). To import an account here, you have to enter a private key, which is a hexadecimal string of length 64."
  },
  "importAccountErrorNotAValidPrivateKey": {
    "message": "This is not a valid private key. You have entered a hexadecimal string, but it must be 64 characters long."
  },
  "importAccountErrorNotHexadecimal": {
    "message": "This is not a valid private key. You must enter a hexadecimal string of length 64."
  },
  "importAccountJsonLoading1": {
    "message": "Expect this JSON import to take a few minutes and freeze MetaMask."
  },
  "importAccountJsonLoading2": {
    "message": "We apologize, and we will make it faster in the future."
  },
  "importAccountMsg": {
    "message": "Imported accounts won’t be associated with your MetaMask Secret Recovery Phrase. Learn more about imported accounts"
  },
  "importMyWallet": {
    "message": "Import my wallet"
  },
  "importNFT": {
    "message": "Import NFT"
  },
  "importNFTAddressToolTip": {
    "message": "On OpenSea, for example, on the NFT's page under Details, there is a blue hyperlinked value labeled 'Contract Address'. If you click on this, it will take you to the contract's address on Etherscan; at the top-left of that page, there should be an icon labeled 'Contract', and to the right, a long string of letters and numbers. This is the address of the contract that created your NFT. Click on the 'copy' icon to the right of the address, and you'll have it on your clipboard."
  },
  "importNFTPage": {
    "message": "Import NFT page"
  },
  "importNFTTokenIdToolTip": {
    "message": "An NFT's ID is a unique identifier since no two NFTs are alike. Again, on OpenSea this number is under 'Details'. Make a note of it, or copy it onto your clipboard."
  },
  "importNWordSRP": {
    "message": "I have a $1 word recovery phrase",
    "description": "$1 is the number of words in the recovery phrase"
  },
  "importPrivateKey": {
    "message": "Private Key"
  },
  "importSRPDescription": {
    "message": "Import an existing wallet with your 12 or 24-word secret recovery phrase."
  },
  "importSRPNumberOfWordsError": {
    "message": "Secret Recovery Phrases contain 12, or 24 words"
  },
  "importSRPWordError": {
    "message": "Word $1 is incorrect or misspelled.",
    "description": "$1 is the word that is incorrect or misspelled"
  },
  "importSRPWordErrorAlternative": {
    "message": "Word $1 and $2 is incorrect or misspelled.",
    "description": "$1 and $2 are multiple words that are mispelled."
  },
  "importSecretRecoveryPhrase": {
    "message": "Import Secret Recovery Phrase"
  },
  "importSelectedTokens": {
    "message": "Import selected tokens?"
  },
  "importSelectedTokensDescription": {
    "message": "Only the tokens you've selected will appear in your wallet. You can always import hidden tokens later by searching for them."
  },
  "importTokenQuestion": {
    "message": "Import token?"
  },
  "importTokenWarning": {
    "message": "Anyone can create a token with any name, including fake versions of existing tokens. Add and trade at your own risk!"
  },
  "importTokensCamelCase": {
    "message": "Import tokens"
  },
  "importTokensError": {
    "message": "We could not import the tokens. Please try again later."
  },
  "importWallet": {
    "message": "Import wallet"
  },
  "importWalletOrAccountHeader": {
    "message": "Import a wallet or account"
  },
  "importWalletSuccess": {
    "message": "Secret Recovery Phrase $1 imported",
    "description": "$1 is the index of the secret recovery phrase"
  },
  "importWithCount": {
    "message": "Import $1",
    "description": "$1 will the number of detected tokens that are selected for importing, if all of them are selected then $1 will be all"
  },
  "imported": {
    "message": "Imported",
    "description": "status showing that an account has been fully loaded into the keyring"
  },
  "inYourSettings": {
    "message": "in your Settings"
  },
  "included": {
    "message": "included"
  },
  "includesXTransactions": {
    "message": "Includes $1 transactions"
  },
  "infuraBlockedNotification": {
    "message": "MetaMask is unable to connect to the blockchain host. Review possible reasons $1.",
    "description": "$1 is a clickable link with with text defined by the 'here' key"
  },
  "initialTransactionConfirmed": {
    "message": "Your initial transaction was confirmed by the network. Click OK to go back."
  },
  "insightsFromSnap": {
    "message": "Insights from $1",
    "description": "$1 represents the name of the snap"
  },
  "install": {
    "message": "Install"
  },
  "installOrigin": {
    "message": "Install origin"
  },
  "installRequest": {
    "message": "Add to MetaMask"
  },
  "installedOn": {
    "message": "Installed on $1",
    "description": "$1 is the date when the snap has been installed"
  },
  "insufficientBalance": {
    "message": "Insufficient balance."
  },
  "insufficientFunds": {
    "message": "Insufficient funds."
  },
  "insufficientFundsForGas": {
    "message": "Insufficient funds for gas"
  },
  "insufficientLockedLiquidityDescription": {
    "message": "The lack of adequately locked or burned liquidity leaves the token vulnerable to sudden liquidity withdrawals, potentially causing market instability."
  },
  "insufficientLockedLiquidityTitle": {
    "message": "Insufficient Locked Liquidity"
  },
  "insufficientTokens": {
    "message": "Insufficient tokens."
  },
  "interactWithSmartContract": {
    "message": "Smart contract"
  },
  "interactingWith": {
    "message": "Interacting with"
  },
  "interactingWithTransactionDescription": {
    "message": "This is the contract you're interacting with. Protect yourself from scammers by verifying the details."
  },
  "interaction": {
    "message": "Interaction"
  },
  "invalidAddress": {
    "message": "Invalid address"
  },
  "invalidAddressRecipient": {
    "message": "Recipient address is invalid"
  },
  "invalidAssetType": {
    "message": "This asset is an NFT and needs to be re-added on the Import NFTs page found under the NFTs tab"
  },
  "invalidChainIdTooBig": {
    "message": "Invalid chain ID. The chain ID is too big."
  },
  "invalidCustomNetworkAlertContent1": {
    "message": "The chain ID for custom network '$1' has to be re-entered.",
    "description": "$1 is the name/identifier of the network."
  },
  "invalidCustomNetworkAlertContent2": {
    "message": "To protect you from malicious or faulty network providers, chain IDs are now required for all custom networks."
  },
  "invalidCustomNetworkAlertContent3": {
    "message": "Go to Settings > Network and enter the chain ID. You can find the chain IDs of most popular networks on $1.",
    "description": "$1 is a link to https://chainid.network"
  },
  "invalidCustomNetworkAlertTitle": {
    "message": "Invalid custom network"
  },
  "invalidHexData": {
    "message": "Invalid hex data"
  },
  "invalidHexNumber": {
    "message": "Invalid hexadecimal number."
  },
  "invalidHexNumberLeadingZeros": {
    "message": "Invalid hexadecimal number. Remove any leading zeros."
  },
  "invalidIpfsGateway": {
    "message": "Invalid IPFS Gateway: The value must be a valid URL"
  },
  "invalidNumber": {
    "message": "Invalid number. Enter a decimal or '0x'-prefixed hexadecimal number."
  },
  "invalidNumberLeadingZeros": {
    "message": "Invalid number. Remove any leading zeros."
  },
  "invalidRPC": {
    "message": "Invalid RPC URL"
  },
  "invalidSeedPhrase": {
    "message": "Invalid Secret Recovery Phrase"
  },
  "invalidSeedPhraseCaseSensitive": {
    "message": "Invalid input! Secret Recovery Phrase is case sensitive."
  },
  "invalidSeedPhraseNotFound": {
    "message": "Secret Recovery Phrase not found."
  },
  "ipfsGateway": {
    "message": "IPFS gateway"
  },
  "ipfsGatewayDescription": {
    "message": "MetaMask uses third-party services to show images of your NFTs stored on IPFS, display information related to ENS addresses entered in your browser's address bar, and fetch icons for different tokens. Your IP address may be exposed to these services when you’re using them."
  },
  "ipfsToggleModalDescriptionOne": {
    "message": "We use third-party services to show images of your NFTs stored on IPFS, display information related to ENS addresses entered in your browser's address bar, and fetch icons for different tokens. Your IP address may be exposed to these services when you’re using them."
  },
  "ipfsToggleModalDescriptionTwo": {
    "message": "Selecting Confirm turns on IPFS resolution. You can turn it off in $1 at any time.",
    "description": "$1 is the method to turn off ipfs"
  },
  "ipfsToggleModalSettings": {
    "message": "Settings > Security and privacy"
  },
  "isSigningOrSubmitting": {
    "message": "A previous transaction is still being signed or submitted"
  },
  "jazzAndBlockies": {
    "message": "Jazzicons and Blockies are two different styles of unique icons that help you identify an account at a glance."
  },
  "jazzicons": {
    "message": "Jazzicons"
  },
  "jsonFile": {
    "message": "JSON File",
    "description": "format for importing an account"
  },
  "keepReminderOfSRP": {
    "message": "Keep a reminder of your Secret Recovery Phrase somewhere safe. If you lose it, no one can help you get it back. Even worse, you won’t be able access to your wallet ever again. $1",
    "description": "$1 is a learn more link"
  },
  "keyringAccountName": {
    "message": "Account name"
  },
  "keyringAccountPublicAddress": {
    "message": "Public Address"
  },
  "keyringSnapRemovalResult1": {
    "message": "$1 $2removed",
    "description": "Displays the result after removal of a keyring snap. $1 is the snap name, $2 is whether it is successful or not"
  },
  "keyringSnapRemovalResultNotSuccessful": {
    "message": "not ",
    "description": "Displays the `not` word in $2."
  },
  "keyringSnapRemoveConfirmation": {
    "message": "Type $1 to confirm you want to remove this snap:",
    "description": "Asks user to input the name nap prior to deleting the snap. $1 is the snap name"
  },
  "keystone": {
    "message": "Keystone"
  },
  "knownAddressRecipient": {
    "message": "Known contract address."
  },
  "knownTokenWarning": {
    "message": "This action will edit tokens that are already listed in your wallet, which can be used to phish you. Only approve if you are certain that you mean to change what these tokens represent. Learn more about $1"
  },
  "l1Fee": {
    "message": "L1 fee"
  },
  "l1FeeTooltip": {
    "message": "L1 gas fee"
  },
  "l2Fee": {
    "message": "L2 fee"
  },
  "l2FeeTooltip": {
    "message": "L2 gas fee"
  },
  "lastConnected": {
    "message": "Last connected"
  },
  "lastSold": {
    "message": "Last sold"
  },
  "lavaDomeCopyWarning": {
    "message": "For your safety, selecting this text is not available right now."
  },
  "layer1Fees": {
    "message": "Layer 1 fees"
  },
  "layer2Fees": {
    "message": "Layer 2 fees"
  },
  "learnHow": {
    "message": "Learn how"
  },
  "learnMore": {
    "message": "learn more"
  },
  "learnMoreAboutGas": {
    "message": "Want to $1 about gas?",
    "description": "$1 will be replaced by the learnMore translation key"
  },
  "learnMoreAboutPrivacy": {
    "message": "Learn more about privacy best practices."
  },
  "learnMoreAboutSolanaAccounts": {
    "message": "Learn more about Solana accounts"
  },
  "learnMoreKeystone": {
    "message": "Learn More"
  },
  "learnMoreUpperCase": {
    "message": "Learn more"
  },
  "learnMoreUpperCaseWithDot": {
    "message": "Learn more."
  },
  "learnScamRisk": {
    "message": "scams and security risks."
  },
  "leaveMetaMask": {
    "message": "Leave MetaMask?"
  },
  "leaveMetaMaskDesc": {
    "message": "You're about to visit a site outside of MetaMask. Double-check the URL before continuing."
  },
  "ledgerAccountRestriction": {
    "message": "You need to make use your last account before you can add a new one."
  },
  "ledgerConnectionInstructionCloseOtherApps": {
    "message": "Close any other software connected to your device and then click here to refresh."
  },
  "ledgerConnectionInstructionHeader": {
    "message": "Prior to clicking confirm:"
  },
  "ledgerConnectionInstructionStepFour": {
    "message": "Enable \"smart contract data\" or \"blind signing\" on your Ledger device."
  },
  "ledgerConnectionInstructionStepThree": {
    "message": "Be sure your Ledger is plugged in and to select the Ethereum app."
  },
  "ledgerDeviceOpenFailureMessage": {
    "message": "The Ledger device failed to open. Your Ledger might be connected to other software. Please close Ledger Live or other applications connected to your Ledger device, and try to connect again."
  },
  "ledgerErrorConnectionIssue": {
    "message": "Reconnect your ledger, open the ETH app and try again."
  },
  "ledgerErrorDevicedLocked": {
    "message": "Your Ledger is locked. Unlock it then try again."
  },
  "ledgerErrorEthAppNotOpen": {
    "message": "To solve the issue, open the ETH application on your device and retry."
  },
  "ledgerErrorTransactionDataNotPadded": {
    "message": "Ethereum transaction's input data isn't sufficiently padded."
  },
  "ledgerLiveApp": {
    "message": "Ledger Live App"
  },
  "ledgerLocked": {
    "message": "Cannot connect to Ledger device. Please make sure your device is unlocked and Ethereum app is opened."
  },
  "ledgerMultipleDevicesUnsupportedInfoDescription": {
    "message": "To connect a new device, disconnect the previous one."
  },
  "ledgerMultipleDevicesUnsupportedInfoTitle": {
    "message": "You can only connect one Ledger at a time"
  },
  "ledgerTimeout": {
    "message": "Ledger Live is taking too long to respond or connection timeout. Make sure Ledger Live app is opened and your device is unlocked."
  },
  "ledgerWebHIDNotConnectedErrorMessage": {
    "message": "The ledger device was not connected. If you wish to connect your Ledger, please click 'Continue' again and approve HID connection",
    "description": "An error message shown to the user during the hardware connect flow."
  },
  "levelArrow": {
    "message": "level arrow"
  },
  "lightTheme": {
    "message": "Light"
  },
  "likeToImportToken": {
    "message": "Would you like to import this token?"
  },
  "likeToImportTokens": {
    "message": "Would you like to import these tokens?"
  },
  "lineaGoerli": {
    "message": "Linea Goerli test network"
  },
  "lineaMainnet": {
    "message": "Linea Mainnet"
  },
  "lineaSepolia": {
    "message": "Linea Sepolia test network"
  },
  "link": {
    "message": "Link"
  },
  "linkCentralizedExchanges": {
    "message": "Link your Coinbase or Binance accounts to transfer crypto to MetaMask for free."
  },
  "links": {
    "message": "Links"
  },
  "loadMore": {
    "message": "Load more"
  },
  "loading": {
    "message": "Loading..."
  },
  "loadingScreenSnapMessage": {
    "message": "Please complete the transaction on the Snap."
  },
  "loadingTokenList": {
    "message": "Loading token list"
  },
  "localhost": {
    "message": "Localhost 8545"
  },
  "lock": {
    "message": "Lock"
  },
  "lockMetaMask": {
    "message": "Lock MetaMask"
  },
  "lockTimeInvalid": {
    "message": "Lock time must be a number between 0 and 10080"
  },
  "logo": {
    "message": "$1 logo",
    "description": "$1 is the name of the ticker"
  },
  "low": {
    "message": "Low"
  },
  "lowEstimatedReturnTooltipMessage": {
    "message": "You’ll pay more than $1% of your starting amount in fees. Check your receiving amount and network fees."
  },
  "lowEstimatedReturnTooltipTitle": {
    "message": "High cost"
  },
  "lowGasSettingToolTipMessage": {
    "message": "Use $1 to wait for a cheaper price. Time estimates are much less accurate as prices are somewhat unpredictable.",
    "description": "$1 is key 'low' separated here so that it can be passed in with bold font-weight"
  },
  "lowLowercase": {
    "message": "low"
  },
  "mainnet": {
    "message": "Ethereum Mainnet"
  },
  "mainnetToken": {
    "message": "This address matches a known Ethereum Mainnet token address. Recheck the contract address and network for the token you are trying to add."
  },
  "makeAnotherSwap": {
    "message": "Create a new swap"
  },
  "makeSureNoOneWatching": {
    "message": "Make sure nobody is looking",
    "description": "Warning to users to be care while creating and saving their new Secret Recovery Phrase"
  },
  "manageDefaultSettings": {
    "message": "Manage default settings"
  },
  "manageInstitutionalWallets": {
    "message": "Manage Institutional Wallets"
  },
  "manageInstitutionalWalletsDescription": {
    "message": "Turn this on to enable institutional wallets."
  },
  "manageNetworksMenuHeading": {
    "message": "Manage networks"
  },
  "managePermissions": {
    "message": "Manage permissions"
  },
  "marketCap": {
    "message": "Market cap"
  },
  "marketDetails": {
    "message": "Market details"
  },
  "max": {
    "message": "Max"
  },
  "maxBaseFee": {
    "message": "Max base fee"
  },
  "maxFee": {
    "message": "Max fee"
  },
  "maxFeeTooltip": {
    "message": "A maximum fee provided to pay for the transaction."
  },
  "maxPriorityFee": {
    "message": "Max priority fee"
  },
  "medium": {
    "message": "Market"
  },
  "mediumGasSettingToolTipMessage": {
    "message": "Use $1 for fast processing at current market price.",
    "description": "$1 is key 'medium' (text: 'Market') separated here so that it can be passed in with bold font-weight"
  },
  "memo": {
    "message": "memo"
  },
  "message": {
    "message": "Message"
  },
  "metaMaskConnectStatusParagraphOne": {
    "message": "You now have more control over your account connections in MetaMask."
  },
  "metaMaskConnectStatusParagraphThree": {
    "message": "Click it to manage your connected accounts."
  },
  "metaMaskConnectStatusParagraphTwo": {
    "message": "The connection status button shows if the website you’re visiting is connected to your currently selected account."
  },
  "metaMetricsIdNotAvailableError": {
    "message": "Since you've never opted into MetaMetrics, there's no data to delete here."
  },
  "metadataModalSourceTooltip": {
    "message": "$1 is hosted on npm and $2 is this Snap’s unique identifier.",
    "description": "$1 is the snap name and $2 is the snap NPM id."
  },
  "metamaskNotificationsAreOff": {
    "message": "Wallet notifications are currently not active."
  },
  "metamaskSwapsOfflineDescription": {
    "message": "MetaMask Swaps is undergoing maintenance. Please check back later."
  },
  "metamaskVersion": {
    "message": "MetaMask Version"
  },
  "methodData": {
    "message": "Method"
  },
  "methodDataTransactionDesc": {
    "message": "Function executed based on decoded input data."
  },
  "methodNotSupported": {
    "message": "Not supported with this account."
  },
  "metrics": {
    "message": "Metrics"
  },
  "millionAbbreviation": {
    "message": "M",
    "description": "Shortened form of 'million'"
  },
  "mismatchedChainLinkText": {
    "message": "verify the network details",
    "description": "Serves as link text for the 'mismatchedChain' key. This text will be embedded inside the translation for that key."
  },
  "mismatchedChainRecommendation": {
    "message": "We recommend that you $1 before proceeding.",
    "description": "$1 is a clickable link with text defined by the 'mismatchedChainLinkText' key. The link will open to instructions for users to validate custom network details."
  },
  "mismatchedNetworkName": {
    "message": "According to our record the network name may not correctly match this chain ID."
  },
  "mismatchedNetworkSymbol": {
    "message": "The submitted currency symbol does not match what we expect for this chain ID."
  },
  "mismatchedRpcChainId": {
    "message": "Chain ID returned by the custom network does not match the submitted chain ID."
  },
  "mismatchedRpcUrl": {
    "message": "According to our records the submitted RPC URL value does not match a known provider for this chain ID."
  },
  "missingSetting": {
    "message": "Can't find a setting?"
  },
  "missingSettingRequest": {
    "message": "Request here"
  },
  "more": {
    "message": "more"
  },
  "moreAccounts": {
    "message": "+ $1 more accounts",
    "description": "$1 is the number of accounts"
  },
  "moreNetworks": {
    "message": "+ $1 more networks",
    "description": "$1 is the number of networks"
  },
  "moreQuotes": {
    "message": "More quotes"
  },
  "multichainAddEthereumChainConfirmationDescription": {
    "message": "You're adding this network to MetaMask and giving this site permission to use it."
  },
  "multichainQuoteCardBridgingLabel": {
    "message": "Bridging"
  },
  "multichainQuoteCardQuoteLabel": {
    "message": "Quote"
  },
  "multichainQuoteCardTimeLabel": {
    "message": "Time"
  },
  "multipleSnapConnectionWarning": {
    "message": "$1 wants to use $2 Snaps",
    "description": "$1 is the dapp and $2 is the number of snaps it wants to connect to."
  },
  "mustSelectOne": {
    "message": "Must select at least 1 token."
  },
  "name": {
    "message": "Name"
  },
  "nameAddressLabel": {
    "message": "Address",
    "description": "Label above address field in name component modal."
  },
  "nameAlreadyInUse": {
    "message": "Name is already in use"
  },
  "nameInstructionsNew": {
    "message": "If you know this address, give it a nickname to recognize it in the future.",
    "description": "Instruction text in name component modal when value is not recognised."
  },
  "nameInstructionsRecognized": {
    "message": "This address has a default nickname, but you can edit it or explore other suggestions.",
    "description": "Instruction text in name component modal when value is recognized but not saved."
  },
  "nameInstructionsSaved": {
    "message": "You've added a nickname for this address before. You can edit or view other suggested nicknames.",
    "description": "Instruction text in name component modal when value is saved."
  },
  "nameLabel": {
    "message": "Nickname",
    "description": "Label above name input field in name component modal."
  },
  "nameModalMaybeProposedName": {
    "message": "Maybe: $1",
    "description": "$1 is the proposed name"
  },
  "nameModalTitleNew": {
    "message": "Unknown address",
    "description": "Title of the modal created by the name component when value is not recognised."
  },
  "nameModalTitleRecognized": {
    "message": "Recognized address",
    "description": "Title of the modal created by the name component when value is recognized but not saved."
  },
  "nameModalTitleSaved": {
    "message": "Saved address",
    "description": "Title of the modal created by the name component when value is saved."
  },
  "nameProviderProposedBy": {
    "message": "Proposed by $1",
    "description": "$1 is the name of the provider"
  },
  "nameProvider_ens": {
    "message": "Ethereum Name Service (ENS)"
  },
  "nameProvider_etherscan": {
    "message": "Etherscan"
  },
  "nameProvider_lens": {
    "message": "Lens Protocol"
  },
  "nameProvider_token": {
    "message": "MetaMask"
  },
  "nameSetPlaceholder": {
    "message": "Choose a nickname...",
    "description": "Placeholder text for name input field in name component modal."
  },
  "nativeNetworkPermissionRequestDescription": {
    "message": "$1 is asking for your approval to:",
    "description": "$1 represents dapp name"
  },
  "nativeTokenScamWarningConversion": {
    "message": "Edit network details"
  },
  "nativeTokenScamWarningDescription": {
    "message": "The native token symbol does not match the expected symbol of the native token for the network with the associated chain ID. You have entered $1 while the expected token symbol is $2. Please verify you are connected to the correct chain.",
    "description": "$1 represents the currency name, $2 represents the expected currency symbol"
  },
  "nativeTokenScamWarningDescriptionExpectedTokenFallback": {
    "message": "something else",
    "description": "graceful fallback for when token symbol isn't found"
  },
  "nativeTokenScamWarningTitle": {
    "message": "Unexpected Native Token Symbol",
    "description": "Title for nativeTokenScamWarningDescription"
  },
  "needHelp": {
    "message": "Need help? Contact $1",
    "description": "$1 represents `needHelpLinkText`, the text which goes in the help link"
  },
  "needHelpFeedback": {
    "message": "Share your feedback"
  },
  "needHelpLinkText": {
    "message": "MetaMask support"
  },
  "needHelpSubmitTicket": {
    "message": "Submit a ticket"
  },
  "needImportFile": {
    "message": "You must select a file to import.",
    "description": "User is important an account and needs to add a file to continue"
  },
  "negativeETH": {
    "message": "Can not send negative amounts of ETH."
  },
  "negativeOrZeroAmountToken": {
    "message": "Cannot send negative or zero amounts of asset."
  },
  "network": {
    "message": "Network:"
  },
  "networkChanged": {
    "message": "Network changed"
  },
  "networkChangedMessage": {
    "message": "You're now transacting on $1.",
    "description": "$1 is the name of the network"
  },
  "networkDetails": {
    "message": "Network details"
  },
  "networkFee": {
    "message": "Network fee"
  },
  "networkIsBusy": {
    "message": "Network is busy. Gas prices are high and estimates are less accurate."
  },
  "networkMenu": {
    "message": "Network Menu"
  },
  "networkMenuHeading": {
    "message": "Select a network"
  },
  "networkName": {
    "message": "Network name"
  },
  "networkNameArbitrum": {
    "message": "Arbitrum"
  },
  "networkNameAvalanche": {
    "message": "Avalanche"
  },
  "networkNameBSC": {
    "message": "BSC"
  },
  "networkNameBase": {
    "message": "Base"
  },
  "networkNameBitcoin": {
    "message": "Bitcoin"
  },
  "networkNameBitcoinTestnet": {
    "message": "Bitcoin Testnet"
  },
  "networkNameDefinition": {
    "message": "The name associated with this network."
  },
  "networkNameEthereum": {
    "message": "Ethereum"
  },
  "networkNameGoerli": {
    "message": "Goerli"
  },
  "networkNameLinea": {
    "message": "Linea"
  },
  "networkNameOpMainnet": {
    "message": "OP Mainnet"
  },
  "networkNamePolygon": {
    "message": "Polygon"
  },
  "networkNameSolana": {
    "message": "Solana"
  },
  "networkNameTestnet": {
    "message": "Testnet"
  },
  "networkNameZkSyncEra": {
    "message": "zkSync Era"
  },
  "networkOptions": {
    "message": "Network options"
  },
  "networkPermissionToast": {
    "message": "Network permissions updated"
  },
  "networkProvider": {
    "message": "Network provider"
  },
  "networkStatus": {
    "message": "Network status"
  },
  "networkStatusBaseFeeTooltip": {
    "message": "The base fee is set by the network and changes every 13-14 seconds. Our $1 and $2 options account for sudden increases.",
    "description": "$1 and $2 are bold text for Medium and Aggressive respectively."
  },
  "networkStatusPriorityFeeTooltip": {
    "message": "Range of priority fees (aka “miner tip”). This goes to miners and incentivizes them to prioritize your transaction."
  },
  "networkStatusStabilityFeeTooltip": {
    "message": "Gas fees are $1 relative to the past 72 hours.",
    "description": "$1 is networks stability value - stable, low, high"
  },
  "networkSwitchConnectionError": {
    "message": "We can't connect to $1",
    "description": "$1 represents the network name"
  },
  "networkURL": {
    "message": "Network URL"
  },
  "networkURLDefinition": {
    "message": "The URL used to access this network."
  },
  "networkUrlErrorWarning": {
    "message": "Attackers sometimes mimic sites by making small changes to the site address. Make sure you're interacting with the intended site before you continue. Punycode version: $1",
    "description": "$1 replaced by RPC URL for network"
  },
  "networks": {
    "message": "Networks"
  },
  "networksSmallCase": {
    "message": "networks"
  },
  "nevermind": {
    "message": "Nevermind"
  },
  "new": {
    "message": "New!"
  },
  "newAccount": {
    "message": "New account"
  },
  "newAccountNumberName": {
    "message": "Account $1",
    "description": "Default name of next account to be created on create account screen"
  },
  "newContact": {
    "message": "New contact"
  },
  "newContract": {
    "message": "New contract"
  },
  "newNFTDetectedInImportNFTsMessageStrongText": {
    "message": "Settings > Security and privacy"
  },
  "newNFTDetectedInImportNFTsMsg": {
    "message": "To use Opensea to see your NFTs, turn on 'Display NFT Media' in $1.",
    "description": "$1 is used for newNFTDetectedInImportNFTsMessageStrongText"
  },
  "newNFTDetectedInNFTsTabMessage": {
    "message": "Let MetaMask automatically detect and display NFTs in your wallet."
  },
  "newNFTsAutodetected": {
    "message": "NFT autodetection"
  },
  "newNetworkAdded": {
    "message": "“$1” was successfully added!"
  },
  "newNetworkEdited": {
    "message": "“$1” was successfully edited!"
  },
  "newNftAddedMessage": {
    "message": "NFT was successfully added!"
  },
  "newPassword": {
    "message": "New password"
  },
  "newPasswordPlaceholder": {
    "message": "Enter a strong password"
  },
  "newPrivacyPolicyActionButton": {
    "message": "Read more"
  },
  "newPrivacyPolicyTitle": {
    "message": "We’ve updated our privacy policy"
  },
  "newRpcUrl": {
    "message": "New RPC URL"
  },
  "newTokensImportedMessage": {
    "message": "You’ve successfully imported $1.",
    "description": "$1 is the string of symbols of all the tokens imported"
  },
  "newTokensImportedTitle": {
    "message": "Token imported"
  },
  "next": {
    "message": "Next"
  },
  "nftAddFailedMessage": {
    "message": "NFT can’t be added as the ownership details do not match. Make sure you have entered correct information."
  },
  "nftAddressError": {
    "message": "This token is an NFT. Add on the $1",
    "description": "$1 is a clickable link with text defined by the 'importNFTPage' key"
  },
  "nftAlreadyAdded": {
    "message": "NFT has already been added."
  },
  "nftAutoDetectionEnabled": {
    "message": "NFT autodetection enabled"
  },
  "nftDisclaimer": {
    "message": "Disclaimer: MetaMask pulls the media file from the source url. This url sometimes gets changed by the marketplace on which the NFT was minted."
  },
  "nftOptions": {
    "message": "NFT Options"
  },
  "nftTokenIdPlaceholder": {
    "message": "Enter the token id"
  },
  "nftWarningContent": {
    "message": "You're granting access to $1, including any you might own in the future. The party on the other end can transfer these NFTs from your wallet at any time without asking you until you revoke this approval. $2",
    "description": "$1 is nftWarningContentBold bold part, $2 is Learn more link"
  },
  "nftWarningContentBold": {
    "message": "all your $1 NFTs",
    "description": "$1 is name of the collection"
  },
  "nftWarningContentGrey": {
    "message": "Proceed with caution."
  },
  "nfts": {
    "message": "NFTs"
  },
  "nftsPreviouslyOwned": {
    "message": "Previously Owned"
  },
  "nickname": {
    "message": "Nickname"
  },
  "noAccountsFound": {
    "message": "No accounts found for the given search query"
  },
  "noConnectedAccountTitle": {
    "message": "MetaMask isn’t connected to this site"
  },
  "noConnectionDescription": {
    "message": "To connect to a site, find and select the \"connect\" button. Remember MetaMask can only connect to sites on web3"
  },
  "noConversionRateAvailable": {
    "message": "No conversion rate available"
  },
  "noDomainResolution": {
    "message": "No resolution for domain provided."
  },
  "noHardwareWalletOrSnapsSupport": {
    "message": "Snaps, and most hardware wallets, will not work with your current browser version."
  },
  "noNFTs": {
    "message": "No NFTs yet"
  },
  "noNetworksFound": {
    "message": "No networks found for the given search query"
  },
  "noOptionsAvailableMessage": {
    "message": "This trade route isn't available right now. Try changing the amount, network, or token and we'll find the best option."
  },
  "noSnaps": {
    "message": "You don't have any snaps installed."
  },
  "noThanks": {
    "message": "No thanks"
  },
  "noTransactions": {
    "message": "You have no transactions"
  },
  "noWebcamFound": {
    "message": "Your computer's webcam was not found. Please try again."
  },
  "noWebcamFoundTitle": {
    "message": "Webcam not found"
  },
  "nonContractAddressAlertDesc": {
    "message": "You're sending call data to an address that isn't a contract. This could cause you to lose funds. Make sure you're using the correct address and network before continuing."
  },
  "nonContractAddressAlertTitle": {
    "message": "Potential mistake"
  },
  "nonce": {
    "message": "Nonce"
  },
  "none": {
    "message": "None"
  },
  "notBusy": {
    "message": "Not busy"
  },
  "notCurrentAccount": {
    "message": "Is this the correct account? It's different from the currently selected account in your wallet"
  },
  "notEnoughBalance": {
    "message": "Insufficient balance"
  },
  "notEnoughGas": {
    "message": "Not enough gas"
  },
  "notNow": {
    "message": "Not now"
  },
  "notificationDetail": {
    "message": "Details"
  },
  "notificationDetailBaseFee": {
    "message": "Base fee (GWEI)"
  },
  "notificationDetailGasLimit": {
    "message": "Gas limit (units)"
  },
  "notificationDetailGasUsed": {
    "message": "Gas used (units)"
  },
  "notificationDetailMaxFee": {
    "message": "Max fee per gas"
  },
  "notificationDetailNetwork": {
    "message": "Network"
  },
  "notificationDetailNetworkFee": {
    "message": "Network fee"
  },
  "notificationDetailPriorityFee": {
    "message": "Priority fee (GWEI)"
  },
  "notificationItemCheckBlockExplorer": {
    "message": "Check on the Block Explorer"
  },
  "notificationItemCollection": {
    "message": "Collection"
  },
  "notificationItemConfirmed": {
    "message": "Confirmed"
  },
  "notificationItemError": {
    "message": "Unable to retrieve fees currently"
  },
  "notificationItemFrom": {
    "message": "From"
  },
  "notificationItemLidoStakeReadyToBeWithdrawn": {
    "message": "Withdrawal Ready"
  },
  "notificationItemLidoStakeReadyToBeWithdrawnMessage": {
    "message": "You can now withdraw your unstaked $1"
  },
  "notificationItemLidoWithdrawalRequestedMessage": {
    "message": "Your request to unstake $1 has been sent"
  },
  "notificationItemNFTReceivedFrom": {
    "message": "Received NFT from"
  },
  "notificationItemNFTSentTo": {
    "message": "Sent NFT to"
  },
  "notificationItemNetwork": {
    "message": "Network"
  },
  "notificationItemRate": {
    "message": "Rate (fee included)"
  },
  "notificationItemReceived": {
    "message": "Received"
  },
  "notificationItemReceivedFrom": {
    "message": "Received from"
  },
  "notificationItemSent": {
    "message": "Sent"
  },
  "notificationItemSentTo": {
    "message": "Sent to"
  },
  "notificationItemStakeCompleted": {
    "message": "Stake completed"
  },
  "notificationItemStaked": {
    "message": "Staked"
  },
  "notificationItemStakingProvider": {
    "message": "Staking Provider"
  },
  "notificationItemStatus": {
    "message": "Status"
  },
  "notificationItemSwapped": {
    "message": "Swapped"
  },
  "notificationItemSwappedFor": {
    "message": "for"
  },
  "notificationItemTo": {
    "message": "To"
  },
  "notificationItemTransactionId": {
    "message": "Transaction ID"
  },
  "notificationItemUnStakeCompleted": {
    "message": "UnStaking complete"
  },
  "notificationItemUnStaked": {
    "message": "Unstaked"
  },
  "notificationItemUnStakingRequested": {
    "message": "Unstaking requested"
  },
  "notificationTransactionFailedMessage": {
    "message": "Transaction $1 failed! $2",
    "description": "Content of the browser notification that appears when a transaction fails"
  },
  "notificationTransactionFailedMessageMMI": {
    "message": "Transaction failed! $1",
    "description": "Content of the browser notification that appears when a transaction fails in MMI"
  },
  "notificationTransactionFailedTitle": {
    "message": "Failed transaction",
    "description": "Title of the browser notification that appears when a transaction fails"
  },
  "notificationTransactionSuccessMessage": {
    "message": "Transaction $1 confirmed!",
    "description": "Content of the browser notification that appears when a transaction is confirmed"
  },
  "notificationTransactionSuccessTitle": {
    "message": "Confirmed transaction",
    "description": "Title of the browser notification that appears when a transaction is confirmed"
  },
  "notificationTransactionSuccessView": {
    "message": "View on $1",
    "description": "Additional content in a notification that appears when a transaction is confirmed and has a block explorer URL."
  },
  "notifications": {
    "message": "Notifications"
  },
  "notificationsFeatureToggle": {
    "message": "Enable Wallet Notifications",
    "description": "Experimental feature title"
  },
  "notificationsFeatureToggleDescription": {
    "message": "This enables wallet notifications like send/receive funds or nfts and feature announcements.",
    "description": "Description of the experimental notifications feature"
  },
  "notificationsMarkAllAsRead": {
    "message": "Mark all as read"
  },
  "notificationsPageEmptyTitle": {
    "message": "Nothing to see here"
  },
  "notificationsPageErrorContent": {
    "message": "Please, try to visit this page again."
  },
  "notificationsPageErrorTitle": {
    "message": "There has been an error"
  },
  "notificationsPageNoNotificationsContent": {
    "message": "You have not received any notifications yet."
  },
  "notificationsSettingsBoxError": {
    "message": "Something went wrong. Please try again."
  },
  "notificationsSettingsPageAllowNotifications": {
    "message": "Stay in the loop on what’s happening in your wallet with notifications. To use notifications, we use a profile to sync some settings across your devices. $1"
  },
  "notificationsSettingsPageAllowNotificationsLink": {
    "message": "Learn how we protect your privacy while using this feature."
  },
  "numberOfNewTokensDetectedPlural": {
    "message": "$1 new tokens found in this account",
    "description": "$1 is the number of new tokens detected"
  },
  "numberOfNewTokensDetectedSingular": {
    "message": "1 new token found in this account"
  },
  "numberOfTokens": {
    "message": "Number of tokens"
  },
  "ofTextNofM": {
    "message": "of"
  },
  "off": {
    "message": "Off"
  },
  "offlineForMaintenance": {
    "message": "Offline for maintenance"
  },
  "ok": {
    "message": "Ok"
  },
  "on": {
    "message": "On"
  },
  "onboardedMetametricsAccept": {
    "message": "I agree"
  },
  "onboardedMetametricsDisagree": {
    "message": "No thanks"
  },
  "onboardedMetametricsKey1": {
    "message": "Latest developments"
  },
  "onboardedMetametricsKey2": {
    "message": "Product features"
  },
  "onboardedMetametricsKey3": {
    "message": "Other relevant promotional materials"
  },
  "onboardedMetametricsLink": {
    "message": "MetaMetrics"
  },
  "onboardedMetametricsParagraph1": {
    "message": "In addition to $1, we'd like to use data to understand how you interact with marketing communications.",
    "description": "$1 represents the 'onboardedMetametricsLink' locale string"
  },
  "onboardedMetametricsParagraph2": {
    "message": "This helps us personalize what we share with you, like:"
  },
  "onboardedMetametricsParagraph3": {
    "message": "Remember, we never sell the data you provide and you can opt out any time."
  },
  "onboardedMetametricsTitle": {
    "message": "Help us enhance your experience"
  },
  "onboardingAdvancedPrivacyIPFSDescription": {
    "message": "The IPFS gateway makes it possible to access and view data hosted by third parties. You can add a custom IPFS gateway or continue using the default."
  },
  "onboardingAdvancedPrivacyIPFSInvalid": {
    "message": "Please enter a valid URL"
  },
  "onboardingAdvancedPrivacyIPFSTitle": {
    "message": "Add custom IPFS Gateway"
  },
  "onboardingAdvancedPrivacyIPFSValid": {
    "message": "IPFS gateway URL is valid"
  },
  "onboardingAdvancedPrivacyNetworkDescription": {
    "message": "When you use our default settings and configurations, we use Infura as our default remote procedure call (RPC) provider to offer the most reliable and private access to Ethereum data we can. In limited cases, we may use other RPC providers in order to provide the best experience for our users. You can choose your own RPC, but remember that any RPC will receive your IP address and Ethereum wallet to make transactions. To learn more about how Infura handles data for EVM accounts, read our $1; for Solana accounts, $2."
  },
  "onboardingAdvancedPrivacyNetworkDescriptionCallToAction": {
    "message": "click here"
  },
  "onboardingAdvancedPrivacyNetworkTitle": {
    "message": "Choose your network"
  },
  "onboardingContinueWith": {
    "message": "Continue with $1",
    "description": "$1 is the type of login used Google, Apple, etc."
  },
  "onboardingCreateWallet": {
    "message": "Create new wallet"
  },
  "onboardingImportWallet": {
    "message": "I have an existing wallet"
  },
  "onboardingMetametricsAgree": {
    "message": "I agree"
  },
  "onboardingMetametricsDescription": {
    "message": "We'd like to gather basic usage and diagnostics data to improve MetaMask. It will always be:"
  },
  "onboardingMetametricsDescription2": {
    "message": "When we gather metrics, it will always be..."
  },
  "onboardingMetametricsInfuraTerms": {
    "message": "We’ll let you know if we decide to use this data for other purposes. You can review our $1 for more information. Remember, you can go to settings and opt out at any time.",
    "description": "$1 represents `onboardingMetametricsInfuraTermsPolicy`"
  },
  "onboardingMetametricsInfuraTermsPolicy": {
    "message": "Privacy Policy"
  },
  "onboardingMetametricsNeverCollect": {
    "message": "$1 Clicks and views on the app are stored, but other details (like your public address) are not.",
    "description": "$1 represents `onboardingMetametricsNeverCollectEmphasis`"
  },
  "onboardingMetametricsNeverCollectEmphasis": {
    "message": "Private:"
  },
  "onboardingMetametricsNeverCollectIP": {
    "message": "$1 We temporarily use your IP address to detect a general location (like your country or region), but it's never stored.",
    "description": "$1 represents `onboardingMetametricsNeverCollectIPEmphasis`"
  },
  "onboardingMetametricsNeverCollectIPEmphasis": {
    "message": "General:"
  },
  "onboardingMetametricsNeverSellData": {
    "message": "$1 You decide if you want to share or delete your usage data via settings any time.",
    "description": "$1 represents `onboardingMetametricsNeverSellDataEmphasis`"
  },
  "onboardingMetametricsNeverSellDataEmphasis": {
    "message": "Optional:"
  },
  "onboardingMetametricsPrivacyDescription": {
    "message": "Learn how we protect your privacy while collecting usage data for your profile."
  },
  "onboardingMetametricsTerms": {
    "message": "We’ll let you know if we plan to use this data for other purposes. You can review our $1 any time (we never sell the data you provide here).",
    "description": "$1 represents `onboardingMetametricsPrivacyPolicy`"
  },
  "onboardingMetametricsTitle": {
    "message": "Help us improve MetaMask"
  },
  "onboardingMetametricsUseDataCheckbox": {
    "message": "We’ll use this data to learn how you interact with our marketing communications. We may share relevant news (like product features)."
  },
  "onboardingOptionTitle": {
    "message": "Choose an option to continue"
  },
  "onboardingPinExtensionBillboardAccess": {
    "message": "Full access"
  },
  "onboardingPinExtensionBillboardDescription": {
    "message": "These extensions can see and change information"
  },
  "onboardingPinExtensionBillboardDescription2": {
    "message": "on this site."
  },
  "onboardingPinExtensionBillboardTitle": {
    "message": "Extensions"
  },
  "onboardingPinExtensionChrome": {
    "message": "Click the browser extension icon"
  },
  "onboardingPinExtensionDescription": {
    "message": "Pin MetaMask on your browser so it’s accessible and easy to view transaction confirmations."
  },
  "onboardingPinExtensionDescription2": {
    "message": "Access your MetaMask wallet with 1 click by clicking on the extension."
  },
  "onboardingPinExtensionDescription3": {
    "message": "Click Chrome extension icon to access it instantly"
  },
  "onboardingPinExtensionLabel": {
    "message": "Pin MetaMask"
  },
  "onboardingPinExtensionStep1": {
    "message": "1"
  },
  "onboardingPinExtensionStep2": {
    "message": "2"
  },
  "onboardingPinExtensionTitle": {
    "message": "Installation is complete!"
  },
  "onboardingSignInWith": {
    "message": "Sign in with $1",
    "description": "$1 is the type of login used Google, Apple, etc."
  },
  "onboardingSrpCreate": {
    "message": "Continue with Secret Recovery Phrase"
  },
  "onboardingSrpImport": {
    "message": "Import using Secret Recovery Phrase"
  },
  "onboardingSrpImportError": {
    "message": "Not quite right. Double-check your Secret Recovery Phrase and try again."
  },
  "onboardingSrpInputClearAll": {
    "message": "Clear all"
  },
  "onboardingSrpInputHideAll": {
    "message": "Hide all"
  },
  "onboardingSrpInputPlaceholder": {
    "message": "Add a space between each word and make sure no one is watching"
  },
  "onboardingSrpInputShowAll": {
    "message": "Show all"
  },
  "onekey": {
    "message": "OneKey"
  },
  "onlyConnectTrust": {
    "message": "Only connect with sites you trust. $1",
    "description": "Text displayed above the buttons for connection confirmation. $1 is the link to the learn more web page."
  },
  "openFullScreenForLedgerWebHid": {
    "message": "Go to full screen to connect your Ledger.",
    "description": "Shown to the user on the confirm screen when they are viewing MetaMask in a popup window but need to connect their ledger via webhid."
  },
  "openInBlockExplorer": {
    "message": "Open in block explorer"
  },
  "optional": {
    "message": "Optional"
  },
  "options": {
    "message": "Options"
  },
  "or": {
    "message": "Or"
  },
  "origin": {
    "message": "Origin"
  },
  "originChanged": {
    "message": "Site changed"
  },
  "originChangedMessage": {
    "message": "You're now reviewing a request from $1.",
    "description": "$1 is the name of the origin"
  },
  "osTheme": {
    "message": "System"
  },
  "otherSnaps": {
    "message": "other snaps",
    "description": "Used in the 'permission_rpc' message."
  },
  "outdatedBrowserNotification": {
    "message": "Your browser is out of date. If you don't update your browser, you won't be able to get security patches and new features from MetaMask."
  },
  "overrideContentSecurityPolicyHeader": {
    "message": "Override Content-Security-Policy header"
  },
  "overrideContentSecurityPolicyHeaderDescription": {
    "message": "This option is a workaround for a known issue in Firefox, where a dapp's Content-Security-Policy header may prevent the extension from loading properly. Disabling this option is not recommended unless required for specific web page compatibility."
  },
  "padlock": {
    "message": "Padlock"
  },
  "participateInMetaMetrics": {
    "message": "Participate in MetaMetrics"
  },
  "participateInMetaMetricsDescription": {
    "message": "Participate in MetaMetrics to help us make MetaMask better"
  },
  "password": {
    "message": "Password"
  },
  "passwordHintCreate": {
    "message": "Create a password hint"
  },
  "passwordHintDescription": {
    "message": "Leave yourself a hint to help remember your password. This hint won’t be shared."
  },
  "passwordHintError": {
    "message": "You can’t use the password as a hint"
  },
  "passwordHintLeaveHint": {
    "message": "Remember: If you lose your password, you won’t be able to use your wallet."
  },
  "passwordHintSaved": {
    "message": "Password hint saved"
  },
  "passwordHintTitle": {
    "message": "Password hint"
  },
  "passwordNotLongEnough": {
    "message": "Password not long enough"
  },
  "passwordSetupDetails": {
    "message": "This password will unlock your MetaMask wallet only on this device. MetaMask can not recover this password."
  },
  "passwordStrength": {
    "message": "Password strength: $1",
    "description": "Return password strength to the user when user wants to create password."
  },
  "passwordStrengthDescription": {
    "message": "A strong password can improve the security of your wallet should your device be stolen or compromised."
  },
  "passwordTermsWarning": {
    "message": "MetaMask can’t recover this password."
  },
  "passwordsDontMatch": {
    "message": "Passwords don't match"
  },
  "paste": {
    "message": "Paste"
  },
  "pastePrivateKey": {
    "message": "Enter your private key string here:",
    "description": "For importing an account from a private key"
  },
  "pending": {
    "message": "Pending"
  },
  "pendingConfirmationAddNetworkAlertMessage": {
    "message": "Updating network will cancel $1 pending transactions from this site.",
    "description": "Number of transactions."
  },
  "pendingConfirmationSwitchNetworkAlertMessage": {
    "message": "Switching network will cancel $1 pending transactions from this site.",
    "description": "Number of transactions."
  },
  "pendingTransactionAlertMessage": {
    "message": "This transaction won't go through until a previous transaction is complete. $1",
    "description": "$1 represents the words 'how to cancel or speed up a transaction' in a hyperlink"
  },
  "pendingTransactionAlertMessageHyperlink": {
    "message": "Learn how to cancel or speed up a transaction.",
    "description": "The text for the hyperlink in the pending transaction alert message"
  },
  "permissionDetails": {
    "message": "Permission details"
  },
  "permissionFor": {
    "message": "Permission for"
  },
  "permissionFrom": {
    "message": "Permission from"
  },
  "permissionRequested": {
    "message": "Requested now"
  },
  "permissionRequestedForAccounts": {
    "message": "Requested now for $1",
    "description": "Permission cell status for requested permission including accounts, rendered as AvatarGroup which is $1."
  },
  "permissionRevoked": {
    "message": "Revoked in this update"
  },
  "permissionRevokedForAccounts": {
    "message": "Revoked in this update for $1",
    "description": "Permission cell status for revoked permission including accounts, rendered as AvatarGroup which is $1."
  },
  "permission_accessNamedSnap": {
    "message": "Connect to $1.",
    "description": "The description for the `wallet_snap` permission. $1 is the human-readable name of the snap."
  },
  "permission_accessNetwork": {
    "message": "Access the internet.",
    "description": "The description of the `endowment:network-access` permission."
  },
  "permission_accessNetworkDescription": {
    "message": "Allow $1 to access the internet. This can be used to both send and receive data with third-party servers.",
    "description": "An extended description of the `endowment:network-access` permission. $1 is the snap name."
  },
  "permission_accessSnap": {
    "message": "Connect to the $1 snap.",
    "description": "The description for the `wallet_snap` permission. $1 is the name of the snap."
  },
  "permission_accessSnapDescription": {
    "message": "Allow the website or snap to interact with $1.",
    "description": "The description for the `wallet_snap_*` permission. $1 is the name of the Snap."
  },
  "permission_assets": {
    "message": "Display account assets in MetaMask.",
    "description": "The description for the `endowment:assets` permission."
  },
  "permission_assetsDescription": {
    "message": "Allow $1 to provide asset information to the MetaMask client. The assets can be onchain or offchain.",
    "description": "An extended description for the `endowment:assets` permission. $1 is the name of the Snap."
  },
  "permission_cronjob": {
    "message": "Schedule and execute periodic actions.",
    "description": "The description for the `snap_cronjob` permission"
  },
  "permission_cronjobDescription": {
    "message": "Allow $1 to perform actions that run periodically at fixed times, dates, or intervals. This can be used to trigger time-sensitive interactions or notifications.",
    "description": "An extended description for the `snap_cronjob` permission. $1 is the snap name."
  },
  "permission_dialog": {
    "message": "Display dialog windows in MetaMask.",
    "description": "The description for the `snap_dialog` permission"
  },
  "permission_dialogDescription": {
    "message": "Allow $1 to display MetaMask popups with custom text, input field, and buttons to approve or reject an action.\nCan be used to create e.g. alerts, confirmations, and opt-in flows for a snap.",
    "description": "An extended description for the `snap_dialog` permission. $1 is the snap name."
  },
  "permission_ethereumAccounts": {
    "message": "See address, account balance, activity and suggest transactions to approve",
    "description": "The description for the `eth_accounts` permission"
  },
  "permission_ethereumProvider": {
    "message": "Access the Ethereum provider.",
    "description": "The description for the `endowment:ethereum-provider` permission"
  },
  "permission_ethereumProviderDescription": {
    "message": "Allow $1 to communicate with MetaMask directly, in order for it to read data from the blockchain and suggest messages and transactions.",
    "description": "An extended description for the `endowment:ethereum-provider` permission. $1 is the snap name."
  },
  "permission_getEntropy": {
    "message": "Derive arbitrary keys unique to $1.",
    "description": "The description for the `snap_getEntropy` permission. $1 is the snap name."
  },
  "permission_getEntropyDescription": {
    "message": "Allow $1 to derive arbitrary keys unique to $1, without exposing them. These keys are separate from your MetaMask account(s) and not related to your private keys or Secret Recovery Phrase. Other snaps cannot access this information.",
    "description": "An extended description for the `snap_getEntropy` permission. $1 is the snap name."
  },
  "permission_getLocale": {
    "message": "View your preferred language.",
    "description": "The description for the `snap_getLocale` permission"
  },
  "permission_getLocaleDescription": {
    "message": "Let $1 access your preferred language from your MetaMask settings. This can be used to localize and display $1's content using your language.",
    "description": "An extended description for the `snap_getLocale` permission. $1 is the snap name."
  },
  "permission_getPreferences": {
    "message": "See information like your preferred language and fiat currency.",
    "description": "The description for the `snap_getPreferences` permission"
  },
  "permission_getPreferencesDescription": {
    "message": "Let $1 access information like your preferred language and fiat currency in your MetaMask settings. This helps $1 display content tailored to your preferences. ",
    "description": "An extended description for the `snap_getPreferences` permission. $1 is the snap name."
  },
  "permission_homePage": {
    "message": "Display a custom screen",
    "description": "The description for the `endowment:page-home` permission"
  },
  "permission_homePageDescription": {
    "message": "Let $1 display a custom home screen in MetaMask. This can be used for user interfaces, configuration, and dashboards.",
    "description": "An extended description for the `endowment:page-home` permission. $1 is the snap name."
  },
  "permission_keyring": {
    "message": "Allow requests for adding and controlling Ethereum accounts",
    "description": "The description for the `endowment:keyring` permission"
  },
  "permission_keyringDescription": {
    "message": "Let $1 receive requests to add or remove accounts, plus sign and transact on behalf of these accounts.",
    "description": "An extended description for the `endowment:keyring` permission. $1 is the snap name."
  },
  "permission_lifecycleHooks": {
    "message": "Use lifecycle hooks.",
    "description": "The description for the `endowment:lifecycle-hooks` permission"
  },
  "permission_lifecycleHooksDescription": {
    "message": "Allow $1 to use lifecycle hooks to run code at specific times during its lifecycle.",
    "description": "An extended description for the `endowment:lifecycle-hooks` permission. $1 is the snap name."
  },
  "permission_manageAccounts": {
    "message": "Add and control Ethereum accounts",
    "description": "The description for `snap_manageAccounts` permission"
  },
  "permission_manageAccountsDescription": {
    "message": "Allow $1 to add or remove Ethereum accounts, then transact and sign with these accounts.",
    "description": "An extended description for the `snap_manageAccounts` permission. $1 is the snap name."
  },
  "permission_manageBip32Keys": {
    "message": "Manage $1 accounts.",
    "description": "The description for the `snap_getBip32Entropy` permission. $1 is a derivation path, e.g. 'm/44'/0'/0' (secp256k1)'."
  },
  "permission_manageBip44AndBip32KeysDescription": {
    "message": "Allow $1 to manage accounts and assets on the requested network. These accounts are derived and backed up using your secret recovery phrase (without revealing it). With the power to derive keys, $1 can support a variety of blockchain protocols beyond Ethereum (EVMs).",
    "description": "An extended description for the `snap_getBip44Entropy` and `snap_getBip44Entropy` permissions. $1 is the snap name."
  },
  "permission_manageBip44Keys": {
    "message": "Manage $1 accounts.",
    "description": "The description for the `snap_getBip44Entropy` permission. $1 is the name of a protocol, e.g. 'Filecoin'."
  },
  "permission_manageState": {
    "message": "Store and manage its data on your device.",
    "description": "The description for the `snap_manageState` permission"
  },
  "permission_manageStateDescription": {
    "message": "Allow $1 to store, update, and retrieve data securely with encryption. Other snaps cannot access this information.",
    "description": "An extended description for the `snap_manageState` permission. $1 is the snap name."
  },
  "permission_nameLookup": {
    "message": "Provide domain and address lookups.",
    "description": "The description for the `endowment:name-lookup` permission."
  },
  "permission_nameLookupDescription": {
    "message": "Allow the snap to fetch and display address and domain lookups in different parts of the MetaMask UI.",
    "description": "An extended description for the `endowment:name-lookup` permission."
  },
  "permission_notifications": {
    "message": "Show notifications.",
    "description": "The description for the `snap_notify` permission"
  },
  "permission_notificationsDescription": {
    "message": "Allow $1 to display notifications within MetaMask. A short notification text can be triggered by a snap for actionable or time-sensitive information.",
    "description": "An extended description for the `snap_notify` permission. $1 is the snap name."
  },
  "permission_protocol": {
    "message": "Provide protocol data for one or more chains.",
    "description": "The description for the `endowment:protocol` permission."
  },
  "permission_protocolDescription": {
    "message": "Allow $1 to provide MetaMask with protocol data such as gas estimates or token information.",
    "description": "An extended description for the `endowment:protocol` permission. $1 is the name of the Snap."
  },
  "permission_rpc": {
    "message": "Allow $1 to communicate directly with $2.",
    "description": "The description for the `endowment:rpc` permission. $1 is 'other snaps' or 'websites', $2 is the snap name."
  },
  "permission_rpcDescription": {
    "message": "Allow $1 to send messages to $2 and receive a response from $2.",
    "description": "An extended description for the `endowment:rpc` permission. $1 is 'other snaps' or 'websites', $2 is the snap name."
  },
  "permission_rpcDescriptionOriginList": {
    "message": "$1 and $2",
    "description": "A list of allowed origins where $2 is the last origin of the list and $1 is the rest of the list separated by ','."
  },
  "permission_signatureInsight": {
    "message": "Display signature insights modal.",
    "description": "The description for the `endowment:signature-insight` permission"
  },
  "permission_signatureInsightDescription": {
    "message": "Allow $1 to display a modal with insights on any signature request before approval. This can be used for anti-phishing and security solutions.",
    "description": "An extended description for the `endowment:signature-insight` permission. $1 is the snap name."
  },
  "permission_signatureInsightOrigin": {
    "message": "See the origins of websites that initiate a signature request",
    "description": "The description for the `signatureOrigin` caveat, to be used with the `endowment:signature-insight` permission"
  },
  "permission_signatureInsightOriginDescription": {
    "message": "Allow $1 to see the origin (URI) of websites that initiate signature requests. This can be used for anti-phishing and security solutions.",
    "description": "An extended description for the `signatureOrigin` caveat, to be used with the `endowment:signature-insight` permission. $1 is the snap name."
  },
  "permission_transactionInsight": {
    "message": "Fetch and display transaction insights.",
    "description": "The description for the `endowment:transaction-insight` permission"
  },
  "permission_transactionInsightDescription": {
    "message": "Allow $1 to decode transactions and show insights within the MetaMask UI. This can be used for anti-phishing and security solutions.",
    "description": "An extended description for the `endowment:transaction-insight` permission. $1 is the snap name."
  },
  "permission_transactionInsightOrigin": {
    "message": "See the origins of websites that suggest transactions",
    "description": "The description for the `transactionOrigin` caveat, to be used with the `endowment:transaction-insight` permission"
  },
  "permission_transactionInsightOriginDescription": {
    "message": "Allow $1 to see the origin (URI) of websites that suggest transactions. This can be used for anti-phishing and security solutions.",
    "description": "An extended description for the `transactionOrigin` caveat, to be used with the `endowment:transaction-insight` permission. $1 is the snap name."
  },
  "permission_unknown": {
    "message": "Unknown permission: $1",
    "description": "$1 is the name of a requested permission that is not recognized."
  },
  "permission_viewBip32PublicKeys": {
    "message": "View your public key for $1 ($2).",
    "description": "The description for the `snap_getBip32PublicKey` permission. $1 is a derivation path, e.g. 'm/44'/0'/0''. $2 is the elliptic curve name, e.g. 'secp256k1'."
  },
  "permission_viewBip32PublicKeysDescription": {
    "message": "Allow $2 to view your public keys (and addresses) for $1. This does not grant any control of accounts or assets.",
    "description": "An extended description for the `snap_getBip32PublicKey` permission. $1 is a derivation path (name). $2 is the snap name."
  },
  "permission_viewNamedBip32PublicKeys": {
    "message": "View your public key for $1.",
    "description": "The description for the `snap_getBip32PublicKey` permission. $1 is a name for the derivation path, e.g., 'Ethereum accounts'."
  },
  "permission_walletSwitchEthereumChain": {
    "message": "Use your enabled networks",
    "description": "The label for the `wallet_switchEthereumChain` permission"
  },
  "permission_webAssembly": {
    "message": "Support for WebAssembly.",
    "description": "The description of the `endowment:webassembly` permission."
  },
  "permission_webAssemblyDescription": {
    "message": "Allow $1 to access low-level execution environments via WebAssembly.",
    "description": "An extended description of the `endowment:webassembly` permission. $1 is the snap name."
  },
  "permissions": {
    "message": "Permissions"
  },
  "permissionsPageEmptyContent": {
    "message": "Nothing to see here"
  },
  "permissionsPageEmptySubContent": {
    "message": "This is where you can see the permissions you've given to installed Snaps or connected sites."
  },
  "permitSimulationChange_approve": {
    "message": "Spending cap"
  },
  "permitSimulationChange_bidding": {
    "message": "You bid"
  },
  "permitSimulationChange_listing": {
    "message": "You list"
  },
  "permitSimulationChange_nft_listing": {
    "message": "Listing price"
  },
  "permitSimulationChange_receive": {
    "message": "You receive"
  },
  "permitSimulationChange_revoke2": {
    "message": "Revoke"
  },
  "permitSimulationChange_transfer": {
    "message": "You send"
  },
  "permitSimulationDetailInfo": {
    "message": "You're giving the spender permission to spend this many tokens from your account."
  },
  "permittedChainToastUpdate": {
    "message": "$1 has access to $2."
  },
  "personalAddressDetected": {
    "message": "Personal address detected. Input the token contract address."
  },
  "pinToTop": {
    "message": "Pin to top"
  },
  "pleaseConfirm": {
    "message": "Please confirm"
  },
  "plusMore": {
    "message": "+ $1 more",
    "description": "$1 is the number of additional items"
  },
  "plusXMore": {
    "message": "+ $1 more",
    "description": "$1 is a number of additional but unshown items in a list- this message will be shown in place of those items"
  },
  "popularNetworkAddToolTip": {
    "message": "Some of these networks rely on third parties. The connections may be less reliable or enable third-parties to track activity.",
    "description": "Learn more link"
  },
  "popularNetworks": {
    "message": "Popular networks"
  },
  "portfolio": {
    "message": "Portfolio"
  },
  "preparingSwap": {
    "message": "Preparing swap..."
  },
  "prev": {
    "message": "Prev"
  },
  "price": {
    "message": "Price"
  },
  "priceUnavailable": {
    "message": "price unavailable"
  },
  "primaryType": {
    "message": "Primary type"
  },
  "priorityFee": {
    "message": "Priority fee"
  },
  "priorityFeeProperCase": {
    "message": "Priority Fee"
  },
  "privacy": {
    "message": "Privacy"
  },
  "privacyMsg": {
    "message": "Privacy policy"
  },
  "privateKey": {
    "message": "Private Key",
    "description": "select this type of file to use to import an account"
  },
  "privateKeyCopyWarning": {
    "message": "Private key for $1",
    "description": "$1 represents the account name"
  },
  "privateKeyHidden": {
    "message": "The private key is hidden",
    "description": "Explains that the private key input is hidden"
  },
  "privateKeyShow": {
    "message": "Show/Hide the private key input",
    "description": "Describes a toggle that is used to show or hide the private key input"
  },
  "privateKeyShown": {
    "message": "This private key is being shown",
    "description": "Explains that the private key input is being shown"
  },
  "privateKeyWarning": {
    "message": "Warning: Never disclose this key. Anyone with your private keys can steal any assets held in your account."
  },
  "privateNetwork": {
    "message": "Private network"
  },
  "proceedWithTransaction": {
    "message": "I want to proceed anyway"
  },
  "productAnnouncements": {
    "message": "Product announcements"
  },
  "proposedApprovalLimit": {
    "message": "Proposed approval limit"
  },
  "provide": {
    "message": "Provide"
  },
  "publicAddress": {
    "message": "Public address"
  },
  "pushPlatformNotificationsFundsReceivedDescription": {
    "message": "You received $1 $2"
  },
  "pushPlatformNotificationsFundsReceivedDescriptionDefault": {
    "message": "You received some tokens"
  },
  "pushPlatformNotificationsFundsReceivedTitle": {
    "message": "Funds received"
  },
  "pushPlatformNotificationsFundsSentDescription": {
    "message": "You successfully sent $1 $2"
  },
  "pushPlatformNotificationsFundsSentDescriptionDefault": {
    "message": "You successfully sent some tokens"
  },
  "pushPlatformNotificationsFundsSentTitle": {
    "message": "Funds sent"
  },
  "pushPlatformNotificationsNftReceivedDescription": {
    "message": "You received new NFTs"
  },
  "pushPlatformNotificationsNftReceivedTitle": {
    "message": "NFT received"
  },
  "pushPlatformNotificationsNftSentDescription": {
    "message": "You have successfully sent an NFT"
  },
  "pushPlatformNotificationsNftSentTitle": {
    "message": "NFT sent"
  },
  "pushPlatformNotificationsStakingLidoStakeCompletedDescription": {
    "message": "Your Lido stake was successful"
  },
  "pushPlatformNotificationsStakingLidoStakeCompletedTitle": {
    "message": "Stake complete"
  },
  "pushPlatformNotificationsStakingLidoStakeReadyToBeWithdrawnDescription": {
    "message": "Your Lido stake is now ready to be withdrawn"
  },
  "pushPlatformNotificationsStakingLidoStakeReadyToBeWithdrawnTitle": {
    "message": "Stake ready for withdrawal"
  },
  "pushPlatformNotificationsStakingLidoWithdrawalCompletedDescription": {
    "message": "Your Lido withdrawal was successful"
  },
  "pushPlatformNotificationsStakingLidoWithdrawalCompletedTitle": {
    "message": "Withdrawal completed"
  },
  "pushPlatformNotificationsStakingLidoWithdrawalRequestedDescription": {
    "message": "Your Lido withdrawal request was submitted"
  },
  "pushPlatformNotificationsStakingLidoWithdrawalRequestedTitle": {
    "message": "Withdrawal requested"
  },
  "pushPlatformNotificationsStakingRocketpoolStakeCompletedDescription": {
    "message": "Your RocketPool stake was successful"
  },
  "pushPlatformNotificationsStakingRocketpoolStakeCompletedTitle": {
    "message": "Stake complete"
  },
  "pushPlatformNotificationsStakingRocketpoolUnstakeCompletedDescription": {
    "message": "Your RocketPool unstake was successful"
  },
  "pushPlatformNotificationsStakingRocketpoolUnstakeCompletedTitle": {
    "message": "Unstake complete"
  },
  "pushPlatformNotificationsSwapCompletedDescription": {
    "message": "Your MetaMask Swap was successful"
  },
  "pushPlatformNotificationsSwapCompletedTitle": {
    "message": "Swap completed"
  },
  "queued": {
    "message": "Queued"
  },
  "quoteRate": {
    "message": "Quote rate"
  },
  "quotedReceiveAmount": {
    "message": "$1 receive amount"
  },
  "quotedTotalCost": {
    "message": "$1 total cost"
  },
  "rank": {
    "message": "Rank"
  },
  "rateIncludesMMFee": {
    "message": "Rate includes $1% fee"
  },
  "reAddAccounts": {
    "message": "re-add any other accounts"
  },
  "reAdded": {
    "message": "re-added"
  },
  "readdToken": {
    "message": "You can add this token back in the future by going to “Import token” in your accounts options menu."
  },
  "receive": {
    "message": "Receive"
  },
  "receiveCrypto": {
    "message": "Receive crypto"
  },
  "recipientAddressPlaceholderNew": {
    "message": "Enter public address (0x) or domain name"
  },
  "recommendedGasLabel": {
    "message": "Recommended"
  },
  "recoveryPhraseReminderBackupStart": {
    "message": "Start here"
  },
  "recoveryPhraseReminderConfirm": {
    "message": "Got it"
  },
  "recoveryPhraseReminderHasBackedUp": {
    "message": "Always keep your Secret Recovery Phrase in a secure and secret place"
  },
  "recoveryPhraseReminderHasNotBackedUp": {
    "message": "Need to backup your Secret Recovery Phrase again?"
  },
  "recoveryPhraseReminderItemOne": {
    "message": "Never share your Secret Recovery Phrase with anyone"
  },
  "recoveryPhraseReminderItemTwo": {
    "message": "The MetaMask team will never ask for your Secret Recovery Phrase"
  },
  "recoveryPhraseReminderSubText": {
    "message": "Your Secret Recovery Phrase controls all of your accounts."
  },
  "recoveryPhraseReminderTitle": {
    "message": "Protect your funds"
  },
  "redeposit": {
    "message": "Redeposit"
  },
  "refreshList": {
    "message": "Refresh list"
  },
  "reject": {
    "message": "Reject"
  },
  "rejectAll": {
    "message": "Reject all"
  },
  "rejectRequestsDescription": {
    "message": "You are about to batch reject $1 requests."
  },
  "rejectRequestsN": {
    "message": "Reject $1 requests"
  },
  "rejectTxsDescription": {
    "message": "You are about to batch reject $1 transactions."
  },
  "rejectTxsN": {
    "message": "Reject $1 transactions"
  },
  "rejected": {
    "message": "Rejected"
  },
  "rememberSRPIfYouLooseAccess": {
    "message": "Remember, if you lose your Secret Recovery Phrase, you lose access to your wallet. $1 to keep this set of words safe so you can always access your funds."
  },
  "reminderSet": {
    "message": "Reminder set!"
  },
  "remove": {
    "message": "Remove"
  },
  "removeAccount": {
    "message": "Remove account"
  },
  "removeAccountDescription": {
    "message": "This account will be removed from your wallet. Please make sure you have the original Secret Recovery Phrase or private key for this imported account before continuing. You can import or create accounts again from the account drop-down. "
  },
  "removeKeyringSnap": {
    "message": "Removing this Snap removes these accounts from MetaMask:"
  },
  "removeKeyringSnapToolTip": {
    "message": "The snap controls the accounts, and by removing it, the accounts will be removed from MetaMask, too, but they will remain in the blockchain."
  },
  "removeNFT": {
    "message": "Remove NFT"
  },
  "removeNftErrorMessage": {
    "message": "We could not remove this NFT."
  },
  "removeNftMessage": {
    "message": "NFT was successfully removed!"
  },
  "removeSnap": {
    "message": "Remove Snap"
  },
  "removeSnapAccountDescription": {
    "message": "If you proceed, this account will no longer be available in MetaMask."
  },
  "removeSnapAccountTitle": {
    "message": "Remove account"
  },
  "removeSnapConfirmation": {
    "message": "Are you sure you want to remove $1?",
    "description": "$1 represents the name of the snap"
  },
  "removeSnapDescription": {
    "message": "This action will delete the snap, its data and revoke your given permissions."
  },
  "replace": {
    "message": "replace"
  },
  "reportIssue": {
    "message": "Report an issue"
  },
  "requestFrom": {
    "message": "Request from"
  },
  "requestFromInfo": {
    "message": "This is the site asking for your signature."
  },
  "requestFromInfoSnap": {
    "message": "This is the Snap asking for your signature."
  },
  "requestFromTransactionDescription": {
    "message": "This is the site asking for your confirmation."
  },
  "requestingFor": {
    "message": "Requesting for"
  },
  "requestingForAccount": {
    "message": "Requesting for $1",
    "description": "Name of Account"
  },
  "requestingForNetwork": {
    "message": "Requesting for $1",
    "description": "Name of Network"
  },
  "required": {
    "message": "Required"
  },
  "reset": {
    "message": "Reset"
  },
  "resetPassword": {
    "message": "Reset your password"
  },
  "resetPasswordAnotherOption": {
    "message": "Another option: Erase your wallet"
  },
  "resetPasswordDescription": {
    "message": "If you have a mobile device where you’re already logged in, you can reset your password there."
  },
  "resetPasswordStep1": {
    "message": "Open MetaMask mobile app and go to $1",
    "description": "$1 is bold Settings > Security and passwords."
  },
  "resetPasswordStep1Settings": {
    "message": "Settings > Security and passwords."
  },
  "resetPasswordStep2": {
    "message": "Select “Change password” and update your password with Face ID."
  },
  "resetPasswordStep3": {
    "message": "Login with your new password on any device."
  },
  "resetWallet": {
    "message": "Reset wallet"
  },
  "resetWalletSubHeader": {
    "message": "MetaMask does not keep a copy of your password. If you’re having trouble unlocking your account, you will need to reset your wallet. You can do this by providing the Secret Recovery Phrase you used when you set up your wallet."
  },
  "resetWalletUsingSRP": {
    "message": "This action will delete your current wallet and Secret Recovery Phrase from this device, along with the list of accounts you’ve curated. After resetting with a Secret Recovery Phrase, you’ll see a list of accounts based on the Secret Recovery Phrase you use to reset. This new list will automatically include accounts that have a balance. You’ll also be able to $1 created previously. Custom accounts that you’ve imported will need to be $2, and any custom tokens you’ve added to an account will need to be $3 as well."
  },
  "resetWalletWarning": {
    "message": "Make sure you’re using the correct Secret Recovery Phrase before proceeding. You will not be able to undo this."
  },
  "restartMetamask": {
    "message": "Restart MetaMask"
  },
  "restore": {
    "message": "Restore"
  },
  "restoreUserData": {
    "message": "Restore user data"
  },
  "resultPageError": {
    "message": "Error"
  },
  "resultPageErrorDefaultMessage": {
    "message": "The operation failed."
  },
  "resultPageSuccess": {
    "message": "Success"
  },
  "resultPageSuccessDefaultMessage": {
    "message": "The operation completed successfully."
  },
  "retryTransaction": {
    "message": "Retry transaction"
  },
  "reusedTokenNameWarning": {
    "message": "A token here reuses a symbol from another token you watch, this can be confusing or deceptive."
  },
  "revealSecretRecoveryPhrase": {
    "message": "Reveal Secret Recovery Phrase"
  },
  "revealSeedWords": {
    "message": "Reveal Secret Recovery Phrase"
  },
  "revealSeedWordsDescription1": {
    "message": "The $1 provides $2",
    "description": "This is a sentence consisting of link using 'revealSeedWordsSRPName' as $1 and bolded text using 'revealSeedWordsDescription3' as $2."
  },
  "revealSeedWordsDescription2": {
    "message": "MetaMask is a $1. That means you're the owner of your SRP.",
    "description": "$1 is text link with the message from 'revealSeedWordsNonCustodialWallet'"
  },
  "revealSeedWordsDescription3": {
    "message": "full access to your wallet and funds.\n"
  },
  "revealSeedWordsNonCustodialWallet": {
    "message": "non-custodial wallet"
  },
  "revealSeedWordsQR": {
    "message": "QR"
  },
  "revealSeedWordsSRPName": {
    "message": "Secret Recovery Phrase (SRP)"
  },
  "revealSeedWordsText": {
    "message": "Text"
  },
  "revealSeedWordsWarning": {
    "message": "Make sure no one is looking at your screen. $1",
    "description": "$1 is bolded text using the message from 'revealSeedWordsWarning2'"
  },
  "revealSeedWordsWarning2": {
    "message": "MetaMask Support will never request this.",
    "description": "The bolded texted in the second part of 'revealSeedWordsWarning'"
  },
  "revealSensitiveContent": {
    "message": "Reveal sensitive content"
  },
  "revealTheSeedPhrase": {
    "message": "Reveal seed phrase"
  },
  "review": {
    "message": "Review"
  },
  "reviewAlert": {
    "message": "Review alert"
  },
  "reviewAlerts": {
    "message": "Review alerts"
  },
  "reviewPendingTransactions": {
    "message": "Review pending transactions"
  },
  "reviewPermissions": {
    "message": "Review permissions"
  },
  "revokePermission": {
    "message": "Revoke permission"
  },
  "revokePermissionTitle": {
    "message": "Remove $1 permission",
    "description": "The token symbol that is being revoked"
  },
  "revokeSimulationDetailsDesc": {
    "message": "You're removing someone's permission to spend tokens from your account."
  },
  "reward": {
    "message": "Reward"
  },
  "rpcNameOptional": {
    "message": "RPC Name (Optional)"
  },
  "rpcUrl": {
    "message": "RPC URL"
  },
  "safeTransferFrom": {
    "message": "Safe transfer from"
  },
  "save": {
    "message": "Save"
  },
  "scanInstructions": {
    "message": "Place the QR code in front of your camera"
  },
  "scanQrCode": {
    "message": "Scan QR code"
  },
  "scrollDown": {
    "message": "Scroll down"
  },
  "search": {
    "message": "Search"
  },
  "searchAccounts": {
    "message": "Search accounts"
  },
  "searchNfts": {
    "message": "Search NFTs"
  },
  "searchTokens": {
    "message": "Search tokens"
  },
  "searchTokensByNameOrAddress": {
    "message": "Search tokens by name or address"
  },
  "secretRecoveryPhrase": {
    "message": "Secret Recovery Phrase"
  },
  "secretRecoveryPhrasePlusNumber": {
    "message": "Secret Recovery Phrase $1",
    "description": "The $1 is the order of the Secret Recovery Phrase"
  },
  "secureWallet": {
    "message": "Secure wallet"
  },
  "secureWalletGetStartedButton": {
    "message": "Get started"
  },
  "secureWalletRemindLaterButton": {
    "message": "Remind me later"
  },
  "secureWalletWalletRecover": {
    "message": "It’s the only way to recover your wallet if you get locked out of the app or get a new device."
  },
  "secureWalletWalletSaveSrp": {
    "message": "Don’t risk losing your funds. Protect your wallet by saving your $1 in a place you trust.",
    "description": "The $1 is the button text 'Secret Recovery Phrase'"
  },
  "security": {
    "message": "Security"
  },
  "securityAlert": {
    "message": "Security alert from $1 and $2"
  },
  "securityAlerts": {
    "message": "Security alerts"
  },
  "securityAlertsDescription": {
    "message": "This feature alerts you to malicious or unusual activity by actively reviewing transaction and signature requests. $1",
    "description": "Link to learn more about security alerts"
  },
  "securityAndPrivacy": {
    "message": "Security & privacy"
  },
  "securityChangePasswordHint": {
    "message": "Password hint"
  },
  "securityChangePasswordTitle": {
    "message": "Password"
  },
  "securityChangePasswordChange": {
    "message": "Change password"
  },
  "securityChangePasswordDescription": {
    "message": "Choose a strong password to unlock MetaMask app on your device. If you lose this password, you will need your Secret Recovery Phrase to re-import your wallet."
  },
  "securityChangePasswordTitle": {
    "message": "Password"
  },
  "securityDescription": {
    "message": "Reduce your chances of joining unsafe networks and protect your accounts"
  },
  "securityMessageLinkForNetworks": {
    "message": "network scams and security risks"
  },
  "securityPasswordHint": {
    "message": "Password Hint"
  },
  "securityPrivacyPath": {
    "message": "Settings > Security & Privacy."
  },
  "securityProviderPoweredBy": {
    "message": "Powered by $1",
    "description": "The security provider that is providing data"
  },
  "securitySocialLoginEnabled": {
    "message": "Email recovery enabled"
  },
  "securitySocialLoginEnabledDescription": {
    "message": "Access your wallet anytime with your $1 login and password.",
    "description": "The $1 is the text 'Apple/Google'"
  },
  "securitySrpBackupSrp": {
    "message": "Back up Secret Recovery Phrase"
  },
  "securitySrpDescription": {
    "message": "Back up your Secret Recovery Phrase. Be sure to store your Secret Recovery Phrase in a safe place that only you can access and won’t forget."
  },
  "securitySrpSocialLoginDescription": {
    "message": "Back up your Secret Recovery Phrase and link your wallet to an Apple or Google account. Be sure to store your Secret Recovery Phrase in a safe place that only you can access and won’t forget."
  },
  "securitySrpTitle": {
    "message": "Secret Recovery Phrase"
  },
  "securitySrpWalletRecovery": {
    "message": "Wallet recovery"
  },
  "seeAllPermissions": {
    "message": "See all permissions",
    "description": "Used for revealing more content (e.g. permission list, etc.)"
  },
  "seeDetails": {
    "message": "See details"
  },
  "seedPhraseConfirm": {
    "message": "Confirm Secret Recovery Phrase"
  },
  "seedPhraseEnterMissingWords": {
    "message": "Confirm Secret Recovery Phrase"
  },
  "seedPhraseIntroNotRecommendedButtonCopy": {
    "message": "Remind me later (not recommended)"
  },
  "seedPhraseIntroRecommendedButtonCopy": {
    "message": "Secure my wallet (recommended)"
  },
  "seedPhraseIntroSidebarBulletOne": {
    "message": "Write down and store in multiple secret places"
  },
  "seedPhraseIntroSidebarBulletTwo": {
    "message": "Store in a safe deposit box"
  },
  "seedPhraseIntroSidebarCopyOne": {
    "message": "Your Secret Recovery Phrase is a 12-word phrase that is the “master key” to your wallet and your funds"
  },
  "seedPhraseIntroSidebarCopyThree": {
    "message": "If someone asks for your recovery phrase they are likely trying to scam you and steal your wallet funds."
  },
  "seedPhraseIntroSidebarCopyTwo": {
    "message": "Never, ever share your Secret Recovery Phrase, not even with MetaMask!"
  },
  "seedPhraseIntroSidebarTitleOne": {
    "message": "What is a Secret Recovery Phrase?"
  },
  "seedPhraseIntroSidebarTitleThree": {
    "message": "Should I share my Secret Recovery Phrase?"
  },
  "seedPhraseIntroSidebarTitleTwo": {
    "message": "How do I save my Secret Recovery Phrase?"
  },
  "seedPhraseIntroTitle": {
    "message": "Secure your wallet"
  },
  "seedPhraseReq": {
    "message": "Secret Recovery Phrases contain 12, 15, 18, 21, or 24 words"
  },
  "seedPhraseReviewDetails": {
    "message": "This is your $1. Write it down in the correct order and keep it safe. If someone has your Secret Recovery Phrase, they can access your wallet. $2",
    "description": "The $1 is the bolded text 'Secret Recovery Phrase' and $2 is 'seedPhraseReviewDetails2'"
  },
  "seedPhraseReviewDetails2": {
    "message": "Don’t share it with anyone, ever."
  },
  "seedPhraseReviewTitle": {
    "message": "Save your Secret Recovery Phrase"
  },
  "seedPhraseWriteDownDetails": {
    "message": "Write down this 12-word Secret Recovery Phrase and save it in a place that you trust and only you can access."
  },
  "seedPhraseWriteDownHeader": {
    "message": "Write down your Secret Recovery Phrase"
  },
  "select": {
    "message": "Select"
  },
  "selectAccountToConnect": {
    "message": "Select an account to connect"
  },
  "selectAccounts": {
    "message": "Select the account(s) to use on this site"
  },
  "selectAccountsForSnap": {
    "message": "Select the account(s) to use with this snap"
  },
  "selectAll": {
    "message": "Select all"
  },
  "selectAnAccount": {
    "message": "Select an account"
  },
  "selectAnAccountAlreadyConnected": {
    "message": "This account has already been connected to MetaMask"
  },
  "selectEnableDisplayMediaPrivacyPreference": {
    "message": "Turn on Display NFT Media"
  },
  "selectHdPath": {
    "message": "Select HD path"
  },
  "selectNFTPrivacyPreference": {
    "message": "Enable NFT Autodetection"
  },
  "selectPathHelp": {
    "message": "If you don't see the accounts you expect, try switching the HD path or current selected network."
  },
  "selectRpcUrl": {
    "message": "Select RPC URL"
  },
  "selectSecretRecoveryPhrase": {
    "message": "Select Secret Recovery Phrase"
  },
  "selectType": {
    "message": "Select Type"
  },
  "selectedAccountMismatch": {
    "message": "Different account selected"
  },
  "selectingAllWillAllow": {
    "message": "Selecting all will allow this site to view all of your current accounts. Make sure you trust this site."
  },
  "send": {
    "message": "Send"
  },
  "sendBugReport": {
    "message": "Send us a bug report."
  },
  "sendNoContactsConversionText": {
    "message": "click here"
  },
  "sendNoContactsDescription": {
    "message": "Contacts allow you to safely send transactions to another account multiple times.  To create a contact, $1",
    "description": "$1 represents the action text 'click here'"
  },
  "sendNoContactsTitle": {
    "message": "You don't have any contacts yet"
  },
  "sendSelectReceiveAsset": {
    "message": "Select asset to receive"
  },
  "sendSelectSendAsset": {
    "message": "Select asset to send"
  },
  "sendSpecifiedTokens": {
    "message": "Send $1",
    "description": "Symbol of the specified token"
  },
  "sendSwapSubmissionWarning": {
    "message": "Clicking this button will immediately initiate your swap transaction. Please review your transaction details before proceeding."
  },
  "sendTokenAsToken": {
    "message": "Send $1 as $2",
    "description": "Used in the transaction display list to describe a swap and send. $1 and $2 are the symbols of tokens in involved in the swap."
  },
  "sendingAsset": {
    "message": "Sending $1"
  },
  "sendingDisabled": {
    "message": "Sending of ERC-1155 NFT assets is not yet supported."
  },
  "sendingNativeAsset": {
    "message": "Sending $1",
    "description": "$1 represents the native currency symbol for the current network (e.g. ETH or BNB)"
  },
  "sendingToTokenContractWarning": {
    "message": "Warning: you are about to send to a token contract which could result in a loss of funds. $1",
    "description": "$1 is a clickable link with text defined by the 'learnMoreUpperCase' key. The link will open to a support article regarding the known contract address warning"
  },
  "sepolia": {
    "message": "Sepolia test network"
  },
  "setApprovalForAll": {
    "message": "Set approval for all"
  },
  "setApprovalForAllRedesignedTitle": {
    "message": "Withdrawal request"
  },
  "setApprovalForAllTitle": {
    "message": "Approve $1 with no spend limit",
    "description": "The token symbol that is being approved"
  },
  "settingAddSnapAccount": {
    "message": "Add account Snap"
  },
  "settings": {
    "message": "Settings"
  },
  "settingsOptimisedForEaseOfUseAndSecurity": {
    "message": "Settings are optimised for ease of use and security. Change these any time."
  },
  "settingsSearchMatchingNotFound": {
    "message": "No matching results found."
  },
  "settingsSubHeadingSignaturesAndTransactions": {
    "message": "Signature and transaction requests"
  },
  "show": {
    "message": "Show"
  },
  "showAccount": {
    "message": "Show account"
  },
  "showAdvancedDetails": {
    "message": "Show advanced details"
  },
  "showExtensionInFullSizeView": {
    "message": "Show extension in full-size view"
  },
  "showExtensionInFullSizeViewDescription": {
    "message": "Turn this on to make full-size view your default when you click the extension icon."
  },
  "showFiatConversionInTestnets": {
    "message": "Show conversion on test networks"
  },
  "showFiatConversionInTestnetsDescription": {
    "message": "Select this to show fiat conversion on test networks"
  },
  "showHexData": {
    "message": "Show hex data"
  },
  "showHexDataDescription": {
    "message": "Select this to show the hex data field on the send screen"
  },
  "showLess": {
    "message": "Show less"
  },
  "showMore": {
    "message": "Show more"
  },
  "showNativeTokenAsMainBalance": {
    "message": "Show native token as main balance"
  },
  "showNft": {
    "message": "Show NFT"
  },
  "showPermissions": {
    "message": "Show permissions"
  },
  "showPrivateKey": {
    "message": "Show private key"
  },
  "showSRP": {
    "message": "Show Secret Recovery Phrase"
  },
  "showTestnetNetworks": {
    "message": "Show test networks"
  },
  "showTestnetNetworksDescription": {
    "message": "Select this to show test networks in network list"
  },
  "sign": {
    "message": "Sign"
  },
  "signatureRequest": {
    "message": "Signature request"
  },
  "signature_decoding_bid_nft_tooltip": {
    "message": "The NFT will be reflected in your wallet, when the bid is accepted."
  },
  "signature_decoding_list_nft_tooltip": {
    "message": "Expect changes only if someone buys your NFTs."
  },
  "signed": {
    "message": "Signed"
  },
  "signing": {
    "message": "Signing"
  },
  "signingInWith": {
    "message": "Signing in with"
  },
  "signingWith": {
    "message": "Signing with"
  },
  "simulationApproveHeading": {
    "message": "Withdraw"
  },
  "simulationDetailsApproveDesc": {
    "message": "You're giving someone else permission to withdraw NFTs from your account."
  },
  "simulationDetailsERC20ApproveDesc": {
    "message": "You're giving someone else permission to spend this amount from your account."
  },
  "simulationDetailsFiatNotAvailable": {
    "message": "Not Available"
  },
  "simulationDetailsIncomingHeading": {
    "message": "You receive"
  },
  "simulationDetailsNoChanges": {
    "message": "No changes"
  },
  "simulationDetailsOutgoingHeading": {
    "message": "You send"
  },
  "simulationDetailsRevokeSetApprovalForAllDesc": {
    "message": "You're removing someone else's permission to withdraw NFTs from your account."
  },
  "simulationDetailsSetApprovalForAllDesc": {
    "message": "You're giving permission for someone else to withdraw NFTs from your account."
  },
  "simulationDetailsTitle": {
    "message": "Estimated changes"
  },
  "simulationDetailsTitleTooltip": {
    "message": "Estimated changes are what might happen if you go through with this transaction. This is just a prediction, not a guarantee."
  },
  "simulationDetailsTotalFiat": {
    "message": "Total = $1",
    "description": "$1 is the total amount in fiat currency on one side of the transaction"
  },
  "simulationDetailsTransactionReverted": {
    "message": "This transaction is likely to fail"
  },
  "simulationDetailsUnavailable": {
    "message": "Unavailable"
  },
  "simulationErrorMessageV2": {
    "message": "We were not able to estimate gas. There might be an error in the contract and this transaction may fail."
  },
  "simulationsSettingDescription": {
    "message": "Turn this on to estimate balance changes of transactions and signatures before you confirm them. This doesn't guarantee their final outcome. $1"
  },
  "simulationsSettingSubHeader": {
    "message": "Estimate balance changes"
  },
  "singleNetwork": {
    "message": "1 network"
  },
  "siweIssued": {
    "message": "Issued"
  },
  "siweNetwork": {
    "message": "Network"
  },
  "siweRequestId": {
    "message": "Request ID"
  },
  "siweResources": {
    "message": "Resources"
  },
  "siweURI": {
    "message": "URL"
  },
  "skip": {
    "message": "Skip"
  },
  "skipAccountSecurity": {
    "message": "Skip account security?"
  },
  "skipAccountSecurityDetails": {
    "message": "If you lose this Secret Recovery Phrase, you won’t be able to access this wallet."
  },
  "skipAccountSecuritySecureNow": {
    "message": "Secure now"
  },
  "skipAccountSecuritySkip": {
    "message": "Skip"
  },
  "slideBridgeDescription": {
    "message": "Move across 9 chains, all within your wallet"
  },
  "slideBridgeTitle": {
    "message": "Ready to bridge?"
  },
  "slideCashOutDescription": {
    "message": "Sell your crypto for cash"
  },
  "slideCashOutTitle": {
    "message": "Cash out with MetaMask"
  },
  "slideDebitCardDescription": {
    "message": "Available in select regions"
  },
  "slideDebitCardTitle": {
    "message": "MetaMask debit card"
  },
  "slideFundWalletDescription": {
    "message": "Add or transfer tokens to get started"
  },
  "slideFundWalletTitle": {
    "message": "Fund your wallet"
  },
  "slideMultiSrpDescription": {
    "message": "Import and use multiple wallets in MetaMask"
  },
  "slideMultiSrpTitle": {
    "message": "Add multiple Secret Recovery Phrases"
  },
  "slideRemoteModeDescription": {
    "message": "Use your cold wallet wirelessly"
  },
  "slideRemoteModeTitle": {
    "message": "Cold storage, fast access"
  },
  "slideSmartAccountUpgradeDescription": {
    "message": "Same address, smarter features"
  },
  "slideSmartAccountUpgradeTitle": {
    "message": "Start using smart accounts"
  },
  "slideSolanaDescription": {
    "message": "Create a Solana account to get started"
  },
  "slideSolanaTitle": {
    "message": "Solana is now supported"
  },
  "slideSweepStakeDescription": {
    "message": "Mint an NFT now for a chance to win"
  },
  "slideSweepStakeTitle": {
    "message": "Enter the $5000 USDC Giveaway!"
  },
  "smartAccountAccept": {
    "message": "Use smart account"
  },
  "smartAccountBetterTransaction": {
    "message": "Faster transactions, lower fees"
  },
  "smartAccountBetterTransactionDescription": {
    "message": "Save time and money by processing transactions together."
  },
  "smartAccountFeaturesDescription": {
    "message": "Keep the same account address, and you can switch back anytime."
  },
  "smartAccountLabel": {
    "message": "Smart Account"
  },
  "smartAccountPayToken": {
    "message": "Pay with any token, any time"
  },
  "smartAccountPayTokenDescription": {
    "message": "Use the tokens you already have to cover network fees."
  },
  "smartAccountReject": {
    "message": "Don’t use smart account"
  },
  "smartAccountRequestFor": {
    "message": "Request for"
  },
  "smartAccountSameAccount": {
    "message": "Same account, smarter features."
  },
  "smartAccountSplashTitle": {
    "message": "Use smart account?"
  },
  "smartAccountUpgradeBannerDescription": {
    "message": "Same address. Smarter features."
  },
  "smartAccountUpgradeBannerTitle": {
    "message": "Switch to smart account"
  },
  "smartContracts": {
    "message": "Smart contracts"
  },
  "smartSwapsErrorNotEnoughFunds": {
    "message": "Not enough funds for a smart swap."
  },
  "smartSwapsErrorUnavailable": {
    "message": "Smart Swaps are temporarily unavailable."
  },
  "smartTransactionCancelled": {
    "message": "Your transaction was canceled"
  },
  "smartTransactionCancelledDescription": {
    "message": "Your transaction couldn't be completed, so it was canceled to save you from paying unnecessary gas fees."
  },
  "smartTransactionError": {
    "message": "Your transaction failed"
  },
  "smartTransactionErrorDescription": {
    "message": "Sudden market changes can cause failures. If the problem continues, reach out to MetaMask customer support."
  },
  "smartTransactionPending": {
    "message": "Your transaction was submitted"
  },
  "smartTransactionSuccess": {
    "message": "Your transaction is complete"
  },
  "smartTransactions": {
    "message": "Smart Transactions"
  },
  "smartTransactionsEnabledDescription": {
    "message": " and MEV protection. Now on by default."
  },
  "smartTransactionsEnabledLink": {
    "message": "Higher success rates"
  },
  "smartTransactionsEnabledTitle": {
    "message": "Transactions just got smarter"
  },
  "snapAccountCreated": {
    "message": "Account created"
  },
  "snapAccountCreatedDescription": {
    "message": "Your new account is ready to use!"
  },
  "snapAccountCreationFailed": {
    "message": "Account creation failed"
  },
  "snapAccountCreationFailedDescription": {
    "message": "$1 didn't manage to create an account for you.",
    "description": "$1 is the snap name"
  },
  "snapAccountRedirectFinishSigningTitle": {
    "message": "Finish signing"
  },
  "snapAccountRedirectSiteDescription": {
    "message": "Follow the instructions from $1"
  },
  "snapAccountRemovalFailed": {
    "message": "Account removal failed"
  },
  "snapAccountRemovalFailedDescription": {
    "message": "$1 didn't manage to remove this account for you.",
    "description": "$1 is the snap name"
  },
  "snapAccountRemoved": {
    "message": "Account removed"
  },
  "snapAccountRemovedDescription": {
    "message": "This account will no longer be available to use in MetaMask."
  },
  "snapAccounts": {
    "message": "Account Snaps"
  },
  "snapAccountsDescription": {
    "message": "Accounts controlled by third-party Snaps."
  },
  "snapConnectTo": {
    "message": "Connect to $1",
    "description": "$1 is the website URL or a Snap name. Used for Snaps pre-approved connections."
  },
  "snapConnectionPermissionDescription": {
    "message": "Let $1 automatically connect to $2 without your approval.",
    "description": "Used for Snap pre-approved connections. $1 is the Snap name, $2 is a website URL."
  },
  "snapConnectionWarning": {
    "message": "$1 wants to use $2",
    "description": "$2 is the snap and $1 is the dapp requesting connection to the snap."
  },
  "snapContent": {
    "message": "This content is coming from $1",
    "description": "This is shown when a snap shows transaction insight information in the confirmation UI. $1 is a link to the snap's settings page with the link text being the name of the snap."
  },
  "snapDetailWebsite": {
    "message": "Website"
  },
  "snapHomeMenu": {
    "message": "Snap Home Menu"
  },
  "snapInstallRequest": {
    "message": "Installing $1 gives it the following permissions.",
    "description": "$1 is the snap name."
  },
  "snapInstallSuccess": {
    "message": "Installation complete"
  },
  "snapInstallWarningCheck": {
    "message": "$1 wants permission to do the following:",
    "description": "Warning message used in popup displayed on snap install. $1 is the snap name."
  },
  "snapInstallWarningHeading": {
    "message": "Proceed with caution"
  },
  "snapInstallWarningPermissionDescriptionForBip32View": {
    "message": "Allow $1 to view your public keys (and addresses). This does not grant any control of accounts or assets.",
    "description": "An extended description for the `snap_getBip32PublicKey` permission used for tooltip on Snap Install Warning screen (popup/modal). $1 is the snap name."
  },
  "snapInstallWarningPermissionDescriptionForEntropy": {
    "message": "Allow $1 Snap to manage accounts and assets on the requested network(s). These accounts are derived and backed up using your secret recovery phrase (without revealing it). With the power to derive keys, $1 can support a variety of blockchain protocols beyond Ethereum (EVMs).",
    "description": "An extended description for the `snap_getBip44Entropy` and `snap_getBip44Entropy` permissions used for tooltip on Snap Install Warning screen (popup/modal). $1 is the snap name."
  },
  "snapInstallWarningPermissionNameForEntropy": {
    "message": "Manage $1 accounts",
    "description": "Permission name used for the Permission Cell component displayed on warning popup when installing a Snap. $1 is list of account types."
  },
  "snapInstallWarningPermissionNameForViewPublicKey": {
    "message": "View your public key for $1",
    "description": "Permission name used for the Permission Cell component displayed on warning popup when installing a Snap. $1 is list of account types."
  },
  "snapInstallationErrorDescription": {
    "message": "$1 couldn’t be installed.",
    "description": "Error description used when snap installation fails. $1 is the snap name."
  },
  "snapInstallationErrorTitle": {
    "message": "Installation failed",
    "description": "Error title used when snap installation fails."
  },
  "snapResultError": {
    "message": "Error"
  },
  "snapResultSuccess": {
    "message": "Success"
  },
  "snapResultSuccessDescription": {
    "message": "$1 is ready to use"
  },
  "snapUIAssetSelectorTitle": {
    "message": "Select an asset"
  },
  "snapUpdateAlertDescription": {
    "message": "Get the latest version of $1",
    "description": "Description used in Snap update alert banner when snap update is available. $1 is the Snap name."
  },
  "snapUpdateAvailable": {
    "message": "Update available"
  },
  "snapUpdateErrorDescription": {
    "message": "$1 couldn’t be updated.",
    "description": "Error description used when snap update fails. $1 is the snap name."
  },
  "snapUpdateErrorTitle": {
    "message": "Update failed",
    "description": "Error title used when snap update fails."
  },
  "snapUpdateRequest": {
    "message": "Updating $1 gives it the following permissions.",
    "description": "$1 is the Snap name."
  },
  "snapUpdateSuccess": {
    "message": "Update complete"
  },
  "snapUrlIsBlocked": {
    "message": "This Snap wants to take you to a blocked site. $1."
  },
  "snaps": {
    "message": "Snaps"
  },
  "snapsConnected": {
    "message": "Snaps connected"
  },
  "snapsNoInsight": {
    "message": "No insight to show"
  },
  "snapsPrivacyWarningFirstMessage": {
    "message": "You acknowledge that any Snap that you install is a Third Party Service, unless otherwise identified, as defined in the Consensys $1. Your use of Third Party Services is governed by separate terms and conditions set forth by the Third Party Service provider. Consensys does not recommend the use of any Snap by any particular person for any particular reason. You access, rely upon or use the Third Party Service at your own risk. Consensys disclaims all responsibility and liability for any losses on account of your use of Third Party Services.",
    "description": "First part of a message in popup modal displayed when installing a snap for the first time. $1 is terms of use link."
  },
  "snapsPrivacyWarningSecondMessage": {
    "message": "Any information you share with Third Party Services will be collected directly by those Third Party Services in accordance with their privacy policies. Please refer to their privacy policies for more information.",
    "description": "Second part of a message in popup modal displayed when installing a snap for the first time."
  },
  "snapsPrivacyWarningThirdMessage": {
    "message": "Consensys has no access to information you share with Third Party Services.",
    "description": "Third part of a message in popup modal displayed when installing a snap for the first time."
  },
  "snapsSettings": {
    "message": "Snap settings"
  },
  "snapsTermsOfUse": {
    "message": "Terms of Use"
  },
  "snapsToggle": {
    "message": "A snap will only run if it is enabled"
  },
  "snapsUIError": {
    "message": "Contact the creators of $1 for further support.",
    "description": "This is shown when the insight snap throws an error. $1 is the snap name"
  },
  "solanaAccountRequested": {
    "message": "This site is requesting a Solana account."
  },
  "solanaAccountRequired": {
    "message": "A Solana account is required to connect to this site."
  },
  "solanaImportAccounts": {
    "message": "Import Solana accounts"
  },
  "solanaImportAccountsDescription": {
    "message": "Import a Secret Recovery Phrase to migrate your Solana account from an other wallet."
  },
  "solanaMoreFeaturesComingSoon": {
    "message": "More features coming soon"
  },
  "solanaMoreFeaturesComingSoonDescription": {
    "message": "NFTs, hardware wallet support, and more coming soon."
  },
  "solanaOnMetaMask": {
    "message": "Solana on MetaMask"
  },
  "solanaSendReceiveSwapTokens": {
    "message": "Send, receive, and swap tokens"
  },
  "solanaSendReceiveSwapTokensDescription": {
    "message": "Transfer and transact with tokens such as SOL, USDC, and more."
  },
  "someNetworks": {
    "message": "$1 networks"
  },
  "somethingDoesntLookRight": {
    "message": "Something doesn't look right? $1",
    "description": "A false positive message for users to contact support. $1 is a link to the support page."
  },
  "somethingIsWrong": {
    "message": "Something's gone wrong. Try reloading the page."
  },
  "somethingWentWrong": {
    "message": "Oops! Something went wrong."
  },
  "sortBy": {
    "message": "Sort by"
  },
  "sortByAlphabetically": {
    "message": "Alphabetically (A-Z)"
  },
  "sortByDecliningBalance": {
    "message": "Declining balance ($1 high-low)",
    "description": "Indicates a descending order based on token fiat balance. $1 is the preferred currency symbol"
  },
  "source": {
    "message": "Source"
  },
  "spamModalBlockedDescription": {
    "message": "This site will be blocked for 1 minute."
  },
  "spamModalBlockedTitle": {
    "message": "You've temporarily blocked this site"
  },
  "spamModalDescription": {
    "message": "If you're being spammed with multiple requests, you can temporarily block the site."
  },
  "spamModalTemporaryBlockButton": {
    "message": "Temporarily block this site"
  },
  "spamModalTitle": {
    "message": "We've noticed multiple requests"
  },
  "speed": {
    "message": "Speed"
  },
  "speedUp": {
    "message": "Speed up"
  },
  "speedUpCancellation": {
    "message": "Speed up this cancellation"
  },
  "speedUpExplanation": {
    "message": "We’ve updated the gas fee based on current network conditions and have increased it by at least 10% (required by the network)."
  },
  "speedUpPopoverTitle": {
    "message": "Speed up transaction"
  },
  "speedUpTooltipText": {
    "message": "New gas fee"
  },
  "speedUpTransaction": {
    "message": "Speed up this transaction"
  },
  "spendLimitInsufficient": {
    "message": "Spend limit insufficient"
  },
  "spendLimitInvalid": {
    "message": "Spend limit invalid; must be a positive number"
  },
  "spendLimitPermission": {
    "message": "Spend limit permission"
  },
  "spendLimitRequestedBy": {
    "message": "Spend limit requested by $1",
    "description": "Origin of the site requesting the spend limit"
  },
  "spendLimitTooLarge": {
    "message": "Spend limit too large"
  },
  "spender": {
    "message": "Spender"
  },
  "spenderTooltipDesc": {
    "message": "This is the address that will be able to withdraw your NFTs."
  },
  "spenderTooltipERC20ApproveDesc": {
    "message": "This is the address that will be able to spend your tokens on your behalf."
  },
  "spendingCap": {
    "message": "Spending cap"
  },
  "spendingCaps": {
    "message": "Spending caps"
  },
  "srpDetailsDescription": {
    "message": "A Secret Recovery Phrase, also called a seed phrase or mnemonic, is a set of words that lets you access and control your crypto wallet. To move your wallet to MetaMask, you need this phrase."
  },
  "srpDetailsOwnsAccessListItemOne": {
    "message": "Take all your money"
  },
  "srpDetailsOwnsAccessListItemThree": {
    "message": "Change your login information"
  },
  "srpDetailsOwnsAccessListItemTwo": {
    "message": "Confirm transactions"
  },
  "srpDetailsOwnsAccessListTitle": {
    "message": "Anyone with your Secret Recovery Phrase can:"
  },
  "srpDetailsTitle": {
    "message": "What’s a Secret Recovery Phrase?"
  },
  "srpInputNumberOfWords": {
    "message": "I have a $1-word phrase",
    "description": "This is the text for each option in the dropdown where a user selects how many words their secret recovery phrase has during import. The $1 is the number of words (either 12, 15, 18, 21, or 24)."
  },
  "srpListName": {
    "message": "Secret Recovery Phrase $1",
    "description": "$1 is the order of the Secret Recovery Phrase"
  },
  "srpListNumberOfAccounts": {
    "message": "$1 accounts",
    "description": "$1 is the number of accounts in the list"
  },
  "srpListSelectionDescription": {
    "message": "The Secret Recovery Phrase your new account will be generated from"
  },
  "srpListSingleOrZero": {
    "message": "$1 account",
    "description": "$1 is the number of accounts in the list, it is either 1 or 0"
  },
  "srpPasteFailedTooManyWords": {
    "message": "Paste failed because it contained over 24 words. A secret recovery phrase can have a maximum of 24 words.",
    "description": "Description of SRP paste error when the pasted content has too many words"
  },
  "srpPasteTip": {
    "message": "You can paste your entire secret recovery phrase into any field",
    "description": "Our secret recovery phrase input is split into one field per word. This message explains to users that they can paste their entire secrete recovery phrase into any field, and we will handle it correctly."
  },
  "srpSecurityQuizGetStarted": {
    "message": "Get started"
  },
  "srpSecurityQuizImgAlt": {
    "message": "An eye with a keyhole in the center, and three floating password fields"
  },
  "srpSecurityQuizIntroduction": {
    "message": "To reveal your Secret Recovery Phrase, you need to correctly answer two questions"
  },
  "srpSecurityQuizQuestionOneQuestion": {
    "message": "If you lose your Secret Recovery Phrase, MetaMask..."
  },
  "srpSecurityQuizQuestionOneRightAnswer": {
    "message": "Can’t help you"
  },
  "srpSecurityQuizQuestionOneRightAnswerDescription": {
    "message": "Write it down, engrave it on metal, or keep it in multiple secret spots so you never lose it. If you lose it, it’s gone forever."
  },
  "srpSecurityQuizQuestionOneRightAnswerTitle": {
    "message": "Right! No one can help get your Secret Recovery Phrase back"
  },
  "srpSecurityQuizQuestionOneWrongAnswer": {
    "message": "Can get it back for you"
  },
  "srpSecurityQuizQuestionOneWrongAnswerDescription": {
    "message": "If you lose your Secret Recovery Phrase, it’s gone forever. No one can help you get it back, no matter what they might say."
  },
  "srpSecurityQuizQuestionOneWrongAnswerTitle": {
    "message": "Wrong! No one can help get your Secret Recovery Phrase back"
  },
  "srpSecurityQuizQuestionTwoQuestion": {
    "message": "If anyone, even a support agent, asks for your Secret Recovery Phrase..."
  },
  "srpSecurityQuizQuestionTwoRightAnswer": {
    "message": "You’re being scammed"
  },
  "srpSecurityQuizQuestionTwoRightAnswerDescription": {
    "message": "Anyone claiming to need your Secret Recovery Phrase is lying to you. If you share it with them, they will steal your assets."
  },
  "srpSecurityQuizQuestionTwoRightAnswerTitle": {
    "message": "Correct! Sharing your Secret Recovery Phrase is never a good idea"
  },
  "srpSecurityQuizQuestionTwoWrongAnswer": {
    "message": "You should give it to them"
  },
  "srpSecurityQuizQuestionTwoWrongAnswerDescription": {
    "message": "Anyone claiming to need your Secret Recovery Phrase is lying to you. If you share it with them, they will steal your assets."
  },
  "srpSecurityQuizQuestionTwoWrongAnswerTitle": {
    "message": "Nope! Never share your Secret Recovery Phrase with anyone, ever"
  },
  "srpSecurityQuizTitle": {
    "message": "Security quiz"
  },
  "srpToggleShow": {
    "message": "Show/Hide this word of the secret recovery phrase",
    "description": "Describes a toggle that is used to show or hide a single word of the secret recovery phrase"
  },
  "srpWordHidden": {
    "message": "This word is hidden",
    "description": "Explains that a word in the secret recovery phrase is hidden"
  },
  "srpWordShown": {
    "message": "This word is being shown",
    "description": "Explains that a word in the secret recovery phrase is being shown"
  },
  "stable": {
    "message": "Stable"
  },
  "stableLowercase": {
    "message": "stable"
  },
  "stake": {
    "message": "Stake"
  },
  "staked": {
    "message": "Staked"
  },
  "standardAccountLabel": {
    "message": "Standard Account"
  },
  "stateCorruptionDetectedErrorMessage": {
    "message": "MetaMask's state file is damaged or missing. The files are possibly recoverable, so don't uninstall the MetaMask extension!"
  },
  "stateCorruptionDetectedErrorMessageVaultRecoveryLink": {
    "message": "If you want to try to recover your secret recovery phrase yourself, follow these instructions."
  },
  "stateLogError": {
    "message": "Error in retrieving state logs."
  },
  "stateLogFileName": {
    "message": "MetaMask state logs"
  },
  "stateLogs": {
    "message": "State logs"
  },
  "stateLogsDescription": {
    "message": "State logs contain your public account addresses and sent transactions."
  },
  "status": {
    "message": "Status"
  },
  "statusNotConnected": {
    "message": "Not connected"
  },
  "statusNotConnectedAccount": {
    "message": "No accounts connected"
  },
  "step1LatticeWallet": {
    "message": "Connect your Lattice1"
  },
  "step1LatticeWalletMsg": {
    "message": "You can connect MetaMask to your Lattice1 device once it is set up and online. Unlock your device and have your Device ID ready.",
    "description": "$1 represents the `hardwareWalletSupportLinkConversion` localization key"
  },
  "step1LedgerWallet": {
    "message": "Download Ledger app"
  },
  "step1LedgerWalletMsg": {
    "message": "Download, set up, and enter your password to unlock $1.",
    "description": "$1 represents the `ledgerLiveApp` localization value"
  },
  "step1TrezorWallet": {
    "message": "Connect your Trezor"
  },
  "step1TrezorWalletMsg": {
    "message": "Plug your Trezor directly into your computer and unlock it. Make sure you use the correct passphrase.",
    "description": "$1 represents the `hardwareWalletSupportLinkConversion` localization key"
  },
  "step2LedgerWallet": {
    "message": "Connect your Ledger"
  },
  "step2LedgerWalletMsg": {
    "message": "Plug your Ledger directly into your computer, then  unlock it and open the Ethereum app.",
    "description": "$1 represents the `hardwareWalletSupportLinkConversion` localization key"
  },
  "stepOf": {
    "message": "Step $1 of $2",
    "description": "$1 current step, $2 total steps"
  },
  "stillGettingMessage": {
    "message": "Still getting this message?"
  },
  "strong": {
    "message": "Strong"
  },
  "stxCancelled": {
    "message": "Swap would have failed"
  },
  "stxCancelledDescription": {
    "message": "Your transaction would have failed and was cancelled to protect you from paying unnecessary gas fees."
  },
  "stxCancelledSubDescription": {
    "message": "Try your swap again. We’ll be here to protect you against similar risks next time."
  },
  "stxFailure": {
    "message": "Swap failed"
  },
  "stxFailureDescription": {
    "message": "Sudden market changes can cause failures. If the problem persists, please reach out to $1.",
    "description": "This message is shown to a user if their swap fails. The $1 will be replaced by support.metamask.io"
  },
  "stxOptInSupportedNetworksDescription": {
    "message": "Turn on Smart Transactions for more reliable and secure transactions on supported networks. $1"
  },
  "stxPendingPrivatelySubmittingSwap": {
    "message": "Privately submitting your Swap..."
  },
  "stxPendingPubliclySubmittingSwap": {
    "message": "Publicly submitting your Swap..."
  },
  "stxSuccess": {
    "message": "Swap complete!"
  },
  "stxSuccessDescription": {
    "message": "Your $1 is now available.",
    "description": "$1 is a token symbol, e.g. ETH"
  },
  "stxSwapCompleteIn": {
    "message": "Swap will complete in <",
    "description": "'<' means 'less than', e.g. Swap will complete in < 2:59"
  },
  "stxTryingToCancel": {
    "message": "Trying to cancel your transaction..."
  },
  "stxUnknown": {
    "message": "Status unknown"
  },
  "stxUnknownDescription": {
    "message": "A transaction has been successful but we’re unsure what it is. This may be due to submitting another transaction while this swap was processing."
  },
  "stxUserCancelled": {
    "message": "Swap cancelled"
  },
  "stxUserCancelledDescription": {
    "message": "Your transaction has been cancelled and you did not pay any unnecessary gas fees."
  },
  "submit": {
    "message": "Submit"
  },
  "submitted": {
    "message": "Submitted"
  },
  "suggestedBySnap": {
    "message": "Suggested by $1",
    "description": "$1 is the snap name"
  },
  "suggestedCurrencySymbol": {
    "message": "Suggested currency symbol:"
  },
  "suggestedTokenName": {
    "message": "Suggested name:"
  },
  "supplied": {
    "message": "Supplied"
  },
  "support": {
    "message": "Support"
  },
  "supportCenter": {
    "message": "Visit our support center"
  },
  "supportMultiRpcInformation": {
    "message": "We now support multiple RPCs for a single network. Your most recent RPC has been selected as the default one to resolve conflicting information."
  },
  "surveyConversion": {
    "message": "Take our survey"
  },
  "surveyTitle": {
    "message": "Shape the future of MetaMask"
  },
  "swap": {
    "message": "Swap"
  },
  "swapAdjustSlippage": {
    "message": "Adjust slippage"
  },
  "swapAggregator": {
    "message": "Aggregator"
  },
  "swapAllowSwappingOf": {
    "message": "Allow swapping of $1",
    "description": "Shows a user that they need to allow a token for swapping on their hardware wallet"
  },
  "swapAmountReceived": {
    "message": "Guaranteed amount"
  },
  "swapAmountReceivedInfo": {
    "message": "This is the minimum amount you will receive. You may receive more depending on slippage."
  },
  "swapAndSend": {
    "message": "Swap & Send"
  },
  "swapAnyway": {
    "message": "Swap anyway"
  },
  "swapApproval": {
    "message": "Approve $1 for swaps",
    "description": "Used in the transaction display list to describe a transaction that is an approve call on a token that is to be swapped.. $1 is the symbol of a token that has been approved."
  },
  "swapApproveNeedMoreTokens": {
    "message": "You need $1 more $2 to complete this swap",
    "description": "Tells the user how many more of a given token they need for a specific swap. $1 is an amount of tokens and $2 is the token symbol."
  },
  "swapAreYouStillThere": {
    "message": "Are you still there?"
  },
  "swapAreYouStillThereDescription": {
    "message": "We’re ready to show you the latest quotes when you want to continue"
  },
  "swapConfirmWithHwWallet": {
    "message": "Confirm with your hardware wallet"
  },
  "swapContinueSwapping": {
    "message": "Continue swapping"
  },
  "swapContractDataDisabledErrorDescription": {
    "message": "In the Ethereum app on your Ledger, go to \"Settings\" and allow contract data. Then, try your swap again."
  },
  "swapContractDataDisabledErrorTitle": {
    "message": "Contract data is not enabled on your Ledger"
  },
  "swapCustom": {
    "message": "custom"
  },
  "swapDecentralizedExchange": {
    "message": "Decentralized exchange"
  },
  "swapDirectContract": {
    "message": "Direct contract"
  },
  "swapEditLimit": {
    "message": "Edit limit"
  },
  "swapEnableDescription": {
    "message": "This is required and gives MetaMask permission to swap your $1.",
    "description": "Gives the user info about the required approval transaction for swaps. $1 will be the symbol of a token being approved for swaps."
  },
  "swapEnableTokenForSwapping": {
    "message": "This will $1 for swapping",
    "description": "$1 is for the 'enableToken' key, e.g. 'enable ETH'"
  },
  "swapEnterAmount": {
    "message": "Enter an amount"
  },
  "swapEstimatedNetworkFees": {
    "message": "Estimated network fees"
  },
  "swapEstimatedNetworkFeesInfo": {
    "message": "This is an estimate of the network fee that will be used to complete your swap. The actual amount may change according to network conditions."
  },
  "swapFailedErrorDescriptionWithSupportLink": {
    "message": "Transaction failures happen and we are here to help. If this issue persists, you can reach our customer support at $1 for further assistance.",
    "description": "This message is shown to a user if their swap fails. The $1 will be replaced by support.metamask.io"
  },
  "swapFailedErrorTitle": {
    "message": "Swap failed"
  },
  "swapFetchingQuote": {
    "message": "Fetching quote"
  },
  "swapFetchingQuoteNofN": {
    "message": "Fetching quote $1 of $2",
    "description": "A count of possible quotes shown to the user while they are waiting for quotes to be fetched. $1 is the number of quotes already loaded, and $2 is the total number of resources that we check for quotes. Keep in mind that not all resources will have a quote for a particular swap."
  },
  "swapFetchingQuotes": {
    "message": "Fetching quotes..."
  },
  "swapFetchingQuotesErrorDescription": {
    "message": "Hmmm... something went wrong. Try again, or if errors persist, contact customer support."
  },
  "swapFetchingQuotesErrorTitle": {
    "message": "Error fetching quotes"
  },
  "swapFromTo": {
    "message": "The swap of $1 to $2",
    "description": "Tells a user that they need to confirm on their hardware wallet a swap of 2 tokens. $1 is a source token and $2 is a destination token"
  },
  "swapGasFeesDetails": {
    "message": "Gas fees are estimated and will fluctuate based on network traffic and transaction complexity."
  },
  "swapGasFeesExplanation": {
    "message": "MetaMask doesn't make money from gas fees. These fees are estimates and can change based on how busy the network is and how complex a transaction is. Learn more $1.",
    "description": "$1 is a link (text in link can be found at 'swapGasFeesSummaryLinkText')"
  },
  "swapGasFeesExplanationLinkText": {
    "message": "here",
    "description": "Text for link in swapGasFeesExplanation"
  },
  "swapGasFeesLearnMore": {
    "message": "Learn more about gas fees"
  },
  "swapGasFeesSplit": {
    "message": "Gas fees on the previous screen are split between these two transactions."
  },
  "swapGasFeesSummary": {
    "message": "Gas fees are paid to crypto miners who process transactions on the $1 network. MetaMask does not profit from gas fees.",
    "description": "$1 is the selected network, e.g. Ethereum or BSC"
  },
  "swapGasIncludedTooltipExplanation": {
    "message": "This quote incorporates gas fees by adjusting the token amount sent or received. You may receive ETH in a separate transaction on your activity list."
  },
  "swapGasIncludedTooltipExplanationLinkText": {
    "message": "Learn more about gas fees"
  },
  "swapHighSlippage": {
    "message": "High slippage"
  },
  "swapIncludesGasAndMetaMaskFee": {
    "message": "Includes gas and a $1% MetaMask fee",
    "description": "Provides information about the fee that metamask takes for swaps. $1 is a decimal number."
  },
  "swapIncludesMMFee": {
    "message": "Includes a $1% MetaMask fee.",
    "description": "Provides information about the fee that metamask takes for swaps. $1 is a decimal number."
  },
  "swapIncludesMMFeeAlt": {
    "message": "Quote reflects $1% MetaMask fee",
    "description": "Provides information about the fee that metamask takes for swaps using the latest copy. $1 is a decimal number."
  },
  "swapIncludesMetaMaskFeeViewAllQuotes": {
    "message": "Includes a $1% MetaMask fee – $2",
    "description": "Provides information about the fee that metamask takes for swaps. $1 is a decimal number and $2 is a link to view all quotes."
  },
  "swapLearnMore": {
    "message": "Learn more about Swaps"
  },
  "swapLiquiditySourceInfo": {
    "message": "We search multiple liquidity sources (exchanges, aggregators and professional market makers) to compare exchange rates and network fees."
  },
  "swapLowSlippage": {
    "message": "Low slippage"
  },
  "swapMaxSlippage": {
    "message": "Max slippage"
  },
  "swapMetaMaskFee": {
    "message": "MetaMask fee"
  },
  "swapMetaMaskFeeDescription": {
    "message": "The fee of $1% is automatically factored into this quote. You pay it in exchange for a license to use MetaMask's liquidity provider information aggregation software.",
    "description": "Provides information about the fee that metamask takes for swaps. $1 is a decimal number."
  },
  "swapNQuotesWithDot": {
    "message": "$1 quotes.",
    "description": "$1 is the number of quotes that the user can select from when opening the list of quotes on the 'view quote' screen"
  },
  "swapNewQuoteIn": {
    "message": "New quotes in $1",
    "description": "Tells the user the amount of time until the currently displayed quotes are update. $1 is a time that is counting down from 1:00 to 0:00"
  },
  "swapNoTokensAvailable": {
    "message": "No tokens available matching $1",
    "description": "Tells the user that a given search string does not match any tokens in our token lists. $1 can be any string of text"
  },
  "swapOnceTransactionHasProcess": {
    "message": "Your $1 will be added to your account once this transaction has processed.",
    "description": "This message communicates the token that is being transferred. It is shown on the awaiting swap screen. The $1 will be a token symbol."
  },
  "swapPriceDifference": {
    "message": "You are about to swap $1 $2 (~$3) for $4 $5 (~$6).",
    "description": "This message represents the price slippage for the swap.  $1 and $4 are a number (ex: 2.89), $2 and $5 are symbols (ex: ETH), and $3 and $6 are fiat currency amounts."
  },
  "swapPriceDifferenceTitle": {
    "message": "Price difference of ~$1%",
    "description": "$1 is a number (ex: 1.23) that represents the price difference."
  },
  "swapPriceUnavailableDescription": {
    "message": "Price impact could not be determined due to lack of market price data. Please confirm that you are comfortable with the amount of tokens you are about to receive before swapping."
  },
  "swapPriceUnavailableTitle": {
    "message": "Check your rate before proceeding"
  },
  "swapProcessing": {
    "message": "Processing"
  },
  "swapQuoteDetails": {
    "message": "Quote details"
  },
  "swapQuoteNofM": {
    "message": "$1 of $2",
    "description": "A count of possible quotes shown to the user while they are waiting for quotes to be fetched. $1 is the number of quotes already loaded, and $2 is the total number of resources that we check for quotes. Keep in mind that not all resources will have a quote for a particular swap."
  },
  "swapQuoteSource": {
    "message": "Quote source"
  },
  "swapQuotesExpiredErrorDescription": {
    "message": "Please request new quotes to get the latest rates."
  },
  "swapQuotesExpiredErrorTitle": {
    "message": "Quotes timeout"
  },
  "swapQuotesNotAvailableDescription": {
    "message": "Reduce the size of your trade or use a different token."
  },
  "swapQuotesNotAvailableErrorDescription": {
    "message": "Try adjusting the amount or slippage settings and try again."
  },
  "swapQuotesNotAvailableErrorTitle": {
    "message": "No quotes available"
  },
  "swapRate": {
    "message": "Rate"
  },
  "swapReceiving": {
    "message": "Receiving"
  },
  "swapReceivingInfoTooltip": {
    "message": "This is an estimate. The exact amount depends on slippage."
  },
  "swapRequestForQuotation": {
    "message": "Request for quotation"
  },
  "swapSelect": {
    "message": "Select"
  },
  "swapSelectAQuote": {
    "message": "Select a quote"
  },
  "swapSelectAToken": {
    "message": "Select token"
  },
  "swapSelectQuotePopoverDescription": {
    "message": "Below are all the quotes gathered from multiple liquidity sources."
  },
  "swapSelectToken": {
    "message": "Select token"
  },
  "swapShowLatestQuotes": {
    "message": "Show latest quotes"
  },
  "swapSlippageHighDescription": {
    "message": "The slippage entered ($1%) is considered very high and may result in a bad rate",
    "description": "$1 is the amount of % for slippage"
  },
  "swapSlippageHighTitle": {
    "message": "High slippage"
  },
  "swapSlippageLowDescription": {
    "message": "A value this low ($1%) may result in a failed swap",
    "description": "$1 is the amount of % for slippage"
  },
  "swapSlippageLowTitle": {
    "message": "Low slippage"
  },
  "swapSlippageNegativeDescription": {
    "message": "Slippage must be greater or equal to zero"
  },
  "swapSlippageNegativeTitle": {
    "message": "Increase slippage to continue"
  },
  "swapSlippageOverLimitDescription": {
    "message": "Slippage tolerance must be 15% or less. Anything higher will result in a bad rate."
  },
  "swapSlippageOverLimitTitle": {
    "message": "Very high slippage"
  },
  "swapSlippagePercent": {
    "message": "$1%",
    "description": "$1 is the amount of % for slippage"
  },
  "swapSlippageTooltip": {
    "message": "If the price changes between the time your order is placed and confirmed it’s called “slippage”. Your swap will automatically cancel if slippage exceeds your “slippage tolerance” setting."
  },
  "swapSlippageZeroDescription": {
    "message": "There are fewer zero-slippage quote providers which will result in a less competitive quote."
  },
  "swapSlippageZeroTitle": {
    "message": "Sourcing zero-slippage providers"
  },
  "swapSource": {
    "message": "Liquidity source"
  },
  "swapSuggested": {
    "message": "Swap suggested"
  },
  "swapSuggestedGasSettingToolTipMessage": {
    "message": "Swaps are complex and time sensitive transactions. We recommend this gas fee for a good balance between cost and confidence of a successful Swap."
  },
  "swapSwapFrom": {
    "message": "Swap from"
  },
  "swapSwapSwitch": {
    "message": "Switch token order"
  },
  "swapSwapTo": {
    "message": "Swap to"
  },
  "swapToConfirmWithHwWallet": {
    "message": "to confirm with your hardware wallet"
  },
  "swapTokenAddedManuallyDescription": {
    "message": "Verify this token on $1 and make sure it is the token you want to trade.",
    "description": "$1 points the user to etherscan as a place they can verify information about a token. $1 is replaced with the translation for \"etherscan\""
  },
  "swapTokenAddedManuallyTitle": {
    "message": "Token added manually"
  },
  "swapTokenAvailable": {
    "message": "Your $1 has been added to your account.",
    "description": "This message is shown after a swap is successful and communicates the exact amount of tokens the user has received for a swap. The $1 is a decimal number of tokens followed by the token symbol."
  },
  "swapTokenBalanceUnavailable": {
    "message": "We were unable to retrieve your $1 balance",
    "description": "This message communicates to the user that their balance of a given token is currently unavailable. $1 will be replaced by a token symbol"
  },
  "swapTokenNotAvailable": {
    "message": "Token is not available to swap in this region"
  },
  "swapTokenToToken": {
    "message": "Swap $1 to $2",
    "description": "Used in the transaction display list to describe a swap. $1 and $2 are the symbols of tokens in involved in a swap."
  },
  "swapTokenVerifiedOn1SourceDescription": {
    "message": "$1 is only verified on 1 source. Consider verifying it on $2 before proceeding.",
    "description": "$1 is a token name, $2 points the user to etherscan as a place they can verify information about a token. $1 is replaced with the translation for \"etherscan\""
  },
  "swapTokenVerifiedOn1SourceTitle": {
    "message": "Potentially inauthentic token"
  },
  "swapTokenVerifiedSources": {
    "message": "Confirmed by $1 sources. Verify on $2.",
    "description": "$1 the number of sources that have verified the token, $2 points the user to a block explorer as a place they can verify information about the token."
  },
  "swapTooManyDecimalsError": {
    "message": "$1 allows up to $2 decimals",
    "description": "$1 is a token symbol and $2 is the max. number of decimals allowed for the token"
  },
  "swapTransactionComplete": {
    "message": "Transaction complete"
  },
  "swapTwoTransactions": {
    "message": "2 transactions"
  },
  "swapUnknown": {
    "message": "Unknown"
  },
  "swapZeroSlippage": {
    "message": "0% Slippage"
  },
  "swapsMaxSlippage": {
    "message": "Slippage tolerance"
  },
  "swapsNotEnoughToken": {
    "message": "Not enough $1",
    "description": "Tells the user that they don't have enough of a token for a proposed swap. $1 is a token symbol"
  },
  "swapsViewInActivity": {
    "message": "View in activity"
  },
  "switch": {
    "message": "Switch"
  },
  "switchEthereumChainConfirmationDescription": {
    "message": "This will switch the selected network within MetaMask to a previously added network:"
  },
  "switchEthereumChainConfirmationTitle": {
    "message": "Allow this site to switch the network?"
  },
  "switchInputCurrency": {
    "message": "Switch input currency"
  },
  "switchNetwork": {
    "message": "Switch network"
  },
  "switchNetworks": {
    "message": "Switch networks"
  },
  "switchToNetwork": {
    "message": "Switch to $1",
    "description": "$1 represents the custom network that has previously been added"
  },
  "switchToThisAccount": {
    "message": "Switch to this account"
  },
  "switchedNetworkToastDecline": {
    "message": "Don't show again"
  },
  "switchedNetworkToastMessage": {
    "message": "$1 is now active on $2",
    "description": "$1 represents the account name, $2 represents the network name"
  },
  "switchedNetworkToastMessageNoOrigin": {
    "message": "You're now using $1",
    "description": "$1 represents the network name"
  },
  "switchingNetworksCancelsPendingConfirmations": {
    "message": "Switching networks will cancel all pending confirmations"
  },
  "symbol": {
    "message": "Symbol"
  },
  "symbolBetweenZeroTwelve": {
    "message": "Symbol must be 11 characters or fewer."
  },
  "tapToReveal": {
    "message": "Tap to reveal"
  },
  "tapToRevealNote": {
    "message": "Make sure no one is watching your screen."
  },
  "tenPercentIncreased": {
    "message": "10% increase"
  },
  "terms": {
    "message": "Terms of use"
  },
  "termsOfService": {
    "message": "Terms of service"
  },
  "termsOfUseAgree": {
    "message": "Agree"
  },
  "termsOfUseAgreeText": {
    "message": " I agree to the Terms of Use, which apply to my use of MetaMask and all of its features"
  },
  "termsOfUseFooterText": {
    "message": "Please scroll to read all sections"
  },
  "termsOfUseTitle": {
    "message": "Review our Terms of Use"
  },
  "testnets": {
    "message": "Testnets"
  },
  "theme": {
    "message": "Theme"
  },
  "themeDescription": {
    "message": "Choose your preferred MetaMask theme."
  },
  "thirdPartySoftware": {
    "message": "Third-party software notice",
    "description": "Title of a popup modal displayed when installing a snap for the first time."
  },
  "time": {
    "message": "Time"
  },
  "tips": {
    "message": "Tips"
  },
  "tipsForUsingAWallet": {
    "message": "Tips for using a wallet"
  },
  "tipsForUsingAWalletDescription": {
    "message": "Adding tokens unlocks more ways to use web3."
  },
  "to": {
    "message": "To"
  },
  "toAddress": {
    "message": "To: $1",
    "description": "$1 is the address to include in the To label. It is typically shortened first using shortenAddress"
  },
  "toggleDecodeDescription": {
    "message": "We use 4byte.directory and Sourcify services to decode and display more readable transaction data. This helps you understand the outcome of pending and past transactions, but can result in your IP address being shared."
  },
  "token": {
    "message": "Token"
  },
  "tokenAddress": {
    "message": "Token address"
  },
  "tokenAlreadyAdded": {
    "message": "Token has already been added."
  },
  "tokenAutoDetection": {
    "message": "Token autodetection"
  },
  "tokenContractAddress": {
    "message": "Token contract address"
  },
  "tokenDecimal": {
    "message": "Token decimal"
  },
  "tokenDecimalFetchFailed": {
    "message": "Token decimal required. Find it on: $1"
  },
  "tokenDetails": {
    "message": "Token details"
  },
  "tokenFoundTitle": {
    "message": "1 new token found"
  },
  "tokenId": {
    "message": "Token ID"
  },
  "tokenList": {
    "message": "Token lists"
  },
  "tokenMarketplace": {
    "message": "Token marketplace"
  },
  "tokenScamSecurityRisk": {
    "message": "token scams and security risks"
  },
  "tokenStandard": {
    "message": "Token standard"
  },
  "tokenSymbol": {
    "message": "Token symbol"
  },
  "tokens": {
    "message": "Tokens"
  },
  "tokensFoundTitle": {
    "message": "$1 new tokens found",
    "description": "$1 is the number of new tokens detected"
  },
  "tokensInCollection": {
    "message": "Tokens in collection"
  },
  "tooltipApproveButton": {
    "message": "I understand"
  },
  "tooltipSatusConnected": {
    "message": "connected"
  },
  "tooltipSatusConnectedUpperCase": {
    "message": "Connected"
  },
  "tooltipSatusNotConnected": {
    "message": "not connected"
  },
  "total": {
    "message": "Total"
  },
  "totalVolume": {
    "message": "Total volume"
  },
  "transaction": {
    "message": "transaction"
  },
  "transactionCancelAttempted": {
    "message": "Transaction cancel attempted with estimated gas fee of $1 at $2"
  },
  "transactionCancelSuccess": {
    "message": "Transaction successfully cancelled at $2"
  },
  "transactionConfirmed": {
    "message": "Transaction confirmed at $2."
  },
  "transactionCreated": {
    "message": "Transaction created with a value of $1 at $2."
  },
  "transactionDataFunction": {
    "message": "Function"
  },
  "transactionDetailGasHeading": {
    "message": "Estimated gas fee"
  },
  "transactionDetailMultiLayerTotalSubtitle": {
    "message": "Amount + fees"
  },
  "transactionDropped": {
    "message": "Transaction dropped at $2."
  },
  "transactionError": {
    "message": "Transaction error. Exception thrown in contract code."
  },
  "transactionErrorNoContract": {
    "message": "Trying to call a function on a non-contract address."
  },
  "transactionErrored": {
    "message": "Transaction encountered an error."
  },
  "transactionFlowNetwork": {
    "message": "Network"
  },
  "transactionHistoryBaseFee": {
    "message": "Base fee (GWEI)"
  },
  "transactionHistoryL1GasLabel": {
    "message": "Total L1 gas fee"
  },
  "transactionHistoryL2GasLimitLabel": {
    "message": "L2 gas limit"
  },
  "transactionHistoryL2GasPriceLabel": {
    "message": "L2 gas price"
  },
  "transactionHistoryMaxFeePerGas": {
    "message": "Max fee per gas"
  },
  "transactionHistoryPriorityFee": {
    "message": "Priority fee (GWEI)"
  },
  "transactionHistoryTotalGasFee": {
    "message": "Total gas fee"
  },
  "transactionIdLabel": {
    "message": "Transaction ID",
    "description": "Label for the source transaction ID field."
  },
  "transactionIncludesTypes": {
    "message": "This transaction includes: $1."
  },
  "transactionResubmitted": {
    "message": "Transaction resubmitted with estimated gas fee increased to $1 at $2"
  },
  "transactionSettings": {
    "message": "Transaction settings"
  },
  "transactionSubmitted": {
    "message": "Transaction submitted with estimated gas fee of $1 at $2."
  },
  "transactionTotalGasFee": {
    "message": "Total gas fee",
    "description": "Label for the total gas fee incurred in the transaction."
  },
  "transactionUpdated": {
    "message": "Transaction updated at $2."
  },
  "transactions": {
    "message": "Transactions"
  },
  "transfer": {
    "message": "Transfer"
  },
  "transferCrypto": {
    "message": "Transfer crypto"
  },
  "transferFrom": {
    "message": "Transfer from"
  },
  "transferRequest": {
    "message": "Transfer request"
  },
  "trillionAbbreviation": {
    "message": "T",
    "description": "Shortened form of 'trillion'"
  },
  "troubleConnectingToLedgerU2FOnFirefox": {
    "message": "We're having trouble connecting your Ledger. $1",
    "description": "$1 is a link to the wallet connection guide;"
  },
  "troubleConnectingToLedgerU2FOnFirefox2": {
    "message": "Review our hardware wallet connection guide and try again.",
    "description": "$1 of the ledger wallet connection guide"
  },
  "troubleConnectingToLedgerU2FOnFirefoxLedgerSolution": {
    "message": "If you're on the latest version of Firefox, you might be experiencing an issue related to Firefox dropping U2F support. Learn how to fix this issue $1.",
    "description": "It is a link to the ledger website for the workaround."
  },
  "troubleConnectingToLedgerU2FOnFirefoxLedgerSolution2": {
    "message": "here",
    "description": "Second part of the error message; It is a link to the ledger website for the workaround."
  },
  "troubleConnectingToWallet": {
    "message": "We had trouble connecting to your $1, try reviewing $2 and try again.",
    "description": "$1 is the wallet device name; $2 is a link to wallet connection guide"
  },
  "troubleStarting": {
    "message": "MetaMask had trouble starting. This error could be intermittent, so try restarting the extension."
  },
  "tryAgain": {
    "message": "Try again"
  },
  "turnOff": {
    "message": "Turn off"
  },
  "turnOffMetamaskNotificationsError": {
    "message": "There was an error in disabling the notifications. Please try again later."
  },
  "turnOn": {
    "message": "Turn on"
  },
  "turnOnMetamaskNotifications": {
    "message": "Turn on notifications"
  },
  "turnOnMetamaskNotificationsButton": {
    "message": "Turn on"
  },
  "turnOnMetamaskNotificationsError": {
    "message": "There was an error in creating the notifications. Please try again later."
  },
  "turnOnMetamaskNotificationsMessageFirst": {
    "message": "Stay in the loop on what's happening in your wallet with notifications."
  },
  "turnOnMetamaskNotificationsMessagePrivacyBold": {
    "message": "notifications settings."
  },
  "turnOnMetamaskNotificationsMessagePrivacyLink": {
    "message": "Learn how we protect your privacy while using this feature."
  },
  "turnOnMetamaskNotificationsMessageSecond": {
    "message": "To use wallet notifications, we use a profile to sync some settings across your devices. $1"
  },
  "turnOnMetamaskNotificationsMessageThird": {
    "message": "You can turn off notifications at any time in the $1"
  },
  "turnOnTokenDetection": {
    "message": "Turn on enhanced token detection"
  },
  "tutorial": {
    "message": "Tutorial"
  },
  "twelveHrTitle": {
    "message": "12hr:"
  },
  "typeYourSRP": {
    "message": "Enter your Secret Recovery Phrase"
  },
  "u2f": {
    "message": "U2F",
    "description": "A name on an API for the browser to interact with devices that support the U2F protocol. On some browsers we use it to connect MetaMask to Ledger devices."
  },
  "unapproved": {
    "message": "Unapproved"
  },
  "unexpectedBehavior": {
    "message": "This behavior is unexpected and should be reported as a bug, even if your accounts are restored properly. Use the link below to send MetaMask a bug report."
  },
  "units": {
    "message": "units"
  },
  "unknown": {
    "message": "Unknown"
  },
  "unknownCollection": {
    "message": "Unnamed collection"
  },
  "unknownNetworkForKeyEntropy": {
    "message": "Unknown network",
    "description": "Displayed on places like Snap install warning when regular name is not available."
  },
  "unknownQrCode": {
    "message": "Error: We couldn't identify that QR code"
  },
  "unlimited": {
    "message": "Unlimited"
  },
  "unlock": {
    "message": "Unlock"
  },
  "unlockMessage": {
    "message": "The decentralized web awaits"
  },
  "unlockPageHint": {
    "message": "Hint: $1",
    "description": "$1 is the password hint"
  },
<<<<<<< HEAD
  "unlockPageIncorrectPassword": {
    "message": "Password is incorrect. Please try again."
  },
=======
  "unlockPageHintHide": {
    "message": "Hide hint"
  },
  "unlockPageHintShow": {
    "message": "Show hint"
  },
  "unlockPageIncorrectPassword": {
    "message": "Password is incorrect. Please try again."
  },
  "unlockPageTooManyFailedAttempts": {
    "message": "Too many failed attempts. Please try again in $1.",
    "description": "$1 time to try again"
  },
  "unlockPageTooManyFailedAttemptsPermanent": {
    "message": "Too many failed attempts. Your account is permanently locked."
  },
>>>>>>> 2af2f4d3
  "unpin": {
    "message": "Unpin"
  },
  "unrecognizedChain": {
    "message": "This custom network is not recognized",
    "description": "$1 is a clickable link with text defined by the 'unrecognizedChanLinkText' key. The link will open to instructions for users to validate custom network details."
  },
  "unsendableAsset": {
    "message": "Sending NFT (ERC-721) tokens is not currently supported",
    "description": "This is an error message we show the user if they attempt to send an NFT asset type, for which currently don't support sending"
  },
  "unstableTokenPriceDescription": {
    "message": "The price of this token in USD is highly volatile, indicating a high risk of losing significant value by interacting with it."
  },
  "unstableTokenPriceTitle": {
    "message": "Unstable Token Price"
  },
  "upArrow": {
    "message": "up arrow"
  },
  "update": {
    "message": "Update"
  },
  "updateEthereumChainConfirmationDescription": {
    "message": "This site is requesting to update your default network URL. You can edit defaults and network information any time."
  },
  "updateNetworkConfirmationTitle": {
    "message": "Update $1",
    "description": "$1 represents network name"
  },
  "updateOrEditNetworkInformations": {
    "message": "Update your information or"
  },
  "updateRequest": {
    "message": "Update request"
  },
  "updatedRpcForNetworks": {
    "message": "Network RPCs Updated"
  },
  "uploadDropFile": {
    "message": "Drop your file here"
  },
  "uploadFile": {
    "message": "Upload file"
  },
  "urlErrorMsg": {
    "message": "URLs require the appropriate HTTP/HTTPS prefix."
  },
  "use4ByteResolution": {
    "message": "Decode smart contracts"
  },
  "useDifferentLoginMethod": {
    "message": "Use a different login method"
  },
  "useMultiAccountBalanceChecker": {
    "message": "Batch account balance requests"
  },
  "useMultiAccountBalanceCheckerSettingDescription": {
    "message": "Get faster balance updates by batching account balance requests. This lets us fetch your account balances together, so you get quicker updates for an improved experience. When this feature is off, third parties may be less likely to associate your accounts with each other."
  },
  "useNftDetection": {
    "message": "Autodetect NFTs"
  },
  "useNftDetectionDescriptionText": {
    "message": "Let MetaMask add NFTs you own using third-party services. Autodetecting NFTs exposes your IP and account address to these services. Enabling this feature could associate your IP address with your Ethereum address and display fake NFTs airdropped by scammers. You can add tokens manually to avoid this risk."
  },
  "usePhishingDetection": {
    "message": "Use phishing detection"
  },
  "usePhishingDetectionDescription": {
    "message": "Display a warning for phishing domains targeting Ethereum users"
  },
  "useSafeChainsListValidation": {
    "message": "Network details check"
  },
  "useSafeChainsListValidationDescription": {
    "message": "MetaMask uses a third-party service called $1 to show accurate and standardized network details. This reduces your chances of connecting to malicious or incorrect network. When using this feature, your IP address is exposed to chainid.network."
  },
  "useSafeChainsListValidationWebsite": {
    "message": "chainid.network",
    "description": "useSafeChainsListValidationWebsite is separated from the rest of the text so that we can bold the third party service name in the middle of them"
  },
  "useTokenDetectionPrivacyDesc": {
    "message": "Automatically displaying tokens sent to your account involves communication with third party servers to fetch token’s images. Those serves will have access to your IP address."
  },
  "usedByClients": {
    "message": "Used by a variety of different clients"
  },
  "userName": {
    "message": "Username"
  },
  "userOpContractDeployError": {
    "message": "Contract deployment from a smart contract account is not supported"
  },
  "version": {
    "message": "Version"
  },
  "view": {
    "message": "View"
  },
  "viewActivity": {
    "message": "View activity"
  },
  "viewAllQuotes": {
    "message": "view all quotes"
  },
  "viewContact": {
    "message": "View contact"
  },
  "viewDetails": {
    "message": "View details"
  },
  "viewMore": {
    "message": "View more"
  },
  "viewOnBlockExplorer": {
    "message": "View on block explorer"
  },
  "viewOnCustomBlockExplorer": {
    "message": "View $1 at $2",
    "description": "$1 is the action type. e.g (Account, Transaction, Swap) and $2 is the Custom Block Explorer URL"
  },
  "viewOnEtherscan": {
    "message": "View $1 on Etherscan",
    "description": "$1 is the action type. e.g (Account, Transaction, Swap)"
  },
  "viewOnExplorer": {
    "message": "View on explorer"
  },
  "viewOnOpensea": {
    "message": "View on Opensea"
  },
  "viewSolanaAccount": {
    "message": "View Solana account"
  },
  "viewTransaction": {
    "message": "View transaction"
  },
  "viewinExplorer": {
    "message": "View $1 in explorer",
    "description": "$1 is the action type. e.g (Account, Transaction, Swap)"
  },
  "visitSite": {
    "message": "Visit site"
  },
  "visitSupportDataConsentModalAccept": {
    "message": "Confirm"
  },
  "visitSupportDataConsentModalDescription": {
    "message": "Do you want to share your MetaMask Identifier and app version with our Support Center? This can help us better solve your problem, but is optional."
  },
  "visitSupportDataConsentModalReject": {
    "message": "Don’t share"
  },
  "visitSupportDataConsentModalTitle": {
    "message": "Share device details with support"
  },
  "visitWebSite": {
    "message": "Visit our website"
  },
  "wallet": {
    "message": "Wallet"
  },
  "walletConnectionGuide": {
    "message": "our hardware wallet connection guide"
  },
  "walletProtectedAndReadyToUse": {
    "message": "Your wallet is protected and ready to use. You can find your Secret Recovery Phrase in $1 ",
    "description": "$1 is the menu path to be shown with font weight bold"
  },
  "walletReadyLearn": {
    "message": "$1 you can keep this phrase safe so you never lose access to your money.",
    "description": "$1 is the link to Learn how"
  },
  "walletReadyLearnRemind": {
    "message": "You can back up your wallets or see your Secret Recovery Phrase in Settings > Security & Password."
  },
  "walletReadyLoseSrp": {
    "message": "If you lose your Secret Recovery Phrase, you won’t be able to use your wallet."
  },
  "walletReadyLoseSrpRemind": {
    "message": "If you don’t back up your Secret Recovery Phrase, you’ll lose access to your funds if you get locked out of the app or get a new device."
  },
  "wantToAddThisNetwork": {
    "message": "Want to add this network?"
  },
  "wantsToAddThisAsset": {
    "message": "This allows the following asset to be added to your wallet."
  },
  "warning": {
    "message": "Warning"
  },
  "warningFromSnap": {
    "message": "Warning from $1",
    "description": "$1 represents the name of the snap"
  },
  "watchEthereumAccountsDescription": {
    "message": "Turning this option on will give you the ability to watch Ethereum accounts via a public address or ENS name. For feedback on this Beta feature please complete this $1.",
    "description": "$1 is the link to a product feedback form"
  },
  "watchEthereumAccountsToggle": {
    "message": "Watch Ethereum Accounts (Beta)"
  },
  "watchOutMessage": {
    "message": "Beware of $1.",
    "description": "$1 is a link with text that is provided by the 'securityMessageLinkForNetworks' key"
  },
  "weak": {
    "message": "Weak"
  },
  "web3": {
    "message": "Web3"
  },
  "web3ShimUsageNotification": {
    "message": "We noticed that the current website tried to use the removed window.web3 API. If the site appears to be broken, please click $1 for more information.",
    "description": "$1 is a clickable link."
  },
  "webhid": {
    "message": "WebHID",
    "description": "Refers to a interface for connecting external devices to the browser. Used for connecting ledger to the browser. Read more here https://developer.mozilla.org/en-US/docs/Web/API/WebHID_API"
  },
  "websites": {
    "message": "websites",
    "description": "Used in the 'permission_rpc' message."
  },
  "welcomeBack": {
    "message": "Welcome back"
  },
  "welcomeDescription": {
    "message": "Trusted by millions, MetaMask is a secure wallet making the world of web3 accessible to all."
  },
  "welcomeExploreDescription": {
    "message": "Store, send, and spend crypto currencies and assets."
  },
  "welcomeExploreTitle": {
    "message": "Explore decentralized apps"
  },
  "welcomeGetStarted": {
    "message": "Get started"
  },
  "welcomeLoginDescription": {
    "message": "Use your MetaMask to login to decentralized apps - no signup needed."
  },
  "welcomeLoginTitle": {
    "message": "Say hello to your wallet"
  },
  "welcomeTitle": {
    "message": "Welcome to MetaMask"
  },
  "welcomeToMetaMask": {
    "message": "Let's get started"
  },
  "welcomeToMetaMaskIntro": {
    "message": "Trusted by millions, MetaMask is a secure wallet making the world of web3 accessible to all."
  },
  "whatsThis": {
    "message": "What's this?"
  },
  "willApproveAmountForBridging": {
    "message": "This will approve $1 for bridging."
  },
  "willApproveAmountForBridgingHardware": {
    "message": "You’ll need to confirm two transactions on your hardware wallet."
  },
  "withdrawing": {
    "message": "Withdrawing"
  },
  "wrongNetworkName": {
    "message": "According to our records, the network name may not correctly match this chain ID."
  },
  "yes": {
    "message": "Yes"
  },
  "you": {
    "message": "You"
  },
  "youDeclinedTheTransaction": {
    "message": "You declined the transaction."
  },
  "youNeedToAllowCameraAccess": {
    "message": "You need to allow camera access to use this feature."
  },
  "youReceived": {
    "message": "You received",
    "description": "Label indicating the amount and asset the user received."
  },
  "youSent": {
    "message": "You sent",
    "description": "Label indicating the amount and asset the user sent."
  },
  "yourAccounts": {
    "message": "Your accounts"
  },
  "yourActivity": {
    "message": "Your activity"
  },
  "yourBalance": {
    "message": "Your balance"
  },
  "yourBalanceIsAggregated": {
    "message": "Your balance is aggregated"
  },
  "yourNFTmayBeAtRisk": {
    "message": "Your NFT may be at risk"
  },
  "yourNetworks": {
    "message": "Your networks"
  },
  "yourPrivateSeedPhrase": {
    "message": "Your Secret Recovery Phrase"
  },
  "yourTransactionConfirmed": {
    "message": "Transaction already confirmed"
  },
  "yourTransactionJustConfirmed": {
    "message": "We weren't able to cancel your transaction before it was confirmed on the blockchain."
  },
  "yourWalletIsReady": {
    "message": "Your wallet is ready!"
  },
  "yourWalletIsReadyRemind": {
    "message": "We’ll remind you later"
  },
  "zeroGasPriceOnSpeedUpError": {
    "message": "Zero gas price on speed up"
  }
}<|MERGE_RESOLUTION|>--- conflicted
+++ resolved
@@ -6838,11 +6838,6 @@
     "message": "Hint: $1",
     "description": "$1 is the password hint"
   },
-<<<<<<< HEAD
-  "unlockPageIncorrectPassword": {
-    "message": "Password is incorrect. Please try again."
-  },
-=======
   "unlockPageHintHide": {
     "message": "Hide hint"
   },
@@ -6859,7 +6854,9 @@
   "unlockPageTooManyFailedAttemptsPermanent": {
     "message": "Too many failed attempts. Your account is permanently locked."
   },
->>>>>>> 2af2f4d3
+  "unlockPageIncorrectPassword": {
+    "message": "Password is incorrect. Please try again."
+  },
   "unpin": {
     "message": "Unpin"
   },
