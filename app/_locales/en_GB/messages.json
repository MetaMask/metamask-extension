--- conflicted
+++ resolved
@@ -3905,7 +3905,6 @@
   },
   "onboardingPinExtensionTitle": {
     "message": "Installation is complete!"
-<<<<<<< HEAD
   },
   "onboardingSignInWith": {
     "message": "Sign in with $1",
@@ -3916,8 +3915,6 @@
   },
   "onboardingSrpImport": {
     "message": "Import using Secret Recovery Phrase"
-=======
->>>>>>> 4d5dc4d2
   },
   "onekey": {
     "message": "OneKey"
