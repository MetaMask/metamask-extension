--- conflicted
+++ resolved
@@ -4966,16 +4966,17 @@
   "securityAndPrivacy": {
     "message": "Security & privacy"
   },
-<<<<<<< HEAD
+  "securityChangePasswordHint": {
+    "message": "Password hint"
+  },
+  "securityChangePasswordTitle": {
+    "message": "Password"
+  },
   "securityChangePasswordChange": {
     "message": "Change password"
   },
   "securityChangePasswordDescription": {
     "message": "Choose a strong password to unlock MetaMask app on your device. If you lose this password, you will need your Secret Recovery Phrase to re-import your wallet."
-=======
-  "securityChangePasswordHint": {
-    "message": "Password hint"
->>>>>>> 60ded771
   },
   "securityChangePasswordTitle": {
     "message": "Password"
