{
  "QRHardwareInvalidTransactionTitle": {
    "message": "Error"
  },
  "QRHardwareMismatchedSignId": {
    "message": "Incongruent transaction data. Please check the transaction details."
  },
  "QRHardwarePubkeyAccountOutOfRange": {
    "message": "No more accounts. If you would like to access another account unlisted below, please reconnect your hardware wallet and select it."
  },
  "QRHardwareScanInstructions": {
    "message": "Place the QR code in front of your camera. The screen is blurred, but it will not affect the reading."
  },
  "QRHardwareSignRequestCancel": {
    "message": "Reject"
  },
  "QRHardwareSignRequestDescription": {
    "message": "After you’ve signed with your wallet, click on 'Get Signature' to receive the signature"
  },
  "QRHardwareSignRequestGetSignature": {
    "message": "Get signature"
  },
  "QRHardwareSignRequestSubtitle": {
    "message": "Scan the QR code with your wallet"
  },
  "QRHardwareSignRequestTitle": {
    "message": "Request signature"
  },
  "QRHardwareUnknownQRCodeTitle": {
    "message": "Error"
  },
  "QRHardwareUnknownWalletQRCode": {
    "message": "Invalid QR code. Please scan the sync QR code of the hardware wallet."
  },
  "QRHardwareWalletImporterTitle": {
    "message": "Scan QR code"
  },
  "QRHardwareWalletSteps1Description": {
    "message": "You can choose from a list of official QR-code supporting partners below."
  },
  "QRHardwareWalletSteps1Title": {
    "message": "Connect your QR hardware wallet"
  },
  "QRHardwareWalletSteps2Description": {
    "message": "Ngrave Zero"
  },
  "SrpListHideAccounts": {
    "message": "Hide $1 accounts",
    "description": "$1 is the number of accounts"
  },
  "SrpListHideSingleAccount": {
    "message": "Hide 1 account"
  },
  "SrpListShowAccounts": {
    "message": "Show $1 accounts",
    "description": "$1 is the number of accounts"
  },
  "SrpListShowSingleAccount": {
    "message": "Show 1 account"
  },
  "about": {
    "message": "About"
  },
  "accept": {
    "message": "Accept"
  },
  "acceptTermsOfUse": {
    "message": "I have read and agree to the $1",
    "description": "$1 is the `terms` message"
  },
  "accessYourWalletWithSRP": {
    "message": "Access your wallet with your Secret Recovery Phrase"
  },
  "accessYourWalletWithSRPDescription": {
    "message": "MetaMask cannot recover your password. We will use your Secret Recovery Phrase to validate your ownership, restore your wallet and set up a new password. First, enter the Secret Recovery Phrase that you were given when you created your wallet. $1",
    "description": "$1 is the words 'Learn More' from key 'learnMore', separated here so that it can be added as a link"
  },
  "accessingYourCamera": {
    "message": "Accessing your camera..."
  },
  "account": {
    "message": "Account"
  },
  "accountActivity": {
    "message": "Account activity"
  },
  "accountActivityText": {
    "message": "Select the accounts you want to be notified about:"
  },
  "accountDetails": {
    "message": "Account details"
  },
  "accountIdenticon": {
    "message": "Account identicon"
  },
  "accountIsntConnectedToastText": {
    "message": "$1 isn't connected to $2"
  },
  "accountName": {
    "message": "Account name"
  },
  "accountNameDuplicate": {
    "message": "This account name already exists",
    "description": "This is an error message shown when the user enters a new account name that matches an existing account name"
  },
  "accountNameReserved": {
    "message": "This account name is reserved",
    "description": "This is an error message shown when the user enters a new account name that is reserved for future use"
  },
  "accountOptions": {
    "message": "Account options"
  },
  "accountPermissionToast": {
    "message": "Account permissions updated"
  },
  "accountSelectionRequired": {
    "message": "You need to select an account!"
  },
  "accountTypeNotSupported": {
    "message": "Account type not supported"
  },
  "accounts": {
    "message": "Accounts"
  },
  "accountsConnected": {
    "message": "Accounts connected"
  },
  "accountsPermissionsTitle": {
    "message": "See your accounts and suggest transactions"
  },
  "accountsSmallCase": {
    "message": "accounts"
  },
  "active": {
    "message": "Active"
  },
  "activity": {
    "message": "Activity"
  },
  "activityLog": {
    "message": "Activity log"
  },
  "add": {
    "message": "Add"
  },
  "addACustomNetwork": {
    "message": "Add a custom network"
  },
  "addANetwork": {
    "message": "Add a network"
  },
  "addANickname": {
    "message": "Add a nickname"
  },
  "addAUrl": {
    "message": "Add a URL"
  },
  "addAccount": {
    "message": "Add account"
  },
  "addAccountFromNetwork": {
    "message": "Add $1 account",
    "description": "$1 is the network name, e.g. Bitcoin or Solana"
  },
  "addAccountToMetaMask": {
    "message": "Add account to MetaMask"
  },
  "addAcquiredTokens": {
    "message": "Add the tokens you've acquired using MetaMask"
  },
  "addAlias": {
    "message": "Add alias"
  },
  "addBitcoinAccountLabel": {
    "message": "Bitcoin account"
  },
  "addBlockExplorer": {
    "message": "Add a block explorer"
  },
  "addBlockExplorerUrl": {
    "message": "Add a block explorer URL"
  },
  "addContact": {
    "message": "Add contact"
  },
  "addCustomNetwork": {
    "message": "Add custom network"
  },
  "addEthereumChainWarningModalHeader": {
    "message": "Only add this RPC provider if you’re sure you can trust it. $1",
    "description": "$1 is addEthereumChainWarningModalHeaderPartTwo passed separately so that it can be bolded"
  },
  "addEthereumChainWarningModalHeaderPartTwo": {
    "message": "Malicious providers may lie about the state of the blockchain and record your network activity."
  },
  "addEthereumChainWarningModalListHeader": {
    "message": "It's important that your provider is reliable, as it has the power to:"
  },
  "addEthereumChainWarningModalListPointOne": {
    "message": "See your accounts and IP address, and associate them together"
  },
  "addEthereumChainWarningModalListPointThree": {
    "message": "Show account balances and other on-chain states"
  },
  "addEthereumChainWarningModalListPointTwo": {
    "message": "Broadcast your transactions"
  },
  "addEthereumChainWarningModalTitle": {
    "message": "You are adding a new RPC provider for Ethereum Mainnet"
  },
  "addEthereumWatchOnlyAccount": {
    "message": "Watch an Ethereum account (Beta)"
  },
  "addFriendsAndAddresses": {
    "message": "Add friends and addresses you trust"
  },
  "addHardwareWalletLabel": {
    "message": "Hardware wallet"
  },
  "addIPFSGateway": {
    "message": "Add your preferred IPFS gateway"
  },
  "addImportAccount": {
    "message": "Add account or hardware wallet"
  },
  "addMemo": {
    "message": "Add memo"
  },
  "addNetwork": {
    "message": "Add network"
  },
  "addNetworkConfirmationTitle": {
    "message": "Add $1",
    "description": "$1 represents network name"
  },
  "addNewAccount": {
    "message": "Add a new Ethereum account"
  },
  "addNewEthereumAccountLabel": {
    "message": "Ethereum account"
  },
  "addNewSolanaAccountLabel": {
    "message": "Solana account"
  },
  "addNft": {
    "message": "Add NFT"
  },
  "addNfts": {
    "message": "Add NFTs"
  },
  "addNonEvmAccount": {
    "message": "Add $1 account",
    "description": "$1 is the non EVM network where the account is going to be created, e.g. Bitcoin or Solana"
  },
  "addNonEvmAccountFromNetworkPicker": {
    "message": "To enable the $1 network, you need to create a $2 account.",
    "description": "$1 is the non EVM network where the account is going to be created, e.g. Solana Mainnet or Solana Devnet. $2 is the account type, e.g. Bitcoin or Solana"
  },
  "addRpcUrl": {
    "message": "Add RPC URL"
  },
  "addSnapAccountToggle": {
    "message": "Enable \"Add account Snap (Beta)\""
  },
  "addSnapAccountsDescription": {
    "message": "Turning on this feature will give you the option to add the new Beta account Snaps right from your account list. If you install an account Snap, remember that it is a third-party service."
  },
  "addSuggestedNFTs": {
    "message": "Add suggested NFTs"
  },
  "addSuggestedTokens": {
    "message": "Add suggested tokens"
  },
  "addToken": {
    "message": "Add token"
  },
  "addTokenByContractAddress": {
    "message": "Can’t find a token? You can manually add any token by pasting its address. Token contract addresses can be found on $1",
    "description": "$1 is a blockchain explorer for a specific network, e.g. Etherscan for Ethereum"
  },
  "addUrl": {
    "message": "Add URL"
  },
  "addingAccount": {
    "message": "Adding account"
  },
  "addingCustomNetwork": {
    "message": "Adding Network"
  },
  "additionalNetworks": {
    "message": "Additional networks"
  },
  "address": {
    "message": "Address"
  },
  "addressCopied": {
    "message": "Address copied!"
  },
  "addressMismatch": {
    "message": "Site address mismatch"
  },
  "addressMismatchOriginal": {
    "message": "Current URL: $1",
    "description": "$1 replaced by origin URL in confirmation request"
  },
  "addressMismatchPunycode": {
    "message": "Punycode version: $1",
    "description": "$1 replaced by punycode version of the URL in confirmation request"
  },
  "advanced": {
    "message": "Advanced"
  },
  "advancedBaseGasFeeToolTip": {
    "message": "When your transaction gets included in the block, any difference between your max base fee and the actual base fee will be refunded. Total amount is calculated as max base fee (in GWEI) * gas limit."
  },
  "advancedDetailsDataDesc": {
    "message": "Data"
  },
  "advancedDetailsHexDesc": {
    "message": "Hex"
  },
  "advancedDetailsNonceDesc": {
    "message": "Nonce"
  },
  "advancedDetailsNonceTooltip": {
    "message": "This is the transaction number of an account. Nonce for the first transaction is 0 and it increases in sequential order."
  },
  "advancedGasFeeDefaultOptIn": {
    "message": "Save these values as my default for the $1 network.",
    "description": "$1 is the current network name."
  },
  "advancedGasFeeModalTitle": {
    "message": "Advanced gas fee"
  },
  "advancedGasPriceTitle": {
    "message": "Gas price"
  },
  "advancedPriorityFeeToolTip": {
    "message": "Priority fee (aka “miner tip”) goes directly to miners and incentivizes them to prioritize your transaction."
  },
  "agreeTermsOfUse": {
    "message": "I agree to MetaMask's $1",
    "description": "$1 is the `terms` link"
  },
  "airDropPatternDescription": {
    "message": "The token's on-chain history reveals prior instances of suspicious airdrop activities."
  },
  "airDropPatternTitle": {
    "message": "Airdrop Pattern"
  },
  "airgapVault": {
    "message": "AirGap Vault"
  },
  "alert": {
    "message": "Alert"
  },
  "alertAccountTypeUpgradeMessage": {
    "message": "You're updating your account to a smart account. You'll keep the same account address while unlocking faster transactions and lower network fees. $1."
  },
  "alertAccountTypeUpgradeTitle": {
    "message": "Account type"
  },
  "alertActionBuyWithNativeCurrency": {
    "message": "Buy $1"
  },
  "alertActionUpdateGas": {
    "message": "Update gas limit"
  },
  "alertActionUpdateGasFee": {
    "message": "Update fee"
  },
  "alertActionUpdateGasFeeLevel": {
    "message": "Update gas options"
  },
  "alertContentMultipleApprovals": {
    "message": "You're giving someone else permission to withdraw your tokens, even though it's not necessary for this transaction."
  },
  "alertDisableTooltip": {
    "message": "This can be changed in \"Settings > Alerts\""
  },
  "alertMessageAddressMismatchWarning": {
    "message": "Attackers sometimes mimic sites by making small changes to the site address. Make sure you're interacting with the intended site before you continue."
  },
  "alertMessageChangeInSimulationResults": {
    "message": "Estimated changes for this transaction have been updated. Review them closely before proceeding."
  },
  "alertMessageFirstTimeInteraction": {
    "message": "You're interacting with this address for the first time. Make sure that it's correct before you continue."
  },
  "alertMessageGasEstimateFailed": {
    "message": "We’re unable to provide an accurate fee and this estimate might be high. We suggest you to input a custom gas limit, but there’s a risk the transaction will still fail."
  },
  "alertMessageGasFeeLow": {
    "message": "When choosing a low fee, expect slower transactions and longer wait times. For faster transactions, choose Market or Aggressive fee options."
  },
  "alertMessageGasTooLow": {
    "message": "To continue with this transaction, you’ll need to increase the gas limit to 21000 or higher."
  },
  "alertMessageInsufficientBalanceWithNativeCurrency": {
    "message": "You do not have enough $1 in your account to pay for network fees."
  },
  "alertMessageNetworkBusy": {
    "message": "Gas prices are high and estimates are less accurate."
  },
  "alertMessageNoGasPrice": {
    "message": "We can’t move forward with this transaction until you manually update the fee."
  },
  "alertMessageSignInDomainMismatch": {
    "message": "The site making the request is not the site you’re signing into. This could be an attempt to steal your login credentials."
  },
  "alertMessageSignInWrongAccount": {
    "message": "This site is asking you to sign in using the wrong account."
  },
  "alertModalAcknowledge": {
    "message": "I have acknowledged the risk and still want to proceed"
  },
  "alertModalDetails": {
    "message": "Alert Details"
  },
  "alertModalReviewAllAlerts": {
    "message": "Review all alerts"
  },
  "alertReasonChangeInSimulationResults": {
    "message": "Results have changed"
  },
  "alertReasonFirstTimeInteraction": {
    "message": "1st interaction"
  },
  "alertReasonGasEstimateFailed": {
    "message": "Inaccurate fee"
  },
  "alertReasonGasFeeLow": {
    "message": "Slow speed"
  },
  "alertReasonGasTooLow": {
    "message": "Low gas limit"
  },
  "alertReasonInsufficientBalance": {
    "message": "Insufficient funds"
  },
  "alertReasonMultipleApprovals": {
    "message": "Unnecessary permission"
  },
  "alertReasonNetworkBusy": {
    "message": "Network is busy"
  },
  "alertReasonNoGasPrice": {
    "message": "Fee estimate unavailable"
  },
  "alertReasonPendingTransactions": {
    "message": "Pending transaction"
  },
  "alertReasonSignIn": {
    "message": "Suspicious sign-in request"
  },
  "alertReasonWrongAccount": {
    "message": "Wrong account"
  },
  "alertSelectedAccountWarning": {
    "message": "This request is for a different account than the one selected in your wallet. To use another account, connect it to the site."
  },
  "alerts": {
    "message": "Alerts"
  },
  "all": {
    "message": "All"
  },
  "allNetworks": {
    "message": "All networks"
  },
  "allPermissions": {
    "message": "All permissions"
  },
  "allTimeHigh": {
    "message": "All time high"
  },
  "allTimeLow": {
    "message": "All time low"
  },
  "allowNotifications": {
    "message": "Allow notifications"
  },
  "allowWithdrawAndSpend": {
    "message": "Allow $1 to withdraw and spend up to the following amount:",
    "description": "The url of the site that requested permission to 'withdraw and spend'"
  },
  "amount": {
    "message": "Amount"
  },
  "amountReceived": {
    "message": "Amount Received"
  },
  "amountSent": {
    "message": "Amount Sent"
  },
  "andForListItems": {
    "message": "$1, and $2",
    "description": "$1 is the first item, $2 is the last item in a list of items. Used in Snap Install Warning modal."
  },
  "andForTwoItems": {
    "message": "$1 and $2",
    "description": "$1 is the first item, $2 is the second item. Used in Snap Install Warning modal."
  },
  "appDescription": {
    "message": "The world's most trusted crypto wallet",
    "description": "The description of the application"
  },
  "appName": {
    "message": "MetaMask",
    "description": "The name of the application"
  },
  "appNameBeta": {
    "message": "MetaMask Beta",
    "description": "The name of the application (Beta)"
  },
  "appNameFlask": {
    "message": "MetaMask Flask",
    "description": "The name of the application (Flask)"
  },
  "apply": {
    "message": "Apply"
  },
  "approve": {
    "message": "Approve spend limit"
  },
  "approveButtonText": {
    "message": "Approve"
  },
  "approveIncreaseAllowance": {
    "message": "Increase $1 spending cap",
    "description": "The token symbol that is being approved"
  },
  "approveSpendingCap": {
    "message": "Approve $1 spending cap",
    "description": "The token symbol that is being approved"
  },
  "approved": {
    "message": "Approved"
  },
  "approvedOn": {
    "message": "Approved on $1",
    "description": "$1 is the approval date for a permission"
  },
  "approvedOnForAccounts": {
    "message": "Approved on $1 for $2",
    "description": "$1 is the approval date for a permission. $2 is the AvatarGroup component displaying account images."
  },
  "areYouSure": {
    "message": "Are you sure?"
  },
  "asset": {
    "message": "Asset"
  },
  "assetChartNoHistoricalPrices": {
    "message": "We could not fetch any historical data"
  },
  "assetMultipleNFTsBalance": {
    "message": "$1 NFTs"
  },
  "assetOptions": {
    "message": "Asset options"
  },
  "assetSingleNFTBalance": {
    "message": "$1 NFT"
  },
  "assets": {
    "message": "Assets"
  },
  "assetsDescription": {
    "message": "Autodetect tokens in your wallet, display NFTs, and get batched account balance updates"
  },
  "attemptToCancelSwapForFree": {
    "message": "Attempt to cancel swap for free"
  },
  "attributes": {
    "message": "Attributes"
  },
  "attributions": {
    "message": "Attributions"
  },
  "auroraRpcDeprecationMessage": {
    "message": "The Infura RPC URL is no longer supporting Aurora."
  },
  "authorizedPermissions": {
    "message": "You have authorized the following permissions"
  },
  "autoDetectTokens": {
    "message": "Autodetect tokens"
  },
  "autoDetectTokensDescription": {
    "message": "We use third-party APIs to detect and display new tokens sent to your wallet. Turn off if you don’t want the app to automatically pull data from those services. $1",
    "description": "$1 is a link to a support article"
  },
  "autoLockTimeLimit": {
    "message": "Auto-lock timer (minutes)"
  },
  "autoLockTimeLimitDescription": {
    "message": "Set the idle time in minutes before MetaMask will become locked."
  },
  "average": {
    "message": "Average"
  },
  "back": {
    "message": "Back"
  },
  "backupAndSync": {
    "message": "Backup and sync"
  },
  "backupAndSyncBasicFunctionalityNameMention": {
    "message": "basic functionality"
  },
  "backupAndSyncEnable": {
    "message": "Turn on backup and sync"
  },
  "backupAndSyncEnableConfirmation": {
    "message": "When you turn on backup and sync, you’re also turning on $1. Do you want to continue?",
    "description": "$1 is backupAndSyncBasicFunctionalityNameMention in bold."
  },
  "backupAndSyncEnableDescription": {
    "message": "Backup and sync lets us store encrypted data for your custom settings and features. This keeps your MetaMask experience the same across devices and restores settings and features if you ever need to reinstall MetaMask. This doesn’t back up your Secret Recovery Phrase. $1.",
    "description": "$1 is link to the backup and sync privacy policy."
  },
  "backupAndSyncEnableDescriptionUpdatePreferences": {
    "message": "You can update your preferences at any time in $1",
    "description": "$1 is a bolded text that highlights the path to the settings page."
  },
  "backupAndSyncEnableDescriptionUpdatePreferencesPath": {
    "message": "Settings > Backup and sync."
  },
  "backupAndSyncFeatureAccounts": {
    "message": "Accounts"
  },
  "backupAndSyncManageWhatYouSync": {
    "message": "Manage what you sync"
  },
  "backupAndSyncManageWhatYouSyncDescription": {
    "message": "Turn on what’s synced between your devices."
  },
  "backupAndSyncPrivacyLink": {
    "message": "Learn how we protect your privacy"
  },
  "backupAndSyncSlideDescription": {
    "message": "Back up your accounts and sync settings."
  },
  "backupAndSyncSlideTitle": {
    "message": "Introducing backup and sync"
  },
  "backupApprovalInfo": {
    "message": "This secret code is required to recover your wallet in case you lose your device, forget your password, have to re-install MetaMask, or want to access your wallet on another device."
  },
  "backupApprovalNotice": {
    "message": "Back up your Secret Recovery Phrase to keep your wallet and funds secure."
  },
  "backupKeyringSnapReminder": {
    "message": "Be sure you can access any accounts created by this Snap on your own before removing it"
  },
  "backupNow": {
    "message": "Back up now"
  },
  "balance": {
    "message": "Balance"
  },
  "balanceOutdated": {
    "message": "Balance may be outdated"
  },
  "baseFee": {
    "message": "Base fee"
  },
  "basic": {
    "message": "Basic"
  },
  "basicConfigurationBannerCTA": {
    "message": "Turn on basic functionality"
  },
  "basicConfigurationBannerTitle": {
    "message": "Basic functionality is off"
  },
  "basicConfigurationDescription": {
    "message": "MetaMask offers basic features like token details and gas settings through internet services. When you use internet services, your IP address is shared, in this case with MetaMask. This is just like when you visit any website. MetaMask uses this data temporarily and never sells your data. You can use a VPN or turn off these services, but it may affect your MetaMask experience. To learn more read our $1.",
    "description": "$1 is to be replaced by the message for privacyMsg, and will link to https://consensys.io/privacy-policy"
  },
  "basicConfigurationLabel": {
    "message": "Basic functionality"
  },
  "basicConfigurationModalCheckbox": {
    "message": "I understand and want to continue"
  },
  "basicConfigurationModalDisclaimerOff": {
    "message": "This means you won't fully optimize your time on MetaMask. Basic features (like token details, optimal gas settings, and others) won't be available to you."
  },
  "basicConfigurationModalDisclaimerOffAdditionalText": {
    "message": "Turning this off also disables all features within $1, and $2.",
    "description": "$1 and $2 are bold text for basicConfigurationModalDisclaimerOffAdditionalTextFeaturesFirst and basicConfigurationModalDisclaimerOffAdditionalTextFeaturesLast respectively"
  },
  "basicConfigurationModalDisclaimerOffAdditionalTextFeaturesFirst": {
    "message": "security and privacy, backup and sync"
  },
  "basicConfigurationModalDisclaimerOffAdditionalTextFeaturesLast": {
    "message": "notifications"
  },
  "basicConfigurationModalDisclaimerOn": {
    "message": "To optimize your time on MetaMask, you’ll need to turn on this feature. Basic functions (like token details, optimal gas settings, and others) are important to the web3 experience."
  },
  "basicConfigurationModalHeadingOff": {
    "message": "Turn off basic functionality"
  },
  "basicConfigurationModalHeadingOn": {
    "message": "Turn on basic functionality"
  },
  "bestPrice": {
    "message": "Best price"
  },
  "beta": {
    "message": "Beta"
  },
  "betaHeaderText": {
    "message": "This is a beta version. Please report bugs $1"
  },
  "betaMetamaskVersion": {
    "message": "MetaMask Beta Version"
  },
  "betaTerms": {
    "message": "Beta Terms of use"
  },
  "billionAbbreviation": {
    "message": "B",
    "description": "Shortened form of 'billion'"
  },
  "blockExplorerAccountAction": {
    "message": "Account",
    "description": "This is used with viewOnEtherscan and viewInExplorer e.g View Account in Explorer"
  },
  "blockExplorerAssetAction": {
    "message": "Asset",
    "description": "This is used with viewOnEtherscan and viewInExplorer e.g View Asset in Explorer"
  },
  "blockExplorerSwapAction": {
    "message": "Swap",
    "description": "This is used with viewOnEtherscan e.g View Swap on Etherscan"
  },
  "blockExplorerUrl": {
    "message": "Block explorer URL"
  },
  "blockExplorerUrlDefinition": {
    "message": "The URL used as the block explorer for this network."
  },
  "blockExplorerView": {
    "message": "View account at $1",
    "description": "$1 replaced by URL for custom block explorer"
  },
  "blockaid": {
    "message": "Blockaid"
  },
  "blockaidAlertDescriptionBlur": {
    "message": "If you continue, all the assets you’ve listed on Blur could be at risk."
  },
  "blockaidAlertDescriptionMalicious": {
    "message": "You’re interacting with a malicious site. If you continue, you will lose your assets."
  },
  "blockaidAlertDescriptionOpenSea": {
    "message": "If you continue, all the assets you’ve listed on OpenSea could be at risk."
  },
  "blockaidAlertDescriptionOthers": {
    "message": "If you confirm this request, you could lose your assets. We recommend that you cancel this request."
  },
  "blockaidAlertDescriptionTokenTransfer": {
    "message": "You’re sending your assets to a scammer. If you continue, you’ll lose those assets."
  },
  "blockaidAlertDescriptionWithdraw": {
    "message": "If you confirm this request, you’re allowing a scammer to withdraw and spend your assets. You won’t get them back."
  },
  "blockaidDescriptionApproveFarming": {
    "message": "If you approve this request, a third party known for scams might take all your assets."
  },
  "blockaidDescriptionBlurFarming": {
    "message": "If you approve this request, someone can steal your assets listed on Blur."
  },
  "blockaidDescriptionErrored": {
    "message": "Because of an error, we couldn't check for security alerts. Only continue if you trust every address involved."
  },
  "blockaidDescriptionMaliciousDomain": {
    "message": "You're interacting with a malicious domain. If you approve this request, you might lose your assets."
  },
  "blockaidDescriptionMightLoseAssets": {
    "message": "If you approve this request, you might lose your assets."
  },
  "blockaidDescriptionSeaportFarming": {
    "message": "If you approve this request, someone can steal your assets listed on OpenSea."
  },
  "blockaidDescriptionTransferFarming": {
    "message": "If you approve this request, a third party known for scams will take all your assets."
  },
  "blockaidMessage": {
    "message": "Privacy preserving - no data is shared with third parties. Available on Arbitrum, Avalanche, BNB chain, Ethereum Mainnet, Linea, Optimism, Polygon, Base and Sepolia."
  },
  "blockaidTitleDeceptive": {
    "message": "This is a deceptive request"
  },
  "blockaidTitleMayNotBeSafe": {
    "message": "Be careful"
  },
  "blockaidTitleSuspicious": {
    "message": "This is a suspicious request"
  },
  "blockies": {
    "message": "Blockies"
  },
  "borrowed": {
    "message": "Borrowed"
  },
  "boughtFor": {
    "message": "Bought for"
  },
  "bridge": {
    "message": "Bridge"
  },
  "bridgeAllowSwappingOf": {
    "message": "Allow exact access to $1 $2 on $3 for bridging",
    "description": "Shows a user that they need to allow a token for swapping on their hardware wallet"
  },
  "bridgeApproval": {
    "message": "Approve $1 for bridge",
    "description": "Used in the transaction display list to describe a transaction that is an approve call on a token that is to be bridged. $1 is the symbol of a token that has been approved."
  },
  "bridgeApprovalWarning": {
    "message": "You are allowing access to the specified amount, $1 $2. The contract will not access any additional funds."
  },
  "bridgeApprovalWarningForHardware": {
    "message": "You will need to allow access to $1 $2 for bridging, and then approve bridging to $2. This will require two separate confirmations."
  },
  "bridgeBlockExplorerLinkCopied": {
    "message": "Block explorer link copied!"
  },
  "bridgeCalculatingAmount": {
    "message": "Calculating..."
  },
  "bridgeConfirmTwoTransactions": {
    "message": "You'll need to confirm 2 transactions on your hardware wallet:"
  },
  "bridgeCreateSolanaAccount": {
    "message": "Create Solana account"
  },
  "bridgeCreateSolanaAccountDescription": {
    "message": "To swap to the Solana network, you need an account and receiving address."
  },
  "bridgeCreateSolanaAccountTitle": {
    "message": "You'll need a Solana account first."
  },
  "bridgeDetailsTitle": {
    "message": "Bridge details",
    "description": "Title for the modal showing details about a bridge transaction."
  },
  "bridgeEnterAmount": {
    "message": "Select amount"
  },
  "bridgeEnterAmountAndSelectAccount": {
    "message": "Enter amount and select destination account"
  },
  "bridgeExplorerLinkViewOn": {
    "message": "View on $1"
  },
  "bridgeFetchNewQuotes": {
    "message": "Fetch a new one?"
  },
  "bridgeFrom": {
    "message": "Bridge from"
  },
  "bridgeFromTo": {
    "message": "Bridge $1 $2 to $3",
    "description": "Tells a user that they need to confirm on their hardware wallet a bridge. $1 is amount of source token, $2 is the source network, and $3 is the destination network"
  },
  "bridgeGasFeesSplit": {
    "message": "Any network fee quoted on the previous screen includes both transactions and will be split."
  },
  "bridgeNetCost": {
    "message": "Net cost"
  },
  "bridgeQuoteExpired": {
    "message": "Your quote timed out."
  },
  "bridgeSelectDestinationAccount": {
    "message": "Select destination account"
  },
  "bridgeSelectNetwork": {
    "message": "Select network"
  },
  "bridgeSelectTokenAmountAndAccount": {
    "message": "Select token, amount and destination account"
  },
  "bridgeSelectTokenAndAmount": {
    "message": "Select token and amount"
  },
  "bridgeSolanaAccountCreated": {
    "message": "Solana account created"
  },
  "bridgeStatusComplete": {
    "message": "Complete",
    "description": "Status text indicating a bridge transaction has successfully completed."
  },
  "bridgeStatusFailed": {
    "message": "Failed",
    "description": "Status text indicating a bridge transaction has failed."
  },
  "bridgeStatusInProgress": {
    "message": "In Progress",
    "description": "Status text indicating a bridge transaction is currently processing."
  },
  "bridgeStepActionBridgeComplete": {
    "message": "$1 received on $2",
    "description": "$1 is the amount of the destination asset, $2 is the name of the destination network"
  },
  "bridgeStepActionBridgePending": {
    "message": "Receiving $1 on $2",
    "description": "$1 is the amount of the destination asset, $2 is the name of the destination network"
  },
  "bridgeStepActionSwapComplete": {
    "message": "Swapped $1 for $2",
    "description": "$1 is the amount of the source asset, $2 is the amount of the destination asset"
  },
  "bridgeStepActionSwapPending": {
    "message": "Swapping $1 for $2",
    "description": "$1 is the amount of the source asset, $2 is the amount of the destination asset"
  },
  "bridgeTerms": {
    "message": "Terms"
  },
  "bridgeTimingMinutes": {
    "message": "$1 min",
    "description": "$1 is the ticker symbol of a an asset the user is being prompted to purchase"
  },
  "bridgeTo": {
    "message": "Bridge to"
  },
  "bridgeToChain": {
    "message": "Bridge to $1"
  },
  "bridgeTokenCannotVerifyDescription": {
    "message": "If you added this token manually, make sure you are aware of the risks to your funds before you bridge."
  },
  "bridgeTokenCannotVerifyTitle": {
    "message": "We can't verify this token."
  },
  "bridgeTransactionProgress": {
    "message": "Transaction $1 of 2"
  },
  "bridgeTxDetailsBridging": {
    "message": "Bridging"
  },
  "bridgeTxDetailsDelayedDescription": {
    "message": "Reach out to"
  },
  "bridgeTxDetailsDelayedDescriptionSupport": {
    "message": "MetaMask Support"
  },
  "bridgeTxDetailsDelayedTitle": {
    "message": "Has it been longer than 3 hours?"
  },
  "bridgeTxDetailsNonce": {
    "message": "Nonce"
  },
  "bridgeTxDetailsStatus": {
    "message": "Status"
  },
  "bridgeTxDetailsTimestamp": {
    "message": "Time stamp"
  },
  "bridgeTxDetailsTimestampValue": {
    "message": "$1 at $2",
    "description": "$1 is the date, $2 is the time"
  },
  "bridgeTxDetailsTokenAmountOnChain": {
    "message": "$1 $2 on",
    "description": "$1 is the amount of the token, $2 is the ticker symbol of the token"
  },
  "bridgeTxDetailsTotalGasFee": {
    "message": "Total gas fee"
  },
  "bridgeTxDetailsYouReceived": {
    "message": "You received"
  },
  "bridgeTxDetailsYouSent": {
    "message": "You sent"
  },
  "bridgeValidationInsufficientGasMessage": {
    "message": "You don't have enough $1 to pay the gas fee for this bridge. Enter a smaller amount or buy more $1."
  },
  "bridgeValidationInsufficientGasTitle": {
    "message": "More $1 needed for gas"
  },
  "bridging": {
    "message": "Bridging"
  },
  "browserNotSupported": {
    "message": "Your browser is not supported..."
  },
  "buildContactList": {
    "message": "Build your contact list"
  },
  "builtAroundTheWorld": {
    "message": "MetaMask is designed and built around the world."
  },
  "bulletpoint": {
    "message": "·"
  },
  "busy": {
    "message": "Busy"
  },
  "buyAndSell": {
    "message": "Buy/Sell"
  },
  "buyMoreAsset": {
    "message": "Buy more $1",
    "description": "$1 is the ticker symbol of a an asset the user is being prompted to purchase"
  },
  "buyNow": {
    "message": "Buy Now"
  },
  "bytes": {
    "message": "Bytes"
  },
  "canToggleInSettings": {
    "message": "You can re-enable this notification in Settings > Alerts."
  },
  "cancel": {
    "message": "Cancel"
  },
  "cancelPopoverTitle": {
    "message": "Cancel transaction"
  },
  "cancelSpeedUpLabel": {
    "message": "This gas fee will $1 the original.",
    "description": "$1 is text 'replace' in bold"
  },
  "cancelSpeedUpTransactionTooltip": {
    "message": "To $1 a transaction the gas fee must be increased by at least 10% for it to be recognized by the network.",
    "description": "$1 is string 'cancel' or 'speed up'"
  },
  "cancelled": {
    "message": "Cancelled"
  },
  "chainId": {
    "message": "Chain ID"
  },
  "chainIdDefinition": {
    "message": "The chain ID used to sign transactions for this network."
  },
  "chainIdExistsErrorMsg": {
    "message": "This Chain ID is currently used by the $1 network."
  },
  "chainListReturnedDifferentTickerSymbol": {
    "message": "This token symbol doesn't match the network name or chain ID entered. Many popular tokens use similar symbols, which scammers can use to trick you into sending them a more valuable token in return. Verify everything before you continue."
  },
  "chooseYourNetwork": {
    "message": "Choose your network"
  },
  "chooseYourNetworkDescription": {
    "message": "When you use our default settings and configurations, we use Infura as our default remote procedure call (RPC) provider to offer the most reliable and private access to Ethereum data we can. In limited cases, we may use other RPC providers in order to provide the best experience for our users. You can choose your own RPC, but remember that any RPC will receive your IP address and Ethereum wallet to make transactions. To learn more about how Infura handles data for EVM accounts, read our $1, and for Solana accounts, $2.",
    "description": "$1 is a link to the privacy policy, $2 is a link to Solana accounts support"
  },
  "chooseYourNetworkDescriptionCallToAction": {
    "message": "click here"
  },
  "chromeRequiredForHardwareWallets": {
    "message": "You need to use MetaMask on Google Chrome in order to connect to your Hardware Wallet."
  },
  "circulatingSupply": {
    "message": "Circulating supply"
  },
  "clear": {
    "message": "Clear"
  },
  "clearActivity": {
    "message": "Clear activity and nonce data"
  },
  "clearActivityButton": {
    "message": "Clear activity tab data"
  },
  "clearActivityDescription": {
    "message": "This resets the account's nonce and erases data from the activity tab in your wallet. Only the current account and network will be affected. Your balances and incoming transactions won't change."
  },
  "click": {
    "message": "Click"
  },
  "clickToConnectLedgerViaWebHID": {
    "message": "Click here to connect your Ledger via WebHID",
    "description": "Text that can be clicked to open a browser popup for connecting the ledger device via webhid"
  },
  "close": {
    "message": "Close"
  },
  "closeExtension": {
    "message": "Close extension"
  },
  "closeWindowAnytime": {
    "message": "You may close this window anytime."
  },
  "coingecko": {
    "message": "CoinGecko"
  },
  "collectionName": {
    "message": "Collection name"
  },
  "comboNoOptions": {
    "message": "No options found",
    "description": "Default text shown in the combo field dropdown if no options."
  },
  "concentratedSupplyDistributionDescription": {
    "message": "The majority of the token's supply is held by the top token holders, posing a risk of centralized price manipulation"
  },
  "concentratedSupplyDistributionTitle": {
    "message": "Concentrated Supply Distribution"
  },
  "configureSnapPopupDescription": {
    "message": "You're now leaving MetaMask to configure this snap."
  },
  "configureSnapPopupInstallDescription": {
    "message": "You're now leaving MetaMask to install this snap."
  },
  "configureSnapPopupInstallTitle": {
    "message": "Install snap"
  },
  "configureSnapPopupLink": {
    "message": "Click this link to continue:"
  },
  "configureSnapPopupTitle": {
    "message": "Configure snap"
  },
  "confirm": {
    "message": "Confirm"
  },
  "confirmAccountTypeSmartContract": {
    "message": "Smart account"
  },
  "confirmAccountTypeStandard": {
    "message": "Standard account"
  },
  "confirmAlertModalAcknowledgeMultiple": {
    "message": "I have acknowledged the alerts and still want to proceed"
  },
  "confirmAlertModalAcknowledgeSingle": {
    "message": "I have acknowledged the alert and still want to proceed"
  },
  "confirmFieldPaymaster": {
    "message": "Fee paid by"
  },
  "confirmFieldTooltipPaymaster": {
    "message": "The fee for this transaction will be paid by the paymaster smart contract."
  },
  "confirmGasFeeTokenBalance": {
    "message": "Bal:"
  },
  "confirmGasFeeTokenInsufficientBalance": {
    "message": "Insufficient funds"
  },
  "confirmGasFeeTokenMetaMaskFee": {
    "message": "Includes $1 fee"
  },
  "confirmGasFeeTokenModalNativeToggleMetaMask": {
    "message": "MetaMask is supplementing the balance to complete this transaction."
  },
  "confirmGasFeeTokenModalNativeToggleWallet": {
    "message": "Pay for network fee using the balance in your wallet."
  },
  "confirmGasFeeTokenModalPayETH": {
    "message": "Pay with ETH"
  },
  "confirmGasFeeTokenModalPayToken": {
    "message": "Pay with other tokens"
  },
  "confirmGasFeeTokenModalTitle": {
    "message": "Select a token"
  },
  "confirmGasFeeTokenToast": {
    "message": "You're paying this network fee with $1"
  },
  "confirmGasFeeTokenTooltip": {
    "message": "This is paid to the network to process your transaction. It includes a $1 MetaMask fee for non-ETH tokens or pre-funded ETH."
  },
  "confirmInfoAccountNow": {
    "message": "Now"
  },
  "confirmInfoSwitchingTo": {
    "message": "Switching To"
  },
  "confirmNestedTransactionTitle": {
    "message": "Transaction $1"
  },
  "confirmPassword": {
    "message": "Confirm password"
  },
  "confirmRecoveryPhrase": {
    "message": "Confirm Secret Recovery Phrase"
  },
  "confirmSimulationApprove": {
    "message": "You approve"
  },
  "confirmTitleAccountTypeSwitch": {
    "message": "Account update"
  },
  "confirmTitleApproveTransactionNFT": {
    "message": "Withdrawal request"
  },
  "confirmTitleDeployContract": {
    "message": "Deploy a contract"
  },
  "confirmTitleDescApproveTransaction": {
    "message": "This site wants permission to withdraw your NFTs"
  },
  "confirmTitleDescDelegationRevoke": {
    "message": "You're switching back to a standard account (EOA)."
  },
  "confirmTitleDescDelegationUpgrade": {
    "message": "You're switching to a smart account"
  },
  "confirmTitleDescDeployContract": {
    "message": "This site wants you to deploy a contract"
  },
  "confirmTitleDescERC20ApproveTransaction": {
    "message": "This site wants permission to withdraw your tokens"
  },
  "confirmTitleDescPermitSignature": {
    "message": "This site wants permission to spend your tokens."
  },
  "confirmTitleDescSIWESignature": {
    "message": "A site wants you to sign in to prove you own this account."
  },
  "confirmTitleDescSign": {
    "message": "Review request details before you confirm."
  },
  "confirmTitlePermitTokens": {
    "message": "Spending cap request"
  },
  "confirmTitleRevokeApproveTransaction": {
    "message": "Remove permission"
  },
  "confirmTitleSIWESignature": {
    "message": "Sign-in request"
  },
  "confirmTitleSetApprovalForAllRevokeTransaction": {
    "message": "Remove permission"
  },
  "confirmTitleSignature": {
    "message": "Signature request"
  },
  "confirmTitleTransaction": {
    "message": "Transaction request"
  },
  "confirmationAlertDetails": {
    "message": "To protect your assets, we suggest you reject the request."
  },
  "confirmationAlertModalTitleDescription": {
    "message": "Your assets may be at risk"
  },
  "confirmed": {
    "message": "Confirmed"
  },
  "confusableUnicode": {
    "message": "'$1' is similar to '$2'."
  },
  "confusableZeroWidthUnicode": {
    "message": "Zero-width character found."
  },
  "confusingEnsDomain": {
    "message": "We have detected a confusable character in the ENS name. Check the ENS name to avoid a potential scam."
  },
  "congratulations": {
    "message": "Congratulations!"
  },
  "connect": {
    "message": "Connect"
  },
  "connectAccount": {
    "message": "Connect account"
  },
  "connectAccountOrCreate": {
    "message": "Connect account or create new"
  },
  "connectAccounts": {
    "message": "Connect accounts"
  },
  "connectAnAccountHeader": {
    "message": "Connect an account"
  },
  "connectManually": {
    "message": "Manually connect to current site"
  },
  "connectMoreAccounts": {
    "message": "Connect more accounts"
  },
  "connectSnap": {
    "message": "Connect $1",
    "description": "$1 is the snap for which a connection is being requested."
  },
  "connectWithMetaMask": {
    "message": "Connect with MetaMask"
  },
  "connectedAccounts": {
    "message": "Connected accounts"
  },
  "connectedAccountsDescriptionPlural": {
    "message": "You have $1 accounts connected to this site.",
    "description": "$1 is the number of accounts"
  },
  "connectedAccountsDescriptionSingular": {
    "message": "You have 1 account connected to this site."
  },
  "connectedAccountsEmptyDescription": {
    "message": "MetaMask is not connected to this site. To connect to a web3 site, find and click the connect button."
  },
  "connectedAccountsListTooltip": {
    "message": "$1 can see the account balance, address, activity, and suggest transactions to approve for connected accounts.",
    "description": "$1 is the origin name"
  },
  "connectedAccountsToast": {
    "message": "Connected accounts updated"
  },
  "connectedSites": {
    "message": "Connected sites"
  },
  "connectedSitesAndSnaps": {
    "message": "Connected sites and Snaps"
  },
  "connectedSitesDescription": {
    "message": "$1 is connected to these sites. They can view your account address.",
    "description": "$1 is the account name"
  },
  "connectedSitesEmptyDescription": {
    "message": "$1 is not connected to any sites.",
    "description": "$1 is the account name"
  },
  "connectedSnapAndNoAccountDescription": {
    "message": "MetaMask is connected to this site, but no accounts are connected yet"
  },
  "connectedSnaps": {
    "message": "Connected Snaps"
  },
  "connectedWithAccount": {
    "message": "$1 accounts connected",
    "description": "$1 represents account length"
  },
  "connectedWithAccountName": {
    "message": "Connected with $1",
    "description": "$1 represents account name"
  },
  "connectedWithNetwork": {
    "message": "$1 networks connected",
    "description": "$1 represents network length"
  },
  "connectedWithNetworkName": {
    "message": "Connected with $1",
    "description": "$1 represents network name"
  },
  "connecting": {
    "message": "Connecting"
  },
  "connectingTo": {
    "message": "Connecting to $1"
  },
  "connectingToDeprecatedNetwork": {
    "message": "'$1' is being phased out and may not work. Try another network."
  },
  "connectingToGoerli": {
    "message": "Connecting to Goerli test network"
  },
  "connectingToLineaGoerli": {
    "message": "Connecting to Linea Goerli test network"
  },
  "connectingToLineaMainnet": {
    "message": "Connecting to Linea Mainnet"
  },
  "connectingToLineaSepolia": {
    "message": "Connecting to Linea Sepolia test network"
  },
  "connectingToMainnet": {
    "message": "Connecting to Ethereum Mainnet"
  },
  "connectingToSepolia": {
    "message": "Connecting to Sepolia test network"
  },
  "connectionDescription": {
    "message": "Connect this website with MetaMask"
  },
  "connectionFailed": {
    "message": "Connection failed"
  },
  "connectionFailedDescription": {
    "message": "Fetching of $1 failed, check your network and try again.",
    "description": "$1 is the name of the snap being fetched."
  },
  "connectionPopoverDescription": {
    "message": "To connect to a site, select the connect button. MetaMask can only connect to web3 sites."
  },
  "connectionRequest": {
    "message": "Connection request"
  },
  "contactUs": {
    "message": "Contact us"
  },
  "contacts": {
    "message": "Contacts"
  },
  "contentFromSnap": {
    "message": "Content from $1",
    "description": "$1 represents the name of the snap"
  },
  "continue": {
    "message": "Continue"
  },
  "contract": {
    "message": "Contract"
  },
  "contractAddress": {
    "message": "Contract address"
  },
  "contractAddressError": {
    "message": "You are sending tokens to the token's contract address. This may result in the loss of these tokens."
  },
  "contractDeployment": {
    "message": "Contract deployment"
  },
  "contractInteraction": {
    "message": "Contract interaction"
  },
  "convertTokenToNFTDescription": {
    "message": "We've detected that this asset is an NFT. MetaMask now has full native support for NFTs. Would you like to remove it from your token list and add it as an NFT?"
  },
  "convertTokenToNFTExistDescription": {
    "message": "We’ve detected that this asset has been added as an NFT. Would you like to remove it from your token list?"
  },
  "coolWallet": {
    "message": "CoolWallet"
  },
  "copiedExclamation": {
    "message": "Copied."
  },
  "copyAddress": {
    "message": "Copy address to clipboard"
  },
  "copyAddressShort": {
    "message": "Copy address"
  },
  "copyPrivateKey": {
    "message": "Copy private key"
  },
  "copyToClipboard": {
    "message": "Copy to clipboard"
  },
  "copyTransactionId": {
    "message": "Copy transaction ID"
  },
  "create": {
    "message": "Create"
  },
  "createNewAccountHeader": {
    "message": "Create a new account"
  },
  "createNewWallet": {
    "message": "Create a new wallet"
  },
  "createPassword": {
    "message": "Create password"
  },
  "createSnapAccountDescription": {
    "message": "$1 wants to add a new account to MetaMask."
  },
  "createSnapAccountTitle": {
    "message": "Create account"
  },
  "createSolanaAccount": {
    "message": "Create Solana account"
  },
  "creatorAddress": {
    "message": "Creator address"
  },
  "crossChainSwapsLink": {
    "message": "Swap across networks with MetaMask Portfolio"
  },
  "crossChainSwapsLinkNative": {
    "message": "Swap across networks with Bridge"
  },
  "cryptoCompare": {
    "message": "CryptoCompare"
  },
  "currencyConversion": {
    "message": "Currency"
  },
  "currencyRateCheckToggle": {
    "message": "Show balance and token price checker"
  },
  "currencyRateCheckToggleDescription": {
    "message": "We use $1 and $2 APIs to display your balance and token price. $3",
    "description": "$1 represents Coingecko, $2 represents CryptoCompare and $3 represents Privacy Policy"
  },
  "currencySymbol": {
    "message": "Currency symbol"
  },
  "currencySymbolDefinition": {
    "message": "The ticker symbol displayed for this network’s currency."
  },
  "currentAccountNotConnected": {
    "message": "Your current account is not connected"
  },
  "currentExtension": {
    "message": "Current extension page"
  },
  "currentLanguage": {
    "message": "Current language"
  },
  "currentNetwork": {
    "message": "Current network",
    "description": "Speicifies to token network filter to filter by current Network. Will render when network nickname is not available"
  },
  "currentRpcUrlDeprecated": {
    "message": "The current rpc url for this network has been deprecated."
  },
  "currentTitle": {
    "message": "Current:"
  },
  "currentlyUnavailable": {
    "message": "Unavailable on this network"
  },
  "curveHighGasEstimate": {
    "message": "Aggressive gas estimate graph"
  },
  "curveLowGasEstimate": {
    "message": "Low gas estimate graph"
  },
  "curveMediumGasEstimate": {
    "message": "Market gas estimate graph"
  },
  "custom": {
    "message": "Advanced"
  },
  "customGasSettingToolTipMessage": {
    "message": "Use $1 to customize the gas price. This can be confusing if you aren’t familiar. Interact at your own risk.",
    "description": "$1 is key 'advanced' (text: 'Advanced') separated here so that it can be passed in with bold font-weight"
  },
  "customSlippage": {
    "message": "Custom"
  },
  "customSpendLimit": {
    "message": "Custom spend limit"
  },
  "customToken": {
    "message": "Custom token"
  },
  "customTokenWarningInNonTokenDetectionNetwork": {
    "message": "Token detection is not available on this network yet. Please import token manually and make sure you trust it. Learn about $1"
  },
  "customTokenWarningInTokenDetectionNetwork": {
    "message": "Anyone can create a token, including creating fake versions of existing tokens. Learn about $1"
  },
  "customTokenWarningInTokenDetectionNetworkWithTDOFF": {
    "message": "Make sure you trust a token before you import it. Learn how to avoid $1. You can also enable token detection $2."
  },
  "customerSupport": {
    "message": "customer support"
  },
  "customizeYourNotifications": {
    "message": "Customize your notifications"
  },
  "customizeYourNotificationsText": {
    "message": "Turn on the types of notifications you want to receive:"
  },
  "dappSuggested": {
    "message": "Site suggested"
  },
  "dappSuggestedGasSettingToolTipMessage": {
    "message": "$1 has suggested this price.",
    "description": "$1 is url for the dapp that has suggested gas settings"
  },
  "dappSuggestedHigh": {
    "message": "Site suggested"
  },
  "dappSuggestedHighShortLabel": {
    "message": "Site (high)"
  },
  "dappSuggestedShortLabel": {
    "message": "Site"
  },
  "dappSuggestedTooltip": {
    "message": "$1 has recommended this price.",
    "description": "$1 represents the Dapp's origin"
  },
  "darkTheme": {
    "message": "Dark"
  },
  "data": {
    "message": "Data"
  },
  "dataCollectionForMarketing": {
    "message": "Data collection for marketing"
  },
  "dataCollectionForMarketingDescription": {
    "message": "We'll use MetaMetrics to learn how you interact with our marketing communications. We may share relevant news (like product features and other materials)."
  },
  "dataCollectionWarningPopoverButton": {
    "message": "Okay"
  },
  "dataCollectionWarningPopoverDescription": {
    "message": "You turned off data collection for our marketing purposes. This only applies to this device. If you use MetaMask on other devices, make sure to opt out there as well."
  },
  "dataUnavailable": {
    "message": "data unavailable"
  },
  "dateCreated": {
    "message": "Date created"
  },
  "dcent": {
    "message": "D'Cent"
  },
  "debitCreditPurchaseOptions": {
    "message": "Debit or credit card purchase options"
  },
  "decimal": {
    "message": "Token decimal"
  },
  "decimalsMustZerotoTen": {
    "message": "Decimals must be at least 0, and not over 36."
  },
  "decrypt": {
    "message": "Decrypt"
  },
  "decryptCopy": {
    "message": "Copy encrypted message"
  },
  "decryptInlineError": {
    "message": "This message cannot be decrypted due to error: $1",
    "description": "$1 is error message"
  },
  "decryptMessageNotice": {
    "message": "$1 would like to read this message to complete your action",
    "description": "$1 is the web3 site name"
  },
  "decryptMetamask": {
    "message": "Decrypt message"
  },
  "decryptRequest": {
    "message": "Decrypt request"
  },
  "defaultRpcUrl": {
    "message": "Default RPC URL"
  },
  "defaultSettingsSubTitle": {
    "message": "MetaMask uses default settings to best balance safety and ease of use. Change these settings to further increase your privacy."
  },
  "defaultSettingsTitle": {
    "message": "Default privacy settings"
  },
  "defi": {
    "message": "DeFi"
  },
  "defiTabErrorContent": {
    "message": "Try visiting again later."
  },
  "defiTabErrorTitle": {
    "message": "We could not load this page."
  },
  "delete": {
    "message": "Delete"
  },
  "deleteContact": {
    "message": "Delete contact"
  },
  "deleteMetaMetricsData": {
    "message": "Delete MetaMetrics data"
  },
  "deleteMetaMetricsDataDescription": {
    "message": "This will delete historical MetaMetrics data associated with your use on this device. Your wallet and accounts will remain exactly as they are now after this data has been deleted. This process may take up to 30 days. View our $1.",
    "description": "$1 will have text saying Privacy Policy "
  },
  "deleteMetaMetricsDataErrorDesc": {
    "message": "This request can't be completed right now due to an analytics system server issue, please try again later"
  },
  "deleteMetaMetricsDataErrorTitle": {
    "message": "We are unable to delete this data right now"
  },
  "deleteMetaMetricsDataModalDesc": {
    "message": "We are about to remove all your MetaMetrics data. Are you sure?"
  },
  "deleteMetaMetricsDataModalTitle": {
    "message": "Delete MetaMetrics data?"
  },
  "deleteMetaMetricsDataRequestedDescription": {
    "message": "You initiated this action on $1. This process can take up to 30 days. View the $2",
    "description": "$1 will be the date on which teh deletion is requested and $2 will have text saying Privacy Policy "
  },
  "deleteNetworkIntro": {
    "message": "If you delete this network, you will need to add it again to view your assets in this network"
  },
  "deleteNetworkTitle": {
    "message": "Delete $1 network?",
    "description": "$1 represents the name of the network"
  },
  "depositCrypto": {
    "message": "Deposit crypto from another account with a wallet address or QR code."
  },
  "deprecatedGoerliNtwrkMsg": {
    "message": "Because of updates to the Ethereum system, the Goerli test network will be phased out soon."
  },
  "deprecatedNetwork": {
    "message": "This network is deprecated"
  },
  "deprecatedNetworkButtonMsg": {
    "message": "Got it"
  },
  "deprecatedNetworkDescription": {
    "message": "The network you're trying to connect to is no longer supported by Metamask. $1"
  },
  "description": {
    "message": "Description"
  },
  "descriptionFromSnap": {
    "message": "Description from $1",
    "description": "$1 represents the name of the snap"
  },
  "destinationAccountPickerNoEligible": {
    "message": "No eligible accounts found"
  },
  "destinationAccountPickerNoMatching": {
    "message": "No matching accounts found"
  },
  "destinationAccountPickerReceiveAt": {
    "message": "Receive at"
  },
  "destinationAccountPickerSearchPlaceholderToMainnet": {
    "message": "Receiving address or ENS"
  },
  "destinationAccountPickerSearchPlaceholderToSolana": {
    "message": "Receiving address"
  },
  "destinationTransactionIdLabel": {
    "message": "Destination Tx ID",
    "description": "Label for the destination transaction ID field."
  },
  "details": {
    "message": "Details"
  },
  "developerOptions": {
    "message": "Developer Options"
  },
  "disabledGasOptionToolTipMessage": {
    "message": "“$1” is disabled because it does not meet the minimum of a 10% increase from the original gas fee.",
    "description": "$1 is gas estimate type which can be market or aggressive"
  },
  "disconnect": {
    "message": "Disconnect"
  },
  "disconnectAllAccounts": {
    "message": "Disconnect all accounts"
  },
  "disconnectAllAccountsConfirmationDescription": {
    "message": "Are you sure you want to disconnect? You may lose site functionality."
  },
  "disconnectAllAccountsText": {
    "message": "accounts"
  },
  "disconnectAllDescriptionText": {
    "message": "If you disconnect from this site, you’ll need to reconnect your accounts and networks to use this site again."
  },
  "disconnectAllSnapsText": {
    "message": "Snaps"
  },
  "disconnectMessage": {
    "message": "This will disconnect you from this site"
  },
  "disconnectPrompt": {
    "message": "Disconnect $1"
  },
  "disconnectThisAccount": {
    "message": "Disconnect this account"
  },
  "disconnectedAllAccountsToast": {
    "message": "All accounts disconnected from $1",
    "description": "$1 is name of the dapp`"
  },
  "disconnectedSingleAccountToast": {
    "message": "$1 disconnected from $2",
    "description": "$1 is name of the name and $2 represents the dapp name`"
  },
  "discover": {
    "message": "Discover"
  },
  "discoverSnaps": {
    "message": "Discover Snaps",
    "description": "Text that links to the Snaps website. Displayed in a banner on Snaps list page in settings."
  },
  "dismiss": {
    "message": "Dismiss"
  },
  "dismissReminderDescriptionField": {
    "message": "Turn this on to dismiss the Secret Recovery Phrase backup reminder message. We highly recommend that you back up your Secret Recovery Phrase to avoid loss of funds"
  },
  "dismissReminderField": {
    "message": "Dismiss Secret Recovery Phrase backup reminder"
  },
  "dismissSmartAccountSuggestionEnabledDescription": {
    "message": "Turn this on to no longer see the \"Switch to Smart Account\" suggestion on any account. Smart accounts unlocks faster transactions, lower network fees and more flexibility on payment for those."
  },
  "dismissSmartAccountSuggestionEnabledTitle": {
    "message": "Dismiss \"Switch to Smart Account\" suggestion"
  },
  "displayNftMedia": {
    "message": "Display NFT media"
  },
  "displayNftMediaDescription": {
    "message": "Displaying NFT media and data exposes your IP address to OpenSea or other third parties. This can allow attackers to associate your IP address with your Ethereum address. NFT autodetection relies on this setting, and won't be available when this is turned off."
  },
  "doNotShare": {
    "message": "Do not share this with anyone"
  },
  "domain": {
    "message": "Domain"
  },
  "done": {
    "message": "Done"
  },
  "dontShowThisAgain": {
    "message": "Don't show this again"
  },
  "downArrow": {
    "message": "down arrow"
  },
  "downloadGoogleChrome": {
    "message": "Download Google Chrome"
  },
  "downloadNow": {
    "message": "Download Now"
  },
  "downloadStateLogs": {
    "message": "Download state logs"
  },
  "dragAndDropBanner": {
    "message": "You can drag networks to reorder them. "
  },
  "dropped": {
    "message": "Dropped"
  },
  "duplicateContactTooltip": {
    "message": "This contact name collides with an existing account or contact"
  },
  "duplicateContactWarning": {
    "message": "You have duplicate contacts"
  },
  "durationSuffixDay": {
    "message": "D",
    "description": "Shortened form of 'day'"
  },
  "durationSuffixHour": {
    "message": "H",
    "description": "Shortened form of 'hour'"
  },
  "durationSuffixMillisecond": {
    "message": "MS",
    "description": "Shortened form of 'millisecond'"
  },
  "durationSuffixMinute": {
    "message": "M",
    "description": "Shortened form of 'minute'"
  },
  "durationSuffixMonth": {
    "message": "M",
    "description": "Shortened form of 'month'"
  },
  "durationSuffixSecond": {
    "message": "S",
    "description": "Shortened form of 'second'"
  },
  "durationSuffixWeek": {
    "message": "W",
    "description": "Shortened form of 'week'"
  },
  "durationSuffixYear": {
    "message": "Y",
    "description": "Shortened form of 'year'"
  },
  "earn": {
    "message": "Earn"
  },
  "edit": {
    "message": "Edit"
  },
  "editANickname": {
    "message": "Edit nickname"
  },
  "editAccounts": {
    "message": "Edit accounts"
  },
  "editAddressNickname": {
    "message": "Edit address nickname"
  },
  "editCancellationGasFeeModalTitle": {
    "message": "Edit cancellation gas fee"
  },
  "editContact": {
    "message": "Edit contact"
  },
  "editGasFeeModalTitle": {
    "message": "Edit gas fee"
  },
  "editGasLimitOutOfBounds": {
    "message": "Gas limit must be at least $1"
  },
  "editGasLimitOutOfBoundsV2": {
    "message": "Gas limit must be greater than $1 and less than $2",
    "description": "$1 is the minimum limit for gas and $2 is the maximum limit"
  },
  "editGasLimitTooltip": {
    "message": "Gas limit is the maximum units of gas you are willing to use. Units of gas are a multiplier to “Max priority fee” and “Max fee”."
  },
  "editGasMaxBaseFeeGWEIImbalance": {
    "message": "Max base fee cannot be lower than priority fee"
  },
  "editGasMaxBaseFeeHigh": {
    "message": "Max base fee is higher than necessary"
  },
  "editGasMaxBaseFeeLow": {
    "message": "Max base fee is low for current network conditions"
  },
  "editGasMaxFeeHigh": {
    "message": "Max fee is higher than necessary"
  },
  "editGasMaxFeeLow": {
    "message": "Max fee too low for network conditions"
  },
  "editGasMaxFeePriorityImbalance": {
    "message": "Max fee cannot be lower than max priority fee"
  },
  "editGasMaxPriorityFeeBelowMinimum": {
    "message": "Max priority fee must be greater than 0 GWEI"
  },
  "editGasMaxPriorityFeeBelowMinimumV2": {
    "message": "Priority fee must be greater than 0."
  },
  "editGasMaxPriorityFeeHigh": {
    "message": "Max priority fee is higher than necessary. You may pay more than needed."
  },
  "editGasMaxPriorityFeeHighV2": {
    "message": "Priority fee is higher than necessary. You may pay more than needed"
  },
  "editGasMaxPriorityFeeLow": {
    "message": "Max priority fee is low for current network conditions"
  },
  "editGasMaxPriorityFeeLowV2": {
    "message": "Priority fee is low for current network conditions"
  },
  "editGasPriceTooLow": {
    "message": "Gas price must be greater than 0"
  },
  "editGasPriceTooltip": {
    "message": "This network requires a “Gas price” field when submitting a transaction. Gas price is the amount you will pay pay per unit of gas."
  },
  "editGasSubTextFeeLabel": {
    "message": "Max fee:"
  },
  "editGasTitle": {
    "message": "Edit priority"
  },
  "editGasTooLow": {
    "message": "Unknown processing time"
  },
  "editInPortfolio": {
    "message": "Edit in Portfolio"
  },
  "editNetworkLink": {
    "message": "edit the original network"
  },
  "editNetworksTitle": {
    "message": "Edit networks"
  },
  "editNonceField": {
    "message": "Edit nonce"
  },
  "editNonceMessage": {
    "message": "This is an advanced feature, use cautiously."
  },
  "editPermission": {
    "message": "Edit permission"
  },
  "editPermissions": {
    "message": "Edit permissions"
  },
  "editSpeedUpEditGasFeeModalTitle": {
    "message": "Edit speed up gas fee"
  },
  "editSpendingCap": {
    "message": "Edit spending cap"
  },
  "editSpendingCapAccountBalance": {
    "message": "Account balance: $1 $2"
  },
  "editSpendingCapDesc": {
    "message": "Enter the amount that you feel comfortable being spent on your behalf."
  },
  "editSpendingCapError": {
    "message": "The spending cap can’t exceed $1 decimal digits. Remove decimal digits to continue."
  },
  "editSpendingCapSpecialCharError": {
    "message": "Enter numbers only"
  },
  "enableAutoDetect": {
    "message": " Enable autodetect"
  },
  "enableFromSettings": {
    "message": " Enable it from Settings."
  },
  "enableSnap": {
    "message": "Enable"
  },
  "enableToken": {
    "message": "enable $1",
    "description": "$1 is a token symbol, e.g. ETH"
  },
  "enabled": {
    "message": "Enabled"
  },
  "enabledNetworks": {
    "message": "Enabled networks"
  },
  "encryptionPublicKeyNotice": {
    "message": "$1 would like your public encryption key. By consenting, this site will be able to compose encrypted messages to you.",
    "description": "$1 is the web3 site name"
  },
  "encryptionPublicKeyRequest": {
    "message": "Request encryption public key"
  },
  "endpointReturnedDifferentChainId": {
    "message": "The RPC URL you have entered returned a different chain ID ($1).",
    "description": "$1 is the return value of eth_chainId from an RPC endpoint"
  },
  "enhancedTokenDetectionAlertMessage": {
    "message": "Enhanced token detection is currently available on $1. $2"
  },
  "ensDomainsSettingDescriptionIntroduction": {
    "message": "MetaMask lets you see ENS domains right in your browser's address bar. Here's how it works:"
  },
  "ensDomainsSettingDescriptionOutroduction": {
    "message": "Keep in mind that using this feature exposes your IP address to IPFS third-party services."
  },
  "ensDomainsSettingDescriptionPart1": {
    "message": "MetaMask checks with Ethereum's ENS contract to find the code connected to the ENS name."
  },
  "ensDomainsSettingDescriptionPart2": {
    "message": "If the code links to IPFS, you can see the content associated with it (usually a website)."
  },
  "ensDomainsSettingTitle": {
    "message": "Show ENS domains in address bar"
  },
  "ensUnknownError": {
    "message": "ENS lookup failed."
  },
  "enterANameToIdentifyTheUrl": {
    "message": "Enter a name to identify the URL"
  },
  "enterChainId": {
    "message": "Enter Chain ID"
  },
  "enterMaxSpendLimit": {
    "message": "Enter max spend limit"
  },
  "enterNetworkName": {
    "message": "Enter network name"
  },
  "enterOptionalPassword": {
    "message": "Enter optional password"
  },
  "enterPasswordContinue": {
    "message": "Enter password to continue"
  },
  "enterRpcUrl": {
    "message": "Enter RPC URL"
  },
  "enterSymbol": {
    "message": "Enter symbol"
  },
  "enterTokenNameOrAddress": {
    "message": "Enter token name or paste address"
  },
  "enterYourPassword": {
    "message": "Enter your password"
  },
  "errorCode": {
    "message": "Code: $1",
    "description": "Displayed error code for debugging purposes. $1 is the error code"
  },
  "errorGettingSafeChainList": {
    "message": "Error while getting safe chain list, please continue with caution."
  },
  "errorMessage": {
    "message": "Message: $1",
    "description": "Displayed error message for debugging purposes. $1 is the error message"
  },
  "errorName": {
    "message": "Code: $1",
    "description": "Displayed error name for debugging purposes. $1 is the error name"
  },
  "errorPageContactSupport": {
    "message": "Contact support",
    "description": "Button for contact MM support"
  },
  "errorPageDescribeUsWhatHappened": {
    "message": "Describe what happened",
    "description": "Button for submitting report to sentry"
  },
  "errorPageInfo": {
    "message": "Your information can’t be shown. Don’t worry, your wallet and funds are safe.",
    "description": "Information banner shown in the error page"
  },
  "errorPageMessageTitle": {
    "message": "Error message",
    "description": "Title for description, which is displayed for debugging purposes"
  },
  "errorPageSentryFormTitle": {
    "message": "Describe what happened",
    "description": "In sentry feedback form, The title at the top of the feedback form."
  },
  "errorPageSentryMessagePlaceholder": {
    "message": "Sharing details like how we can reproduce the bug will help us fix the problem.",
    "description": "In sentry feedback form, The placeholder for the feedback description input field."
  },
  "errorPageSentrySuccessMessageText": {
    "message": "Thanks! We will take a look soon.",
    "description": "In sentry feedback form, The message displayed after a successful feedback submission."
  },
  "errorPageTitle": {
    "message": "MetaMask encountered an error",
    "description": "Title of generic error page"
  },
  "errorPageTryAgain": {
    "message": "Try again",
    "description": "Button for try again"
  },
  "errorStack": {
    "message": "Stack:",
    "description": "Title for error stack, which is displayed for debugging purposes"
  },
  "errorWhileConnectingToRPC": {
    "message": "Error while connecting to the custom network."
  },
  "errorWithSnap": {
    "message": "Error with $1",
    "description": "$1 represents the name of the snap"
  },
  "estimatedFee": {
    "message": "Estimated fee"
  },
  "estimatedFeeTooltip": {
    "message": "Amount paid to process the transaction on network."
  },
  "ethGasPriceFetchWarning": {
    "message": "Backup gas price is provided as the main gas estimation service is unavailable right now."
  },
  "ethereumProviderAccess": {
    "message": "Grant Ethereum provider access to $1",
    "description": "The parameter is the name of the requesting origin"
  },
  "ethereumPublicAddress": {
    "message": "Ethereum public address"
  },
  "etherscan": {
    "message": "Etherscan"
  },
  "etherscanView": {
    "message": "View account on Etherscan"
  },
  "etherscanViewOn": {
    "message": "View on Etherscan"
  },
  "existingChainId": {
    "message": "The information you have entered is associated with an existing chain ID."
  },
  "expandView": {
    "message": "Expand view"
  },
  "experimental": {
    "message": "Experimental"
  },
  "exploreweb3": {
    "message": "Explore web3"
  },
  "exportYourData": {
    "message": "Export your data"
  },
  "exportYourDataButton": {
    "message": "Download"
  },
  "exportYourDataDescription": {
    "message": "You can export data like your contacts and preferences."
  },
  "extendWalletWithSnaps": {
    "message": "Explore community-built Snaps to customize your web3 experience",
    "description": "Banner description displayed on Snaps list page in Settings when less than 6 Snaps is installed."
  },
  "externalAccount": {
    "message": "External Account"
  },
  "externalExtension": {
    "message": "External extension"
  },
  "externalNameSourcesSetting": {
    "message": "Proposed nicknames"
  },
  "externalNameSourcesSettingDescription": {
    "message": "We’ll fetch proposed nicknames for addresses you interact with from third-party sources like Etherscan, Infura, and Lens Protocol. These sources will be able to see those addresses and your IP address. Your account address won’t be exposed to third parties."
  },
  "failed": {
    "message": "Failed"
  },
  "failedToFetchChainId": {
    "message": "Could not fetch chain ID. Is your RPC URL correct?"
  },
  "failover": {
    "message": "Failover"
  },
  "failoverRpcUrl": {
    "message": "Failover RPC URL"
  },
  "failureMessage": {
    "message": "Something went wrong, and we were unable to complete the action"
  },
  "fast": {
    "message": "Fast"
  },
  "feeDetails": {
    "message": "Fee details"
  },
  "fileImportFail": {
    "message": "File import not working? Click here!",
    "description": "Helps user import their account from a JSON file"
  },
  "flaskWelcomeUninstall": {
    "message": "you should uninstall this extension",
    "description": "This request is shown on the Flask Welcome screen. It is intended for non-developers, and will be bolded."
  },
  "flaskWelcomeWarning1": {
    "message": "Flask is for developers to experiment with new unstable APIs. Unless you are a developer or beta tester, $1.",
    "description": "This is a warning shown on the Flask Welcome screen, intended to encourage non-developers not to proceed any further. $1 is the bolded message 'flaskWelcomeUninstall'"
  },
  "flaskWelcomeWarning2": {
    "message": "We do not guarantee the safety or stability of this extension. The new APIs offered by Flask are not hardened against phishing attacks, meaning that any site or snap that requires Flask might be a malicious attempt to steal your assets.",
    "description": "This explains the risks of using MetaMask Flask"
  },
  "flaskWelcomeWarning3": {
    "message": "All Flask APIs are experimental. They may be changed or removed without notice, or they might stay on Flask indefinitely without ever being migrated to stable MetaMask. Use them at your own risk.",
    "description": "This message warns developers about unstable Flask APIs"
  },
  "flaskWelcomeWarning4": {
    "message": "Make sure to disable your regular MetaMask extension when using Flask.",
    "description": "This message calls to pay attention about multiple versions of MetaMask running on the same site (Flask + Prod)"
  },
  "flaskWelcomeWarningAcceptButton": {
    "message": "I accept the risks",
    "description": "this text is shown on a button, which the user presses to confirm they understand the risks of using Flask"
  },
  "floatAmountToken": {
    "message": "Token amount must be an integer"
  },
  "followUsOnTwitter": {
    "message": "Follow us on Twitter"
  },
  "forbiddenIpfsGateway": {
    "message": "Forbidden IPFS Gateway: Please specify a CID gateway"
  },
  "forgetDevice": {
    "message": "Forget this device"
  },
  "forgotPassword": {
    "message": "Forgot password?"
  },
  "form": {
    "message": "form"
  },
  "from": {
    "message": "From"
  },
  "fromAddress": {
    "message": "From: $1",
    "description": "$1 is the address to include in the From label. It is typically shortened first using shortenAddress"
  },
  "fromTokenLists": {
    "message": "From token lists: $1"
  },
  "function": {
    "message": "Function: $1"
  },
  "fundingMethod": {
    "message": "Funding method"
  },
  "gas": {
    "message": "Gas"
  },
  "gasDisplayAcknowledgeDappButtonText": {
    "message": "Edit suggested gas fee"
  },
  "gasDisplayDappWarning": {
    "message": "This gas fee has been suggested by $1. Overriding this may cause a problem with your transaction. Please reach out to $1 if you have questions.",
    "description": "$1 represents the Dapp's origin"
  },
  "gasFee": {
    "message": "Gas fee"
  },
  "gasLimit": {
    "message": "Gas limit"
  },
  "gasLimitInfoTooltipContent": {
    "message": "Gas limit is the maximum amount of units of gas you are willing to spend."
  },
  "gasLimitRecommended": {
    "message": "Recommended gas limit is $1. If the gas limit is less than that, it may fail."
  },
  "gasLimitTooLow": {
    "message": "Gas limit must be at least 21000"
  },
  "gasLimitTooLowWithDynamicFee": {
    "message": "Gas limit must be at least $1",
    "description": "$1 is the custom gas limit, in decimal."
  },
  "gasLimitV2": {
    "message": "Gas limit"
  },
  "gasOption": {
    "message": "Gas option"
  },
  "gasPrice": {
    "message": "Gas price (GWEI)"
  },
  "gasPriceExcessive": {
    "message": "Your gas fee is set unnecessarily high. Consider lowering the amount."
  },
  "gasPriceExcessiveInput": {
    "message": "Gas price is excessive"
  },
  "gasPriceExtremelyLow": {
    "message": "Gas price extremely low"
  },
  "gasPriceFetchFailed": {
    "message": "Gas price estimation failed due to network error."
  },
  "gasPriceInfoTooltipContent": {
    "message": "Gas price specifies the amount of Ether you are willing to pay for each unit of gas."
  },
  "gasTimingHoursShort": {
    "message": "$1 hrs",
    "description": "$1 represents a number of hours"
  },
  "gasTimingLow": {
    "message": "Slow"
  },
  "gasTimingMinutesShort": {
    "message": "$1 min",
    "description": "$1 represents a number of minutes"
  },
  "gasTimingSecondsShort": {
    "message": "$1 sec",
    "description": "$1 represents a number of seconds"
  },
  "gasUsed": {
    "message": "Gas used"
  },
  "general": {
    "message": "General"
  },
  "generalCameraError": {
    "message": "We couldn't access your camera. Please give it another try."
  },
  "generalCameraErrorTitle": {
    "message": "Something went wrong...."
  },
  "generalDescription": {
    "message": "Sync settings across devices, select network preferences, and track token data"
  },
  "genericExplorerView": {
    "message": "View account on $1"
  },
  "goBack": {
    "message": "Go back"
  },
  "goToSite": {
    "message": "Go to site"
  },
  "goerli": {
    "message": "Goerli test network"
  },
  "gotIt": {
    "message": "Got it"
  },
  "grantExactAccess": {
    "message": "Grant exact access"
  },
  "gwei": {
    "message": "GWEI"
  },
  "hardware": {
    "message": "Hardware"
  },
  "hardwareWalletConnected": {
    "message": "Hardware wallet connected"
  },
  "hardwareWalletLegacyDescription": {
    "message": "(legacy)",
    "description": "Text representing the MEW path"
  },
  "hardwareWalletSubmissionWarningStep1": {
    "message": "Be sure your $1 is plugged in and to select the Ethereum app."
  },
  "hardwareWalletSubmissionWarningStep2": {
    "message": "Enable \"smart contract data\" or \"blind signing\" on your $1 device."
  },
  "hardwareWalletSubmissionWarningTitle": {
    "message": "Prior to clicking Submit:"
  },
  "hardwareWalletSupportLinkConversion": {
    "message": "click here"
  },
  "hardwareWallets": {
    "message": "Connect a hardware wallet"
  },
  "hardwareWalletsInfo": {
    "message": "Hardware wallet integrations use API calls to external servers, which can see your IP address and the smart contract addresses you interact with."
  },
  "hardwareWalletsMsg": {
    "message": "Select a hardware wallet you would like to use with MetaMask."
  },
  "here": {
    "message": "here",
    "description": "as in -click here- for more information (goes with troubleTokenBalances)"
  },
  "hexData": {
    "message": "Hex data"
  },
  "hiddenAccounts": {
    "message": "Hidden accounts"
  },
  "hide": {
    "message": "Hide"
  },
  "hideAccount": {
    "message": "Hide account"
  },
  "hideAdvancedDetails": {
    "message": "Hide advanced details"
  },
  "hideSeedPhrase": {
    "message": "Hide seed phrase"
  },
  "hideSentitiveInfo": {
    "message": "Hide sensitive information"
  },
  "hideTokenPrompt": {
    "message": "Hide token?"
  },
  "hideTokenSymbol": {
    "message": "Hide $1",
    "description": "$1 is the symbol for a token (e.g. 'DAI')"
  },
  "hideZeroBalanceTokens": {
    "message": "Hide tokens without balance"
  },
  "high": {
    "message": "Aggressive"
  },
  "highGasSettingToolTipMessage": {
    "message": "High probability, even in volatile markets. Use $1 to cover surges in network traffic due to things like popular NFT drops.",
    "description": "$1 is key 'high' (text: 'Aggressive') separated here so that it can be passed in with bold font-weight"
  },
  "highLowercase": {
    "message": "high"
  },
  "highestCurrentBid": {
    "message": "Highest current bid"
  },
  "highestFloorPrice": {
    "message": "Highest floor price"
  },
  "history": {
    "message": "History"
  },
  "holdToRevealContent1": {
    "message": "Your Secret Recovery Phrase provides $1",
    "description": "$1 is a bolded text with the message from 'holdToRevealContent2'"
  },
  "holdToRevealContent2": {
    "message": "full access to your wallet and funds.",
    "description": "Is the bolded text in 'holdToRevealContent1'"
  },
  "holdToRevealContent3": {
    "message": "Do not share this with anyone. $1 $2",
    "description": "$1 is a message from 'holdToRevealContent4' and $2 is a text link with the message from 'holdToRevealContent5'"
  },
  "holdToRevealContent4": {
    "message": "MetaMask Support will not request this,",
    "description": "Part of 'holdToRevealContent3'"
  },
  "holdToRevealContent5": {
    "message": "but phishers might.",
    "description": "The text link in 'holdToRevealContent3'"
  },
  "holdToRevealContentPrivateKey1": {
    "message": "Your Private Key provides $1",
    "description": "$1 is a bolded text with the message from 'holdToRevealContentPrivateKey2'"
  },
  "holdToRevealContentPrivateKey2": {
    "message": "full access to your wallet and funds.",
    "description": "Is the bolded text in 'holdToRevealContentPrivateKey2'"
  },
  "holdToRevealLockedLabel": {
    "message": "hold to reveal circle locked"
  },
  "holdToRevealPrivateKey": {
    "message": "Hold to reveal Private Key"
  },
  "holdToRevealPrivateKeyTitle": {
    "message": "Keep your private key safe"
  },
  "holdToRevealSRP": {
    "message": "Hold to reveal SRP"
  },
  "holdToRevealSRPTitle": {
    "message": "Keep your SRP safe"
  },
  "holdToRevealUnlockedLabel": {
    "message": "hold to reveal circle unlocked"
  },
  "honeypotDescription": {
    "message": "This token might pose a honeypot risk. It is advised to conduct due diligence before interacting to prevent any potential financial loss."
  },
  "honeypotTitle": {
    "message": "Honey Pot"
  },
  "howNetworkFeesWorkExplanation": {
    "message": "Estimated fee required to process the transaction. The max fee is $1."
  },
  "howQuotesWork": {
    "message": "How quotes work"
  },
  "howQuotesWorkExplanation": {
    "message": "This quote has the best return of the quotes we searched. This is based on the swap rate, which includes bridging fees and a $1% MetaMask fee, minus gas fees. Gas fees depend on how busy the network is and how complex the transaction is."
  },
  "id": {
    "message": "ID"
  },
  "ifYouGetLockedOut": {
    "message": "If you get locked out of the app or get a new device, you will lose your funds. Be sure to back up your Secret Recovery Phrase in $1 ",
    "description": "$1 is the menu path to be shown with font weight bold"
  },
  "ignoreAll": {
    "message": "Ignore all"
  },
  "ignoreTokenWarning": {
    "message": "If you hide tokens, they will not be shown in your wallet. However, you can still add them by searching for them."
  },
  "imToken": {
    "message": "imToken"
  },
  "import": {
    "message": "Import",
    "description": "Button to import an account from a selected file"
  },
  "importAccountError": {
    "message": "Error importing account."
  },
  "importAccountErrorIsSRP": {
    "message": "You have entered a Secret Recovery Phrase (or mnemonic). To import an account here, you have to enter a private key, which is a hexadecimal string of length 64."
  },
  "importAccountErrorNotAValidPrivateKey": {
    "message": "This is not a valid private key. You have entered a hexadecimal string, but it must be 64 characters long."
  },
  "importAccountErrorNotHexadecimal": {
    "message": "This is not a valid private key. You must enter a hexadecimal string of length 64."
  },
  "importAccountJsonLoading1": {
    "message": "Expect this JSON import to take a few minutes and freeze MetaMask."
  },
  "importAccountJsonLoading2": {
    "message": "We apologize, and we will make it faster in the future."
  },
  "importAccountMsg": {
    "message": "Imported accounts won’t be associated with your MetaMask Secret Recovery Phrase. Learn more about imported accounts"
  },
  "importMyWallet": {
    "message": "Import my wallet"
  },
  "importNFT": {
    "message": "Import NFT"
  },
  "importNFTAddressToolTip": {
    "message": "On OpenSea, for example, on the NFT's page under Details, there is a blue hyperlinked value labeled 'Contract Address'. If you click on this, it will take you to the contract's address on Etherscan; at the top-left of that page, there should be an icon labeled 'Contract', and to the right, a long string of letters and numbers. This is the address of the contract that created your NFT. Click on the 'copy' icon to the right of the address, and you'll have it on your clipboard."
  },
  "importNFTPage": {
    "message": "Import NFT page"
  },
  "importNFTTokenIdToolTip": {
    "message": "An NFT's ID is a unique identifier since no two NFTs are alike. Again, on OpenSea this number is under 'Details'. Make a note of it, or copy it onto your clipboard."
  },
  "importNWordSRP": {
    "message": "I have a $1 word recovery phrase",
    "description": "$1 is the number of words in the recovery phrase"
  },
  "importPrivateKey": {
    "message": "Private Key"
  },
  "importSRPDescription": {
    "message": "Import an existing wallet with your 12 or 24-word secret recovery phrase."
  },
  "importSRPNumberOfWordsError": {
    "message": "Secret Recovery Phrases contain 12, or 24 words"
  },
  "importSRPWordError": {
    "message": "Word $1 is incorrect or misspelled.",
    "description": "$1 is the word that is incorrect or misspelled"
  },
  "importSRPWordErrorAlternative": {
    "message": "Word $1 and $2 is incorrect or misspelled.",
    "description": "$1 and $2 are multiple words that are mispelled."
  },
  "importSecretRecoveryPhrase": {
    "message": "Import Secret Recovery Phrase"
  },
  "importSecretRecoveryPhraseUnknownError": {
    "message": "An unknown error occurred."
  },
  "importSelectedTokens": {
    "message": "Import selected tokens?"
  },
  "importSelectedTokensDescription": {
    "message": "Only the tokens you've selected will appear in your wallet. You can always import hidden tokens later by searching for them."
  },
  "importTokenQuestion": {
    "message": "Import token?"
  },
  "importTokenWarning": {
    "message": "Anyone can create a token with any name, including fake versions of existing tokens. Add and trade at your own risk!"
  },
  "importTokensCamelCase": {
    "message": "Import tokens"
  },
  "importTokensError": {
    "message": "We could not import the tokens. Please try again later."
  },
  "importWallet": {
    "message": "Import wallet"
  },
  "importWalletOrAccountHeader": {
    "message": "Import a wallet or account"
  },
  "importWalletSuccess": {
    "message": "Secret Recovery Phrase $1 imported",
    "description": "$1 is the index of the secret recovery phrase"
  },
  "importWithCount": {
    "message": "Import $1",
    "description": "$1 will the number of detected tokens that are selected for importing, if all of them are selected then $1 will be all"
  },
  "imported": {
    "message": "Imported",
    "description": "status showing that an account has been fully loaded into the keyring"
  },
  "inYourSettings": {
    "message": "in your Settings"
  },
  "included": {
    "message": "included"
  },
  "includesXTransactions": {
    "message": "Includes $1 transactions"
  },
  "infuraBlockedNotification": {
    "message": "MetaMask is unable to connect to the blockchain host. Review possible reasons $1.",
    "description": "$1 is a clickable link with with text defined by the 'here' key"
  },
  "initialTransactionConfirmed": {
    "message": "Your initial transaction was confirmed by the network. Click OK to go back."
  },
  "insightsFromSnap": {
    "message": "Insights from $1",
    "description": "$1 represents the name of the snap"
  },
  "install": {
    "message": "Install"
  },
  "installOrigin": {
    "message": "Install origin"
  },
  "installRequest": {
    "message": "Add to MetaMask"
  },
  "installedOn": {
    "message": "Installed on $1",
    "description": "$1 is the date when the snap has been installed"
  },
  "insufficientBalance": {
    "message": "Insufficient balance."
  },
  "insufficientFunds": {
    "message": "Insufficient funds."
  },
  "insufficientFundsForGas": {
    "message": "Insufficient funds for gas"
  },
  "insufficientLockedLiquidityDescription": {
    "message": "The lack of adequately locked or burned liquidity leaves the token vulnerable to sudden liquidity withdrawals, potentially causing market instability."
  },
  "insufficientLockedLiquidityTitle": {
    "message": "Insufficient Locked Liquidity"
  },
  "insufficientTokens": {
    "message": "Insufficient tokens."
  },
  "interactWithSmartContract": {
    "message": "Smart contract"
  },
  "interactingWith": {
    "message": "Interacting with"
  },
  "interactingWithTransactionDescription": {
    "message": "This is the contract you're interacting with. Protect yourself from scammers by verifying the details."
  },
  "interaction": {
    "message": "Interaction"
  },
  "invalidAddress": {
    "message": "Invalid address"
  },
  "invalidAddressRecipient": {
    "message": "Recipient address is invalid"
  },
  "invalidAssetType": {
    "message": "This asset is an NFT and needs to be re-added on the Import NFTs page found under the NFTs tab"
  },
  "invalidChainIdTooBig": {
    "message": "Invalid chain ID. The chain ID is too big."
  },
  "invalidCustomNetworkAlertContent1": {
    "message": "The chain ID for custom network '$1' has to be re-entered.",
    "description": "$1 is the name/identifier of the network."
  },
  "invalidCustomNetworkAlertContent2": {
    "message": "To protect you from malicious or faulty network providers, chain IDs are now required for all custom networks."
  },
  "invalidCustomNetworkAlertContent3": {
    "message": "Go to Settings > Network and enter the chain ID. You can find the chain IDs of most popular networks on $1.",
    "description": "$1 is a link to https://chainid.network"
  },
  "invalidCustomNetworkAlertTitle": {
    "message": "Invalid custom network"
  },
  "invalidHexData": {
    "message": "Invalid hex data"
  },
  "invalidHexNumber": {
    "message": "Invalid hexadecimal number."
  },
  "invalidHexNumberLeadingZeros": {
    "message": "Invalid hexadecimal number. Remove any leading zeros."
  },
  "invalidIpfsGateway": {
    "message": "Invalid IPFS Gateway: The value must be a valid URL"
  },
  "invalidNumber": {
    "message": "Invalid number. Enter a decimal or '0x'-prefixed hexadecimal number."
  },
  "invalidNumberLeadingZeros": {
    "message": "Invalid number. Remove any leading zeros."
  },
  "invalidRPC": {
    "message": "Invalid RPC URL"
  },
  "invalidSeedPhrase": {
    "message": "Invalid Secret Recovery Phrase"
  },
  "invalidSeedPhraseCaseSensitive": {
    "message": "Invalid input! Secret Recovery Phrase is case sensitive."
  },
  "ipfsGateway": {
    "message": "IPFS gateway"
  },
  "ipfsGatewayDescription": {
    "message": "MetaMask uses third-party services to show images of your NFTs stored on IPFS, display information related to ENS addresses entered in your browser's address bar, and fetch icons for different tokens. Your IP address may be exposed to these services when you’re using them."
  },
  "ipfsToggleModalDescriptionOne": {
    "message": "We use third-party services to show images of your NFTs stored on IPFS, display information related to ENS addresses entered in your browser's address bar, and fetch icons for different tokens. Your IP address may be exposed to these services when you’re using them."
  },
  "ipfsToggleModalDescriptionTwo": {
    "message": "Selecting Confirm turns on IPFS resolution. You can turn it off in $1 at any time.",
    "description": "$1 is the method to turn off ipfs"
  },
  "ipfsToggleModalSettings": {
    "message": "Settings > Security and privacy"
  },
  "isSigningOrSubmitting": {
    "message": "A previous transaction is still being signed or submitted"
  },
  "jazzAndBlockies": {
    "message": "Jazzicons and Blockies are two different styles of unique icons that help you identify an account at a glance."
  },
  "jazzicons": {
    "message": "Jazzicons"
  },
  "jsonFile": {
    "message": "JSON File",
    "description": "format for importing an account"
  },
  "keepReminderOfSRP": {
    "message": "Keep a reminder of your Secret Recovery Phrase somewhere safe. If you lose it, no one can help you get it back. Even worse, you won’t be able access to your wallet ever again. $1",
    "description": "$1 is a learn more link"
  },
  "keyringAccountName": {
    "message": "Account name"
  },
  "keyringAccountPublicAddress": {
    "message": "Public Address"
  },
  "keyringSnapRemovalResult1": {
    "message": "$1 $2removed",
    "description": "Displays the result after removal of a keyring snap. $1 is the snap name, $2 is whether it is successful or not"
  },
  "keyringSnapRemovalResultNotSuccessful": {
    "message": "not ",
    "description": "Displays the `not` word in $2."
  },
  "keyringSnapRemoveConfirmation": {
    "message": "Type $1 to confirm you want to remove this snap:",
    "description": "Asks user to input the name nap prior to deleting the snap. $1 is the snap name"
  },
  "keystone": {
    "message": "Keystone"
  },
  "knownAddressRecipient": {
    "message": "Known contract address."
  },
  "knownTokenWarning": {
    "message": "This action will edit tokens that are already listed in your wallet, which can be used to phish you. Only approve if you are certain that you mean to change what these tokens represent. Learn more about $1"
  },
  "l1Fee": {
    "message": "L1 fee"
  },
  "l1FeeTooltip": {
    "message": "L1 gas fee"
  },
  "l2Fee": {
    "message": "L2 fee"
  },
  "l2FeeTooltip": {
    "message": "L2 gas fee"
  },
  "lastConnected": {
    "message": "Last connected"
  },
  "lastSold": {
    "message": "Last sold"
  },
  "lavaDomeCopyWarning": {
    "message": "For your safety, selecting this text is not available right now."
  },
  "layer1Fees": {
    "message": "Layer 1 fees"
  },
  "layer2Fees": {
    "message": "Layer 2 fees"
  },
  "learnHow": {
    "message": "Learn how"
  },
  "learnMore": {
    "message": "learn more"
  },
  "learnMoreAboutGas": {
    "message": "Want to $1 about gas?",
    "description": "$1 will be replaced by the learnMore translation key"
  },
  "learnMoreAboutPrivacy": {
    "message": "Learn more about privacy best practices."
  },
  "learnMoreAboutSolanaAccounts": {
    "message": "Learn more about Solana accounts"
  },
  "learnMoreKeystone": {
    "message": "Learn More"
  },
  "learnMoreUpperCase": {
    "message": "Learn more"
  },
  "learnMoreUpperCaseWithDot": {
    "message": "Learn more."
  },
  "learnScamRisk": {
    "message": "scams and security risks."
  },
  "leaveMetaMask": {
    "message": "Leave MetaMask?"
  },
  "leaveMetaMaskDesc": {
    "message": "You're about to visit a site outside of MetaMask. Double-check the URL before continuing."
  },
  "ledgerAccountRestriction": {
    "message": "You need to make use your last account before you can add a new one."
  },
  "ledgerConnectionInstructionCloseOtherApps": {
    "message": "Close any other software connected to your device and then click here to refresh."
  },
  "ledgerConnectionInstructionHeader": {
    "message": "Prior to clicking confirm:"
  },
  "ledgerConnectionInstructionStepFour": {
    "message": "Enable \"smart contract data\" or \"blind signing\" on your Ledger device."
  },
  "ledgerConnectionInstructionStepThree": {
    "message": "Be sure your Ledger is plugged in and to select the Ethereum app."
  },
  "ledgerDeviceOpenFailureMessage": {
    "message": "The Ledger device failed to open. Your Ledger might be connected to other software. Please close Ledger Live or other applications connected to your Ledger device, and try to connect again."
  },
  "ledgerErrorConnectionIssue": {
    "message": "Reconnect your ledger, open the ETH app and try again."
  },
  "ledgerErrorDevicedLocked": {
    "message": "Your Ledger is locked. Unlock it then try again."
  },
  "ledgerErrorEthAppNotOpen": {
    "message": "To solve the issue, open the ETH application on your device and retry."
  },
  "ledgerErrorTransactionDataNotPadded": {
    "message": "Ethereum transaction's input data isn't sufficiently padded."
  },
  "ledgerLiveApp": {
    "message": "Ledger Live App"
  },
  "ledgerLocked": {
    "message": "Cannot connect to Ledger device. Please make sure your device is unlocked and Ethereum app is opened."
  },
  "ledgerMultipleDevicesUnsupportedInfoDescription": {
    "message": "To connect a new device, disconnect the previous one."
  },
  "ledgerMultipleDevicesUnsupportedInfoTitle": {
    "message": "You can only connect one Ledger at a time"
  },
  "ledgerTimeout": {
    "message": "Ledger Live is taking too long to respond or connection timeout. Make sure Ledger Live app is opened and your device is unlocked."
  },
  "ledgerWebHIDNotConnectedErrorMessage": {
    "message": "The ledger device was not connected. If you wish to connect your Ledger, please click 'Continue' again and approve HID connection",
    "description": "An error message shown to the user during the hardware connect flow."
  },
  "levelArrow": {
    "message": "level arrow"
  },
  "lightTheme": {
    "message": "Light"
  },
  "likeToImportToken": {
    "message": "Would you like to import this token?"
  },
  "likeToImportTokens": {
    "message": "Would you like to import these tokens?"
  },
  "lineaGoerli": {
    "message": "Linea Goerli test network"
  },
  "lineaMainnet": {
    "message": "Linea Mainnet"
  },
  "lineaSepolia": {
    "message": "Linea Sepolia test network"
  },
  "link": {
    "message": "Link"
  },
  "linkCentralizedExchanges": {
    "message": "Link your Coinbase or Binance accounts to transfer crypto to MetaMask for free."
  },
  "links": {
    "message": "Links"
  },
  "loadMore": {
    "message": "Load more"
  },
  "loading": {
    "message": "Loading..."
  },
  "loadingScreenSnapMessage": {
    "message": "Please complete the transaction on the Snap."
  },
  "loadingTokenList": {
    "message": "Loading token list"
  },
  "localhost": {
    "message": "Localhost 8545"
  },
  "lock": {
    "message": "Lock"
  },
  "lockMetaMask": {
    "message": "Lock MetaMask"
  },
  "lockTimeInvalid": {
    "message": "Lock time must be a number between 0 and 10080"
  },
  "logo": {
    "message": "$1 logo",
    "description": "$1 is the name of the ticker"
  },
  "low": {
    "message": "Low"
  },
  "lowEstimatedReturnTooltipMessage": {
    "message": "You’ll pay more than $1% of your starting amount in fees. Check your receiving amount and network fees."
  },
  "lowEstimatedReturnTooltipTitle": {
    "message": "High cost"
  },
  "lowGasSettingToolTipMessage": {
    "message": "Use $1 to wait for a cheaper price. Time estimates are much less accurate as prices are somewhat unpredictable.",
    "description": "$1 is key 'low' separated here so that it can be passed in with bold font-weight"
  },
  "lowLowercase": {
    "message": "low"
  },
  "mainnet": {
    "message": "Ethereum Mainnet"
  },
  "mainnetToken": {
    "message": "This address matches a known Ethereum Mainnet token address. Recheck the contract address and network for the token you are trying to add."
  },
  "makeAnotherSwap": {
    "message": "Create a new swap"
  },
  "makeSureNoOneWatching": {
    "message": "Make sure nobody is looking",
    "description": "Warning to users to be care while creating and saving their new Secret Recovery Phrase"
  },
  "manageDefaultSettings": {
    "message": "Manage default privacy settings"
  },
  "manageInstitutionalWallets": {
    "message": "Manage Institutional Wallets"
  },
  "manageInstitutionalWalletsDescription": {
    "message": "Turn this on to enable institutional wallets."
  },
  "manageNetworksMenuHeading": {
    "message": "Manage networks"
  },
  "managePermissions": {
    "message": "Manage permissions"
  },
  "marketCap": {
    "message": "Market cap"
  },
  "marketDetails": {
    "message": "Market details"
  },
  "max": {
    "message": "Max"
  },
  "maxBaseFee": {
    "message": "Max base fee"
  },
  "maxFee": {
    "message": "Max fee"
  },
  "maxFeeTooltip": {
    "message": "A maximum fee provided to pay for the transaction."
  },
  "maxPriorityFee": {
    "message": "Max priority fee"
  },
  "medium": {
    "message": "Market"
  },
  "mediumGasSettingToolTipMessage": {
    "message": "Use $1 for fast processing at current market price.",
    "description": "$1 is key 'medium' (text: 'Market') separated here so that it can be passed in with bold font-weight"
  },
  "memo": {
    "message": "memo"
  },
  "message": {
    "message": "Message"
  },
  "metaMaskConnectStatusParagraphOne": {
    "message": "You now have more control over your account connections in MetaMask."
  },
  "metaMaskConnectStatusParagraphThree": {
    "message": "Click it to manage your connected accounts."
  },
  "metaMaskConnectStatusParagraphTwo": {
    "message": "The connection status button shows if the website you’re visiting is connected to your currently selected account."
  },
  "metaMetricsIdNotAvailableError": {
    "message": "Since you've never opted into MetaMetrics, there's no data to delete here."
  },
  "metadataModalSourceTooltip": {
    "message": "$1 is hosted on npm and $2 is this Snap’s unique identifier.",
    "description": "$1 is the snap name and $2 is the snap NPM id."
  },
  "metamaskNotificationsAreOff": {
    "message": "Wallet notifications are currently not active."
  },
  "metamaskSwapsOfflineDescription": {
    "message": "MetaMask Swaps is undergoing maintenance. Please check back later."
  },
  "metamaskVersion": {
    "message": "MetaMask Version"
  },
  "methodData": {
    "message": "Method"
  },
  "methodDataTransactionDesc": {
    "message": "Function executed based on decoded input data."
  },
  "methodNotSupported": {
    "message": "Not supported with this account."
  },
  "metrics": {
    "message": "Metrics"
  },
  "millionAbbreviation": {
    "message": "M",
    "description": "Shortened form of 'million'"
  },
  "mismatchedChainLinkText": {
    "message": "verify the network details",
    "description": "Serves as link text for the 'mismatchedChain' key. This text will be embedded inside the translation for that key."
  },
  "mismatchedChainRecommendation": {
    "message": "We recommend that you $1 before proceeding.",
    "description": "$1 is a clickable link with text defined by the 'mismatchedChainLinkText' key. The link will open to instructions for users to validate custom network details."
  },
  "mismatchedNetworkName": {
    "message": "According to our record the network name may not correctly match this chain ID."
  },
  "mismatchedNetworkSymbol": {
    "message": "The submitted currency symbol does not match what we expect for this chain ID."
  },
  "mismatchedRpcChainId": {
    "message": "Chain ID returned by the custom network does not match the submitted chain ID."
  },
  "mismatchedRpcUrl": {
    "message": "According to our records the submitted RPC URL value does not match a known provider for this chain ID."
  },
  "missingSetting": {
    "message": "Can't find a setting?"
  },
  "missingSettingRequest": {
    "message": "Request here"
  },
  "more": {
    "message": "more"
  },
  "moreAccounts": {
    "message": "+ $1 more accounts",
    "description": "$1 is the number of accounts"
  },
  "moreNetworks": {
    "message": "+ $1 more networks",
    "description": "$1 is the number of networks"
  },
  "moreQuotes": {
    "message": "More quotes"
  },
  "multichainAddEthereumChainConfirmationDescription": {
    "message": "You're adding this network to MetaMask and giving this site permission to use it."
  },
  "multichainQuoteCardBridgingLabel": {
    "message": "Bridging"
  },
  "multichainQuoteCardQuoteLabel": {
    "message": "Quote"
  },
  "multichainQuoteCardTimeLabel": {
    "message": "Time"
  },
  "multipleSnapConnectionWarning": {
    "message": "$1 wants to use $2 Snaps",
    "description": "$1 is the dapp and $2 is the number of snaps it wants to connect to."
  },
  "mustSelectOne": {
    "message": "Must select at least 1 token."
  },
  "name": {
    "message": "Name"
  },
  "nameAddressLabel": {
    "message": "Address",
    "description": "Label above address field in name component modal."
  },
  "nameAlreadyInUse": {
    "message": "Name is already in use"
  },
  "nameInstructionsNew": {
    "message": "If you know this address, give it a nickname to recognize it in the future.",
    "description": "Instruction text in name component modal when value is not recognised."
  },
  "nameInstructionsRecognized": {
    "message": "This address has a default nickname, but you can edit it or explore other suggestions.",
    "description": "Instruction text in name component modal when value is recognized but not saved."
  },
  "nameInstructionsSaved": {
    "message": "You've added a nickname for this address before. You can edit or view other suggested nicknames.",
    "description": "Instruction text in name component modal when value is saved."
  },
  "nameLabel": {
    "message": "Nickname",
    "description": "Label above name input field in name component modal."
  },
  "nameModalMaybeProposedName": {
    "message": "Maybe: $1",
    "description": "$1 is the proposed name"
  },
  "nameModalTitleNew": {
    "message": "Unknown address",
    "description": "Title of the modal created by the name component when value is not recognised."
  },
  "nameModalTitleRecognized": {
    "message": "Recognized address",
    "description": "Title of the modal created by the name component when value is recognized but not saved."
  },
  "nameModalTitleSaved": {
    "message": "Saved address",
    "description": "Title of the modal created by the name component when value is saved."
  },
  "nameProviderProposedBy": {
    "message": "Proposed by $1",
    "description": "$1 is the name of the provider"
  },
  "nameProvider_ens": {
    "message": "Ethereum Name Service (ENS)"
  },
  "nameProvider_etherscan": {
    "message": "Etherscan"
  },
  "nameProvider_lens": {
    "message": "Lens Protocol"
  },
  "nameProvider_token": {
    "message": "MetaMask"
  },
  "nameSetPlaceholder": {
    "message": "Choose a nickname...",
    "description": "Placeholder text for name input field in name component modal."
  },
  "nativeNetworkPermissionRequestDescription": {
    "message": "$1 is asking for your approval to:",
    "description": "$1 represents dapp name"
  },
  "nativeTokenScamWarningConversion": {
    "message": "Edit network details"
  },
  "nativeTokenScamWarningDescription": {
    "message": "The native token symbol does not match the expected symbol of the native token for the network with the associated chain ID. You have entered $1 while the expected token symbol is $2. Please verify you are connected to the correct chain.",
    "description": "$1 represents the currency name, $2 represents the expected currency symbol"
  },
  "nativeTokenScamWarningDescriptionExpectedTokenFallback": {
    "message": "something else",
    "description": "graceful fallback for when token symbol isn't found"
  },
  "nativeTokenScamWarningTitle": {
    "message": "Unexpected Native Token Symbol",
    "description": "Title for nativeTokenScamWarningDescription"
  },
  "needHelp": {
    "message": "Need help? Contact $1",
    "description": "$1 represents `needHelpLinkText`, the text which goes in the help link"
  },
  "needHelpFeedback": {
    "message": "Share your feedback"
  },
  "needHelpLinkText": {
    "message": "MetaMask support"
  },
  "needHelpSubmitTicket": {
    "message": "Submit a ticket"
  },
  "needImportFile": {
    "message": "You must select a file to import.",
    "description": "User is important an account and needs to add a file to continue"
  },
  "negativeETH": {
    "message": "Can not send negative amounts of ETH."
  },
  "negativeOrZeroAmountToken": {
    "message": "Cannot send negative or zero amounts of asset."
  },
  "network": {
    "message": "Network"
  },
  "networkChanged": {
    "message": "Network changed"
  },
  "networkChangedMessage": {
    "message": "You're now transacting on $1.",
    "description": "$1 is the name of the network"
  },
  "networkDetails": {
    "message": "Network details"
  },
  "networkFee": {
    "message": "Network fee"
  },
  "networkIsBusy": {
    "message": "Network is busy. Gas prices are high and estimates are less accurate."
  },
  "networkMenu": {
    "message": "Network Menu"
  },
  "networkMenuHeading": {
    "message": "Select a network"
  },
  "networkName": {
    "message": "Network name"
  },
  "networkNameArbitrum": {
    "message": "Arbitrum"
  },
  "networkNameAvalanche": {
    "message": "Avalanche"
  },
  "networkNameBSC": {
    "message": "BSC"
  },
  "networkNameBase": {
    "message": "Base"
  },
  "networkNameBitcoin": {
    "message": "Bitcoin"
  },
  "networkNameDefinition": {
    "message": "The name associated with this network."
  },
  "networkNameEthereum": {
    "message": "Ethereum"
  },
  "networkNameGoerli": {
    "message": "Goerli"
  },
  "networkNameLinea": {
    "message": "Linea"
  },
  "networkNameOpMainnet": {
    "message": "OP Mainnet"
  },
  "networkNamePolygon": {
    "message": "Polygon"
  },
  "networkNameSolana": {
    "message": "Solana"
  },
  "networkNameTestnet": {
    "message": "Testnet"
  },
  "networkNameZkSyncEra": {
    "message": "zkSync Era"
  },
  "networkOptions": {
    "message": "Network options"
  },
  "networkPermissionToast": {
    "message": "Network permissions updated"
  },
  "networkProvider": {
    "message": "Network provider"
  },
  "networkStatus": {
    "message": "Network status"
  },
  "networkStatusBaseFeeTooltip": {
    "message": "The base fee is set by the network and changes every 13-14 seconds. Our $1 and $2 options account for sudden increases.",
    "description": "$1 and $2 are bold text for Medium and Aggressive respectively."
  },
  "networkStatusPriorityFeeTooltip": {
    "message": "Range of priority fees (aka “miner tip”). This goes to miners and incentivizes them to prioritize your transaction."
  },
  "networkStatusStabilityFeeTooltip": {
    "message": "Gas fees are $1 relative to the past 72 hours.",
    "description": "$1 is networks stability value - stable, low, high"
  },
  "networkSwitchConnectionError": {
    "message": "We can't connect to $1",
    "description": "$1 represents the network name"
  },
  "networkURL": {
    "message": "Network URL"
  },
  "networkURLDefinition": {
    "message": "The URL used to access this network."
  },
  "networkUrlErrorWarning": {
    "message": "Attackers sometimes mimic sites by making small changes to the site address. Make sure you're interacting with the intended site before you continue. Punycode version: $1",
    "description": "$1 replaced by RPC URL for network"
  },
  "networks": {
    "message": "Networks"
  },
  "networksSmallCase": {
    "message": "networks"
  },
  "nevermind": {
    "message": "Nevermind"
  },
  "new": {
    "message": "New!"
  },
  "newAccount": {
    "message": "New account"
  },
  "newAccountNumberName": {
    "message": "Account $1",
    "description": "Default name of next account to be created on create account screen"
  },
  "newContact": {
    "message": "New contact"
  },
  "newContract": {
    "message": "New contract"
  },
  "newNFTDetectedInImportNFTsMessageStrongText": {
    "message": "Settings > Security and privacy"
  },
  "newNFTDetectedInImportNFTsMsg": {
    "message": "To use Opensea to see your NFTs, turn on 'Display NFT Media' in $1.",
    "description": "$1 is used for newNFTDetectedInImportNFTsMessageStrongText"
  },
  "newNFTDetectedInNFTsTabMessage": {
    "message": "Let MetaMask automatically detect and display NFTs in your wallet."
  },
  "newNFTsAutodetected": {
    "message": "NFT autodetection"
  },
  "newNetworkAdded": {
    "message": "“$1” was successfully added!"
  },
  "newNetworkEdited": {
    "message": "“$1” was successfully edited!"
  },
  "newNftAddedMessage": {
    "message": "NFT was successfully added!"
  },
  "newPassword": {
    "message": "New password (8 characters min)"
  },
  "newPrivacyPolicyActionButton": {
    "message": "Read more"
  },
  "newPrivacyPolicyTitle": {
    "message": "We’ve updated our privacy policy"
  },
  "newRpcUrl": {
    "message": "New RPC URL"
  },
  "newTokensImportedMessage": {
    "message": "You’ve successfully imported $1.",
    "description": "$1 is the string of symbols of all the tokens imported"
  },
  "newTokensImportedTitle": {
    "message": "Token imported"
  },
  "next": {
    "message": "Next"
  },
  "nftAddFailedMessage": {
    "message": "NFT can’t be added as the ownership details do not match. Make sure you have entered correct information."
  },
  "nftAddressError": {
    "message": "This token is an NFT. Add on the $1",
    "description": "$1 is a clickable link with text defined by the 'importNFTPage' key"
  },
  "nftAlreadyAdded": {
    "message": "NFT has already been added."
  },
  "nftAutoDetectionEnabled": {
    "message": "NFT autodetection enabled"
  },
  "nftDisclaimer": {
    "message": "Disclaimer: MetaMask pulls the media file from the source url. This url sometimes gets changed by the marketplace on which the NFT was minted."
  },
  "nftOptions": {
    "message": "NFT Options"
  },
  "nftTokenIdPlaceholder": {
    "message": "Enter the token id"
  },
  "nftWarningContent": {
    "message": "You're granting access to $1, including any you might own in the future. The party on the other end can transfer these NFTs from your wallet at any time without asking you until you revoke this approval. $2",
    "description": "$1 is nftWarningContentBold bold part, $2 is Learn more link"
  },
  "nftWarningContentBold": {
    "message": "all your $1 NFTs",
    "description": "$1 is name of the collection"
  },
  "nftWarningContentGrey": {
    "message": "Proceed with caution."
  },
  "nfts": {
    "message": "NFTs"
  },
  "nftsPreviouslyOwned": {
    "message": "Previously Owned"
  },
  "nickname": {
    "message": "Nickname"
  },
  "noAccountsFound": {
    "message": "No accounts found for the given search query"
  },
  "noActivity": {
    "message": "No activity yet"
  },
  "noConnectedAccountTitle": {
    "message": "MetaMask isn’t connected to this site"
  },
  "noConnectionDescription": {
    "message": "To connect to a site, find and select the \"connect\" button. Remember MetaMask can only connect to sites on web3"
  },
  "noConversionRateAvailable": {
    "message": "No conversion rate available"
  },
  "noDeFiPositions": {
    "message": "No positions yet"
  },
  "noDomainResolution": {
    "message": "No resolution for domain provided."
  },
  "noHardwareWalletOrSnapsSupport": {
    "message": "Snaps, and most hardware wallets, will not work with your current browser version."
  },
  "noNFTs": {
    "message": "No NFTs yet"
  },
  "noNetworksFound": {
    "message": "No networks found for the given search query"
  },
  "noOptionsAvailableMessage": {
    "message": "This trade route isn't available right now. Try changing the amount, network, or token and we'll find the best option."
  },
  "noSnaps": {
    "message": "You don't have any snaps installed."
  },
  "noThanks": {
    "message": "No thanks"
  },
  "noTransactions": {
    "message": "You have no transactions"
  },
  "noWebcamFound": {
    "message": "Your computer's webcam was not found. Please try again."
  },
  "noWebcamFoundTitle": {
    "message": "Webcam not found"
  },
  "nonContractAddressAlertDesc": {
    "message": "You're sending call data to an address that isn't a contract. This could cause you to lose funds. Make sure you're using the correct address and network before continuing."
  },
  "nonContractAddressAlertTitle": {
    "message": "Potential mistake"
  },
  "nonce": {
    "message": "Nonce"
  },
  "none": {
    "message": "None"
  },
  "notBusy": {
    "message": "Not busy"
  },
  "notCurrentAccount": {
    "message": "Is this the correct account? It's different from the currently selected account in your wallet"
  },
  "notEnoughBalance": {
    "message": "Insufficient balance"
  },
  "notEnoughGas": {
    "message": "Not enough gas"
  },
  "notNow": {
    "message": "Not now"
  },
  "notificationDetail": {
    "message": "Details"
  },
  "notificationDetailBaseFee": {
    "message": "Base fee (GWEI)"
  },
  "notificationDetailGasLimit": {
    "message": "Gas limit (units)"
  },
  "notificationDetailGasUsed": {
    "message": "Gas used (units)"
  },
  "notificationDetailMaxFee": {
    "message": "Max fee per gas"
  },
  "notificationDetailNetwork": {
    "message": "Network"
  },
  "notificationDetailNetworkFee": {
    "message": "Network fee"
  },
  "notificationDetailPriorityFee": {
    "message": "Priority fee (GWEI)"
  },
  "notificationItemCheckBlockExplorer": {
    "message": "Check on the Block Explorer"
  },
  "notificationItemCollection": {
    "message": "Collection"
  },
  "notificationItemConfirmed": {
    "message": "Confirmed"
  },
  "notificationItemError": {
    "message": "Unable to retrieve fees currently"
  },
  "notificationItemFrom": {
    "message": "From"
  },
  "notificationItemLidoStakeReadyToBeWithdrawn": {
    "message": "Withdrawal Ready"
  },
  "notificationItemLidoStakeReadyToBeWithdrawnMessage": {
    "message": "You can now withdraw your unstaked $1"
  },
  "notificationItemLidoWithdrawalRequestedMessage": {
    "message": "Your request to unstake $1 has been sent"
  },
  "notificationItemNFTReceivedFrom": {
    "message": "Received NFT from"
  },
  "notificationItemNFTSentTo": {
    "message": "Sent NFT to"
  },
  "notificationItemNetwork": {
    "message": "Network"
  },
  "notificationItemRate": {
    "message": "Rate (fee included)"
  },
  "notificationItemReceived": {
    "message": "Received"
  },
  "notificationItemReceivedFrom": {
    "message": "Received from"
  },
  "notificationItemSent": {
    "message": "Sent"
  },
  "notificationItemSentTo": {
    "message": "Sent to"
  },
  "notificationItemStakeCompleted": {
    "message": "Stake completed"
  },
  "notificationItemStaked": {
    "message": "Staked"
  },
  "notificationItemStakingProvider": {
    "message": "Staking Provider"
  },
  "notificationItemStatus": {
    "message": "Status"
  },
  "notificationItemSwapped": {
    "message": "Swapped"
  },
  "notificationItemSwappedFor": {
    "message": "for"
  },
  "notificationItemTo": {
    "message": "To"
  },
  "notificationItemTransactionId": {
    "message": "Transaction ID"
  },
  "notificationItemUnStakeCompleted": {
    "message": "UnStaking complete"
  },
  "notificationItemUnStaked": {
    "message": "Unstaked"
  },
  "notificationItemUnStakingRequested": {
    "message": "Unstaking requested"
  },
  "notificationTransactionFailedMessage": {
    "message": "Transaction $1 failed! $2",
    "description": "Content of the browser notification that appears when a transaction fails"
  },
  "notificationTransactionFailedTitle": {
    "message": "Failed transaction",
    "description": "Title of the browser notification that appears when a transaction fails"
  },
  "notificationTransactionSuccessMessage": {
    "message": "Transaction $1 confirmed!",
    "description": "Content of the browser notification that appears when a transaction is confirmed"
  },
  "notificationTransactionSuccessTitle": {
    "message": "Confirmed transaction",
    "description": "Title of the browser notification that appears when a transaction is confirmed"
  },
  "notificationTransactionSuccessView": {
    "message": "View on $1",
    "description": "Additional content in a notification that appears when a transaction is confirmed and has a block explorer URL."
  },
  "notifications": {
    "message": "Notifications"
  },
  "notificationsFeatureToggle": {
    "message": "Enable Wallet Notifications",
    "description": "Experimental feature title"
  },
  "notificationsFeatureToggleDescription": {
    "message": "This enables wallet notifications like send/receive funds or nfts and feature announcements.",
    "description": "Description of the experimental notifications feature"
  },
  "notificationsMarkAllAsRead": {
    "message": "Mark all as read"
  },
  "notificationsPageEmptyTitle": {
    "message": "Nothing to see here"
  },
  "notificationsPageErrorContent": {
    "message": "Please, try to visit this page again."
  },
  "notificationsPageErrorTitle": {
    "message": "There has been an error"
  },
  "notificationsPageNoNotificationsContent": {
    "message": "You have not received any notifications yet."
  },
  "notificationsSettingsBoxError": {
    "message": "Something went wrong. Please try again."
  },
  "notificationsSettingsPageAllowNotifications": {
    "message": "Stay in the loop on what’s happening in your wallet with notifications. To use notifications, we use a profile to sync some settings across your devices. $1"
  },
  "notificationsSettingsPageAllowNotificationsLink": {
    "message": "Learn how we protect your privacy while using this feature."
  },
  "numberOfNewTokensDetectedPlural": {
    "message": "$1 new tokens found in this account",
    "description": "$1 is the number of new tokens detected"
  },
  "numberOfNewTokensDetectedSingular": {
    "message": "1 new token found in this account"
  },
  "numberOfTokens": {
    "message": "Number of tokens"
  },
  "ofTextNofM": {
    "message": "of"
  },
  "off": {
    "message": "Off"
  },
  "offlineForMaintenance": {
    "message": "Offline for maintenance"
  },
  "ok": {
    "message": "Ok"
  },
  "on": {
    "message": "On"
  },
  "onboardedMetametricsAccept": {
    "message": "I agree"
  },
  "onboardedMetametricsDisagree": {
    "message": "No thanks"
  },
  "onboardedMetametricsKey1": {
    "message": "Latest developments"
  },
  "onboardedMetametricsKey2": {
    "message": "Product features"
  },
  "onboardedMetametricsKey3": {
    "message": "Other relevant promotional materials"
  },
  "onboardedMetametricsLink": {
    "message": "MetaMetrics"
  },
  "onboardedMetametricsParagraph1": {
    "message": "In addition to $1, we'd like to use data to understand how you interact with marketing communications.",
    "description": "$1 represents the 'onboardedMetametricsLink' locale string"
  },
  "onboardedMetametricsParagraph2": {
    "message": "This helps us personalize what we share with you, like:"
  },
  "onboardedMetametricsParagraph3": {
    "message": "Remember, we never sell the data you provide and you can opt out any time."
  },
  "onboardedMetametricsTitle": {
    "message": "Help us enhance your experience"
  },
  "onboardingAdvancedPrivacyIPFSDescription": {
    "message": "The IPFS gateway makes it possible to access and view data hosted by third parties. You can add a custom IPFS gateway or continue using the default."
  },
  "onboardingAdvancedPrivacyIPFSInvalid": {
    "message": "Please enter a valid URL"
  },
  "onboardingAdvancedPrivacyIPFSTitle": {
    "message": "Add custom IPFS Gateway"
  },
  "onboardingAdvancedPrivacyIPFSValid": {
    "message": "IPFS gateway URL is valid"
  },
  "onboardingAdvancedPrivacyNetworkDescription": {
    "message": "When you use our default settings and configurations, we use Infura as our default remote procedure call (RPC) provider to offer the most reliable and private access to Ethereum data we can. In limited cases, we may use other RPC providers in order to provide the best experience for our users. You can choose your own RPC, but remember that any RPC will receive your IP address and Ethereum wallet to make transactions. To learn more about how Infura handles data for EVM accounts, read our $1; for Solana accounts, $2."
  },
  "onboardingAdvancedPrivacyNetworkDescriptionCallToAction": {
    "message": "click here"
  },
  "onboardingAdvancedPrivacyNetworkTitle": {
    "message": "Choose your network"
  },
  "onboardingCreateWallet": {
    "message": "Create a new wallet"
  },
  "onboardingImportWallet": {
    "message": "Import an existing wallet"
  },
  "onboardingMetametricsAgree": {
    "message": "I agree"
  },
  "onboardingMetametricsDescription": {
    "message": "We’d like to gather basic usage and diagnostics data to improve MetaMask. Know that we never sell the data you provide here."
  },
  "onboardingMetametricsDescription2": {
    "message": "When we gather metrics, it will always be..."
  },
  "onboardingMetametricsInfuraTerms": {
    "message": "We’ll let you know if we decide to use this data for other purposes. You can review our $1 for more information. Remember, you can go to settings and opt out at any time.",
    "description": "$1 represents `onboardingMetametricsInfuraTermsPolicy`"
  },
  "onboardingMetametricsInfuraTermsPolicy": {
    "message": "Privacy Policy"
  },
  "onboardingMetametricsNeverCollect": {
    "message": "$1 clicks and views on the app are stored, but other details (like your public address) are not.",
    "description": "$1 represents `onboardingMetametricsNeverCollectEmphasis`"
  },
  "onboardingMetametricsNeverCollectEmphasis": {
    "message": "Private:"
  },
  "onboardingMetametricsNeverCollectIP": {
    "message": "$1 we temporarily use your IP address to detect a general location (like your country or region), but it's never stored.",
    "description": "$1 represents `onboardingMetametricsNeverCollectIPEmphasis`"
  },
  "onboardingMetametricsNeverCollectIPEmphasis": {
    "message": "General:"
  },
  "onboardingMetametricsNeverSellData": {
    "message": "$1 you decide if you want to share or delete your usage data via settings any time.",
    "description": "$1 represents `onboardingMetametricsNeverSellDataEmphasis`"
  },
  "onboardingMetametricsNeverSellDataEmphasis": {
    "message": "Optional:"
  },
  "onboardingMetametricsPrivacyDescription": {
    "message": "Learn how we protect your privacy while collecting usage data for your profile."
  },
  "onboardingMetametricsTitle": {
    "message": "Help us improve MetaMask"
  },
  "onboardingMetametricsUseDataCheckbox": {
    "message": "We’ll use this data to learn how you interact with our marketing communications. We may share relevant news (like product features)."
  },
  "onboardingPinExtensionBillboardAccess": {
    "message": "Full access"
  },
  "onboardingPinExtensionBillboardDescription": {
    "message": "These extensions can see and change information"
  },
  "onboardingPinExtensionBillboardDescription2": {
    "message": "on this site."
  },
  "onboardingPinExtensionBillboardTitle": {
    "message": "Extensions"
  },
  "onboardingPinExtensionChrome": {
    "message": "Click the browser extension icon"
  },
  "onboardingPinExtensionDescription": {
    "message": "Pin MetaMask on your browser so it's accessible and easy to view transaction confirmations."
  },
  "onboardingPinExtensionDescription2": {
    "message": "You can open MetaMask by clicking on the extension and access your wallet with 1 click."
  },
  "onboardingPinExtensionDescription3": {
    "message": "Click browser extension icon to access it instantly"
  },
  "onboardingPinExtensionLabel": {
    "message": "Pin MetaMask"
  },
  "onboardingPinExtensionStep1": {
    "message": "1"
  },
  "onboardingPinExtensionStep2": {
    "message": "2"
  },
  "onboardingPinExtensionTitle": {
    "message": "Your MetaMask install is complete!"
  },
  "onekey": {
    "message": "OneKey"
  },
  "only": {
    "message": "only"
  },
  "onlyConnectTrust": {
    "message": "Only connect with sites you trust. $1",
    "description": "Text displayed above the buttons for connection confirmation. $1 is the link to the learn more web page."
  },
  "openFullScreenForLedgerWebHid": {
    "message": "Go to full screen to connect your Ledger.",
    "description": "Shown to the user on the confirm screen when they are viewing MetaMask in a popup window but need to connect their ledger via webhid."
  },
  "openInBlockExplorer": {
    "message": "Open in block explorer"
  },
  "optional": {
    "message": "Optional"
  },
  "options": {
    "message": "Options"
  },
  "origin": {
    "message": "Origin"
  },
  "originChanged": {
    "message": "Site changed"
  },
  "originChangedMessage": {
    "message": "You're now reviewing a request from $1.",
    "description": "$1 is the name of the origin"
  },
  "osTheme": {
    "message": "System"
  },
  "other": {
    "message": "other"
  },
  "otherSnaps": {
    "message": "other snaps",
    "description": "Used in the 'permission_rpc' message."
  },
  "others": {
    "message": "others"
  },
  "outdatedBrowserNotification": {
    "message": "Your browser is out of date. If you don't update your browser, you won't be able to get security patches and new features from MetaMask."
  },
  "overrideContentSecurityPolicyHeader": {
    "message": "Override Content-Security-Policy header"
  },
  "overrideContentSecurityPolicyHeaderDescription": {
    "message": "This option is a workaround for a known issue in Firefox, where a dapp's Content-Security-Policy header may prevent the extension from loading properly. Disabling this option is not recommended unless required for specific web page compatibility."
  },
  "padlock": {
    "message": "Padlock"
  },
  "participateInMetaMetrics": {
    "message": "Participate in MetaMetrics"
  },
  "participateInMetaMetricsDescription": {
    "message": "Participate in MetaMetrics to help us make MetaMask better"
  },
  "password": {
    "message": "Password"
  },
  "passwordNotLongEnough": {
    "message": "Password not long enough"
  },
  "passwordSetupDetails": {
    "message": "This password will unlock your MetaMask wallet only on this device. MetaMask can not recover this password."
  },
  "passwordStrength": {
    "message": "Password strength: $1",
    "description": "Return password strength to the user when user wants to create password."
  },
  "passwordStrengthDescription": {
    "message": "A strong password can improve the security of your wallet should your device be stolen or compromised."
  },
  "passwordTermsWarning": {
    "message": "I understand that MetaMask cannot recover this password for me. $1"
  },
  "passwordsDontMatch": {
    "message": "Passwords don't match"
  },
  "pastePrivateKey": {
    "message": "Enter your private key string here:",
    "description": "For importing an account from a private key"
  },
  "pending": {
    "message": "Pending"
  },
  "pendingConfirmationAddNetworkAlertMessage": {
    "message": "Updating network will cancel $1 pending transactions from this site.",
    "description": "Number of transactions."
  },
  "pendingConfirmationSwitchNetworkAlertMessage": {
    "message": "Switching network will cancel $1 pending transactions from this site.",
    "description": "Number of transactions."
  },
  "pendingTransactionAlertMessage": {
    "message": "This transaction won't go through until a previous transaction is complete. $1",
    "description": "$1 represents the words 'how to cancel or speed up a transaction' in a hyperlink"
  },
  "pendingTransactionAlertMessageHyperlink": {
    "message": "Learn how to cancel or speed up a transaction.",
    "description": "The text for the hyperlink in the pending transaction alert message"
  },
  "permissionDetails": {
    "message": "Permission details"
  },
  "permissionFor": {
    "message": "Permission for"
  },
  "permissionFrom": {
    "message": "Permission from"
  },
  "permissionRequested": {
    "message": "Requested now"
  },
  "permissionRequestedForAccounts": {
    "message": "Requested now for $1",
    "description": "Permission cell status for requested permission including accounts, rendered as AvatarGroup which is $1."
  },
  "permissionRevoked": {
    "message": "Revoked in this update"
  },
  "permissionRevokedForAccounts": {
    "message": "Revoked in this update for $1",
    "description": "Permission cell status for revoked permission including accounts, rendered as AvatarGroup which is $1."
  },
  "permission_accessNamedSnap": {
    "message": "Connect to $1.",
    "description": "The description for the `wallet_snap` permission. $1 is the human-readable name of the snap."
  },
  "permission_accessNetwork": {
    "message": "Access the internet.",
    "description": "The description of the `endowment:network-access` permission."
  },
  "permission_accessNetworkDescription": {
    "message": "Allow $1 to access the internet. This can be used to both send and receive data with third-party servers.",
    "description": "An extended description of the `endowment:network-access` permission. $1 is the snap name."
  },
  "permission_accessSnap": {
    "message": "Connect to the $1 snap.",
    "description": "The description for the `wallet_snap` permission. $1 is the name of the snap."
  },
  "permission_accessSnapDescription": {
    "message": "Allow the website or snap to interact with $1.",
    "description": "The description for the `wallet_snap_*` permission. $1 is the name of the Snap."
  },
  "permission_assets": {
    "message": "Display account assets in MetaMask.",
    "description": "The description for the `endowment:assets` permission."
  },
  "permission_assetsDescription": {
    "message": "Allow $1 to provide asset information to the MetaMask client. The assets can be onchain or offchain.",
    "description": "An extended description for the `endowment:assets` permission. $1 is the name of the Snap."
  },
  "permission_cronjob": {
    "message": "Schedule and execute periodic actions.",
    "description": "The description for the `snap_cronjob` permission"
  },
  "permission_cronjobDescription": {
    "message": "Allow $1 to perform actions that run periodically at fixed times, dates, or intervals. This can be used to trigger time-sensitive interactions or notifications.",
    "description": "An extended description for the `snap_cronjob` permission. $1 is the snap name."
  },
  "permission_dialog": {
    "message": "Display dialog windows in MetaMask.",
    "description": "The description for the `snap_dialog` permission"
  },
  "permission_dialogDescription": {
    "message": "Allow $1 to display MetaMask popups with custom text, input field, and buttons to approve or reject an action.\nCan be used to create e.g. alerts, confirmations, and opt-in flows for a snap.",
    "description": "An extended description for the `snap_dialog` permission. $1 is the snap name."
  },
  "permission_ethereumAccounts": {
    "message": "See address, account balance, activity and suggest transactions to approve",
    "description": "The description for the `eth_accounts` permission"
  },
  "permission_ethereumProvider": {
    "message": "Access the Ethereum provider.",
    "description": "The description for the `endowment:ethereum-provider` permission"
  },
  "permission_ethereumProviderDescription": {
    "message": "Allow $1 to communicate with MetaMask directly, in order for it to read data from the blockchain and suggest messages and transactions.",
    "description": "An extended description for the `endowment:ethereum-provider` permission. $1 is the snap name."
  },
  "permission_getEntropy": {
    "message": "Derive arbitrary keys unique to $1.",
    "description": "The description for the `snap_getEntropy` permission. $1 is the snap name."
  },
  "permission_getEntropyDescription": {
    "message": "Allow $1 to derive arbitrary keys unique to $1, without exposing them. These keys are separate from your MetaMask account(s) and not related to your private keys or Secret Recovery Phrase. Other snaps cannot access this information.",
    "description": "An extended description for the `snap_getEntropy` permission. $1 is the snap name."
  },
  "permission_getLocale": {
    "message": "View your preferred language.",
    "description": "The description for the `snap_getLocale` permission"
  },
  "permission_getLocaleDescription": {
    "message": "Let $1 access your preferred language from your MetaMask settings. This can be used to localize and display $1's content using your language.",
    "description": "An extended description for the `snap_getLocale` permission. $1 is the snap name."
  },
  "permission_getPreferences": {
    "message": "See information like your preferred language and fiat currency.",
    "description": "The description for the `snap_getPreferences` permission"
  },
  "permission_getPreferencesDescription": {
    "message": "Let $1 access information like your preferred language and fiat currency in your MetaMask settings. This helps $1 display content tailored to your preferences. ",
    "description": "An extended description for the `snap_getPreferences` permission. $1 is the snap name."
  },
  "permission_homePage": {
    "message": "Display a custom screen",
    "description": "The description for the `endowment:page-home` permission"
  },
  "permission_homePageDescription": {
    "message": "Let $1 display a custom home screen in MetaMask. This can be used for user interfaces, configuration, and dashboards.",
    "description": "An extended description for the `endowment:page-home` permission. $1 is the snap name."
  },
  "permission_keyring": {
    "message": "Allow requests for adding and controlling Ethereum accounts",
    "description": "The description for the `endowment:keyring` permission"
  },
  "permission_keyringDescription": {
    "message": "Let $1 receive requests to add or remove accounts, plus sign and transact on behalf of these accounts.",
    "description": "An extended description for the `endowment:keyring` permission. $1 is the snap name."
  },
  "permission_lifecycleHooks": {
    "message": "Use lifecycle hooks.",
    "description": "The description for the `endowment:lifecycle-hooks` permission"
  },
  "permission_lifecycleHooksDescription": {
    "message": "Allow $1 to use lifecycle hooks to run code at specific times during its lifecycle.",
    "description": "An extended description for the `endowment:lifecycle-hooks` permission. $1 is the snap name."
  },
  "permission_manageAccounts": {
    "message": "Add and control Ethereum accounts",
    "description": "The description for `snap_manageAccounts` permission"
  },
  "permission_manageAccountsDescription": {
    "message": "Allow $1 to add or remove Ethereum accounts, then transact and sign with these accounts.",
    "description": "An extended description for the `snap_manageAccounts` permission. $1 is the snap name."
  },
  "permission_manageBip32Keys": {
    "message": "Manage $1 accounts.",
    "description": "The description for the `snap_getBip32Entropy` permission. $1 is a derivation path, e.g. 'm/44'/0'/0' (secp256k1)'."
  },
  "permission_manageBip44AndBip32KeysDescription": {
    "message": "Allow $1 to manage accounts and assets on the requested network. These accounts are derived and backed up using your secret recovery phrase (without revealing it). With the power to derive keys, $1 can support a variety of blockchain protocols beyond Ethereum (EVMs).",
    "description": "An extended description for the `snap_getBip44Entropy` and `snap_getBip44Entropy` permissions. $1 is the snap name."
  },
  "permission_manageBip44Keys": {
    "message": "Manage $1 accounts.",
    "description": "The description for the `snap_getBip44Entropy` permission. $1 is the name of a protocol, e.g. 'Filecoin'."
  },
  "permission_manageState": {
    "message": "Store and manage its data on your device.",
    "description": "The description for the `snap_manageState` permission"
  },
  "permission_manageStateDescription": {
    "message": "Allow $1 to store, update, and retrieve data securely with encryption. Other snaps cannot access this information.",
    "description": "An extended description for the `snap_manageState` permission. $1 is the snap name."
  },
  "permission_nameLookup": {
    "message": "Provide domain and address lookups.",
    "description": "The description for the `endowment:name-lookup` permission."
  },
  "permission_nameLookupDescription": {
    "message": "Allow the snap to fetch and display address and domain lookups in different parts of the MetaMask UI.",
    "description": "An extended description for the `endowment:name-lookup` permission."
  },
  "permission_notifications": {
    "message": "Show notifications.",
    "description": "The description for the `snap_notify` permission"
  },
  "permission_notificationsDescription": {
    "message": "Allow $1 to display notifications within MetaMask. A short notification text can be triggered by a snap for actionable or time-sensitive information.",
    "description": "An extended description for the `snap_notify` permission. $1 is the snap name."
  },
  "permission_protocol": {
    "message": "Provide protocol data for one or more chains.",
    "description": "The description for the `endowment:protocol` permission."
  },
  "permission_protocolDescription": {
    "message": "Allow $1 to provide MetaMask with protocol data such as gas estimates or token information.",
    "description": "An extended description for the `endowment:protocol` permission. $1 is the name of the Snap."
  },
  "permission_rpc": {
    "message": "Allow $1 to communicate directly with $2.",
    "description": "The description for the `endowment:rpc` permission. $1 is 'other snaps' or 'websites', $2 is the snap name."
  },
  "permission_rpcDescription": {
    "message": "Allow $1 to send messages to $2 and receive a response from $2.",
    "description": "An extended description for the `endowment:rpc` permission. $1 is 'other snaps' or 'websites', $2 is the snap name."
  },
  "permission_rpcDescriptionOriginList": {
    "message": "$1 and $2",
    "description": "A list of allowed origins where $2 is the last origin of the list and $1 is the rest of the list separated by ','."
  },
  "permission_signatureInsight": {
    "message": "Display signature insights modal.",
    "description": "The description for the `endowment:signature-insight` permission"
  },
  "permission_signatureInsightDescription": {
    "message": "Allow $1 to display a modal with insights on any signature request before approval. This can be used for anti-phishing and security solutions.",
    "description": "An extended description for the `endowment:signature-insight` permission. $1 is the snap name."
  },
  "permission_signatureInsightOrigin": {
    "message": "See the origins of websites that initiate a signature request",
    "description": "The description for the `signatureOrigin` caveat, to be used with the `endowment:signature-insight` permission"
  },
  "permission_signatureInsightOriginDescription": {
    "message": "Allow $1 to see the origin (URI) of websites that initiate signature requests. This can be used for anti-phishing and security solutions.",
    "description": "An extended description for the `signatureOrigin` caveat, to be used with the `endowment:signature-insight` permission. $1 is the snap name."
  },
  "permission_transactionInsight": {
    "message": "Fetch and display transaction insights.",
    "description": "The description for the `endowment:transaction-insight` permission"
  },
  "permission_transactionInsightDescription": {
    "message": "Allow $1 to decode transactions and show insights within the MetaMask UI. This can be used for anti-phishing and security solutions.",
    "description": "An extended description for the `endowment:transaction-insight` permission. $1 is the snap name."
  },
  "permission_transactionInsightOrigin": {
    "message": "See the origins of websites that suggest transactions",
    "description": "The description for the `transactionOrigin` caveat, to be used with the `endowment:transaction-insight` permission"
  },
  "permission_transactionInsightOriginDescription": {
    "message": "Allow $1 to see the origin (URI) of websites that suggest transactions. This can be used for anti-phishing and security solutions.",
    "description": "An extended description for the `transactionOrigin` caveat, to be used with the `endowment:transaction-insight` permission. $1 is the snap name."
  },
  "permission_unknown": {
    "message": "Unknown permission: $1",
    "description": "$1 is the name of a requested permission that is not recognized."
  },
  "permission_viewBip32PublicKeys": {
    "message": "View your public key for $1 ($2).",
    "description": "The description for the `snap_getBip32PublicKey` permission. $1 is a derivation path, e.g. 'm/44'/0'/0''. $2 is the elliptic curve name, e.g. 'secp256k1'."
  },
  "permission_viewBip32PublicKeysDescription": {
    "message": "Allow $2 to view your public keys (and addresses) for $1. This does not grant any control of accounts or assets.",
    "description": "An extended description for the `snap_getBip32PublicKey` permission. $1 is a derivation path (name). $2 is the snap name."
  },
  "permission_viewNamedBip32PublicKeys": {
    "message": "View your public key for $1.",
    "description": "The description for the `snap_getBip32PublicKey` permission. $1 is a name for the derivation path, e.g., 'Ethereum accounts'."
  },
  "permission_walletSwitchEthereumChain": {
    "message": "Use your enabled networks",
    "description": "The label for the `wallet_switchEthereumChain` permission"
  },
  "permission_webAssembly": {
    "message": "Support for WebAssembly.",
    "description": "The description of the `endowment:webassembly` permission."
  },
  "permission_webAssemblyDescription": {
    "message": "Allow $1 to access low-level execution environments via WebAssembly.",
    "description": "An extended description of the `endowment:webassembly` permission. $1 is the snap name."
  },
  "permissions": {
    "message": "Permissions"
  },
  "permissionsPageEmptyContent": {
    "message": "Nothing to see here"
  },
  "permissionsPageEmptySubContent": {
    "message": "This is where you can see the permissions you've given to installed Snaps or connected sites."
  },
  "permitSimulationChange_approve": {
    "message": "Spending cap"
  },
  "permitSimulationChange_bidding": {
    "message": "You bid"
  },
  "permitSimulationChange_listing": {
    "message": "You list"
  },
  "permitSimulationChange_nft_listing": {
    "message": "Listing price"
  },
  "permitSimulationChange_receive": {
    "message": "You receive"
  },
  "permitSimulationChange_revoke2": {
    "message": "Revoke"
  },
  "permitSimulationChange_transfer": {
    "message": "You send"
  },
  "permitSimulationDetailInfo": {
    "message": "You're giving the spender permission to spend this many tokens from your account."
  },
  "permittedChainToastUpdate": {
    "message": "$1 has access to $2."
  },
  "personalAddressDetected": {
    "message": "Personal address detected. Input the token contract address."
  },
  "pinToTop": {
    "message": "Pin to top"
  },
  "pleaseConfirm": {
    "message": "Please confirm"
  },
  "plusMore": {
    "message": "+ $1 more",
    "description": "$1 is the number of additional items"
  },
  "plusXMore": {
    "message": "+ $1 more",
    "description": "$1 is a number of additional but unshown items in a list- this message will be shown in place of those items"
  },
  "popularNetworkAddToolTip": {
    "message": "Some of these networks rely on third parties. The connections may be less reliable or enable third-parties to track activity.",
    "description": "Learn more link"
  },
  "popularNetworks": {
    "message": "Popular networks"
  },
  "portfolio": {
    "message": "Portfolio"
  },
  "preparingSwap": {
    "message": "Preparing swap..."
  },
  "prev": {
    "message": "Prev"
  },
  "price": {
    "message": "Price"
  },
  "priceUnavailable": {
    "message": "price unavailable"
  },
  "primaryType": {
    "message": "Primary type"
  },
  "priorityFee": {
    "message": "Priority fee"
  },
  "priorityFeeProperCase": {
    "message": "Priority Fee"
  },
  "privacy": {
    "message": "Privacy"
  },
  "privacyMsg": {
    "message": "Privacy policy"
  },
  "privateKey": {
    "message": "Private Key",
    "description": "select this type of file to use to import an account"
  },
  "privateKeyCopyWarning": {
    "message": "Private key for $1",
    "description": "$1 represents the account name"
  },
  "privateKeyHidden": {
    "message": "The private key is hidden",
    "description": "Explains that the private key input is hidden"
  },
  "privateKeyShow": {
    "message": "Show/Hide the private key input",
    "description": "Describes a toggle that is used to show or hide the private key input"
  },
  "privateKeyShown": {
    "message": "This private key is being shown",
    "description": "Explains that the private key input is being shown"
  },
  "privateKeyWarning": {
    "message": "Warning: Never disclose this key. Anyone with your private keys can steal any assets held in your account."
  },
  "privateNetwork": {
    "message": "Private network"
  },
  "proceedWithTransaction": {
    "message": "I want to proceed anyway"
  },
  "productAnnouncements": {
    "message": "Product announcements"
  },
  "proposedApprovalLimit": {
    "message": "Proposed approval limit"
  },
  "provide": {
    "message": "Provide"
  },
  "publicAddress": {
    "message": "Public address"
  },
  "pushPlatformNotificationsFundsReceivedDescription": {
    "message": "You received $1 $2"
  },
  "pushPlatformNotificationsFundsReceivedDescriptionDefault": {
    "message": "You received some tokens"
  },
  "pushPlatformNotificationsFundsReceivedTitle": {
    "message": "Funds received"
  },
  "pushPlatformNotificationsFundsSentDescription": {
    "message": "You successfully sent $1 $2"
  },
  "pushPlatformNotificationsFundsSentDescriptionDefault": {
    "message": "You successfully sent some tokens"
  },
  "pushPlatformNotificationsFundsSentTitle": {
    "message": "Funds sent"
  },
  "pushPlatformNotificationsNftReceivedDescription": {
    "message": "You received new NFTs"
  },
  "pushPlatformNotificationsNftReceivedTitle": {
    "message": "NFT received"
  },
  "pushPlatformNotificationsNftSentDescription": {
    "message": "You have successfully sent an NFT"
  },
  "pushPlatformNotificationsNftSentTitle": {
    "message": "NFT sent"
  },
  "pushPlatformNotificationsStakingLidoStakeCompletedDescription": {
    "message": "Your Lido stake was successful"
  },
  "pushPlatformNotificationsStakingLidoStakeCompletedTitle": {
    "message": "Stake complete"
  },
  "pushPlatformNotificationsStakingLidoStakeReadyToBeWithdrawnDescription": {
    "message": "Your Lido stake is now ready to be withdrawn"
  },
  "pushPlatformNotificationsStakingLidoStakeReadyToBeWithdrawnTitle": {
    "message": "Stake ready for withdrawal"
  },
  "pushPlatformNotificationsStakingLidoWithdrawalCompletedDescription": {
    "message": "Your Lido withdrawal was successful"
  },
  "pushPlatformNotificationsStakingLidoWithdrawalCompletedTitle": {
    "message": "Withdrawal completed"
  },
  "pushPlatformNotificationsStakingLidoWithdrawalRequestedDescription": {
    "message": "Your Lido withdrawal request was submitted"
  },
  "pushPlatformNotificationsStakingLidoWithdrawalRequestedTitle": {
    "message": "Withdrawal requested"
  },
  "pushPlatformNotificationsStakingRocketpoolStakeCompletedDescription": {
    "message": "Your RocketPool stake was successful"
  },
  "pushPlatformNotificationsStakingRocketpoolStakeCompletedTitle": {
    "message": "Stake complete"
  },
  "pushPlatformNotificationsStakingRocketpoolUnstakeCompletedDescription": {
    "message": "Your RocketPool unstake was successful"
  },
  "pushPlatformNotificationsStakingRocketpoolUnstakeCompletedTitle": {
    "message": "Unstake complete"
  },
  "pushPlatformNotificationsSwapCompletedDescription": {
    "message": "Your MetaMask Swap was successful"
  },
  "pushPlatformNotificationsSwapCompletedTitle": {
    "message": "Swap completed"
  },
  "queued": {
    "message": "Queued"
  },
  "quoteRate": {
    "message": "Quote rate"
  },
  "quotedReceiveAmount": {
    "message": "$1 receive amount"
  },
  "quotedTotalCost": {
    "message": "$1 total cost"
  },
  "rank": {
    "message": "Rank"
  },
  "rateIncludesMMFee": {
    "message": "Rate includes $1% fee"
  },
  "reAddAccounts": {
    "message": "re-add any other accounts"
  },
  "reAdded": {
    "message": "re-added"
  },
  "readdToken": {
    "message": "You can add this token back in the future by going to “Import token” in your accounts options menu."
  },
  "receive": {
    "message": "Receive"
  },
  "receiveCrypto": {
    "message": "Receive crypto"
  },
  "recipientAddressPlaceholderNew": {
    "message": "Enter public address (0x) or domain name"
  },
  "recommendedGasLabel": {
    "message": "Recommended"
  },
  "recoveryPhraseReminderBackupStart": {
    "message": "Start here"
  },
  "recoveryPhraseReminderConfirm": {
    "message": "Got it"
  },
  "recoveryPhraseReminderHasBackedUp": {
    "message": "Always keep your Secret Recovery Phrase in a secure and secret place"
  },
  "recoveryPhraseReminderHasNotBackedUp": {
    "message": "Need to backup your Secret Recovery Phrase again?"
  },
  "recoveryPhraseReminderItemOne": {
    "message": "Never share your Secret Recovery Phrase with anyone"
  },
  "recoveryPhraseReminderItemTwo": {
    "message": "The MetaMask team will never ask for your Secret Recovery Phrase"
  },
  "recoveryPhraseReminderSubText": {
    "message": "Your Secret Recovery Phrase controls all of your accounts."
  },
  "recoveryPhraseReminderTitle": {
    "message": "Protect your funds"
  },
  "redeposit": {
    "message": "Redeposit"
  },
  "refreshList": {
    "message": "Refresh list"
  },
  "reject": {
    "message": "Reject"
  },
  "rejectAll": {
    "message": "Reject all"
  },
  "rejectRequestsDescription": {
    "message": "You are about to batch reject $1 requests."
  },
  "rejectRequestsN": {
    "message": "Reject $1 requests"
  },
  "rejectTxsDescription": {
    "message": "You are about to batch reject $1 transactions."
  },
  "rejectTxsN": {
    "message": "Reject $1 transactions"
  },
  "rejected": {
    "message": "Rejected"
  },
  "rememberSRPIfYouLooseAccess": {
    "message": "Remember, if you lose your Secret Recovery Phrase, you lose access to your wallet. $1 to keep this set of words safe so you can always access your funds."
  },
  "reminderSet": {
    "message": "Reminder set!"
  },
  "remove": {
    "message": "Remove"
  },
  "removeAccount": {
    "message": "Remove account"
  },
  "removeAccountDescription": {
    "message": "This account will be removed from your wallet. Please make sure you have the original Secret Recovery Phrase or private key for this imported account before continuing. You can import or create accounts again from the account drop-down. "
  },
  "removeKeyringSnap": {
    "message": "Removing this Snap removes these accounts from MetaMask:"
  },
  "removeKeyringSnapToolTip": {
    "message": "The snap controls the accounts, and by removing it, the accounts will be removed from MetaMask, too, but they will remain in the blockchain."
  },
  "removeNFT": {
    "message": "Remove NFT"
  },
  "removeNftErrorMessage": {
    "message": "We could not remove this NFT."
  },
  "removeNftMessage": {
    "message": "NFT was successfully removed!"
  },
  "removeSnap": {
    "message": "Remove Snap"
  },
  "removeSnapAccountDescription": {
    "message": "If you proceed, this account will no longer be available in MetaMask."
  },
  "removeSnapAccountTitle": {
    "message": "Remove account"
  },
  "removeSnapConfirmation": {
    "message": "Are you sure you want to remove $1?",
    "description": "$1 represents the name of the snap"
  },
  "removeSnapDescription": {
    "message": "This action will delete the snap, its data and revoke your given permissions."
  },
  "replace": {
    "message": "replace"
  },
  "reportIssue": {
    "message": "Report an issue"
  },
  "requestFrom": {
    "message": "Request from"
  },
  "requestFromInfo": {
    "message": "This is the site asking for your signature."
  },
  "requestFromInfoSnap": {
    "message": "This is the Snap asking for your signature."
  },
  "requestFromTransactionDescription": {
    "message": "This is the site asking for your confirmation."
  },
  "requestingFor": {
    "message": "Requesting for"
  },
  "requestingForAccount": {
    "message": "Requesting for $1",
    "description": "Name of Account"
  },
  "requestingForNetwork": {
    "message": "Requesting for $1",
    "description": "Name of Network"
  },
  "required": {
    "message": "Required"
  },
  "reset": {
    "message": "Reset"
  },
  "resetWallet": {
    "message": "Reset wallet"
  },
  "resetWalletSubHeader": {
    "message": "MetaMask does not keep a copy of your password. If you’re having trouble unlocking your account, you will need to reset your wallet. You can do this by providing the Secret Recovery Phrase you used when you set up your wallet."
  },
  "resetWalletUsingSRP": {
    "message": "This action will delete your current wallet and Secret Recovery Phrase from this device, along with the list of accounts you’ve curated. After resetting with a Secret Recovery Phrase, you’ll see a list of accounts based on the Secret Recovery Phrase you use to reset. This new list will automatically include accounts that have a balance. You’ll also be able to $1 created previously. Custom accounts that you’ve imported will need to be $2, and any custom tokens you’ve added to an account will need to be $3 as well."
  },
  "resetWalletWarning": {
    "message": "Make sure you’re using the correct Secret Recovery Phrase before proceeding. You will not be able to undo this."
  },
  "restartMetamask": {
    "message": "Restart MetaMask"
  },
  "restore": {
    "message": "Restore"
  },
  "restoreUserData": {
    "message": "Restore user data"
  },
  "resultPageError": {
    "message": "Error"
  },
  "resultPageErrorDefaultMessage": {
    "message": "The operation failed."
  },
  "resultPageSuccess": {
    "message": "Success"
  },
  "resultPageSuccessDefaultMessage": {
    "message": "The operation completed successfully."
  },
  "retryTransaction": {
    "message": "Retry transaction"
  },
  "reusedTokenNameWarning": {
    "message": "A token here reuses a symbol from another token you watch, this can be confusing or deceptive."
  },
  "revealSecretRecoveryPhrase": {
    "message": "Reveal Secret Recovery Phrase"
  },
  "revealSeedWords": {
    "message": "Reveal Secret Recovery Phrase"
  },
  "revealSeedWordsDescription1": {
    "message": "The $1 provides $2",
    "description": "This is a sentence consisting of link using 'revealSeedWordsSRPName' as $1 and bolded text using 'revealSeedWordsDescription3' as $2."
  },
  "revealSeedWordsDescription2": {
    "message": "MetaMask is a $1. That means you're the owner of your SRP.",
    "description": "$1 is text link with the message from 'revealSeedWordsNonCustodialWallet'"
  },
  "revealSeedWordsDescription3": {
    "message": "full access to your wallet and funds.\n"
  },
  "revealSeedWordsNonCustodialWallet": {
    "message": "non-custodial wallet"
  },
  "revealSeedWordsQR": {
    "message": "QR"
  },
  "revealSeedWordsSRPName": {
    "message": "Secret Recovery Phrase (SRP)"
  },
  "revealSeedWordsText": {
    "message": "Text"
  },
  "revealSeedWordsWarning": {
    "message": "Make sure no one is looking at your screen. $1",
    "description": "$1 is bolded text using the message from 'revealSeedWordsWarning2'"
  },
  "revealSeedWordsWarning2": {
    "message": "MetaMask Support will never request this.",
    "description": "The bolded texted in the second part of 'revealSeedWordsWarning'"
  },
  "revealSensitiveContent": {
    "message": "Reveal sensitive content"
  },
  "revealTheSeedPhrase": {
    "message": "Reveal seed phrase"
  },
  "review": {
    "message": "Review"
  },
  "reviewAlert": {
    "message": "Review alert"
  },
  "reviewAlerts": {
    "message": "Review alerts"
  },
  "reviewPendingTransactions": {
    "message": "Review pending transactions"
  },
  "reviewPermissions": {
    "message": "Review permissions"
  },
  "revokePermission": {
    "message": "Revoke permission"
  },
  "revokePermissionTitle": {
    "message": "Remove $1 permission",
    "description": "The token symbol that is being revoked"
  },
  "revokeSimulationDetailsDesc": {
    "message": "You're removing someone's permission to spend tokens from your account."
  },
  "reward": {
    "message": "Reward"
  },
  "rpcNameOptional": {
    "message": "RPC Name (Optional)"
  },
  "rpcUrl": {
    "message": "RPC URL"
  },
  "safeTransferFrom": {
    "message": "Safe transfer from"
  },
  "save": {
    "message": "Save"
  },
  "scanInstructions": {
    "message": "Place the QR code in front of your camera"
  },
  "scanQrCode": {
    "message": "Scan QR code"
  },
  "scrollDown": {
    "message": "Scroll down"
  },
  "search": {
    "message": "Search"
  },
  "searchAccounts": {
    "message": "Search accounts"
  },
  "searchNfts": {
    "message": "Search NFTs"
  },
  "searchTokens": {
    "message": "Search tokens"
  },
  "searchTokensByNameOrAddress": {
    "message": "Search tokens by name or address"
  },
  "secretRecoveryPhrase": {
    "message": "Secret Recovery Phrase"
  },
  "secretRecoveryPhrasePlusNumber": {
    "message": "Secret Recovery Phrase $1",
    "description": "The $1 is the order of the Secret Recovery Phrase"
  },
  "secureWallet": {
    "message": "Secure wallet"
  },
  "security": {
    "message": "Security"
  },
  "securityAlert": {
    "message": "Security alert from $1 and $2"
  },
  "securityAlerts": {
    "message": "Security alerts"
  },
  "securityAlertsDescription": {
    "message": "This feature alerts you to malicious or unusual activity by actively reviewing transaction and signature requests. $1",
    "description": "Link to learn more about security alerts"
  },
  "securityAndPrivacy": {
    "message": "Security & privacy"
  },
  "securityDescription": {
    "message": "Reduce your chances of joining unsafe networks and protect your accounts"
  },
  "securityMessageLinkForNetworks": {
    "message": "network scams and security risks"
  },
  "securityPrivacyPath": {
    "message": "Settings > Security & Privacy."
  },
  "securityProviderPoweredBy": {
    "message": "Powered by $1",
    "description": "The security provider that is providing data"
  },
  "seeAllPermissions": {
    "message": "See all permissions",
    "description": "Used for revealing more content (e.g. permission list, etc.)"
  },
  "seeDetails": {
    "message": "See details"
  },
  "seedPhraseConfirm": {
    "message": "Confirm Secret Recovery Phrase"
  },
  "seedPhraseEnterMissingWords": {
    "message": "Confirm Secret Recovery Phrase"
  },
  "seedPhraseIntroNotRecommendedButtonCopy": {
    "message": "Remind me later (not recommended)"
  },
  "seedPhraseIntroRecommendedButtonCopy": {
    "message": "Secure my wallet (recommended)"
  },
  "seedPhraseIntroSidebarBulletOne": {
    "message": "Write down and store in multiple secret places"
  },
  "seedPhraseIntroSidebarBulletTwo": {
    "message": "Store in a safe deposit box"
  },
  "seedPhraseIntroSidebarCopyOne": {
    "message": "Your Secret Recovery Phrase is a 12-word phrase that is the “master key” to your wallet and your funds"
  },
  "seedPhraseIntroSidebarCopyThree": {
    "message": "If someone asks for your recovery phrase they are likely trying to scam you and steal your wallet funds."
  },
  "seedPhraseIntroSidebarCopyTwo": {
    "message": "Never, ever share your Secret Recovery Phrase, not even with MetaMask!"
  },
  "seedPhraseIntroSidebarTitleOne": {
    "message": "What is a Secret Recovery Phrase?"
  },
  "seedPhraseIntroSidebarTitleThree": {
    "message": "Should I share my Secret Recovery Phrase?"
  },
  "seedPhraseIntroSidebarTitleTwo": {
    "message": "How do I save my Secret Recovery Phrase?"
  },
  "seedPhraseIntroTitle": {
    "message": "Secure your wallet"
  },
  "seedPhraseReq": {
    "message": "Secret Recovery Phrases contain 12, 15, 18, 21, or 24 words"
  },
  "seedPhraseWriteDownDetails": {
    "message": "Write down this 12-word Secret Recovery Phrase and save it in a place that you trust and only you can access."
  },
  "seedPhraseWriteDownHeader": {
    "message": "Write down your Secret Recovery Phrase"
  },
  "select": {
    "message": "Select"
  },
  "selectAccountToConnect": {
    "message": "Select an account to connect"
  },
  "selectAccounts": {
    "message": "Select the account(s) to use on this site"
  },
  "selectAccountsForSnap": {
    "message": "Select the account(s) to use with this snap"
  },
  "selectAll": {
    "message": "Select all"
  },
  "selectAnAccount": {
    "message": "Select an account"
  },
  "selectAnAccountAlreadyConnected": {
    "message": "This account has already been connected to MetaMask"
  },
  "selectEnableDisplayMediaPrivacyPreference": {
    "message": "Turn on Display NFT Media"
  },
  "selectHdPath": {
    "message": "Select HD path"
  },
  "selectNFTPrivacyPreference": {
    "message": "Enable NFT Autodetection"
  },
  "selectPathHelp": {
    "message": "If you don't see the accounts you expect, try switching the HD path or current selected network."
  },
  "selectRpcUrl": {
    "message": "Select RPC URL"
  },
  "selectSecretRecoveryPhrase": {
    "message": "Select Secret Recovery Phrase"
  },
  "selectType": {
    "message": "Select Type"
  },
  "selectedAccountMismatch": {
    "message": "Different account selected"
  },
  "selectingAllWillAllow": {
    "message": "Selecting all will allow this site to view all of your current accounts. Make sure you trust this site."
  },
  "send": {
    "message": "Send"
  },
  "sendBugReport": {
    "message": "Send us a bug report."
  },
  "sendNoContactsConversionText": {
    "message": "click here"
  },
  "sendNoContactsDescription": {
    "message": "Contacts allow you to safely send transactions to another account multiple times.  To create a contact, $1",
    "description": "$1 represents the action text 'click here'"
  },
  "sendNoContactsTitle": {
    "message": "You don't have any contacts yet"
  },
  "sendSelectReceiveAsset": {
    "message": "Select asset to receive"
  },
  "sendSelectSendAsset": {
    "message": "Select asset to send"
  },
  "sendSpecifiedTokens": {
    "message": "Send $1",
    "description": "Symbol of the specified token"
  },
  "sendSwapSubmissionWarning": {
    "message": "Clicking this button will immediately initiate your swap transaction. Please review your transaction details before proceeding."
  },
  "sendTokenAsToken": {
    "message": "Send $1 as $2",
    "description": "Used in the transaction display list to describe a swap and send. $1 and $2 are the symbols of tokens in involved in the swap."
  },
  "sendingAsset": {
    "message": "Sending $1"
  },
  "sendingDisabled": {
    "message": "Sending of ERC-1155 NFT assets is not yet supported."
  },
  "sendingNativeAsset": {
    "message": "Sending $1",
    "description": "$1 represents the native currency symbol for the current network (e.g. ETH or BNB)"
  },
  "sendingToTokenContractWarning": {
    "message": "Warning: you are about to send to a token contract which could result in a loss of funds. $1",
    "description": "$1 is a clickable link with text defined by the 'learnMoreUpperCase' key. The link will open to a support article regarding the known contract address warning"
  },
  "sepolia": {
    "message": "Sepolia test network"
  },
  "setApprovalForAll": {
    "message": "Set approval for all"
  },
  "setApprovalForAllRedesignedTitle": {
    "message": "Withdrawal request"
  },
  "setApprovalForAllTitle": {
    "message": "Approve $1 with no spend limit",
    "description": "The token symbol that is being approved"
  },
  "settingAddSnapAccount": {
    "message": "Add account Snap"
  },
  "settings": {
    "message": "Settings"
  },
  "settingsOptimisedForEaseOfUseAndSecurity": {
    "message": "Settings are optimised for ease of use and security. Change these any time."
  },
  "settingsSearchMatchingNotFound": {
    "message": "No matching results found."
  },
  "settingsSubHeadingSignaturesAndTransactions": {
    "message": "Signature and transaction requests"
  },
  "show": {
    "message": "Show"
  },
  "showAccount": {
    "message": "Show account"
  },
  "showAdvancedDetails": {
    "message": "Show advanced details"
  },
  "showExtensionInFullSizeView": {
    "message": "Show extension in full-size view"
  },
  "showExtensionInFullSizeViewDescription": {
    "message": "Turn this on to make full-size view your default when you click the extension icon."
  },
  "showFiatConversionInTestnets": {
    "message": "Show conversion on test networks"
  },
  "showFiatConversionInTestnetsDescription": {
    "message": "Select this to show fiat conversion on test networks"
  },
  "showHexData": {
    "message": "Show hex data"
  },
  "showHexDataDescription": {
    "message": "Select this to show the hex data field on the send screen"
  },
  "showLess": {
    "message": "Show less"
  },
  "showMore": {
    "message": "Show more"
  },
  "showNativeTokenAsMainBalance": {
    "message": "Show native token as main balance"
  },
  "showNft": {
    "message": "Show NFT"
  },
  "showPermissions": {
    "message": "Show permissions"
  },
  "showPrivateKey": {
    "message": "Show private key"
  },
  "showSRP": {
    "message": "Show Secret Recovery Phrase"
  },
  "showTestnetNetworks": {
    "message": "Show test networks"
  },
  "showTestnetNetworksDescription": {
    "message": "Select this to show test networks in network list"
  },
  "sign": {
    "message": "Sign"
  },
  "signatureRequest": {
    "message": "Signature request"
  },
  "signature_decoding_bid_nft_tooltip": {
    "message": "The NFT will be reflected in your wallet, when the bid is accepted."
  },
  "signature_decoding_list_nft_tooltip": {
    "message": "Expect changes only if someone buys your NFTs."
  },
  "signed": {
    "message": "Signed"
  },
  "signing": {
    "message": "Signing"
  },
  "signingInWith": {
    "message": "Signing in with"
  },
  "signingWith": {
    "message": "Signing with"
  },
  "simulationApproveHeading": {
    "message": "Withdraw"
  },
  "simulationDetailsApproveDesc": {
    "message": "You're giving someone else permission to withdraw NFTs from your account."
  },
  "simulationDetailsERC20ApproveDesc": {
    "message": "You're giving someone else permission to spend this amount from your account."
  },
  "simulationDetailsFiatNotAvailable": {
    "message": "Not Available"
  },
  "simulationDetailsIncomingHeading": {
    "message": "You receive"
  },
  "simulationDetailsNoChanges": {
    "message": "No changes"
  },
  "simulationDetailsOutgoingHeading": {
    "message": "You send"
  },
  "simulationDetailsRevokeSetApprovalForAllDesc": {
    "message": "You're removing someone else's permission to withdraw NFTs from your account."
  },
  "simulationDetailsSetApprovalForAllDesc": {
    "message": "You're giving permission for someone else to withdraw NFTs from your account."
  },
  "simulationDetailsTitle": {
    "message": "Estimated changes"
  },
  "simulationDetailsTitleTooltip": {
    "message": "Estimated changes are what might happen if you go through with this transaction. This is just a prediction, not a guarantee."
  },
  "simulationDetailsTotalFiat": {
    "message": "Total = $1",
    "description": "$1 is the total amount in fiat currency on one side of the transaction"
  },
  "simulationDetailsTransactionReverted": {
    "message": "This transaction is likely to fail"
  },
  "simulationDetailsUnavailable": {
    "message": "Unavailable"
  },
  "simulationErrorMessageV2": {
    "message": "We were not able to estimate gas. There might be an error in the contract and this transaction may fail."
  },
  "simulationsSettingDescription": {
    "message": "Turn this on to estimate balance changes of transactions and signatures before you confirm them. This doesn't guarantee their final outcome. $1"
  },
  "simulationsSettingSubHeader": {
    "message": "Estimate balance changes"
  },
  "singleNetwork": {
    "message": "1 network"
  },
  "siweIssued": {
    "message": "Issued"
  },
  "siweNetwork": {
    "message": "Network"
  },
  "siweRequestId": {
    "message": "Request ID"
  },
  "siweResources": {
    "message": "Resources"
  },
  "siweURI": {
    "message": "URL"
  },
  "skip": {
    "message": "Skip"
  },
  "skipAccountSecurity": {
    "message": "Skip account security?"
  },
  "skipAccountSecurityDetails": {
    "message": "I understand that until I back up my Secret Recovery Phrase, I may lose my accounts and all of their assets."
  },
  "slideBridgeDescription": {
    "message": "Move across 9 chains, all within your wallet"
  },
  "slideBridgeTitle": {
    "message": "Ready to bridge?"
  },
  "slideCashOutDescription": {
    "message": "Sell your crypto for cash"
  },
  "slideCashOutTitle": {
    "message": "Cash out with MetaMask"
  },
  "slideDebitCardDescription": {
    "message": "Available in select regions"
  },
  "slideDebitCardTitle": {
    "message": "MetaMask debit card"
  },
  "slideFundWalletDescription": {
    "message": "Add or transfer tokens to get started"
  },
  "slideFundWalletTitle": {
    "message": "Fund your wallet"
  },
  "slideMultiSrpDescription": {
    "message": "Import and use multiple wallets in MetaMask"
  },
  "slideMultiSrpTitle": {
    "message": "Add multiple Secret Recovery Phrases"
  },
  "slideRemoteModeDescription": {
    "message": "Use your cold wallet wirelessly"
  },
  "slideRemoteModeTitle": {
    "message": "Cold storage, fast access"
  },
  "slideSmartAccountUpgradeDescription": {
    "message": "Same address, smarter features"
  },
  "slideSmartAccountUpgradeTitle": {
    "message": "Start using smart accounts"
  },
  "slideSolanaDescription": {
    "message": "Create a Solana account to get started"
  },
  "slideSolanaTitle": {
    "message": "Solana is now supported"
  },
  "slideSweepStakeDescription": {
    "message": "Mint an NFT now for a chance to win"
  },
  "slideSweepStakeTitle": {
    "message": "Enter the $5000 USDC Giveaway!"
  },
  "smartAccountAccept": {
    "message": "Use smart account"
  },
  "smartAccountBetterTransaction": {
    "message": "Faster transactions, lower fees"
  },
  "smartAccountBetterTransactionDescription": {
    "message": "Save time and money by processing transactions together."
  },
  "smartAccountFeaturesDescription": {
    "message": "Keep the same account address, and you can switch back anytime."
  },
  "smartAccountLabel": {
    "message": "Smart Account"
  },
  "smartAccountPayToken": {
    "message": "Pay with any token, any time"
  },
  "smartAccountPayTokenDescription": {
    "message": "Use the tokens you already have to cover network fees."
  },
  "smartAccountReject": {
    "message": "Don’t use smart account"
  },
  "smartAccountRequestFor": {
    "message": "Request for"
  },
  "smartAccountSameAccount": {
    "message": "Same account, smarter features."
  },
  "smartAccountSplashTitle": {
    "message": "Use smart account?"
  },
  "smartAccountUpgradeBannerDescription": {
    "message": "Same address. Smarter features."
  },
  "smartAccountUpgradeBannerTitle": {
    "message": "Switch to smart account"
  },
  "smartContracts": {
    "message": "Smart contracts"
  },
  "smartSwapsErrorNotEnoughFunds": {
    "message": "Not enough funds for a smart swap."
  },
  "smartSwapsErrorUnavailable": {
    "message": "Smart Swaps are temporarily unavailable."
  },
  "smartTransactionCancelled": {
    "message": "Your transaction was canceled"
  },
  "smartTransactionCancelledDescription": {
    "message": "Your transaction couldn't be completed, so it was canceled to save you from paying unnecessary gas fees."
  },
  "smartTransactionError": {
    "message": "Your transaction failed"
  },
  "smartTransactionErrorDescription": {
    "message": "Sudden market changes can cause failures. If the problem continues, reach out to MetaMask customer support."
  },
  "smartTransactionPending": {
    "message": "Your transaction was submitted"
  },
  "smartTransactionSuccess": {
    "message": "Your transaction is complete"
  },
  "smartTransactions": {
    "message": "Smart Transactions"
  },
  "smartTransactionsEnabledDescription": {
    "message": " and MEV protection. Now on by default."
  },
  "smartTransactionsEnabledLink": {
    "message": "Higher success rates"
  },
  "smartTransactionsEnabledTitle": {
    "message": "Transactions just got smarter"
  },
  "snapAccountCreated": {
    "message": "Account created"
  },
  "snapAccountCreatedDescription": {
    "message": "Your new account is ready to use!"
  },
  "snapAccountCreationFailed": {
    "message": "Account creation failed"
  },
  "snapAccountCreationFailedDescription": {
    "message": "$1 didn't manage to create an account for you.",
    "description": "$1 is the snap name"
  },
  "snapAccountRedirectFinishSigningTitle": {
    "message": "Finish signing"
  },
  "snapAccountRedirectSiteDescription": {
    "message": "Follow the instructions from $1"
  },
  "snapAccountRemovalFailed": {
    "message": "Account removal failed"
  },
  "snapAccountRemovalFailedDescription": {
    "message": "$1 didn't manage to remove this account for you.",
    "description": "$1 is the snap name"
  },
  "snapAccountRemoved": {
    "message": "Account removed"
  },
  "snapAccountRemovedDescription": {
    "message": "This account will no longer be available to use in MetaMask."
  },
  "snapAccounts": {
    "message": "Account Snaps"
  },
  "snapAccountsDescription": {
    "message": "Accounts controlled by third-party Snaps."
  },
  "snapConnectTo": {
    "message": "Connect to $1",
    "description": "$1 is the website URL or a Snap name. Used for Snaps pre-approved connections."
  },
  "snapConnectionPermissionDescription": {
    "message": "Let $1 automatically connect to $2 without your approval.",
    "description": "Used for Snap pre-approved connections. $1 is the Snap name, $2 is a website URL."
  },
  "snapConnectionWarning": {
    "message": "$1 wants to use $2",
    "description": "$2 is the snap and $1 is the dapp requesting connection to the snap."
  },
  "snapContent": {
    "message": "This content is coming from $1",
    "description": "This is shown when a snap shows transaction insight information in the confirmation UI. $1 is a link to the snap's settings page with the link text being the name of the snap."
  },
  "snapDetailWebsite": {
    "message": "Website"
  },
  "snapHomeMenu": {
    "message": "Snap Home Menu"
  },
  "snapInstallRequest": {
    "message": "Installing $1 gives it the following permissions.",
    "description": "$1 is the snap name."
  },
  "snapInstallSuccess": {
    "message": "Installation complete"
  },
  "snapInstallWarningCheck": {
    "message": "$1 wants permission to do the following:",
    "description": "Warning message used in popup displayed on snap install. $1 is the snap name."
  },
  "snapInstallWarningHeading": {
    "message": "Proceed with caution"
  },
  "snapInstallWarningPermissionDescriptionForBip32View": {
    "message": "Allow $1 to view your public keys (and addresses). This does not grant any control of accounts or assets.",
    "description": "An extended description for the `snap_getBip32PublicKey` permission used for tooltip on Snap Install Warning screen (popup/modal). $1 is the snap name."
  },
  "snapInstallWarningPermissionDescriptionForEntropy": {
    "message": "Allow $1 Snap to manage accounts and assets on the requested network(s). These accounts are derived and backed up using your secret recovery phrase (without revealing it). With the power to derive keys, $1 can support a variety of blockchain protocols beyond Ethereum (EVMs).",
    "description": "An extended description for the `snap_getBip44Entropy` and `snap_getBip44Entropy` permissions used for tooltip on Snap Install Warning screen (popup/modal). $1 is the snap name."
  },
  "snapInstallWarningPermissionNameForEntropy": {
    "message": "Manage $1 accounts",
    "description": "Permission name used for the Permission Cell component displayed on warning popup when installing a Snap. $1 is list of account types."
  },
  "snapInstallWarningPermissionNameForViewPublicKey": {
    "message": "View your public key for $1",
    "description": "Permission name used for the Permission Cell component displayed on warning popup when installing a Snap. $1 is list of account types."
  },
  "snapInstallationErrorDescription": {
    "message": "$1 couldn’t be installed.",
    "description": "Error description used when snap installation fails. $1 is the snap name."
  },
  "snapInstallationErrorTitle": {
    "message": "Installation failed",
    "description": "Error title used when snap installation fails."
  },
  "snapResultError": {
    "message": "Error"
  },
  "snapResultSuccess": {
    "message": "Success"
  },
  "snapResultSuccessDescription": {
    "message": "$1 is ready to use"
  },
  "snapUIAssetSelectorTitle": {
    "message": "Select an asset"
  },
  "snapUpdateAlertDescription": {
    "message": "Get the latest version of $1",
    "description": "Description used in Snap update alert banner when snap update is available. $1 is the Snap name."
  },
  "snapUpdateAvailable": {
    "message": "Update available"
  },
  "snapUpdateErrorDescription": {
    "message": "$1 couldn’t be updated.",
    "description": "Error description used when snap update fails. $1 is the snap name."
  },
  "snapUpdateErrorTitle": {
    "message": "Update failed",
    "description": "Error title used when snap update fails."
  },
  "snapUpdateRequest": {
    "message": "Updating $1 gives it the following permissions.",
    "description": "$1 is the Snap name."
  },
  "snapUpdateSuccess": {
    "message": "Update complete"
  },
  "snapUrlIsBlocked": {
    "message": "This Snap wants to take you to a blocked site. $1."
  },
  "snaps": {
    "message": "Snaps"
  },
  "snapsConnected": {
    "message": "Snaps connected"
  },
  "snapsNoInsight": {
    "message": "No insight to show"
  },
  "snapsPrivacyWarningFirstMessage": {
    "message": "You acknowledge that any Snap that you install is a Third Party Service, unless otherwise identified, as defined in the Consensys $1. Your use of Third Party Services is governed by separate terms and conditions set forth by the Third Party Service provider. Consensys does not recommend the use of any Snap by any particular person for any particular reason. You access, rely upon or use the Third Party Service at your own risk. Consensys disclaims all responsibility and liability for any losses on account of your use of Third Party Services.",
    "description": "First part of a message in popup modal displayed when installing a snap for the first time. $1 is terms of use link."
  },
  "snapsPrivacyWarningSecondMessage": {
    "message": "Any information you share with Third Party Services will be collected directly by those Third Party Services in accordance with their privacy policies. Please refer to their privacy policies for more information.",
    "description": "Second part of a message in popup modal displayed when installing a snap for the first time."
  },
  "snapsPrivacyWarningThirdMessage": {
    "message": "Consensys has no access to information you share with Third Party Services.",
    "description": "Third part of a message in popup modal displayed when installing a snap for the first time."
  },
  "snapsSettings": {
    "message": "Snap settings"
  },
  "snapsTermsOfUse": {
    "message": "Terms of Use"
  },
  "snapsToggle": {
    "message": "A snap will only run if it is enabled"
  },
  "snapsUIError": {
    "message": "Contact the creators of $1 for further support.",
    "description": "This is shown when the insight snap throws an error. $1 is the snap name"
  },
  "solanaAccountRequested": {
    "message": "This site is requesting a Solana account."
  },
  "solanaAccountRequired": {
    "message": "A Solana account is required to connect to this site."
  },
  "solanaImportAccounts": {
    "message": "Import Solana accounts"
  },
  "solanaImportAccountsDescription": {
    "message": "Import a Secret Recovery Phrase to migrate your Solana account from another wallet."
  },
  "solanaMoreFeaturesComingSoon": {
    "message": "More features coming soon"
  },
  "solanaMoreFeaturesComingSoonDescription": {
    "message": "NFTs, hardware wallet support, and more coming soon."
  },
  "solanaOnMetaMask": {
    "message": "Solana on MetaMask"
  },
  "solanaSendReceiveSwapTokens": {
    "message": "Send, receive, and swap tokens"
  },
  "solanaSendReceiveSwapTokensDescription": {
    "message": "Transfer and transact with tokens such as SOL, USDC, and more."
  },
  "someNetworks": {
    "message": "$1 networks"
  },
  "somethingDoesntLookRight": {
    "message": "Something doesn't look right? $1",
    "description": "A false positive message for users to contact support. $1 is a link to the support page."
  },
  "somethingIsWrong": {
    "message": "Something's gone wrong. Try reloading the page."
  },
  "somethingWentWrong": {
    "message": "We could not load this page."
  },
  "sortBy": {
    "message": "Sort by"
  },
  "sortByAlphabetically": {
    "message": "Alphabetically (A-Z)"
  },
  "sortByDecliningBalance": {
    "message": "Declining balance ($1 high-low)",
    "description": "Indicates a descending order based on token fiat balance. $1 is the preferred currency symbol"
  },
  "source": {
    "message": "Source"
  },
  "spamModalBlockedDescription": {
    "message": "This site will be blocked for 1 minute."
  },
  "spamModalBlockedTitle": {
    "message": "You've temporarily blocked this site"
  },
  "spamModalDescription": {
    "message": "If you're being spammed with multiple requests, you can temporarily block the site."
  },
  "spamModalTemporaryBlockButton": {
    "message": "Temporarily block this site"
  },
  "spamModalTitle": {
    "message": "We've noticed multiple requests"
  },
  "speed": {
    "message": "Speed"
  },
  "speedUp": {
    "message": "Speed up"
  },
  "speedUpCancellation": {
    "message": "Speed up this cancellation"
  },
  "speedUpExplanation": {
    "message": "We’ve updated the gas fee based on current network conditions and have increased it by at least 10% (required by the network)."
  },
  "speedUpPopoverTitle": {
    "message": "Speed up transaction"
  },
  "speedUpTooltipText": {
    "message": "New gas fee"
  },
  "speedUpTransaction": {
    "message": "Speed up this transaction"
  },
  "spendLimitInsufficient": {
    "message": "Spend limit insufficient"
  },
  "spendLimitInvalid": {
    "message": "Spend limit invalid; must be a positive number"
  },
  "spendLimitPermission": {
    "message": "Spend limit permission"
  },
  "spendLimitRequestedBy": {
    "message": "Spend limit requested by $1",
    "description": "Origin of the site requesting the spend limit"
  },
  "spendLimitTooLarge": {
    "message": "Spend limit too large"
  },
  "spender": {
    "message": "Spender"
  },
  "spenderTooltipDesc": {
    "message": "This is the address that will be able to withdraw your NFTs."
  },
  "spenderTooltipERC20ApproveDesc": {
    "message": "This is the address that will be able to spend your tokens on your behalf."
  },
  "spendingCap": {
    "message": "Spending cap"
  },
  "spendingCaps": {
    "message": "Spending caps"
  },
  "srpInputNumberOfWords": {
    "message": "I have a $1-word phrase",
    "description": "This is the text for each option in the dropdown where a user selects how many words their secret recovery phrase has during import. The $1 is the number of words (either 12, 15, 18, 21, or 24)."
  },
  "srpListName": {
    "message": "Secret Recovery Phrase $1",
    "description": "$1 is the order of the Secret Recovery Phrase"
  },
  "srpListNumberOfAccounts": {
    "message": "$1 accounts",
    "description": "$1 is the number of accounts in the list"
  },
  "srpListSelectionDescription": {
    "message": "The Secret Recovery Phrase your new account will be generated from"
  },
  "srpListSingleOrZero": {
    "message": "$1 account",
    "description": "$1 is the number of accounts in the list, it is either 1 or 0"
  },
  "srpPasteFailedTooManyWords": {
    "message": "Paste failed because it contained over 24 words. A secret recovery phrase can have a maximum of 24 words.",
    "description": "Description of SRP paste error when the pasted content has too many words"
  },
  "srpPasteTip": {
    "message": "You can paste your entire secret recovery phrase into any field",
    "description": "Our secret recovery phrase input is split into one field per word. This message explains to users that they can paste their entire secrete recovery phrase into any field, and we will handle it correctly."
  },
  "srpSecurityQuizGetStarted": {
    "message": "Get started"
  },
  "srpSecurityQuizImgAlt": {
    "message": "An eye with a keyhole in the center, and three floating password fields"
  },
  "srpSecurityQuizIntroduction": {
    "message": "To reveal your Secret Recovery Phrase, you need to correctly answer two questions"
  },
  "srpSecurityQuizQuestionOneQuestion": {
    "message": "If you lose your Secret Recovery Phrase, MetaMask..."
  },
  "srpSecurityQuizQuestionOneRightAnswer": {
    "message": "Can’t help you"
  },
  "srpSecurityQuizQuestionOneRightAnswerDescription": {
    "message": "Write it down, engrave it on metal, or keep it in multiple secret spots so you never lose it. If you lose it, it’s gone forever."
  },
  "srpSecurityQuizQuestionOneRightAnswerTitle": {
    "message": "Right! No one can help get your Secret Recovery Phrase back"
  },
  "srpSecurityQuizQuestionOneWrongAnswer": {
    "message": "Can get it back for you"
  },
  "srpSecurityQuizQuestionOneWrongAnswerDescription": {
    "message": "If you lose your Secret Recovery Phrase, it’s gone forever. No one can help you get it back, no matter what they might say."
  },
  "srpSecurityQuizQuestionOneWrongAnswerTitle": {
    "message": "Wrong! No one can help get your Secret Recovery Phrase back"
  },
  "srpSecurityQuizQuestionTwoQuestion": {
    "message": "If anyone, even a support agent, asks for your Secret Recovery Phrase..."
  },
  "srpSecurityQuizQuestionTwoRightAnswer": {
    "message": "You’re being scammed"
  },
  "srpSecurityQuizQuestionTwoRightAnswerDescription": {
    "message": "Anyone claiming to need your Secret Recovery Phrase is lying to you. If you share it with them, they will steal your assets."
  },
  "srpSecurityQuizQuestionTwoRightAnswerTitle": {
    "message": "Correct! Sharing your Secret Recovery Phrase is never a good idea"
  },
  "srpSecurityQuizQuestionTwoWrongAnswer": {
    "message": "You should give it to them"
  },
  "srpSecurityQuizQuestionTwoWrongAnswerDescription": {
    "message": "Anyone claiming to need your Secret Recovery Phrase is lying to you. If you share it with them, they will steal your assets."
  },
  "srpSecurityQuizQuestionTwoWrongAnswerTitle": {
    "message": "Nope! Never share your Secret Recovery Phrase with anyone, ever"
  },
  "srpSecurityQuizTitle": {
    "message": "Security quiz"
  },
  "srpToggleShow": {
    "message": "Show/Hide this word of the secret recovery phrase",
    "description": "Describes a toggle that is used to show or hide a single word of the secret recovery phrase"
  },
  "srpWordHidden": {
    "message": "This word is hidden",
    "description": "Explains that a word in the secret recovery phrase is hidden"
  },
  "srpWordShown": {
    "message": "This word is being shown",
    "description": "Explains that a word in the secret recovery phrase is being shown"
  },
  "stable": {
    "message": "Stable"
  },
  "stableLowercase": {
    "message": "stable"
  },
  "stake": {
    "message": "Stake"
  },
  "staked": {
    "message": "Staked"
  },
  "standardAccountLabel": {
    "message": "Standard Account"
  },
  "startEarning": {
    "message": "Start earning"
  },
  "stateCorruptionAreYouSure": {
    "message": "Are you sure you want to proceed?"
<<<<<<< HEAD
  },
  "stateCorruptionCopyAndRestoreBeforeRecovery": {
    "message": "You can try to copy and restore your state file manually before you decide to restore your vault by following $1.",
    "description": "$1 represents the `stateCorruptionTheseInstructions` localization key"
  },
  "stateCorruptionCopyAndRestoreBeforeReset": {
    "message": "You can try to copy and restore your state file manually before you decide to reset MetaMask by following $1.",
    "description": "$1 represents the `stateCorruptionTheseInstructions` localization key"
  },
  "stateCorruptionDetectedNoBackup": {
    "message": "Your vault cannot be automatically recovered."
  },
  "stateCorruptionDetectedWithBackup": {
    "message": "Your vault can be recovered from an automated backup. Automatic recovery will delete your current settings and preferences, and restore only your vault."
  },
  "stateCorruptionMetamaskDatabaseCannotBeAccessed": {
    "message": "Internal Error: Database cannot be accessed"
  },
  "stateCorruptionResetMetaMaskState": {
    "message": "Reset MetaMask State"
  },
  "stateCorruptionResettingDatabase": {
    "message": "Resetting database…"
  },
  "stateCorruptionRestoreAccountsFromBackup": {
    "message": "Restore Accounts"
  },
  "stateCorruptionRestoringDatabase": {
    "message": "Restoring database…"
  },
  "stateCorruptionTheseInstructions": {
    "message": "these instructions",
    "description": "This is a link to instructions on how to recover your Secret Recovery Phrase manually. It is used in the `stateCorruptionCopyAndRestoreBeforeRecovery` and `stateCorruptionCopyAndRestoreBeforeReset` localization keys."
  },
=======
  },
  "stateCorruptionCopyAndRestoreBeforeRecovery": {
    "message": "You can try to copy and restore your state file manually before you decide to restore your vault by following $1.",
    "description": "$1 represents the `stateCorruptionTheseInstructions` localization key"
  },
  "stateCorruptionCopyAndRestoreBeforeReset": {
    "message": "You can try to copy and restore your state file manually before you decide to reset MetaMask by following $1.",
    "description": "$1 represents the `stateCorruptionTheseInstructions` localization key"
  },
  "stateCorruptionDetectedNoBackup": {
    "message": "Your vault cannot be automatically recovered."
  },
  "stateCorruptionDetectedWithBackup": {
    "message": "Your vault can be recovered from an automated backup. Automatic recovery will delete your current settings and preferences, and restore only your vault."
  },
  "stateCorruptionMetamaskDatabaseCannotBeAccessed": {
    "message": "Internal Error: Database cannot be accessed"
  },
  "stateCorruptionResetMetaMaskState": {
    "message": "Reset MetaMask State"
  },
  "stateCorruptionResettingDatabase": {
    "message": "Resetting database…"
  },
  "stateCorruptionRestoreAccountsFromBackup": {
    "message": "Restore Accounts"
  },
  "stateCorruptionRestoringDatabase": {
    "message": "Restoring database…"
  },
  "stateCorruptionTheseInstructions": {
    "message": "these instructions",
    "description": "This is a link to instructions on how to recover your Secret Recovery Phrase manually. It is used in the `stateCorruptionCopyAndRestoreBeforeRecovery` and `stateCorruptionCopyAndRestoreBeforeReset` localization keys."
  },
>>>>>>> 4cc15a9e
  "stateCorruptionTheseInstructionsLinkTitle": {
    "message": "How to recover your Secret Recovery Phrase"
  },
  "stateLogError": {
    "message": "Error in retrieving state logs."
  },
  "stateLogFileName": {
    "message": "MetaMask state logs"
  },
  "stateLogs": {
    "message": "State logs"
  },
  "stateLogsDescription": {
    "message": "State logs contain your public account addresses and sent transactions."
  },
  "status": {
    "message": "Status"
  },
  "statusNotConnected": {
    "message": "Not connected"
  },
  "statusNotConnectedAccount": {
    "message": "No accounts connected"
  },
  "step1LatticeWallet": {
    "message": "Connect your Lattice1"
  },
  "step1LatticeWalletMsg": {
    "message": "You can connect MetaMask to your Lattice1 device once it is set up and online. Unlock your device and have your Device ID ready.",
    "description": "$1 represents the `hardwareWalletSupportLinkConversion` localization key"
  },
  "step1LedgerWallet": {
    "message": "Download Ledger app"
  },
  "step1LedgerWalletMsg": {
    "message": "Download, set up, and enter your password to unlock $1.",
    "description": "$1 represents the `ledgerLiveApp` localization value"
  },
  "step1TrezorWallet": {
    "message": "Connect your Trezor"
  },
  "step1TrezorWalletMsg": {
    "message": "Plug your Trezor directly into your computer and unlock it. Make sure you use the correct passphrase.",
    "description": "$1 represents the `hardwareWalletSupportLinkConversion` localization key"
  },
  "step2LedgerWallet": {
    "message": "Connect your Ledger"
  },
  "step2LedgerWalletMsg": {
    "message": "Plug your Ledger directly into your computer, then  unlock it and open the Ethereum app.",
    "description": "$1 represents the `hardwareWalletSupportLinkConversion` localization key"
  },
  "stillGettingMessage": {
    "message": "Still getting this message?"
  },
  "strong": {
    "message": "Strong"
  },
  "stxCancelled": {
    "message": "Swap would have failed"
  },
  "stxCancelledDescription": {
    "message": "Your transaction would have failed and was cancelled to protect you from paying unnecessary gas fees."
  },
  "stxCancelledSubDescription": {
    "message": "Try your swap again. We’ll be here to protect you against similar risks next time."
  },
  "stxFailure": {
    "message": "Swap failed"
  },
  "stxFailureDescription": {
    "message": "Sudden market changes can cause failures. If the problem persists, please reach out to $1.",
    "description": "This message is shown to a user if their swap fails. The $1 will be replaced by support.metamask.io"
  },
  "stxOptInSupportedNetworksDescription": {
    "message": "Turn on Smart Transactions for more reliable and secure transactions on supported networks. $1"
  },
  "stxPendingPrivatelySubmittingSwap": {
    "message": "Privately submitting your Swap..."
  },
  "stxPendingPubliclySubmittingSwap": {
    "message": "Publicly submitting your Swap..."
  },
  "stxSuccess": {
    "message": "Swap complete!"
  },
  "stxSuccessDescription": {
    "message": "Your $1 is now available.",
    "description": "$1 is a token symbol, e.g. ETH"
  },
  "stxSwapCompleteIn": {
    "message": "Swap will complete in <",
    "description": "'<' means 'less than', e.g. Swap will complete in < 2:59"
  },
  "stxTryingToCancel": {
    "message": "Trying to cancel your transaction..."
  },
  "stxUnknown": {
    "message": "Status unknown"
  },
  "stxUnknownDescription": {
    "message": "A transaction has been successful but we’re unsure what it is. This may be due to submitting another transaction while this swap was processing."
  },
  "stxUserCancelled": {
    "message": "Swap cancelled"
  },
  "stxUserCancelledDescription": {
    "message": "Your transaction has been cancelled and you did not pay any unnecessary gas fees."
  },
  "submit": {
    "message": "Submit"
  },
  "submitted": {
    "message": "Submitted"
  },
  "suggestedBySnap": {
    "message": "Suggested by $1",
    "description": "$1 is the snap name"
  },
  "suggestedCurrencySymbol": {
    "message": "Suggested currency symbol:"
  },
  "suggestedTokenName": {
    "message": "Suggested name:"
  },
  "supplied": {
    "message": "Supplied"
  },
  "support": {
    "message": "Support"
  },
  "supportCenter": {
    "message": "Visit our support center"
  },
  "supportMultiRpcInformation": {
    "message": "We now support multiple RPCs for a single network. Your most recent RPC has been selected as the default one to resolve conflicting information."
  },
  "surveyConversion": {
    "message": "Take our survey"
  },
  "surveyTitle": {
    "message": "Shape the future of MetaMask"
  },
  "swap": {
    "message": "Swap"
  },
  "swapAdjustSlippage": {
    "message": "Adjust slippage"
  },
  "swapAggregator": {
    "message": "Aggregator"
  },
  "swapAllowSwappingOf": {
    "message": "Allow swapping of $1",
    "description": "Shows a user that they need to allow a token for swapping on their hardware wallet"
  },
  "swapAmountReceived": {
    "message": "Guaranteed amount"
  },
  "swapAmountReceivedInfo": {
    "message": "This is the minimum amount you will receive. You may receive more depending on slippage."
  },
  "swapAndSend": {
    "message": "Swap & Send"
  },
  "swapAnyway": {
    "message": "Swap anyway"
  },
  "swapApproval": {
    "message": "Approve $1 for swaps",
    "description": "Used in the transaction display list to describe a transaction that is an approve call on a token that is to be swapped.. $1 is the symbol of a token that has been approved."
  },
  "swapApproveNeedMoreTokens": {
    "message": "You need $1 more $2 to complete this swap",
    "description": "Tells the user how many more of a given token they need for a specific swap. $1 is an amount of tokens and $2 is the token symbol."
  },
  "swapAreYouStillThere": {
    "message": "Are you still there?"
  },
  "swapAreYouStillThereDescription": {
    "message": "We’re ready to show you the latest quotes when you want to continue"
  },
  "swapConfirmWithHwWallet": {
    "message": "Confirm with your hardware wallet"
  },
  "swapContinueSwapping": {
    "message": "Continue swapping"
  },
  "swapContractDataDisabledErrorDescription": {
    "message": "In the Ethereum app on your Ledger, go to \"Settings\" and allow contract data. Then, try your swap again."
  },
  "swapContractDataDisabledErrorTitle": {
    "message": "Contract data is not enabled on your Ledger"
  },
  "swapCustom": {
    "message": "custom"
  },
  "swapDecentralizedExchange": {
    "message": "Decentralized exchange"
  },
  "swapDirectContract": {
    "message": "Direct contract"
  },
  "swapEditLimit": {
    "message": "Edit limit"
  },
  "swapEnableDescription": {
    "message": "This is required and gives MetaMask permission to swap your $1.",
    "description": "Gives the user info about the required approval transaction for swaps. $1 will be the symbol of a token being approved for swaps."
  },
  "swapEnableTokenForSwapping": {
    "message": "This will $1 for swapping",
    "description": "$1 is for the 'enableToken' key, e.g. 'enable ETH'"
  },
  "swapEnterAmount": {
    "message": "Enter an amount"
  },
  "swapEstimatedNetworkFees": {
    "message": "Estimated network fees"
  },
  "swapEstimatedNetworkFeesInfo": {
    "message": "This is an estimate of the network fee that will be used to complete your swap. The actual amount may change according to network conditions."
  },
  "swapFailedErrorDescriptionWithSupportLink": {
    "message": "Transaction failures happen and we are here to help. If this issue persists, you can reach our customer support at $1 for further assistance.",
    "description": "This message is shown to a user if their swap fails. The $1 will be replaced by support.metamask.io"
  },
  "swapFailedErrorTitle": {
    "message": "Swap failed"
  },
  "swapFetchingQuote": {
    "message": "Fetching quote"
  },
  "swapFetchingQuoteNofN": {
    "message": "Fetching quote $1 of $2",
    "description": "A count of possible quotes shown to the user while they are waiting for quotes to be fetched. $1 is the number of quotes already loaded, and $2 is the total number of resources that we check for quotes. Keep in mind that not all resources will have a quote for a particular swap."
  },
  "swapFetchingQuotes": {
    "message": "Fetching quotes..."
  },
  "swapFetchingQuotesErrorDescription": {
    "message": "Hmmm... something went wrong. Try again, or if errors persist, contact customer support."
  },
  "swapFetchingQuotesErrorTitle": {
    "message": "Error fetching quotes"
  },
  "swapFromTo": {
    "message": "The swap of $1 to $2",
    "description": "Tells a user that they need to confirm on their hardware wallet a swap of 2 tokens. $1 is a source token and $2 is a destination token"
  },
  "swapGasFeesDetails": {
    "message": "Gas fees are estimated and will fluctuate based on network traffic and transaction complexity."
  },
  "swapGasFeesExplanation": {
    "message": "MetaMask doesn't make money from gas fees. These fees are estimates and can change based on how busy the network is and how complex a transaction is. Learn more $1.",
    "description": "$1 is a link (text in link can be found at 'swapGasFeesSummaryLinkText')"
  },
  "swapGasFeesExplanationLinkText": {
    "message": "here",
    "description": "Text for link in swapGasFeesExplanation"
  },
  "swapGasFeesLearnMore": {
    "message": "Learn more about gas fees"
  },
  "swapGasFeesSplit": {
    "message": "Gas fees on the previous screen are split between these two transactions."
  },
  "swapGasFeesSummary": {
    "message": "Gas fees are paid to crypto miners who process transactions on the $1 network. MetaMask does not profit from gas fees.",
    "description": "$1 is the selected network, e.g. Ethereum or BSC"
  },
  "swapGasIncludedTooltipExplanation": {
    "message": "This quote incorporates gas fees by adjusting the token amount sent or received. You may receive ETH in a separate transaction on your activity list."
  },
  "swapGasIncludedTooltipExplanationLinkText": {
    "message": "Learn more about gas fees"
  },
  "swapHighSlippage": {
    "message": "High slippage"
  },
  "swapIncludesGasAndMetaMaskFee": {
    "message": "Includes gas and a $1% MetaMask fee",
    "description": "Provides information about the fee that metamask takes for swaps. $1 is a decimal number."
  },
  "swapIncludesMMFee": {
    "message": "Includes a $1% MetaMask fee.",
    "description": "Provides information about the fee that metamask takes for swaps. $1 is a decimal number."
  },
  "swapIncludesMMFeeAlt": {
    "message": "Quote reflects $1% MetaMask fee",
    "description": "Provides information about the fee that metamask takes for swaps using the latest copy. $1 is a decimal number."
  },
  "swapIncludesMetaMaskFeeViewAllQuotes": {
    "message": "Includes a $1% MetaMask fee – $2",
    "description": "Provides information about the fee that metamask takes for swaps. $1 is a decimal number and $2 is a link to view all quotes."
  },
  "swapLearnMore": {
    "message": "Learn more about Swaps"
  },
  "swapLiquiditySourceInfo": {
    "message": "We search multiple liquidity sources (exchanges, aggregators and professional market makers) to compare exchange rates and network fees."
  },
  "swapLowSlippage": {
    "message": "Low slippage"
  },
  "swapMaxSlippage": {
    "message": "Max slippage"
  },
  "swapMetaMaskFee": {
    "message": "MetaMask fee"
  },
  "swapMetaMaskFeeDescription": {
    "message": "The fee of $1% is automatically factored into this quote. You pay it in exchange for a license to use MetaMask's liquidity provider information aggregation software.",
    "description": "Provides information about the fee that metamask takes for swaps. $1 is a decimal number."
  },
  "swapNQuotesWithDot": {
    "message": "$1 quotes.",
    "description": "$1 is the number of quotes that the user can select from when opening the list of quotes on the 'view quote' screen"
  },
  "swapNewQuoteIn": {
    "message": "New quotes in $1",
    "description": "Tells the user the amount of time until the currently displayed quotes are update. $1 is a time that is counting down from 1:00 to 0:00"
  },
  "swapNoTokensAvailable": {
    "message": "No tokens available matching $1",
    "description": "Tells the user that a given search string does not match any tokens in our token lists. $1 can be any string of text"
  },
  "swapOnceTransactionHasProcess": {
    "message": "Your $1 will be added to your account once this transaction has processed.",
    "description": "This message communicates the token that is being transferred. It is shown on the awaiting swap screen. The $1 will be a token symbol."
  },
  "swapPriceDifference": {
    "message": "You are about to swap $1 $2 (~$3) for $4 $5 (~$6).",
    "description": "This message represents the price slippage for the swap.  $1 and $4 are a number (ex: 2.89), $2 and $5 are symbols (ex: ETH), and $3 and $6 are fiat currency amounts."
  },
  "swapPriceDifferenceTitle": {
    "message": "Price difference of ~$1%",
    "description": "$1 is a number (ex: 1.23) that represents the price difference."
  },
  "swapPriceUnavailableDescription": {
    "message": "Price impact could not be determined due to lack of market price data. Please confirm that you are comfortable with the amount of tokens you are about to receive before swapping."
  },
  "swapPriceUnavailableTitle": {
    "message": "Check your rate before proceeding"
  },
  "swapProcessing": {
    "message": "Processing"
  },
  "swapQuoteDetails": {
    "message": "Quote details"
  },
  "swapQuoteNofM": {
    "message": "$1 of $2",
    "description": "A count of possible quotes shown to the user while they are waiting for quotes to be fetched. $1 is the number of quotes already loaded, and $2 is the total number of resources that we check for quotes. Keep in mind that not all resources will have a quote for a particular swap."
  },
  "swapQuoteSource": {
    "message": "Quote source"
  },
  "swapQuotesExpiredErrorDescription": {
    "message": "Please request new quotes to get the latest rates."
  },
  "swapQuotesExpiredErrorTitle": {
    "message": "Quotes timeout"
  },
  "swapQuotesNotAvailableDescription": {
    "message": "This trade route isn't available right now. Try changing the amount, network, or token and we'll find the best option."
  },
  "swapQuotesNotAvailableErrorDescription": {
    "message": "Try adjusting the amount or slippage settings and try again."
  },
  "swapQuotesNotAvailableErrorTitle": {
    "message": "No quotes available"
  },
  "swapRate": {
    "message": "Rate"
  },
  "swapReceiving": {
    "message": "Receiving"
  },
  "swapReceivingInfoTooltip": {
    "message": "This is an estimate. The exact amount depends on slippage."
  },
  "swapRequestForQuotation": {
    "message": "Request for quotation"
  },
  "swapSelect": {
    "message": "Select"
  },
  "swapSelectAQuote": {
    "message": "Select a quote"
  },
  "swapSelectAToken": {
    "message": "Select token"
  },
  "swapSelectQuotePopoverDescription": {
    "message": "Below are all the quotes gathered from multiple liquidity sources."
  },
  "swapSelectToken": {
    "message": "Select token"
  },
  "swapShowLatestQuotes": {
    "message": "Show latest quotes"
  },
  "swapSlippageHighDescription": {
    "message": "The slippage entered ($1%) is considered very high and may result in a bad rate",
    "description": "$1 is the amount of % for slippage"
  },
  "swapSlippageHighTitle": {
    "message": "High slippage"
  },
  "swapSlippageLowDescription": {
    "message": "A value this low ($1%) may result in a failed swap",
    "description": "$1 is the amount of % for slippage"
  },
  "swapSlippageLowTitle": {
    "message": "Low slippage"
  },
  "swapSlippageNegativeDescription": {
    "message": "Slippage must be greater or equal to zero"
  },
  "swapSlippageNegativeTitle": {
    "message": "Increase slippage to continue"
  },
  "swapSlippageOverLimitDescription": {
    "message": "Slippage tolerance must be 15% or less. Anything higher will result in a bad rate."
  },
  "swapSlippageOverLimitTitle": {
    "message": "Very high slippage"
  },
  "swapSlippagePercent": {
    "message": "$1%",
    "description": "$1 is the amount of % for slippage"
  },
  "swapSlippageTooltip": {
    "message": "If the price changes between the time your order is placed and confirmed it’s called “slippage”. Your swap will automatically cancel if slippage exceeds your “slippage tolerance” setting."
  },
  "swapSlippageZeroDescription": {
    "message": "There are fewer zero-slippage quote providers which will result in a less competitive quote."
  },
  "swapSlippageZeroTitle": {
    "message": "Sourcing zero-slippage providers"
  },
  "swapSource": {
    "message": "Liquidity source"
  },
  "swapSuggested": {
    "message": "Swap suggested"
  },
  "swapSuggestedGasSettingToolTipMessage": {
    "message": "Swaps are complex and time sensitive transactions. We recommend this gas fee for a good balance between cost and confidence of a successful Swap."
  },
  "swapSwapFrom": {
    "message": "Swap from"
  },
  "swapSwapSwitch": {
    "message": "Switch token order"
  },
  "swapSwapTo": {
    "message": "Swap to"
  },
  "swapToConfirmWithHwWallet": {
    "message": "to confirm with your hardware wallet"
  },
  "swapTokenAddedManuallyDescription": {
    "message": "Verify this token on $1 and make sure it is the token you want to trade.",
    "description": "$1 points the user to etherscan as a place they can verify information about a token. $1 is replaced with the translation for \"etherscan\""
  },
  "swapTokenAddedManuallyTitle": {
    "message": "Token added manually"
  },
  "swapTokenAvailable": {
    "message": "Your $1 has been added to your account.",
    "description": "This message is shown after a swap is successful and communicates the exact amount of tokens the user has received for a swap. The $1 is a decimal number of tokens followed by the token symbol."
  },
  "swapTokenBalanceUnavailable": {
    "message": "We were unable to retrieve your $1 balance",
    "description": "This message communicates to the user that their balance of a given token is currently unavailable. $1 will be replaced by a token symbol"
  },
  "swapTokenNotAvailable": {
    "message": "Token is not available to swap in this region"
  },
  "swapTokenToToken": {
    "message": "Swap $1 to $2",
    "description": "Used in the transaction display list to describe a swap. $1 and $2 are the symbols of tokens in involved in a swap."
  },
  "swapTokenVerifiedOn1SourceDescription": {
    "message": "$1 is only verified on 1 source. Consider verifying it on $2 before proceeding.",
    "description": "$1 is a token name, $2 points the user to etherscan as a place they can verify information about a token. $1 is replaced with the translation for \"etherscan\""
  },
  "swapTokenVerifiedOn1SourceTitle": {
    "message": "Potentially inauthentic token"
  },
  "swapTokenVerifiedSources": {
    "message": "Confirmed by $1 sources. Verify on $2.",
    "description": "$1 the number of sources that have verified the token, $2 points the user to a block explorer as a place they can verify information about the token."
  },
  "swapTooManyDecimalsError": {
    "message": "$1 allows up to $2 decimals",
    "description": "$1 is a token symbol and $2 is the max. number of decimals allowed for the token"
  },
  "swapTransactionComplete": {
    "message": "Transaction complete"
  },
  "swapTwoTransactions": {
    "message": "2 transactions"
  },
  "swapUnknown": {
    "message": "Unknown"
  },
  "swapZeroSlippage": {
    "message": "0% Slippage"
  },
  "swapsMaxSlippage": {
    "message": "Slippage tolerance"
  },
  "swapsNotEnoughToken": {
    "message": "Not enough $1",
    "description": "Tells the user that they don't have enough of a token for a proposed swap. $1 is a token symbol"
  },
  "swapsViewInActivity": {
    "message": "View in activity"
  },
  "switch": {
    "message": "Switch"
  },
  "switchEthereumChainConfirmationDescription": {
    "message": "This will switch the selected network within MetaMask to a previously added network:"
  },
  "switchEthereumChainConfirmationTitle": {
    "message": "Allow this site to switch the network?"
  },
  "switchInputCurrency": {
    "message": "Switch input currency"
  },
  "switchNetwork": {
    "message": "Switch network"
  },
  "switchNetworks": {
    "message": "Switch networks"
  },
  "switchToNetwork": {
    "message": "Switch to $1",
    "description": "$1 represents the custom network that has previously been added"
  },
  "switchToThisAccount": {
    "message": "Switch to this account"
  },
  "switchedNetworkToastDecline": {
    "message": "Don't show again"
  },
  "switchedNetworkToastMessage": {
    "message": "$1 is now active on $2",
    "description": "$1 represents the account name, $2 represents the network name"
  },
  "switchedNetworkToastMessageNoOrigin": {
    "message": "You're now using $1",
    "description": "$1 represents the network name"
  },
  "switchingNetworksCancelsPendingConfirmations": {
    "message": "Switching networks will cancel all pending confirmations"
  },
  "symbol": {
    "message": "Symbol"
  },
  "symbolBetweenZeroTwelve": {
    "message": "Symbol must be 11 characters or fewer."
  },
  "tenPercentIncreased": {
    "message": "10% increase"
  },
  "terms": {
    "message": "Terms of use"
  },
  "termsOfService": {
    "message": "Terms of service"
  },
  "termsOfUseAgreeText": {
    "message": " I agree to the Terms of Use, which apply to my use of MetaMask and all of its features"
  },
  "termsOfUseFooterText": {
    "message": "Please scroll to read all sections"
  },
  "termsOfUseTitle": {
    "message": "Our Terms of Use have updated"
  },
  "testNetworks": {
    "message": "Test networks"
  },
  "testnets": {
    "message": "Testnets"
  },
  "theme": {
    "message": "Theme"
  },
  "themeDescription": {
    "message": "Choose your preferred MetaMask theme."
  },
  "thirdPartySoftware": {
    "message": "Third-party software notice",
    "description": "Title of a popup modal displayed when installing a snap for the first time."
  },
  "time": {
    "message": "Time"
  },
  "tips": {
    "message": "Tips"
  },
  "tipsForUsingAWallet": {
    "message": "Tips for using a wallet"
  },
  "tipsForUsingAWalletDescription": {
    "message": "Adding tokens unlocks more ways to use web3."
  },
  "to": {
    "message": "To"
  },
  "toAddress": {
    "message": "To: $1",
    "description": "$1 is the address to include in the To label. It is typically shortened first using shortenAddress"
  },
  "toggleDecodeDescription": {
    "message": "We use 4byte.directory and Sourcify services to decode and display more readable transaction data. This helps you understand the outcome of pending and past transactions, but can result in your IP address being shared."
  },
  "token": {
    "message": "Token"
  },
  "tokenAddress": {
    "message": "Token address"
  },
  "tokenAlreadyAdded": {
    "message": "Token has already been added."
  },
  "tokenAutoDetection": {
    "message": "Token autodetection"
  },
  "tokenContractAddress": {
    "message": "Token contract address"
  },
  "tokenDecimal": {
    "message": "Token decimal"
  },
  "tokenDecimalFetchFailed": {
    "message": "Token decimal required. Find it on: $1"
  },
  "tokenDetails": {
    "message": "Token details"
  },
  "tokenFoundTitle": {
    "message": "1 new token found"
  },
  "tokenId": {
    "message": "Token ID"
  },
  "tokenList": {
    "message": "Token lists"
  },
  "tokenMarketplace": {
    "message": "Token marketplace"
  },
  "tokenScamSecurityRisk": {
    "message": "token scams and security risks"
  },
  "tokenStandard": {
    "message": "Token standard"
  },
  "tokenSymbol": {
    "message": "Token symbol"
  },
  "tokens": {
    "message": "Tokens"
  },
  "tokensFoundTitle": {
    "message": "$1 new tokens found",
    "description": "$1 is the number of new tokens detected"
  },
  "tokensInCollection": {
    "message": "Tokens in collection"
  },
  "tooltipApproveButton": {
    "message": "I understand"
  },
  "tooltipSatusConnected": {
    "message": "connected"
  },
  "tooltipSatusConnectedUpperCase": {
    "message": "Connected"
  },
  "tooltipSatusNotConnected": {
    "message": "not connected"
  },
  "total": {
    "message": "Total"
  },
  "totalVolume": {
    "message": "Total volume"
  },
  "transaction": {
    "message": "transaction"
  },
  "transactionCancelAttempted": {
    "message": "Transaction cancel attempted with estimated gas fee of $1 at $2"
  },
  "transactionCancelSuccess": {
    "message": "Transaction successfully cancelled at $2"
  },
  "transactionConfirmed": {
    "message": "Transaction confirmed at $2."
  },
  "transactionCreated": {
    "message": "Transaction created with a value of $1 at $2."
  },
  "transactionDataFunction": {
    "message": "Function"
  },
  "transactionDetailGasHeading": {
    "message": "Estimated gas fee"
  },
  "transactionDetailMultiLayerTotalSubtitle": {
    "message": "Amount + fees"
  },
  "transactionDropped": {
    "message": "Transaction dropped at $2."
  },
  "transactionError": {
    "message": "Transaction error. Exception thrown in contract code."
  },
  "transactionErrorNoContract": {
    "message": "Trying to call a function on a non-contract address."
  },
  "transactionErrored": {
    "message": "Transaction encountered an error."
  },
  "transactionFlowNetwork": {
    "message": "Network"
  },
  "transactionHistoryBaseFee": {
    "message": "Base fee (GWEI)"
  },
  "transactionHistoryL1GasLabel": {
    "message": "Total L1 gas fee"
  },
  "transactionHistoryL2GasLimitLabel": {
    "message": "L2 gas limit"
  },
  "transactionHistoryL2GasPriceLabel": {
    "message": "L2 gas price"
  },
  "transactionHistoryMaxFeePerGas": {
    "message": "Max fee per gas"
  },
  "transactionHistoryPriorityFee": {
    "message": "Priority fee (GWEI)"
  },
  "transactionHistoryTotalGasFee": {
    "message": "Total gas fee"
  },
  "transactionIdLabel": {
    "message": "Transaction ID",
    "description": "Label for the source transaction ID field."
  },
  "transactionIncludesTypes": {
    "message": "This transaction includes: $1."
  },
  "transactionResubmitted": {
    "message": "Transaction resubmitted with estimated gas fee increased to $1 at $2"
  },
  "transactionSettings": {
    "message": "Transaction settings"
  },
  "transactionSubmitted": {
    "message": "Transaction submitted with estimated gas fee of $1 at $2."
  },
  "transactionTotalGasFee": {
    "message": "Total gas fee",
    "description": "Label for the total gas fee incurred in the transaction."
  },
  "transactionUpdated": {
    "message": "Transaction updated at $2."
  },
  "transactions": {
    "message": "Transactions"
  },
  "transfer": {
    "message": "Transfer"
  },
  "transferCrypto": {
    "message": "Transfer crypto"
  },
  "transferFrom": {
    "message": "Transfer from"
  },
  "transferRequest": {
    "message": "Transfer request"
  },
  "trillionAbbreviation": {
    "message": "T",
    "description": "Shortened form of 'trillion'"
  },
  "troubleConnectingToLedgerU2FOnFirefox": {
    "message": "We're having trouble connecting your Ledger. $1",
    "description": "$1 is a link to the wallet connection guide;"
  },
  "troubleConnectingToLedgerU2FOnFirefox2": {
    "message": "Review our hardware wallet connection guide and try again.",
    "description": "$1 of the ledger wallet connection guide"
  },
  "troubleConnectingToLedgerU2FOnFirefoxLedgerSolution": {
    "message": "If you're on the latest version of Firefox, you might be experiencing an issue related to Firefox dropping U2F support. Learn how to fix this issue $1.",
    "description": "It is a link to the ledger website for the workaround."
  },
  "troubleConnectingToLedgerU2FOnFirefoxLedgerSolution2": {
    "message": "here",
    "description": "Second part of the error message; It is a link to the ledger website for the workaround."
  },
  "troubleConnectingToWallet": {
    "message": "We had trouble connecting to your $1, try reviewing $2 and try again.",
    "description": "$1 is the wallet device name; $2 is a link to wallet connection guide"
  },
  "troubleStarting": {
    "message": "MetaMask had trouble starting. This error could be intermittent, so try restarting the extension."
  },
  "tryAgain": {
    "message": "Try again"
  },
  "turnOff": {
    "message": "Turn off"
  },
  "turnOffMetamaskNotificationsError": {
    "message": "There was an error in disabling the notifications. Please try again later."
  },
  "turnOn": {
    "message": "Turn on"
  },
  "turnOnMetamaskNotifications": {
    "message": "Turn on notifications"
  },
  "turnOnMetamaskNotificationsButton": {
    "message": "Turn on"
  },
  "turnOnMetamaskNotificationsError": {
    "message": "There was an error in creating the notifications. Please try again later."
  },
  "turnOnMetamaskNotificationsMessageFirst": {
    "message": "Stay in the loop on what's happening in your wallet with notifications."
  },
  "turnOnMetamaskNotificationsMessagePrivacyBold": {
    "message": "notifications settings."
  },
  "turnOnMetamaskNotificationsMessagePrivacyLink": {
    "message": "Learn how we protect your privacy while using this feature."
  },
  "turnOnMetamaskNotificationsMessageSecond": {
    "message": "To use wallet notifications, we use a profile to sync some settings across your devices. $1"
  },
  "turnOnMetamaskNotificationsMessageThird": {
    "message": "You can turn off notifications at any time in the $1"
  },
  "turnOnTokenDetection": {
    "message": "Turn on enhanced token detection"
  },
  "tutorial": {
    "message": "Tutorial"
  },
  "twelveHrTitle": {
    "message": "12hr:"
  },
  "u2f": {
    "message": "U2F",
    "description": "A name on an API for the browser to interact with devices that support the U2F protocol. On some browsers we use it to connect MetaMask to Ledger devices."
  },
  "unapproved": {
    "message": "Unapproved"
  },
  "unexpectedBehavior": {
    "message": "This behavior is unexpected and should be reported as a bug, even if your accounts are restored."
  },
  "units": {
    "message": "units"
  },
  "unknown": {
    "message": "Unknown"
  },
  "unknownCollection": {
    "message": "Unnamed collection"
  },
  "unknownNetworkForKeyEntropy": {
    "message": "Unknown network",
    "description": "Displayed on places like Snap install warning when regular name is not available."
  },
  "unknownQrCode": {
    "message": "Error: We couldn't identify that QR code"
  },
  "unlimited": {
    "message": "Unlimited"
  },
  "unlock": {
    "message": "Unlock"
  },
  "unlockMessage": {
    "message": "The decentralized web awaits"
  },
  "unpin": {
    "message": "Unpin"
  },
  "unrecognizedChain": {
    "message": "This custom network is not recognized",
    "description": "$1 is a clickable link with text defined by the 'unrecognizedChanLinkText' key. The link will open to instructions for users to validate custom network details."
  },
  "unsendableAsset": {
    "message": "Sending NFT (ERC-721) tokens is not currently supported",
    "description": "This is an error message we show the user if they attempt to send an NFT asset type, for which currently don't support sending"
  },
  "unstableTokenPriceDescription": {
    "message": "The price of this token in USD is highly volatile, indicating a high risk of losing significant value by interacting with it."
  },
  "unstableTokenPriceTitle": {
    "message": "Unstable Token Price"
  },
  "upArrow": {
    "message": "up arrow"
  },
  "update": {
    "message": "Update"
  },
  "updateEthereumChainConfirmationDescription": {
    "message": "This site is requesting to update your default network URL. You can edit defaults and network information any time."
  },
  "updateNetworkConfirmationTitle": {
    "message": "Update $1",
    "description": "$1 represents network name"
  },
  "updateOrEditNetworkInformations": {
    "message": "Update your information or"
  },
  "updateRequest": {
    "message": "Update request"
  },
  "updatedRpcForNetworks": {
    "message": "Network RPCs Updated"
  },
  "uploadDropFile": {
    "message": "Drop your file here"
  },
  "uploadFile": {
    "message": "Upload file"
  },
  "urlErrorMsg": {
    "message": "URLs require the appropriate HTTP/HTTPS prefix."
  },
  "use4ByteResolution": {
    "message": "Decode smart contracts"
  },
  "useMultiAccountBalanceChecker": {
    "message": "Batch account balance requests"
  },
  "useMultiAccountBalanceCheckerSettingDescription": {
    "message": "Get faster balance updates by batching account balance requests. This lets us fetch your account balances together, so you get quicker updates for an improved experience. When this feature is off, third parties may be less likely to associate your accounts with each other."
  },
  "useNftDetection": {
    "message": "Autodetect NFTs"
  },
  "useNftDetectionDescriptionText": {
    "message": "Let MetaMask add NFTs you own using third-party services. Autodetecting NFTs exposes your IP and account address to these services. Enabling this feature could associate your IP address with your Ethereum address and display fake NFTs airdropped by scammers. You can add tokens manually to avoid this risk."
  },
  "usePhishingDetection": {
    "message": "Use phishing detection"
  },
  "usePhishingDetectionDescription": {
    "message": "Display a warning for phishing domains targeting Ethereum users"
  },
  "useSafeChainsListValidation": {
    "message": "Network details check"
  },
  "useSafeChainsListValidationDescription": {
    "message": "MetaMask uses a third-party service called $1 to show accurate and standardized network details. This reduces your chances of connecting to malicious or incorrect network. When using this feature, your IP address is exposed to chainid.network."
  },
  "useSafeChainsListValidationWebsite": {
    "message": "chainid.network",
    "description": "useSafeChainsListValidationWebsite is separated from the rest of the text so that we can bold the third party service name in the middle of them"
  },
  "useTokenDetectionPrivacyDesc": {
    "message": "Automatically displaying tokens sent to your account involves communication with third party servers to fetch token’s images. Those serves will have access to your IP address."
  },
  "usedByClients": {
    "message": "Used by a variety of different clients"
  },
  "userName": {
    "message": "Username"
  },
  "userOpContractDeployError": {
    "message": "Contract deployment from a smart contract account is not supported"
  },
  "version": {
    "message": "Version"
  },
  "view": {
    "message": "View"
  },
  "viewActivity": {
    "message": "View activity"
  },
  "viewAllQuotes": {
    "message": "view all quotes"
  },
  "viewContact": {
    "message": "View contact"
  },
  "viewDetails": {
    "message": "View details"
  },
  "viewMore": {
    "message": "View more"
  },
  "viewOnBlockExplorer": {
    "message": "View on block explorer"
  },
  "viewOnCustomBlockExplorer": {
    "message": "View $1 at $2",
    "description": "$1 is the action type. e.g (Account, Transaction, Swap) and $2 is the Custom Block Explorer URL"
  },
  "viewOnEtherscan": {
    "message": "View $1 on Etherscan",
    "description": "$1 is the action type. e.g (Account, Transaction, Swap)"
  },
  "viewOnExplorer": {
    "message": "View on explorer"
  },
  "viewOnOpensea": {
    "message": "View on Opensea"
  },
  "viewSolanaAccount": {
    "message": "View Solana account"
  },
  "viewTransaction": {
    "message": "View transaction"
  },
  "viewinExplorer": {
    "message": "View $1 in explorer",
    "description": "$1 is the action type. e.g (Account, Transaction, Swap)"
  },
  "visitSite": {
    "message": "Visit site"
  },
  "visitSupportDataConsentModalAccept": {
    "message": "Confirm"
  },
  "visitSupportDataConsentModalDescription": {
    "message": "Do you want to share your MetaMask Identifier and app version with our Support Center? This can help us better solve your problem, but is optional."
  },
  "visitSupportDataConsentModalReject": {
    "message": "Don’t share"
  },
  "visitSupportDataConsentModalTitle": {
    "message": "Share device details with support"
  },
  "visitWebSite": {
    "message": "Visit our website"
  },
  "wallet": {
    "message": "Wallet"
  },
  "walletConnectionGuide": {
    "message": "our hardware wallet connection guide"
  },
  "walletProtectedAndReadyToUse": {
    "message": "Your wallet is protected and ready to use. You can find your Secret Recovery Phrase in $1 ",
    "description": "$1 is the menu path to be shown with font weight bold"
  },
  "wantToAddThisNetwork": {
    "message": "Want to add this network?"
  },
  "wantsToAddThisAsset": {
    "message": "This allows the following asset to be added to your wallet."
  },
  "warning": {
    "message": "Warning"
  },
  "warningFromSnap": {
    "message": "Warning from $1",
    "description": "$1 represents the name of the snap"
  },
  "watchEthereumAccountsDescription": {
    "message": "Turning this option on will give you the ability to watch Ethereum accounts via a public address or ENS name. For feedback on this Beta feature please complete this $1.",
    "description": "$1 is the link to a product feedback form"
  },
  "watchEthereumAccountsToggle": {
    "message": "Watch Ethereum Accounts (Beta)"
  },
  "watchOutMessage": {
    "message": "Beware of $1.",
    "description": "$1 is a link with text that is provided by the 'securityMessageLinkForNetworks' key"
  },
  "weak": {
    "message": "Weak"
  },
  "web3": {
    "message": "Web3"
  },
  "web3ShimUsageNotification": {
    "message": "We noticed that the current website tried to use the removed window.web3 API. If the site appears to be broken, please click $1 for more information.",
    "description": "$1 is a clickable link."
  },
  "webhid": {
    "message": "WebHID",
    "description": "Refers to a interface for connecting external devices to the browser. Used for connecting ledger to the browser. Read more here https://developer.mozilla.org/en-US/docs/Web/API/WebHID_API"
  },
  "websites": {
    "message": "websites",
    "description": "Used in the 'permission_rpc' message."
  },
  "welcomeBack": {
    "message": "Welcome back"
  },
  "welcomeExploreDescription": {
    "message": "Store, send, and spend crypto currencies and assets."
  },
  "welcomeExploreTitle": {
    "message": "Explore decentralized apps"
  },
  "welcomeLoginDescription": {
    "message": "Use your MetaMask to login to decentralized apps - no signup needed."
  },
  "welcomeLoginTitle": {
    "message": "Say hello to your wallet"
  },
  "welcomeToMetaMask": {
    "message": "Let's get started"
  },
  "welcomeToMetaMaskIntro": {
    "message": "Trusted by millions, MetaMask is a secure wallet making the world of web3 accessible to all."
  },
  "whatsThis": {
    "message": "What's this?"
  },
  "willApproveAmountForBridging": {
    "message": "This will approve $1 for bridging."
  },
  "willApproveAmountForBridgingHardware": {
    "message": "You’ll need to confirm two transactions on your hardware wallet."
  },
  "withdrawing": {
    "message": "Withdrawing"
  },
  "wrongNetworkName": {
    "message": "According to our records, the network name may not correctly match this chain ID."
  },
  "yes": {
    "message": "Yes"
  },
  "you": {
    "message": "You"
  },
  "youDeclinedTheTransaction": {
    "message": "You declined the transaction."
  },
  "youNeedToAllowCameraAccess": {
    "message": "You need to allow camera access to use this feature."
  },
  "youReceived": {
    "message": "You received",
    "description": "Label indicating the amount and asset the user received."
  },
  "youSent": {
    "message": "You sent",
    "description": "Label indicating the amount and asset the user sent."
  },
  "yourAccounts": {
    "message": "Your accounts"
  },
  "yourActivity": {
    "message": "Your activity"
  },
  "yourBalance": {
    "message": "Your balance"
  },
  "yourNFTmayBeAtRisk": {
    "message": "Your NFT may be at risk"
  },
  "yourNetworks": {
    "message": "Your networks"
  },
  "yourPrivateSeedPhrase": {
    "message": "Your Secret Recovery Phrase"
  },
  "yourTransactionConfirmed": {
    "message": "Transaction already confirmed"
  },
  "yourTransactionJustConfirmed": {
    "message": "We weren't able to cancel your transaction before it was confirmed on the blockchain."
  },
  "yourWalletIsReady": {
    "message": "Your wallet is ready"
  },
  "zeroGasPriceOnSpeedUpError": {
    "message": "Zero gas price on speed up"
  }
}<|MERGE_RESOLUTION|>--- conflicted
+++ resolved
@@ -5687,7 +5687,6 @@
   },
   "stateCorruptionAreYouSure": {
     "message": "Are you sure you want to proceed?"
-<<<<<<< HEAD
   },
   "stateCorruptionCopyAndRestoreBeforeRecovery": {
     "message": "You can try to copy and restore your state file manually before you decide to restore your vault by following $1.",
@@ -5722,42 +5721,6 @@
     "message": "these instructions",
     "description": "This is a link to instructions on how to recover your Secret Recovery Phrase manually. It is used in the `stateCorruptionCopyAndRestoreBeforeRecovery` and `stateCorruptionCopyAndRestoreBeforeReset` localization keys."
   },
-=======
-  },
-  "stateCorruptionCopyAndRestoreBeforeRecovery": {
-    "message": "You can try to copy and restore your state file manually before you decide to restore your vault by following $1.",
-    "description": "$1 represents the `stateCorruptionTheseInstructions` localization key"
-  },
-  "stateCorruptionCopyAndRestoreBeforeReset": {
-    "message": "You can try to copy and restore your state file manually before you decide to reset MetaMask by following $1.",
-    "description": "$1 represents the `stateCorruptionTheseInstructions` localization key"
-  },
-  "stateCorruptionDetectedNoBackup": {
-    "message": "Your vault cannot be automatically recovered."
-  },
-  "stateCorruptionDetectedWithBackup": {
-    "message": "Your vault can be recovered from an automated backup. Automatic recovery will delete your current settings and preferences, and restore only your vault."
-  },
-  "stateCorruptionMetamaskDatabaseCannotBeAccessed": {
-    "message": "Internal Error: Database cannot be accessed"
-  },
-  "stateCorruptionResetMetaMaskState": {
-    "message": "Reset MetaMask State"
-  },
-  "stateCorruptionResettingDatabase": {
-    "message": "Resetting database…"
-  },
-  "stateCorruptionRestoreAccountsFromBackup": {
-    "message": "Restore Accounts"
-  },
-  "stateCorruptionRestoringDatabase": {
-    "message": "Restoring database…"
-  },
-  "stateCorruptionTheseInstructions": {
-    "message": "these instructions",
-    "description": "This is a link to instructions on how to recover your Secret Recovery Phrase manually. It is used in the `stateCorruptionCopyAndRestoreBeforeRecovery` and `stateCorruptionCopyAndRestoreBeforeReset` localization keys."
-  },
->>>>>>> 4cc15a9e
   "stateCorruptionTheseInstructionsLinkTitle": {
     "message": "How to recover your Secret Recovery Phrase"
   },
