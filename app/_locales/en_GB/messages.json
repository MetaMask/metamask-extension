--- conflicted
+++ resolved
@@ -2525,15 +2525,12 @@
     "message": "File import not working? Click here!",
     "description": "Helps user import their account from a JSON file"
   },
-<<<<<<< HEAD
   "fileUploaderDescription": {
     "message": "Click to upload or drag and drop"
   },
   "fileUploaderInvalidFileTypeError": {
     "message": "Invalid file type. Please upload a supported file format."
   },
-=======
->>>>>>> 1c7b7c1b
   "fileUploaderMaxFileSizeError": {
     "message": "File size exceeds $1MB. Please upload a smaller file.",
     "description": "$1 is the maximum file size in MB"
