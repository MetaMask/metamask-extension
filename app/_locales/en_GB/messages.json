--- conflicted
+++ resolved
@@ -5689,12 +5689,9 @@
   "shieldClaimSubmitSuccess": {
     "message": "Claim submitted successfully"
   },
-<<<<<<< HEAD
-=======
   "shieldClaimSubmitSuccessDescription": {
     "message": "Your claim is under review. We will notify you via email within 3-5 business days with any updates."
   },
->>>>>>> afeaf703
   "shieldConfirmMembership": {
     "message": "Confirm membership"
   },
