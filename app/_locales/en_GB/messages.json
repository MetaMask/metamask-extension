--- conflicted
+++ resolved
@@ -3708,14 +3708,10 @@
     "message": "IPFS gateway URL is valid"
   },
   "onboardingAdvancedPrivacyNetworkDescription": {
-<<<<<<< HEAD
-    "message": "When you use our default settings and configurations, we use Infura as our default remote procedure call (RPC) provider to offer the most reliable and private access to Ethereum data we can. In limited cases, we may use other RPC providers in order to provide the best experience for our users. You can choose your own RPC, but remember that any RPC will receive your IP address and Ethereum wallet to make transactions. Read our $1 to learn more about how Infura handles data."
-=======
-    "message": "We use Infura as our remote procedure call (RPC) provider to offer the most reliable and private access to Ethereum data we can. You can choose your own RPC, but remember that any RPC will receive your IP address and Ethereum wallet to make transactions. Read our Privacy policy to learn more about how Infura handles data for EVM accounts, for Solana accounts $2."
+    "message": "When you use our default settings and configurations, we use Infura as our default remote procedure call (RPC) provider to offer the most reliable and private access to Ethereum data we can. In limited cases, we may use other RPC providers in order to provide the best experience for our users. You can choose your own RPC, but remember that any RPC will receive your IP address and Ethereum wallet to make transactions. To learn more about how Infura handles data for EVM accounts, read our $1; for Solana accounts, $2."
   },
   "onboardingAdvancedPrivacyNetworkDescriptionCallToAction": {
     "message": "click here"
->>>>>>> 732fe09e
   },
   "onboardingAdvancedPrivacyNetworkTitle": {
     "message": "Choose your network"
